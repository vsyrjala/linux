--- conflicted
+++ resolved
@@ -40,8 +40,6 @@
    Documentation/devicetree/bindings/display/tilcdc/tfp410.txt for connecting
    tfp410 DVI encoder or lcd panel to lcdc
 
-<<<<<<< HEAD
-=======
 [1] There is an errata about AM335x color wiring. For 16-bit color mode
     the wires work as they should (LCD_DATA[0:4] is for Blue[3:7]),
     but for 24 bit color modes the wiring of blue and red components is
@@ -50,7 +48,6 @@
     Silicon Errata:
     http://www.ti.com/general/docs/lit/getliterature.tsp?baseLiteratureNumber=sprz360
 
->>>>>>> c2cbc38b
 Example:
 
 	fb: fb@4830e000 {

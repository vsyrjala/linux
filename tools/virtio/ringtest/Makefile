all:

<<<<<<< HEAD
all: ring virtio_ring_0_9 virtio_ring_poll virtio_ring_inorder noring
=======
all: ring virtio_ring_0_9 virtio_ring_poll virtio_ring_inorder ptr_ring noring
>>>>>>> dfd2e9ab

CFLAGS += -Wall
CFLAGS += -pthread -O2 -ggdb
LDFLAGS += -pthread -O2 -ggdb

main.o: main.c main.h
ring.o: ring.c main.h
ptr_ring.o: ptr_ring.c main.h ../../../include/linux/ptr_ring.h
virtio_ring_0_9.o: virtio_ring_0_9.c main.h
virtio_ring_poll.o: virtio_ring_poll.c virtio_ring_0_9.c main.h
virtio_ring_inorder.o: virtio_ring_inorder.c virtio_ring_0_9.c main.h
ring: ring.o main.o
virtio_ring_0_9: virtio_ring_0_9.o main.o
virtio_ring_poll: virtio_ring_poll.o main.o
virtio_ring_inorder: virtio_ring_inorder.o main.o
<<<<<<< HEAD
=======
ptr_ring: ptr_ring.o main.o
>>>>>>> dfd2e9ab
noring: noring.o main.o
clean:
	-rm main.o
	-rm ring.o ring
	-rm virtio_ring_0_9.o virtio_ring_0_9
	-rm virtio_ring_poll.o virtio_ring_poll
	-rm virtio_ring_inorder.o virtio_ring_inorder
<<<<<<< HEAD
=======
	-rm ptr_ring.o ptr_ring
>>>>>>> dfd2e9ab
	-rm noring.o noring

.PHONY: all clean<|MERGE_RESOLUTION|>--- conflicted
+++ resolved
@@ -1,10 +1,6 @@
 all:
 
-<<<<<<< HEAD
-all: ring virtio_ring_0_9 virtio_ring_poll virtio_ring_inorder noring
-=======
 all: ring virtio_ring_0_9 virtio_ring_poll virtio_ring_inorder ptr_ring noring
->>>>>>> dfd2e9ab
 
 CFLAGS += -Wall
 CFLAGS += -pthread -O2 -ggdb
@@ -20,10 +16,7 @@
 virtio_ring_0_9: virtio_ring_0_9.o main.o
 virtio_ring_poll: virtio_ring_poll.o main.o
 virtio_ring_inorder: virtio_ring_inorder.o main.o
-<<<<<<< HEAD
-=======
 ptr_ring: ptr_ring.o main.o
->>>>>>> dfd2e9ab
 noring: noring.o main.o
 clean:
 	-rm main.o
@@ -31,10 +24,7 @@
 	-rm virtio_ring_0_9.o virtio_ring_0_9
 	-rm virtio_ring_poll.o virtio_ring_poll
 	-rm virtio_ring_inorder.o virtio_ring_inorder
-<<<<<<< HEAD
-=======
 	-rm ptr_ring.o ptr_ring
->>>>>>> dfd2e9ab
 	-rm noring.o noring
 
 .PHONY: all clean
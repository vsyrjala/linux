#ifndef __BPF_EXPERIMENTAL__
#define __BPF_EXPERIMENTAL__

#include <vmlinux.h>
#include <bpf/bpf_tracing.h>
#include <bpf/bpf_helpers.h>
#include <bpf/bpf_core_read.h>

#define __contains(name, node) __attribute__((btf_decl_tag("contains:" #name ":" #node)))

/* Description
 *	Allocates an object of the type represented by 'local_type_id' in
 *	program BTF. User may use the bpf_core_type_id_local macro to pass the
 *	type ID of a struct in program BTF.
 *
 *	The 'local_type_id' parameter must be a known constant.
 *	The 'meta' parameter is rewritten by the verifier, no need for BPF
 *	program to set it.
 * Returns
 *	A pointer to an object of the type corresponding to the passed in
 *	'local_type_id', or NULL on failure.
 */
extern void *bpf_obj_new_impl(__u64 local_type_id, void *meta) __ksym;

/* Convenience macro to wrap over bpf_obj_new_impl */
#define bpf_obj_new(type) ((type *)bpf_obj_new_impl(bpf_core_type_id_local(type), NULL))

/* Description
 *	Free an allocated object. All fields of the object that require
 *	destruction will be destructed before the storage is freed.
 *
 *	The 'meta' parameter is rewritten by the verifier, no need for BPF
 *	program to set it.
 * Returns
 *	Void.
 */
extern void bpf_obj_drop_impl(void *kptr, void *meta) __ksym;

/* Convenience macro to wrap over bpf_obj_drop_impl */
#define bpf_obj_drop(kptr) bpf_obj_drop_impl(kptr, NULL)

/* Description
 *	Increment the refcount on a refcounted local kptr, turning the
 *	non-owning reference input into an owning reference in the process.
 *
 *	The 'meta' parameter is rewritten by the verifier, no need for BPF
 *	program to set it.
 * Returns
 *	An owning reference to the object pointed to by 'kptr'
 */
extern void *bpf_refcount_acquire_impl(void *kptr, void *meta) __ksym;

/* Convenience macro to wrap over bpf_refcount_acquire_impl */
#define bpf_refcount_acquire(kptr) bpf_refcount_acquire_impl(kptr, NULL)

/* Description
 *	Add a new entry to the beginning of the BPF linked list.
 *
 *	The 'meta' and 'off' parameters are rewritten by the verifier, no need
 *	for BPF programs to set them
 * Returns
 *	0 if the node was successfully added
 *	-EINVAL if the node wasn't added because it's already in a list
 */
extern int bpf_list_push_front_impl(struct bpf_list_head *head,
				    struct bpf_list_node *node,
				    void *meta, __u64 off) __ksym;

/* Convenience macro to wrap over bpf_list_push_front_impl */
#define bpf_list_push_front(head, node) bpf_list_push_front_impl(head, node, NULL, 0)

/* Description
 *	Add a new entry to the end of the BPF linked list.
 *
 *	The 'meta' and 'off' parameters are rewritten by the verifier, no need
 *	for BPF programs to set them
 * Returns
 *	0 if the node was successfully added
 *	-EINVAL if the node wasn't added because it's already in a list
 */
extern int bpf_list_push_back_impl(struct bpf_list_head *head,
				   struct bpf_list_node *node,
				   void *meta, __u64 off) __ksym;

/* Convenience macro to wrap over bpf_list_push_back_impl */
#define bpf_list_push_back(head, node) bpf_list_push_back_impl(head, node, NULL, 0)

/* Description
 *	Remove the entry at the beginning of the BPF linked list.
 * Returns
 *	Pointer to bpf_list_node of deleted entry, or NULL if list is empty.
 */
extern struct bpf_list_node *bpf_list_pop_front(struct bpf_list_head *head) __ksym;

/* Description
 *	Remove the entry at the end of the BPF linked list.
 * Returns
 *	Pointer to bpf_list_node of deleted entry, or NULL if list is empty.
 */
extern struct bpf_list_node *bpf_list_pop_back(struct bpf_list_head *head) __ksym;

/* Description
 *	Remove 'node' from rbtree with root 'root'
 * Returns
 * 	Pointer to the removed node, or NULL if 'root' didn't contain 'node'
 */
extern struct bpf_rb_node *bpf_rbtree_remove(struct bpf_rb_root *root,
					     struct bpf_rb_node *node) __ksym;

/* Description
 *	Add 'node' to rbtree with root 'root' using comparator 'less'
 *
 *	The 'meta' and 'off' parameters are rewritten by the verifier, no need
 *	for BPF programs to set them
 * Returns
 *	0 if the node was successfully added
 *	-EINVAL if the node wasn't added because it's already in a tree
 */
extern int bpf_rbtree_add_impl(struct bpf_rb_root *root, struct bpf_rb_node *node,
			       bool (less)(struct bpf_rb_node *a, const struct bpf_rb_node *b),
			       void *meta, __u64 off) __ksym;

/* Convenience macro to wrap over bpf_rbtree_add_impl */
#define bpf_rbtree_add(head, node, less) bpf_rbtree_add_impl(head, node, less, NULL, 0)

/* Description
 *	Return the first (leftmost) node in input tree
 * Returns
 *	Pointer to the node, which is _not_ removed from the tree. If the tree
 *	contains no nodes, returns NULL.
 */
extern struct bpf_rb_node *bpf_rbtree_first(struct bpf_rb_root *root) __ksym;

/* Description
 *	Allocates a percpu object of the type represented by 'local_type_id' in
 *	program BTF. User may use the bpf_core_type_id_local macro to pass the
 *	type ID of a struct in program BTF.
 *
 *	The 'local_type_id' parameter must be a known constant.
 *	The 'meta' parameter is rewritten by the verifier, no need for BPF
 *	program to set it.
 * Returns
 *	A pointer to a percpu object of the type corresponding to the passed in
 *	'local_type_id', or NULL on failure.
 */
extern void *bpf_percpu_obj_new_impl(__u64 local_type_id, void *meta) __ksym;

/* Convenience macro to wrap over bpf_percpu_obj_new_impl */
#define bpf_percpu_obj_new(type) ((type __percpu_kptr *)bpf_percpu_obj_new_impl(bpf_core_type_id_local(type), NULL))

/* Description
 *	Free an allocated percpu object. All fields of the object that require
 *	destruction will be destructed before the storage is freed.
 *
 *	The 'meta' parameter is rewritten by the verifier, no need for BPF
 *	program to set it.
 * Returns
 *	Void.
 */
extern void bpf_percpu_obj_drop_impl(void *kptr, void *meta) __ksym;

struct bpf_iter_task_vma;

extern int bpf_iter_task_vma_new(struct bpf_iter_task_vma *it,
				 struct task_struct *task,
				 unsigned long addr) __ksym;
extern struct vm_area_struct *bpf_iter_task_vma_next(struct bpf_iter_task_vma *it) __ksym;
extern void bpf_iter_task_vma_destroy(struct bpf_iter_task_vma *it) __ksym;

/* Convenience macro to wrap over bpf_obj_drop_impl */
#define bpf_percpu_obj_drop(kptr) bpf_percpu_obj_drop_impl(kptr, NULL)

/* Description
 *	Throw a BPF exception from the program, immediately terminating its
 *	execution and unwinding the stack. The supplied 'cookie' parameter
 *	will be the return value of the program when an exception is thrown,
 *	and the default exception callback is used. Otherwise, if an exception
 *	callback is set using the '__exception_cb(callback)' declaration tag
 *	on the main program, the 'cookie' parameter will be the callback's only
 *	input argument.
 *
 *	Thus, in case of default exception callback, 'cookie' is subjected to
 *	constraints on the program's return value (as with R0 on exit).
 *	Otherwise, the return value of the marked exception callback will be
 *	subjected to the same checks.
 *
 *	Note that throwing an exception with lingering resources (locks,
 *	references, etc.) will lead to a verification error.
 *
 *	Note that callbacks *cannot* call this helper.
 * Returns
 *	Never.
 * Throws
 *	An exception with the specified 'cookie' value.
 */
extern void bpf_throw(u64 cookie) __ksym;

/* This macro must be used to mark the exception callback corresponding to the
 * main program. For example:
 *
 * int exception_cb(u64 cookie) {
 *	return cookie;
 * }
 *
 * SEC("tc")
 * __exception_cb(exception_cb)
 * int main_prog(struct __sk_buff *ctx) {
 *	...
 *	return TC_ACT_OK;
 * }
 *
 * Here, exception callback for the main program will be 'exception_cb'. Note
 * that this attribute can only be used once, and multiple exception callbacks
 * specified for the main program will lead to verification error.
 */
#define __exception_cb(name) __attribute__((btf_decl_tag("exception_callback:" #name)))

#define __bpf_assert_signed(x) _Generic((x), \
    unsigned long: 0,       \
    unsigned long long: 0,  \
    signed long: 1,         \
    signed long long: 1     \
)

#define __bpf_assert_check(LHS, op, RHS)								 \
	_Static_assert(sizeof(&(LHS)), "1st argument must be an lvalue expression");			 \
	_Static_assert(sizeof(LHS) == 8, "Only 8-byte integers are supported\n");			 \
	_Static_assert(__builtin_constant_p(__bpf_assert_signed(LHS)), "internal static assert");	 \
	_Static_assert(__builtin_constant_p((RHS)), "2nd argument must be a constant expression")

#define __bpf_assert(LHS, op, cons, RHS, VAL)							\
	({											\
		(void)bpf_throw;								\
		asm volatile ("if %[lhs] " op " %[rhs] goto +2; r1 = %[value]; call bpf_throw"	\
			       : : [lhs] "r"(LHS), [rhs] cons(RHS), [value] "ri"(VAL) : );	\
	})

#define __bpf_assert_op_sign(LHS, op, cons, RHS, VAL, supp_sign)			\
	({										\
		__bpf_assert_check(LHS, op, RHS);					\
		if (__bpf_assert_signed(LHS) && !(supp_sign))				\
			__bpf_assert(LHS, "s" #op, cons, RHS, VAL);			\
		else									\
			__bpf_assert(LHS, #op, cons, RHS, VAL);				\
	 })

#define __bpf_assert_op(LHS, op, RHS, VAL, supp_sign)					\
	({										\
		if (sizeof(typeof(RHS)) == 8) {						\
			const typeof(RHS) rhs_var = (RHS);				\
			__bpf_assert_op_sign(LHS, op, "r", rhs_var, VAL, supp_sign);	\
		} else {								\
			__bpf_assert_op_sign(LHS, op, "i", RHS, VAL, supp_sign);	\
		}									\
	 })

#define __cmp_cannot_be_signed(x) \
	__builtin_strcmp(#x, "==") == 0 || __builtin_strcmp(#x, "!=") == 0 || \
	__builtin_strcmp(#x, "&") == 0

#define __is_signed_type(type) (((type)(-1)) < (type)1)

#define __bpf_cmp(LHS, OP, PRED, RHS, DEFAULT)						\
	({											\
		__label__ l_true;								\
		bool ret = DEFAULT;								\
		asm volatile goto("if %[lhs] " OP " %[rhs] goto %l[l_true]"		\
				  :: [lhs] "r"((short)LHS), [rhs] PRED (RHS) :: l_true);	\
		ret = !DEFAULT;									\
l_true:												\
		ret;										\
       })

/* C type conversions coupled with comparison operator are tricky.
 * Make sure BPF program is compiled with -Wsign-compare then
 * __lhs OP __rhs below will catch the mistake.
 * Be aware that we check only __lhs to figure out the sign of compare.
 */
#define _bpf_cmp(LHS, OP, RHS, UNLIKELY)								\
	({											\
		typeof(LHS) __lhs = (LHS);							\
		typeof(RHS) __rhs = (RHS);							\
		bool ret;									\
		_Static_assert(sizeof(&(LHS)), "1st argument must be an lvalue expression");	\
		(void)(__lhs OP __rhs);								\
		if (__cmp_cannot_be_signed(OP) || !__is_signed_type(typeof(__lhs))) {		\
			if (sizeof(__rhs) == 8)							\
				/* "i" will truncate 64-bit constant into s32,			\
				 * so we have to use extra register via "r".			\
				 */								\
				ret = __bpf_cmp(__lhs, #OP, "r", __rhs, UNLIKELY);		\
			else									\
				ret = __bpf_cmp(__lhs, #OP, "ri", __rhs, UNLIKELY);		\
		} else {									\
			if (sizeof(__rhs) == 8)							\
				ret = __bpf_cmp(__lhs, "s"#OP, "r", __rhs, UNLIKELY);		\
			else									\
				ret = __bpf_cmp(__lhs, "s"#OP, "ri", __rhs, UNLIKELY);		\
		}										\
		ret;										\
       })

#ifndef bpf_cmp_unlikely
#define bpf_cmp_unlikely(LHS, OP, RHS) _bpf_cmp(LHS, OP, RHS, true)
#endif

#ifndef bpf_cmp_likely
#define bpf_cmp_likely(LHS, OP, RHS)								\
	({											\
		bool ret = 0;									\
		if (__builtin_strcmp(#OP, "==") == 0)						\
			ret = _bpf_cmp(LHS, !=, RHS, false);					\
		else if (__builtin_strcmp(#OP, "!=") == 0)					\
			ret = _bpf_cmp(LHS, ==, RHS, false);					\
		else if (__builtin_strcmp(#OP, "<=") == 0)					\
			ret = _bpf_cmp(LHS, >, RHS, false);					\
		else if (__builtin_strcmp(#OP, "<") == 0)					\
			ret = _bpf_cmp(LHS, >=, RHS, false);					\
		else if (__builtin_strcmp(#OP, ">") == 0)					\
			ret = _bpf_cmp(LHS, <=, RHS, false);					\
		else if (__builtin_strcmp(#OP, ">=") == 0)					\
			ret = _bpf_cmp(LHS, <, RHS, false);					\
		else										\
			asm volatile("r0 " #OP " invalid compare");				\
		ret;										\
       })
#endif

<<<<<<< HEAD
#define cond_break					\
	({ __label__ l_break, l_continue;		\
	 asm volatile goto("1:.byte 0xe5;			\
=======
/*
 * Note that cond_break can only be portably used in the body of a breakable
 * construct, whereas can_loop can be used anywhere.
 */
#ifdef __BPF_FEATURE_MAY_GOTO
#define can_loop					\
	({ __label__ l_break, l_continue;		\
	bool ret = true;				\
	asm volatile goto("may_goto %l[l_break]"	\
		      :::: l_break);			\
	goto l_continue;				\
	l_break: ret = false;				\
	l_continue:;					\
	ret;						\
	})

#define cond_break					\
	({ __label__ l_break, l_continue;		\
	asm volatile goto("may_goto %l[l_break]"	\
		      :::: l_break);			\
	goto l_continue;				\
	l_break: break;					\
	l_continue:;					\
	})
#else
#define can_loop					\
	({ __label__ l_break, l_continue;		\
	bool ret = true;				\
	asm volatile goto("1:.byte 0xe5;		\
		      .byte 0;				\
		      .long ((%l[l_break] - 1b - 8) / 8) & 0xffff;	\
		      .short 0"				\
		      :::: l_break);			\
	goto l_continue;				\
	l_break: ret = false;				\
	l_continue:;					\
	ret;						\
	})

#define cond_break					\
	({ __label__ l_break, l_continue;		\
	asm volatile goto("1:.byte 0xe5;		\
>>>>>>> 0c383648
		      .byte 0;				\
		      .long ((%l[l_break] - 1b - 8) / 8) & 0xffff;	\
		      .short 0"				\
		      :::: l_break);			\
	goto l_continue;				\
	l_break: break;					\
	l_continue:;					\
	})
<<<<<<< HEAD
=======
#endif
>>>>>>> 0c383648

#ifndef bpf_nop_mov
#define bpf_nop_mov(var) \
	asm volatile("%[reg]=%[reg]"::[reg]"r"((short)var))
#endif

/* emit instruction:
 * rX = rX .off = BPF_ADDR_SPACE_CAST .imm32 = (dst_as << 16) | src_as
 */
#ifndef bpf_addr_space_cast
#define bpf_addr_space_cast(var, dst_as, src_as)\
	asm volatile(".byte 0xBF;		\
		     .ifc %[reg], r0;		\
		     .byte 0x00;		\
		     .endif;			\
		     .ifc %[reg], r1;		\
		     .byte 0x11;		\
		     .endif;			\
		     .ifc %[reg], r2;		\
		     .byte 0x22;		\
		     .endif;			\
		     .ifc %[reg], r3;		\
		     .byte 0x33;		\
		     .endif;			\
		     .ifc %[reg], r4;		\
		     .byte 0x44;		\
		     .endif;			\
		     .ifc %[reg], r5;		\
		     .byte 0x55;		\
		     .endif;			\
		     .ifc %[reg], r6;		\
		     .byte 0x66;		\
		     .endif;			\
		     .ifc %[reg], r7;		\
		     .byte 0x77;		\
		     .endif;			\
		     .ifc %[reg], r8;		\
		     .byte 0x88;		\
		     .endif;			\
		     .ifc %[reg], r9;		\
		     .byte 0x99;		\
		     .endif;			\
		     .short %[off];		\
		     .long %[as]"		\
		     : [reg]"+r"(var)		\
		     : [off]"i"(BPF_ADDR_SPACE_CAST) \
		     , [as]"i"((dst_as << 16) | src_as));
#endif

<<<<<<< HEAD
=======
void bpf_preempt_disable(void) __weak __ksym;
void bpf_preempt_enable(void) __weak __ksym;

typedef struct {
} __bpf_preempt_t;

static inline __bpf_preempt_t __bpf_preempt_constructor(void)
{
	__bpf_preempt_t ret = {};

	bpf_preempt_disable();
	return ret;
}
static inline void __bpf_preempt_destructor(__bpf_preempt_t *t)
{
	bpf_preempt_enable();
}
#define bpf_guard_preempt() \
	__bpf_preempt_t ___bpf_apply(preempt, __COUNTER__)			\
	__attribute__((__unused__, __cleanup__(__bpf_preempt_destructor))) =	\
	__bpf_preempt_constructor()

>>>>>>> 0c383648
/* Description
 *	Assert that a conditional expression is true.
 * Returns
 *	Void.
 * Throws
 *	An exception with the value zero when the assertion fails.
 */
#define bpf_assert(cond) if (!(cond)) bpf_throw(0);

/* Description
 *	Assert that a conditional expression is true.
 * Returns
 *	Void.
 * Throws
 *	An exception with the specified value when the assertion fails.
 */
#define bpf_assert_with(cond, value) if (!(cond)) bpf_throw(value);

/* Description
 *	Assert that LHS is in the range [BEG, END] (inclusive of both). This
 *	statement updates the known bounds of LHS during verification. Note
 *	that both BEG and END must be constant values, and must fit within the
 *	data type of LHS.
 * Returns
 *	Void.
 * Throws
 *	An exception with the value zero when the assertion fails.
 */
#define bpf_assert_range(LHS, BEG, END)					\
	({								\
		_Static_assert(BEG <= END, "BEG must be <= END");	\
		barrier_var(LHS);					\
		__bpf_assert_op(LHS, >=, BEG, 0, false);		\
		__bpf_assert_op(LHS, <=, END, 0, false);		\
	})

/* Description
 *	Assert that LHS is in the range [BEG, END] (inclusive of both). This
 *	statement updates the known bounds of LHS during verification. Note
 *	that both BEG and END must be constant values, and must fit within the
 *	data type of LHS.
 * Returns
 *	Void.
 * Throws
 *	An exception with the specified value when the assertion fails.
 */
#define bpf_assert_range_with(LHS, BEG, END, value)			\
	({								\
		_Static_assert(BEG <= END, "BEG must be <= END");	\
		barrier_var(LHS);					\
		__bpf_assert_op(LHS, >=, BEG, value, false);		\
		__bpf_assert_op(LHS, <=, END, value, false);		\
	})

struct bpf_iter_css_task;
struct cgroup_subsys_state;
extern int bpf_iter_css_task_new(struct bpf_iter_css_task *it,
		struct cgroup_subsys_state *css, unsigned int flags) __weak __ksym;
extern struct task_struct *bpf_iter_css_task_next(struct bpf_iter_css_task *it) __weak __ksym;
extern void bpf_iter_css_task_destroy(struct bpf_iter_css_task *it) __weak __ksym;

struct bpf_iter_task;
extern int bpf_iter_task_new(struct bpf_iter_task *it,
		struct task_struct *task, unsigned int flags) __weak __ksym;
extern struct task_struct *bpf_iter_task_next(struct bpf_iter_task *it) __weak __ksym;
extern void bpf_iter_task_destroy(struct bpf_iter_task *it) __weak __ksym;

struct bpf_iter_css;
extern int bpf_iter_css_new(struct bpf_iter_css *it,
				struct cgroup_subsys_state *start, unsigned int flags) __weak __ksym;
extern struct cgroup_subsys_state *bpf_iter_css_next(struct bpf_iter_css *it) __weak __ksym;
extern void bpf_iter_css_destroy(struct bpf_iter_css *it) __weak __ksym;

<<<<<<< HEAD
=======
extern int bpf_wq_init(struct bpf_wq *wq, void *p__map, unsigned int flags) __weak __ksym;
extern int bpf_wq_start(struct bpf_wq *wq, unsigned int flags) __weak __ksym;
extern int bpf_wq_set_callback_impl(struct bpf_wq *wq,
		int (callback_fn)(void *map, int *key, struct bpf_wq *wq),
		unsigned int flags__k, void *aux__ign) __ksym;
#define bpf_wq_set_callback(timer, cb, flags) \
	bpf_wq_set_callback_impl(timer, cb, flags, NULL)
>>>>>>> 0c383648
#endif<|MERGE_RESOLUTION|>--- conflicted
+++ resolved
@@ -326,11 +326,6 @@
        })
 #endif
 
-<<<<<<< HEAD
-#define cond_break					\
-	({ __label__ l_break, l_continue;		\
-	 asm volatile goto("1:.byte 0xe5;			\
-=======
 /*
  * Note that cond_break can only be portably used in the body of a breakable
  * construct, whereas can_loop can be used anywhere.
@@ -373,7 +368,6 @@
 #define cond_break					\
 	({ __label__ l_break, l_continue;		\
 	asm volatile goto("1:.byte 0xe5;		\
->>>>>>> 0c383648
 		      .byte 0;				\
 		      .long ((%l[l_break] - 1b - 8) / 8) & 0xffff;	\
 		      .short 0"				\
@@ -382,10 +376,7 @@
 	l_break: break;					\
 	l_continue:;					\
 	})
-<<<<<<< HEAD
-=======
 #endif
->>>>>>> 0c383648
 
 #ifndef bpf_nop_mov
 #define bpf_nop_mov(var) \
@@ -435,8 +426,6 @@
 		     , [as]"i"((dst_as << 16) | src_as));
 #endif
 
-<<<<<<< HEAD
-=======
 void bpf_preempt_disable(void) __weak __ksym;
 void bpf_preempt_enable(void) __weak __ksym;
 
@@ -459,7 +448,6 @@
 	__attribute__((__unused__, __cleanup__(__bpf_preempt_destructor))) =	\
 	__bpf_preempt_constructor()
 
->>>>>>> 0c383648
 /* Description
  *	Assert that a conditional expression is true.
  * Returns
@@ -533,8 +521,6 @@
 extern struct cgroup_subsys_state *bpf_iter_css_next(struct bpf_iter_css *it) __weak __ksym;
 extern void bpf_iter_css_destroy(struct bpf_iter_css *it) __weak __ksym;
 
-<<<<<<< HEAD
-=======
 extern int bpf_wq_init(struct bpf_wq *wq, void *p__map, unsigned int flags) __weak __ksym;
 extern int bpf_wq_start(struct bpf_wq *wq, unsigned int flags) __weak __ksym;
 extern int bpf_wq_set_callback_impl(struct bpf_wq *wq,
@@ -542,5 +528,4 @@
 		unsigned int flags__k, void *aux__ign) __ksym;
 #define bpf_wq_set_callback(timer, cb, flags) \
 	bpf_wq_set_callback_impl(timer, cb, flags, NULL)
->>>>>>> 0c383648
 #endif
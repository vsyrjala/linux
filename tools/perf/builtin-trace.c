/*
 * builtin-trace.c
 *
 * Builtin 'trace' command:
 *
 * Display a continuously updated trace of any workload, CPU, specific PID,
 * system wide, etc.  Default format is loosely strace like, but any other
 * event may be specified using --event.
 *
 * Copyright (C) 2012, 2013, 2014, 2015 Red Hat Inc, Arnaldo Carvalho de Melo <acme@redhat.com>
 *
 * Initially based on the 'trace' prototype by Thomas Gleixner:
 *
 * http://lwn.net/Articles/415728/ ("Announcing a new utility: 'trace'")
 */

#include "util/record.h"
#include <api/fs/tracing_path.h>
#ifdef HAVE_LIBBPF_SUPPORT
#include <bpf/bpf.h>
#include <bpf/libbpf.h>
#ifdef HAVE_BPF_SKEL
#include "bpf_skel/augmented_raw_syscalls.skel.h"
#endif
#endif
#include "util/bpf_map.h"
#include "util/rlimit.h"
#include "builtin.h"
#include "util/cgroup.h"
#include "util/color.h"
#include "util/config.h"
#include "util/debug.h"
#include "util/dso.h"
#include "util/env.h"
#include "util/event.h"
#include "util/evsel.h"
#include "util/evsel_fprintf.h"
#include "util/synthetic-events.h"
#include "util/evlist.h"
#include "util/evswitch.h"
#include "util/mmap.h"
#include <subcmd/pager.h>
#include <subcmd/exec-cmd.h>
#include "util/machine.h"
#include "util/map.h"
#include "util/symbol.h"
#include "util/path.h"
#include "util/session.h"
#include "util/thread.h"
#include <subcmd/parse-options.h>
#include "util/strlist.h"
#include "util/intlist.h"
#include "util/thread_map.h"
#include "util/stat.h"
#include "util/tool.h"
#include "util/util.h"
#include "trace/beauty/beauty.h"
#include "trace-event.h"
#include "util/parse-events.h"
#include "util/tracepoint.h"
#include "callchain.h"
#include "print_binary.h"
#include "string2.h"
#include "syscalltbl.h"
#include "rb_resort.h"
#include "../perf.h"

#include <errno.h>
#include <inttypes.h>
#include <poll.h>
#include <signal.h>
#include <stdlib.h>
#include <string.h>
#include <linux/err.h>
#include <linux/filter.h>
#include <linux/kernel.h>
#include <linux/list_sort.h>
#include <linux/random.h>
#include <linux/stringify.h>
#include <linux/time64.h>
#include <linux/zalloc.h>
#include <fcntl.h>
#include <sys/sysmacros.h>

#include <linux/ctype.h>
#include <perf/mmap.h>

#ifdef HAVE_LIBTRACEEVENT
#include <traceevent/event-parse.h>
#endif

#ifndef O_CLOEXEC
# define O_CLOEXEC		02000000
#endif

#ifndef F_LINUX_SPECIFIC_BASE
# define F_LINUX_SPECIFIC_BASE	1024
#endif

#define RAW_SYSCALL_ARGS_NUM	6

/*
 * strtoul: Go from a string to a value, i.e. for msr: MSR_FS_BASE to 0xc0000100
 */
struct syscall_arg_fmt {
	size_t	   (*scnprintf)(char *bf, size_t size, struct syscall_arg *arg);
	bool	   (*strtoul)(char *bf, size_t size, struct syscall_arg *arg, u64 *val);
	unsigned long (*mask_val)(struct syscall_arg *arg, unsigned long val);
	void	   *parm;
	const char *name;
	u16	   nr_entries; // for arrays
	bool	   show_zero;
};

struct syscall_fmt {
	const char *name;
	const char *alias;
	struct {
		const char *sys_enter,
			   *sys_exit;
	}	   bpf_prog_name;
	struct syscall_arg_fmt arg[RAW_SYSCALL_ARGS_NUM];
	u8	   nr_args;
	bool	   errpid;
	bool	   timeout;
	bool	   hexret;
};

struct trace {
	struct perf_tool	tool;
	struct syscalltbl	*sctbl;
	struct {
		struct syscall  *table;
		struct {
			struct evsel *sys_enter,
				*sys_exit,
				*bpf_output;
		}		events;
	} syscalls;
#ifdef HAVE_BPF_SKEL
	struct augmented_raw_syscalls_bpf *skel;
#endif
	struct record_opts	opts;
	struct evlist	*evlist;
	struct machine		*host;
	struct thread		*current;
	struct cgroup		*cgroup;
	u64			base_time;
	FILE			*output;
	unsigned long		nr_events;
	unsigned long		nr_events_printed;
	unsigned long		max_events;
	struct evswitch		evswitch;
	struct strlist		*ev_qualifier;
	struct {
		size_t		nr;
		int		*entries;
	}			ev_qualifier_ids;
	struct {
		size_t		nr;
		pid_t		*entries;
		struct bpf_map  *map;
	}			filter_pids;
	double			duration_filter;
	double			runtime_ms;
	struct {
		u64		vfs_getname,
				proc_getname;
	} stats;
	unsigned int		max_stack;
	unsigned int		min_stack;
	int			raw_augmented_syscalls_args_size;
	bool			raw_augmented_syscalls;
	bool			fd_path_disabled;
	bool			sort_events;
	bool			not_ev_qualifier;
	bool			live;
	bool			full_time;
	bool			sched;
	bool			multiple_threads;
	bool			summary;
	bool			summary_only;
	bool			errno_summary;
	bool			failure_only;
	bool			show_comm;
	bool			print_sample;
	bool			show_tool_stats;
	bool			trace_syscalls;
	bool			libtraceevent_print;
	bool			kernel_syscallchains;
	s16			args_alignment;
	bool			show_tstamp;
	bool			show_duration;
	bool			show_zeros;
	bool			show_arg_names;
	bool			show_string_prefix;
	bool			force;
	bool			vfs_getname;
	int			trace_pgfaults;
	char			*perfconfig_events;
	struct {
		struct ordered_events	data;
		u64			last;
	} oe;
};

struct tp_field {
	int offset;
	union {
		u64 (*integer)(struct tp_field *field, struct perf_sample *sample);
		void *(*pointer)(struct tp_field *field, struct perf_sample *sample);
	};
};

#define TP_UINT_FIELD(bits) \
static u64 tp_field__u##bits(struct tp_field *field, struct perf_sample *sample) \
{ \
	u##bits value; \
	memcpy(&value, sample->raw_data + field->offset, sizeof(value)); \
	return value;  \
}

TP_UINT_FIELD(8);
TP_UINT_FIELD(16);
TP_UINT_FIELD(32);
TP_UINT_FIELD(64);

#define TP_UINT_FIELD__SWAPPED(bits) \
static u64 tp_field__swapped_u##bits(struct tp_field *field, struct perf_sample *sample) \
{ \
	u##bits value; \
	memcpy(&value, sample->raw_data + field->offset, sizeof(value)); \
	return bswap_##bits(value);\
}

TP_UINT_FIELD__SWAPPED(16);
TP_UINT_FIELD__SWAPPED(32);
TP_UINT_FIELD__SWAPPED(64);

static int __tp_field__init_uint(struct tp_field *field, int size, int offset, bool needs_swap)
{
	field->offset = offset;

	switch (size) {
	case 1:
		field->integer = tp_field__u8;
		break;
	case 2:
		field->integer = needs_swap ? tp_field__swapped_u16 : tp_field__u16;
		break;
	case 4:
		field->integer = needs_swap ? tp_field__swapped_u32 : tp_field__u32;
		break;
	case 8:
		field->integer = needs_swap ? tp_field__swapped_u64 : tp_field__u64;
		break;
	default:
		return -1;
	}

	return 0;
}

static int tp_field__init_uint(struct tp_field *field, struct tep_format_field *format_field, bool needs_swap)
{
	return __tp_field__init_uint(field, format_field->size, format_field->offset, needs_swap);
}

static void *tp_field__ptr(struct tp_field *field, struct perf_sample *sample)
{
	return sample->raw_data + field->offset;
}

static int __tp_field__init_ptr(struct tp_field *field, int offset)
{
	field->offset = offset;
	field->pointer = tp_field__ptr;
	return 0;
}

static int tp_field__init_ptr(struct tp_field *field, struct tep_format_field *format_field)
{
	return __tp_field__init_ptr(field, format_field->offset);
}

struct syscall_tp {
	struct tp_field id;
	union {
		struct tp_field args, ret;
	};
};

/*
 * The evsel->priv as used by 'perf trace'
 * sc:	for raw_syscalls:sys_{enter,exit} and syscalls:sys_{enter,exit}_SYSCALLNAME
 * fmt: for all the other tracepoints
 */
struct evsel_trace {
	struct syscall_tp	sc;
	struct syscall_arg_fmt  *fmt;
};

static struct evsel_trace *evsel_trace__new(void)
{
	return zalloc(sizeof(struct evsel_trace));
}

static void evsel_trace__delete(struct evsel_trace *et)
{
	if (et == NULL)
		return;

	zfree(&et->fmt);
	free(et);
}

/*
 * Used with raw_syscalls:sys_{enter,exit} and with the
 * syscalls:sys_{enter,exit}_SYSCALL tracepoints
 */
static inline struct syscall_tp *__evsel__syscall_tp(struct evsel *evsel)
{
	struct evsel_trace *et = evsel->priv;

	return &et->sc;
}

static struct syscall_tp *evsel__syscall_tp(struct evsel *evsel)
{
	if (evsel->priv == NULL) {
		evsel->priv = evsel_trace__new();
		if (evsel->priv == NULL)
			return NULL;
	}

	return __evsel__syscall_tp(evsel);
}

/*
 * Used with all the other tracepoints.
 */
static inline struct syscall_arg_fmt *__evsel__syscall_arg_fmt(struct evsel *evsel)
{
	struct evsel_trace *et = evsel->priv;

	return et->fmt;
}

static struct syscall_arg_fmt *evsel__syscall_arg_fmt(struct evsel *evsel)
{
	struct evsel_trace *et = evsel->priv;

	if (evsel->priv == NULL) {
		et = evsel->priv = evsel_trace__new();

		if (et == NULL)
			return NULL;
	}

	if (et->fmt == NULL) {
		et->fmt = calloc(evsel->tp_format->format.nr_fields, sizeof(struct syscall_arg_fmt));
		if (et->fmt == NULL)
			goto out_delete;
	}

	return __evsel__syscall_arg_fmt(evsel);

out_delete:
	evsel_trace__delete(evsel->priv);
	evsel->priv = NULL;
	return NULL;
}

static int evsel__init_tp_uint_field(struct evsel *evsel, struct tp_field *field, const char *name)
{
	struct tep_format_field *format_field = evsel__field(evsel, name);

	if (format_field == NULL)
		return -1;

	return tp_field__init_uint(field, format_field, evsel->needs_swap);
}

#define perf_evsel__init_sc_tp_uint_field(evsel, name) \
	({ struct syscall_tp *sc = __evsel__syscall_tp(evsel);\
	   evsel__init_tp_uint_field(evsel, &sc->name, #name); })

static int evsel__init_tp_ptr_field(struct evsel *evsel, struct tp_field *field, const char *name)
{
	struct tep_format_field *format_field = evsel__field(evsel, name);

	if (format_field == NULL)
		return -1;

	return tp_field__init_ptr(field, format_field);
}

#define perf_evsel__init_sc_tp_ptr_field(evsel, name) \
	({ struct syscall_tp *sc = __evsel__syscall_tp(evsel);\
	   evsel__init_tp_ptr_field(evsel, &sc->name, #name); })

static void evsel__delete_priv(struct evsel *evsel)
{
	zfree(&evsel->priv);
	evsel__delete(evsel);
}

static int evsel__init_syscall_tp(struct evsel *evsel)
{
	struct syscall_tp *sc = evsel__syscall_tp(evsel);

	if (sc != NULL) {
		if (evsel__init_tp_uint_field(evsel, &sc->id, "__syscall_nr") &&
		    evsel__init_tp_uint_field(evsel, &sc->id, "nr"))
			return -ENOENT;

		return 0;
	}

	return -ENOMEM;
}

static int evsel__init_augmented_syscall_tp(struct evsel *evsel, struct evsel *tp)
{
	struct syscall_tp *sc = evsel__syscall_tp(evsel);

	if (sc != NULL) {
		struct tep_format_field *syscall_id = evsel__field(tp, "id");
		if (syscall_id == NULL)
			syscall_id = evsel__field(tp, "__syscall_nr");
		if (syscall_id == NULL ||
		    __tp_field__init_uint(&sc->id, syscall_id->size, syscall_id->offset, evsel->needs_swap))
			return -EINVAL;

		return 0;
	}

	return -ENOMEM;
}

static int evsel__init_augmented_syscall_tp_args(struct evsel *evsel)
{
	struct syscall_tp *sc = __evsel__syscall_tp(evsel);

	return __tp_field__init_ptr(&sc->args, sc->id.offset + sizeof(u64));
}

static int evsel__init_augmented_syscall_tp_ret(struct evsel *evsel)
{
	struct syscall_tp *sc = __evsel__syscall_tp(evsel);

	return __tp_field__init_uint(&sc->ret, sizeof(u64), sc->id.offset + sizeof(u64), evsel->needs_swap);
}

static int evsel__init_raw_syscall_tp(struct evsel *evsel, void *handler)
{
	if (evsel__syscall_tp(evsel) != NULL) {
		if (perf_evsel__init_sc_tp_uint_field(evsel, id))
			return -ENOENT;

		evsel->handler = handler;
		return 0;
	}

	return -ENOMEM;
}

static struct evsel *perf_evsel__raw_syscall_newtp(const char *direction, void *handler)
{
	struct evsel *evsel = evsel__newtp("raw_syscalls", direction);

	/* older kernel (e.g., RHEL6) use syscalls:{enter,exit} */
	if (IS_ERR(evsel))
		evsel = evsel__newtp("syscalls", direction);

	if (IS_ERR(evsel))
		return NULL;

	if (evsel__init_raw_syscall_tp(evsel, handler))
		goto out_delete;

	return evsel;

out_delete:
	evsel__delete_priv(evsel);
	return NULL;
}

#define perf_evsel__sc_tp_uint(evsel, name, sample) \
	({ struct syscall_tp *fields = __evsel__syscall_tp(evsel); \
	   fields->name.integer(&fields->name, sample); })

#define perf_evsel__sc_tp_ptr(evsel, name, sample) \
	({ struct syscall_tp *fields = __evsel__syscall_tp(evsel); \
	   fields->name.pointer(&fields->name, sample); })

size_t strarray__scnprintf_suffix(struct strarray *sa, char *bf, size_t size, const char *intfmt, bool show_suffix, int val)
{
	int idx = val - sa->offset;

	if (idx < 0 || idx >= sa->nr_entries || sa->entries[idx] == NULL) {
		size_t printed = scnprintf(bf, size, intfmt, val);
		if (show_suffix)
			printed += scnprintf(bf + printed, size - printed, " /* %s??? */", sa->prefix);
		return printed;
	}

	return scnprintf(bf, size, "%s%s", sa->entries[idx], show_suffix ? sa->prefix : "");
}

size_t strarray__scnprintf(struct strarray *sa, char *bf, size_t size, const char *intfmt, bool show_prefix, int val)
{
	int idx = val - sa->offset;

	if (idx < 0 || idx >= sa->nr_entries || sa->entries[idx] == NULL) {
		size_t printed = scnprintf(bf, size, intfmt, val);
		if (show_prefix)
			printed += scnprintf(bf + printed, size - printed, " /* %s??? */", sa->prefix);
		return printed;
	}

	return scnprintf(bf, size, "%s%s", show_prefix ? sa->prefix : "", sa->entries[idx]);
}

static size_t __syscall_arg__scnprintf_strarray(char *bf, size_t size,
						const char *intfmt,
					        struct syscall_arg *arg)
{
	return strarray__scnprintf(arg->parm, bf, size, intfmt, arg->show_string_prefix, arg->val);
}

static size_t syscall_arg__scnprintf_strarray(char *bf, size_t size,
					      struct syscall_arg *arg)
{
	return __syscall_arg__scnprintf_strarray(bf, size, "%d", arg);
}

#define SCA_STRARRAY syscall_arg__scnprintf_strarray

bool syscall_arg__strtoul_strarray(char *bf, size_t size, struct syscall_arg *arg, u64 *ret)
{
	return strarray__strtoul(arg->parm, bf, size, ret);
}

bool syscall_arg__strtoul_strarray_flags(char *bf, size_t size, struct syscall_arg *arg, u64 *ret)
{
	return strarray__strtoul_flags(arg->parm, bf, size, ret);
}

bool syscall_arg__strtoul_strarrays(char *bf, size_t size, struct syscall_arg *arg, u64 *ret)
{
	return strarrays__strtoul(arg->parm, bf, size, ret);
}

size_t syscall_arg__scnprintf_strarray_flags(char *bf, size_t size, struct syscall_arg *arg)
{
	return strarray__scnprintf_flags(arg->parm, bf, size, arg->show_string_prefix, arg->val);
}

size_t strarrays__scnprintf(struct strarrays *sas, char *bf, size_t size, const char *intfmt, bool show_prefix, int val)
{
	size_t printed;
	int i;

	for (i = 0; i < sas->nr_entries; ++i) {
		struct strarray *sa = sas->entries[i];
		int idx = val - sa->offset;

		if (idx >= 0 && idx < sa->nr_entries) {
			if (sa->entries[idx] == NULL)
				break;
			return scnprintf(bf, size, "%s%s", show_prefix ? sa->prefix : "", sa->entries[idx]);
		}
	}

	printed = scnprintf(bf, size, intfmt, val);
	if (show_prefix)
		printed += scnprintf(bf + printed, size - printed, " /* %s??? */", sas->entries[0]->prefix);
	return printed;
}

bool strarray__strtoul(struct strarray *sa, char *bf, size_t size, u64 *ret)
{
	int i;

	for (i = 0; i < sa->nr_entries; ++i) {
		if (sa->entries[i] && strncmp(sa->entries[i], bf, size) == 0 && sa->entries[i][size] == '\0') {
			*ret = sa->offset + i;
			return true;
		}
	}

	return false;
}

bool strarray__strtoul_flags(struct strarray *sa, char *bf, size_t size, u64 *ret)
{
	u64 val = 0;
	char *tok = bf, *sep, *end;

	*ret = 0;

	while (size != 0) {
		int toklen = size;

		sep = memchr(tok, '|', size);
		if (sep != NULL) {
			size -= sep - tok + 1;

			end = sep - 1;
			while (end > tok && isspace(*end))
				--end;

			toklen = end - tok + 1;
		}

		while (isspace(*tok))
			++tok;

		if (isalpha(*tok) || *tok == '_') {
			if (!strarray__strtoul(sa, tok, toklen, &val))
				return false;
		} else
			val = strtoul(tok, NULL, 0);

		*ret |= (1 << (val - 1));

		if (sep == NULL)
			break;
		tok = sep + 1;
	}

	return true;
}

bool strarrays__strtoul(struct strarrays *sas, char *bf, size_t size, u64 *ret)
{
	int i;

	for (i = 0; i < sas->nr_entries; ++i) {
		struct strarray *sa = sas->entries[i];

		if (strarray__strtoul(sa, bf, size, ret))
			return true;
	}

	return false;
}

size_t syscall_arg__scnprintf_strarrays(char *bf, size_t size,
					struct syscall_arg *arg)
{
	return strarrays__scnprintf(arg->parm, bf, size, "%d", arg->show_string_prefix, arg->val);
}

#ifndef AT_FDCWD
#define AT_FDCWD	-100
#endif

static size_t syscall_arg__scnprintf_fd_at(char *bf, size_t size,
					   struct syscall_arg *arg)
{
	int fd = arg->val;
	const char *prefix = "AT_FD";

	if (fd == AT_FDCWD)
		return scnprintf(bf, size, "%s%s", arg->show_string_prefix ? prefix : "", "CWD");

	return syscall_arg__scnprintf_fd(bf, size, arg);
}

#define SCA_FDAT syscall_arg__scnprintf_fd_at

static size_t syscall_arg__scnprintf_close_fd(char *bf, size_t size,
					      struct syscall_arg *arg);

#define SCA_CLOSE_FD syscall_arg__scnprintf_close_fd

size_t syscall_arg__scnprintf_hex(char *bf, size_t size, struct syscall_arg *arg)
{
	return scnprintf(bf, size, "%#lx", arg->val);
}

size_t syscall_arg__scnprintf_ptr(char *bf, size_t size, struct syscall_arg *arg)
{
	if (arg->val == 0)
		return scnprintf(bf, size, "NULL");
	return syscall_arg__scnprintf_hex(bf, size, arg);
}

size_t syscall_arg__scnprintf_int(char *bf, size_t size, struct syscall_arg *arg)
{
	return scnprintf(bf, size, "%d", arg->val);
}

size_t syscall_arg__scnprintf_long(char *bf, size_t size, struct syscall_arg *arg)
{
	return scnprintf(bf, size, "%ld", arg->val);
}

static size_t syscall_arg__scnprintf_char_array(char *bf, size_t size, struct syscall_arg *arg)
{
	// XXX Hey, maybe for sched:sched_switch prev/next comm fields we can
	//     fill missing comms using thread__set_comm()...
	//     here or in a special syscall_arg__scnprintf_pid_sched_tp...
	return scnprintf(bf, size, "\"%-.*s\"", arg->fmt->nr_entries ?: arg->len, arg->val);
}

#define SCA_CHAR_ARRAY syscall_arg__scnprintf_char_array

static const char *bpf_cmd[] = {
	"MAP_CREATE", "MAP_LOOKUP_ELEM", "MAP_UPDATE_ELEM", "MAP_DELETE_ELEM",
	"MAP_GET_NEXT_KEY", "PROG_LOAD", "OBJ_PIN", "OBJ_GET", "PROG_ATTACH",
	"PROG_DETACH", "PROG_TEST_RUN", "PROG_GET_NEXT_ID", "MAP_GET_NEXT_ID",
	"PROG_GET_FD_BY_ID", "MAP_GET_FD_BY_ID", "OBJ_GET_INFO_BY_FD",
	"PROG_QUERY", "RAW_TRACEPOINT_OPEN", "BTF_LOAD", "BTF_GET_FD_BY_ID",
	"TASK_FD_QUERY", "MAP_LOOKUP_AND_DELETE_ELEM", "MAP_FREEZE",
	"BTF_GET_NEXT_ID", "MAP_LOOKUP_BATCH", "MAP_LOOKUP_AND_DELETE_BATCH",
	"MAP_UPDATE_BATCH", "MAP_DELETE_BATCH", "LINK_CREATE", "LINK_UPDATE",
	"LINK_GET_FD_BY_ID", "LINK_GET_NEXT_ID", "ENABLE_STATS", "ITER_CREATE",
	"LINK_DETACH", "PROG_BIND_MAP",
};
static DEFINE_STRARRAY(bpf_cmd, "BPF_");

static const char *fsmount_flags[] = {
	[1] = "CLOEXEC",
};
static DEFINE_STRARRAY(fsmount_flags, "FSMOUNT_");

#include "trace/beauty/generated/fsconfig_arrays.c"

static DEFINE_STRARRAY(fsconfig_cmds, "FSCONFIG_");

static const char *epoll_ctl_ops[] = { "ADD", "DEL", "MOD", };
static DEFINE_STRARRAY_OFFSET(epoll_ctl_ops, "EPOLL_CTL_", 1);

static const char *itimers[] = { "REAL", "VIRTUAL", "PROF", };
static DEFINE_STRARRAY(itimers, "ITIMER_");

static const char *keyctl_options[] = {
	"GET_KEYRING_ID", "JOIN_SESSION_KEYRING", "UPDATE", "REVOKE", "CHOWN",
	"SETPERM", "DESCRIBE", "CLEAR", "LINK", "UNLINK", "SEARCH", "READ",
	"INSTANTIATE", "NEGATE", "SET_REQKEY_KEYRING", "SET_TIMEOUT",
	"ASSUME_AUTHORITY", "GET_SECURITY", "SESSION_TO_PARENT", "REJECT",
	"INSTANTIATE_IOV", "INVALIDATE", "GET_PERSISTENT",
};
static DEFINE_STRARRAY(keyctl_options, "KEYCTL_");

static const char *whences[] = { "SET", "CUR", "END",
#ifdef SEEK_DATA
"DATA",
#endif
#ifdef SEEK_HOLE
"HOLE",
#endif
};
static DEFINE_STRARRAY(whences, "SEEK_");

static const char *fcntl_cmds[] = {
	"DUPFD", "GETFD", "SETFD", "GETFL", "SETFL", "GETLK", "SETLK",
	"SETLKW", "SETOWN", "GETOWN", "SETSIG", "GETSIG", "GETLK64",
	"SETLK64", "SETLKW64", "SETOWN_EX", "GETOWN_EX",
	"GETOWNER_UIDS",
};
static DEFINE_STRARRAY(fcntl_cmds, "F_");

static const char *fcntl_linux_specific_cmds[] = {
	"SETLEASE", "GETLEASE", "NOTIFY", "DUPFD_QUERY", [5] = "CANCELLK", "DUPFD_CLOEXEC",
	"SETPIPE_SZ", "GETPIPE_SZ", "ADD_SEALS", "GET_SEALS",
	"GET_RW_HINT", "SET_RW_HINT", "GET_FILE_RW_HINT", "SET_FILE_RW_HINT",
};

static DEFINE_STRARRAY_OFFSET(fcntl_linux_specific_cmds, "F_", F_LINUX_SPECIFIC_BASE);

static struct strarray *fcntl_cmds_arrays[] = {
	&strarray__fcntl_cmds,
	&strarray__fcntl_linux_specific_cmds,
};

static DEFINE_STRARRAYS(fcntl_cmds_arrays);

static const char *rlimit_resources[] = {
	"CPU", "FSIZE", "DATA", "STACK", "CORE", "RSS", "NPROC", "NOFILE",
	"MEMLOCK", "AS", "LOCKS", "SIGPENDING", "MSGQUEUE", "NICE", "RTPRIO",
	"RTTIME",
};
static DEFINE_STRARRAY(rlimit_resources, "RLIMIT_");

static const char *sighow[] = { "BLOCK", "UNBLOCK", "SETMASK", };
static DEFINE_STRARRAY(sighow, "SIG_");

static const char *clockid[] = {
	"REALTIME", "MONOTONIC", "PROCESS_CPUTIME_ID", "THREAD_CPUTIME_ID",
	"MONOTONIC_RAW", "REALTIME_COARSE", "MONOTONIC_COARSE", "BOOTTIME",
	"REALTIME_ALARM", "BOOTTIME_ALARM", "SGI_CYCLE", "TAI"
};
static DEFINE_STRARRAY(clockid, "CLOCK_");

static size_t syscall_arg__scnprintf_access_mode(char *bf, size_t size,
						 struct syscall_arg *arg)
{
	bool show_prefix = arg->show_string_prefix;
	const char *suffix = "_OK";
	size_t printed = 0;
	int mode = arg->val;

	if (mode == F_OK) /* 0 */
		return scnprintf(bf, size, "F%s", show_prefix ? suffix : "");
#define	P_MODE(n) \
	if (mode & n##_OK) { \
		printed += scnprintf(bf + printed, size - printed, "%s%s", #n, show_prefix ? suffix : ""); \
		mode &= ~n##_OK; \
	}

	P_MODE(R);
	P_MODE(W);
	P_MODE(X);
#undef P_MODE

	if (mode)
		printed += scnprintf(bf + printed, size - printed, "|%#x", mode);

	return printed;
}

#define SCA_ACCMODE syscall_arg__scnprintf_access_mode

static size_t syscall_arg__scnprintf_filename(char *bf, size_t size,
					      struct syscall_arg *arg);

#define SCA_FILENAME syscall_arg__scnprintf_filename

static size_t syscall_arg__scnprintf_pipe_flags(char *bf, size_t size,
						struct syscall_arg *arg)
{
	bool show_prefix = arg->show_string_prefix;
	const char *prefix = "O_";
	int printed = 0, flags = arg->val;

#define	P_FLAG(n) \
	if (flags & O_##n) { \
		printed += scnprintf(bf + printed, size - printed, "%s%s%s", printed ? "|" : "", show_prefix ? prefix : "", #n); \
		flags &= ~O_##n; \
	}

	P_FLAG(CLOEXEC);
	P_FLAG(NONBLOCK);
#undef P_FLAG

	if (flags)
		printed += scnprintf(bf + printed, size - printed, "%s%#x", printed ? "|" : "", flags);

	return printed;
}

#define SCA_PIPE_FLAGS syscall_arg__scnprintf_pipe_flags

#ifndef GRND_NONBLOCK
#define GRND_NONBLOCK	0x0001
#endif
#ifndef GRND_RANDOM
#define GRND_RANDOM	0x0002
#endif

static size_t syscall_arg__scnprintf_getrandom_flags(char *bf, size_t size,
						   struct syscall_arg *arg)
{
	bool show_prefix = arg->show_string_prefix;
	const char *prefix = "GRND_";
	int printed = 0, flags = arg->val;

#define	P_FLAG(n) \
	if (flags & GRND_##n) { \
		printed += scnprintf(bf + printed, size - printed, "%s%s%s", printed ? "|" : "", show_prefix ? prefix : "", #n); \
		flags &= ~GRND_##n; \
	}

	P_FLAG(RANDOM);
	P_FLAG(NONBLOCK);
#undef P_FLAG

	if (flags)
		printed += scnprintf(bf + printed, size - printed, "%s%#x", printed ? "|" : "", flags);

	return printed;
}

#define SCA_GETRANDOM_FLAGS syscall_arg__scnprintf_getrandom_flags

#define STRARRAY(name, array) \
	  { .scnprintf	= SCA_STRARRAY, \
	    .strtoul	= STUL_STRARRAY, \
	    .parm	= &strarray__##array, }

#define STRARRAY_FLAGS(name, array) \
	  { .scnprintf	= SCA_STRARRAY_FLAGS, \
	    .strtoul	= STUL_STRARRAY_FLAGS, \
	    .parm	= &strarray__##array, }

#include "trace/beauty/arch_errno_names.c"
#include "trace/beauty/eventfd.c"
#include "trace/beauty/futex_op.c"
#include "trace/beauty/futex_val3.c"
#include "trace/beauty/mmap.c"
#include "trace/beauty/mode_t.c"
#include "trace/beauty/msg_flags.c"
#include "trace/beauty/open_flags.c"
#include "trace/beauty/perf_event_open.c"
#include "trace/beauty/pid.c"
#include "trace/beauty/sched_policy.c"
#include "trace/beauty/seccomp.c"
#include "trace/beauty/signum.c"
#include "trace/beauty/socket_type.c"
#include "trace/beauty/waitid_options.c"

static const struct syscall_fmt syscall_fmts[] = {
	{ .name	    = "access",
	  .arg = { [1] = { .scnprintf = SCA_ACCMODE,  /* mode */ }, }, },
	{ .name	    = "arch_prctl",
	  .arg = { [0] = { .scnprintf = SCA_X86_ARCH_PRCTL_CODE, /* code */ },
		   [1] = { .scnprintf = SCA_PTR, /* arg2 */ }, }, },
	{ .name	    = "bind",
	  .arg = { [0] = { .scnprintf = SCA_INT, /* fd */ },
		   [1] = { .scnprintf = SCA_SOCKADDR, /* umyaddr */ },
		   [2] = { .scnprintf = SCA_INT, /* addrlen */ }, }, },
	{ .name	    = "bpf",
	  .arg = { [0] = STRARRAY(cmd, bpf_cmd), }, },
	{ .name	    = "brk",	    .hexret = true,
	  .arg = { [0] = { .scnprintf = SCA_PTR, /* brk */ }, }, },
	{ .name     = "clock_gettime",
	  .arg = { [0] = STRARRAY(clk_id, clockid), }, },
	{ .name	    = "clock_nanosleep",
	  .arg = { [2] = { .scnprintf = SCA_TIMESPEC,  /* rqtp */ }, }, },
	{ .name	    = "clone",	    .errpid = true, .nr_args = 5,
	  .arg = { [0] = { .name = "flags",	    .scnprintf = SCA_CLONE_FLAGS, },
		   [1] = { .name = "child_stack",   .scnprintf = SCA_HEX, },
		   [2] = { .name = "parent_tidptr", .scnprintf = SCA_HEX, },
		   [3] = { .name = "child_tidptr",  .scnprintf = SCA_HEX, },
		   [4] = { .name = "tls",	    .scnprintf = SCA_HEX, }, }, },
	{ .name	    = "close",
	  .arg = { [0] = { .scnprintf = SCA_CLOSE_FD, /* fd */ }, }, },
	{ .name	    = "connect",
	  .arg = { [0] = { .scnprintf = SCA_INT, /* fd */ },
		   [1] = { .scnprintf = SCA_SOCKADDR, /* servaddr */ },
		   [2] = { .scnprintf = SCA_INT, /* addrlen */ }, }, },
	{ .name	    = "epoll_ctl",
	  .arg = { [1] = STRARRAY(op, epoll_ctl_ops), }, },
	{ .name	    = "eventfd2",
	  .arg = { [1] = { .scnprintf = SCA_EFD_FLAGS, /* flags */ }, }, },
	{ .name     = "faccessat",
	  .arg = { [0] = { .scnprintf = SCA_FDAT,	  /* dirfd */ },
		   [1] = { .scnprintf = SCA_FILENAME,	  /* pathname */ },
		   [2] = { .scnprintf = SCA_ACCMODE,	  /* mode */ }, }, },
	{ .name     = "faccessat2",
	  .arg = { [0] = { .scnprintf = SCA_FDAT,	  /* dirfd */ },
		   [1] = { .scnprintf = SCA_FILENAME,	  /* pathname */ },
		   [2] = { .scnprintf = SCA_ACCMODE,	  /* mode */ },
		   [3] = { .scnprintf = SCA_FACCESSAT2_FLAGS, /* flags */ }, }, },
	{ .name	    = "fchmodat",
	  .arg = { [0] = { .scnprintf = SCA_FDAT, /* fd */ }, }, },
	{ .name	    = "fchownat",
	  .arg = { [0] = { .scnprintf = SCA_FDAT, /* fd */ }, }, },
	{ .name	    = "fcntl",
	  .arg = { [1] = { .scnprintf = SCA_FCNTL_CMD,  /* cmd */
			   .strtoul   = STUL_STRARRAYS,
			   .parm      = &strarrays__fcntl_cmds_arrays,
			   .show_zero = true, },
		   [2] = { .scnprintf =  SCA_FCNTL_ARG, /* arg */ }, }, },
	{ .name	    = "flock",
	  .arg = { [1] = { .scnprintf = SCA_FLOCK, /* cmd */ }, }, },
	{ .name     = "fsconfig",
	  .arg = { [1] = STRARRAY(cmd, fsconfig_cmds), }, },
	{ .name     = "fsmount",
	  .arg = { [1] = STRARRAY_FLAGS(flags, fsmount_flags),
		   [2] = { .scnprintf = SCA_FSMOUNT_ATTR_FLAGS, /* attr_flags */ }, }, },
	{ .name     = "fspick",
	  .arg = { [0] = { .scnprintf = SCA_FDAT,	  /* dfd */ },
		   [1] = { .scnprintf = SCA_FILENAME,	  /* path */ },
		   [2] = { .scnprintf = SCA_FSPICK_FLAGS, /* flags */ }, }, },
	{ .name	    = "fstat", .alias = "newfstat", },
	{ .name	    = "futex",
	  .arg = { [1] = { .scnprintf = SCA_FUTEX_OP, /* op */ },
		   [5] = { .scnprintf = SCA_FUTEX_VAL3, /* val3 */ }, }, },
	{ .name	    = "futimesat",
	  .arg = { [0] = { .scnprintf = SCA_FDAT, /* fd */ }, }, },
	{ .name	    = "getitimer",
	  .arg = { [0] = STRARRAY(which, itimers), }, },
	{ .name	    = "getpid",	    .errpid = true, },
	{ .name	    = "getpgid",    .errpid = true, },
	{ .name	    = "getppid",    .errpid = true, },
	{ .name	    = "getrandom",
	  .arg = { [2] = { .scnprintf = SCA_GETRANDOM_FLAGS, /* flags */ }, }, },
	{ .name	    = "getrlimit",
	  .arg = { [0] = STRARRAY(resource, rlimit_resources), }, },
	{ .name	    = "getsockopt",
	  .arg = { [1] = STRARRAY(level, socket_level), }, },
	{ .name	    = "gettid",	    .errpid = true, },
	{ .name	    = "ioctl",
	  .arg = {
#if defined(__i386__) || defined(__x86_64__)
/*
 * FIXME: Make this available to all arches.
 */
		   [1] = { .scnprintf = SCA_IOCTL_CMD, /* cmd */ },
		   [2] = { .scnprintf = SCA_HEX, /* arg */ }, }, },
#else
		   [2] = { .scnprintf = SCA_HEX, /* arg */ }, }, },
#endif
	{ .name	    = "kcmp",	    .nr_args = 5,
	  .arg = { [0] = { .name = "pid1",	.scnprintf = SCA_PID, },
		   [1] = { .name = "pid2",	.scnprintf = SCA_PID, },
		   [2] = { .name = "type",	.scnprintf = SCA_KCMP_TYPE, },
		   [3] = { .name = "idx1",	.scnprintf = SCA_KCMP_IDX, },
		   [4] = { .name = "idx2",	.scnprintf = SCA_KCMP_IDX, }, }, },
	{ .name	    = "keyctl",
	  .arg = { [0] = STRARRAY(option, keyctl_options), }, },
	{ .name	    = "kill",
	  .arg = { [1] = { .scnprintf = SCA_SIGNUM, /* sig */ }, }, },
	{ .name	    = "linkat",
	  .arg = { [0] = { .scnprintf = SCA_FDAT, /* fd */ }, }, },
	{ .name	    = "lseek",
	  .arg = { [2] = STRARRAY(whence, whences), }, },
	{ .name	    = "lstat", .alias = "newlstat", },
	{ .name     = "madvise",
	  .arg = { [0] = { .scnprintf = SCA_HEX,      /* start */ },
		   [2] = { .scnprintf = SCA_MADV_BHV, /* behavior */ }, }, },
	{ .name	    = "mkdirat",
	  .arg = { [0] = { .scnprintf = SCA_FDAT, /* fd */ }, }, },
	{ .name	    = "mknodat",
	  .arg = { [0] = { .scnprintf = SCA_FDAT, /* fd */ }, }, },
	{ .name	    = "mmap",	    .hexret = true,
/* The standard mmap maps to old_mmap on s390x */
#if defined(__s390x__)
	.alias = "old_mmap",
#endif
	  .arg = { [2] = { .scnprintf = SCA_MMAP_PROT,	/* prot */ },
		   [3] = { .scnprintf = SCA_MMAP_FLAGS,	/* flags */
			   .strtoul   = STUL_STRARRAY_FLAGS,
			   .parm      = &strarray__mmap_flags, },
		   [5] = { .scnprintf = SCA_HEX,	/* offset */ }, }, },
	{ .name	    = "mount",
	  .arg = { [0] = { .scnprintf = SCA_FILENAME, /* dev_name */ },
		   [3] = { .scnprintf = SCA_MOUNT_FLAGS, /* flags */
			   .mask_val  = SCAMV_MOUNT_FLAGS, /* flags */ }, }, },
	{ .name	    = "move_mount",
	  .arg = { [0] = { .scnprintf = SCA_FDAT,	/* from_dfd */ },
		   [1] = { .scnprintf = SCA_FILENAME, /* from_pathname */ },
		   [2] = { .scnprintf = SCA_FDAT,	/* to_dfd */ },
		   [3] = { .scnprintf = SCA_FILENAME, /* to_pathname */ },
		   [4] = { .scnprintf = SCA_MOVE_MOUNT_FLAGS, /* flags */ }, }, },
	{ .name	    = "mprotect",
	  .arg = { [0] = { .scnprintf = SCA_HEX,	/* start */ },
		   [2] = { .scnprintf = SCA_MMAP_PROT,	/* prot */ }, }, },
	{ .name	    = "mq_unlink",
	  .arg = { [0] = { .scnprintf = SCA_FILENAME, /* u_name */ }, }, },
	{ .name	    = "mremap",	    .hexret = true,
	  .arg = { [3] = { .scnprintf = SCA_MREMAP_FLAGS, /* flags */ }, }, },
	{ .name	    = "name_to_handle_at",
	  .arg = { [0] = { .scnprintf = SCA_FDAT, /* dfd */ }, }, },
	{ .name	    = "nanosleep",
	  .arg = { [0] = { .scnprintf = SCA_TIMESPEC,  /* req */ }, }, },
	{ .name	    = "newfstatat", .alias = "fstatat",
	  .arg = { [0] = { .scnprintf = SCA_FDAT,	  /* dirfd */ },
		   [1] = { .scnprintf = SCA_FILENAME,	  /* pathname */ },
		   [3] = { .scnprintf = SCA_FS_AT_FLAGS, /* flags */ }, }, },
	{ .name	    = "open",
	  .arg = { [1] = { .scnprintf = SCA_OPEN_FLAGS, /* flags */ }, }, },
	{ .name	    = "open_by_handle_at",
	  .arg = { [0] = { .scnprintf = SCA_FDAT,	/* dfd */ },
		   [2] = { .scnprintf = SCA_OPEN_FLAGS, /* flags */ }, }, },
	{ .name	    = "openat",
	  .arg = { [0] = { .scnprintf = SCA_FDAT,	/* dfd */ },
		   [2] = { .scnprintf = SCA_OPEN_FLAGS, /* flags */ }, }, },
	{ .name	    = "perf_event_open",
	  .arg = { [0] = { .scnprintf = SCA_PERF_ATTR,  /* attr */ },
		   [2] = { .scnprintf = SCA_INT,	/* cpu */ },
		   [3] = { .scnprintf = SCA_FD,		/* group_fd */ },
		   [4] = { .scnprintf = SCA_PERF_FLAGS, /* flags */ }, }, },
	{ .name	    = "pipe2",
	  .arg = { [1] = { .scnprintf = SCA_PIPE_FLAGS, /* flags */ }, }, },
	{ .name	    = "pkey_alloc",
	  .arg = { [1] = { .scnprintf = SCA_PKEY_ALLOC_ACCESS_RIGHTS,	/* access_rights */ }, }, },
	{ .name	    = "pkey_free",
	  .arg = { [0] = { .scnprintf = SCA_INT,	/* key */ }, }, },
	{ .name	    = "pkey_mprotect",
	  .arg = { [0] = { .scnprintf = SCA_HEX,	/* start */ },
		   [2] = { .scnprintf = SCA_MMAP_PROT,	/* prot */ },
		   [3] = { .scnprintf = SCA_INT,	/* pkey */ }, }, },
	{ .name	    = "poll", .timeout = true, },
	{ .name	    = "ppoll", .timeout = true, },
	{ .name	    = "prctl",
	  .arg = { [0] = { .scnprintf = SCA_PRCTL_OPTION, /* option */
			   .strtoul   = STUL_STRARRAY,
			   .parm      = &strarray__prctl_options, },
		   [1] = { .scnprintf = SCA_PRCTL_ARG2, /* arg2 */ },
		   [2] = { .scnprintf = SCA_PRCTL_ARG3, /* arg3 */ }, }, },
	{ .name	    = "pread", .alias = "pread64", },
	{ .name	    = "preadv", .alias = "pread", },
	{ .name	    = "prlimit64",
	  .arg = { [1] = STRARRAY(resource, rlimit_resources), }, },
	{ .name	    = "pwrite", .alias = "pwrite64", },
	{ .name	    = "readlinkat",
	  .arg = { [0] = { .scnprintf = SCA_FDAT, /* dfd */ }, }, },
	{ .name	    = "recvfrom",
	  .arg = { [3] = { .scnprintf = SCA_MSG_FLAGS, /* flags */ }, }, },
	{ .name	    = "recvmmsg",
	  .arg = { [3] = { .scnprintf = SCA_MSG_FLAGS, /* flags */ }, }, },
	{ .name	    = "recvmsg",
	  .arg = { [2] = { .scnprintf = SCA_MSG_FLAGS, /* flags */ }, }, },
	{ .name	    = "renameat",
	  .arg = { [0] = { .scnprintf = SCA_FDAT, /* olddirfd */ },
		   [2] = { .scnprintf = SCA_FDAT, /* newdirfd */ }, }, },
	{ .name	    = "renameat2",
	  .arg = { [0] = { .scnprintf = SCA_FDAT, /* olddirfd */ },
		   [2] = { .scnprintf = SCA_FDAT, /* newdirfd */ },
		   [4] = { .scnprintf = SCA_RENAMEAT2_FLAGS, /* flags */ }, }, },
	{ .name	    = "rt_sigaction",
	  .arg = { [0] = { .scnprintf = SCA_SIGNUM, /* sig */ }, }, },
	{ .name	    = "rt_sigprocmask",
	  .arg = { [0] = STRARRAY(how, sighow), }, },
	{ .name	    = "rt_sigqueueinfo",
	  .arg = { [1] = { .scnprintf = SCA_SIGNUM, /* sig */ }, }, },
	{ .name	    = "rt_tgsigqueueinfo",
	  .arg = { [2] = { .scnprintf = SCA_SIGNUM, /* sig */ }, }, },
	{ .name	    = "sched_setscheduler",
	  .arg = { [1] = { .scnprintf = SCA_SCHED_POLICY, /* policy */ }, }, },
	{ .name	    = "seccomp",
	  .arg = { [0] = { .scnprintf = SCA_SECCOMP_OP,	   /* op */ },
		   [1] = { .scnprintf = SCA_SECCOMP_FLAGS, /* flags */ }, }, },
	{ .name	    = "select", .timeout = true, },
	{ .name	    = "sendfile", .alias = "sendfile64", },
	{ .name	    = "sendmmsg",
	  .arg = { [3] = { .scnprintf = SCA_MSG_FLAGS, /* flags */ }, }, },
	{ .name	    = "sendmsg",
	  .arg = { [2] = { .scnprintf = SCA_MSG_FLAGS, /* flags */ }, }, },
	{ .name	    = "sendto",
	  .arg = { [3] = { .scnprintf = SCA_MSG_FLAGS, /* flags */ },
		   [4] = { .scnprintf = SCA_SOCKADDR, /* addr */ }, }, },
	{ .name	    = "set_tid_address", .errpid = true, },
	{ .name	    = "setitimer",
	  .arg = { [0] = STRARRAY(which, itimers), }, },
	{ .name	    = "setrlimit",
	  .arg = { [0] = STRARRAY(resource, rlimit_resources), }, },
	{ .name	    = "setsockopt",
	  .arg = { [1] = STRARRAY(level, socket_level), }, },
	{ .name	    = "socket",
	  .arg = { [0] = STRARRAY(family, socket_families),
		   [1] = { .scnprintf = SCA_SK_TYPE, /* type */ },
		   [2] = { .scnprintf = SCA_SK_PROTO, /* protocol */ }, }, },
	{ .name	    = "socketpair",
	  .arg = { [0] = STRARRAY(family, socket_families),
		   [1] = { .scnprintf = SCA_SK_TYPE, /* type */ },
		   [2] = { .scnprintf = SCA_SK_PROTO, /* protocol */ }, }, },
	{ .name	    = "stat", .alias = "newstat", },
	{ .name	    = "statx",
	  .arg = { [0] = { .scnprintf = SCA_FDAT,	 /* fdat */ },
		   [2] = { .scnprintf = SCA_FS_AT_FLAGS, /* flags */ } ,
		   [3] = { .scnprintf = SCA_STATX_MASK,	 /* mask */ }, }, },
	{ .name	    = "swapoff",
	  .arg = { [0] = { .scnprintf = SCA_FILENAME, /* specialfile */ }, }, },
	{ .name	    = "swapon",
	  .arg = { [0] = { .scnprintf = SCA_FILENAME, /* specialfile */ }, }, },
	{ .name	    = "symlinkat",
	  .arg = { [0] = { .scnprintf = SCA_FDAT, /* dfd */ }, }, },
	{ .name	    = "sync_file_range",
	  .arg = { [3] = { .scnprintf = SCA_SYNC_FILE_RANGE_FLAGS, /* flags */ }, }, },
	{ .name	    = "tgkill",
	  .arg = { [2] = { .scnprintf = SCA_SIGNUM, /* sig */ }, }, },
	{ .name	    = "tkill",
	  .arg = { [1] = { .scnprintf = SCA_SIGNUM, /* sig */ }, }, },
	{ .name     = "umount2", .alias = "umount",
	  .arg = { [0] = { .scnprintf = SCA_FILENAME, /* name */ }, }, },
	{ .name	    = "uname", .alias = "newuname", },
	{ .name	    = "unlinkat",
	  .arg = { [0] = { .scnprintf = SCA_FDAT,	  /* dfd */ },
		   [1] = { .scnprintf = SCA_FILENAME,	  /* pathname */ },
		   [2] = { .scnprintf = SCA_FS_AT_FLAGS,  /* flags */ }, }, },
	{ .name	    = "utimensat",
	  .arg = { [0] = { .scnprintf = SCA_FDAT, /* dirfd */ }, }, },
	{ .name	    = "wait4",	    .errpid = true,
	  .arg = { [2] = { .scnprintf = SCA_WAITID_OPTIONS, /* options */ }, }, },
	{ .name	    = "waitid",	    .errpid = true,
	  .arg = { [3] = { .scnprintf = SCA_WAITID_OPTIONS, /* options */ }, }, },
};

static int syscall_fmt__cmp(const void *name, const void *fmtp)
{
	const struct syscall_fmt *fmt = fmtp;
	return strcmp(name, fmt->name);
}

static const struct syscall_fmt *__syscall_fmt__find(const struct syscall_fmt *fmts,
						     const int nmemb,
						     const char *name)
{
	return bsearch(name, fmts, nmemb, sizeof(struct syscall_fmt), syscall_fmt__cmp);
}

static const struct syscall_fmt *syscall_fmt__find(const char *name)
{
	const int nmemb = ARRAY_SIZE(syscall_fmts);
	return __syscall_fmt__find(syscall_fmts, nmemb, name);
}

static const struct syscall_fmt *__syscall_fmt__find_by_alias(const struct syscall_fmt *fmts,
							      const int nmemb, const char *alias)
{
	int i;

	for (i = 0; i < nmemb; ++i) {
		if (fmts[i].alias && strcmp(fmts[i].alias, alias) == 0)
			return &fmts[i];
	}

	return NULL;
}

static const struct syscall_fmt *syscall_fmt__find_by_alias(const char *alias)
{
	const int nmemb = ARRAY_SIZE(syscall_fmts);
	return __syscall_fmt__find_by_alias(syscall_fmts, nmemb, alias);
}

/*
 * is_exit: is this "exit" or "exit_group"?
 * is_open: is this "open" or "openat"? To associate the fd returned in sys_exit with the pathname in sys_enter.
 * args_size: sum of the sizes of the syscall arguments, anything after that is augmented stuff: pathname for openat, etc.
 * nonexistent: Just a hole in the syscall table, syscall id not allocated
 */
struct syscall {
	struct tep_event    *tp_format;
	int		    nr_args;
	int		    args_size;
	struct {
		struct bpf_program *sys_enter,
				   *sys_exit;
	}		    bpf_prog;
	bool		    is_exit;
	bool		    is_open;
	bool		    nonexistent;
	struct tep_format_field *args;
	const char	    *name;
	const struct syscall_fmt  *fmt;
	struct syscall_arg_fmt *arg_fmt;
};

/*
 * We need to have this 'calculated' boolean because in some cases we really
 * don't know what is the duration of a syscall, for instance, when we start
 * a session and some threads are waiting for a syscall to finish, say 'poll',
 * in which case all we can do is to print "( ? ) for duration and for the
 * start timestamp.
 */
static size_t fprintf_duration(unsigned long t, bool calculated, FILE *fp)
{
	double duration = (double)t / NSEC_PER_MSEC;
	size_t printed = fprintf(fp, "(");

	if (!calculated)
		printed += fprintf(fp, "         ");
	else if (duration >= 1.0)
		printed += color_fprintf(fp, PERF_COLOR_RED, "%6.3f ms", duration);
	else if (duration >= 0.01)
		printed += color_fprintf(fp, PERF_COLOR_YELLOW, "%6.3f ms", duration);
	else
		printed += color_fprintf(fp, PERF_COLOR_NORMAL, "%6.3f ms", duration);
	return printed + fprintf(fp, "): ");
}

/**
 * filename.ptr: The filename char pointer that will be vfs_getname'd
 * filename.entry_str_pos: Where to insert the string translated from
 *                         filename.ptr by the vfs_getname tracepoint/kprobe.
 * ret_scnprintf: syscall args may set this to a different syscall return
 *                formatter, for instance, fcntl may return fds, file flags, etc.
 */
struct thread_trace {
	u64		  entry_time;
	bool		  entry_pending;
	unsigned long	  nr_events;
	unsigned long	  pfmaj, pfmin;
	char		  *entry_str;
	double		  runtime_ms;
	size_t		  (*ret_scnprintf)(char *bf, size_t size, struct syscall_arg *arg);
        struct {
		unsigned long ptr;
		short int     entry_str_pos;
		bool	      pending_open;
		unsigned int  namelen;
		char	      *name;
	} filename;
	struct {
		int	      max;
		struct file   *table;
	} files;

	struct intlist *syscall_stats;
};

static struct thread_trace *thread_trace__new(void)
{
	struct thread_trace *ttrace =  zalloc(sizeof(struct thread_trace));

	if (ttrace) {
		ttrace->files.max = -1;
		ttrace->syscall_stats = intlist__new(NULL);
	}

	return ttrace;
}

static void thread_trace__free_files(struct thread_trace *ttrace);

static void thread_trace__delete(void *pttrace)
{
	struct thread_trace *ttrace = pttrace;

	if (!ttrace)
		return;

	intlist__delete(ttrace->syscall_stats);
	ttrace->syscall_stats = NULL;
	thread_trace__free_files(ttrace);
	zfree(&ttrace->entry_str);
	free(ttrace);
}

static struct thread_trace *thread__trace(struct thread *thread, FILE *fp)
{
	struct thread_trace *ttrace;

	if (thread == NULL)
		goto fail;

	if (thread__priv(thread) == NULL)
		thread__set_priv(thread, thread_trace__new());

	if (thread__priv(thread) == NULL)
		goto fail;

	ttrace = thread__priv(thread);
	++ttrace->nr_events;

	return ttrace;
fail:
	color_fprintf(fp, PERF_COLOR_RED,
		      "WARNING: not enough memory, dropping samples!\n");
	return NULL;
}


void syscall_arg__set_ret_scnprintf(struct syscall_arg *arg,
				    size_t (*ret_scnprintf)(char *bf, size_t size, struct syscall_arg *arg))
{
	struct thread_trace *ttrace = thread__priv(arg->thread);

	ttrace->ret_scnprintf = ret_scnprintf;
}

#define TRACE_PFMAJ		(1 << 0)
#define TRACE_PFMIN		(1 << 1)

static const size_t trace__entry_str_size = 2048;

static void thread_trace__free_files(struct thread_trace *ttrace)
{
	for (int i = 0; i < ttrace->files.max; ++i) {
		struct file *file = ttrace->files.table + i;
		zfree(&file->pathname);
	}

	zfree(&ttrace->files.table);
	ttrace->files.max  = -1;
}

static struct file *thread_trace__files_entry(struct thread_trace *ttrace, int fd)
{
	if (fd < 0)
		return NULL;

	if (fd > ttrace->files.max) {
		struct file *nfiles = realloc(ttrace->files.table, (fd + 1) * sizeof(struct file));

		if (nfiles == NULL)
			return NULL;

		if (ttrace->files.max != -1) {
			memset(nfiles + ttrace->files.max + 1, 0,
			       (fd - ttrace->files.max) * sizeof(struct file));
		} else {
			memset(nfiles, 0, (fd + 1) * sizeof(struct file));
		}

		ttrace->files.table = nfiles;
		ttrace->files.max   = fd;
	}

	return ttrace->files.table + fd;
}

struct file *thread__files_entry(struct thread *thread, int fd)
{
	return thread_trace__files_entry(thread__priv(thread), fd);
}

static int trace__set_fd_pathname(struct thread *thread, int fd, const char *pathname)
{
	struct thread_trace *ttrace = thread__priv(thread);
	struct file *file = thread_trace__files_entry(ttrace, fd);

	if (file != NULL) {
		struct stat st;
		if (stat(pathname, &st) == 0)
			file->dev_maj = major(st.st_rdev);
		file->pathname = strdup(pathname);
		if (file->pathname)
			return 0;
	}

	return -1;
}

static int thread__read_fd_path(struct thread *thread, int fd)
{
	char linkname[PATH_MAX], pathname[PATH_MAX];
	struct stat st;
	int ret;

	if (thread__pid(thread) == thread__tid(thread)) {
		scnprintf(linkname, sizeof(linkname),
			  "/proc/%d/fd/%d", thread__pid(thread), fd);
	} else {
		scnprintf(linkname, sizeof(linkname),
			  "/proc/%d/task/%d/fd/%d",
			  thread__pid(thread), thread__tid(thread), fd);
	}

	if (lstat(linkname, &st) < 0 || st.st_size + 1 > (off_t)sizeof(pathname))
		return -1;

	ret = readlink(linkname, pathname, sizeof(pathname));

	if (ret < 0 || ret > st.st_size)
		return -1;

	pathname[ret] = '\0';
	return trace__set_fd_pathname(thread, fd, pathname);
}

static const char *thread__fd_path(struct thread *thread, int fd,
				   struct trace *trace)
{
	struct thread_trace *ttrace = thread__priv(thread);

	if (ttrace == NULL || trace->fd_path_disabled)
		return NULL;

	if (fd < 0)
		return NULL;

	if ((fd > ttrace->files.max || ttrace->files.table[fd].pathname == NULL)) {
		if (!trace->live)
			return NULL;
		++trace->stats.proc_getname;
		if (thread__read_fd_path(thread, fd))
			return NULL;
	}

	return ttrace->files.table[fd].pathname;
}

size_t syscall_arg__scnprintf_fd(char *bf, size_t size, struct syscall_arg *arg)
{
	int fd = arg->val;
	size_t printed = scnprintf(bf, size, "%d", fd);
	const char *path = thread__fd_path(arg->thread, fd, arg->trace);

	if (path)
		printed += scnprintf(bf + printed, size - printed, "<%s>", path);

	return printed;
}

size_t pid__scnprintf_fd(struct trace *trace, pid_t pid, int fd, char *bf, size_t size)
{
        size_t printed = scnprintf(bf, size, "%d", fd);
	struct thread *thread = machine__find_thread(trace->host, pid, pid);

	if (thread) {
		const char *path = thread__fd_path(thread, fd, trace);

		if (path)
			printed += scnprintf(bf + printed, size - printed, "<%s>", path);

		thread__put(thread);
	}

        return printed;
}

static size_t syscall_arg__scnprintf_close_fd(char *bf, size_t size,
					      struct syscall_arg *arg)
{
	int fd = arg->val;
	size_t printed = syscall_arg__scnprintf_fd(bf, size, arg);
	struct thread_trace *ttrace = thread__priv(arg->thread);

	if (ttrace && fd >= 0 && fd <= ttrace->files.max)
		zfree(&ttrace->files.table[fd].pathname);

	return printed;
}

static void thread__set_filename_pos(struct thread *thread, const char *bf,
				     unsigned long ptr)
{
	struct thread_trace *ttrace = thread__priv(thread);

	ttrace->filename.ptr = ptr;
	ttrace->filename.entry_str_pos = bf - ttrace->entry_str;
}

static size_t syscall_arg__scnprintf_augmented_string(struct syscall_arg *arg, char *bf, size_t size)
{
	struct augmented_arg *augmented_arg = arg->augmented.args;
	size_t printed = scnprintf(bf, size, "\"%.*s\"", augmented_arg->size, augmented_arg->value);
	/*
	 * So that the next arg with a payload can consume its augmented arg, i.e. for rename* syscalls
	 * we would have two strings, each prefixed by its size.
	 */
	int consumed = sizeof(*augmented_arg) + augmented_arg->size;

	arg->augmented.args = ((void *)arg->augmented.args) + consumed;
	arg->augmented.size -= consumed;

	return printed;
}

static size_t syscall_arg__scnprintf_filename(char *bf, size_t size,
					      struct syscall_arg *arg)
{
	unsigned long ptr = arg->val;

	if (arg->augmented.args)
		return syscall_arg__scnprintf_augmented_string(arg, bf, size);

	if (!arg->trace->vfs_getname)
		return scnprintf(bf, size, "%#x", ptr);

	thread__set_filename_pos(arg->thread, bf, ptr);
	return 0;
}

static bool trace__filter_duration(struct trace *trace, double t)
{
	return t < (trace->duration_filter * NSEC_PER_MSEC);
}

static size_t __trace__fprintf_tstamp(struct trace *trace, u64 tstamp, FILE *fp)
{
	double ts = (double)(tstamp - trace->base_time) / NSEC_PER_MSEC;

	return fprintf(fp, "%10.3f ", ts);
}

/*
 * We're handling tstamp=0 as an undefined tstamp, i.e. like when we are
 * using ttrace->entry_time for a thread that receives a sys_exit without
 * first having received a sys_enter ("poll" issued before tracing session
 * starts, lost sys_enter exit due to ring buffer overflow).
 */
static size_t trace__fprintf_tstamp(struct trace *trace, u64 tstamp, FILE *fp)
{
	if (tstamp > 0)
		return __trace__fprintf_tstamp(trace, tstamp, fp);

	return fprintf(fp, "         ? ");
}

static pid_t workload_pid = -1;
static volatile sig_atomic_t done = false;
static volatile sig_atomic_t interrupted = false;

static void sighandler_interrupt(int sig __maybe_unused)
{
	done = interrupted = true;
}

static void sighandler_chld(int sig __maybe_unused, siginfo_t *info,
			    void *context __maybe_unused)
{
	if (info->si_pid == workload_pid)
		done = true;
}

static size_t trace__fprintf_comm_tid(struct trace *trace, struct thread *thread, FILE *fp)
{
	size_t printed = 0;

	if (trace->multiple_threads) {
		if (trace->show_comm)
			printed += fprintf(fp, "%.14s/", thread__comm_str(thread));
		printed += fprintf(fp, "%d ", thread__tid(thread));
	}

	return printed;
}

static size_t trace__fprintf_entry_head(struct trace *trace, struct thread *thread,
					u64 duration, bool duration_calculated, u64 tstamp, FILE *fp)
{
	size_t printed = 0;

	if (trace->show_tstamp)
		printed = trace__fprintf_tstamp(trace, tstamp, fp);
	if (trace->show_duration)
		printed += fprintf_duration(duration, duration_calculated, fp);
	return printed + trace__fprintf_comm_tid(trace, thread, fp);
}

static int trace__process_event(struct trace *trace, struct machine *machine,
				union perf_event *event, struct perf_sample *sample)
{
	int ret = 0;

	switch (event->header.type) {
	case PERF_RECORD_LOST:
		color_fprintf(trace->output, PERF_COLOR_RED,
			      "LOST %" PRIu64 " events!\n", event->lost.lost);
		ret = machine__process_lost_event(machine, event, sample);
		break;
	default:
		ret = machine__process_event(machine, event, sample);
		break;
	}

	return ret;
}

static int trace__tool_process(struct perf_tool *tool,
			       union perf_event *event,
			       struct perf_sample *sample,
			       struct machine *machine)
{
	struct trace *trace = container_of(tool, struct trace, tool);
	return trace__process_event(trace, machine, event, sample);
}

static char *trace__machine__resolve_kernel_addr(void *vmachine, unsigned long long *addrp, char **modp)
{
	struct machine *machine = vmachine;

	if (machine->kptr_restrict_warned)
		return NULL;

	if (symbol_conf.kptr_restrict) {
		pr_warning("Kernel address maps (/proc/{kallsyms,modules}) are restricted.\n\n"
			   "Check /proc/sys/kernel/kptr_restrict and /proc/sys/kernel/perf_event_paranoid.\n\n"
			   "Kernel samples will not be resolved.\n");
		machine->kptr_restrict_warned = true;
		return NULL;
	}

	return machine__resolve_kernel_addr(vmachine, addrp, modp);
}

static int trace__symbols_init(struct trace *trace, struct evlist *evlist)
{
	int err = symbol__init(NULL);

	if (err)
		return err;

	trace->host = machine__new_host();
	if (trace->host == NULL)
		return -ENOMEM;

	thread__set_priv_destructor(thread_trace__delete);

	err = trace_event__register_resolver(trace->host, trace__machine__resolve_kernel_addr);
	if (err < 0)
		goto out;

	err = __machine__synthesize_threads(trace->host, &trace->tool, &trace->opts.target,
					    evlist->core.threads, trace__tool_process,
					    true, false, 1);
out:
	if (err)
		symbol__exit();

	return err;
}

static void trace__symbols__exit(struct trace *trace)
{
	machine__exit(trace->host);
	trace->host = NULL;

	symbol__exit();
}

static int syscall__alloc_arg_fmts(struct syscall *sc, int nr_args)
{
	int idx;

	if (nr_args == RAW_SYSCALL_ARGS_NUM && sc->fmt && sc->fmt->nr_args != 0)
		nr_args = sc->fmt->nr_args;

	sc->arg_fmt = calloc(nr_args, sizeof(*sc->arg_fmt));
	if (sc->arg_fmt == NULL)
		return -1;

	for (idx = 0; idx < nr_args; ++idx) {
		if (sc->fmt)
			sc->arg_fmt[idx] = sc->fmt->arg[idx];
	}

	sc->nr_args = nr_args;
	return 0;
}

static const struct syscall_arg_fmt syscall_arg_fmts__by_name[] = {
	{ .name = "msr",	.scnprintf = SCA_X86_MSR,	  .strtoul = STUL_X86_MSR,	   },
	{ .name = "vector",	.scnprintf = SCA_X86_IRQ_VECTORS, .strtoul = STUL_X86_IRQ_VECTORS, },
};

static int syscall_arg_fmt__cmp(const void *name, const void *fmtp)
{
       const struct syscall_arg_fmt *fmt = fmtp;
       return strcmp(name, fmt->name);
}

static const struct syscall_arg_fmt *
__syscall_arg_fmt__find_by_name(const struct syscall_arg_fmt *fmts, const int nmemb,
				const char *name)
{
       return bsearch(name, fmts, nmemb, sizeof(struct syscall_arg_fmt), syscall_arg_fmt__cmp);
}

static const struct syscall_arg_fmt *syscall_arg_fmt__find_by_name(const char *name)
{
       const int nmemb = ARRAY_SIZE(syscall_arg_fmts__by_name);
       return __syscall_arg_fmt__find_by_name(syscall_arg_fmts__by_name, nmemb, name);
}

static struct tep_format_field *
syscall_arg_fmt__init_array(struct syscall_arg_fmt *arg, struct tep_format_field *field)
{
	struct tep_format_field *last_field = NULL;
	int len;

	for (; field; field = field->next, ++arg) {
		last_field = field;

		if (arg->scnprintf)
			continue;

		len = strlen(field->name);

		if (strcmp(field->type, "const char *") == 0 &&
		    ((len >= 4 && strcmp(field->name + len - 4, "name") == 0) ||
		     strstr(field->name, "path") != NULL))
			arg->scnprintf = SCA_FILENAME;
		else if ((field->flags & TEP_FIELD_IS_POINTER) || strstr(field->name, "addr"))
			arg->scnprintf = SCA_PTR;
		else if (strcmp(field->type, "pid_t") == 0)
			arg->scnprintf = SCA_PID;
		else if (strcmp(field->type, "umode_t") == 0)
			arg->scnprintf = SCA_MODE_T;
		else if ((field->flags & TEP_FIELD_IS_ARRAY) && strstr(field->type, "char")) {
			arg->scnprintf = SCA_CHAR_ARRAY;
			arg->nr_entries = field->arraylen;
		} else if ((strcmp(field->type, "int") == 0 ||
			  strcmp(field->type, "unsigned int") == 0 ||
			  strcmp(field->type, "long") == 0) &&
			 len >= 2 && strcmp(field->name + len - 2, "fd") == 0) {
			/*
			 * /sys/kernel/tracing/events/syscalls/sys_enter*
			 * grep -E 'field:.*fd;' .../format|sed -r 's/.*field:([a-z ]+) [a-z_]*fd.+/\1/g'|sort|uniq -c
			 * 65 int
			 * 23 unsigned int
			 * 7 unsigned long
			 */
			arg->scnprintf = SCA_FD;
		} else {
			const struct syscall_arg_fmt *fmt =
				syscall_arg_fmt__find_by_name(field->name);

			if (fmt) {
				arg->scnprintf = fmt->scnprintf;
				arg->strtoul   = fmt->strtoul;
			}
		}
	}

	return last_field;
}

static int syscall__set_arg_fmts(struct syscall *sc)
{
	struct tep_format_field *last_field = syscall_arg_fmt__init_array(sc->arg_fmt, sc->args);

	if (last_field)
		sc->args_size = last_field->offset + last_field->size;

	return 0;
}

static int trace__read_syscall_info(struct trace *trace, int id)
{
	char tp_name[128];
	struct syscall *sc;
	const char *name = syscalltbl__name(trace->sctbl, id);

#ifdef HAVE_SYSCALL_TABLE_SUPPORT
	if (trace->syscalls.table == NULL) {
		trace->syscalls.table = calloc(trace->sctbl->syscalls.max_id + 1, sizeof(*sc));
		if (trace->syscalls.table == NULL)
			return -ENOMEM;
	}
#else
	if (id > trace->sctbl->syscalls.max_id || (id == 0 && trace->syscalls.table == NULL)) {
		// When using libaudit we don't know beforehand what is the max syscall id
		struct syscall *table = realloc(trace->syscalls.table, (id + 1) * sizeof(*sc));

		if (table == NULL)
			return -ENOMEM;

		// Need to memset from offset 0 and +1 members if brand new
		if (trace->syscalls.table == NULL)
			memset(table, 0, (id + 1) * sizeof(*sc));
		else
			memset(table + trace->sctbl->syscalls.max_id + 1, 0, (id - trace->sctbl->syscalls.max_id) * sizeof(*sc));

		trace->syscalls.table	      = table;
		trace->sctbl->syscalls.max_id = id;
	}
#endif
	sc = trace->syscalls.table + id;
	if (sc->nonexistent)
		return -EEXIST;

	if (name == NULL) {
		sc->nonexistent = true;
		return -EEXIST;
	}

	sc->name = name;
	sc->fmt  = syscall_fmt__find(sc->name);

	snprintf(tp_name, sizeof(tp_name), "sys_enter_%s", sc->name);
	sc->tp_format = trace_event__tp_format("syscalls", tp_name);

	if (IS_ERR(sc->tp_format) && sc->fmt && sc->fmt->alias) {
		snprintf(tp_name, sizeof(tp_name), "sys_enter_%s", sc->fmt->alias);
		sc->tp_format = trace_event__tp_format("syscalls", tp_name);
	}

	/*
	 * Fails to read trace point format via sysfs node, so the trace point
	 * doesn't exist.  Set the 'nonexistent' flag as true.
	 */
	if (IS_ERR(sc->tp_format)) {
		sc->nonexistent = true;
		return PTR_ERR(sc->tp_format);
	}

	if (syscall__alloc_arg_fmts(sc, IS_ERR(sc->tp_format) ?
					RAW_SYSCALL_ARGS_NUM : sc->tp_format->format.nr_fields))
		return -ENOMEM;

	sc->args = sc->tp_format->format.fields;
	/*
	 * We need to check and discard the first variable '__syscall_nr'
	 * or 'nr' that mean the syscall number. It is needless here.
	 * So drop '__syscall_nr' or 'nr' field but does not exist on older kernels.
	 */
	if (sc->args && (!strcmp(sc->args->name, "__syscall_nr") || !strcmp(sc->args->name, "nr"))) {
		sc->args = sc->args->next;
		--sc->nr_args;
	}

	sc->is_exit = !strcmp(name, "exit_group") || !strcmp(name, "exit");
	sc->is_open = !strcmp(name, "open") || !strcmp(name, "openat");

	return syscall__set_arg_fmts(sc);
}

static int evsel__init_tp_arg_scnprintf(struct evsel *evsel)
{
	struct syscall_arg_fmt *fmt = evsel__syscall_arg_fmt(evsel);

	if (fmt != NULL) {
		syscall_arg_fmt__init_array(fmt, evsel->tp_format->format.fields);
		return 0;
	}

	return -ENOMEM;
}

static int intcmp(const void *a, const void *b)
{
	const int *one = a, *another = b;

	return *one - *another;
}

static int trace__validate_ev_qualifier(struct trace *trace)
{
	int err = 0;
	bool printed_invalid_prefix = false;
	struct str_node *pos;
	size_t nr_used = 0, nr_allocated = strlist__nr_entries(trace->ev_qualifier);

	trace->ev_qualifier_ids.entries = malloc(nr_allocated *
						 sizeof(trace->ev_qualifier_ids.entries[0]));

	if (trace->ev_qualifier_ids.entries == NULL) {
		fputs("Error:\tNot enough memory for allocating events qualifier ids\n",
		       trace->output);
		err = -EINVAL;
		goto out;
	}

	strlist__for_each_entry(pos, trace->ev_qualifier) {
		const char *sc = pos->s;
		int id = syscalltbl__id(trace->sctbl, sc), match_next = -1;

		if (id < 0) {
			id = syscalltbl__strglobmatch_first(trace->sctbl, sc, &match_next);
			if (id >= 0)
				goto matches;

			if (!printed_invalid_prefix) {
				pr_debug("Skipping unknown syscalls: ");
				printed_invalid_prefix = true;
			} else {
				pr_debug(", ");
			}

			pr_debug("%s", sc);
			continue;
		}
matches:
		trace->ev_qualifier_ids.entries[nr_used++] = id;
		if (match_next == -1)
			continue;

		while (1) {
			id = syscalltbl__strglobmatch_next(trace->sctbl, sc, &match_next);
			if (id < 0)
				break;
			if (nr_allocated == nr_used) {
				void *entries;

				nr_allocated += 8;
				entries = realloc(trace->ev_qualifier_ids.entries,
						  nr_allocated * sizeof(trace->ev_qualifier_ids.entries[0]));
				if (entries == NULL) {
					err = -ENOMEM;
					fputs("\nError:\t Not enough memory for parsing\n", trace->output);
					goto out_free;
				}
				trace->ev_qualifier_ids.entries = entries;
			}
			trace->ev_qualifier_ids.entries[nr_used++] = id;
		}
	}

	trace->ev_qualifier_ids.nr = nr_used;
	qsort(trace->ev_qualifier_ids.entries, nr_used, sizeof(int), intcmp);
out:
	if (printed_invalid_prefix)
		pr_debug("\n");
	return err;
out_free:
	zfree(&trace->ev_qualifier_ids.entries);
	trace->ev_qualifier_ids.nr = 0;
	goto out;
}

static __maybe_unused bool trace__syscall_enabled(struct trace *trace, int id)
{
	bool in_ev_qualifier;

	if (trace->ev_qualifier_ids.nr == 0)
		return true;

	in_ev_qualifier = bsearch(&id, trace->ev_qualifier_ids.entries,
				  trace->ev_qualifier_ids.nr, sizeof(int), intcmp) != NULL;

	if (in_ev_qualifier)
	       return !trace->not_ev_qualifier;

	return trace->not_ev_qualifier;
}

/*
 * args is to be interpreted as a series of longs but we need to handle
 * 8-byte unaligned accesses. args points to raw_data within the event
 * and raw_data is guaranteed to be 8-byte unaligned because it is
 * preceded by raw_size which is a u32. So we need to copy args to a temp
 * variable to read it. Most notably this avoids extended load instructions
 * on unaligned addresses
 */
unsigned long syscall_arg__val(struct syscall_arg *arg, u8 idx)
{
	unsigned long val;
	unsigned char *p = arg->args + sizeof(unsigned long) * idx;

	memcpy(&val, p, sizeof(val));
	return val;
}

static size_t syscall__scnprintf_name(struct syscall *sc, char *bf, size_t size,
				      struct syscall_arg *arg)
{
	if (sc->arg_fmt && sc->arg_fmt[arg->idx].name)
		return scnprintf(bf, size, "%s: ", sc->arg_fmt[arg->idx].name);

	return scnprintf(bf, size, "arg%d: ", arg->idx);
}

/*
 * Check if the value is in fact zero, i.e. mask whatever needs masking, such
 * as mount 'flags' argument that needs ignoring some magic flag, see comment
 * in tools/perf/trace/beauty/mount_flags.c
 */
static unsigned long syscall_arg_fmt__mask_val(struct syscall_arg_fmt *fmt, struct syscall_arg *arg, unsigned long val)
{
	if (fmt && fmt->mask_val)
		return fmt->mask_val(arg, val);

	return val;
}

static size_t syscall_arg_fmt__scnprintf_val(struct syscall_arg_fmt *fmt, char *bf, size_t size,
					     struct syscall_arg *arg, unsigned long val)
{
	if (fmt && fmt->scnprintf) {
		arg->val = val;
		if (fmt->parm)
			arg->parm = fmt->parm;
		return fmt->scnprintf(bf, size, arg);
	}
	return scnprintf(bf, size, "%ld", val);
}

static size_t syscall__scnprintf_args(struct syscall *sc, char *bf, size_t size,
				      unsigned char *args, void *augmented_args, int augmented_args_size,
				      struct trace *trace, struct thread *thread)
{
	size_t printed = 0;
	unsigned long val;
	u8 bit = 1;
	struct syscall_arg arg = {
		.args	= args,
		.augmented = {
			.size = augmented_args_size,
			.args = augmented_args,
		},
		.idx	= 0,
		.mask	= 0,
		.trace  = trace,
		.thread = thread,
		.show_string_prefix = trace->show_string_prefix,
	};
	struct thread_trace *ttrace = thread__priv(thread);

	/*
	 * Things like fcntl will set this in its 'cmd' formatter to pick the
	 * right formatter for the return value (an fd? file flags?), which is
	 * not needed for syscalls that always return a given type, say an fd.
	 */
	ttrace->ret_scnprintf = NULL;

	if (sc->args != NULL) {
		struct tep_format_field *field;

		for (field = sc->args; field;
		     field = field->next, ++arg.idx, bit <<= 1) {
			if (arg.mask & bit)
				continue;

			arg.fmt = &sc->arg_fmt[arg.idx];
			val = syscall_arg__val(&arg, arg.idx);
			/*
			 * Some syscall args need some mask, most don't and
			 * return val untouched.
			 */
			val = syscall_arg_fmt__mask_val(&sc->arg_fmt[arg.idx], &arg, val);

			/*
 			 * Suppress this argument if its value is zero and
 			 * and we don't have a string associated in an
 			 * strarray for it.
 			 */
			if (val == 0 &&
			    !trace->show_zeros &&
			    !(sc->arg_fmt &&
			      (sc->arg_fmt[arg.idx].show_zero ||
			       sc->arg_fmt[arg.idx].scnprintf == SCA_STRARRAY ||
			       sc->arg_fmt[arg.idx].scnprintf == SCA_STRARRAYS) &&
			      sc->arg_fmt[arg.idx].parm))
				continue;

			printed += scnprintf(bf + printed, size - printed, "%s", printed ? ", " : "");

			if (trace->show_arg_names)
				printed += scnprintf(bf + printed, size - printed, "%s: ", field->name);

			printed += syscall_arg_fmt__scnprintf_val(&sc->arg_fmt[arg.idx],
								  bf + printed, size - printed, &arg, val);
		}
	} else if (IS_ERR(sc->tp_format)) {
		/*
		 * If we managed to read the tracepoint /format file, then we
		 * may end up not having any args, like with gettid(), so only
		 * print the raw args when we didn't manage to read it.
		 */
		while (arg.idx < sc->nr_args) {
			if (arg.mask & bit)
				goto next_arg;
			val = syscall_arg__val(&arg, arg.idx);
			if (printed)
				printed += scnprintf(bf + printed, size - printed, ", ");
			printed += syscall__scnprintf_name(sc, bf + printed, size - printed, &arg);
			printed += syscall_arg_fmt__scnprintf_val(&sc->arg_fmt[arg.idx], bf + printed, size - printed, &arg, val);
next_arg:
			++arg.idx;
			bit <<= 1;
		}
	}

	return printed;
}

typedef int (*tracepoint_handler)(struct trace *trace, struct evsel *evsel,
				  union perf_event *event,
				  struct perf_sample *sample);

static struct syscall *trace__syscall_info(struct trace *trace,
					   struct evsel *evsel, int id)
{
	int err = 0;

	if (id < 0) {

		/*
		 * XXX: Noticed on x86_64, reproduced as far back as 3.0.36, haven't tried
		 * before that, leaving at a higher verbosity level till that is
		 * explained. Reproduced with plain ftrace with:
		 *
		 * echo 1 > /t/events/raw_syscalls/sys_exit/enable
		 * grep "NR -1 " /t/trace_pipe
		 *
		 * After generating some load on the machine.
 		 */
		if (verbose > 1) {
			static u64 n;
			fprintf(trace->output, "Invalid syscall %d id, skipping (%s, %" PRIu64 ") ...\n",
				id, evsel__name(evsel), ++n);
		}
		return NULL;
	}

	err = -EINVAL;

#ifdef HAVE_SYSCALL_TABLE_SUPPORT
	if (id > trace->sctbl->syscalls.max_id) {
#else
	if (id >= trace->sctbl->syscalls.max_id) {
		/*
		 * With libaudit we don't know beforehand what is the max_id,
		 * so we let trace__read_syscall_info() figure that out as we
		 * go on reading syscalls.
		 */
		err = trace__read_syscall_info(trace, id);
		if (err)
#endif
		goto out_cant_read;
	}

	if ((trace->syscalls.table == NULL || trace->syscalls.table[id].name == NULL) &&
	    (err = trace__read_syscall_info(trace, id)) != 0)
		goto out_cant_read;

	if (trace->syscalls.table && trace->syscalls.table[id].nonexistent)
		goto out_cant_read;

	return &trace->syscalls.table[id];

out_cant_read:
	if (verbose > 0) {
		char sbuf[STRERR_BUFSIZE];
		fprintf(trace->output, "Problems reading syscall %d: %d (%s)", id, -err, str_error_r(-err, sbuf, sizeof(sbuf)));
		if (id <= trace->sctbl->syscalls.max_id && trace->syscalls.table[id].name != NULL)
			fprintf(trace->output, "(%s)", trace->syscalls.table[id].name);
		fputs(" information\n", trace->output);
	}
	return NULL;
}

struct syscall_stats {
	struct stats stats;
	u64	     nr_failures;
	int	     max_errno;
	u32	     *errnos;
};

static void thread__update_stats(struct thread *thread, struct thread_trace *ttrace,
				 int id, struct perf_sample *sample, long err, bool errno_summary)
{
	struct int_node *inode;
	struct syscall_stats *stats;
	u64 duration = 0;

	inode = intlist__findnew(ttrace->syscall_stats, id);
	if (inode == NULL)
		return;

	stats = inode->priv;
	if (stats == NULL) {
		stats = zalloc(sizeof(*stats));
		if (stats == NULL)
			return;

		init_stats(&stats->stats);
		inode->priv = stats;
	}

	if (ttrace->entry_time && sample->time > ttrace->entry_time)
		duration = sample->time - ttrace->entry_time;

	update_stats(&stats->stats, duration);

	if (err < 0) {
		++stats->nr_failures;

		if (!errno_summary)
			return;

		err = -err;
		if (err > stats->max_errno) {
			u32 *new_errnos = realloc(stats->errnos, err * sizeof(u32));

			if (new_errnos) {
				memset(new_errnos + stats->max_errno, 0, (err - stats->max_errno) * sizeof(u32));
			} else {
				pr_debug("Not enough memory for errno stats for thread \"%s\"(%d/%d), results will be incomplete\n",
					 thread__comm_str(thread), thread__pid(thread),
					 thread__tid(thread));
				return;
			}

			stats->errnos = new_errnos;
			stats->max_errno = err;
		}

		++stats->errnos[err - 1];
	}
}

static int trace__printf_interrupted_entry(struct trace *trace)
{
	struct thread_trace *ttrace;
	size_t printed;
	int len;

	if (trace->failure_only || trace->current == NULL)
		return 0;

	ttrace = thread__priv(trace->current);

	if (!ttrace->entry_pending)
		return 0;

	printed  = trace__fprintf_entry_head(trace, trace->current, 0, false, ttrace->entry_time, trace->output);
	printed += len = fprintf(trace->output, "%s)", ttrace->entry_str);

	if (len < trace->args_alignment - 4)
		printed += fprintf(trace->output, "%-*s", trace->args_alignment - 4 - len, " ");

	printed += fprintf(trace->output, " ...\n");

	ttrace->entry_pending = false;
	++trace->nr_events_printed;

	return printed;
}

static int trace__fprintf_sample(struct trace *trace, struct evsel *evsel,
				 struct perf_sample *sample, struct thread *thread)
{
	int printed = 0;

	if (trace->print_sample) {
		double ts = (double)sample->time / NSEC_PER_MSEC;

		printed += fprintf(trace->output, "%22s %10.3f %s %d/%d [%d]\n",
				   evsel__name(evsel), ts,
				   thread__comm_str(thread),
				   sample->pid, sample->tid, sample->cpu);
	}

	return printed;
}

static void *syscall__augmented_args(struct syscall *sc, struct perf_sample *sample, int *augmented_args_size, int raw_augmented_args_size)
{
	void *augmented_args = NULL;
	/*
	 * For now with BPF raw_augmented we hook into raw_syscalls:sys_enter
	 * and there we get all 6 syscall args plus the tracepoint common fields
	 * that gets calculated at the start and the syscall_nr (another long).
	 * So we check if that is the case and if so don't look after the
	 * sc->args_size but always after the full raw_syscalls:sys_enter payload,
	 * which is fixed.
	 *
	 * We'll revisit this later to pass s->args_size to the BPF augmenter
	 * (now tools/perf/examples/bpf/augmented_raw_syscalls.c, so that it
	 * copies only what we need for each syscall, like what happens when we
	 * use syscalls:sys_enter_NAME, so that we reduce the kernel/userspace
	 * traffic to just what is needed for each syscall.
	 */
	int args_size = raw_augmented_args_size ?: sc->args_size;

	*augmented_args_size = sample->raw_size - args_size;
	if (*augmented_args_size > 0)
		augmented_args = sample->raw_data + args_size;

	return augmented_args;
}

static void syscall__exit(struct syscall *sc)
{
	if (!sc)
		return;

	zfree(&sc->arg_fmt);
}

static int trace__sys_enter(struct trace *trace, struct evsel *evsel,
			    union perf_event *event __maybe_unused,
			    struct perf_sample *sample)
{
	char *msg;
	void *args;
	int printed = 0;
	struct thread *thread;
	int id = perf_evsel__sc_tp_uint(evsel, id, sample), err = -1;
	int augmented_args_size = 0;
	void *augmented_args = NULL;
	struct syscall *sc = trace__syscall_info(trace, evsel, id);
	struct thread_trace *ttrace;

	if (sc == NULL)
		return -1;

	thread = machine__findnew_thread(trace->host, sample->pid, sample->tid);
	ttrace = thread__trace(thread, trace->output);
	if (ttrace == NULL)
		goto out_put;

	trace__fprintf_sample(trace, evsel, sample, thread);

	args = perf_evsel__sc_tp_ptr(evsel, args, sample);

	if (ttrace->entry_str == NULL) {
		ttrace->entry_str = malloc(trace__entry_str_size);
		if (!ttrace->entry_str)
			goto out_put;
	}

	if (!(trace->duration_filter || trace->summary_only || trace->min_stack))
		trace__printf_interrupted_entry(trace);
	/*
	 * If this is raw_syscalls.sys_enter, then it always comes with the 6 possible
	 * arguments, even if the syscall being handled, say "openat", uses only 4 arguments
	 * this breaks syscall__augmented_args() check for augmented args, as we calculate
	 * syscall->args_size using each syscalls:sys_enter_NAME tracefs format file,
	 * so when handling, say the openat syscall, we end up getting 6 args for the
	 * raw_syscalls:sys_enter event, when we expected just 4, we end up mistakenly
	 * thinking that the extra 2 u64 args are the augmented filename, so just check
	 * here and avoid using augmented syscalls when the evsel is the raw_syscalls one.
	 */
	if (evsel != trace->syscalls.events.sys_enter)
		augmented_args = syscall__augmented_args(sc, sample, &augmented_args_size, trace->raw_augmented_syscalls_args_size);
	ttrace->entry_time = sample->time;
	msg = ttrace->entry_str;
	printed += scnprintf(msg + printed, trace__entry_str_size - printed, "%s(", sc->name);

	printed += syscall__scnprintf_args(sc, msg + printed, trace__entry_str_size - printed,
					   args, augmented_args, augmented_args_size, trace, thread);

	if (sc->is_exit) {
		if (!(trace->duration_filter || trace->summary_only || trace->failure_only || trace->min_stack)) {
			int alignment = 0;

			trace__fprintf_entry_head(trace, thread, 0, false, ttrace->entry_time, trace->output);
			printed = fprintf(trace->output, "%s)", ttrace->entry_str);
			if (trace->args_alignment > printed)
				alignment = trace->args_alignment - printed;
			fprintf(trace->output, "%*s= ?\n", alignment, " ");
		}
	} else {
		ttrace->entry_pending = true;
		/* See trace__vfs_getname & trace__sys_exit */
		ttrace->filename.pending_open = false;
	}

	if (trace->current != thread) {
		thread__put(trace->current);
		trace->current = thread__get(thread);
	}
	err = 0;
out_put:
	thread__put(thread);
	return err;
}

static int trace__fprintf_sys_enter(struct trace *trace, struct evsel *evsel,
				    struct perf_sample *sample)
{
	struct thread_trace *ttrace;
	struct thread *thread;
	int id = perf_evsel__sc_tp_uint(evsel, id, sample), err = -1;
	struct syscall *sc = trace__syscall_info(trace, evsel, id);
	char msg[1024];
	void *args, *augmented_args = NULL;
	int augmented_args_size;

	if (sc == NULL)
		return -1;

	thread = machine__findnew_thread(trace->host, sample->pid, sample->tid);
	ttrace = thread__trace(thread, trace->output);
	/*
	 * We need to get ttrace just to make sure it is there when syscall__scnprintf_args()
	 * and the rest of the beautifiers accessing it via struct syscall_arg touches it.
	 */
	if (ttrace == NULL)
		goto out_put;

	args = perf_evsel__sc_tp_ptr(evsel, args, sample);
	augmented_args = syscall__augmented_args(sc, sample, &augmented_args_size, trace->raw_augmented_syscalls_args_size);
	syscall__scnprintf_args(sc, msg, sizeof(msg), args, augmented_args, augmented_args_size, trace, thread);
	fprintf(trace->output, "%s", msg);
	err = 0;
out_put:
	thread__put(thread);
	return err;
}

static int trace__resolve_callchain(struct trace *trace, struct evsel *evsel,
				    struct perf_sample *sample,
				    struct callchain_cursor *cursor)
{
	struct addr_location al;
	int max_stack = evsel->core.attr.sample_max_stack ?
			evsel->core.attr.sample_max_stack :
			trace->max_stack;
	int err = -1;

	addr_location__init(&al);
	if (machine__resolve(trace->host, &al, sample) < 0)
		goto out;

	err = thread__resolve_callchain(al.thread, cursor, evsel, sample, NULL, NULL, max_stack);
out:
	addr_location__exit(&al);
	return err;
}

static int trace__fprintf_callchain(struct trace *trace, struct perf_sample *sample)
{
	/* TODO: user-configurable print_opts */
	const unsigned int print_opts = EVSEL__PRINT_SYM |
				        EVSEL__PRINT_DSO |
				        EVSEL__PRINT_UNKNOWN_AS_ADDR;

	return sample__fprintf_callchain(sample, 38, print_opts, get_tls_callchain_cursor(), symbol_conf.bt_stop_list, trace->output);
}

static const char *errno_to_name(struct evsel *evsel, int err)
{
	struct perf_env *env = evsel__env(evsel);

	return perf_env__arch_strerrno(env, err);
}

static int trace__sys_exit(struct trace *trace, struct evsel *evsel,
			   union perf_event *event __maybe_unused,
			   struct perf_sample *sample)
{
	long ret;
	u64 duration = 0;
	bool duration_calculated = false;
	struct thread *thread;
	int id = perf_evsel__sc_tp_uint(evsel, id, sample), err = -1, callchain_ret = 0, printed = 0;
	int alignment = trace->args_alignment;
	struct syscall *sc = trace__syscall_info(trace, evsel, id);
	struct thread_trace *ttrace;

	if (sc == NULL)
		return -1;

	thread = machine__findnew_thread(trace->host, sample->pid, sample->tid);
	ttrace = thread__trace(thread, trace->output);
	if (ttrace == NULL)
		goto out_put;

	trace__fprintf_sample(trace, evsel, sample, thread);

	ret = perf_evsel__sc_tp_uint(evsel, ret, sample);

	if (trace->summary)
		thread__update_stats(thread, ttrace, id, sample, ret, trace->errno_summary);

	if (!trace->fd_path_disabled && sc->is_open && ret >= 0 && ttrace->filename.pending_open) {
		trace__set_fd_pathname(thread, ret, ttrace->filename.name);
		ttrace->filename.pending_open = false;
		++trace->stats.vfs_getname;
	}

	if (ttrace->entry_time) {
		duration = sample->time - ttrace->entry_time;
		if (trace__filter_duration(trace, duration))
			goto out;
		duration_calculated = true;
	} else if (trace->duration_filter)
		goto out;

	if (sample->callchain) {
		struct callchain_cursor *cursor = get_tls_callchain_cursor();

		callchain_ret = trace__resolve_callchain(trace, evsel, sample, cursor);
		if (callchain_ret == 0) {
			if (cursor->nr < trace->min_stack)
				goto out;
			callchain_ret = 1;
		}
	}

	if (trace->summary_only || (ret >= 0 && trace->failure_only))
		goto out;

	trace__fprintf_entry_head(trace, thread, duration, duration_calculated, ttrace->entry_time, trace->output);

	if (ttrace->entry_pending) {
		printed = fprintf(trace->output, "%s", ttrace->entry_str);
	} else {
		printed += fprintf(trace->output, " ... [");
		color_fprintf(trace->output, PERF_COLOR_YELLOW, "continued");
		printed += 9;
		printed += fprintf(trace->output, "]: %s()", sc->name);
	}

	printed++; /* the closing ')' */

	if (alignment > printed)
		alignment -= printed;
	else
		alignment = 0;

	fprintf(trace->output, ")%*s= ", alignment, " ");

	if (sc->fmt == NULL) {
		if (ret < 0)
			goto errno_print;
signed_print:
		fprintf(trace->output, "%ld", ret);
	} else if (ret < 0) {
errno_print: {
		char bf[STRERR_BUFSIZE];
		const char *emsg = str_error_r(-ret, bf, sizeof(bf)),
			   *e = errno_to_name(evsel, -ret);

		fprintf(trace->output, "-1 %s (%s)", e, emsg);
	}
	} else if (ret == 0 && sc->fmt->timeout)
		fprintf(trace->output, "0 (Timeout)");
	else if (ttrace->ret_scnprintf) {
		char bf[1024];
		struct syscall_arg arg = {
			.val	= ret,
			.thread	= thread,
			.trace	= trace,
		};
		ttrace->ret_scnprintf(bf, sizeof(bf), &arg);
		ttrace->ret_scnprintf = NULL;
		fprintf(trace->output, "%s", bf);
	} else if (sc->fmt->hexret)
		fprintf(trace->output, "%#lx", ret);
	else if (sc->fmt->errpid) {
		struct thread *child = machine__find_thread(trace->host, ret, ret);

		if (child != NULL) {
			fprintf(trace->output, "%ld", ret);
			if (thread__comm_set(child))
				fprintf(trace->output, " (%s)", thread__comm_str(child));
			thread__put(child);
		}
	} else
		goto signed_print;

	fputc('\n', trace->output);

	/*
	 * We only consider an 'event' for the sake of --max-events a non-filtered
	 * sys_enter + sys_exit and other tracepoint events.
	 */
	if (++trace->nr_events_printed == trace->max_events && trace->max_events != ULONG_MAX)
		interrupted = true;

	if (callchain_ret > 0)
		trace__fprintf_callchain(trace, sample);
	else if (callchain_ret < 0)
		pr_err("Problem processing %s callchain, skipping...\n", evsel__name(evsel));
out:
	ttrace->entry_pending = false;
	err = 0;
out_put:
	thread__put(thread);
	return err;
}

static int trace__vfs_getname(struct trace *trace, struct evsel *evsel,
			      union perf_event *event __maybe_unused,
			      struct perf_sample *sample)
{
	struct thread *thread = machine__findnew_thread(trace->host, sample->pid, sample->tid);
	struct thread_trace *ttrace;
	size_t filename_len, entry_str_len, to_move;
	ssize_t remaining_space;
	char *pos;
	const char *filename = evsel__rawptr(evsel, sample, "pathname");

	if (!thread)
		goto out;

	ttrace = thread__priv(thread);
	if (!ttrace)
		goto out_put;

	filename_len = strlen(filename);
	if (filename_len == 0)
		goto out_put;

	if (ttrace->filename.namelen < filename_len) {
		char *f = realloc(ttrace->filename.name, filename_len + 1);

		if (f == NULL)
			goto out_put;

		ttrace->filename.namelen = filename_len;
		ttrace->filename.name = f;
	}

	strcpy(ttrace->filename.name, filename);
	ttrace->filename.pending_open = true;

	if (!ttrace->filename.ptr)
		goto out_put;

	entry_str_len = strlen(ttrace->entry_str);
	remaining_space = trace__entry_str_size - entry_str_len - 1; /* \0 */
	if (remaining_space <= 0)
		goto out_put;

	if (filename_len > (size_t)remaining_space) {
		filename += filename_len - remaining_space;
		filename_len = remaining_space;
	}

	to_move = entry_str_len - ttrace->filename.entry_str_pos + 1; /* \0 */
	pos = ttrace->entry_str + ttrace->filename.entry_str_pos;
	memmove(pos + filename_len, pos, to_move);
	memcpy(pos, filename, filename_len);

	ttrace->filename.ptr = 0;
	ttrace->filename.entry_str_pos = 0;
out_put:
	thread__put(thread);
out:
	return 0;
}

static int trace__sched_stat_runtime(struct trace *trace, struct evsel *evsel,
				     union perf_event *event __maybe_unused,
				     struct perf_sample *sample)
{
        u64 runtime = evsel__intval(evsel, sample, "runtime");
	double runtime_ms = (double)runtime / NSEC_PER_MSEC;
	struct thread *thread = machine__findnew_thread(trace->host,
							sample->pid,
							sample->tid);
	struct thread_trace *ttrace = thread__trace(thread, trace->output);

	if (ttrace == NULL)
		goto out_dump;

	ttrace->runtime_ms += runtime_ms;
	trace->runtime_ms += runtime_ms;
out_put:
	thread__put(thread);
	return 0;

out_dump:
	fprintf(trace->output, "%s: comm=%s,pid=%u,runtime=%" PRIu64 ",vruntime=%" PRIu64 ")\n",
	       evsel->name,
	       evsel__strval(evsel, sample, "comm"),
	       (pid_t)evsel__intval(evsel, sample, "pid"),
	       runtime,
	       evsel__intval(evsel, sample, "vruntime"));
	goto out_put;
}

static int bpf_output__printer(enum binary_printer_ops op,
			       unsigned int val, void *extra __maybe_unused, FILE *fp)
{
	unsigned char ch = (unsigned char)val;

	switch (op) {
	case BINARY_PRINT_CHAR_DATA:
		return fprintf(fp, "%c", isprint(ch) ? ch : '.');
	case BINARY_PRINT_DATA_BEGIN:
	case BINARY_PRINT_LINE_BEGIN:
	case BINARY_PRINT_ADDR:
	case BINARY_PRINT_NUM_DATA:
	case BINARY_PRINT_NUM_PAD:
	case BINARY_PRINT_SEP:
	case BINARY_PRINT_CHAR_PAD:
	case BINARY_PRINT_LINE_END:
	case BINARY_PRINT_DATA_END:
	default:
		break;
	}

	return 0;
}

static void bpf_output__fprintf(struct trace *trace,
				struct perf_sample *sample)
{
	binary__fprintf(sample->raw_data, sample->raw_size, 8,
			bpf_output__printer, NULL, trace->output);
	++trace->nr_events_printed;
}

static size_t trace__fprintf_tp_fields(struct trace *trace, struct evsel *evsel, struct perf_sample *sample,
				       struct thread *thread, void *augmented_args, int augmented_args_size)
{
	char bf[2048];
	size_t size = sizeof(bf);
	struct tep_format_field *field = evsel->tp_format->format.fields;
	struct syscall_arg_fmt *arg = __evsel__syscall_arg_fmt(evsel);
	size_t printed = 0;
	unsigned long val;
	u8 bit = 1;
	struct syscall_arg syscall_arg = {
		.augmented = {
			.size = augmented_args_size,
			.args = augmented_args,
		},
		.idx	= 0,
		.mask	= 0,
		.trace  = trace,
		.thread = thread,
		.show_string_prefix = trace->show_string_prefix,
	};

	for (; field && arg; field = field->next, ++syscall_arg.idx, bit <<= 1, ++arg) {
		if (syscall_arg.mask & bit)
			continue;

		syscall_arg.len = 0;
		syscall_arg.fmt = arg;
		if (field->flags & TEP_FIELD_IS_ARRAY) {
			int offset = field->offset;

			if (field->flags & TEP_FIELD_IS_DYNAMIC) {
				offset = format_field__intval(field, sample, evsel->needs_swap);
				syscall_arg.len = offset >> 16;
				offset &= 0xffff;
				if (tep_field_is_relative(field->flags))
					offset += field->offset + field->size;
			}

			val = (uintptr_t)(sample->raw_data + offset);
		} else
			val = format_field__intval(field, sample, evsel->needs_swap);
		/*
		 * Some syscall args need some mask, most don't and
		 * return val untouched.
		 */
		val = syscall_arg_fmt__mask_val(arg, &syscall_arg, val);

		/*
		 * Suppress this argument if its value is zero and
		 * we don't have a string associated in an
		 * strarray for it.
		 */
		if (val == 0 &&
		    !trace->show_zeros &&
		    !((arg->show_zero ||
		       arg->scnprintf == SCA_STRARRAY ||
		       arg->scnprintf == SCA_STRARRAYS) &&
		      arg->parm))
			continue;

		printed += scnprintf(bf + printed, size - printed, "%s", printed ? ", " : "");

		if (trace->show_arg_names)
			printed += scnprintf(bf + printed, size - printed, "%s: ", field->name);

		printed += syscall_arg_fmt__scnprintf_val(arg, bf + printed, size - printed, &syscall_arg, val);
	}

	return printed + fprintf(trace->output, "%s", bf);
}

static int trace__event_handler(struct trace *trace, struct evsel *evsel,
				union perf_event *event __maybe_unused,
				struct perf_sample *sample)
{
	struct thread *thread;
	int callchain_ret = 0;
	/*
	 * Check if we called perf_evsel__disable(evsel) due to, for instance,
	 * this event's max_events having been hit and this is an entry coming
	 * from the ring buffer that we should discard, since the max events
	 * have already been considered/printed.
	 */
	if (evsel->disabled)
		return 0;

	thread = machine__findnew_thread(trace->host, sample->pid, sample->tid);

	if (sample->callchain) {
		struct callchain_cursor *cursor = get_tls_callchain_cursor();

		callchain_ret = trace__resolve_callchain(trace, evsel, sample, cursor);
		if (callchain_ret == 0) {
			if (cursor->nr < trace->min_stack)
				goto out;
			callchain_ret = 1;
		}
	}

	trace__printf_interrupted_entry(trace);
	trace__fprintf_tstamp(trace, sample->time, trace->output);

	if (trace->trace_syscalls && trace->show_duration)
		fprintf(trace->output, "(         ): ");

	if (thread)
		trace__fprintf_comm_tid(trace, thread, trace->output);

	if (evsel == trace->syscalls.events.bpf_output) {
		int id = perf_evsel__sc_tp_uint(evsel, id, sample);
		struct syscall *sc = trace__syscall_info(trace, evsel, id);

		if (sc) {
			fprintf(trace->output, "%s(", sc->name);
			trace__fprintf_sys_enter(trace, evsel, sample);
			fputc(')', trace->output);
			goto newline;
		}

		/*
		 * XXX: Not having the associated syscall info or not finding/adding
		 * 	the thread should never happen, but if it does...
		 * 	fall thru and print it as a bpf_output event.
		 */
	}

	fprintf(trace->output, "%s(", evsel->name);

	if (evsel__is_bpf_output(evsel)) {
		bpf_output__fprintf(trace, sample);
	} else if (evsel->tp_format) {
		if (strncmp(evsel->tp_format->name, "sys_enter_", 10) ||
		    trace__fprintf_sys_enter(trace, evsel, sample)) {
			if (trace->libtraceevent_print) {
				event_format__fprintf(evsel->tp_format, sample->cpu,
						      sample->raw_data, sample->raw_size,
						      trace->output);
			} else {
				trace__fprintf_tp_fields(trace, evsel, sample, thread, NULL, 0);
			}
		}
	}

newline:
	fprintf(trace->output, ")\n");

	if (callchain_ret > 0)
		trace__fprintf_callchain(trace, sample);
	else if (callchain_ret < 0)
		pr_err("Problem processing %s callchain, skipping...\n", evsel__name(evsel));

	++trace->nr_events_printed;

	if (evsel->max_events != ULONG_MAX && ++evsel->nr_events_printed == evsel->max_events) {
		evsel__disable(evsel);
		evsel__close(evsel);
	}
out:
	thread__put(thread);
	return 0;
}

static void print_location(FILE *f, struct perf_sample *sample,
			   struct addr_location *al,
			   bool print_dso, bool print_sym)
{

	if ((verbose > 0 || print_dso) && al->map)
		fprintf(f, "%s@", dso__long_name(map__dso(al->map)));

	if ((verbose > 0 || print_sym) && al->sym)
		fprintf(f, "%s+0x%" PRIx64, al->sym->name,
			al->addr - al->sym->start);
	else if (al->map)
		fprintf(f, "0x%" PRIx64, al->addr);
	else
		fprintf(f, "0x%" PRIx64, sample->addr);
}

static int trace__pgfault(struct trace *trace,
			  struct evsel *evsel,
			  union perf_event *event __maybe_unused,
			  struct perf_sample *sample)
{
	struct thread *thread;
	struct addr_location al;
	char map_type = 'd';
	struct thread_trace *ttrace;
	int err = -1;
	int callchain_ret = 0;

	addr_location__init(&al);
	thread = machine__findnew_thread(trace->host, sample->pid, sample->tid);

	if (sample->callchain) {
		struct callchain_cursor *cursor = get_tls_callchain_cursor();

		callchain_ret = trace__resolve_callchain(trace, evsel, sample, cursor);
		if (callchain_ret == 0) {
			if (cursor->nr < trace->min_stack)
				goto out_put;
			callchain_ret = 1;
		}
	}

	ttrace = thread__trace(thread, trace->output);
	if (ttrace == NULL)
		goto out_put;

	if (evsel->core.attr.config == PERF_COUNT_SW_PAGE_FAULTS_MAJ)
		ttrace->pfmaj++;
	else
		ttrace->pfmin++;

	if (trace->summary_only)
		goto out;

	thread__find_symbol(thread, sample->cpumode, sample->ip, &al);

	trace__fprintf_entry_head(trace, thread, 0, true, sample->time, trace->output);

	fprintf(trace->output, "%sfault [",
		evsel->core.attr.config == PERF_COUNT_SW_PAGE_FAULTS_MAJ ?
		"maj" : "min");

	print_location(trace->output, sample, &al, false, true);

	fprintf(trace->output, "] => ");

	thread__find_symbol(thread, sample->cpumode, sample->addr, &al);

	if (!al.map) {
		thread__find_symbol(thread, sample->cpumode, sample->addr, &al);

		if (al.map)
			map_type = 'x';
		else
			map_type = '?';
	}

	print_location(trace->output, sample, &al, true, false);

	fprintf(trace->output, " (%c%c)\n", map_type, al.level);

	if (callchain_ret > 0)
		trace__fprintf_callchain(trace, sample);
	else if (callchain_ret < 0)
		pr_err("Problem processing %s callchain, skipping...\n", evsel__name(evsel));

	++trace->nr_events_printed;
out:
	err = 0;
out_put:
	thread__put(thread);
	addr_location__exit(&al);
	return err;
}

static void trace__set_base_time(struct trace *trace,
				 struct evsel *evsel,
				 struct perf_sample *sample)
{
	/*
	 * BPF events were not setting PERF_SAMPLE_TIME, so be more robust
	 * and don't use sample->time unconditionally, we may end up having
	 * some other event in the future without PERF_SAMPLE_TIME for good
	 * reason, i.e. we may not be interested in its timestamps, just in
	 * it taking place, picking some piece of information when it
	 * appears in our event stream (vfs_getname comes to mind).
	 */
	if (trace->base_time == 0 && !trace->full_time &&
	    (evsel->core.attr.sample_type & PERF_SAMPLE_TIME))
		trace->base_time = sample->time;
}

static int trace__process_sample(struct perf_tool *tool,
				 union perf_event *event,
				 struct perf_sample *sample,
				 struct evsel *evsel,
				 struct machine *machine __maybe_unused)
{
	struct trace *trace = container_of(tool, struct trace, tool);
	struct thread *thread;
	int err = 0;

	tracepoint_handler handler = evsel->handler;

	thread = machine__findnew_thread(trace->host, sample->pid, sample->tid);
	if (thread && thread__is_filtered(thread))
		goto out;

	trace__set_base_time(trace, evsel, sample);

	if (handler) {
		++trace->nr_events;
		handler(trace, evsel, event, sample);
	}
out:
	thread__put(thread);
	return err;
}

static int trace__record(struct trace *trace, int argc, const char **argv)
{
	unsigned int rec_argc, i, j;
	const char **rec_argv;
	const char * const record_args[] = {
		"record",
		"-R",
		"-m", "1024",
		"-c", "1",
	};
	pid_t pid = getpid();
	char *filter = asprintf__tp_filter_pids(1, &pid);
	const char * const sc_args[] = { "-e", };
	unsigned int sc_args_nr = ARRAY_SIZE(sc_args);
	const char * const majpf_args[] = { "-e", "major-faults" };
	unsigned int majpf_args_nr = ARRAY_SIZE(majpf_args);
	const char * const minpf_args[] = { "-e", "minor-faults" };
	unsigned int minpf_args_nr = ARRAY_SIZE(minpf_args);
	int err = -1;

	/* +3 is for the event string below and the pid filter */
	rec_argc = ARRAY_SIZE(record_args) + sc_args_nr + 3 +
		majpf_args_nr + minpf_args_nr + argc;
	rec_argv = calloc(rec_argc + 1, sizeof(char *));

	if (rec_argv == NULL || filter == NULL)
		goto out_free;

	j = 0;
	for (i = 0; i < ARRAY_SIZE(record_args); i++)
		rec_argv[j++] = record_args[i];

	if (trace->trace_syscalls) {
		for (i = 0; i < sc_args_nr; i++)
			rec_argv[j++] = sc_args[i];

		/* event string may be different for older kernels - e.g., RHEL6 */
		if (is_valid_tracepoint("raw_syscalls:sys_enter"))
			rec_argv[j++] = "raw_syscalls:sys_enter,raw_syscalls:sys_exit";
		else if (is_valid_tracepoint("syscalls:sys_enter"))
			rec_argv[j++] = "syscalls:sys_enter,syscalls:sys_exit";
		else {
			pr_err("Neither raw_syscalls nor syscalls events exist.\n");
			goto out_free;
		}
	}

	rec_argv[j++] = "--filter";
	rec_argv[j++] = filter;

	if (trace->trace_pgfaults & TRACE_PFMAJ)
		for (i = 0; i < majpf_args_nr; i++)
			rec_argv[j++] = majpf_args[i];

	if (trace->trace_pgfaults & TRACE_PFMIN)
		for (i = 0; i < minpf_args_nr; i++)
			rec_argv[j++] = minpf_args[i];

	for (i = 0; i < (unsigned int)argc; i++)
		rec_argv[j++] = argv[i];

	err = cmd_record(j, rec_argv);
out_free:
	free(filter);
	free(rec_argv);
	return err;
}

static size_t trace__fprintf_thread_summary(struct trace *trace, FILE *fp);

static bool evlist__add_vfs_getname(struct evlist *evlist)
{
	bool found = false;
	struct evsel *evsel, *tmp;
	struct parse_events_error err;
	int ret;

	parse_events_error__init(&err);
	ret = parse_events(evlist, "probe:vfs_getname*", &err);
	parse_events_error__exit(&err);
	if (ret)
		return false;

	evlist__for_each_entry_safe(evlist, evsel, tmp) {
		if (!strstarts(evsel__name(evsel), "probe:vfs_getname"))
			continue;

		if (evsel__field(evsel, "pathname")) {
			evsel->handler = trace__vfs_getname;
			found = true;
			continue;
		}

		list_del_init(&evsel->core.node);
		evsel->evlist = NULL;
		evsel__delete(evsel);
	}

	return found;
}

static struct evsel *evsel__new_pgfault(u64 config)
{
	struct evsel *evsel;
	struct perf_event_attr attr = {
		.type = PERF_TYPE_SOFTWARE,
		.mmap_data = 1,
	};

	attr.config = config;
	attr.sample_period = 1;

	event_attr_init(&attr);

	evsel = evsel__new(&attr);
	if (evsel)
		evsel->handler = trace__pgfault;

	return evsel;
}

static void evlist__free_syscall_tp_fields(struct evlist *evlist)
{
	struct evsel *evsel;

	evlist__for_each_entry(evlist, evsel) {
		evsel_trace__delete(evsel->priv);
		evsel->priv = NULL;
	}
}

static void trace__handle_event(struct trace *trace, union perf_event *event, struct perf_sample *sample)
{
	const u32 type = event->header.type;
	struct evsel *evsel;

	if (type != PERF_RECORD_SAMPLE) {
		trace__process_event(trace, trace->host, event, sample);
		return;
	}

	evsel = evlist__id2evsel(trace->evlist, sample->id);
	if (evsel == NULL) {
		fprintf(trace->output, "Unknown tp ID %" PRIu64 ", skipping...\n", sample->id);
		return;
	}

	if (evswitch__discard(&trace->evswitch, evsel))
		return;

	trace__set_base_time(trace, evsel, sample);

	if (evsel->core.attr.type == PERF_TYPE_TRACEPOINT &&
	    sample->raw_data == NULL) {
		fprintf(trace->output, "%s sample with no payload for tid: %d, cpu %d, raw_size=%d, skipping...\n",
		       evsel__name(evsel), sample->tid,
		       sample->cpu, sample->raw_size);
	} else {
		tracepoint_handler handler = evsel->handler;
		handler(trace, evsel, event, sample);
	}

	if (trace->nr_events_printed >= trace->max_events && trace->max_events != ULONG_MAX)
		interrupted = true;
}

static int trace__add_syscall_newtp(struct trace *trace)
{
	int ret = -1;
	struct evlist *evlist = trace->evlist;
	struct evsel *sys_enter, *sys_exit;

	sys_enter = perf_evsel__raw_syscall_newtp("sys_enter", trace__sys_enter);
	if (sys_enter == NULL)
		goto out;

	if (perf_evsel__init_sc_tp_ptr_field(sys_enter, args))
		goto out_delete_sys_enter;

	sys_exit = perf_evsel__raw_syscall_newtp("sys_exit", trace__sys_exit);
	if (sys_exit == NULL)
		goto out_delete_sys_enter;

	if (perf_evsel__init_sc_tp_uint_field(sys_exit, ret))
		goto out_delete_sys_exit;

	evsel__config_callchain(sys_enter, &trace->opts, &callchain_param);
	evsel__config_callchain(sys_exit, &trace->opts, &callchain_param);

	evlist__add(evlist, sys_enter);
	evlist__add(evlist, sys_exit);

	if (callchain_param.enabled && !trace->kernel_syscallchains) {
		/*
		 * We're interested only in the user space callchain
		 * leading to the syscall, allow overriding that for
		 * debugging reasons using --kernel_syscall_callchains
		 */
		sys_exit->core.attr.exclude_callchain_kernel = 1;
	}

	trace->syscalls.events.sys_enter = sys_enter;
	trace->syscalls.events.sys_exit  = sys_exit;

	ret = 0;
out:
	return ret;

out_delete_sys_exit:
	evsel__delete_priv(sys_exit);
out_delete_sys_enter:
	evsel__delete_priv(sys_enter);
	goto out;
}

static int trace__set_ev_qualifier_tp_filter(struct trace *trace)
{
	int err = -1;
	struct evsel *sys_exit;
	char *filter = asprintf_expr_inout_ints("id", !trace->not_ev_qualifier,
						trace->ev_qualifier_ids.nr,
						trace->ev_qualifier_ids.entries);

	if (filter == NULL)
		goto out_enomem;

	if (!evsel__append_tp_filter(trace->syscalls.events.sys_enter, filter)) {
		sys_exit = trace->syscalls.events.sys_exit;
		err = evsel__append_tp_filter(sys_exit, filter);
	}

	free(filter);
out:
	return err;
out_enomem:
	errno = ENOMEM;
	goto out;
}

#ifdef HAVE_BPF_SKEL
static struct bpf_program *trace__find_bpf_program_by_title(struct trace *trace, const char *name)
{
	struct bpf_program *pos, *prog = NULL;
	const char *sec_name;

	if (trace->skel->obj == NULL)
		return NULL;

	bpf_object__for_each_program(pos, trace->skel->obj) {
		sec_name = bpf_program__section_name(pos);
		if (sec_name && !strcmp(sec_name, name)) {
			prog = pos;
			break;
		}
	}

	return prog;
}

static struct bpf_program *trace__find_syscall_bpf_prog(struct trace *trace, struct syscall *sc,
							const char *prog_name, const char *type)
{
	struct bpf_program *prog;

	if (prog_name == NULL) {
		char default_prog_name[256];
		scnprintf(default_prog_name, sizeof(default_prog_name), "tp/syscalls/sys_%s_%s", type, sc->name);
		prog = trace__find_bpf_program_by_title(trace, default_prog_name);
		if (prog != NULL)
			goto out_found;
		if (sc->fmt && sc->fmt->alias) {
			scnprintf(default_prog_name, sizeof(default_prog_name), "tp/syscalls/sys_%s_%s", type, sc->fmt->alias);
			prog = trace__find_bpf_program_by_title(trace, default_prog_name);
			if (prog != NULL)
				goto out_found;
		}
		goto out_unaugmented;
	}

	prog = trace__find_bpf_program_by_title(trace, prog_name);

	if (prog != NULL) {
out_found:
		return prog;
	}

	pr_debug("Couldn't find BPF prog \"%s\" to associate with syscalls:sys_%s_%s, not augmenting it\n",
		 prog_name, type, sc->name);
out_unaugmented:
	return trace->skel->progs.syscall_unaugmented;
}

static void trace__init_syscall_bpf_progs(struct trace *trace, int id)
{
	struct syscall *sc = trace__syscall_info(trace, NULL, id);

	if (sc == NULL)
		return;

	sc->bpf_prog.sys_enter = trace__find_syscall_bpf_prog(trace, sc, sc->fmt ? sc->fmt->bpf_prog_name.sys_enter : NULL, "enter");
	sc->bpf_prog.sys_exit  = trace__find_syscall_bpf_prog(trace, sc, sc->fmt ? sc->fmt->bpf_prog_name.sys_exit  : NULL,  "exit");
}

static int trace__bpf_prog_sys_enter_fd(struct trace *trace, int id)
{
	struct syscall *sc = trace__syscall_info(trace, NULL, id);
	return sc ? bpf_program__fd(sc->bpf_prog.sys_enter) : bpf_program__fd(trace->skel->progs.syscall_unaugmented);
}

static int trace__bpf_prog_sys_exit_fd(struct trace *trace, int id)
{
	struct syscall *sc = trace__syscall_info(trace, NULL, id);
	return sc ? bpf_program__fd(sc->bpf_prog.sys_exit) : bpf_program__fd(trace->skel->progs.syscall_unaugmented);
}

static struct bpf_program *trace__find_usable_bpf_prog_entry(struct trace *trace, struct syscall *sc)
{
	struct tep_format_field *field, *candidate_field;
	int id;

	/*
	 * We're only interested in syscalls that have a pointer:
	 */
	for (field = sc->args; field; field = field->next) {
		if (field->flags & TEP_FIELD_IS_POINTER)
			goto try_to_find_pair;
	}

	return NULL;

try_to_find_pair:
	for (id = 0; id < trace->sctbl->syscalls.nr_entries; ++id) {
		struct syscall *pair = trace__syscall_info(trace, NULL, id);
		struct bpf_program *pair_prog;
		bool is_candidate = false;

		if (pair == NULL || pair == sc ||
		    pair->bpf_prog.sys_enter == trace->skel->progs.syscall_unaugmented)
			continue;

		for (field = sc->args, candidate_field = pair->args;
		     field && candidate_field; field = field->next, candidate_field = candidate_field->next) {
			bool is_pointer = field->flags & TEP_FIELD_IS_POINTER,
			     candidate_is_pointer = candidate_field->flags & TEP_FIELD_IS_POINTER;

			if (is_pointer) {
			       if (!candidate_is_pointer) {
					// The candidate just doesn't copies our pointer arg, might copy other pointers we want.
					continue;
			       }
			} else {
				if (candidate_is_pointer) {
					// The candidate might copy a pointer we don't have, skip it.
					goto next_candidate;
				}
				continue;
			}

			if (strcmp(field->type, candidate_field->type))
				goto next_candidate;

			/*
			 * This is limited in the BPF program but sys_write
			 * uses "const char *" for its "buf" arg so we need to
			 * use some heuristic that is kinda future proof...
			 */
			if (strcmp(field->type, "const char *") == 0 &&
			    !(strstr(field->name, "name") ||
			      strstr(field->name, "path") ||
			      strstr(field->name, "file") ||
			      strstr(field->name, "root") ||
			      strstr(field->name, "description")))
				goto next_candidate;

			is_candidate = true;
		}

		if (!is_candidate)
			goto next_candidate;

		/*
		 * Check if the tentative pair syscall augmenter has more pointers, if it has,
		 * then it may be collecting that and we then can't use it, as it would collect
		 * more than what is common to the two syscalls.
		 */
		if (candidate_field) {
			for (candidate_field = candidate_field->next; candidate_field; candidate_field = candidate_field->next)
				if (candidate_field->flags & TEP_FIELD_IS_POINTER)
					goto next_candidate;
		}

		pair_prog = pair->bpf_prog.sys_enter;
		/*
		 * If the pair isn't enabled, then its bpf_prog.sys_enter will not
		 * have been searched for, so search it here and if it returns the
		 * unaugmented one, then ignore it, otherwise we'll reuse that BPF
		 * program for a filtered syscall on a non-filtered one.
		 *
		 * For instance, we have "!syscalls:sys_enter_renameat" and that is
		 * useful for "renameat2".
		 */
		if (pair_prog == NULL) {
			pair_prog = trace__find_syscall_bpf_prog(trace, pair, pair->fmt ? pair->fmt->bpf_prog_name.sys_enter : NULL, "enter");
			if (pair_prog == trace->skel->progs.syscall_unaugmented)
				goto next_candidate;
		}

		pr_debug("Reusing \"%s\" BPF sys_enter augmenter for \"%s\"\n", pair->name, sc->name);
		return pair_prog;
	next_candidate:
		continue;
	}

	return NULL;
}

static int trace__init_syscalls_bpf_prog_array_maps(struct trace *trace)
{
	int map_enter_fd = bpf_map__fd(trace->skel->maps.syscalls_sys_enter);
	int map_exit_fd  = bpf_map__fd(trace->skel->maps.syscalls_sys_exit);
	int err = 0, key;

	for (key = 0; key < trace->sctbl->syscalls.nr_entries; ++key) {
		int prog_fd;

		if (!trace__syscall_enabled(trace, key))
			continue;

		trace__init_syscall_bpf_progs(trace, key);

		// It'll get at least the "!raw_syscalls:unaugmented"
		prog_fd = trace__bpf_prog_sys_enter_fd(trace, key);
		err = bpf_map_update_elem(map_enter_fd, &key, &prog_fd, BPF_ANY);
		if (err)
			break;
		prog_fd = trace__bpf_prog_sys_exit_fd(trace, key);
		err = bpf_map_update_elem(map_exit_fd, &key, &prog_fd, BPF_ANY);
		if (err)
			break;
	}

	/*
	 * Now lets do a second pass looking for enabled syscalls without
	 * an augmenter that have a signature that is a superset of another
	 * syscall with an augmenter so that we can auto-reuse it.
	 *
	 * I.e. if we have an augmenter for the "open" syscall that has
	 * this signature:
	 *
	 *   int open(const char *pathname, int flags, mode_t mode);
	 *
	 * I.e. that will collect just the first string argument, then we
	 * can reuse it for the 'creat' syscall, that has this signature:
	 *
	 *   int creat(const char *pathname, mode_t mode);
	 *
	 * and for:
	 *
	 *   int stat(const char *pathname, struct stat *statbuf);
	 *   int lstat(const char *pathname, struct stat *statbuf);
	 *
	 * Because the 'open' augmenter will collect the first arg as a string,
	 * and leave alone all the other args, which already helps with
	 * beautifying 'stat' and 'lstat''s pathname arg.
	 *
	 * Then, in time, when 'stat' gets an augmenter that collects both
	 * first and second arg (this one on the raw_syscalls:sys_exit prog
	 * array tail call, then that one will be used.
	 */
	for (key = 0; key < trace->sctbl->syscalls.nr_entries; ++key) {
		struct syscall *sc = trace__syscall_info(trace, NULL, key);
		struct bpf_program *pair_prog;
		int prog_fd;

		if (sc == NULL || sc->bpf_prog.sys_enter == NULL)
			continue;

		/*
		 * For now we're just reusing the sys_enter prog, and if it
		 * already has an augmenter, we don't need to find one.
		 */
		if (sc->bpf_prog.sys_enter != trace->skel->progs.syscall_unaugmented)
			continue;

		/*
		 * Look at all the other syscalls for one that has a signature
		 * that is close enough that we can share:
		 */
		pair_prog = trace__find_usable_bpf_prog_entry(trace, sc);
		if (pair_prog == NULL)
			continue;

		sc->bpf_prog.sys_enter = pair_prog;

		/*
		 * Update the BPF_MAP_TYPE_PROG_SHARED for raw_syscalls:sys_enter
		 * with the fd for the program we're reusing:
		 */
		prog_fd = bpf_program__fd(sc->bpf_prog.sys_enter);
		err = bpf_map_update_elem(map_enter_fd, &key, &prog_fd, BPF_ANY);
		if (err)
			break;
	}

	return err;
}
#endif // HAVE_BPF_SKEL

static int trace__set_ev_qualifier_filter(struct trace *trace)
{
	if (trace->syscalls.events.sys_enter)
		return trace__set_ev_qualifier_tp_filter(trace);
	return 0;
}

static int bpf_map__set_filter_pids(struct bpf_map *map __maybe_unused,
				    size_t npids __maybe_unused, pid_t *pids __maybe_unused)
{
	int err = 0;
#ifdef HAVE_LIBBPF_SUPPORT
	bool value = true;
	int map_fd = bpf_map__fd(map);
	size_t i;

	for (i = 0; i < npids; ++i) {
		err = bpf_map_update_elem(map_fd, &pids[i], &value, BPF_ANY);
		if (err)
			break;
	}
#endif
	return err;
}

static int trace__set_filter_loop_pids(struct trace *trace)
{
	unsigned int nr = 1, err;
	pid_t pids[32] = {
		getpid(),
	};
	struct thread *thread = machine__find_thread(trace->host, pids[0], pids[0]);

	while (thread && nr < ARRAY_SIZE(pids)) {
		struct thread *parent = machine__find_thread(trace->host,
							     thread__ppid(thread),
							     thread__ppid(thread));

		if (parent == NULL)
			break;

		if (!strcmp(thread__comm_str(parent), "sshd") ||
		    strstarts(thread__comm_str(parent), "gnome-terminal")) {
			pids[nr++] = thread__tid(parent);
			break;
		}
		thread = parent;
	}

	err = evlist__append_tp_filter_pids(trace->evlist, nr, pids);
	if (!err && trace->filter_pids.map)
		err = bpf_map__set_filter_pids(trace->filter_pids.map, nr, pids);

	return err;
}

static int trace__set_filter_pids(struct trace *trace)
{
	int err = 0;
	/*
	 * Better not use !target__has_task() here because we need to cover the
	 * case where no threads were specified in the command line, but a
	 * workload was, and in that case we will fill in the thread_map when
	 * we fork the workload in evlist__prepare_workload.
	 */
	if (trace->filter_pids.nr > 0) {
		err = evlist__append_tp_filter_pids(trace->evlist, trace->filter_pids.nr,
						    trace->filter_pids.entries);
		if (!err && trace->filter_pids.map) {
			err = bpf_map__set_filter_pids(trace->filter_pids.map, trace->filter_pids.nr,
						       trace->filter_pids.entries);
		}
	} else if (perf_thread_map__pid(trace->evlist->core.threads, 0) == -1) {
		err = trace__set_filter_loop_pids(trace);
	}

	return err;
}

static int __trace__deliver_event(struct trace *trace, union perf_event *event)
{
	struct evlist *evlist = trace->evlist;
	struct perf_sample sample;
	int err = evlist__parse_sample(evlist, event, &sample);

	if (err)
		fprintf(trace->output, "Can't parse sample, err = %d, skipping...\n", err);
	else
		trace__handle_event(trace, event, &sample);

	return 0;
}

static int __trace__flush_events(struct trace *trace)
{
	u64 first = ordered_events__first_time(&trace->oe.data);
	u64 flush = trace->oe.last - NSEC_PER_SEC;

	/* Is there some thing to flush.. */
	if (first && first < flush)
		return ordered_events__flush_time(&trace->oe.data, flush);

	return 0;
}

static int trace__flush_events(struct trace *trace)
{
	return !trace->sort_events ? 0 : __trace__flush_events(trace);
}

static int trace__deliver_event(struct trace *trace, union perf_event *event)
{
	int err;

	if (!trace->sort_events)
		return __trace__deliver_event(trace, event);

	err = evlist__parse_sample_timestamp(trace->evlist, event, &trace->oe.last);
	if (err && err != -1)
		return err;

	err = ordered_events__queue(&trace->oe.data, event, trace->oe.last, 0, NULL);
	if (err)
		return err;

	return trace__flush_events(trace);
}

static int ordered_events__deliver_event(struct ordered_events *oe,
					 struct ordered_event *event)
{
	struct trace *trace = container_of(oe, struct trace, oe.data);

	return __trace__deliver_event(trace, event->event);
}

static struct syscall_arg_fmt *evsel__find_syscall_arg_fmt_by_name(struct evsel *evsel, char *arg)
{
	struct tep_format_field *field;
	struct syscall_arg_fmt *fmt = __evsel__syscall_arg_fmt(evsel);

	if (evsel->tp_format == NULL || fmt == NULL)
		return NULL;

	for (field = evsel->tp_format->format.fields; field; field = field->next, ++fmt)
		if (strcmp(field->name, arg) == 0)
			return fmt;

	return NULL;
}

static int trace__expand_filter(struct trace *trace __maybe_unused, struct evsel *evsel)
{
	char *tok, *left = evsel->filter, *new_filter = evsel->filter;

	while ((tok = strpbrk(left, "=<>!")) != NULL) {
		char *right = tok + 1, *right_end;

		if (*right == '=')
			++right;

		while (isspace(*right))
			++right;

		if (*right == '\0')
			break;

		while (!isalpha(*left))
			if (++left == tok) {
				/*
				 * Bail out, can't find the name of the argument that is being
				 * used in the filter, let it try to set this filter, will fail later.
				 */
				return 0;
			}

		right_end = right + 1;
		while (isalnum(*right_end) || *right_end == '_' || *right_end == '|')
			++right_end;

		if (isalpha(*right)) {
			struct syscall_arg_fmt *fmt;
			int left_size = tok - left,
			    right_size = right_end - right;
			char arg[128];

			while (isspace(left[left_size - 1]))
				--left_size;

			scnprintf(arg, sizeof(arg), "%.*s", left_size, left);

			fmt = evsel__find_syscall_arg_fmt_by_name(evsel, arg);
			if (fmt == NULL) {
				pr_err("\"%s\" not found in \"%s\", can't set filter \"%s\"\n",
				       arg, evsel->name, evsel->filter);
				return -1;
			}

			pr_debug2("trying to expand \"%s\" \"%.*s\" \"%.*s\" -> ",
				 arg, (int)(right - tok), tok, right_size, right);

			if (fmt->strtoul) {
				u64 val;
				struct syscall_arg syscall_arg = {
					.parm = fmt->parm,
				};

				if (fmt->strtoul(right, right_size, &syscall_arg, &val)) {
					char *n, expansion[19];
					int expansion_lenght = scnprintf(expansion, sizeof(expansion), "%#" PRIx64, val);
					int expansion_offset = right - new_filter;

					pr_debug("%s", expansion);

					if (asprintf(&n, "%.*s%s%s", expansion_offset, new_filter, expansion, right_end) < 0) {
						pr_debug(" out of memory!\n");
						free(new_filter);
						return -1;
					}
					if (new_filter != evsel->filter)
						free(new_filter);
					left = n + expansion_offset + expansion_lenght;
					new_filter = n;
				} else {
					pr_err("\"%.*s\" not found for \"%s\" in \"%s\", can't set filter \"%s\"\n",
					       right_size, right, arg, evsel->name, evsel->filter);
					return -1;
				}
			} else {
				pr_err("No resolver (strtoul) for \"%s\" in \"%s\", can't set filter \"%s\"\n",
				       arg, evsel->name, evsel->filter);
				return -1;
			}

			pr_debug("\n");
		} else {
			left = right_end;
		}
	}

	if (new_filter != evsel->filter) {
		pr_debug("New filter for %s: %s\n", evsel->name, new_filter);
		evsel__set_filter(evsel, new_filter);
		free(new_filter);
	}

	return 0;
}

static int trace__expand_filters(struct trace *trace, struct evsel **err_evsel)
{
	struct evlist *evlist = trace->evlist;
	struct evsel *evsel;

	evlist__for_each_entry(evlist, evsel) {
		if (evsel->filter == NULL)
			continue;

		if (trace__expand_filter(trace, evsel)) {
			*err_evsel = evsel;
			return -1;
		}
	}

	return 0;
}

static int trace__run(struct trace *trace, int argc, const char **argv)
{
	struct evlist *evlist = trace->evlist;
	struct evsel *evsel, *pgfault_maj = NULL, *pgfault_min = NULL;
	int err = -1, i;
	unsigned long before;
	const bool forks = argc > 0;
	bool draining = false;

	trace->live = true;

	if (!trace->raw_augmented_syscalls) {
		if (trace->trace_syscalls && trace__add_syscall_newtp(trace))
			goto out_error_raw_syscalls;

		if (trace->trace_syscalls)
			trace->vfs_getname = evlist__add_vfs_getname(evlist);
	}

	if ((trace->trace_pgfaults & TRACE_PFMAJ)) {
		pgfault_maj = evsel__new_pgfault(PERF_COUNT_SW_PAGE_FAULTS_MAJ);
		if (pgfault_maj == NULL)
			goto out_error_mem;
		evsel__config_callchain(pgfault_maj, &trace->opts, &callchain_param);
		evlist__add(evlist, pgfault_maj);
	}

	if ((trace->trace_pgfaults & TRACE_PFMIN)) {
		pgfault_min = evsel__new_pgfault(PERF_COUNT_SW_PAGE_FAULTS_MIN);
		if (pgfault_min == NULL)
			goto out_error_mem;
		evsel__config_callchain(pgfault_min, &trace->opts, &callchain_param);
		evlist__add(evlist, pgfault_min);
	}

	/* Enable ignoring missing threads when -u/-p option is defined. */
	trace->opts.ignore_missing_thread = trace->opts.target.uid != UINT_MAX || trace->opts.target.pid;

	if (trace->sched &&
	    evlist__add_newtp(evlist, "sched", "sched_stat_runtime", trace__sched_stat_runtime))
		goto out_error_sched_stat_runtime;
	/*
	 * If a global cgroup was set, apply it to all the events without an
	 * explicit cgroup. I.e.:
	 *
	 * 	trace -G A -e sched:*switch
	 *
	 * Will set all raw_syscalls:sys_{enter,exit}, pgfault, vfs_getname, etc
	 * _and_ sched:sched_switch to the 'A' cgroup, while:
	 *
	 * trace -e sched:*switch -G A
	 *
	 * will only set the sched:sched_switch event to the 'A' cgroup, all the
	 * other events (raw_syscalls:sys_{enter,exit}, etc are left "without"
	 * a cgroup (on the root cgroup, sys wide, etc).
	 *
	 * Multiple cgroups:
	 *
	 * trace -G A -e sched:*switch -G B
	 *
	 * the syscall ones go to the 'A' cgroup, the sched:sched_switch goes
	 * to the 'B' cgroup.
	 *
	 * evlist__set_default_cgroup() grabs a reference of the passed cgroup
	 * only for the evsels still without a cgroup, i.e. evsel->cgroup == NULL.
	 */
	if (trace->cgroup)
		evlist__set_default_cgroup(trace->evlist, trace->cgroup);

	err = evlist__create_maps(evlist, &trace->opts.target);
	if (err < 0) {
		fprintf(trace->output, "Problems parsing the target to trace, check your options!\n");
		goto out_delete_evlist;
	}

	err = trace__symbols_init(trace, evlist);
	if (err < 0) {
		fprintf(trace->output, "Problems initializing symbol libraries!\n");
		goto out_delete_evlist;
	}

	evlist__config(evlist, &trace->opts, &callchain_param);

	if (forks) {
		err = evlist__prepare_workload(evlist, &trace->opts.target, argv, false, NULL);
		if (err < 0) {
			fprintf(trace->output, "Couldn't run the workload!\n");
			goto out_delete_evlist;
		}
		workload_pid = evlist->workload.pid;
	}

	err = evlist__open(evlist);
	if (err < 0)
		goto out_error_open;
#ifdef HAVE_BPF_SKEL
	if (trace->syscalls.events.bpf_output) {
		struct perf_cpu cpu;

		/*
		 * Set up the __augmented_syscalls__ BPF map to hold for each
		 * CPU the bpf-output event's file descriptor.
		 */
		perf_cpu_map__for_each_cpu(cpu, i, trace->syscalls.events.bpf_output->core.cpus) {
			bpf_map__update_elem(trace->skel->maps.__augmented_syscalls__,
					&cpu.cpu, sizeof(int),
					xyarray__entry(trace->syscalls.events.bpf_output->core.fd,
						       cpu.cpu, 0),
					sizeof(__u32), BPF_ANY);
		}
	}
#endif
	err = trace__set_filter_pids(trace);
	if (err < 0)
		goto out_error_mem;

#ifdef HAVE_BPF_SKEL
	if (trace->skel && trace->skel->progs.sys_enter)
		trace__init_syscalls_bpf_prog_array_maps(trace);
#endif

	if (trace->ev_qualifier_ids.nr > 0) {
		err = trace__set_ev_qualifier_filter(trace);
		if (err < 0)
			goto out_errno;

		if (trace->syscalls.events.sys_exit) {
			pr_debug("event qualifier tracepoint filter: %s\n",
				 trace->syscalls.events.sys_exit->filter);
		}
	}

	/*
	 * If the "close" syscall is not traced, then we will not have the
	 * opportunity to, in syscall_arg__scnprintf_close_fd() invalidate the
	 * fd->pathname table and were ending up showing the last value set by
	 * syscalls opening a pathname and associating it with a descriptor or
	 * reading it from /proc/pid/fd/ in cases where that doesn't make
	 * sense.
	 *
	 *  So just disable this beautifier (SCA_FD, SCA_FDAT) when 'close' is
	 *  not in use.
	 */
	trace->fd_path_disabled = !trace__syscall_enabled(trace, syscalltbl__id(trace->sctbl, "close"));

	err = trace__expand_filters(trace, &evsel);
	if (err)
		goto out_delete_evlist;
	err = evlist__apply_filters(evlist, &evsel);
	if (err < 0)
		goto out_error_apply_filters;

	err = evlist__mmap(evlist, trace->opts.mmap_pages);
	if (err < 0)
		goto out_error_mmap;

	if (!target__none(&trace->opts.target) && !trace->opts.target.initial_delay)
		evlist__enable(evlist);

	if (forks)
		evlist__start_workload(evlist);

	if (trace->opts.target.initial_delay) {
		usleep(trace->opts.target.initial_delay * 1000);
		evlist__enable(evlist);
	}

	trace->multiple_threads = perf_thread_map__pid(evlist->core.threads, 0) == -1 ||
		perf_thread_map__nr(evlist->core.threads) > 1 ||
		evlist__first(evlist)->core.attr.inherit;

	/*
	 * Now that we already used evsel->core.attr to ask the kernel to setup the
	 * events, lets reuse evsel->core.attr.sample_max_stack as the limit in
	 * trace__resolve_callchain(), allowing per-event max-stack settings
	 * to override an explicitly set --max-stack global setting.
	 */
	evlist__for_each_entry(evlist, evsel) {
		if (evsel__has_callchain(evsel) &&
		    evsel->core.attr.sample_max_stack == 0)
			evsel->core.attr.sample_max_stack = trace->max_stack;
	}
again:
	before = trace->nr_events;

	for (i = 0; i < evlist->core.nr_mmaps; i++) {
		union perf_event *event;
		struct mmap *md;

		md = &evlist->mmap[i];
		if (perf_mmap__read_init(&md->core) < 0)
			continue;

		while ((event = perf_mmap__read_event(&md->core)) != NULL) {
			++trace->nr_events;

			err = trace__deliver_event(trace, event);
			if (err)
				goto out_disable;

			perf_mmap__consume(&md->core);

			if (interrupted)
				goto out_disable;

			if (done && !draining) {
				evlist__disable(evlist);
				draining = true;
			}
		}
		perf_mmap__read_done(&md->core);
	}

	if (trace->nr_events == before) {
		int timeout = done ? 100 : -1;

		if (!draining && evlist__poll(evlist, timeout) > 0) {
			if (evlist__filter_pollfd(evlist, POLLERR | POLLHUP | POLLNVAL) == 0)
				draining = true;

			goto again;
		} else {
			if (trace__flush_events(trace))
				goto out_disable;
		}
	} else {
		goto again;
	}

out_disable:
	thread__zput(trace->current);

	evlist__disable(evlist);

	if (trace->sort_events)
		ordered_events__flush(&trace->oe.data, OE_FLUSH__FINAL);

	if (!err) {
		if (trace->summary)
			trace__fprintf_thread_summary(trace, trace->output);

		if (trace->show_tool_stats) {
			fprintf(trace->output, "Stats:\n "
					       " vfs_getname : %" PRIu64 "\n"
					       " proc_getname: %" PRIu64 "\n",
				trace->stats.vfs_getname,
				trace->stats.proc_getname);
		}
	}

out_delete_evlist:
	trace__symbols__exit(trace);
	evlist__free_syscall_tp_fields(evlist);
	evlist__delete(evlist);
	cgroup__put(trace->cgroup);
	trace->evlist = NULL;
	trace->live = false;
	return err;
{
	char errbuf[BUFSIZ];

out_error_sched_stat_runtime:
	tracing_path__strerror_open_tp(errno, errbuf, sizeof(errbuf), "sched", "sched_stat_runtime");
	goto out_error;

out_error_raw_syscalls:
	tracing_path__strerror_open_tp(errno, errbuf, sizeof(errbuf), "raw_syscalls", "sys_(enter|exit)");
	goto out_error;

out_error_mmap:
	evlist__strerror_mmap(evlist, errno, errbuf, sizeof(errbuf));
	goto out_error;

out_error_open:
	evlist__strerror_open(evlist, errno, errbuf, sizeof(errbuf));

out_error:
	fprintf(trace->output, "%s\n", errbuf);
	goto out_delete_evlist;

out_error_apply_filters:
	fprintf(trace->output,
		"Failed to set filter \"%s\" on event %s with %d (%s)\n",
		evsel->filter, evsel__name(evsel), errno,
		str_error_r(errno, errbuf, sizeof(errbuf)));
	goto out_delete_evlist;
}
out_error_mem:
	fprintf(trace->output, "Not enough memory to run!\n");
	goto out_delete_evlist;

out_errno:
	fprintf(trace->output, "errno=%d,%s\n", errno, strerror(errno));
	goto out_delete_evlist;
}

static int trace__replay(struct trace *trace)
{
	const struct evsel_str_handler handlers[] = {
		{ "probe:vfs_getname",	     trace__vfs_getname, },
	};
	struct perf_data data = {
		.path  = input_name,
		.mode  = PERF_DATA_MODE_READ,
		.force = trace->force,
	};
	struct perf_session *session;
	struct evsel *evsel;
	int err = -1;

	trace->tool.sample	  = trace__process_sample;
	trace->tool.mmap	  = perf_event__process_mmap;
	trace->tool.mmap2	  = perf_event__process_mmap2;
	trace->tool.comm	  = perf_event__process_comm;
	trace->tool.exit	  = perf_event__process_exit;
	trace->tool.fork	  = perf_event__process_fork;
	trace->tool.attr	  = perf_event__process_attr;
	trace->tool.tracing_data  = perf_event__process_tracing_data;
	trace->tool.build_id	  = perf_event__process_build_id;
	trace->tool.namespaces	  = perf_event__process_namespaces;

	trace->tool.ordered_events = true;
	trace->tool.ordering_requires_timestamps = true;

	/* add tid to output */
	trace->multiple_threads = true;

	session = perf_session__new(&data, &trace->tool);
	if (IS_ERR(session))
		return PTR_ERR(session);

	if (trace->opts.target.pid)
		symbol_conf.pid_list_str = strdup(trace->opts.target.pid);

	if (trace->opts.target.tid)
		symbol_conf.tid_list_str = strdup(trace->opts.target.tid);

	if (symbol__init(&session->header.env) < 0)
		goto out;

	trace->host = &session->machines.host;

	err = perf_session__set_tracepoints_handlers(session, handlers);
	if (err)
		goto out;

	evsel = evlist__find_tracepoint_by_name(session->evlist, "raw_syscalls:sys_enter");
	trace->syscalls.events.sys_enter = evsel;
	/* older kernels have syscalls tp versus raw_syscalls */
	if (evsel == NULL)
		evsel = evlist__find_tracepoint_by_name(session->evlist, "syscalls:sys_enter");

	if (evsel &&
	    (evsel__init_raw_syscall_tp(evsel, trace__sys_enter) < 0 ||
	    perf_evsel__init_sc_tp_ptr_field(evsel, args))) {
		pr_err("Error during initialize raw_syscalls:sys_enter event\n");
		goto out;
	}

	evsel = evlist__find_tracepoint_by_name(session->evlist, "raw_syscalls:sys_exit");
	trace->syscalls.events.sys_exit = evsel;
	if (evsel == NULL)
		evsel = evlist__find_tracepoint_by_name(session->evlist, "syscalls:sys_exit");
	if (evsel &&
	    (evsel__init_raw_syscall_tp(evsel, trace__sys_exit) < 0 ||
	    perf_evsel__init_sc_tp_uint_field(evsel, ret))) {
		pr_err("Error during initialize raw_syscalls:sys_exit event\n");
		goto out;
	}

	evlist__for_each_entry(session->evlist, evsel) {
		if (evsel->core.attr.type == PERF_TYPE_SOFTWARE &&
		    (evsel->core.attr.config == PERF_COUNT_SW_PAGE_FAULTS_MAJ ||
		     evsel->core.attr.config == PERF_COUNT_SW_PAGE_FAULTS_MIN ||
		     evsel->core.attr.config == PERF_COUNT_SW_PAGE_FAULTS))
			evsel->handler = trace__pgfault;
	}

	setup_pager();

	err = perf_session__process_events(session);
	if (err)
		pr_err("Failed to process events, error %d", err);

	else if (trace->summary)
		trace__fprintf_thread_summary(trace, trace->output);

out:
	perf_session__delete(session);

	return err;
}

static size_t trace__fprintf_threads_header(FILE *fp)
{
	size_t printed;

	printed  = fprintf(fp, "\n Summary of events:\n\n");

	return printed;
}

DEFINE_RESORT_RB(syscall_stats, a->msecs > b->msecs,
	struct syscall_stats *stats;
	double		     msecs;
	int		     syscall;
)
{
	struct int_node *source = rb_entry(nd, struct int_node, rb_node);
	struct syscall_stats *stats = source->priv;

	entry->syscall = source->i;
	entry->stats   = stats;
	entry->msecs   = stats ? (u64)stats->stats.n * (avg_stats(&stats->stats) / NSEC_PER_MSEC) : 0;
}

static size_t thread__dump_stats(struct thread_trace *ttrace,
				 struct trace *trace, FILE *fp)
{
	size_t printed = 0;
	struct syscall *sc;
	struct rb_node *nd;
	DECLARE_RESORT_RB_INTLIST(syscall_stats, ttrace->syscall_stats);

	if (syscall_stats == NULL)
		return 0;

	printed += fprintf(fp, "\n");

	printed += fprintf(fp, "   syscall            calls  errors  total       min       avg       max       stddev\n");
	printed += fprintf(fp, "                                     (msec)    (msec)    (msec)    (msec)        (%%)\n");
	printed += fprintf(fp, "   --------------- --------  ------ -------- --------- --------- ---------     ------\n");

	resort_rb__for_each_entry(nd, syscall_stats) {
		struct syscall_stats *stats = syscall_stats_entry->stats;
		if (stats) {
			double min = (double)(stats->stats.min) / NSEC_PER_MSEC;
			double max = (double)(stats->stats.max) / NSEC_PER_MSEC;
			double avg = avg_stats(&stats->stats);
			double pct;
			u64 n = (u64)stats->stats.n;

			pct = avg ? 100.0 * stddev_stats(&stats->stats) / avg : 0.0;
			avg /= NSEC_PER_MSEC;

			sc = &trace->syscalls.table[syscall_stats_entry->syscall];
			printed += fprintf(fp, "   %-15s", sc->name);
			printed += fprintf(fp, " %8" PRIu64 " %6" PRIu64 " %9.3f %9.3f %9.3f",
					   n, stats->nr_failures, syscall_stats_entry->msecs, min, avg);
			printed += fprintf(fp, " %9.3f %9.2f%%\n", max, pct);

			if (trace->errno_summary && stats->nr_failures) {
				int e;

				for (e = 0; e < stats->max_errno; ++e) {
					if (stats->errnos[e] != 0)
						fprintf(fp, "\t\t\t\t%s: %d\n", perf_env__arch_strerrno(trace->host->env, e + 1), stats->errnos[e]);
				}
			}
		}
	}

	resort_rb__delete(syscall_stats);
	printed += fprintf(fp, "\n\n");

	return printed;
}

static size_t trace__fprintf_thread(FILE *fp, struct thread *thread, struct trace *trace)
{
	size_t printed = 0;
	struct thread_trace *ttrace = thread__priv(thread);
	double ratio;

	if (ttrace == NULL)
		return 0;

	ratio = (double)ttrace->nr_events / trace->nr_events * 100.0;

	printed += fprintf(fp, " %s (%d), ", thread__comm_str(thread), thread__tid(thread));
	printed += fprintf(fp, "%lu events, ", ttrace->nr_events);
	printed += fprintf(fp, "%.1f%%", ratio);
	if (ttrace->pfmaj)
		printed += fprintf(fp, ", %lu majfaults", ttrace->pfmaj);
	if (ttrace->pfmin)
		printed += fprintf(fp, ", %lu minfaults", ttrace->pfmin);
	if (trace->sched)
		printed += fprintf(fp, ", %.3f msec\n", ttrace->runtime_ms);
	else if (fputc('\n', fp) != EOF)
		++printed;

	printed += thread__dump_stats(ttrace, trace, fp);

	return printed;
}

static unsigned long thread__nr_events(struct thread_trace *ttrace)
{
	return ttrace ? ttrace->nr_events : 0;
}

static int trace_nr_events_cmp(void *priv __maybe_unused,
			       const struct list_head *la,
			       const struct list_head *lb)
{
	struct thread_list *a = list_entry(la, struct thread_list, list);
	struct thread_list *b = list_entry(lb, struct thread_list, list);
	unsigned long a_nr_events = thread__nr_events(thread__priv(a->thread));
	unsigned long b_nr_events = thread__nr_events(thread__priv(b->thread));

	if (a_nr_events != b_nr_events)
		return a_nr_events < b_nr_events ? -1 : 1;

	/* Identical number of threads, place smaller tids first. */
	return thread__tid(a->thread) < thread__tid(b->thread)
		? -1
		: (thread__tid(a->thread) > thread__tid(b->thread) ? 1 : 0);
}

static size_t trace__fprintf_thread_summary(struct trace *trace, FILE *fp)
{
	size_t printed = trace__fprintf_threads_header(fp);
	LIST_HEAD(threads);
<<<<<<< HEAD

	if (machine__thread_list(trace->host, &threads) == 0) {
		struct thread_list *pos;

		list_sort(NULL, &threads, trace_nr_events_cmp);

=======

	if (machine__thread_list(trace->host, &threads) == 0) {
		struct thread_list *pos;

		list_sort(NULL, &threads, trace_nr_events_cmp);

>>>>>>> 0c383648
		list_for_each_entry(pos, &threads, list)
			printed += trace__fprintf_thread(fp, pos->thread, trace);
	}
	thread_list__delete(&threads);
	return printed;
}

static int trace__set_duration(const struct option *opt, const char *str,
			       int unset __maybe_unused)
{
	struct trace *trace = opt->value;

	trace->duration_filter = atof(str);
	return 0;
}

static int trace__set_filter_pids_from_option(const struct option *opt, const char *str,
					      int unset __maybe_unused)
{
	int ret = -1;
	size_t i;
	struct trace *trace = opt->value;
	/*
	 * FIXME: introduce a intarray class, plain parse csv and create a
	 * { int nr, int entries[] } struct...
	 */
	struct intlist *list = intlist__new(str);

	if (list == NULL)
		return -1;

	i = trace->filter_pids.nr = intlist__nr_entries(list) + 1;
	trace->filter_pids.entries = calloc(i, sizeof(pid_t));

	if (trace->filter_pids.entries == NULL)
		goto out;

	trace->filter_pids.entries[0] = getpid();

	for (i = 1; i < trace->filter_pids.nr; ++i)
		trace->filter_pids.entries[i] = intlist__entry(list, i - 1)->i;

	intlist__delete(list);
	ret = 0;
out:
	return ret;
}

static int trace__open_output(struct trace *trace, const char *filename)
{
	struct stat st;

	if (!stat(filename, &st) && st.st_size) {
		char oldname[PATH_MAX];

		scnprintf(oldname, sizeof(oldname), "%s.old", filename);
		unlink(oldname);
		rename(filename, oldname);
	}

	trace->output = fopen(filename, "w");

	return trace->output == NULL ? -errno : 0;
}

static int parse_pagefaults(const struct option *opt, const char *str,
			    int unset __maybe_unused)
{
	int *trace_pgfaults = opt->value;

	if (strcmp(str, "all") == 0)
		*trace_pgfaults |= TRACE_PFMAJ | TRACE_PFMIN;
	else if (strcmp(str, "maj") == 0)
		*trace_pgfaults |= TRACE_PFMAJ;
	else if (strcmp(str, "min") == 0)
		*trace_pgfaults |= TRACE_PFMIN;
	else
		return -1;

	return 0;
}

static void evlist__set_default_evsel_handler(struct evlist *evlist, void *handler)
{
	struct evsel *evsel;

	evlist__for_each_entry(evlist, evsel) {
		if (evsel->handler == NULL)
			evsel->handler = handler;
	}
}

static void evsel__set_syscall_arg_fmt(struct evsel *evsel, const char *name)
{
	struct syscall_arg_fmt *fmt = evsel__syscall_arg_fmt(evsel);

	if (fmt) {
		const struct syscall_fmt *scfmt = syscall_fmt__find(name);

		if (scfmt) {
			int skip = 0;

			if (strcmp(evsel->tp_format->format.fields->name, "__syscall_nr") == 0 ||
			    strcmp(evsel->tp_format->format.fields->name, "nr") == 0)
				++skip;

			memcpy(fmt + skip, scfmt->arg, (evsel->tp_format->format.nr_fields - skip) * sizeof(*fmt));
		}
	}
}

static int evlist__set_syscall_tp_fields(struct evlist *evlist)
{
	struct evsel *evsel;

	evlist__for_each_entry(evlist, evsel) {
		if (evsel->priv || !evsel->tp_format)
			continue;

		if (strcmp(evsel->tp_format->system, "syscalls")) {
			evsel__init_tp_arg_scnprintf(evsel);
			continue;
		}

		if (evsel__init_syscall_tp(evsel))
			return -1;

		if (!strncmp(evsel->tp_format->name, "sys_enter_", 10)) {
			struct syscall_tp *sc = __evsel__syscall_tp(evsel);

			if (__tp_field__init_ptr(&sc->args, sc->id.offset + sizeof(u64)))
				return -1;

			evsel__set_syscall_arg_fmt(evsel, evsel->tp_format->name + sizeof("sys_enter_") - 1);
		} else if (!strncmp(evsel->tp_format->name, "sys_exit_", 9)) {
			struct syscall_tp *sc = __evsel__syscall_tp(evsel);

			if (__tp_field__init_uint(&sc->ret, sizeof(u64), sc->id.offset + sizeof(u64), evsel->needs_swap))
				return -1;

			evsel__set_syscall_arg_fmt(evsel, evsel->tp_format->name + sizeof("sys_exit_") - 1);
		}
	}

	return 0;
}

/*
 * XXX: Hackish, just splitting the combined -e+--event (syscalls
 * (raw_syscalls:{sys_{enter,exit}} + events (tracepoints, HW, SW, etc) to use
 * existing facilities unchanged (trace->ev_qualifier + parse_options()).
 *
 * It'd be better to introduce a parse_options() variant that would return a
 * list with the terms it didn't match to an event...
 */
static int trace__parse_events_option(const struct option *opt, const char *str,
				      int unset __maybe_unused)
{
	struct trace *trace = (struct trace *)opt->value;
	const char *s = str;
	char *sep = NULL, *lists[2] = { NULL, NULL, };
	int len = strlen(str) + 1, err = -1, list, idx;
	char *strace_groups_dir = system_path(STRACE_GROUPS_DIR);
	char group_name[PATH_MAX];
	const struct syscall_fmt *fmt;

	if (strace_groups_dir == NULL)
		return -1;

	if (*s == '!') {
		++s;
		trace->not_ev_qualifier = true;
	}

	while (1) {
		if ((sep = strchr(s, ',')) != NULL)
			*sep = '\0';

		list = 0;
		if (syscalltbl__id(trace->sctbl, s) >= 0 ||
		    syscalltbl__strglobmatch_first(trace->sctbl, s, &idx) >= 0) {
			list = 1;
			goto do_concat;
		}

		fmt = syscall_fmt__find_by_alias(s);
		if (fmt != NULL) {
			list = 1;
			s = fmt->name;
		} else {
			path__join(group_name, sizeof(group_name), strace_groups_dir, s);
			if (access(group_name, R_OK) == 0)
				list = 1;
		}
do_concat:
		if (lists[list]) {
			sprintf(lists[list] + strlen(lists[list]), ",%s", s);
		} else {
			lists[list] = malloc(len);
			if (lists[list] == NULL)
				goto out;
			strcpy(lists[list], s);
		}

		if (!sep)
			break;

		*sep = ',';
		s = sep + 1;
	}

	if (lists[1] != NULL) {
		struct strlist_config slist_config = {
			.dirname = strace_groups_dir,
		};

		trace->ev_qualifier = strlist__new(lists[1], &slist_config);
		if (trace->ev_qualifier == NULL) {
			fputs("Not enough memory to parse event qualifier", trace->output);
			goto out;
		}

		if (trace__validate_ev_qualifier(trace))
			goto out;
		trace->trace_syscalls = true;
	}

	err = 0;

	if (lists[0]) {
		struct parse_events_option_args parse_events_option_args = {
			.evlistp = &trace->evlist,
		};
		struct option o = {
			.value = &parse_events_option_args,
		};
		err = parse_events_option(&o, lists[0], 0);
	}
out:
	free(strace_groups_dir);
	free(lists[0]);
	free(lists[1]);
	if (sep)
		*sep = ',';

	return err;
}

static int trace__parse_cgroups(const struct option *opt, const char *str, int unset)
{
	struct trace *trace = opt->value;

	if (!list_empty(&trace->evlist->core.entries)) {
		struct option o = {
			.value = &trace->evlist,
		};
		return parse_cgroups(&o, str, unset);
	}
	trace->cgroup = evlist__findnew_cgroup(trace->evlist, str);

	return 0;
}

static int trace__config(const char *var, const char *value, void *arg)
{
	struct trace *trace = arg;
	int err = 0;

	if (!strcmp(var, "trace.add_events")) {
		trace->perfconfig_events = strdup(value);
		if (trace->perfconfig_events == NULL) {
			pr_err("Not enough memory for %s\n", "trace.add_events");
			return -1;
		}
	} else if (!strcmp(var, "trace.show_timestamp")) {
		trace->show_tstamp = perf_config_bool(var, value);
	} else if (!strcmp(var, "trace.show_duration")) {
		trace->show_duration = perf_config_bool(var, value);
	} else if (!strcmp(var, "trace.show_arg_names")) {
		trace->show_arg_names = perf_config_bool(var, value);
		if (!trace->show_arg_names)
			trace->show_zeros = true;
	} else if (!strcmp(var, "trace.show_zeros")) {
		bool new_show_zeros = perf_config_bool(var, value);
		if (!trace->show_arg_names && !new_show_zeros) {
			pr_warning("trace.show_zeros has to be set when trace.show_arg_names=no\n");
			goto out;
		}
		trace->show_zeros = new_show_zeros;
	} else if (!strcmp(var, "trace.show_prefix")) {
		trace->show_string_prefix = perf_config_bool(var, value);
	} else if (!strcmp(var, "trace.no_inherit")) {
		trace->opts.no_inherit = perf_config_bool(var, value);
	} else if (!strcmp(var, "trace.args_alignment")) {
		int args_alignment = 0;
		if (perf_config_int(&args_alignment, var, value) == 0)
			trace->args_alignment = args_alignment;
	} else if (!strcmp(var, "trace.tracepoint_beautifiers")) {
		if (strcasecmp(value, "libtraceevent") == 0)
			trace->libtraceevent_print = true;
		else if (strcasecmp(value, "libbeauty") == 0)
			trace->libtraceevent_print = false;
	}
out:
	return err;
}

static void trace__exit(struct trace *trace)
{
	int i;

	strlist__delete(trace->ev_qualifier);
	zfree(&trace->ev_qualifier_ids.entries);
	if (trace->syscalls.table) {
		for (i = 0; i <= trace->sctbl->syscalls.max_id; i++)
			syscall__exit(&trace->syscalls.table[i]);
		zfree(&trace->syscalls.table);
	}
	syscalltbl__delete(trace->sctbl);
	zfree(&trace->perfconfig_events);
}

#ifdef HAVE_BPF_SKEL
static int bpf__setup_bpf_output(struct evlist *evlist)
{
	int err = parse_event(evlist, "bpf-output/no-inherit=1,name=__augmented_syscalls__/");

	if (err)
		pr_debug("ERROR: failed to create the \"__augmented_syscalls__\" bpf-output event\n");

	return err;
}
#endif

int cmd_trace(int argc, const char **argv)
{
	const char *trace_usage[] = {
		"perf trace [<options>] [<command>]",
		"perf trace [<options>] -- <command> [<options>]",
		"perf trace record [<options>] [<command>]",
		"perf trace record [<options>] -- <command> [<options>]",
		NULL
	};
	struct trace trace = {
		.opts = {
			.target = {
				.uid	   = UINT_MAX,
				.uses_mmap = true,
			},
			.user_freq     = UINT_MAX,
			.user_interval = ULLONG_MAX,
			.no_buffering  = true,
			.mmap_pages    = UINT_MAX,
		},
		.output = stderr,
		.show_comm = true,
		.show_tstamp = true,
		.show_duration = true,
		.show_arg_names = true,
		.args_alignment = 70,
		.trace_syscalls = false,
		.kernel_syscallchains = false,
		.max_stack = UINT_MAX,
		.max_events = ULONG_MAX,
	};
	const char *output_name = NULL;
	const struct option trace_options[] = {
	OPT_CALLBACK('e', "event", &trace, "event",
		     "event/syscall selector. use 'perf list' to list available events",
		     trace__parse_events_option),
	OPT_CALLBACK(0, "filter", &trace.evlist, "filter",
		     "event filter", parse_filter),
	OPT_BOOLEAN(0, "comm", &trace.show_comm,
		    "show the thread COMM next to its id"),
	OPT_BOOLEAN(0, "tool_stats", &trace.show_tool_stats, "show tool stats"),
	OPT_CALLBACK(0, "expr", &trace, "expr", "list of syscalls/events to trace",
		     trace__parse_events_option),
	OPT_STRING('o', "output", &output_name, "file", "output file name"),
	OPT_STRING('i', "input", &input_name, "file", "Analyze events in file"),
	OPT_STRING('p', "pid", &trace.opts.target.pid, "pid",
		    "trace events on existing process id"),
	OPT_STRING('t', "tid", &trace.opts.target.tid, "tid",
		    "trace events on existing thread id"),
	OPT_CALLBACK(0, "filter-pids", &trace, "CSV list of pids",
		     "pids to filter (by the kernel)", trace__set_filter_pids_from_option),
	OPT_BOOLEAN('a', "all-cpus", &trace.opts.target.system_wide,
		    "system-wide collection from all CPUs"),
	OPT_STRING('C', "cpu", &trace.opts.target.cpu_list, "cpu",
		    "list of cpus to monitor"),
	OPT_BOOLEAN(0, "no-inherit", &trace.opts.no_inherit,
		    "child tasks do not inherit counters"),
	OPT_CALLBACK('m', "mmap-pages", &trace.opts.mmap_pages, "pages",
		     "number of mmap data pages", evlist__parse_mmap_pages),
	OPT_STRING('u', "uid", &trace.opts.target.uid_str, "user",
		   "user to profile"),
	OPT_CALLBACK(0, "duration", &trace, "float",
		     "show only events with duration > N.M ms",
		     trace__set_duration),
	OPT_BOOLEAN(0, "sched", &trace.sched, "show blocking scheduler events"),
	OPT_INCR('v', "verbose", &verbose, "be more verbose"),
	OPT_BOOLEAN('T', "time", &trace.full_time,
		    "Show full timestamp, not time relative to first start"),
	OPT_BOOLEAN(0, "failure", &trace.failure_only,
		    "Show only syscalls that failed"),
	OPT_BOOLEAN('s', "summary", &trace.summary_only,
		    "Show only syscall summary with statistics"),
	OPT_BOOLEAN('S', "with-summary", &trace.summary,
		    "Show all syscalls and summary with statistics"),
	OPT_BOOLEAN(0, "errno-summary", &trace.errno_summary,
		    "Show errno stats per syscall, use with -s or -S"),
	OPT_CALLBACK_DEFAULT('F', "pf", &trace.trace_pgfaults, "all|maj|min",
		     "Trace pagefaults", parse_pagefaults, "maj"),
	OPT_BOOLEAN(0, "syscalls", &trace.trace_syscalls, "Trace syscalls"),
	OPT_BOOLEAN('f', "force", &trace.force, "don't complain, do it"),
	OPT_CALLBACK(0, "call-graph", &trace.opts,
		     "record_mode[,record_size]", record_callchain_help,
		     &record_parse_callchain_opt),
	OPT_BOOLEAN(0, "libtraceevent_print", &trace.libtraceevent_print,
		    "Use libtraceevent to print the tracepoint arguments."),
	OPT_BOOLEAN(0, "kernel-syscall-graph", &trace.kernel_syscallchains,
		    "Show the kernel callchains on the syscall exit path"),
	OPT_ULONG(0, "max-events", &trace.max_events,
		"Set the maximum number of events to print, exit after that is reached. "),
	OPT_UINTEGER(0, "min-stack", &trace.min_stack,
		     "Set the minimum stack depth when parsing the callchain, "
		     "anything below the specified depth will be ignored."),
	OPT_UINTEGER(0, "max-stack", &trace.max_stack,
		     "Set the maximum stack depth when parsing the callchain, "
		     "anything beyond the specified depth will be ignored. "
		     "Default: kernel.perf_event_max_stack or " __stringify(PERF_MAX_STACK_DEPTH)),
	OPT_BOOLEAN(0, "sort-events", &trace.sort_events,
			"Sort batch of events before processing, use if getting out of order events"),
	OPT_BOOLEAN(0, "print-sample", &trace.print_sample,
			"print the PERF_RECORD_SAMPLE PERF_SAMPLE_ info, for debugging"),
	OPT_UINTEGER(0, "proc-map-timeout", &proc_map_timeout,
			"per thread proc mmap processing timeout in ms"),
	OPT_CALLBACK('G', "cgroup", &trace, "name", "monitor event in cgroup name only",
		     trace__parse_cgroups),
	OPT_INTEGER('D', "delay", &trace.opts.target.initial_delay,
		     "ms to wait before starting measurement after program "
		     "start"),
	OPTS_EVSWITCH(&trace.evswitch),
	OPT_END()
	};
	bool __maybe_unused max_stack_user_set = true;
	bool mmap_pages_user_set = true;
	struct evsel *evsel;
	const char * const trace_subcommands[] = { "record", NULL };
	int err = -1;
	char bf[BUFSIZ];
	struct sigaction sigchld_act;

	signal(SIGSEGV, sighandler_dump_stack);
	signal(SIGFPE, sighandler_dump_stack);
	signal(SIGINT, sighandler_interrupt);

	memset(&sigchld_act, 0, sizeof(sigchld_act));
	sigchld_act.sa_flags = SA_SIGINFO;
	sigchld_act.sa_sigaction = sighandler_chld;
	sigaction(SIGCHLD, &sigchld_act, NULL);

	trace.evlist = evlist__new();
	trace.sctbl = syscalltbl__new();

	if (trace.evlist == NULL || trace.sctbl == NULL) {
		pr_err("Not enough memory to run!\n");
		err = -ENOMEM;
		goto out;
	}

	/*
	 * Parsing .perfconfig may entail creating a BPF event, that may need
	 * to create BPF maps, so bump RLIM_MEMLOCK as the default 64K setting
	 * is too small. This affects just this process, not touching the
	 * global setting. If it fails we'll get something in 'perf trace -v'
	 * to help diagnose the problem.
	 */
	rlimit__bump_memlock();

	err = perf_config(trace__config, &trace);
	if (err)
		goto out;

	argc = parse_options_subcommand(argc, argv, trace_options, trace_subcommands,
				 trace_usage, PARSE_OPT_STOP_AT_NON_OPTION);

	/*
	 * Here we already passed thru trace__parse_events_option() and it has
	 * already figured out if -e syscall_name, if not but if --event
	 * foo:bar was used, the user is interested _just_ in those, say,
	 * tracepoint events, not in the strace-like syscall-name-based mode.
	 *
	 * This is important because we need to check if strace-like mode is
	 * needed to decided if we should filter out the eBPF
	 * __augmented_syscalls__ code, if it is in the mix, say, via
	 * .perfconfig trace.add_events, and filter those out.
	 */
	if (!trace.trace_syscalls && !trace.trace_pgfaults &&
	    trace.evlist->core.nr_entries == 0 /* Was --events used? */) {
		trace.trace_syscalls = true;
	}
	/*
	 * Now that we have --verbose figured out, lets see if we need to parse
	 * events from .perfconfig, so that if those events fail parsing, say some
	 * BPF program fails, then we'll be able to use --verbose to see what went
	 * wrong in more detail.
	 */
	if (trace.perfconfig_events != NULL) {
		struct parse_events_error parse_err;

		parse_events_error__init(&parse_err);
		err = parse_events(trace.evlist, trace.perfconfig_events, &parse_err);
		if (err)
			parse_events_error__print(&parse_err, trace.perfconfig_events);
		parse_events_error__exit(&parse_err);
		if (err)
			goto out;
	}

	if ((nr_cgroups || trace.cgroup) && !trace.opts.target.system_wide) {
		usage_with_options_msg(trace_usage, trace_options,
				       "cgroup monitoring only available in system-wide mode");
	}

#ifdef HAVE_BPF_SKEL
	if (!trace.trace_syscalls)
		goto skip_augmentation;
<<<<<<< HEAD
=======

	if ((argc >= 1) && (strcmp(argv[0], "record") == 0)) {
		pr_debug("Syscall augmentation fails with record, disabling augmentation");
		goto skip_augmentation;
	}
>>>>>>> 0c383648

	trace.skel = augmented_raw_syscalls_bpf__open();
	if (!trace.skel) {
		pr_debug("Failed to open augmented syscalls BPF skeleton");
	} else {
		/*
		 * Disable attaching the BPF programs except for sys_enter and
		 * sys_exit that tail call into this as necessary.
		 */
		struct bpf_program *prog;

		bpf_object__for_each_program(prog, trace.skel->obj) {
			if (prog != trace.skel->progs.sys_enter && prog != trace.skel->progs.sys_exit)
				bpf_program__set_autoattach(prog, /*autoattach=*/false);
		}

		err = augmented_raw_syscalls_bpf__load(trace.skel);

		if (err < 0) {
			libbpf_strerror(err, bf, sizeof(bf));
			pr_debug("Failed to load augmented syscalls BPF skeleton: %s\n", bf);
		} else {
			augmented_raw_syscalls_bpf__attach(trace.skel);
			trace__add_syscall_newtp(&trace);
		}
	}

	err = bpf__setup_bpf_output(trace.evlist);
	if (err) {
		libbpf_strerror(err, bf, sizeof(bf));
		pr_err("ERROR: Setup BPF output event failed: %s\n", bf);
		goto out;
	}
	trace.syscalls.events.bpf_output = evlist__last(trace.evlist);
<<<<<<< HEAD
	assert(!strcmp(evsel__name(trace.syscalls.events.bpf_output), "__augmented_syscalls__"));
=======
	assert(evsel__name_is(trace.syscalls.events.bpf_output, "__augmented_syscalls__"));
>>>>>>> 0c383648
skip_augmentation:
#endif
	err = -1;

	if (trace.trace_pgfaults) {
		trace.opts.sample_address = true;
		trace.opts.sample_time = true;
	}

	if (trace.opts.mmap_pages == UINT_MAX)
		mmap_pages_user_set = false;

	if (trace.max_stack == UINT_MAX) {
		trace.max_stack = input_name ? PERF_MAX_STACK_DEPTH : sysctl__max_stack();
		max_stack_user_set = false;
	}

#ifdef HAVE_DWARF_UNWIND_SUPPORT
	if ((trace.min_stack || max_stack_user_set) && !callchain_param.enabled) {
		record_opts__parse_callchain(&trace.opts, &callchain_param, "dwarf", false);
	}
#endif

	if (callchain_param.enabled) {
		if (!mmap_pages_user_set && geteuid() == 0)
			trace.opts.mmap_pages = perf_event_mlock_kb_in_pages() * 4;

		symbol_conf.use_callchain = true;
	}

	if (trace.evlist->core.nr_entries > 0) {
		evlist__set_default_evsel_handler(trace.evlist, trace__event_handler);
		if (evlist__set_syscall_tp_fields(trace.evlist)) {
			perror("failed to set syscalls:* tracepoint fields");
			goto out;
		}
	}

	if (trace.sort_events) {
		ordered_events__init(&trace.oe.data, ordered_events__deliver_event, &trace);
		ordered_events__set_copy_on_queue(&trace.oe.data, true);
	}

	/*
	 * If we are augmenting syscalls, then combine what we put in the
	 * __augmented_syscalls__ BPF map with what is in the
	 * syscalls:sys_exit_FOO tracepoints, i.e. just like we do without BPF,
	 * combining raw_syscalls:sys_enter with raw_syscalls:sys_exit.
	 *
	 * We'll switch to look at two BPF maps, one for sys_enter and the
	 * other for sys_exit when we start augmenting the sys_exit paths with
	 * buffers that are being copied from kernel to userspace, think 'read'
	 * syscall.
	 */
	if (trace.syscalls.events.bpf_output) {
		evlist__for_each_entry(trace.evlist, evsel) {
			bool raw_syscalls_sys_exit = evsel__name_is(evsel, "raw_syscalls:sys_exit");

			if (raw_syscalls_sys_exit) {
				trace.raw_augmented_syscalls = true;
				goto init_augmented_syscall_tp;
			}

			if (trace.syscalls.events.bpf_output->priv == NULL &&
			    strstr(evsel__name(evsel), "syscalls:sys_enter")) {
				struct evsel *augmented = trace.syscalls.events.bpf_output;
				if (evsel__init_augmented_syscall_tp(augmented, evsel) ||
				    evsel__init_augmented_syscall_tp_args(augmented))
					goto out;
				/*
				 * Augmented is __augmented_syscalls__ BPF_OUTPUT event
				 * Above we made sure we can get from the payload the tp fields
				 * that we get from syscalls:sys_enter tracefs format file.
				 */
				augmented->handler = trace__sys_enter;
				/*
				 * Now we do the same for the *syscalls:sys_enter event so that
				 * if we handle it directly, i.e. if the BPF prog returns 0 so
				 * as not to filter it, then we'll handle it just like we would
				 * for the BPF_OUTPUT one:
				 */
				if (evsel__init_augmented_syscall_tp(evsel, evsel) ||
				    evsel__init_augmented_syscall_tp_args(evsel))
					goto out;
				evsel->handler = trace__sys_enter;
			}

			if (strstarts(evsel__name(evsel), "syscalls:sys_exit_")) {
				struct syscall_tp *sc;
init_augmented_syscall_tp:
				if (evsel__init_augmented_syscall_tp(evsel, evsel))
					goto out;
				sc = __evsel__syscall_tp(evsel);
				/*
				 * For now with BPF raw_augmented we hook into
				 * raw_syscalls:sys_enter and there we get all
				 * 6 syscall args plus the tracepoint common
				 * fields and the syscall_nr (another long).
				 * So we check if that is the case and if so
				 * don't look after the sc->args_size but
				 * always after the full raw_syscalls:sys_enter
				 * payload, which is fixed.
				 *
				 * We'll revisit this later to pass
				 * s->args_size to the BPF augmenter (now
				 * tools/perf/examples/bpf/augmented_raw_syscalls.c,
				 * so that it copies only what we need for each
				 * syscall, like what happens when we use
				 * syscalls:sys_enter_NAME, so that we reduce
				 * the kernel/userspace traffic to just what is
				 * needed for each syscall.
				 */
				if (trace.raw_augmented_syscalls)
					trace.raw_augmented_syscalls_args_size = (6 + 1) * sizeof(long) + sc->id.offset;
				evsel__init_augmented_syscall_tp_ret(evsel);
				evsel->handler = trace__sys_exit;
			}
		}
	}

	if ((argc >= 1) && (strcmp(argv[0], "record") == 0))
		return trace__record(&trace, argc-1, &argv[1]);

	/* Using just --errno-summary will trigger --summary */
	if (trace.errno_summary && !trace.summary && !trace.summary_only)
		trace.summary_only = true;

	/* summary_only implies summary option, but don't overwrite summary if set */
	if (trace.summary_only)
		trace.summary = trace.summary_only;

	if (output_name != NULL) {
		err = trace__open_output(&trace, output_name);
		if (err < 0) {
			perror("failed to create output file");
			goto out;
		}
	}

	err = evswitch__init(&trace.evswitch, trace.evlist, stderr);
	if (err)
		goto out_close;

	err = target__validate(&trace.opts.target);
	if (err) {
		target__strerror(&trace.opts.target, err, bf, sizeof(bf));
		fprintf(trace.output, "%s", bf);
		goto out_close;
	}

	err = target__parse_uid(&trace.opts.target);
	if (err) {
		target__strerror(&trace.opts.target, err, bf, sizeof(bf));
		fprintf(trace.output, "%s", bf);
		goto out_close;
	}

	if (!argc && target__none(&trace.opts.target))
		trace.opts.target.system_wide = true;

	if (input_name)
		err = trace__replay(&trace);
	else
		err = trace__run(&trace, argc, argv);

out_close:
	if (output_name != NULL)
		fclose(trace.output);
out:
	trace__exit(&trace);
#ifdef HAVE_BPF_SKEL
	augmented_raw_syscalls_bpf__destroy(trace.skel);
#endif
	return err;
}<|MERGE_RESOLUTION|>--- conflicted
+++ resolved
@@ -4349,21 +4349,12 @@
 {
 	size_t printed = trace__fprintf_threads_header(fp);
 	LIST_HEAD(threads);
-<<<<<<< HEAD
 
 	if (machine__thread_list(trace->host, &threads) == 0) {
 		struct thread_list *pos;
 
 		list_sort(NULL, &threads, trace_nr_events_cmp);
 
-=======
-
-	if (machine__thread_list(trace->host, &threads) == 0) {
-		struct thread_list *pos;
-
-		list_sort(NULL, &threads, trace_nr_events_cmp);
-
->>>>>>> 0c383648
 		list_for_each_entry(pos, &threads, list)
 			printed += trace__fprintf_thread(fp, pos->thread, trace);
 	}
@@ -4891,14 +4882,11 @@
 #ifdef HAVE_BPF_SKEL
 	if (!trace.trace_syscalls)
 		goto skip_augmentation;
-<<<<<<< HEAD
-=======
 
 	if ((argc >= 1) && (strcmp(argv[0], "record") == 0)) {
 		pr_debug("Syscall augmentation fails with record, disabling augmentation");
 		goto skip_augmentation;
 	}
->>>>>>> 0c383648
 
 	trace.skel = augmented_raw_syscalls_bpf__open();
 	if (!trace.skel) {
@@ -4933,11 +4921,7 @@
 		goto out;
 	}
 	trace.syscalls.events.bpf_output = evlist__last(trace.evlist);
-<<<<<<< HEAD
-	assert(!strcmp(evsel__name(trace.syscalls.events.bpf_output), "__augmented_syscalls__"));
-=======
 	assert(evsel__name_is(trace.syscalls.events.bpf_output, "__augmented_syscalls__"));
->>>>>>> 0c383648
 skip_augmentation:
 #endif
 	err = -1;

// SPDX-License-Identifier: GPL-2.0-only
/*
 * turbostat -- show CPU frequency and C-state residency
 * on modern Intel and AMD processors.
 *
 * Copyright (c) 2013 Intel Corporation.
 * Len Brown <len.brown@intel.com>
 */

#define _GNU_SOURCE
#include MSRHEADER
#include INTEL_FAMILY_HEADER
#include <stdarg.h>
#include <stdio.h>
#include <err.h>
#include <unistd.h>
#include <sys/types.h>
#include <sys/wait.h>
#include <sys/stat.h>
#include <sys/select.h>
#include <sys/resource.h>
#include <fcntl.h>
#include <signal.h>
#include <sys/time.h>
#include <stdlib.h>
#include <getopt.h>
#include <dirent.h>
#include <string.h>
#include <ctype.h>
#include <sched.h>
#include <time.h>
#include <cpuid.h>
#include <linux/capability.h>
#include <errno.h>
#include <math.h>

char *proc_stat = "/proc/stat";
FILE *outf;
int *fd_percpu;
struct timeval interval_tv = {5, 0};
struct timespec interval_ts = {5, 0};
unsigned int num_iterations;
unsigned int debug;
unsigned int quiet;
unsigned int shown;
unsigned int sums_need_wide_columns;
unsigned int rapl_joules;
unsigned int summary_only;
unsigned int list_header_only;
unsigned int dump_only;
unsigned int do_snb_cstates;
unsigned int do_knl_cstates;
unsigned int do_slm_cstates;
unsigned int use_c1_residency_msr;
unsigned int has_aperf;
unsigned int has_epb;
unsigned int do_irtl_snb;
unsigned int do_irtl_hsw;
unsigned int units = 1000000;	/* MHz etc */
unsigned int genuine_intel;
unsigned int authentic_amd;
unsigned int hygon_genuine;
unsigned int max_level, max_extended_level;
unsigned int has_invariant_tsc;
unsigned int do_nhm_platform_info;
unsigned int no_MSR_MISC_PWR_MGMT;
unsigned int aperf_mperf_multiplier = 1;
double bclk;
double base_hz;
unsigned int has_base_hz;
double tsc_tweak = 1.0;
unsigned int show_pkg_only;
unsigned int show_core_only;
char *output_buffer, *outp;
unsigned int do_rapl;
unsigned int do_dts;
unsigned int do_ptm;
unsigned long long  gfx_cur_rc6_ms;
unsigned long long cpuidle_cur_cpu_lpi_us;
unsigned long long cpuidle_cur_sys_lpi_us;
unsigned int gfx_cur_mhz;
unsigned int tcc_activation_temp;
unsigned int tcc_activation_temp_override;
double rapl_power_units, rapl_time_units;
double rapl_dram_energy_units, rapl_energy_units;
double rapl_joule_counter_range;
unsigned int do_core_perf_limit_reasons;
unsigned int has_automatic_cstate_conversion;
unsigned int do_gfx_perf_limit_reasons;
unsigned int do_ring_perf_limit_reasons;
unsigned int crystal_hz;
unsigned long long tsc_hz;
int base_cpu;
double discover_bclk(unsigned int family, unsigned int model);
unsigned int has_hwp;	/* IA32_PM_ENABLE, IA32_HWP_CAPABILITIES */
			/* IA32_HWP_REQUEST, IA32_HWP_STATUS */
unsigned int has_hwp_notify;		/* IA32_HWP_INTERRUPT */
unsigned int has_hwp_activity_window;	/* IA32_HWP_REQUEST[bits 41:32] */
unsigned int has_hwp_epp;		/* IA32_HWP_REQUEST[bits 31:24] */
unsigned int has_hwp_pkg;		/* IA32_HWP_REQUEST_PKG */
unsigned int has_misc_feature_control;
unsigned int first_counter_read = 1;
int ignore_stdin;

#define RAPL_PKG		(1 << 0)
					/* 0x610 MSR_PKG_POWER_LIMIT */
					/* 0x611 MSR_PKG_ENERGY_STATUS */
#define RAPL_PKG_PERF_STATUS	(1 << 1)
					/* 0x613 MSR_PKG_PERF_STATUS */
#define RAPL_PKG_POWER_INFO	(1 << 2)
					/* 0x614 MSR_PKG_POWER_INFO */

#define RAPL_DRAM		(1 << 3)
					/* 0x618 MSR_DRAM_POWER_LIMIT */
					/* 0x619 MSR_DRAM_ENERGY_STATUS */
#define RAPL_DRAM_PERF_STATUS	(1 << 4)
					/* 0x61b MSR_DRAM_PERF_STATUS */
#define RAPL_DRAM_POWER_INFO	(1 << 5)
					/* 0x61c MSR_DRAM_POWER_INFO */

#define RAPL_CORES_POWER_LIMIT	(1 << 6)
					/* 0x638 MSR_PP0_POWER_LIMIT */
#define RAPL_CORE_POLICY	(1 << 7)
					/* 0x63a MSR_PP0_POLICY */

#define RAPL_GFX		(1 << 8)
					/* 0x640 MSR_PP1_POWER_LIMIT */
					/* 0x641 MSR_PP1_ENERGY_STATUS */
					/* 0x642 MSR_PP1_POLICY */

#define RAPL_CORES_ENERGY_STATUS	(1 << 9)
					/* 0x639 MSR_PP0_ENERGY_STATUS */
#define RAPL_PER_CORE_ENERGY	(1 << 10)
					/* Indicates cores energy collection is per-core,
					 * not per-package. */
#define RAPL_AMD_F17H		(1 << 11)
					/* 0xc0010299 MSR_RAPL_PWR_UNIT */
					/* 0xc001029a MSR_CORE_ENERGY_STAT */
					/* 0xc001029b MSR_PKG_ENERGY_STAT */
#define RAPL_CORES (RAPL_CORES_ENERGY_STATUS | RAPL_CORES_POWER_LIMIT)
#define	TJMAX_DEFAULT	100

/* MSRs that are not yet in the kernel-provided header. */
#define MSR_RAPL_PWR_UNIT	0xc0010299
#define MSR_CORE_ENERGY_STAT	0xc001029a
#define MSR_PKG_ENERGY_STAT	0xc001029b

#define MAX(a, b) ((a) > (b) ? (a) : (b))

/*
 * buffer size used by sscanf() for added column names
 * Usually truncated to 7 characters, but also handles 18 columns for raw 64-bit counters
 */
#define	NAME_BYTES 20
#define PATH_BYTES 128

int backwards_count;
char *progname;

#define CPU_SUBSET_MAXCPUS	1024	/* need to use before probe... */
cpu_set_t *cpu_present_set, *cpu_affinity_set, *cpu_subset;
size_t cpu_present_setsize, cpu_affinity_setsize, cpu_subset_size;
#define MAX_ADDED_COUNTERS 8
#define MAX_ADDED_THREAD_COUNTERS 24
#define BITMASK_SIZE 32

struct thread_data {
	struct timeval tv_begin;
	struct timeval tv_end;
	struct timeval tv_delta;
	unsigned long long tsc;
	unsigned long long aperf;
	unsigned long long mperf;
	unsigned long long c1;
	unsigned long long  irq_count;
	unsigned int smi_count;
	unsigned int cpu_id;
	unsigned int apic_id;
	unsigned int x2apic_id;
	unsigned int flags;
#define CPU_IS_FIRST_THREAD_IN_CORE	0x2
#define CPU_IS_FIRST_CORE_IN_PACKAGE	0x4
	unsigned long long counter[MAX_ADDED_THREAD_COUNTERS];
} *thread_even, *thread_odd;

struct core_data {
	unsigned long long c3;
	unsigned long long c6;
	unsigned long long c7;
	unsigned long long mc6_us;	/* duplicate as per-core for now, even though per module */
	unsigned int core_temp_c;
	unsigned int core_energy;	/* MSR_CORE_ENERGY_STAT */
	unsigned int core_id;
	unsigned long long counter[MAX_ADDED_COUNTERS];
} *core_even, *core_odd;

struct pkg_data {
	unsigned long long pc2;
	unsigned long long pc3;
	unsigned long long pc6;
	unsigned long long pc7;
	unsigned long long pc8;
	unsigned long long pc9;
	unsigned long long pc10;
	unsigned long long cpu_lpi;
	unsigned long long sys_lpi;
	unsigned long long pkg_wtd_core_c0;
	unsigned long long pkg_any_core_c0;
	unsigned long long pkg_any_gfxe_c0;
	unsigned long long pkg_both_core_gfxe_c0;
	long long gfx_rc6_ms;
	unsigned int gfx_mhz;
	unsigned int package_id;
	unsigned int energy_pkg;	/* MSR_PKG_ENERGY_STATUS */
	unsigned int energy_dram;	/* MSR_DRAM_ENERGY_STATUS */
	unsigned int energy_cores;	/* MSR_PP0_ENERGY_STATUS */
	unsigned int energy_gfx;	/* MSR_PP1_ENERGY_STATUS */
	unsigned int rapl_pkg_perf_status;	/* MSR_PKG_PERF_STATUS */
	unsigned int rapl_dram_perf_status;	/* MSR_DRAM_PERF_STATUS */
	unsigned int pkg_temp_c;
	unsigned long long counter[MAX_ADDED_COUNTERS];
} *package_even, *package_odd;

#define ODD_COUNTERS thread_odd, core_odd, package_odd
#define EVEN_COUNTERS thread_even, core_even, package_even

#define GET_THREAD(thread_base, thread_no, core_no, node_no, pkg_no)	      \
	((thread_base) +						      \
	 ((pkg_no) *							      \
	  topo.nodes_per_pkg * topo.cores_per_node * topo.threads_per_core) + \
	 ((node_no) * topo.cores_per_node * topo.threads_per_core) +	      \
	 ((core_no) * topo.threads_per_core) +				      \
	 (thread_no))

#define GET_CORE(core_base, core_no, node_no, pkg_no)			\
	((core_base) +							\
	 ((pkg_no) *  topo.nodes_per_pkg * topo.cores_per_node) +	\
	 ((node_no) * topo.cores_per_node) +				\
	 (core_no))


#define GET_PKG(pkg_base, pkg_no) (pkg_base + pkg_no)

enum counter_scope {SCOPE_CPU, SCOPE_CORE, SCOPE_PACKAGE};
enum counter_type {COUNTER_ITEMS, COUNTER_CYCLES, COUNTER_SECONDS, COUNTER_USEC};
enum counter_format {FORMAT_RAW, FORMAT_DELTA, FORMAT_PERCENT};

struct msr_counter {
	unsigned int msr_num;
	char name[NAME_BYTES];
	char path[PATH_BYTES];
	unsigned int width;
	enum counter_type type;
	enum counter_format format;
	struct msr_counter *next;
	unsigned int flags;
#define	FLAGS_HIDE	(1 << 0)
#define	FLAGS_SHOW	(1 << 1)
#define	SYSFS_PERCPU	(1 << 1)
};

struct sys_counters {
	unsigned int added_thread_counters;
	unsigned int added_core_counters;
	unsigned int added_package_counters;
	struct msr_counter *tp;
	struct msr_counter *cp;
	struct msr_counter *pp;
} sys;

struct system_summary {
	struct thread_data threads;
	struct core_data cores;
	struct pkg_data packages;
} average;

struct cpu_topology {
	int physical_package_id;
	int die_id;
	int logical_cpu_id;
	int physical_node_id;
	int logical_node_id;	/* 0-based count within the package */
	int physical_core_id;
	int thread_id;
	cpu_set_t *put_ids; /* Processing Unit/Thread IDs */
} *cpus;

struct topo_params {
	int num_packages;
	int num_die;
	int num_cpus;
	int num_cores;
	int max_cpu_num;
	int max_node_num;
	int nodes_per_pkg;
	int cores_per_node;
	int threads_per_core;
} topo;

struct timeval tv_even, tv_odd, tv_delta;

int *irq_column_2_cpu;	/* /proc/interrupts column numbers */
int *irqs_per_cpu;		/* indexed by cpu_num */

void setup_all_buffers(void);

int cpu_is_not_present(int cpu)
{
	return !CPU_ISSET_S(cpu, cpu_present_setsize, cpu_present_set);
}
/*
 * run func(thread, core, package) in topology order
 * skip non-present cpus
 */

int for_all_cpus(int (func)(struct thread_data *, struct core_data *, struct pkg_data *),
	struct thread_data *thread_base, struct core_data *core_base, struct pkg_data *pkg_base)
{
	int retval, pkg_no, core_no, thread_no, node_no;

	for (pkg_no = 0; pkg_no < topo.num_packages; ++pkg_no) {
		for (node_no = 0; node_no < topo.nodes_per_pkg; node_no++) {
			for (core_no = 0; core_no < topo.cores_per_node; ++core_no) {
				for (thread_no = 0; thread_no <
					topo.threads_per_core; ++thread_no) {
					struct thread_data *t;
					struct core_data *c;
					struct pkg_data *p;

					t = GET_THREAD(thread_base, thread_no,
						       core_no, node_no,
						       pkg_no);

					if (cpu_is_not_present(t->cpu_id))
						continue;

					c = GET_CORE(core_base, core_no,
						     node_no, pkg_no);
					p = GET_PKG(pkg_base, pkg_no);

					retval = func(t, c, p);
					if (retval)
						return retval;
				}
			}
		}
	}
	return 0;
}

int cpu_migrate(int cpu)
{
	CPU_ZERO_S(cpu_affinity_setsize, cpu_affinity_set);
	CPU_SET_S(cpu, cpu_affinity_setsize, cpu_affinity_set);
	if (sched_setaffinity(0, cpu_affinity_setsize, cpu_affinity_set) == -1)
		return -1;
	else
		return 0;
}
int get_msr_fd(int cpu)
{
	char pathname[32];
	int fd;

	fd = fd_percpu[cpu];

	if (fd)
		return fd;

	sprintf(pathname, "/dev/cpu/%d/msr", cpu);
	fd = open(pathname, O_RDONLY);
	if (fd < 0)
		err(-1, "%s open failed, try chown or chmod +r /dev/cpu/*/msr, or run as root", pathname);

	fd_percpu[cpu] = fd;

	return fd;
}

int get_msr(int cpu, off_t offset, unsigned long long *msr)
{
	ssize_t retval;

	retval = pread(get_msr_fd(cpu), msr, sizeof(*msr), offset);

	if (retval != sizeof *msr)
		err(-1, "cpu%d: msr offset 0x%llx read failed", cpu, (unsigned long long)offset);

	return 0;
}

/*
 * This list matches the column headers, except
 * 1. built-in only, the sysfs counters are not here -- we learn of those at run-time
 * 2. Core and CPU are moved to the end, we can't have strings that contain them
 *    matching on them for --show and --hide.
 */
struct msr_counter bic[] = {
	{ 0x0, "usec" },
	{ 0x0, "Time_Of_Day_Seconds" },
	{ 0x0, "Package" },
	{ 0x0, "Node" },
	{ 0x0, "Avg_MHz" },
	{ 0x0, "Busy%" },
	{ 0x0, "Bzy_MHz" },
	{ 0x0, "TSC_MHz" },
	{ 0x0, "IRQ" },
	{ 0x0, "SMI", "", 32, 0, FORMAT_DELTA, NULL},
	{ 0x0, "sysfs" },
	{ 0x0, "CPU%c1" },
	{ 0x0, "CPU%c3" },
	{ 0x0, "CPU%c6" },
	{ 0x0, "CPU%c7" },
	{ 0x0, "ThreadC" },
	{ 0x0, "CoreTmp" },
	{ 0x0, "CoreCnt" },
	{ 0x0, "PkgTmp" },
	{ 0x0, "GFX%rc6" },
	{ 0x0, "GFXMHz" },
	{ 0x0, "Pkg%pc2" },
	{ 0x0, "Pkg%pc3" },
	{ 0x0, "Pkg%pc6" },
	{ 0x0, "Pkg%pc7" },
	{ 0x0, "Pkg%pc8" },
	{ 0x0, "Pkg%pc9" },
	{ 0x0, "Pk%pc10" },
	{ 0x0, "CPU%LPI" },
	{ 0x0, "SYS%LPI" },
	{ 0x0, "PkgWatt" },
	{ 0x0, "CorWatt" },
	{ 0x0, "GFXWatt" },
	{ 0x0, "PkgCnt" },
	{ 0x0, "RAMWatt" },
	{ 0x0, "PKG_%" },
	{ 0x0, "RAM_%" },
	{ 0x0, "Pkg_J" },
	{ 0x0, "Cor_J" },
	{ 0x0, "GFX_J" },
	{ 0x0, "RAM_J" },
	{ 0x0, "Mod%c6" },
	{ 0x0, "Totl%C0" },
	{ 0x0, "Any%C0" },
	{ 0x0, "GFX%C0" },
	{ 0x0, "CPUGFX%" },
	{ 0x0, "Core" },
	{ 0x0, "CPU" },
	{ 0x0, "APIC" },
	{ 0x0, "X2APIC" },
	{ 0x0, "Die" },
};

#define MAX_BIC (sizeof(bic) / sizeof(struct msr_counter))
#define	BIC_USEC	(1ULL << 0)
#define	BIC_TOD		(1ULL << 1)
#define	BIC_Package	(1ULL << 2)
#define	BIC_Node	(1ULL << 3)
#define	BIC_Avg_MHz	(1ULL << 4)
#define	BIC_Busy	(1ULL << 5)
#define	BIC_Bzy_MHz	(1ULL << 6)
#define	BIC_TSC_MHz	(1ULL << 7)
#define	BIC_IRQ		(1ULL << 8)
#define	BIC_SMI		(1ULL << 9)
#define	BIC_sysfs	(1ULL << 10)
#define	BIC_CPU_c1	(1ULL << 11)
#define	BIC_CPU_c3	(1ULL << 12)
#define	BIC_CPU_c6	(1ULL << 13)
#define	BIC_CPU_c7	(1ULL << 14)
#define	BIC_ThreadC	(1ULL << 15)
#define	BIC_CoreTmp	(1ULL << 16)
#define	BIC_CoreCnt	(1ULL << 17)
#define	BIC_PkgTmp	(1ULL << 18)
#define	BIC_GFX_rc6	(1ULL << 19)
#define	BIC_GFXMHz	(1ULL << 20)
#define	BIC_Pkgpc2	(1ULL << 21)
#define	BIC_Pkgpc3	(1ULL << 22)
#define	BIC_Pkgpc6	(1ULL << 23)
#define	BIC_Pkgpc7	(1ULL << 24)
#define	BIC_Pkgpc8	(1ULL << 25)
#define	BIC_Pkgpc9	(1ULL << 26)
#define	BIC_Pkgpc10	(1ULL << 27)
#define BIC_CPU_LPI	(1ULL << 28)
#define BIC_SYS_LPI	(1ULL << 29)
#define	BIC_PkgWatt	(1ULL << 30)
#define	BIC_CorWatt	(1ULL << 31)
#define	BIC_GFXWatt	(1ULL << 32)
#define	BIC_PkgCnt	(1ULL << 33)
#define	BIC_RAMWatt	(1ULL << 34)
#define	BIC_PKG__	(1ULL << 35)
#define	BIC_RAM__	(1ULL << 36)
#define	BIC_Pkg_J	(1ULL << 37)
#define	BIC_Cor_J	(1ULL << 38)
#define	BIC_GFX_J	(1ULL << 39)
#define	BIC_RAM_J	(1ULL << 40)
#define	BIC_Mod_c6	(1ULL << 41)
#define	BIC_Totl_c0	(1ULL << 42)
#define	BIC_Any_c0	(1ULL << 43)
#define	BIC_GFX_c0	(1ULL << 44)
#define	BIC_CPUGFX	(1ULL << 45)
#define	BIC_Core	(1ULL << 46)
#define	BIC_CPU		(1ULL << 47)
#define	BIC_APIC	(1ULL << 48)
#define	BIC_X2APIC	(1ULL << 49)
#define	BIC_Die		(1ULL << 50)

#define BIC_DISABLED_BY_DEFAULT	(BIC_USEC | BIC_TOD | BIC_APIC | BIC_X2APIC)

unsigned long long bic_enabled = (0xFFFFFFFFFFFFFFFFULL & ~BIC_DISABLED_BY_DEFAULT);
unsigned long long bic_present = BIC_USEC | BIC_TOD | BIC_sysfs | BIC_APIC | BIC_X2APIC;

#define DO_BIC(COUNTER_NAME) (bic_enabled & bic_present & COUNTER_NAME)
#define DO_BIC_READ(COUNTER_NAME) (bic_present & COUNTER_NAME)
#define ENABLE_BIC(COUNTER_NAME) (bic_enabled |= COUNTER_NAME)
#define BIC_PRESENT(COUNTER_BIT) (bic_present |= COUNTER_BIT)
#define BIC_NOT_PRESENT(COUNTER_BIT) (bic_present &= ~COUNTER_BIT)


#define MAX_DEFERRED 16
char *deferred_skip_names[MAX_DEFERRED];
int deferred_skip_index;

/*
 * HIDE_LIST - hide this list of counters, show the rest [default]
 * SHOW_LIST - show this list of counters, hide the rest
 */
enum show_hide_mode { SHOW_LIST, HIDE_LIST } global_show_hide_mode = HIDE_LIST;

void help(void)
{
	fprintf(outf,
	"Usage: turbostat [OPTIONS][(--interval seconds) | COMMAND ...]\n"
	"\n"
	"Turbostat forks the specified COMMAND and prints statistics\n"
	"when COMMAND completes.\n"
	"If no COMMAND is specified, turbostat wakes every 5-seconds\n"
	"to print statistics, until interrupted.\n"
	"  -a, --add	add a counter\n"
	"		  eg. --add msr0x10,u64,cpu,delta,MY_TSC\n"
	"  -c, --cpu	cpu-set	limit output to summary plus cpu-set:\n"
	"		  {core | package | j,k,l..m,n-p }\n"
	"  -d, --debug	displays usec, Time_Of_Day_Seconds and more debugging\n"
	"  -D, --Dump	displays the raw counter values\n"
	"  -e, --enable	[all | column]\n"
	"		shows all or the specified disabled column\n"
	"  -H, --hide [column|column,column,...]\n"
	"		hide the specified column(s)\n"
	"  -i, --interval sec.subsec\n"
	"		Override default 5-second measurement interval\n"
	"  -J, --Joules	displays energy in Joules instead of Watts\n"
	"  -l, --list	list column headers only\n"
	"  -n, --num_iterations num\n"
	"		number of the measurement iterations\n"
	"  -o, --out file\n"
	"		create or truncate \"file\" for all output\n"
	"  -q, --quiet	skip decoding system configuration header\n"
	"  -s, --show [column|column,column,...]\n"
	"		show only the specified column(s)\n"
	"  -S, --Summary\n"
	"		limits output to 1-line system summary per interval\n"
	"  -T, --TCC temperature\n"
	"		sets the Thermal Control Circuit temperature in\n"
	"		  degrees Celsius\n"
	"  -h, --help	print this help message\n"
	"  -v, --version	print version information\n"
	"\n"
	"For more help, run \"man turbostat\"\n");
}

/*
 * bic_lookup
 * for all the strings in comma separate name_list,
 * set the approprate bit in return value.
 */
unsigned long long bic_lookup(char *name_list, enum show_hide_mode mode)
{
	int i;
	unsigned long long retval = 0;

	while (name_list) {
		char *comma;

		comma = strchr(name_list, ',');

		if (comma)
			*comma = '\0';

		if (!strcmp(name_list, "all"))
			return ~0;

		for (i = 0; i < MAX_BIC; ++i) {
			if (!strcmp(name_list, bic[i].name)) {
				retval |= (1ULL << i);
				break;
			}
		}
		if (i == MAX_BIC) {
			if (mode == SHOW_LIST) {
				fprintf(stderr, "Invalid counter name: %s\n", name_list);
				exit(-1);
			}
			deferred_skip_names[deferred_skip_index++] = name_list;
			if (debug)
				fprintf(stderr, "deferred \"%s\"\n", name_list);
			if (deferred_skip_index >= MAX_DEFERRED) {
				fprintf(stderr, "More than max %d un-recognized --skip options '%s'\n",
					MAX_DEFERRED, name_list);
				help();
				exit(1);
			}
		}

		name_list = comma;
		if (name_list)
			name_list++;

	}
	return retval;
}


void print_header(char *delim)
{
	struct msr_counter *mp;
	int printed = 0;

	if (DO_BIC(BIC_USEC))
		outp += sprintf(outp, "%susec", (printed++ ? delim : ""));
	if (DO_BIC(BIC_TOD))
		outp += sprintf(outp, "%sTime_Of_Day_Seconds", (printed++ ? delim : ""));
	if (DO_BIC(BIC_Package))
		outp += sprintf(outp, "%sPackage", (printed++ ? delim : ""));
	if (DO_BIC(BIC_Die))
		outp += sprintf(outp, "%sDie", (printed++ ? delim : ""));
	if (DO_BIC(BIC_Node))
		outp += sprintf(outp, "%sNode", (printed++ ? delim : ""));
	if (DO_BIC(BIC_Core))
		outp += sprintf(outp, "%sCore", (printed++ ? delim : ""));
	if (DO_BIC(BIC_CPU))
		outp += sprintf(outp, "%sCPU", (printed++ ? delim : ""));
	if (DO_BIC(BIC_APIC))
		outp += sprintf(outp, "%sAPIC", (printed++ ? delim : ""));
	if (DO_BIC(BIC_X2APIC))
		outp += sprintf(outp, "%sX2APIC", (printed++ ? delim : ""));
	if (DO_BIC(BIC_Avg_MHz))
		outp += sprintf(outp, "%sAvg_MHz", (printed++ ? delim : ""));
	if (DO_BIC(BIC_Busy))
		outp += sprintf(outp, "%sBusy%%", (printed++ ? delim : ""));
	if (DO_BIC(BIC_Bzy_MHz))
		outp += sprintf(outp, "%sBzy_MHz", (printed++ ? delim : ""));
	if (DO_BIC(BIC_TSC_MHz))
		outp += sprintf(outp, "%sTSC_MHz", (printed++ ? delim : ""));

	if (DO_BIC(BIC_IRQ)) {
		if (sums_need_wide_columns)
			outp += sprintf(outp, "%s     IRQ", (printed++ ? delim : ""));
		else
			outp += sprintf(outp, "%sIRQ", (printed++ ? delim : ""));
	}

	if (DO_BIC(BIC_SMI))
		outp += sprintf(outp, "%sSMI", (printed++ ? delim : ""));

	for (mp = sys.tp; mp; mp = mp->next) {

		if (mp->format == FORMAT_RAW) {
			if (mp->width == 64)
				outp += sprintf(outp, "%s%18.18s", (printed++ ? delim : ""), mp->name);
			else
				outp += sprintf(outp, "%s%10.10s", (printed++ ? delim : ""), mp->name);
		} else {
			if ((mp->type == COUNTER_ITEMS) && sums_need_wide_columns)
				outp += sprintf(outp, "%s%8s", (printed++ ? delim : ""), mp->name);
			else
				outp += sprintf(outp, "%s%s", (printed++ ? delim : ""), mp->name);
		}
	}

	if (DO_BIC(BIC_CPU_c1))
		outp += sprintf(outp, "%sCPU%%c1", (printed++ ? delim : ""));
	if (DO_BIC(BIC_CPU_c3))
		outp += sprintf(outp, "%sCPU%%c3", (printed++ ? delim : ""));
	if (DO_BIC(BIC_CPU_c6))
		outp += sprintf(outp, "%sCPU%%c6", (printed++ ? delim : ""));
	if (DO_BIC(BIC_CPU_c7))
		outp += sprintf(outp, "%sCPU%%c7", (printed++ ? delim : ""));

	if (DO_BIC(BIC_Mod_c6))
		outp += sprintf(outp, "%sMod%%c6", (printed++ ? delim : ""));

	if (DO_BIC(BIC_CoreTmp))
		outp += sprintf(outp, "%sCoreTmp", (printed++ ? delim : ""));

	if (do_rapl && !rapl_joules) {
		if (DO_BIC(BIC_CorWatt) && (do_rapl & RAPL_PER_CORE_ENERGY))
			outp += sprintf(outp, "%sCorWatt", (printed++ ? delim : ""));
	} else if (do_rapl && rapl_joules) {
		if (DO_BIC(BIC_Cor_J) && (do_rapl & RAPL_PER_CORE_ENERGY))
			outp += sprintf(outp, "%sCor_J", (printed++ ? delim : ""));
	}

	for (mp = sys.cp; mp; mp = mp->next) {
		if (mp->format == FORMAT_RAW) {
			if (mp->width == 64)
				outp += sprintf(outp, "%s%18.18s", delim, mp->name);
			else
				outp += sprintf(outp, "%s%10.10s", delim, mp->name);
		} else {
			if ((mp->type == COUNTER_ITEMS) && sums_need_wide_columns)
				outp += sprintf(outp, "%s%8s", delim, mp->name);
			else
				outp += sprintf(outp, "%s%s", delim, mp->name);
		}
	}

	if (DO_BIC(BIC_PkgTmp))
		outp += sprintf(outp, "%sPkgTmp", (printed++ ? delim : ""));

	if (DO_BIC(BIC_GFX_rc6))
		outp += sprintf(outp, "%sGFX%%rc6", (printed++ ? delim : ""));

	if (DO_BIC(BIC_GFXMHz))
		outp += sprintf(outp, "%sGFXMHz", (printed++ ? delim : ""));

	if (DO_BIC(BIC_Totl_c0))
		outp += sprintf(outp, "%sTotl%%C0", (printed++ ? delim : ""));
	if (DO_BIC(BIC_Any_c0))
		outp += sprintf(outp, "%sAny%%C0", (printed++ ? delim : ""));
	if (DO_BIC(BIC_GFX_c0))
		outp += sprintf(outp, "%sGFX%%C0", (printed++ ? delim : ""));
	if (DO_BIC(BIC_CPUGFX))
		outp += sprintf(outp, "%sCPUGFX%%", (printed++ ? delim : ""));

	if (DO_BIC(BIC_Pkgpc2))
		outp += sprintf(outp, "%sPkg%%pc2", (printed++ ? delim : ""));
	if (DO_BIC(BIC_Pkgpc3))
		outp += sprintf(outp, "%sPkg%%pc3", (printed++ ? delim : ""));
	if (DO_BIC(BIC_Pkgpc6))
		outp += sprintf(outp, "%sPkg%%pc6", (printed++ ? delim : ""));
	if (DO_BIC(BIC_Pkgpc7))
		outp += sprintf(outp, "%sPkg%%pc7", (printed++ ? delim : ""));
	if (DO_BIC(BIC_Pkgpc8))
		outp += sprintf(outp, "%sPkg%%pc8", (printed++ ? delim : ""));
	if (DO_BIC(BIC_Pkgpc9))
		outp += sprintf(outp, "%sPkg%%pc9", (printed++ ? delim : ""));
	if (DO_BIC(BIC_Pkgpc10))
		outp += sprintf(outp, "%sPk%%pc10", (printed++ ? delim : ""));
	if (DO_BIC(BIC_CPU_LPI))
		outp += sprintf(outp, "%sCPU%%LPI", (printed++ ? delim : ""));
	if (DO_BIC(BIC_SYS_LPI))
		outp += sprintf(outp, "%sSYS%%LPI", (printed++ ? delim : ""));

	if (do_rapl && !rapl_joules) {
		if (DO_BIC(BIC_PkgWatt))
			outp += sprintf(outp, "%sPkgWatt", (printed++ ? delim : ""));
		if (DO_BIC(BIC_CorWatt) && !(do_rapl & RAPL_PER_CORE_ENERGY))
			outp += sprintf(outp, "%sCorWatt", (printed++ ? delim : ""));
		if (DO_BIC(BIC_GFXWatt))
			outp += sprintf(outp, "%sGFXWatt", (printed++ ? delim : ""));
		if (DO_BIC(BIC_RAMWatt))
			outp += sprintf(outp, "%sRAMWatt", (printed++ ? delim : ""));
		if (DO_BIC(BIC_PKG__))
			outp += sprintf(outp, "%sPKG_%%", (printed++ ? delim : ""));
		if (DO_BIC(BIC_RAM__))
			outp += sprintf(outp, "%sRAM_%%", (printed++ ? delim : ""));
	} else if (do_rapl && rapl_joules) {
		if (DO_BIC(BIC_Pkg_J))
			outp += sprintf(outp, "%sPkg_J", (printed++ ? delim : ""));
		if (DO_BIC(BIC_Cor_J) && !(do_rapl & RAPL_PER_CORE_ENERGY))
			outp += sprintf(outp, "%sCor_J", (printed++ ? delim : ""));
		if (DO_BIC(BIC_GFX_J))
			outp += sprintf(outp, "%sGFX_J", (printed++ ? delim : ""));
		if (DO_BIC(BIC_RAM_J))
			outp += sprintf(outp, "%sRAM_J", (printed++ ? delim : ""));
		if (DO_BIC(BIC_PKG__))
			outp += sprintf(outp, "%sPKG_%%", (printed++ ? delim : ""));
		if (DO_BIC(BIC_RAM__))
			outp += sprintf(outp, "%sRAM_%%", (printed++ ? delim : ""));
	}
	for (mp = sys.pp; mp; mp = mp->next) {
		if (mp->format == FORMAT_RAW) {
			if (mp->width == 64)
				outp += sprintf(outp, "%s%18.18s", delim, mp->name);
			else
				outp += sprintf(outp, "%s%10.10s", delim, mp->name);
		} else {
			if ((mp->type == COUNTER_ITEMS) && sums_need_wide_columns)
				outp += sprintf(outp, "%s%8s", delim, mp->name);
			else
				outp += sprintf(outp, "%s%s", delim, mp->name);
		}
	}

	outp += sprintf(outp, "\n");
}

int dump_counters(struct thread_data *t, struct core_data *c,
	struct pkg_data *p)
{
	int i;
	struct msr_counter *mp;

	outp += sprintf(outp, "t %p, c %p, p %p\n", t, c, p);

	if (t) {
		outp += sprintf(outp, "CPU: %d flags 0x%x\n",
			t->cpu_id, t->flags);
		outp += sprintf(outp, "TSC: %016llX\n", t->tsc);
		outp += sprintf(outp, "aperf: %016llX\n", t->aperf);
		outp += sprintf(outp, "mperf: %016llX\n", t->mperf);
		outp += sprintf(outp, "c1: %016llX\n", t->c1);

		if (DO_BIC(BIC_IRQ))
			outp += sprintf(outp, "IRQ: %lld\n", t->irq_count);
		if (DO_BIC(BIC_SMI))
			outp += sprintf(outp, "SMI: %d\n", t->smi_count);

		for (i = 0, mp = sys.tp; mp; i++, mp = mp->next) {
			outp += sprintf(outp, "tADDED [%d] msr0x%x: %08llX\n",
				i, mp->msr_num, t->counter[i]);
		}
	}

	if (c) {
		outp += sprintf(outp, "core: %d\n", c->core_id);
		outp += sprintf(outp, "c3: %016llX\n", c->c3);
		outp += sprintf(outp, "c6: %016llX\n", c->c6);
		outp += sprintf(outp, "c7: %016llX\n", c->c7);
		outp += sprintf(outp, "DTS: %dC\n", c->core_temp_c);
		outp += sprintf(outp, "Joules: %0X\n", c->core_energy);

		for (i = 0, mp = sys.cp; mp; i++, mp = mp->next) {
			outp += sprintf(outp, "cADDED [%d] msr0x%x: %08llX\n",
				i, mp->msr_num, c->counter[i]);
		}
		outp += sprintf(outp, "mc6_us: %016llX\n", c->mc6_us);
	}

	if (p) {
		outp += sprintf(outp, "package: %d\n", p->package_id);

		outp += sprintf(outp, "Weighted cores: %016llX\n", p->pkg_wtd_core_c0);
		outp += sprintf(outp, "Any cores: %016llX\n", p->pkg_any_core_c0);
		outp += sprintf(outp, "Any GFX: %016llX\n", p->pkg_any_gfxe_c0);
		outp += sprintf(outp, "CPU + GFX: %016llX\n", p->pkg_both_core_gfxe_c0);

		outp += sprintf(outp, "pc2: %016llX\n", p->pc2);
		if (DO_BIC(BIC_Pkgpc3))
			outp += sprintf(outp, "pc3: %016llX\n", p->pc3);
		if (DO_BIC(BIC_Pkgpc6))
			outp += sprintf(outp, "pc6: %016llX\n", p->pc6);
		if (DO_BIC(BIC_Pkgpc7))
			outp += sprintf(outp, "pc7: %016llX\n", p->pc7);
		outp += sprintf(outp, "pc8: %016llX\n", p->pc8);
		outp += sprintf(outp, "pc9: %016llX\n", p->pc9);
		outp += sprintf(outp, "pc10: %016llX\n", p->pc10);
		outp += sprintf(outp, "cpu_lpi: %016llX\n", p->cpu_lpi);
		outp += sprintf(outp, "sys_lpi: %016llX\n", p->sys_lpi);
		outp += sprintf(outp, "Joules PKG: %0X\n", p->energy_pkg);
		outp += sprintf(outp, "Joules COR: %0X\n", p->energy_cores);
		outp += sprintf(outp, "Joules GFX: %0X\n", p->energy_gfx);
		outp += sprintf(outp, "Joules RAM: %0X\n", p->energy_dram);
		outp += sprintf(outp, "Throttle PKG: %0X\n",
			p->rapl_pkg_perf_status);
		outp += sprintf(outp, "Throttle RAM: %0X\n",
			p->rapl_dram_perf_status);
		outp += sprintf(outp, "PTM: %dC\n", p->pkg_temp_c);

		for (i = 0, mp = sys.pp; mp; i++, mp = mp->next) {
			outp += sprintf(outp, "pADDED [%d] msr0x%x: %08llX\n",
				i, mp->msr_num, p->counter[i]);
		}
	}

	outp += sprintf(outp, "\n");

	return 0;
}

/*
 * column formatting convention & formats
 */
int format_counters(struct thread_data *t, struct core_data *c,
	struct pkg_data *p)
{
	double interval_float, tsc;
	char *fmt8;
	int i;
	struct msr_counter *mp;
	char *delim = "\t";
	int printed = 0;

	 /* if showing only 1st thread in core and this isn't one, bail out */
	if (show_core_only && !(t->flags & CPU_IS_FIRST_THREAD_IN_CORE))
		return 0;

	 /* if showing only 1st thread in pkg and this isn't one, bail out */
	if (show_pkg_only && !(t->flags & CPU_IS_FIRST_CORE_IN_PACKAGE))
		return 0;

	/*if not summary line and --cpu is used */
	if ((t != &average.threads) &&
		(cpu_subset && !CPU_ISSET_S(t->cpu_id, cpu_subset_size, cpu_subset)))
		return 0;

	if (DO_BIC(BIC_USEC)) {
		/* on each row, print how many usec each timestamp took to gather */
		struct timeval tv;

		timersub(&t->tv_end, &t->tv_begin, &tv);
		outp += sprintf(outp, "%5ld\t", tv.tv_sec * 1000000 + tv.tv_usec);
	}

	/* Time_Of_Day_Seconds: on each row, print sec.usec last timestamp taken */
	if (DO_BIC(BIC_TOD))
		outp += sprintf(outp, "%10ld.%06ld\t", t->tv_end.tv_sec, t->tv_end.tv_usec);

	interval_float = t->tv_delta.tv_sec + t->tv_delta.tv_usec/1000000.0;

	tsc = t->tsc * tsc_tweak;

	/* topo columns, print blanks on 1st (average) line */
	if (t == &average.threads) {
		if (DO_BIC(BIC_Package))
			outp += sprintf(outp, "%s-", (printed++ ? delim : ""));
		if (DO_BIC(BIC_Die))
			outp += sprintf(outp, "%s-", (printed++ ? delim : ""));
		if (DO_BIC(BIC_Node))
			outp += sprintf(outp, "%s-", (printed++ ? delim : ""));
		if (DO_BIC(BIC_Core))
			outp += sprintf(outp, "%s-", (printed++ ? delim : ""));
		if (DO_BIC(BIC_CPU))
			outp += sprintf(outp, "%s-", (printed++ ? delim : ""));
		if (DO_BIC(BIC_APIC))
			outp += sprintf(outp, "%s-", (printed++ ? delim : ""));
		if (DO_BIC(BIC_X2APIC))
			outp += sprintf(outp, "%s-", (printed++ ? delim : ""));
	} else {
		if (DO_BIC(BIC_Package)) {
			if (p)
				outp += sprintf(outp, "%s%d", (printed++ ? delim : ""), p->package_id);
			else
				outp += sprintf(outp, "%s-", (printed++ ? delim : ""));
		}
		if (DO_BIC(BIC_Die)) {
			if (c)
				outp += sprintf(outp, "%s%d", (printed++ ? delim : ""), cpus[t->cpu_id].die_id);
			else
				outp += sprintf(outp, "%s-", (printed++ ? delim : ""));
		}
		if (DO_BIC(BIC_Node)) {
			if (t)
				outp += sprintf(outp, "%s%d",
						(printed++ ? delim : ""),
					      cpus[t->cpu_id].physical_node_id);
			else
				outp += sprintf(outp, "%s-",
						(printed++ ? delim : ""));
		}
		if (DO_BIC(BIC_Core)) {
			if (c)
				outp += sprintf(outp, "%s%d", (printed++ ? delim : ""), c->core_id);
			else
				outp += sprintf(outp, "%s-", (printed++ ? delim : ""));
		}
		if (DO_BIC(BIC_CPU))
			outp += sprintf(outp, "%s%d", (printed++ ? delim : ""), t->cpu_id);
		if (DO_BIC(BIC_APIC))
			outp += sprintf(outp, "%s%d", (printed++ ? delim : ""), t->apic_id);
		if (DO_BIC(BIC_X2APIC))
			outp += sprintf(outp, "%s%d", (printed++ ? delim : ""), t->x2apic_id);
	}

	if (DO_BIC(BIC_Avg_MHz))
		outp += sprintf(outp, "%s%.0f", (printed++ ? delim : ""),
			1.0 / units * t->aperf / interval_float);

	if (DO_BIC(BIC_Busy))
		outp += sprintf(outp, "%s%.2f", (printed++ ? delim : ""), 100.0 * t->mperf/tsc);

	if (DO_BIC(BIC_Bzy_MHz)) {
		if (has_base_hz)
			outp += sprintf(outp, "%s%.0f", (printed++ ? delim : ""), base_hz / units * t->aperf / t->mperf);
		else
			outp += sprintf(outp, "%s%.0f", (printed++ ? delim : ""),
				tsc / units * t->aperf / t->mperf / interval_float);
	}

	if (DO_BIC(BIC_TSC_MHz))
		outp += sprintf(outp, "%s%.0f", (printed++ ? delim : ""), 1.0 * t->tsc/units/interval_float);

	/* IRQ */
	if (DO_BIC(BIC_IRQ)) {
		if (sums_need_wide_columns)
			outp += sprintf(outp, "%s%8lld", (printed++ ? delim : ""), t->irq_count);
		else
			outp += sprintf(outp, "%s%lld", (printed++ ? delim : ""), t->irq_count);
	}

	/* SMI */
	if (DO_BIC(BIC_SMI))
		outp += sprintf(outp, "%s%d", (printed++ ? delim : ""), t->smi_count);

	/* Added counters */
	for (i = 0, mp = sys.tp; mp; i++, mp = mp->next) {
		if (mp->format == FORMAT_RAW) {
			if (mp->width == 32)
				outp += sprintf(outp, "%s0x%08x", (printed++ ? delim : ""), (unsigned int) t->counter[i]);
			else
				outp += sprintf(outp, "%s0x%016llx", (printed++ ? delim : ""), t->counter[i]);
		} else if (mp->format == FORMAT_DELTA) {
			if ((mp->type == COUNTER_ITEMS) && sums_need_wide_columns)
				outp += sprintf(outp, "%s%8lld", (printed++ ? delim : ""), t->counter[i]);
			else
				outp += sprintf(outp, "%s%lld", (printed++ ? delim : ""), t->counter[i]);
		} else if (mp->format == FORMAT_PERCENT) {
			if (mp->type == COUNTER_USEC)
				outp += sprintf(outp, "%s%.2f", (printed++ ? delim : ""), t->counter[i]/interval_float/10000);
			else
				outp += sprintf(outp, "%s%.2f", (printed++ ? delim : ""), 100.0 * t->counter[i]/tsc);
		}
	}

	/* C1 */
	if (DO_BIC(BIC_CPU_c1))
		outp += sprintf(outp, "%s%.2f", (printed++ ? delim : ""), 100.0 * t->c1/tsc);


	/* print per-core data only for 1st thread in core */
	if (!(t->flags & CPU_IS_FIRST_THREAD_IN_CORE))
		goto done;

	if (DO_BIC(BIC_CPU_c3))
		outp += sprintf(outp, "%s%.2f", (printed++ ? delim : ""), 100.0 * c->c3/tsc);
	if (DO_BIC(BIC_CPU_c6))
		outp += sprintf(outp, "%s%.2f", (printed++ ? delim : ""), 100.0 * c->c6/tsc);
	if (DO_BIC(BIC_CPU_c7))
		outp += sprintf(outp, "%s%.2f", (printed++ ? delim : ""), 100.0 * c->c7/tsc);

	/* Mod%c6 */
	if (DO_BIC(BIC_Mod_c6))
		outp += sprintf(outp, "%s%.2f", (printed++ ? delim : ""), 100.0 * c->mc6_us / tsc);

	if (DO_BIC(BIC_CoreTmp))
		outp += sprintf(outp, "%s%d", (printed++ ? delim : ""), c->core_temp_c);

	for (i = 0, mp = sys.cp; mp; i++, mp = mp->next) {
		if (mp->format == FORMAT_RAW) {
			if (mp->width == 32)
				outp += sprintf(outp, "%s0x%08x", (printed++ ? delim : ""), (unsigned int) c->counter[i]);
			else
				outp += sprintf(outp, "%s0x%016llx", (printed++ ? delim : ""), c->counter[i]);
		} else if (mp->format == FORMAT_DELTA) {
			if ((mp->type == COUNTER_ITEMS) && sums_need_wide_columns)
				outp += sprintf(outp, "%s%8lld", (printed++ ? delim : ""), c->counter[i]);
			else
				outp += sprintf(outp, "%s%lld", (printed++ ? delim : ""), c->counter[i]);
		} else if (mp->format == FORMAT_PERCENT) {
			outp += sprintf(outp, "%s%.2f", (printed++ ? delim : ""), 100.0 * c->counter[i]/tsc);
		}
	}

	/*
	 * If measurement interval exceeds minimum RAPL Joule Counter range,
	 * indicate that results are suspect by printing "**" in fraction place.
	 */
	if (interval_float < rapl_joule_counter_range)
		fmt8 = "%s%.2f";
	else
		fmt8 = "%6.0f**";

	if (DO_BIC(BIC_CorWatt) && (do_rapl & RAPL_PER_CORE_ENERGY))
		outp += sprintf(outp, fmt8, (printed++ ? delim : ""), c->core_energy * rapl_energy_units / interval_float);
	if (DO_BIC(BIC_Cor_J) && (do_rapl & RAPL_PER_CORE_ENERGY))
		outp += sprintf(outp, fmt8, (printed++ ? delim : ""), c->core_energy * rapl_energy_units);

	/* print per-package data only for 1st core in package */
	if (!(t->flags & CPU_IS_FIRST_CORE_IN_PACKAGE))
		goto done;

	/* PkgTmp */
	if (DO_BIC(BIC_PkgTmp))
		outp += sprintf(outp, "%s%d", (printed++ ? delim : ""), p->pkg_temp_c);

	/* GFXrc6 */
	if (DO_BIC(BIC_GFX_rc6)) {
		if (p->gfx_rc6_ms == -1) {	/* detect GFX counter reset */
			outp += sprintf(outp, "%s**.**", (printed++ ? delim : ""));
		} else {
			outp += sprintf(outp, "%s%.2f", (printed++ ? delim : ""),
				p->gfx_rc6_ms / 10.0 / interval_float);
		}
	}

	/* GFXMHz */
	if (DO_BIC(BIC_GFXMHz))
		outp += sprintf(outp, "%s%d", (printed++ ? delim : ""), p->gfx_mhz);

	/* Totl%C0, Any%C0 GFX%C0 CPUGFX% */
	if (DO_BIC(BIC_Totl_c0))
		outp += sprintf(outp, "%s%.2f", (printed++ ? delim : ""), 100.0 * p->pkg_wtd_core_c0/tsc);
	if (DO_BIC(BIC_Any_c0))
		outp += sprintf(outp, "%s%.2f", (printed++ ? delim : ""), 100.0 * p->pkg_any_core_c0/tsc);
	if (DO_BIC(BIC_GFX_c0))
		outp += sprintf(outp, "%s%.2f", (printed++ ? delim : ""), 100.0 * p->pkg_any_gfxe_c0/tsc);
	if (DO_BIC(BIC_CPUGFX))
		outp += sprintf(outp, "%s%.2f", (printed++ ? delim : ""), 100.0 * p->pkg_both_core_gfxe_c0/tsc);

	if (DO_BIC(BIC_Pkgpc2))
		outp += sprintf(outp, "%s%.2f", (printed++ ? delim : ""), 100.0 * p->pc2/tsc);
	if (DO_BIC(BIC_Pkgpc3))
		outp += sprintf(outp, "%s%.2f", (printed++ ? delim : ""), 100.0 * p->pc3/tsc);
	if (DO_BIC(BIC_Pkgpc6))
		outp += sprintf(outp, "%s%.2f", (printed++ ? delim : ""), 100.0 * p->pc6/tsc);
	if (DO_BIC(BIC_Pkgpc7))
		outp += sprintf(outp, "%s%.2f", (printed++ ? delim : ""), 100.0 * p->pc7/tsc);
	if (DO_BIC(BIC_Pkgpc8))
		outp += sprintf(outp, "%s%.2f", (printed++ ? delim : ""), 100.0 * p->pc8/tsc);
	if (DO_BIC(BIC_Pkgpc9))
		outp += sprintf(outp, "%s%.2f", (printed++ ? delim : ""), 100.0 * p->pc9/tsc);
	if (DO_BIC(BIC_Pkgpc10))
		outp += sprintf(outp, "%s%.2f", (printed++ ? delim : ""), 100.0 * p->pc10/tsc);

	if (DO_BIC(BIC_CPU_LPI))
		outp += sprintf(outp, "%s%.2f", (printed++ ? delim : ""), 100.0 * p->cpu_lpi / 1000000.0 / interval_float);
	if (DO_BIC(BIC_SYS_LPI))
		outp += sprintf(outp, "%s%.2f", (printed++ ? delim : ""), 100.0 * p->sys_lpi / 1000000.0 / interval_float);

	if (DO_BIC(BIC_PkgWatt))
		outp += sprintf(outp, fmt8, (printed++ ? delim : ""), p->energy_pkg * rapl_energy_units / interval_float);
	if (DO_BIC(BIC_CorWatt) && !(do_rapl & RAPL_PER_CORE_ENERGY))
		outp += sprintf(outp, fmt8, (printed++ ? delim : ""), p->energy_cores * rapl_energy_units / interval_float);
	if (DO_BIC(BIC_GFXWatt))
		outp += sprintf(outp, fmt8, (printed++ ? delim : ""), p->energy_gfx * rapl_energy_units / interval_float);
	if (DO_BIC(BIC_RAMWatt))
		outp += sprintf(outp, fmt8, (printed++ ? delim : ""), p->energy_dram * rapl_dram_energy_units / interval_float);
	if (DO_BIC(BIC_Pkg_J))
		outp += sprintf(outp, fmt8, (printed++ ? delim : ""), p->energy_pkg * rapl_energy_units);
	if (DO_BIC(BIC_Cor_J) && !(do_rapl & RAPL_PER_CORE_ENERGY))
		outp += sprintf(outp, fmt8, (printed++ ? delim : ""), p->energy_cores * rapl_energy_units);
	if (DO_BIC(BIC_GFX_J))
		outp += sprintf(outp, fmt8, (printed++ ? delim : ""), p->energy_gfx * rapl_energy_units);
	if (DO_BIC(BIC_RAM_J))
		outp += sprintf(outp, fmt8, (printed++ ? delim : ""), p->energy_dram * rapl_dram_energy_units);
	if (DO_BIC(BIC_PKG__))
		outp += sprintf(outp, fmt8, (printed++ ? delim : ""), 100.0 * p->rapl_pkg_perf_status * rapl_time_units / interval_float);
	if (DO_BIC(BIC_RAM__))
		outp += sprintf(outp, fmt8, (printed++ ? delim : ""), 100.0 * p->rapl_dram_perf_status * rapl_time_units / interval_float);

	for (i = 0, mp = sys.pp; mp; i++, mp = mp->next) {
		if (mp->format == FORMAT_RAW) {
			if (mp->width == 32)
				outp += sprintf(outp, "%s0x%08x", (printed++ ? delim : ""), (unsigned int) p->counter[i]);
			else
				outp += sprintf(outp, "%s0x%016llx", (printed++ ? delim : ""), p->counter[i]);
		} else if (mp->format == FORMAT_DELTA) {
			if ((mp->type == COUNTER_ITEMS) && sums_need_wide_columns)
				outp += sprintf(outp, "%s%8lld", (printed++ ? delim : ""), p->counter[i]);
			else
				outp += sprintf(outp, "%s%lld", (printed++ ? delim : ""), p->counter[i]);
		} else if (mp->format == FORMAT_PERCENT) {
			outp += sprintf(outp, "%s%.2f", (printed++ ? delim : ""), 100.0 * p->counter[i]/tsc);
		}
	}

done:
	if (*(outp - 1) != '\n')
		outp += sprintf(outp, "\n");

	return 0;
}

void flush_output_stdout(void)
{
	FILE *filep;

	if (outf == stderr)
		filep = stdout;
	else
		filep = outf;

	fputs(output_buffer, filep);
	fflush(filep);

	outp = output_buffer;
}
void flush_output_stderr(void)
{
	fputs(output_buffer, outf);
	fflush(outf);
	outp = output_buffer;
}
void format_all_counters(struct thread_data *t, struct core_data *c, struct pkg_data *p)
{
	static int printed;

	if (!printed || !summary_only)
		print_header("\t");

	format_counters(&average.threads, &average.cores, &average.packages);

	printed = 1;

	if (summary_only)
		return;

	for_all_cpus(format_counters, t, c, p);
}

#define DELTA_WRAP32(new, old)			\
	if (new > old) {			\
		old = new - old;		\
	} else {				\
		old = 0x100000000 + new - old;	\
	}

int
delta_package(struct pkg_data *new, struct pkg_data *old)
{
	int i;
	struct msr_counter *mp;


	if (DO_BIC(BIC_Totl_c0))
		old->pkg_wtd_core_c0 = new->pkg_wtd_core_c0 - old->pkg_wtd_core_c0;
	if (DO_BIC(BIC_Any_c0))
		old->pkg_any_core_c0 = new->pkg_any_core_c0 - old->pkg_any_core_c0;
	if (DO_BIC(BIC_GFX_c0))
		old->pkg_any_gfxe_c0 = new->pkg_any_gfxe_c0 - old->pkg_any_gfxe_c0;
	if (DO_BIC(BIC_CPUGFX))
		old->pkg_both_core_gfxe_c0 = new->pkg_both_core_gfxe_c0 - old->pkg_both_core_gfxe_c0;

	old->pc2 = new->pc2 - old->pc2;
	if (DO_BIC(BIC_Pkgpc3))
		old->pc3 = new->pc3 - old->pc3;
	if (DO_BIC(BIC_Pkgpc6))
		old->pc6 = new->pc6 - old->pc6;
	if (DO_BIC(BIC_Pkgpc7))
		old->pc7 = new->pc7 - old->pc7;
	old->pc8 = new->pc8 - old->pc8;
	old->pc9 = new->pc9 - old->pc9;
	old->pc10 = new->pc10 - old->pc10;
	old->cpu_lpi = new->cpu_lpi - old->cpu_lpi;
	old->sys_lpi = new->sys_lpi - old->sys_lpi;
	old->pkg_temp_c = new->pkg_temp_c;

	/* flag an error when rc6 counter resets/wraps */
	if (old->gfx_rc6_ms >  new->gfx_rc6_ms)
		old->gfx_rc6_ms = -1;
	else
		old->gfx_rc6_ms = new->gfx_rc6_ms - old->gfx_rc6_ms;

	old->gfx_mhz = new->gfx_mhz;

	DELTA_WRAP32(new->energy_pkg, old->energy_pkg);
	DELTA_WRAP32(new->energy_cores, old->energy_cores);
	DELTA_WRAP32(new->energy_gfx, old->energy_gfx);
	DELTA_WRAP32(new->energy_dram, old->energy_dram);
	DELTA_WRAP32(new->rapl_pkg_perf_status, old->rapl_pkg_perf_status);
	DELTA_WRAP32(new->rapl_dram_perf_status, old->rapl_dram_perf_status);

	for (i = 0, mp = sys.pp; mp; i++, mp = mp->next) {
		if (mp->format == FORMAT_RAW)
			old->counter[i] = new->counter[i];
		else
			old->counter[i] = new->counter[i] - old->counter[i];
	}

	return 0;
}

void
delta_core(struct core_data *new, struct core_data *old)
{
	int i;
	struct msr_counter *mp;

	old->c3 = new->c3 - old->c3;
	old->c6 = new->c6 - old->c6;
	old->c7 = new->c7 - old->c7;
	old->core_temp_c = new->core_temp_c;
	old->mc6_us = new->mc6_us - old->mc6_us;

	DELTA_WRAP32(new->core_energy, old->core_energy);

	for (i = 0, mp = sys.cp; mp; i++, mp = mp->next) {
		if (mp->format == FORMAT_RAW)
			old->counter[i] = new->counter[i];
		else
			old->counter[i] = new->counter[i] - old->counter[i];
	}
}

int soft_c1_residency_display(int bic)
{
	if (!DO_BIC(BIC_CPU_c1) || use_c1_residency_msr)
		return 0;

	return DO_BIC_READ(bic);
}

/*
 * old = new - old
 */
int
delta_thread(struct thread_data *new, struct thread_data *old,
	struct core_data *core_delta)
{
	int i;
	struct msr_counter *mp;

	/* we run cpuid just the 1st time, copy the results */
	if (DO_BIC(BIC_APIC))
		new->apic_id = old->apic_id;
	if (DO_BIC(BIC_X2APIC))
		new->x2apic_id = old->x2apic_id;

	/*
	 * the timestamps from start of measurement interval are in "old"
	 * the timestamp from end of measurement interval are in "new"
	 * over-write old w/ new so we can print end of interval values
	 */

	timersub(&new->tv_begin, &old->tv_begin, &old->tv_delta);
	old->tv_begin = new->tv_begin;
	old->tv_end = new->tv_end;

	old->tsc = new->tsc - old->tsc;

	/* check for TSC < 1 Mcycles over interval */
	if (old->tsc < (1000 * 1000))
		errx(-3, "Insanely slow TSC rate, TSC stops in idle?\n"
		     "You can disable all c-states by booting with \"idle=poll\"\n"
		     "or just the deep ones with \"processor.max_cstate=1\"");

	old->c1 = new->c1 - old->c1;

	if (DO_BIC(BIC_Avg_MHz) || DO_BIC(BIC_Busy) || DO_BIC(BIC_Bzy_MHz) ||
	    soft_c1_residency_display(BIC_Avg_MHz)) {
		if ((new->aperf > old->aperf) && (new->mperf > old->mperf)) {
			old->aperf = new->aperf - old->aperf;
			old->mperf = new->mperf - old->mperf;
		} else {
			return -1;
		}
	}


	if (use_c1_residency_msr) {
		/*
		 * Some models have a dedicated C1 residency MSR,
		 * which should be more accurate than the derivation below.
		 */
	} else {
		/*
		 * As counter collection is not atomic,
		 * it is possible for mperf's non-halted cycles + idle states
		 * to exceed TSC's all cycles: show c1 = 0% in that case.
		 */
		if ((old->mperf + core_delta->c3 + core_delta->c6 + core_delta->c7) > (old->tsc * tsc_tweak))
			old->c1 = 0;
		else {
			/* normal case, derive c1 */
			old->c1 = (old->tsc * tsc_tweak) - old->mperf - core_delta->c3
				- core_delta->c6 - core_delta->c7;
		}
	}

	if (old->mperf == 0) {
		if (debug > 1)
			fprintf(outf, "cpu%d MPERF 0!\n", old->cpu_id);
		old->mperf = 1;	/* divide by 0 protection */
	}

	if (DO_BIC(BIC_IRQ))
		old->irq_count = new->irq_count - old->irq_count;

	if (DO_BIC(BIC_SMI))
		old->smi_count = new->smi_count - old->smi_count;

	for (i = 0, mp = sys.tp; mp; i++, mp = mp->next) {
		if (mp->format == FORMAT_RAW)
			old->counter[i] = new->counter[i];
		else
			old->counter[i] = new->counter[i] - old->counter[i];
	}
	return 0;
}

int delta_cpu(struct thread_data *t, struct core_data *c,
	struct pkg_data *p, struct thread_data *t2,
	struct core_data *c2, struct pkg_data *p2)
{
	int retval = 0;

	/* calculate core delta only for 1st thread in core */
	if (t->flags & CPU_IS_FIRST_THREAD_IN_CORE)
		delta_core(c, c2);

	/* always calculate thread delta */
	retval = delta_thread(t, t2, c2);	/* c2 is core delta */
	if (retval)
		return retval;

	/* calculate package delta only for 1st core in package */
	if (t->flags & CPU_IS_FIRST_CORE_IN_PACKAGE)
		retval = delta_package(p, p2);

	return retval;
}

void clear_counters(struct thread_data *t, struct core_data *c, struct pkg_data *p)
{
	int i;
	struct msr_counter  *mp;

	t->tv_begin.tv_sec = 0;
	t->tv_begin.tv_usec = 0;
	t->tv_end.tv_sec = 0;
	t->tv_end.tv_usec = 0;
	t->tv_delta.tv_sec = 0;
	t->tv_delta.tv_usec = 0;

	t->tsc = 0;
	t->aperf = 0;
	t->mperf = 0;
	t->c1 = 0;

	t->irq_count = 0;
	t->smi_count = 0;

	/* tells format_counters to dump all fields from this set */
	t->flags = CPU_IS_FIRST_THREAD_IN_CORE | CPU_IS_FIRST_CORE_IN_PACKAGE;

	c->c3 = 0;
	c->c6 = 0;
	c->c7 = 0;
	c->mc6_us = 0;
	c->core_temp_c = 0;
	c->core_energy = 0;

	p->pkg_wtd_core_c0 = 0;
	p->pkg_any_core_c0 = 0;
	p->pkg_any_gfxe_c0 = 0;
	p->pkg_both_core_gfxe_c0 = 0;

	p->pc2 = 0;
	if (DO_BIC(BIC_Pkgpc3))
		p->pc3 = 0;
	if (DO_BIC(BIC_Pkgpc6))
		p->pc6 = 0;
	if (DO_BIC(BIC_Pkgpc7))
		p->pc7 = 0;
	p->pc8 = 0;
	p->pc9 = 0;
	p->pc10 = 0;
	p->cpu_lpi = 0;
	p->sys_lpi = 0;

	p->energy_pkg = 0;
	p->energy_dram = 0;
	p->energy_cores = 0;
	p->energy_gfx = 0;
	p->rapl_pkg_perf_status = 0;
	p->rapl_dram_perf_status = 0;
	p->pkg_temp_c = 0;

	p->gfx_rc6_ms = 0;
	p->gfx_mhz = 0;
	for (i = 0, mp = sys.tp; mp; i++, mp = mp->next)
		t->counter[i] = 0;

	for (i = 0, mp = sys.cp; mp; i++, mp = mp->next)
		c->counter[i] = 0;

	for (i = 0, mp = sys.pp; mp; i++, mp = mp->next)
		p->counter[i] = 0;
}
int sum_counters(struct thread_data *t, struct core_data *c,
	struct pkg_data *p)
{
	int i;
	struct msr_counter *mp;

	/* copy un-changing apic_id's */
	if (DO_BIC(BIC_APIC))
		average.threads.apic_id = t->apic_id;
	if (DO_BIC(BIC_X2APIC))
		average.threads.x2apic_id = t->x2apic_id;

	/* remember first tv_begin */
	if (average.threads.tv_begin.tv_sec == 0)
		average.threads.tv_begin = t->tv_begin;

	/* remember last tv_end */
	average.threads.tv_end = t->tv_end;

	average.threads.tsc += t->tsc;
	average.threads.aperf += t->aperf;
	average.threads.mperf += t->mperf;
	average.threads.c1 += t->c1;

	average.threads.irq_count += t->irq_count;
	average.threads.smi_count += t->smi_count;

	for (i = 0, mp = sys.tp; mp; i++, mp = mp->next) {
		if (mp->format == FORMAT_RAW)
			continue;
		average.threads.counter[i] += t->counter[i];
	}

	/* sum per-core values only for 1st thread in core */
	if (!(t->flags & CPU_IS_FIRST_THREAD_IN_CORE))
		return 0;

	average.cores.c3 += c->c3;
	average.cores.c6 += c->c6;
	average.cores.c7 += c->c7;
	average.cores.mc6_us += c->mc6_us;

	average.cores.core_temp_c = MAX(average.cores.core_temp_c, c->core_temp_c);

	average.cores.core_energy += c->core_energy;

	for (i = 0, mp = sys.cp; mp; i++, mp = mp->next) {
		if (mp->format == FORMAT_RAW)
			continue;
		average.cores.counter[i] += c->counter[i];
	}

	/* sum per-pkg values only for 1st core in pkg */
	if (!(t->flags & CPU_IS_FIRST_CORE_IN_PACKAGE))
		return 0;

	if (DO_BIC(BIC_Totl_c0))
		average.packages.pkg_wtd_core_c0 += p->pkg_wtd_core_c0;
	if (DO_BIC(BIC_Any_c0))
		average.packages.pkg_any_core_c0 += p->pkg_any_core_c0;
	if (DO_BIC(BIC_GFX_c0))
		average.packages.pkg_any_gfxe_c0 += p->pkg_any_gfxe_c0;
	if (DO_BIC(BIC_CPUGFX))
		average.packages.pkg_both_core_gfxe_c0 += p->pkg_both_core_gfxe_c0;

	average.packages.pc2 += p->pc2;
	if (DO_BIC(BIC_Pkgpc3))
		average.packages.pc3 += p->pc3;
	if (DO_BIC(BIC_Pkgpc6))
		average.packages.pc6 += p->pc6;
	if (DO_BIC(BIC_Pkgpc7))
		average.packages.pc7 += p->pc7;
	average.packages.pc8 += p->pc8;
	average.packages.pc9 += p->pc9;
	average.packages.pc10 += p->pc10;

	average.packages.cpu_lpi = p->cpu_lpi;
	average.packages.sys_lpi = p->sys_lpi;

	average.packages.energy_pkg += p->energy_pkg;
	average.packages.energy_dram += p->energy_dram;
	average.packages.energy_cores += p->energy_cores;
	average.packages.energy_gfx += p->energy_gfx;

	average.packages.gfx_rc6_ms = p->gfx_rc6_ms;
	average.packages.gfx_mhz = p->gfx_mhz;

	average.packages.pkg_temp_c = MAX(average.packages.pkg_temp_c, p->pkg_temp_c);

	average.packages.rapl_pkg_perf_status += p->rapl_pkg_perf_status;
	average.packages.rapl_dram_perf_status += p->rapl_dram_perf_status;

	for (i = 0, mp = sys.pp; mp; i++, mp = mp->next) {
		if (mp->format == FORMAT_RAW)
			continue;
		average.packages.counter[i] += p->counter[i];
	}
	return 0;
}
/*
 * sum the counters for all cpus in the system
 * compute the weighted average
 */
void compute_average(struct thread_data *t, struct core_data *c,
	struct pkg_data *p)
{
	int i;
	struct msr_counter *mp;

	clear_counters(&average.threads, &average.cores, &average.packages);

	for_all_cpus(sum_counters, t, c, p);

	/* Use the global time delta for the average. */
	average.threads.tv_delta = tv_delta;

	average.threads.tsc /= topo.num_cpus;
	average.threads.aperf /= topo.num_cpus;
	average.threads.mperf /= topo.num_cpus;
	average.threads.c1 /= topo.num_cpus;

	if (average.threads.irq_count > 9999999)
		sums_need_wide_columns = 1;

	average.cores.c3 /= topo.num_cores;
	average.cores.c6 /= topo.num_cores;
	average.cores.c7 /= topo.num_cores;
	average.cores.mc6_us /= topo.num_cores;

	if (DO_BIC(BIC_Totl_c0))
		average.packages.pkg_wtd_core_c0 /= topo.num_packages;
	if (DO_BIC(BIC_Any_c0))
		average.packages.pkg_any_core_c0 /= topo.num_packages;
	if (DO_BIC(BIC_GFX_c0))
		average.packages.pkg_any_gfxe_c0 /= topo.num_packages;
	if (DO_BIC(BIC_CPUGFX))
		average.packages.pkg_both_core_gfxe_c0 /= topo.num_packages;

	average.packages.pc2 /= topo.num_packages;
	if (DO_BIC(BIC_Pkgpc3))
		average.packages.pc3 /= topo.num_packages;
	if (DO_BIC(BIC_Pkgpc6))
		average.packages.pc6 /= topo.num_packages;
	if (DO_BIC(BIC_Pkgpc7))
		average.packages.pc7 /= topo.num_packages;

	average.packages.pc8 /= topo.num_packages;
	average.packages.pc9 /= topo.num_packages;
	average.packages.pc10 /= topo.num_packages;

	for (i = 0, mp = sys.tp; mp; i++, mp = mp->next) {
		if (mp->format == FORMAT_RAW)
			continue;
		if (mp->type == COUNTER_ITEMS) {
			if (average.threads.counter[i] > 9999999)
				sums_need_wide_columns = 1;
			continue;
		}
		average.threads.counter[i] /= topo.num_cpus;
	}
	for (i = 0, mp = sys.cp; mp; i++, mp = mp->next) {
		if (mp->format == FORMAT_RAW)
			continue;
		if (mp->type == COUNTER_ITEMS) {
			if (average.cores.counter[i] > 9999999)
				sums_need_wide_columns = 1;
		}
		average.cores.counter[i] /= topo.num_cores;
	}
	for (i = 0, mp = sys.pp; mp; i++, mp = mp->next) {
		if (mp->format == FORMAT_RAW)
			continue;
		if (mp->type == COUNTER_ITEMS) {
			if (average.packages.counter[i] > 9999999)
				sums_need_wide_columns = 1;
		}
		average.packages.counter[i] /= topo.num_packages;
	}
}

static unsigned long long rdtsc(void)
{
	unsigned int low, high;

	asm volatile("rdtsc" : "=a" (low), "=d" (high));

	return low | ((unsigned long long)high) << 32;
}

/*
 * Open a file, and exit on failure
 */
FILE *fopen_or_die(const char *path, const char *mode)
{
	FILE *filep = fopen(path, mode);

	if (!filep)
		err(1, "%s: open failed", path);
	return filep;
}
/*
 * snapshot_sysfs_counter()
 *
 * return snapshot of given counter
 */
unsigned long long snapshot_sysfs_counter(char *path)
{
	FILE *fp;
	int retval;
	unsigned long long counter;

	fp = fopen_or_die(path, "r");

	retval = fscanf(fp, "%lld", &counter);
	if (retval != 1)
		err(1, "snapshot_sysfs_counter(%s)", path);

	fclose(fp);

	return counter;
}

int get_mp(int cpu, struct msr_counter *mp, unsigned long long *counterp)
{
	if (mp->msr_num != 0) {
		if (get_msr(cpu, mp->msr_num, counterp))
			return -1;
	} else {
		char path[128 + PATH_BYTES];

		if (mp->flags & SYSFS_PERCPU) {
			sprintf(path, "/sys/devices/system/cpu/cpu%d/%s",
				 cpu, mp->path);

			*counterp = snapshot_sysfs_counter(path);
		} else {
			*counterp = snapshot_sysfs_counter(mp->path);
		}
	}

	return 0;
}

void get_apic_id(struct thread_data *t)
{
	unsigned int eax, ebx, ecx, edx;

	if (DO_BIC(BIC_APIC)) {
		eax = ebx = ecx = edx = 0;
		__cpuid(1, eax, ebx, ecx, edx);

		t->apic_id = (ebx >> 24) & 0xff;
	}

	if (!DO_BIC(BIC_X2APIC))
		return;

	if (authentic_amd || hygon_genuine) {
		unsigned int topology_extensions;

		if (max_extended_level < 0x8000001e)
			return;

		eax = ebx = ecx = edx = 0;
		__cpuid(0x80000001, eax, ebx, ecx, edx);
			topology_extensions = ecx & (1 << 22);

		if (topology_extensions == 0)
			return;

		eax = ebx = ecx = edx = 0;
		__cpuid(0x8000001e, eax, ebx, ecx, edx);

		t->x2apic_id = eax;
		return;
	}

	if (!genuine_intel)
		return;

	if (max_level < 0xb)
		return;

	ecx = 0;
	__cpuid(0xb, eax, ebx, ecx, edx);
	t->x2apic_id = edx;

	if (debug && (t->apic_id != (t->x2apic_id & 0xff)))
		fprintf(outf, "cpu%d: BIOS BUG: apic 0x%x x2apic 0x%x\n",
				t->cpu_id, t->apic_id, t->x2apic_id);
}

/*
 * get_counters(...)
 * migrate to cpu
 * acquire and record local counters for that cpu
 */
int get_counters(struct thread_data *t, struct core_data *c, struct pkg_data *p)
{
	int cpu = t->cpu_id;
	unsigned long long msr;
	int aperf_mperf_retry_count = 0;
	struct msr_counter *mp;
	int i;

	if (cpu_migrate(cpu)) {
		fprintf(outf, "Could not migrate to CPU %d\n", cpu);
		return -1;
	}

	gettimeofday(&t->tv_begin, (struct timezone *)NULL);

	if (first_counter_read)
		get_apic_id(t);
retry:
	t->tsc = rdtsc();	/* we are running on local CPU of interest */

	if (DO_BIC(BIC_Avg_MHz) || DO_BIC(BIC_Busy) || DO_BIC(BIC_Bzy_MHz) ||
	    soft_c1_residency_display(BIC_Avg_MHz)) {
		unsigned long long tsc_before, tsc_between, tsc_after, aperf_time, mperf_time;

		/*
		 * The TSC, APERF and MPERF must be read together for
		 * APERF/MPERF and MPERF/TSC to give accurate results.
		 *
		 * Unfortunately, APERF and MPERF are read by
		 * individual system call, so delays may occur
		 * between them.  If the time to read them
		 * varies by a large amount, we re-read them.
		 */

		/*
		 * This initial dummy APERF read has been seen to
		 * reduce jitter in the subsequent reads.
		 */

		if (get_msr(cpu, MSR_IA32_APERF, &t->aperf))
			return -3;

		t->tsc = rdtsc();	/* re-read close to APERF */

		tsc_before = t->tsc;

		if (get_msr(cpu, MSR_IA32_APERF, &t->aperf))
			return -3;

		tsc_between = rdtsc();

		if (get_msr(cpu, MSR_IA32_MPERF, &t->mperf))
			return -4;

		tsc_after = rdtsc();

		aperf_time = tsc_between - tsc_before;
		mperf_time = tsc_after - tsc_between;

		/*
		 * If the system call latency to read APERF and MPERF
		 * differ by more than 2x, then try again.
		 */
		if ((aperf_time > (2 * mperf_time)) || (mperf_time > (2 * aperf_time))) {
			aperf_mperf_retry_count++;
			if (aperf_mperf_retry_count < 5)
				goto retry;
			else
				warnx("cpu%d jitter %lld %lld",
					cpu, aperf_time, mperf_time);
		}
		aperf_mperf_retry_count = 0;

		t->aperf = t->aperf * aperf_mperf_multiplier;
		t->mperf = t->mperf * aperf_mperf_multiplier;
	}

	if (DO_BIC(BIC_IRQ))
		t->irq_count = irqs_per_cpu[cpu];
	if (DO_BIC(BIC_SMI)) {
		if (get_msr(cpu, MSR_SMI_COUNT, &msr))
			return -5;
		t->smi_count = msr & 0xFFFFFFFF;
	}
	if (DO_BIC(BIC_CPU_c1) && use_c1_residency_msr) {
		if (get_msr(cpu, MSR_CORE_C1_RES, &t->c1))
			return -6;
	}

	for (i = 0, mp = sys.tp; mp; i++, mp = mp->next) {
		if (get_mp(cpu, mp, &t->counter[i]))
			return -10;
	}

	/* collect core counters only for 1st thread in core */
	if (!(t->flags & CPU_IS_FIRST_THREAD_IN_CORE))
		goto done;

	if (DO_BIC(BIC_CPU_c3) || soft_c1_residency_display(BIC_CPU_c3)) {
		if (get_msr(cpu, MSR_CORE_C3_RESIDENCY, &c->c3))
			return -6;
	}

	if ((DO_BIC(BIC_CPU_c6) || soft_c1_residency_display(BIC_CPU_c6)) && !do_knl_cstates) {
		if (get_msr(cpu, MSR_CORE_C6_RESIDENCY, &c->c6))
			return -7;
	} else if (do_knl_cstates || soft_c1_residency_display(BIC_CPU_c6)) {
		if (get_msr(cpu, MSR_KNL_CORE_C6_RESIDENCY, &c->c6))
			return -7;
	}

	if (DO_BIC(BIC_CPU_c7) || soft_c1_residency_display(BIC_CPU_c7))
		if (get_msr(cpu, MSR_CORE_C7_RESIDENCY, &c->c7))
			return -8;

	if (DO_BIC(BIC_Mod_c6))
		if (get_msr(cpu, MSR_MODULE_C6_RES_MS, &c->mc6_us))
			return -8;

	if (DO_BIC(BIC_CoreTmp)) {
		if (get_msr(cpu, MSR_IA32_THERM_STATUS, &msr))
			return -9;
		c->core_temp_c = tcc_activation_temp - ((msr >> 16) & 0x7F);
	}

	if (do_rapl & RAPL_AMD_F17H) {
		if (get_msr(cpu, MSR_CORE_ENERGY_STAT, &msr))
			return -14;
		c->core_energy = msr & 0xFFFFFFFF;
	}

	for (i = 0, mp = sys.cp; mp; i++, mp = mp->next) {
		if (get_mp(cpu, mp, &c->counter[i]))
			return -10;
	}

	/* collect package counters only for 1st core in package */
	if (!(t->flags & CPU_IS_FIRST_CORE_IN_PACKAGE))
		goto done;

	if (DO_BIC(BIC_Totl_c0)) {
		if (get_msr(cpu, MSR_PKG_WEIGHTED_CORE_C0_RES, &p->pkg_wtd_core_c0))
			return -10;
	}
	if (DO_BIC(BIC_Any_c0)) {
		if (get_msr(cpu, MSR_PKG_ANY_CORE_C0_RES, &p->pkg_any_core_c0))
			return -11;
	}
	if (DO_BIC(BIC_GFX_c0)) {
		if (get_msr(cpu, MSR_PKG_ANY_GFXE_C0_RES, &p->pkg_any_gfxe_c0))
			return -12;
	}
	if (DO_BIC(BIC_CPUGFX)) {
		if (get_msr(cpu, MSR_PKG_BOTH_CORE_GFXE_C0_RES, &p->pkg_both_core_gfxe_c0))
			return -13;
	}
	if (DO_BIC(BIC_Pkgpc3))
		if (get_msr(cpu, MSR_PKG_C3_RESIDENCY, &p->pc3))
			return -9;
	if (DO_BIC(BIC_Pkgpc6)) {
		if (do_slm_cstates) {
			if (get_msr(cpu, MSR_ATOM_PKG_C6_RESIDENCY, &p->pc6))
				return -10;
		} else {
			if (get_msr(cpu, MSR_PKG_C6_RESIDENCY, &p->pc6))
				return -10;
		}
	}

	if (DO_BIC(BIC_Pkgpc2))
		if (get_msr(cpu, MSR_PKG_C2_RESIDENCY, &p->pc2))
			return -11;
	if (DO_BIC(BIC_Pkgpc7))
		if (get_msr(cpu, MSR_PKG_C7_RESIDENCY, &p->pc7))
			return -12;
	if (DO_BIC(BIC_Pkgpc8))
		if (get_msr(cpu, MSR_PKG_C8_RESIDENCY, &p->pc8))
			return -13;
	if (DO_BIC(BIC_Pkgpc9))
		if (get_msr(cpu, MSR_PKG_C9_RESIDENCY, &p->pc9))
			return -13;
	if (DO_BIC(BIC_Pkgpc10))
		if (get_msr(cpu, MSR_PKG_C10_RESIDENCY, &p->pc10))
			return -13;

	if (DO_BIC(BIC_CPU_LPI))
		p->cpu_lpi = cpuidle_cur_cpu_lpi_us;
	if (DO_BIC(BIC_SYS_LPI))
		p->sys_lpi = cpuidle_cur_sys_lpi_us;

	if (do_rapl & RAPL_PKG) {
		if (get_msr(cpu, MSR_PKG_ENERGY_STATUS, &msr))
			return -13;
		p->energy_pkg = msr & 0xFFFFFFFF;
	}
	if (do_rapl & RAPL_CORES_ENERGY_STATUS) {
		if (get_msr(cpu, MSR_PP0_ENERGY_STATUS, &msr))
			return -14;
		p->energy_cores = msr & 0xFFFFFFFF;
	}
	if (do_rapl & RAPL_DRAM) {
		if (get_msr(cpu, MSR_DRAM_ENERGY_STATUS, &msr))
			return -15;
		p->energy_dram = msr & 0xFFFFFFFF;
	}
	if (do_rapl & RAPL_GFX) {
		if (get_msr(cpu, MSR_PP1_ENERGY_STATUS, &msr))
			return -16;
		p->energy_gfx = msr & 0xFFFFFFFF;
	}
	if (do_rapl & RAPL_PKG_PERF_STATUS) {
		if (get_msr(cpu, MSR_PKG_PERF_STATUS, &msr))
			return -16;
		p->rapl_pkg_perf_status = msr & 0xFFFFFFFF;
	}
	if (do_rapl & RAPL_DRAM_PERF_STATUS) {
		if (get_msr(cpu, MSR_DRAM_PERF_STATUS, &msr))
			return -16;
		p->rapl_dram_perf_status = msr & 0xFFFFFFFF;
	}
	if (do_rapl & RAPL_AMD_F17H) {
		if (get_msr(cpu, MSR_PKG_ENERGY_STAT, &msr))
			return -13;
		p->energy_pkg = msr & 0xFFFFFFFF;
	}
	if (DO_BIC(BIC_PkgTmp)) {
		if (get_msr(cpu, MSR_IA32_PACKAGE_THERM_STATUS, &msr))
			return -17;
		p->pkg_temp_c = tcc_activation_temp - ((msr >> 16) & 0x7F);
	}

	if (DO_BIC(BIC_GFX_rc6))
		p->gfx_rc6_ms = gfx_cur_rc6_ms;

	if (DO_BIC(BIC_GFXMHz))
		p->gfx_mhz = gfx_cur_mhz;

	for (i = 0, mp = sys.pp; mp; i++, mp = mp->next) {
		if (get_mp(cpu, mp, &p->counter[i]))
			return -10;
	}
done:
	gettimeofday(&t->tv_end, (struct timezone *)NULL);

	return 0;
}

/*
 * MSR_PKG_CST_CONFIG_CONTROL decoding for pkg_cstate_limit:
 * If you change the values, note they are used both in comparisons
 * (>= PCL__7) and to index pkg_cstate_limit_strings[].
 */

#define PCLUKN 0 /* Unknown */
#define PCLRSV 1 /* Reserved */
#define PCL__0 2 /* PC0 */
#define PCL__1 3 /* PC1 */
#define PCL__2 4 /* PC2 */
#define PCL__3 5 /* PC3 */
#define PCL__4 6 /* PC4 */
#define PCL__6 7 /* PC6 */
#define PCL_6N 8 /* PC6 No Retention */
#define PCL_6R 9 /* PC6 Retention */
#define PCL__7 10 /* PC7 */
#define PCL_7S 11 /* PC7 Shrink */
#define PCL__8 12 /* PC8 */
#define PCL__9 13 /* PC9 */
#define PCL_10 14 /* PC10 */
#define PCLUNL 15 /* Unlimited */

int pkg_cstate_limit = PCLUKN;
char *pkg_cstate_limit_strings[] = { "reserved", "unknown", "pc0", "pc1", "pc2",
	"pc3", "pc4", "pc6", "pc6n", "pc6r", "pc7", "pc7s", "pc8", "pc9", "pc10", "unlimited"};

int nhm_pkg_cstate_limits[16] = {PCL__0, PCL__1, PCL__3, PCL__6, PCL__7, PCLRSV, PCLRSV, PCLUNL, PCLRSV, PCLRSV, PCLRSV, PCLRSV, PCLRSV, PCLRSV, PCLRSV, PCLRSV};
int snb_pkg_cstate_limits[16] = {PCL__0, PCL__2, PCL_6N, PCL_6R, PCL__7, PCL_7S, PCLRSV, PCLUNL, PCLRSV, PCLRSV, PCLRSV, PCLRSV, PCLRSV, PCLRSV, PCLRSV, PCLRSV};
int hsw_pkg_cstate_limits[16] = {PCL__0, PCL__2, PCL__3, PCL__6, PCL__7, PCL_7S, PCL__8, PCL__9, PCLUNL, PCLRSV, PCLRSV, PCLRSV, PCLRSV, PCLRSV, PCLRSV, PCLRSV};
int slv_pkg_cstate_limits[16] = {PCL__0, PCL__1, PCLRSV, PCLRSV, PCL__4, PCLRSV, PCL__6, PCL__7, PCLRSV, PCLRSV, PCLRSV, PCLRSV, PCLRSV, PCLRSV, PCL__6, PCL__7};
int amt_pkg_cstate_limits[16] = {PCLUNL, PCL__1, PCL__2, PCLRSV, PCLRSV, PCLRSV, PCL__6, PCL__7, PCLRSV, PCLRSV, PCLRSV, PCLRSV, PCLRSV, PCLRSV, PCLRSV, PCLRSV};
int phi_pkg_cstate_limits[16] = {PCL__0, PCL__2, PCL_6N, PCL_6R, PCLRSV, PCLRSV, PCLRSV, PCLUNL, PCLRSV, PCLRSV, PCLRSV, PCLRSV, PCLRSV, PCLRSV, PCLRSV, PCLRSV};
int glm_pkg_cstate_limits[16] = {PCLUNL, PCL__1, PCL__3, PCL__6, PCL__7, PCL_7S, PCL__8, PCL__9, PCL_10, PCLRSV, PCLRSV, PCLRSV, PCLRSV, PCLRSV, PCLRSV, PCLRSV};
int skx_pkg_cstate_limits[16] = {PCL__0, PCL__2, PCL_6N, PCL_6R, PCLRSV, PCLRSV, PCLRSV, PCLUNL, PCLRSV, PCLRSV, PCLRSV, PCLRSV, PCLRSV, PCLRSV, PCLRSV, PCLRSV};


static void
calculate_tsc_tweak()
{
	tsc_tweak = base_hz / tsc_hz;
}

static void
dump_nhm_platform_info(void)
{
	unsigned long long msr;
	unsigned int ratio;

	get_msr(base_cpu, MSR_PLATFORM_INFO, &msr);

	fprintf(outf, "cpu%d: MSR_PLATFORM_INFO: 0x%08llx\n", base_cpu, msr);

	ratio = (msr >> 40) & 0xFF;
	fprintf(outf, "%d * %.1f = %.1f MHz max efficiency frequency\n",
		ratio, bclk, ratio * bclk);

	ratio = (msr >> 8) & 0xFF;
	fprintf(outf, "%d * %.1f = %.1f MHz base frequency\n",
		ratio, bclk, ratio * bclk);

	get_msr(base_cpu, MSR_IA32_POWER_CTL, &msr);
	fprintf(outf, "cpu%d: MSR_IA32_POWER_CTL: 0x%08llx (C1E auto-promotion: %sabled)\n",
		base_cpu, msr, msr & 0x2 ? "EN" : "DIS");

	return;
}

static void
dump_hsw_turbo_ratio_limits(void)
{
	unsigned long long msr;
	unsigned int ratio;

	get_msr(base_cpu, MSR_TURBO_RATIO_LIMIT2, &msr);

	fprintf(outf, "cpu%d: MSR_TURBO_RATIO_LIMIT2: 0x%08llx\n", base_cpu, msr);

	ratio = (msr >> 8) & 0xFF;
	if (ratio)
		fprintf(outf, "%d * %.1f = %.1f MHz max turbo 18 active cores\n",
			ratio, bclk, ratio * bclk);

	ratio = (msr >> 0) & 0xFF;
	if (ratio)
		fprintf(outf, "%d * %.1f = %.1f MHz max turbo 17 active cores\n",
			ratio, bclk, ratio * bclk);
	return;
}

static void
dump_ivt_turbo_ratio_limits(void)
{
	unsigned long long msr;
	unsigned int ratio;

	get_msr(base_cpu, MSR_TURBO_RATIO_LIMIT1, &msr);

	fprintf(outf, "cpu%d: MSR_TURBO_RATIO_LIMIT1: 0x%08llx\n", base_cpu, msr);

	ratio = (msr >> 56) & 0xFF;
	if (ratio)
		fprintf(outf, "%d * %.1f = %.1f MHz max turbo 16 active cores\n",
			ratio, bclk, ratio * bclk);

	ratio = (msr >> 48) & 0xFF;
	if (ratio)
		fprintf(outf, "%d * %.1f = %.1f MHz max turbo 15 active cores\n",
			ratio, bclk, ratio * bclk);

	ratio = (msr >> 40) & 0xFF;
	if (ratio)
		fprintf(outf, "%d * %.1f = %.1f MHz max turbo 14 active cores\n",
			ratio, bclk, ratio * bclk);

	ratio = (msr >> 32) & 0xFF;
	if (ratio)
		fprintf(outf, "%d * %.1f = %.1f MHz max turbo 13 active cores\n",
			ratio, bclk, ratio * bclk);

	ratio = (msr >> 24) & 0xFF;
	if (ratio)
		fprintf(outf, "%d * %.1f = %.1f MHz max turbo 12 active cores\n",
			ratio, bclk, ratio * bclk);

	ratio = (msr >> 16) & 0xFF;
	if (ratio)
		fprintf(outf, "%d * %.1f = %.1f MHz max turbo 11 active cores\n",
			ratio, bclk, ratio * bclk);

	ratio = (msr >> 8) & 0xFF;
	if (ratio)
		fprintf(outf, "%d * %.1f = %.1f MHz max turbo 10 active cores\n",
			ratio, bclk, ratio * bclk);

	ratio = (msr >> 0) & 0xFF;
	if (ratio)
		fprintf(outf, "%d * %.1f = %.1f MHz max turbo 9 active cores\n",
			ratio, bclk, ratio * bclk);
	return;
}
int has_turbo_ratio_group_limits(int family, int model)
{

	if (!genuine_intel)
		return 0;

	switch (model) {
	case INTEL_FAM6_ATOM_GOLDMONT:
	case INTEL_FAM6_SKYLAKE_X:
	case INTEL_FAM6_ATOM_GOLDMONT_D:
		return 1;
	}
	return 0;
}

static void
dump_turbo_ratio_limits(int family, int model)
{
	unsigned long long msr, core_counts;
	unsigned int ratio, group_size;

	get_msr(base_cpu, MSR_TURBO_RATIO_LIMIT, &msr);
	fprintf(outf, "cpu%d: MSR_TURBO_RATIO_LIMIT: 0x%08llx\n", base_cpu, msr);

	if (has_turbo_ratio_group_limits(family, model)) {
		get_msr(base_cpu, MSR_TURBO_RATIO_LIMIT1, &core_counts);
		fprintf(outf, "cpu%d: MSR_TURBO_RATIO_LIMIT1: 0x%08llx\n", base_cpu, core_counts);
	} else {
		core_counts = 0x0807060504030201;
	}

	ratio = (msr >> 56) & 0xFF;
	group_size = (core_counts >> 56) & 0xFF;
	if (ratio)
		fprintf(outf, "%d * %.1f = %.1f MHz max turbo %d active cores\n",
			ratio, bclk, ratio * bclk, group_size);

	ratio = (msr >> 48) & 0xFF;
	group_size = (core_counts >> 48) & 0xFF;
	if (ratio)
		fprintf(outf, "%d * %.1f = %.1f MHz max turbo %d active cores\n",
			ratio, bclk, ratio * bclk, group_size);

	ratio = (msr >> 40) & 0xFF;
	group_size = (core_counts >> 40) & 0xFF;
	if (ratio)
		fprintf(outf, "%d * %.1f = %.1f MHz max turbo %d active cores\n",
			ratio, bclk, ratio * bclk, group_size);

	ratio = (msr >> 32) & 0xFF;
	group_size = (core_counts >> 32) & 0xFF;
	if (ratio)
		fprintf(outf, "%d * %.1f = %.1f MHz max turbo %d active cores\n",
			ratio, bclk, ratio * bclk, group_size);

	ratio = (msr >> 24) & 0xFF;
	group_size = (core_counts >> 24) & 0xFF;
	if (ratio)
		fprintf(outf, "%d * %.1f = %.1f MHz max turbo %d active cores\n",
			ratio, bclk, ratio * bclk, group_size);

	ratio = (msr >> 16) & 0xFF;
	group_size = (core_counts >> 16) & 0xFF;
	if (ratio)
		fprintf(outf, "%d * %.1f = %.1f MHz max turbo %d active cores\n",
			ratio, bclk, ratio * bclk, group_size);

	ratio = (msr >> 8) & 0xFF;
	group_size = (core_counts >> 8) & 0xFF;
	if (ratio)
		fprintf(outf, "%d * %.1f = %.1f MHz max turbo %d active cores\n",
			ratio, bclk, ratio * bclk, group_size);

	ratio = (msr >> 0) & 0xFF;
	group_size = (core_counts >> 0) & 0xFF;
	if (ratio)
		fprintf(outf, "%d * %.1f = %.1f MHz max turbo %d active cores\n",
			ratio, bclk, ratio * bclk, group_size);
	return;
}

static void
dump_atom_turbo_ratio_limits(void)
{
	unsigned long long msr;
	unsigned int ratio;

	get_msr(base_cpu, MSR_ATOM_CORE_RATIOS, &msr);
	fprintf(outf, "cpu%d: MSR_ATOM_CORE_RATIOS: 0x%08llx\n", base_cpu, msr & 0xFFFFFFFF);

	ratio = (msr >> 0) & 0x3F;
	if (ratio)
		fprintf(outf, "%d * %.1f = %.1f MHz minimum operating frequency\n",
			ratio, bclk, ratio * bclk);

	ratio = (msr >> 8) & 0x3F;
	if (ratio)
		fprintf(outf, "%d * %.1f = %.1f MHz low frequency mode (LFM)\n",
			ratio, bclk, ratio * bclk);

	ratio = (msr >> 16) & 0x3F;
	if (ratio)
		fprintf(outf, "%d * %.1f = %.1f MHz base frequency\n",
			ratio, bclk, ratio * bclk);

	get_msr(base_cpu, MSR_ATOM_CORE_TURBO_RATIOS, &msr);
	fprintf(outf, "cpu%d: MSR_ATOM_CORE_TURBO_RATIOS: 0x%08llx\n", base_cpu, msr & 0xFFFFFFFF);

	ratio = (msr >> 24) & 0x3F;
	if (ratio)
		fprintf(outf, "%d * %.1f = %.1f MHz max turbo 4 active cores\n",
			ratio, bclk, ratio * bclk);

	ratio = (msr >> 16) & 0x3F;
	if (ratio)
		fprintf(outf, "%d * %.1f = %.1f MHz max turbo 3 active cores\n",
			ratio, bclk, ratio * bclk);

	ratio = (msr >> 8) & 0x3F;
	if (ratio)
		fprintf(outf, "%d * %.1f = %.1f MHz max turbo 2 active cores\n",
			ratio, bclk, ratio * bclk);

	ratio = (msr >> 0) & 0x3F;
	if (ratio)
		fprintf(outf, "%d * %.1f = %.1f MHz max turbo 1 active core\n",
			ratio, bclk, ratio * bclk);
}

static void
dump_knl_turbo_ratio_limits(void)
{
	const unsigned int buckets_no = 7;

	unsigned long long msr;
	int delta_cores, delta_ratio;
	int i, b_nr;
	unsigned int cores[buckets_no];
	unsigned int ratio[buckets_no];

	get_msr(base_cpu, MSR_TURBO_RATIO_LIMIT, &msr);

	fprintf(outf, "cpu%d: MSR_TURBO_RATIO_LIMIT: 0x%08llx\n",
		base_cpu, msr);

	/**
	 * Turbo encoding in KNL is as follows:
	 * [0] -- Reserved
	 * [7:1] -- Base value of number of active cores of bucket 1.
	 * [15:8] -- Base value of freq ratio of bucket 1.
	 * [20:16] -- +ve delta of number of active cores of bucket 2.
	 * i.e. active cores of bucket 2 =
	 * active cores of bucket 1 + delta
	 * [23:21] -- Negative delta of freq ratio of bucket 2.
	 * i.e. freq ratio of bucket 2 =
	 * freq ratio of bucket 1 - delta
	 * [28:24]-- +ve delta of number of active cores of bucket 3.
	 * [31:29]-- -ve delta of freq ratio of bucket 3.
	 * [36:32]-- +ve delta of number of active cores of bucket 4.
	 * [39:37]-- -ve delta of freq ratio of bucket 4.
	 * [44:40]-- +ve delta of number of active cores of bucket 5.
	 * [47:45]-- -ve delta of freq ratio of bucket 5.
	 * [52:48]-- +ve delta of number of active cores of bucket 6.
	 * [55:53]-- -ve delta of freq ratio of bucket 6.
	 * [60:56]-- +ve delta of number of active cores of bucket 7.
	 * [63:61]-- -ve delta of freq ratio of bucket 7.
	 */

	b_nr = 0;
	cores[b_nr] = (msr & 0xFF) >> 1;
	ratio[b_nr] = (msr >> 8) & 0xFF;

	for (i = 16; i < 64; i += 8) {
		delta_cores = (msr >> i) & 0x1F;
		delta_ratio = (msr >> (i + 5)) & 0x7;

		cores[b_nr + 1] = cores[b_nr] + delta_cores;
		ratio[b_nr + 1] = ratio[b_nr] - delta_ratio;
		b_nr++;
	}

	for (i = buckets_no - 1; i >= 0; i--)
		if (i > 0 ? ratio[i] != ratio[i - 1] : 1)
			fprintf(outf,
				"%d * %.1f = %.1f MHz max turbo %d active cores\n",
				ratio[i], bclk, ratio[i] * bclk, cores[i]);
}

static void
dump_nhm_cst_cfg(void)
{
	unsigned long long msr;

	get_msr(base_cpu, MSR_PKG_CST_CONFIG_CONTROL, &msr);

	fprintf(outf, "cpu%d: MSR_PKG_CST_CONFIG_CONTROL: 0x%08llx", base_cpu, msr);

	fprintf(outf, " (%s%s%s%s%slocked, pkg-cstate-limit=%d (%s)",
		(msr & SNB_C3_AUTO_UNDEMOTE) ? "UNdemote-C3, " : "",
		(msr & SNB_C1_AUTO_UNDEMOTE) ? "UNdemote-C1, " : "",
		(msr & NHM_C3_AUTO_DEMOTE) ? "demote-C3, " : "",
		(msr & NHM_C1_AUTO_DEMOTE) ? "demote-C1, " : "",
		(msr & (1 << 15)) ? "" : "UN",
		(unsigned int)msr & 0xF,
		pkg_cstate_limit_strings[pkg_cstate_limit]);

#define AUTOMATIC_CSTATE_CONVERSION		(1UL << 16)
	if (has_automatic_cstate_conversion) {
		fprintf(outf, ", automatic c-state conversion=%s",
			(msr & AUTOMATIC_CSTATE_CONVERSION) ? "on" : "off");
	}

	fprintf(outf, ")\n");

	return;
}

static void
dump_config_tdp(void)
{
	unsigned long long msr;

	get_msr(base_cpu, MSR_CONFIG_TDP_NOMINAL, &msr);
	fprintf(outf, "cpu%d: MSR_CONFIG_TDP_NOMINAL: 0x%08llx", base_cpu, msr);
	fprintf(outf, " (base_ratio=%d)\n", (unsigned int)msr & 0xFF);

	get_msr(base_cpu, MSR_CONFIG_TDP_LEVEL_1, &msr);
	fprintf(outf, "cpu%d: MSR_CONFIG_TDP_LEVEL_1: 0x%08llx (", base_cpu, msr);
	if (msr) {
		fprintf(outf, "PKG_MIN_PWR_LVL1=%d ", (unsigned int)(msr >> 48) & 0x7FFF);
		fprintf(outf, "PKG_MAX_PWR_LVL1=%d ", (unsigned int)(msr >> 32) & 0x7FFF);
		fprintf(outf, "LVL1_RATIO=%d ", (unsigned int)(msr >> 16) & 0xFF);
		fprintf(outf, "PKG_TDP_LVL1=%d", (unsigned int)(msr) & 0x7FFF);
	}
	fprintf(outf, ")\n");

	get_msr(base_cpu, MSR_CONFIG_TDP_LEVEL_2, &msr);
	fprintf(outf, "cpu%d: MSR_CONFIG_TDP_LEVEL_2: 0x%08llx (", base_cpu, msr);
	if (msr) {
		fprintf(outf, "PKG_MIN_PWR_LVL2=%d ", (unsigned int)(msr >> 48) & 0x7FFF);
		fprintf(outf, "PKG_MAX_PWR_LVL2=%d ", (unsigned int)(msr >> 32) & 0x7FFF);
		fprintf(outf, "LVL2_RATIO=%d ", (unsigned int)(msr >> 16) & 0xFF);
		fprintf(outf, "PKG_TDP_LVL2=%d", (unsigned int)(msr) & 0x7FFF);
	}
	fprintf(outf, ")\n");

	get_msr(base_cpu, MSR_CONFIG_TDP_CONTROL, &msr);
	fprintf(outf, "cpu%d: MSR_CONFIG_TDP_CONTROL: 0x%08llx (", base_cpu, msr);
	if ((msr) & 0x3)
		fprintf(outf, "TDP_LEVEL=%d ", (unsigned int)(msr) & 0x3);
	fprintf(outf, " lock=%d", (unsigned int)(msr >> 31) & 1);
	fprintf(outf, ")\n");

	get_msr(base_cpu, MSR_TURBO_ACTIVATION_RATIO, &msr);
	fprintf(outf, "cpu%d: MSR_TURBO_ACTIVATION_RATIO: 0x%08llx (", base_cpu, msr);
	fprintf(outf, "MAX_NON_TURBO_RATIO=%d", (unsigned int)(msr) & 0xFF);
	fprintf(outf, " lock=%d", (unsigned int)(msr >> 31) & 1);
	fprintf(outf, ")\n");
}

unsigned int irtl_time_units[] = {1, 32, 1024, 32768, 1048576, 33554432, 0, 0 };

void print_irtl(void)
{
	unsigned long long msr;

	get_msr(base_cpu, MSR_PKGC3_IRTL, &msr);
	fprintf(outf, "cpu%d: MSR_PKGC3_IRTL: 0x%08llx (", base_cpu, msr);
	fprintf(outf, "%svalid, %lld ns)\n", msr & (1 << 15) ? "" : "NOT",
		(msr & 0x3FF) * irtl_time_units[(msr >> 10) & 0x3]);

	get_msr(base_cpu, MSR_PKGC6_IRTL, &msr);
	fprintf(outf, "cpu%d: MSR_PKGC6_IRTL: 0x%08llx (", base_cpu, msr);
	fprintf(outf, "%svalid, %lld ns)\n", msr & (1 << 15) ? "" : "NOT",
		(msr & 0x3FF) * irtl_time_units[(msr >> 10) & 0x3]);

	get_msr(base_cpu, MSR_PKGC7_IRTL, &msr);
	fprintf(outf, "cpu%d: MSR_PKGC7_IRTL: 0x%08llx (", base_cpu, msr);
	fprintf(outf, "%svalid, %lld ns)\n", msr & (1 << 15) ? "" : "NOT",
		(msr & 0x3FF) * irtl_time_units[(msr >> 10) & 0x3]);

	if (!do_irtl_hsw)
		return;

	get_msr(base_cpu, MSR_PKGC8_IRTL, &msr);
	fprintf(outf, "cpu%d: MSR_PKGC8_IRTL: 0x%08llx (", base_cpu, msr);
	fprintf(outf, "%svalid, %lld ns)\n", msr & (1 << 15) ? "" : "NOT",
		(msr & 0x3FF) * irtl_time_units[(msr >> 10) & 0x3]);

	get_msr(base_cpu, MSR_PKGC9_IRTL, &msr);
	fprintf(outf, "cpu%d: MSR_PKGC9_IRTL: 0x%08llx (", base_cpu, msr);
	fprintf(outf, "%svalid, %lld ns)\n", msr & (1 << 15) ? "" : "NOT",
		(msr & 0x3FF) * irtl_time_units[(msr >> 10) & 0x3]);

	get_msr(base_cpu, MSR_PKGC10_IRTL, &msr);
	fprintf(outf, "cpu%d: MSR_PKGC10_IRTL: 0x%08llx (", base_cpu, msr);
	fprintf(outf, "%svalid, %lld ns)\n", msr & (1 << 15) ? "" : "NOT",
		(msr & 0x3FF) * irtl_time_units[(msr >> 10) & 0x3]);

}
void free_fd_percpu(void)
{
	int i;

	for (i = 0; i < topo.max_cpu_num + 1; ++i) {
		if (fd_percpu[i] != 0)
			close(fd_percpu[i]);
	}

	free(fd_percpu);
}

void free_all_buffers(void)
{
	int i;

	CPU_FREE(cpu_present_set);
	cpu_present_set = NULL;
	cpu_present_setsize = 0;

	CPU_FREE(cpu_affinity_set);
	cpu_affinity_set = NULL;
	cpu_affinity_setsize = 0;

	free(thread_even);
	free(core_even);
	free(package_even);

	thread_even = NULL;
	core_even = NULL;
	package_even = NULL;

	free(thread_odd);
	free(core_odd);
	free(package_odd);

	thread_odd = NULL;
	core_odd = NULL;
	package_odd = NULL;

	free(output_buffer);
	output_buffer = NULL;
	outp = NULL;

	free_fd_percpu();

	free(irq_column_2_cpu);
	free(irqs_per_cpu);

	for (i = 0; i <= topo.max_cpu_num; ++i) {
		if (cpus[i].put_ids)
			CPU_FREE(cpus[i].put_ids);
	}
	free(cpus);
}


/*
 * Parse a file containing a single int.
 * Return 0 if file can not be opened
 * Exit if file can be opened, but can not be parsed
 */
int parse_int_file(const char *fmt, ...)
{
	va_list args;
	char path[PATH_MAX];
	FILE *filep;
	int value;

	va_start(args, fmt);
	vsnprintf(path, sizeof(path), fmt, args);
	va_end(args);
	filep = fopen(path, "r");
	if (!filep)
		return 0;
	if (fscanf(filep, "%d", &value) != 1)
		err(1, "%s: failed to parse number from file", path);
	fclose(filep);
	return value;
}

/*
 * cpu_is_first_core_in_package(cpu)
 * return 1 if given CPU is 1st core in package
 */
int cpu_is_first_core_in_package(int cpu)
{
	return cpu == parse_int_file("/sys/devices/system/cpu/cpu%d/topology/core_siblings_list", cpu);
}

int get_physical_package_id(int cpu)
{
	return parse_int_file("/sys/devices/system/cpu/cpu%d/topology/physical_package_id", cpu);
}

int get_die_id(int cpu)
{
	return parse_int_file("/sys/devices/system/cpu/cpu%d/topology/die_id", cpu);
}

int get_core_id(int cpu)
{
	return parse_int_file("/sys/devices/system/cpu/cpu%d/topology/core_id", cpu);
}

void set_node_data(void)
{
	int pkg, node, lnode, cpu, cpux;
	int cpu_count;

	/* initialize logical_node_id */
	for (cpu = 0; cpu <= topo.max_cpu_num; ++cpu)
		cpus[cpu].logical_node_id = -1;

	cpu_count = 0;
	for (pkg = 0; pkg < topo.num_packages; pkg++) {
		lnode = 0;
		for (cpu = 0; cpu <= topo.max_cpu_num; ++cpu) {
			if (cpus[cpu].physical_package_id != pkg)
				continue;
			/* find a cpu with an unset logical_node_id */
			if (cpus[cpu].logical_node_id != -1)
				continue;
			cpus[cpu].logical_node_id = lnode;
			node = cpus[cpu].physical_node_id;
			cpu_count++;
			/*
			 * find all matching cpus on this pkg and set
			 * the logical_node_id
			 */
			for (cpux = cpu; cpux <= topo.max_cpu_num; cpux++) {
				if ((cpus[cpux].physical_package_id == pkg) &&
				   (cpus[cpux].physical_node_id == node)) {
					cpus[cpux].logical_node_id = lnode;
					cpu_count++;
				}
			}
			lnode++;
			if (lnode > topo.nodes_per_pkg)
				topo.nodes_per_pkg = lnode;
		}
		if (cpu_count >= topo.max_cpu_num)
			break;
	}
}

int get_physical_node_id(struct cpu_topology *thiscpu)
{
	char path[80];
	FILE *filep;
	int i;
	int cpu = thiscpu->logical_cpu_id;

	for (i = 0; i <= topo.max_cpu_num; i++) {
		sprintf(path, "/sys/devices/system/cpu/cpu%d/node%i/cpulist",
			cpu, i);
		filep = fopen(path, "r");
		if (!filep)
			continue;
		fclose(filep);
		return i;
	}
	return -1;
}

int get_thread_siblings(struct cpu_topology *thiscpu)
{
	char path[80], character;
	FILE *filep;
	unsigned long map;
	int so, shift, sib_core;
	int cpu = thiscpu->logical_cpu_id;
	int offset = topo.max_cpu_num + 1;
	size_t size;
	int thread_id = 0;

	thiscpu->put_ids = CPU_ALLOC((topo.max_cpu_num + 1));
	if (thiscpu->thread_id < 0)
		thiscpu->thread_id = thread_id++;
	if (!thiscpu->put_ids)
		return -1;

	size = CPU_ALLOC_SIZE((topo.max_cpu_num + 1));
	CPU_ZERO_S(size, thiscpu->put_ids);

	sprintf(path,
		"/sys/devices/system/cpu/cpu%d/topology/thread_siblings", cpu);
	filep = fopen_or_die(path, "r");
	do {
		offset -= BITMASK_SIZE;
		if (fscanf(filep, "%lx%c", &map, &character) != 2)
			err(1, "%s: failed to parse file", path);
		for (shift = 0; shift < BITMASK_SIZE; shift++) {
			if ((map >> shift) & 0x1) {
				so = shift + offset;
				sib_core = get_core_id(so);
				if (sib_core == thiscpu->physical_core_id) {
					CPU_SET_S(so, size, thiscpu->put_ids);
					if ((so != cpu) &&
					    (cpus[so].thread_id < 0))
						cpus[so].thread_id =
								    thread_id++;
				}
			}
		}
	} while (!strncmp(&character, ",", 1));
	fclose(filep);

	return CPU_COUNT_S(size, thiscpu->put_ids);
}

/*
 * run func(thread, core, package) in topology order
 * skip non-present cpus
 */

int for_all_cpus_2(int (func)(struct thread_data *, struct core_data *,
	struct pkg_data *, struct thread_data *, struct core_data *,
	struct pkg_data *), struct thread_data *thread_base,
	struct core_data *core_base, struct pkg_data *pkg_base,
	struct thread_data *thread_base2, struct core_data *core_base2,
	struct pkg_data *pkg_base2)
{
	int retval, pkg_no, node_no, core_no, thread_no;

	for (pkg_no = 0; pkg_no < topo.num_packages; ++pkg_no) {
		for (node_no = 0; node_no < topo.nodes_per_pkg; ++node_no) {
			for (core_no = 0; core_no < topo.cores_per_node;
			     ++core_no) {
				for (thread_no = 0; thread_no <
					topo.threads_per_core; ++thread_no) {
					struct thread_data *t, *t2;
					struct core_data *c, *c2;
					struct pkg_data *p, *p2;

					t = GET_THREAD(thread_base, thread_no,
						       core_no, node_no,
						       pkg_no);

					if (cpu_is_not_present(t->cpu_id))
						continue;

					t2 = GET_THREAD(thread_base2, thread_no,
							core_no, node_no,
							pkg_no);

					c = GET_CORE(core_base, core_no,
						     node_no, pkg_no);
					c2 = GET_CORE(core_base2, core_no,
						      node_no,
						      pkg_no);

					p = GET_PKG(pkg_base, pkg_no);
					p2 = GET_PKG(pkg_base2, pkg_no);

					retval = func(t, c, p, t2, c2, p2);
					if (retval)
						return retval;
				}
			}
		}
	}
	return 0;
}

/*
 * run func(cpu) on every cpu in /proc/stat
 * return max_cpu number
 */
int for_all_proc_cpus(int (func)(int))
{
	FILE *fp;
	int cpu_num;
	int retval;

	fp = fopen_or_die(proc_stat, "r");

	retval = fscanf(fp, "cpu %*d %*d %*d %*d %*d %*d %*d %*d %*d %*d\n");
	if (retval != 0)
		err(1, "%s: failed to parse format", proc_stat);

	while (1) {
		retval = fscanf(fp, "cpu%u %*d %*d %*d %*d %*d %*d %*d %*d %*d %*d\n", &cpu_num);
		if (retval != 1)
			break;

		retval = func(cpu_num);
		if (retval) {
			fclose(fp);
			return(retval);
		}
	}
	fclose(fp);
	return 0;
}

void re_initialize(void)
{
	free_all_buffers();
	setup_all_buffers();
	printf("turbostat: re-initialized with num_cpus %d\n", topo.num_cpus);
}

void set_max_cpu_num(void)
{
	FILE *filep;
	unsigned long dummy;

	topo.max_cpu_num = 0;
	filep = fopen_or_die(
			"/sys/devices/system/cpu/cpu0/topology/thread_siblings",
			"r");
	while (fscanf(filep, "%lx,", &dummy) == 1)
		topo.max_cpu_num += BITMASK_SIZE;
	fclose(filep);
	topo.max_cpu_num--; /* 0 based */
}

/*
 * count_cpus()
 * remember the last one seen, it will be the max
 */
int count_cpus(int cpu)
{
	topo.num_cpus++;
	return 0;
}
int mark_cpu_present(int cpu)
{
	CPU_SET_S(cpu, cpu_present_setsize, cpu_present_set);
	return 0;
}

int init_thread_id(int cpu)
{
	cpus[cpu].thread_id = -1;
	return 0;
}

/*
 * snapshot_proc_interrupts()
 *
 * read and record summary of /proc/interrupts
 *
 * return 1 if config change requires a restart, else return 0
 */
int snapshot_proc_interrupts(void)
{
	static FILE *fp;
	int column, retval;

	if (fp == NULL)
		fp = fopen_or_die("/proc/interrupts", "r");
	else
		rewind(fp);

	/* read 1st line of /proc/interrupts to get cpu* name for each column */
	for (column = 0; column < topo.num_cpus; ++column) {
		int cpu_number;

		retval = fscanf(fp, " CPU%d", &cpu_number);
		if (retval != 1)
			break;

		if (cpu_number > topo.max_cpu_num) {
			warn("/proc/interrupts: cpu%d: > %d", cpu_number, topo.max_cpu_num);
			return 1;
		}

		irq_column_2_cpu[column] = cpu_number;
		irqs_per_cpu[cpu_number] = 0;
	}

	/* read /proc/interrupt count lines and sum up irqs per cpu */
	while (1) {
		int column;
		char buf[64];

		retval = fscanf(fp, " %s:", buf);	/* flush irq# "N:" */
		if (retval != 1)
			break;

		/* read the count per cpu */
		for (column = 0; column < topo.num_cpus; ++column) {

			int cpu_number, irq_count;

			retval = fscanf(fp, " %d", &irq_count);
			if (retval != 1)
				break;

			cpu_number = irq_column_2_cpu[column];
			irqs_per_cpu[cpu_number] += irq_count;

		}

		while (getc(fp) != '\n')
			;	/* flush interrupt description */

	}
	return 0;
}
/*
 * snapshot_gfx_rc6_ms()
 *
 * record snapshot of
 * /sys/class/drm/card0/power/rc6_residency_ms
 *
 * return 1 if config change requires a restart, else return 0
 */
int snapshot_gfx_rc6_ms(void)
{
	FILE *fp;
	int retval;

	fp = fopen_or_die("/sys/class/drm/card0/power/rc6_residency_ms", "r");

	retval = fscanf(fp, "%lld", &gfx_cur_rc6_ms);
	if (retval != 1)
		err(1, "GFX rc6");

	fclose(fp);

	return 0;
}
/*
 * snapshot_gfx_mhz()
 *
 * record snapshot of
 * /sys/class/graphics/fb0/device/drm/card0/gt_cur_freq_mhz
 *
 * return 1 if config change requires a restart, else return 0
 */
int snapshot_gfx_mhz(void)
{
	static FILE *fp;
	int retval;

	if (fp == NULL)
		fp = fopen_or_die("/sys/class/graphics/fb0/device/drm/card0/gt_cur_freq_mhz", "r");
	else {
		rewind(fp);
		fflush(fp);
	}

	retval = fscanf(fp, "%d", &gfx_cur_mhz);
	if (retval != 1)
		err(1, "GFX MHz");

	return 0;
}

/*
 * snapshot_cpu_lpi()
 *
 * record snapshot of
 * /sys/devices/system/cpu/cpuidle/low_power_idle_cpu_residency_us
 *
 * return 1 if config change requires a restart, else return 0
 */
int snapshot_cpu_lpi_us(void)
{
	FILE *fp;
	int retval;

	fp = fopen_or_die("/sys/devices/system/cpu/cpuidle/low_power_idle_cpu_residency_us", "r");

	retval = fscanf(fp, "%lld", &cpuidle_cur_cpu_lpi_us);
	if (retval != 1) {
		fprintf(stderr, "Disabling Low Power Idle CPU output\n");
		BIC_NOT_PRESENT(BIC_CPU_LPI);
		fclose(fp);
		return -1;
	}

	fclose(fp);

	return 0;
}
/*
 * snapshot_sys_lpi()
 *
 * record snapshot of
 * /sys/devices/system/cpu/cpuidle/low_power_idle_system_residency_us
 *
 * return 1 if config change requires a restart, else return 0
 */
int snapshot_sys_lpi_us(void)
{
	FILE *fp;
	int retval;

	fp = fopen_or_die("/sys/devices/system/cpu/cpuidle/low_power_idle_system_residency_us", "r");

	retval = fscanf(fp, "%lld", &cpuidle_cur_sys_lpi_us);
	if (retval != 1) {
		fprintf(stderr, "Disabling Low Power Idle System output\n");
		BIC_NOT_PRESENT(BIC_SYS_LPI);
		fclose(fp);
		return -1;
	}
	fclose(fp);

	return 0;
}
/*
 * snapshot /proc and /sys files
 *
 * return 1 if configuration restart needed, else return 0
 */
int snapshot_proc_sysfs_files(void)
{
	if (DO_BIC(BIC_IRQ))
		if (snapshot_proc_interrupts())
			return 1;

	if (DO_BIC(BIC_GFX_rc6))
		snapshot_gfx_rc6_ms();

	if (DO_BIC(BIC_GFXMHz))
		snapshot_gfx_mhz();

	if (DO_BIC(BIC_CPU_LPI))
		snapshot_cpu_lpi_us();

	if (DO_BIC(BIC_SYS_LPI))
		snapshot_sys_lpi_us();

	return 0;
}

int exit_requested;

static void signal_handler (int signal)
{
	switch (signal) {
	case SIGINT:
		exit_requested = 1;
		if (debug)
			fprintf(stderr, " SIGINT\n");
		break;
	case SIGUSR1:
		if (debug > 1)
			fprintf(stderr, "SIGUSR1\n");
		break;
	}
}

void setup_signal_handler(void)
{
	struct sigaction sa;

	memset(&sa, 0, sizeof(sa));

	sa.sa_handler = &signal_handler;

	if (sigaction(SIGINT, &sa, NULL) < 0)
		err(1, "sigaction SIGINT");
	if (sigaction(SIGUSR1, &sa, NULL) < 0)
		err(1, "sigaction SIGUSR1");
}

void do_sleep(void)
{
	struct timeval tout;
	struct timespec rest;
	fd_set readfds;
	int retval;

	FD_ZERO(&readfds);
	FD_SET(0, &readfds);

	if (ignore_stdin) {
		nanosleep(&interval_ts, NULL);
		return;
	}

	tout = interval_tv;
	retval = select(1, &readfds, NULL, NULL, &tout);

	if (retval == 1) {
		switch (getc(stdin)) {
		case 'q':
			exit_requested = 1;
			break;
		case EOF:
			/*
			 * 'stdin' is a pipe closed on the other end. There
			 * won't be any further input.
			 */
			ignore_stdin = 1;
			/* Sleep the rest of the time */
			rest.tv_sec = (tout.tv_sec + tout.tv_usec / 1000000);
			rest.tv_nsec = (tout.tv_usec % 1000000) * 1000;
			nanosleep(&rest, NULL);
		}
	}
}


void turbostat_loop()
{
	int retval;
	int restarted = 0;
	int done_iters = 0;

	setup_signal_handler();

restart:
	restarted++;

	snapshot_proc_sysfs_files();
	retval = for_all_cpus(get_counters, EVEN_COUNTERS);
	first_counter_read = 0;
	if (retval < -1) {
		exit(retval);
	} else if (retval == -1) {
		if (restarted > 1) {
			exit(retval);
		}
		re_initialize();
		goto restart;
	}
	restarted = 0;
	done_iters = 0;
	gettimeofday(&tv_even, (struct timezone *)NULL);

	while (1) {
		if (for_all_proc_cpus(cpu_is_not_present)) {
			re_initialize();
			goto restart;
		}
		do_sleep();
		if (snapshot_proc_sysfs_files())
			goto restart;
		retval = for_all_cpus(get_counters, ODD_COUNTERS);
		if (retval < -1) {
			exit(retval);
		} else if (retval == -1) {
			re_initialize();
			goto restart;
		}
		gettimeofday(&tv_odd, (struct timezone *)NULL);
		timersub(&tv_odd, &tv_even, &tv_delta);
		if (for_all_cpus_2(delta_cpu, ODD_COUNTERS, EVEN_COUNTERS)) {
			re_initialize();
			goto restart;
		}
		compute_average(EVEN_COUNTERS);
		format_all_counters(EVEN_COUNTERS);
		flush_output_stdout();
		if (exit_requested)
			break;
		if (num_iterations && ++done_iters >= num_iterations)
			break;
		do_sleep();
		if (snapshot_proc_sysfs_files())
			goto restart;
		retval = for_all_cpus(get_counters, EVEN_COUNTERS);
		if (retval < -1) {
			exit(retval);
		} else if (retval == -1) {
			re_initialize();
			goto restart;
		}
		gettimeofday(&tv_even, (struct timezone *)NULL);
		timersub(&tv_even, &tv_odd, &tv_delta);
		if (for_all_cpus_2(delta_cpu, EVEN_COUNTERS, ODD_COUNTERS)) {
			re_initialize();
			goto restart;
		}
		compute_average(ODD_COUNTERS);
		format_all_counters(ODD_COUNTERS);
		flush_output_stdout();
		if (exit_requested)
			break;
		if (num_iterations && ++done_iters >= num_iterations)
			break;
	}
}

void check_dev_msr()
{
	struct stat sb;
	char pathname[32];

	sprintf(pathname, "/dev/cpu/%d/msr", base_cpu);
	if (stat(pathname, &sb))
 		if (system("/sbin/modprobe msr > /dev/null 2>&1"))
			err(-5, "no /dev/cpu/0/msr, Try \"# modprobe msr\" ");
}

void check_permissions()
{
	struct __user_cap_header_struct cap_header_data;
	cap_user_header_t cap_header = &cap_header_data;
	struct __user_cap_data_struct cap_data_data;
	cap_user_data_t cap_data = &cap_data_data;
	extern int capget(cap_user_header_t hdrp, cap_user_data_t datap);
	int do_exit = 0;
	char pathname[32];

	/* check for CAP_SYS_RAWIO */
	cap_header->pid = getpid();
	cap_header->version = _LINUX_CAPABILITY_VERSION;
	if (capget(cap_header, cap_data) < 0)
		err(-6, "capget(2) failed");

	if ((cap_data->effective & (1 << CAP_SYS_RAWIO)) == 0) {
		do_exit++;
		warnx("capget(CAP_SYS_RAWIO) failed,"
			" try \"# setcap cap_sys_rawio=ep %s\"", progname);
	}

	/* test file permissions */
	sprintf(pathname, "/dev/cpu/%d/msr", base_cpu);
	if (euidaccess(pathname, R_OK)) {
		do_exit++;
		warn("/dev/cpu/0/msr open failed, try chown or chmod +r /dev/cpu/*/msr");
	}

	/* if all else fails, thell them to be root */
	if (do_exit)
		if (getuid() != 0)
			warnx("... or simply run as root");

	if (do_exit)
		exit(-6);
}

/*
 * NHM adds support for additional MSRs:
 *
 * MSR_SMI_COUNT                   0x00000034
 *
 * MSR_PLATFORM_INFO               0x000000ce
 * MSR_PKG_CST_CONFIG_CONTROL     0x000000e2
 *
 * MSR_MISC_PWR_MGMT               0x000001aa
 *
 * MSR_PKG_C3_RESIDENCY            0x000003f8
 * MSR_PKG_C6_RESIDENCY            0x000003f9
 * MSR_CORE_C3_RESIDENCY           0x000003fc
 * MSR_CORE_C6_RESIDENCY           0x000003fd
 *
 * Side effect:
 * sets global pkg_cstate_limit to decode MSR_PKG_CST_CONFIG_CONTROL
 * sets has_misc_feature_control
 */
int probe_nhm_msrs(unsigned int family, unsigned int model)
{
	unsigned long long msr;
	unsigned int base_ratio;
	int *pkg_cstate_limits;

	if (!genuine_intel)
		return 0;

	if (family != 6)
		return 0;

	bclk = discover_bclk(family, model);

	switch (model) {
	case INTEL_FAM6_NEHALEM:	/* Core i7 and i5 Processor - Clarksfield, Lynnfield, Jasper Forest */
	case INTEL_FAM6_NEHALEM_EX:	/* Nehalem-EX Xeon - Beckton */
		pkg_cstate_limits = nhm_pkg_cstate_limits;
		break;
	case INTEL_FAM6_SANDYBRIDGE:	/* SNB */
	case INTEL_FAM6_SANDYBRIDGE_X:	/* SNB Xeon */
	case INTEL_FAM6_IVYBRIDGE:	/* IVB */
	case INTEL_FAM6_IVYBRIDGE_X:	/* IVB Xeon */
		pkg_cstate_limits = snb_pkg_cstate_limits;
		has_misc_feature_control = 1;
		break;
	case INTEL_FAM6_HASWELL:	/* HSW */
	case INTEL_FAM6_HASWELL_G:	/* HSW */
	case INTEL_FAM6_HASWELL_X:	/* HSX */
<<<<<<< HEAD
	case INTEL_FAM6_HASWELL_ULT:	/* HSW */
	case INTEL_FAM6_HASWELL_GT3E:	/* HSW */
	case INTEL_FAM6_BROADWELL_CORE:	/* BDW */
	case INTEL_FAM6_BROADWELL_GT3E:	/* BDW */
=======
	case INTEL_FAM6_HASWELL_L:	/* HSW */
	case INTEL_FAM6_BROADWELL:	/* BDW */
	case INTEL_FAM6_BROADWELL_G:	/* BDW */
>>>>>>> 4862bccb
	case INTEL_FAM6_BROADWELL_X:	/* BDX */
	case INTEL_FAM6_SKYLAKE_L:	/* SKL */
	case INTEL_FAM6_CANNONLAKE_L:	/* CNL */
		pkg_cstate_limits = hsw_pkg_cstate_limits;
		has_misc_feature_control = 1;
		break;
	case INTEL_FAM6_SKYLAKE_X:	/* SKX */
		pkg_cstate_limits = skx_pkg_cstate_limits;
		has_misc_feature_control = 1;
		break;
	case INTEL_FAM6_ATOM_SILVERMONT:	/* BYT */
		no_MSR_MISC_PWR_MGMT = 1;
	case INTEL_FAM6_ATOM_SILVERMONT_D:	/* AVN */
		pkg_cstate_limits = slv_pkg_cstate_limits;
		break;
	case INTEL_FAM6_ATOM_AIRMONT:	/* AMT */
		pkg_cstate_limits = amt_pkg_cstate_limits;
		no_MSR_MISC_PWR_MGMT = 1;
		break;
	case INTEL_FAM6_XEON_PHI_KNL:	/* PHI */
		pkg_cstate_limits = phi_pkg_cstate_limits;
		break;
	case INTEL_FAM6_ATOM_GOLDMONT:	/* BXT */
	case INTEL_FAM6_ATOM_GOLDMONT_PLUS:
	case INTEL_FAM6_ATOM_GOLDMONT_D:	/* DNV */
		pkg_cstate_limits = glm_pkg_cstate_limits;
		break;
	default:
		return 0;
	}
	get_msr(base_cpu, MSR_PKG_CST_CONFIG_CONTROL, &msr);
	pkg_cstate_limit = pkg_cstate_limits[msr & 0xF];

	get_msr(base_cpu, MSR_PLATFORM_INFO, &msr);
	base_ratio = (msr >> 8) & 0xFF;

	base_hz = base_ratio * bclk * 1000000;
	has_base_hz = 1;
	return 1;
}
/*
 * SLV client has support for unique MSRs:
 *
 * MSR_CC6_DEMOTION_POLICY_CONFIG
 * MSR_MC6_DEMOTION_POLICY_CONFIG
 */

int has_slv_msrs(unsigned int family, unsigned int model)
{
	if (!genuine_intel)
		return 0;

	switch (model) {
	case INTEL_FAM6_ATOM_SILVERMONT:
	case INTEL_FAM6_ATOM_SILVERMONT_MID:
	case INTEL_FAM6_ATOM_AIRMONT_MID:
		return 1;
	}
	return 0;
}
int is_dnv(unsigned int family, unsigned int model)
{

	if (!genuine_intel)
		return 0;

	switch (model) {
	case INTEL_FAM6_ATOM_GOLDMONT_D:
		return 1;
	}
	return 0;
}
int is_bdx(unsigned int family, unsigned int model)
{

	if (!genuine_intel)
		return 0;

	switch (model) {
	case INTEL_FAM6_BROADWELL_X:
		return 1;
	}
	return 0;
}
int is_skx(unsigned int family, unsigned int model)
{

	if (!genuine_intel)
		return 0;

	switch (model) {
	case INTEL_FAM6_SKYLAKE_X:
		return 1;
	}
	return 0;
}

int has_turbo_ratio_limit(unsigned int family, unsigned int model)
{
	if (has_slv_msrs(family, model))
		return 0;

	switch (model) {
	/* Nehalem compatible, but do not include turbo-ratio limit support */
	case INTEL_FAM6_NEHALEM_EX:	/* Nehalem-EX Xeon - Beckton */
	case INTEL_FAM6_XEON_PHI_KNL:	/* PHI - Knights Landing (different MSR definition) */
		return 0;
	default:
		return 1;
	}
}
int has_atom_turbo_ratio_limit(unsigned int family, unsigned int model)
{
	if (has_slv_msrs(family, model))
		return 1;

	return 0;
}
int has_ivt_turbo_ratio_limit(unsigned int family, unsigned int model)
{
	if (!genuine_intel)
		return 0;

	if (family != 6)
		return 0;

	switch (model) {
	case INTEL_FAM6_IVYBRIDGE_X:	/* IVB Xeon */
	case INTEL_FAM6_HASWELL_X:	/* HSW Xeon */
		return 1;
	default:
		return 0;
	}
}
int has_hsw_turbo_ratio_limit(unsigned int family, unsigned int model)
{
	if (!genuine_intel)
		return 0;

	if (family != 6)
		return 0;

	switch (model) {
	case INTEL_FAM6_HASWELL_X:	/* HSW Xeon */
		return 1;
	default:
		return 0;
	}
}

int has_knl_turbo_ratio_limit(unsigned int family, unsigned int model)
{
	if (!genuine_intel)
		return 0;

	if (family != 6)
		return 0;

	switch (model) {
	case INTEL_FAM6_XEON_PHI_KNL:	/* Knights Landing */
		return 1;
	default:
		return 0;
	}
}
int has_glm_turbo_ratio_limit(unsigned int family, unsigned int model)
{
	if (!genuine_intel)
		return 0;

	if (family != 6)
		return 0;

	switch (model) {
	case INTEL_FAM6_ATOM_GOLDMONT:
	case INTEL_FAM6_SKYLAKE_X:
		return 1;
	default:
		return 0;
	}
}
int has_config_tdp(unsigned int family, unsigned int model)
{
	if (!genuine_intel)
		return 0;

	if (family != 6)
		return 0;

	switch (model) {
	case INTEL_FAM6_IVYBRIDGE:	/* IVB */
	case INTEL_FAM6_HASWELL:	/* HSW */
	case INTEL_FAM6_HASWELL_X:	/* HSX */
<<<<<<< HEAD
	case INTEL_FAM6_HASWELL_ULT:	/* HSW */
	case INTEL_FAM6_HASWELL_GT3E:	/* HSW */
	case INTEL_FAM6_BROADWELL_CORE:	/* BDW */
	case INTEL_FAM6_BROADWELL_GT3E:	/* BDW */
=======
	case INTEL_FAM6_HASWELL_L:	/* HSW */
	case INTEL_FAM6_HASWELL_G:	/* HSW */
	case INTEL_FAM6_BROADWELL:	/* BDW */
	case INTEL_FAM6_BROADWELL_G:	/* BDW */
>>>>>>> 4862bccb
	case INTEL_FAM6_BROADWELL_X:	/* BDX */
	case INTEL_FAM6_SKYLAKE_L:	/* SKL */
	case INTEL_FAM6_CANNONLAKE_L:	/* CNL */
	case INTEL_FAM6_SKYLAKE_X:	/* SKX */

	case INTEL_FAM6_XEON_PHI_KNL:	/* Knights Landing */
		return 1;
	default:
		return 0;
	}
}

static void
dump_cstate_pstate_config_info(unsigned int family, unsigned int model)
{
	if (!do_nhm_platform_info)
		return;

	dump_nhm_platform_info();

	if (has_hsw_turbo_ratio_limit(family, model))
		dump_hsw_turbo_ratio_limits();

	if (has_ivt_turbo_ratio_limit(family, model))
		dump_ivt_turbo_ratio_limits();

	if (has_turbo_ratio_limit(family, model))
		dump_turbo_ratio_limits(family, model);

	if (has_atom_turbo_ratio_limit(family, model))
		dump_atom_turbo_ratio_limits();

	if (has_knl_turbo_ratio_limit(family, model))
		dump_knl_turbo_ratio_limits();

	if (has_config_tdp(family, model))
		dump_config_tdp();

	dump_nhm_cst_cfg();
}

static void
dump_sysfs_cstate_config(void)
{
	char path[64];
	char name_buf[16];
	char desc[64];
	FILE *input;
	int state;
	char *sp;

	if (!DO_BIC(BIC_sysfs))
		return;

	for (state = 0; state < 10; ++state) {

		sprintf(path, "/sys/devices/system/cpu/cpu%d/cpuidle/state%d/name",
			base_cpu, state);
		input = fopen(path, "r");
		if (input == NULL)
			continue;
		if (!fgets(name_buf, sizeof(name_buf), input))
			err(1, "%s: failed to read file", path);

		 /* truncate "C1-HSW\n" to "C1", or truncate "C1\n" to "C1" */
		sp = strchr(name_buf, '-');
		if (!sp)
			sp = strchrnul(name_buf, '\n');
		*sp = '\0';
		fclose(input);

		sprintf(path, "/sys/devices/system/cpu/cpu%d/cpuidle/state%d/desc",
			base_cpu, state);
		input = fopen(path, "r");
		if (input == NULL)
			continue;
		if (!fgets(desc, sizeof(desc), input))
			err(1, "%s: failed to read file", path);

		fprintf(outf, "cpu%d: %s: %s", base_cpu, name_buf, desc);
		fclose(input);
	}
}
static void
dump_sysfs_pstate_config(void)
{
	char path[64];
	char driver_buf[64];
	char governor_buf[64];
	FILE *input;
	int turbo;

	sprintf(path, "/sys/devices/system/cpu/cpu%d/cpufreq/scaling_driver",
			base_cpu);
	input = fopen(path, "r");
	if (input == NULL) {
		fprintf(outf, "NSFOD %s\n", path);
		return;
	}
	if (!fgets(driver_buf, sizeof(driver_buf), input))
		err(1, "%s: failed to read file", path);
	fclose(input);

	sprintf(path, "/sys/devices/system/cpu/cpu%d/cpufreq/scaling_governor",
			base_cpu);
	input = fopen(path, "r");
	if (input == NULL) {
		fprintf(outf, "NSFOD %s\n", path);
		return;
	}
	if (!fgets(governor_buf, sizeof(governor_buf), input))
		err(1, "%s: failed to read file", path);
	fclose(input);

	fprintf(outf, "cpu%d: cpufreq driver: %s", base_cpu, driver_buf);
	fprintf(outf, "cpu%d: cpufreq governor: %s", base_cpu, governor_buf);

	sprintf(path, "/sys/devices/system/cpu/cpufreq/boost");
	input = fopen(path, "r");
	if (input != NULL) {
		if (fscanf(input, "%d", &turbo) != 1)
			err(1, "%s: failed to parse number from file", path);
		fprintf(outf, "cpufreq boost: %d\n", turbo);
		fclose(input);
	}

	sprintf(path, "/sys/devices/system/cpu/intel_pstate/no_turbo");
	input = fopen(path, "r");
	if (input != NULL) {
		if (fscanf(input, "%d", &turbo) != 1)
			err(1, "%s: failed to parse number from file", path);
		fprintf(outf, "cpufreq intel_pstate no_turbo: %d\n", turbo);
		fclose(input);
	}
}


/*
 * print_epb()
 * Decode the ENERGY_PERF_BIAS MSR
 */
int print_epb(struct thread_data *t, struct core_data *c, struct pkg_data *p)
{
	unsigned long long msr;
	char *epb_string;
	int cpu;

	if (!has_epb)
		return 0;

	cpu = t->cpu_id;

	/* EPB is per-package */
	if (!(t->flags & CPU_IS_FIRST_THREAD_IN_CORE) || !(t->flags & CPU_IS_FIRST_CORE_IN_PACKAGE))
		return 0;

	if (cpu_migrate(cpu)) {
		fprintf(outf, "Could not migrate to CPU %d\n", cpu);
		return -1;
	}

	if (get_msr(cpu, MSR_IA32_ENERGY_PERF_BIAS, &msr))
		return 0;

	switch (msr & 0xF) {
	case ENERGY_PERF_BIAS_PERFORMANCE:
		epb_string = "performance";
		break;
	case ENERGY_PERF_BIAS_NORMAL:
		epb_string = "balanced";
		break;
	case ENERGY_PERF_BIAS_POWERSAVE:
		epb_string = "powersave";
		break;
	default:
		epb_string = "custom";
		break;
	}
	fprintf(outf, "cpu%d: MSR_IA32_ENERGY_PERF_BIAS: 0x%08llx (%s)\n", cpu, msr, epb_string);

	return 0;
}
/*
 * print_hwp()
 * Decode the MSR_HWP_CAPABILITIES
 */
int print_hwp(struct thread_data *t, struct core_data *c, struct pkg_data *p)
{
	unsigned long long msr;
	int cpu;

	if (!has_hwp)
		return 0;

	cpu = t->cpu_id;

	/* MSR_HWP_CAPABILITIES is per-package */
	if (!(t->flags & CPU_IS_FIRST_THREAD_IN_CORE) || !(t->flags & CPU_IS_FIRST_CORE_IN_PACKAGE))
		return 0;

	if (cpu_migrate(cpu)) {
		fprintf(outf, "Could not migrate to CPU %d\n", cpu);
		return -1;
	}

	if (get_msr(cpu, MSR_PM_ENABLE, &msr))
		return 0;

	fprintf(outf, "cpu%d: MSR_PM_ENABLE: 0x%08llx (%sHWP)\n",
		cpu, msr, (msr & (1 << 0)) ? "" : "No-");

	/* MSR_PM_ENABLE[1] == 1 if HWP is enabled and MSRs visible */
	if ((msr & (1 << 0)) == 0)
		return 0;

	if (get_msr(cpu, MSR_HWP_CAPABILITIES, &msr))
		return 0;

	fprintf(outf, "cpu%d: MSR_HWP_CAPABILITIES: 0x%08llx "
			"(high %d guar %d eff %d low %d)\n",
			cpu, msr,
			(unsigned int)HWP_HIGHEST_PERF(msr),
			(unsigned int)HWP_GUARANTEED_PERF(msr),
			(unsigned int)HWP_MOSTEFFICIENT_PERF(msr),
			(unsigned int)HWP_LOWEST_PERF(msr));

	if (get_msr(cpu, MSR_HWP_REQUEST, &msr))
		return 0;

	fprintf(outf, "cpu%d: MSR_HWP_REQUEST: 0x%08llx "
			"(min %d max %d des %d epp 0x%x window 0x%x pkg 0x%x)\n",
			cpu, msr,
			(unsigned int)(((msr) >> 0) & 0xff),
			(unsigned int)(((msr) >> 8) & 0xff),
			(unsigned int)(((msr) >> 16) & 0xff),
			(unsigned int)(((msr) >> 24) & 0xff),
			(unsigned int)(((msr) >> 32) & 0xff3),
			(unsigned int)(((msr) >> 42) & 0x1));

	if (has_hwp_pkg) {
		if (get_msr(cpu, MSR_HWP_REQUEST_PKG, &msr))
			return 0;

		fprintf(outf, "cpu%d: MSR_HWP_REQUEST_PKG: 0x%08llx "
			"(min %d max %d des %d epp 0x%x window 0x%x)\n",
			cpu, msr,
			(unsigned int)(((msr) >> 0) & 0xff),
			(unsigned int)(((msr) >> 8) & 0xff),
			(unsigned int)(((msr) >> 16) & 0xff),
			(unsigned int)(((msr) >> 24) & 0xff),
			(unsigned int)(((msr) >> 32) & 0xff3));
	}
	if (has_hwp_notify) {
		if (get_msr(cpu, MSR_HWP_INTERRUPT, &msr))
			return 0;

		fprintf(outf, "cpu%d: MSR_HWP_INTERRUPT: 0x%08llx "
			"(%s_Guaranteed_Perf_Change, %s_Excursion_Min)\n",
			cpu, msr,
			((msr) & 0x1) ? "EN" : "Dis",
			((msr) & 0x2) ? "EN" : "Dis");
	}
	if (get_msr(cpu, MSR_HWP_STATUS, &msr))
		return 0;

	fprintf(outf, "cpu%d: MSR_HWP_STATUS: 0x%08llx "
			"(%sGuaranteed_Perf_Change, %sExcursion_Min)\n",
			cpu, msr,
			((msr) & 0x1) ? "" : "No-",
			((msr) & 0x2) ? "" : "No-");

	return 0;
}

/*
 * print_perf_limit()
 */
int print_perf_limit(struct thread_data *t, struct core_data *c, struct pkg_data *p)
{
	unsigned long long msr;
	int cpu;

	cpu = t->cpu_id;

	/* per-package */
	if (!(t->flags & CPU_IS_FIRST_THREAD_IN_CORE) || !(t->flags & CPU_IS_FIRST_CORE_IN_PACKAGE))
		return 0;

	if (cpu_migrate(cpu)) {
		fprintf(outf, "Could not migrate to CPU %d\n", cpu);
		return -1;
	}

	if (do_core_perf_limit_reasons) {
		get_msr(cpu, MSR_CORE_PERF_LIMIT_REASONS, &msr);
		fprintf(outf, "cpu%d: MSR_CORE_PERF_LIMIT_REASONS, 0x%08llx", cpu, msr);
		fprintf(outf, " (Active: %s%s%s%s%s%s%s%s%s%s%s%s%s%s)",
			(msr & 1 << 15) ? "bit15, " : "",
			(msr & 1 << 14) ? "bit14, " : "",
			(msr & 1 << 13) ? "Transitions, " : "",
			(msr & 1 << 12) ? "MultiCoreTurbo, " : "",
			(msr & 1 << 11) ? "PkgPwrL2, " : "",
			(msr & 1 << 10) ? "PkgPwrL1, " : "",
			(msr & 1 << 9) ? "CorePwr, " : "",
			(msr & 1 << 8) ? "Amps, " : "",
			(msr & 1 << 6) ? "VR-Therm, " : "",
			(msr & 1 << 5) ? "Auto-HWP, " : "",
			(msr & 1 << 4) ? "Graphics, " : "",
			(msr & 1 << 2) ? "bit2, " : "",
			(msr & 1 << 1) ? "ThermStatus, " : "",
			(msr & 1 << 0) ? "PROCHOT, " : "");
		fprintf(outf, " (Logged: %s%s%s%s%s%s%s%s%s%s%s%s%s%s)\n",
			(msr & 1 << 31) ? "bit31, " : "",
			(msr & 1 << 30) ? "bit30, " : "",
			(msr & 1 << 29) ? "Transitions, " : "",
			(msr & 1 << 28) ? "MultiCoreTurbo, " : "",
			(msr & 1 << 27) ? "PkgPwrL2, " : "",
			(msr & 1 << 26) ? "PkgPwrL1, " : "",
			(msr & 1 << 25) ? "CorePwr, " : "",
			(msr & 1 << 24) ? "Amps, " : "",
			(msr & 1 << 22) ? "VR-Therm, " : "",
			(msr & 1 << 21) ? "Auto-HWP, " : "",
			(msr & 1 << 20) ? "Graphics, " : "",
			(msr & 1 << 18) ? "bit18, " : "",
			(msr & 1 << 17) ? "ThermStatus, " : "",
			(msr & 1 << 16) ? "PROCHOT, " : "");

	}
	if (do_gfx_perf_limit_reasons) {
		get_msr(cpu, MSR_GFX_PERF_LIMIT_REASONS, &msr);
		fprintf(outf, "cpu%d: MSR_GFX_PERF_LIMIT_REASONS, 0x%08llx", cpu, msr);
		fprintf(outf, " (Active: %s%s%s%s%s%s%s%s)",
			(msr & 1 << 0) ? "PROCHOT, " : "",
			(msr & 1 << 1) ? "ThermStatus, " : "",
			(msr & 1 << 4) ? "Graphics, " : "",
			(msr & 1 << 6) ? "VR-Therm, " : "",
			(msr & 1 << 8) ? "Amps, " : "",
			(msr & 1 << 9) ? "GFXPwr, " : "",
			(msr & 1 << 10) ? "PkgPwrL1, " : "",
			(msr & 1 << 11) ? "PkgPwrL2, " : "");
		fprintf(outf, " (Logged: %s%s%s%s%s%s%s%s)\n",
			(msr & 1 << 16) ? "PROCHOT, " : "",
			(msr & 1 << 17) ? "ThermStatus, " : "",
			(msr & 1 << 20) ? "Graphics, " : "",
			(msr & 1 << 22) ? "VR-Therm, " : "",
			(msr & 1 << 24) ? "Amps, " : "",
			(msr & 1 << 25) ? "GFXPwr, " : "",
			(msr & 1 << 26) ? "PkgPwrL1, " : "",
			(msr & 1 << 27) ? "PkgPwrL2, " : "");
	}
	if (do_ring_perf_limit_reasons) {
		get_msr(cpu, MSR_RING_PERF_LIMIT_REASONS, &msr);
		fprintf(outf, "cpu%d: MSR_RING_PERF_LIMIT_REASONS, 0x%08llx", cpu, msr);
		fprintf(outf, " (Active: %s%s%s%s%s%s)",
			(msr & 1 << 0) ? "PROCHOT, " : "",
			(msr & 1 << 1) ? "ThermStatus, " : "",
			(msr & 1 << 6) ? "VR-Therm, " : "",
			(msr & 1 << 8) ? "Amps, " : "",
			(msr & 1 << 10) ? "PkgPwrL1, " : "",
			(msr & 1 << 11) ? "PkgPwrL2, " : "");
		fprintf(outf, " (Logged: %s%s%s%s%s%s)\n",
			(msr & 1 << 16) ? "PROCHOT, " : "",
			(msr & 1 << 17) ? "ThermStatus, " : "",
			(msr & 1 << 22) ? "VR-Therm, " : "",
			(msr & 1 << 24) ? "Amps, " : "",
			(msr & 1 << 26) ? "PkgPwrL1, " : "",
			(msr & 1 << 27) ? "PkgPwrL2, " : "");
	}
	return 0;
}

#define	RAPL_POWER_GRANULARITY	0x7FFF	/* 15 bit power granularity */
#define	RAPL_TIME_GRANULARITY	0x3F /* 6 bit time granularity */

double get_tdp_intel(unsigned int model)
{
	unsigned long long msr;

	if (do_rapl & RAPL_PKG_POWER_INFO)
		if (!get_msr(base_cpu, MSR_PKG_POWER_INFO, &msr))
			return ((msr >> 0) & RAPL_POWER_GRANULARITY) * rapl_power_units;

	switch (model) {
	case INTEL_FAM6_ATOM_SILVERMONT:
	case INTEL_FAM6_ATOM_SILVERMONT_D:
		return 30.0;
	default:
		return 135.0;
	}
}

double get_tdp_amd(unsigned int family)
{
	switch (family) {
	case 0x17:
	case 0x18:
	default:
		/* This is the max stock TDP of HEDT/Server Fam17h chips */
		return 250.0;
	}
}

/*
 * rapl_dram_energy_units_probe()
 * Energy units are either hard-coded, or come from RAPL Energy Unit MSR.
 */
static double
rapl_dram_energy_units_probe(int  model, double rapl_energy_units)
{
	/* only called for genuine_intel, family 6 */

	switch (model) {
	case INTEL_FAM6_HASWELL_X:	/* HSX */
	case INTEL_FAM6_BROADWELL_X:	/* BDX */
	case INTEL_FAM6_XEON_PHI_KNL:	/* KNL */
		return (rapl_dram_energy_units = 15.3 / 1000000);
	default:
		return (rapl_energy_units);
	}
}

void rapl_probe_intel(unsigned int family, unsigned int model)
{
	unsigned long long msr;
	unsigned int time_unit;
	double tdp;

	if (family != 6)
		return;

	switch (model) {
	case INTEL_FAM6_SANDYBRIDGE:
	case INTEL_FAM6_IVYBRIDGE:
<<<<<<< HEAD
	case INTEL_FAM6_HASWELL_CORE:	/* HSW */
	case INTEL_FAM6_HASWELL_ULT:	/* HSW */
	case INTEL_FAM6_HASWELL_GT3E:	/* HSW */
	case INTEL_FAM6_BROADWELL_CORE:	/* BDW */
	case INTEL_FAM6_BROADWELL_GT3E:	/* BDW */
=======
	case INTEL_FAM6_HASWELL:	/* HSW */
	case INTEL_FAM6_HASWELL_L:	/* HSW */
	case INTEL_FAM6_HASWELL_G:	/* HSW */
	case INTEL_FAM6_BROADWELL:	/* BDW */
	case INTEL_FAM6_BROADWELL_G:	/* BDW */
>>>>>>> 4862bccb
		do_rapl = RAPL_PKG | RAPL_CORES | RAPL_CORE_POLICY | RAPL_GFX | RAPL_PKG_POWER_INFO;
		if (rapl_joules) {
			BIC_PRESENT(BIC_Pkg_J);
			BIC_PRESENT(BIC_Cor_J);
			BIC_PRESENT(BIC_GFX_J);
		} else {
			BIC_PRESENT(BIC_PkgWatt);
			BIC_PRESENT(BIC_CorWatt);
			BIC_PRESENT(BIC_GFXWatt);
		}
		break;
	case INTEL_FAM6_ATOM_GOLDMONT:	/* BXT */
	case INTEL_FAM6_ATOM_GOLDMONT_PLUS:
		do_rapl = RAPL_PKG | RAPL_PKG_POWER_INFO;
		if (rapl_joules)
			BIC_PRESENT(BIC_Pkg_J);
		else
			BIC_PRESENT(BIC_PkgWatt);
		break;
	case INTEL_FAM6_SKYLAKE_L:	/* SKL */
	case INTEL_FAM6_CANNONLAKE_L:	/* CNL */
		do_rapl = RAPL_PKG | RAPL_CORES | RAPL_CORE_POLICY | RAPL_DRAM | RAPL_DRAM_PERF_STATUS | RAPL_PKG_PERF_STATUS | RAPL_GFX | RAPL_PKG_POWER_INFO;
		BIC_PRESENT(BIC_PKG__);
		BIC_PRESENT(BIC_RAM__);
		if (rapl_joules) {
			BIC_PRESENT(BIC_Pkg_J);
			BIC_PRESENT(BIC_Cor_J);
			BIC_PRESENT(BIC_RAM_J);
			BIC_PRESENT(BIC_GFX_J);
		} else {
			BIC_PRESENT(BIC_PkgWatt);
			BIC_PRESENT(BIC_CorWatt);
			BIC_PRESENT(BIC_RAMWatt);
			BIC_PRESENT(BIC_GFXWatt);
		}
		break;
	case INTEL_FAM6_HASWELL_X:	/* HSX */
	case INTEL_FAM6_BROADWELL_X:	/* BDX */
	case INTEL_FAM6_SKYLAKE_X:	/* SKX */
	case INTEL_FAM6_XEON_PHI_KNL:	/* KNL */
		do_rapl = RAPL_PKG | RAPL_DRAM | RAPL_DRAM_POWER_INFO | RAPL_DRAM_PERF_STATUS | RAPL_PKG_PERF_STATUS | RAPL_PKG_POWER_INFO;
		BIC_PRESENT(BIC_PKG__);
		BIC_PRESENT(BIC_RAM__);
		if (rapl_joules) {
			BIC_PRESENT(BIC_Pkg_J);
			BIC_PRESENT(BIC_RAM_J);
		} else {
			BIC_PRESENT(BIC_PkgWatt);
			BIC_PRESENT(BIC_RAMWatt);
		}
		break;
	case INTEL_FAM6_SANDYBRIDGE_X:
	case INTEL_FAM6_IVYBRIDGE_X:
		do_rapl = RAPL_PKG | RAPL_CORES | RAPL_CORE_POLICY | RAPL_DRAM | RAPL_DRAM_POWER_INFO | RAPL_PKG_PERF_STATUS | RAPL_DRAM_PERF_STATUS | RAPL_PKG_POWER_INFO;
		BIC_PRESENT(BIC_PKG__);
		BIC_PRESENT(BIC_RAM__);
		if (rapl_joules) {
			BIC_PRESENT(BIC_Pkg_J);
			BIC_PRESENT(BIC_Cor_J);
			BIC_PRESENT(BIC_RAM_J);
		} else {
			BIC_PRESENT(BIC_PkgWatt);
			BIC_PRESENT(BIC_CorWatt);
			BIC_PRESENT(BIC_RAMWatt);
		}
		break;
	case INTEL_FAM6_ATOM_SILVERMONT:	/* BYT */
	case INTEL_FAM6_ATOM_SILVERMONT_D:	/* AVN */
		do_rapl = RAPL_PKG | RAPL_CORES;
		if (rapl_joules) {
			BIC_PRESENT(BIC_Pkg_J);
			BIC_PRESENT(BIC_Cor_J);
		} else {
			BIC_PRESENT(BIC_PkgWatt);
			BIC_PRESENT(BIC_CorWatt);
		}
		break;
	case INTEL_FAM6_ATOM_GOLDMONT_D:	/* DNV */
		do_rapl = RAPL_PKG | RAPL_DRAM | RAPL_DRAM_POWER_INFO | RAPL_DRAM_PERF_STATUS | RAPL_PKG_PERF_STATUS | RAPL_PKG_POWER_INFO | RAPL_CORES_ENERGY_STATUS;
		BIC_PRESENT(BIC_PKG__);
		BIC_PRESENT(BIC_RAM__);
		if (rapl_joules) {
			BIC_PRESENT(BIC_Pkg_J);
			BIC_PRESENT(BIC_Cor_J);
			BIC_PRESENT(BIC_RAM_J);
		} else {
			BIC_PRESENT(BIC_PkgWatt);
			BIC_PRESENT(BIC_CorWatt);
			BIC_PRESENT(BIC_RAMWatt);
		}
		break;
	default:
		return;
	}

	/* units on package 0, verify later other packages match */
	if (get_msr(base_cpu, MSR_RAPL_POWER_UNIT, &msr))
		return;

	rapl_power_units = 1.0 / (1 << (msr & 0xF));
	if (model == INTEL_FAM6_ATOM_SILVERMONT)
		rapl_energy_units = 1.0 * (1 << (msr >> 8 & 0x1F)) / 1000000;
	else
		rapl_energy_units = 1.0 / (1 << (msr >> 8 & 0x1F));

	rapl_dram_energy_units = rapl_dram_energy_units_probe(model, rapl_energy_units);

	time_unit = msr >> 16 & 0xF;
	if (time_unit == 0)
		time_unit = 0xA;

	rapl_time_units = 1.0 / (1 << (time_unit));

	tdp = get_tdp_intel(model);

	rapl_joule_counter_range = 0xFFFFFFFF * rapl_energy_units / tdp;
	if (!quiet)
		fprintf(outf, "RAPL: %.0f sec. Joule Counter Range, at %.0f Watts\n", rapl_joule_counter_range, tdp);
}

void rapl_probe_amd(unsigned int family, unsigned int model)
{
	unsigned long long msr;
	unsigned int eax, ebx, ecx, edx;
	unsigned int has_rapl = 0;
	double tdp;

	if (max_extended_level >= 0x80000007) {
		__cpuid(0x80000007, eax, ebx, ecx, edx);
		/* RAPL (Fam 17h) */
		has_rapl = edx & (1 << 14);
	}

	if (!has_rapl)
		return;

	switch (family) {
	case 0x17: /* Zen, Zen+ */
	case 0x18: /* Hygon Dhyana */
		do_rapl = RAPL_AMD_F17H | RAPL_PER_CORE_ENERGY;
		if (rapl_joules) {
			BIC_PRESENT(BIC_Pkg_J);
			BIC_PRESENT(BIC_Cor_J);
		} else {
			BIC_PRESENT(BIC_PkgWatt);
			BIC_PRESENT(BIC_CorWatt);
		}
		break;
	default:
		return;
	}

	if (get_msr(base_cpu, MSR_RAPL_PWR_UNIT, &msr))
		return;

	rapl_time_units = ldexp(1.0, -(msr >> 16 & 0xf));
	rapl_energy_units = ldexp(1.0, -(msr >> 8 & 0x1f));
	rapl_power_units = ldexp(1.0, -(msr & 0xf));

	tdp = get_tdp_amd(family);

	rapl_joule_counter_range = 0xFFFFFFFF * rapl_energy_units / tdp;
	if (!quiet)
		fprintf(outf, "RAPL: %.0f sec. Joule Counter Range, at %.0f Watts\n", rapl_joule_counter_range, tdp);
}

/*
 * rapl_probe()
 *
 * sets do_rapl, rapl_power_units, rapl_energy_units, rapl_time_units
 */
void rapl_probe(unsigned int family, unsigned int model)
{
	if (genuine_intel)
		rapl_probe_intel(family, model);
	if (authentic_amd || hygon_genuine)
		rapl_probe_amd(family, model);
}

void perf_limit_reasons_probe(unsigned int family, unsigned int model)
{
	if (!genuine_intel)
		return;

	if (family != 6)
		return;

	switch (model) {
<<<<<<< HEAD
	case INTEL_FAM6_HASWELL_CORE:	/* HSW */
	case INTEL_FAM6_HASWELL_ULT:	/* HSW */
	case INTEL_FAM6_HASWELL_GT3E:	/* HSW */
=======
	case INTEL_FAM6_HASWELL:	/* HSW */
	case INTEL_FAM6_HASWELL_L:	/* HSW */
	case INTEL_FAM6_HASWELL_G:	/* HSW */
>>>>>>> 4862bccb
		do_gfx_perf_limit_reasons = 1;
	case INTEL_FAM6_HASWELL_X:	/* HSX */
		do_core_perf_limit_reasons = 1;
		do_ring_perf_limit_reasons = 1;
	default:
		return;
	}
}

void automatic_cstate_conversion_probe(unsigned int family, unsigned int model)
{
	if (is_skx(family, model) || is_bdx(family, model))
		has_automatic_cstate_conversion = 1;
}

int print_thermal(struct thread_data *t, struct core_data *c, struct pkg_data *p)
{
	unsigned long long msr;
	unsigned int dts, dts2;
	int cpu;

	if (!(do_dts || do_ptm))
		return 0;

	cpu = t->cpu_id;

	/* DTS is per-core, no need to print for each thread */
	if (!(t->flags & CPU_IS_FIRST_THREAD_IN_CORE))
		return 0;

	if (cpu_migrate(cpu)) {
		fprintf(outf, "Could not migrate to CPU %d\n", cpu);
		return -1;
	}

	if (do_ptm && (t->flags & CPU_IS_FIRST_CORE_IN_PACKAGE)) {
		if (get_msr(cpu, MSR_IA32_PACKAGE_THERM_STATUS, &msr))
			return 0;

		dts = (msr >> 16) & 0x7F;
		fprintf(outf, "cpu%d: MSR_IA32_PACKAGE_THERM_STATUS: 0x%08llx (%d C)\n",
			cpu, msr, tcc_activation_temp - dts);

		if (get_msr(cpu, MSR_IA32_PACKAGE_THERM_INTERRUPT, &msr))
			return 0;

		dts = (msr >> 16) & 0x7F;
		dts2 = (msr >> 8) & 0x7F;
		fprintf(outf, "cpu%d: MSR_IA32_PACKAGE_THERM_INTERRUPT: 0x%08llx (%d C, %d C)\n",
			cpu, msr, tcc_activation_temp - dts, tcc_activation_temp - dts2);
	}


	if (do_dts && debug) {
		unsigned int resolution;

		if (get_msr(cpu, MSR_IA32_THERM_STATUS, &msr))
			return 0;

		dts = (msr >> 16) & 0x7F;
		resolution = (msr >> 27) & 0xF;
		fprintf(outf, "cpu%d: MSR_IA32_THERM_STATUS: 0x%08llx (%d C +/- %d)\n",
			cpu, msr, tcc_activation_temp - dts, resolution);

		if (get_msr(cpu, MSR_IA32_THERM_INTERRUPT, &msr))
			return 0;

		dts = (msr >> 16) & 0x7F;
		dts2 = (msr >> 8) & 0x7F;
		fprintf(outf, "cpu%d: MSR_IA32_THERM_INTERRUPT: 0x%08llx (%d C, %d C)\n",
			cpu, msr, tcc_activation_temp - dts, tcc_activation_temp - dts2);
	}

	return 0;
}

void print_power_limit_msr(int cpu, unsigned long long msr, char *label)
{
	fprintf(outf, "cpu%d: %s: %sabled (%f Watts, %f sec, clamp %sabled)\n",
		cpu, label,
		((msr >> 15) & 1) ? "EN" : "DIS",
		((msr >> 0) & 0x7FFF) * rapl_power_units,
		(1.0 + (((msr >> 22) & 0x3)/4.0)) * (1 << ((msr >> 17) & 0x1F)) * rapl_time_units,
		(((msr >> 16) & 1) ? "EN" : "DIS"));

	return;
}

int print_rapl(struct thread_data *t, struct core_data *c, struct pkg_data *p)
{
	unsigned long long msr;
	const char *msr_name;
	int cpu;

	if (!do_rapl)
		return 0;

	/* RAPL counters are per package, so print only for 1st thread/package */
	if (!(t->flags & CPU_IS_FIRST_THREAD_IN_CORE) || !(t->flags & CPU_IS_FIRST_CORE_IN_PACKAGE))
		return 0;

	cpu = t->cpu_id;
	if (cpu_migrate(cpu)) {
		fprintf(outf, "Could not migrate to CPU %d\n", cpu);
		return -1;
	}

	if (do_rapl & RAPL_AMD_F17H) {
		msr_name = "MSR_RAPL_PWR_UNIT";
		if (get_msr(cpu, MSR_RAPL_PWR_UNIT, &msr))
			return -1;
	} else {
		msr_name = "MSR_RAPL_POWER_UNIT";
		if (get_msr(cpu, MSR_RAPL_POWER_UNIT, &msr))
			return -1;
	}

	fprintf(outf, "cpu%d: %s: 0x%08llx (%f Watts, %f Joules, %f sec.)\n", cpu, msr_name, msr,
		rapl_power_units, rapl_energy_units, rapl_time_units);

	if (do_rapl & RAPL_PKG_POWER_INFO) {

		if (get_msr(cpu, MSR_PKG_POWER_INFO, &msr))
                	return -5;


		fprintf(outf, "cpu%d: MSR_PKG_POWER_INFO: 0x%08llx (%.0f W TDP, RAPL %.0f - %.0f W, %f sec.)\n",
			cpu, msr,
			((msr >>  0) & RAPL_POWER_GRANULARITY) * rapl_power_units,
			((msr >> 16) & RAPL_POWER_GRANULARITY) * rapl_power_units,
			((msr >> 32) & RAPL_POWER_GRANULARITY) * rapl_power_units,
			((msr >> 48) & RAPL_TIME_GRANULARITY) * rapl_time_units);

	}
	if (do_rapl & RAPL_PKG) {

		if (get_msr(cpu, MSR_PKG_POWER_LIMIT, &msr))
			return -9;

		fprintf(outf, "cpu%d: MSR_PKG_POWER_LIMIT: 0x%08llx (%slocked)\n",
			cpu, msr, (msr >> 63) & 1 ? "" : "UN");

		print_power_limit_msr(cpu, msr, "PKG Limit #1");
		fprintf(outf, "cpu%d: PKG Limit #2: %sabled (%f Watts, %f* sec, clamp %sabled)\n",
			cpu,
			((msr >> 47) & 1) ? "EN" : "DIS",
			((msr >> 32) & 0x7FFF) * rapl_power_units,
			(1.0 + (((msr >> 54) & 0x3)/4.0)) * (1 << ((msr >> 49) & 0x1F)) * rapl_time_units,
			((msr >> 48) & 1) ? "EN" : "DIS");
	}

	if (do_rapl & RAPL_DRAM_POWER_INFO) {
		if (get_msr(cpu, MSR_DRAM_POWER_INFO, &msr))
                	return -6;

		fprintf(outf, "cpu%d: MSR_DRAM_POWER_INFO,: 0x%08llx (%.0f W TDP, RAPL %.0f - %.0f W, %f sec.)\n",
			cpu, msr,
			((msr >>  0) & RAPL_POWER_GRANULARITY) * rapl_power_units,
			((msr >> 16) & RAPL_POWER_GRANULARITY) * rapl_power_units,
			((msr >> 32) & RAPL_POWER_GRANULARITY) * rapl_power_units,
			((msr >> 48) & RAPL_TIME_GRANULARITY) * rapl_time_units);
	}
	if (do_rapl & RAPL_DRAM) {
		if (get_msr(cpu, MSR_DRAM_POWER_LIMIT, &msr))
			return -9;
		fprintf(outf, "cpu%d: MSR_DRAM_POWER_LIMIT: 0x%08llx (%slocked)\n",
				cpu, msr, (msr >> 31) & 1 ? "" : "UN");

		print_power_limit_msr(cpu, msr, "DRAM Limit");
	}
	if (do_rapl & RAPL_CORE_POLICY) {
		if (get_msr(cpu, MSR_PP0_POLICY, &msr))
			return -7;

		fprintf(outf, "cpu%d: MSR_PP0_POLICY: %lld\n", cpu, msr & 0xF);
	}
	if (do_rapl & RAPL_CORES_POWER_LIMIT) {
		if (get_msr(cpu, MSR_PP0_POWER_LIMIT, &msr))
			return -9;
		fprintf(outf, "cpu%d: MSR_PP0_POWER_LIMIT: 0x%08llx (%slocked)\n",
				cpu, msr, (msr >> 31) & 1 ? "" : "UN");
		print_power_limit_msr(cpu, msr, "Cores Limit");
	}
	if (do_rapl & RAPL_GFX) {
		if (get_msr(cpu, MSR_PP1_POLICY, &msr))
			return -8;

		fprintf(outf, "cpu%d: MSR_PP1_POLICY: %lld\n", cpu, msr & 0xF);

		if (get_msr(cpu, MSR_PP1_POWER_LIMIT, &msr))
			return -9;
		fprintf(outf, "cpu%d: MSR_PP1_POWER_LIMIT: 0x%08llx (%slocked)\n",
				cpu, msr, (msr >> 31) & 1 ? "" : "UN");
		print_power_limit_msr(cpu, msr, "GFX Limit");
	}
	return 0;
}

/*
 * SNB adds support for additional MSRs:
 *
 * MSR_PKG_C7_RESIDENCY            0x000003fa
 * MSR_CORE_C7_RESIDENCY           0x000003fe
 * MSR_PKG_C2_RESIDENCY            0x0000060d
 */

int has_snb_msrs(unsigned int family, unsigned int model)
{
	if (!genuine_intel)
		return 0;

	switch (model) {
	case INTEL_FAM6_SANDYBRIDGE:
	case INTEL_FAM6_SANDYBRIDGE_X:
<<<<<<< HEAD
	case INTEL_FAM6_IVYBRIDGE:	/* IVB */
	case INTEL_FAM6_IVYBRIDGE_X:	/* IVB Xeon */
	case INTEL_FAM6_HASWELL_CORE:	/* HSW */
	case INTEL_FAM6_HASWELL_X:	/* HSW */
	case INTEL_FAM6_HASWELL_ULT:	/* HSW */
	case INTEL_FAM6_HASWELL_GT3E:	/* HSW */
	case INTEL_FAM6_BROADWELL_CORE:	/* BDW */
	case INTEL_FAM6_BROADWELL_GT3E:	/* BDW */
	case INTEL_FAM6_BROADWELL_X:	/* BDX */
	case INTEL_FAM6_SKYLAKE_MOBILE:	/* SKL */
	case INTEL_FAM6_CANNONLAKE_MOBILE:	/* CNL */
	case INTEL_FAM6_SKYLAKE_X:	/* SKX */
	case INTEL_FAM6_ATOM_GOLDMONT:	/* BXT */
=======
	case INTEL_FAM6_IVYBRIDGE:		/* IVB */
	case INTEL_FAM6_IVYBRIDGE_X:		/* IVB Xeon */
	case INTEL_FAM6_HASWELL:		/* HSW */
	case INTEL_FAM6_HASWELL_X:		/* HSW */
	case INTEL_FAM6_HASWELL_L:		/* HSW */
	case INTEL_FAM6_HASWELL_G:		/* HSW */
	case INTEL_FAM6_BROADWELL:		/* BDW */
	case INTEL_FAM6_BROADWELL_G:		/* BDW */
	case INTEL_FAM6_BROADWELL_X:		/* BDX */
	case INTEL_FAM6_SKYLAKE_L:		/* SKL */
	case INTEL_FAM6_CANNONLAKE_L:		/* CNL */
	case INTEL_FAM6_SKYLAKE_X:		/* SKX */
	case INTEL_FAM6_ATOM_GOLDMONT:		/* BXT */
>>>>>>> 4862bccb
	case INTEL_FAM6_ATOM_GOLDMONT_PLUS:
	case INTEL_FAM6_ATOM_GOLDMONT_D:	/* DNV */
		return 1;
	}
	return 0;
}

/*
 * HSW ULT added support for C8/C9/C10 MSRs:
 *
 * MSR_PKG_C8_RESIDENCY		0x00000630
 * MSR_PKG_C9_RESIDENCY		0x00000631
 * MSR_PKG_C10_RESIDENCY	0x00000632
 *
 * MSR_PKGC8_IRTL		0x00000633
 * MSR_PKGC9_IRTL		0x00000634
 * MSR_PKGC10_IRTL		0x00000635
 *
 */
int has_c8910_msrs(unsigned int family, unsigned int model)
{
	if (!genuine_intel)
		return 0;

	switch (model) {
<<<<<<< HEAD
	case INTEL_FAM6_HASWELL_ULT:	/* HSW */
	case INTEL_FAM6_BROADWELL_CORE:	/* BDW */
	case INTEL_FAM6_SKYLAKE_MOBILE:	/* SKL */
	case INTEL_FAM6_CANNONLAKE_MOBILE:	/* CNL */
=======
	case INTEL_FAM6_HASWELL_L:	/* HSW */
	case INTEL_FAM6_BROADWELL:	/* BDW */
	case INTEL_FAM6_SKYLAKE_L:	/* SKL */
	case INTEL_FAM6_CANNONLAKE_L:	/* CNL */
>>>>>>> 4862bccb
	case INTEL_FAM6_ATOM_GOLDMONT:	/* BXT */
	case INTEL_FAM6_ATOM_GOLDMONT_PLUS:
		return 1;
	}
	return 0;
}

/*
 * SKL adds support for additional MSRS:
 *
 * MSR_PKG_WEIGHTED_CORE_C0_RES    0x00000658
 * MSR_PKG_ANY_CORE_C0_RES         0x00000659
 * MSR_PKG_ANY_GFXE_C0_RES         0x0000065A
 * MSR_PKG_BOTH_CORE_GFXE_C0_RES   0x0000065B
 */
int has_skl_msrs(unsigned int family, unsigned int model)
{
	if (!genuine_intel)
		return 0;

	switch (model) {
	case INTEL_FAM6_SKYLAKE_L:	/* SKL */
	case INTEL_FAM6_CANNONLAKE_L:	/* CNL */
		return 1;
	}
	return 0;
}

int is_slm(unsigned int family, unsigned int model)
{
	if (!genuine_intel)
		return 0;
	switch (model) {
	case INTEL_FAM6_ATOM_SILVERMONT:	/* BYT */
	case INTEL_FAM6_ATOM_SILVERMONT_D:	/* AVN */
		return 1;
	}
	return 0;
}

int is_knl(unsigned int family, unsigned int model)
{
	if (!genuine_intel)
		return 0;
	switch (model) {
	case INTEL_FAM6_XEON_PHI_KNL:	/* KNL */
		return 1;
	}
	return 0;
}

int is_cnl(unsigned int family, unsigned int model)
{
	if (!genuine_intel)
		return 0;

	switch (model) {
	case INTEL_FAM6_CANNONLAKE_L: /* CNL */
		return 1;
	}

	return 0;
}

unsigned int get_aperf_mperf_multiplier(unsigned int family, unsigned int model)
{
	if (is_knl(family, model))
		return 1024;
	return 1;
}

#define SLM_BCLK_FREQS 5
double slm_freq_table[SLM_BCLK_FREQS] = { 83.3, 100.0, 133.3, 116.7, 80.0};

double slm_bclk(void)
{
	unsigned long long msr = 3;
	unsigned int i;
	double freq;

	if (get_msr(base_cpu, MSR_FSB_FREQ, &msr))
		fprintf(outf, "SLM BCLK: unknown\n");

	i = msr & 0xf;
	if (i >= SLM_BCLK_FREQS) {
		fprintf(outf, "SLM BCLK[%d] invalid\n", i);
		i = 3;
	}
	freq = slm_freq_table[i];

	if (!quiet)
		fprintf(outf, "SLM BCLK: %.1f Mhz\n", freq);

	return freq;
}

double discover_bclk(unsigned int family, unsigned int model)
{
	if (has_snb_msrs(family, model) || is_knl(family, model))
		return 100.00;
	else if (is_slm(family, model))
		return slm_bclk();
	else
		return 133.33;
}

/*
 * MSR_IA32_TEMPERATURE_TARGET indicates the temperature where
 * the Thermal Control Circuit (TCC) activates.
 * This is usually equal to tjMax.
 *
 * Older processors do not have this MSR, so there we guess,
 * but also allow cmdline over-ride with -T.
 *
 * Several MSR temperature values are in units of degrees-C
 * below this value, including the Digital Thermal Sensor (DTS),
 * Package Thermal Management Sensor (PTM), and thermal event thresholds.
 */
int set_temperature_target(struct thread_data *t, struct core_data *c, struct pkg_data *p)
{
	unsigned long long msr;
	unsigned int target_c_local;
	int cpu;

	/* tcc_activation_temp is used only for dts or ptm */
	if (!(do_dts || do_ptm))
		return 0;

	/* this is a per-package concept */
	if (!(t->flags & CPU_IS_FIRST_THREAD_IN_CORE) || !(t->flags & CPU_IS_FIRST_CORE_IN_PACKAGE))
		return 0;

	cpu = t->cpu_id;
	if (cpu_migrate(cpu)) {
		fprintf(outf, "Could not migrate to CPU %d\n", cpu);
		return -1;
	}

	if (tcc_activation_temp_override != 0) {
		tcc_activation_temp = tcc_activation_temp_override;
		fprintf(outf, "cpu%d: Using cmdline TCC Target (%d C)\n",
			cpu, tcc_activation_temp);
		return 0;
	}

	/* Temperature Target MSR is Nehalem and newer only */
	if (!do_nhm_platform_info)
		goto guess;

	if (get_msr(base_cpu, MSR_IA32_TEMPERATURE_TARGET, &msr))
		goto guess;

	target_c_local = (msr >> 16) & 0xFF;

	if (!quiet)
		fprintf(outf, "cpu%d: MSR_IA32_TEMPERATURE_TARGET: 0x%08llx (%d C)\n",
			cpu, msr, target_c_local);

	if (!target_c_local)
		goto guess;

	tcc_activation_temp = target_c_local;

	return 0;

guess:
	tcc_activation_temp = TJMAX_DEFAULT;
	fprintf(outf, "cpu%d: Guessing tjMax %d C, Please use -T to specify\n",
		cpu, tcc_activation_temp);

	return 0;
}

void decode_feature_control_msr(void)
{
	unsigned long long msr;

	if (!get_msr(base_cpu, MSR_IA32_FEATURE_CONTROL, &msr))
		fprintf(outf, "cpu%d: MSR_IA32_FEATURE_CONTROL: 0x%08llx (%sLocked %s)\n",
			base_cpu, msr,
			msr & FEATURE_CONTROL_LOCKED ? "" : "UN-",
			msr & (1 << 18) ? "SGX" : "");
}

void decode_misc_enable_msr(void)
{
	unsigned long long msr;

	if (!genuine_intel)
		return;

	if (!get_msr(base_cpu, MSR_IA32_MISC_ENABLE, &msr))
		fprintf(outf, "cpu%d: MSR_IA32_MISC_ENABLE: 0x%08llx (%sTCC %sEIST %sMWAIT %sPREFETCH %sTURBO)\n",
			base_cpu, msr,
			msr & MSR_IA32_MISC_ENABLE_TM1 ? "" : "No-",
			msr & MSR_IA32_MISC_ENABLE_ENHANCED_SPEEDSTEP ? "" : "No-",
			msr & MSR_IA32_MISC_ENABLE_MWAIT ? "" : "No-",
			msr & MSR_IA32_MISC_ENABLE_PREFETCH_DISABLE ? "No-" : "",
			msr & MSR_IA32_MISC_ENABLE_TURBO_DISABLE ? "No-" : "");
}

void decode_misc_feature_control(void)
{
	unsigned long long msr;

	if (!has_misc_feature_control)
		return;

	if (!get_msr(base_cpu, MSR_MISC_FEATURE_CONTROL, &msr))
		fprintf(outf, "cpu%d: MSR_MISC_FEATURE_CONTROL: 0x%08llx (%sL2-Prefetch %sL2-Prefetch-pair %sL1-Prefetch %sL1-IP-Prefetch)\n",
			base_cpu, msr,
			msr & (0 << 0) ? "No-" : "",
			msr & (1 << 0) ? "No-" : "",
			msr & (2 << 0) ? "No-" : "",
			msr & (3 << 0) ? "No-" : "");
}
/*
 * Decode MSR_MISC_PWR_MGMT
 *
 * Decode the bits according to the Nehalem documentation
 * bit[0] seems to continue to have same meaning going forward
 * bit[1] less so...
 */
void decode_misc_pwr_mgmt_msr(void)
{
	unsigned long long msr;

	if (!do_nhm_platform_info)
		return;

	if (no_MSR_MISC_PWR_MGMT)
		return;

	if (!get_msr(base_cpu, MSR_MISC_PWR_MGMT, &msr))
		fprintf(outf, "cpu%d: MSR_MISC_PWR_MGMT: 0x%08llx (%sable-EIST_Coordination %sable-EPB %sable-OOB)\n",
			base_cpu, msr,
			msr & (1 << 0) ? "DIS" : "EN",
			msr & (1 << 1) ? "EN" : "DIS",
			msr & (1 << 8) ? "EN" : "DIS");
}
/*
 * Decode MSR_CC6_DEMOTION_POLICY_CONFIG, MSR_MC6_DEMOTION_POLICY_CONFIG
 *
 * This MSRs are present on Silvermont processors,
 * Intel Atom processor E3000 series (Baytrail), and friends.
 */
void decode_c6_demotion_policy_msr(void)
{
	unsigned long long msr;

	if (!get_msr(base_cpu, MSR_CC6_DEMOTION_POLICY_CONFIG, &msr))
		fprintf(outf, "cpu%d: MSR_CC6_DEMOTION_POLICY_CONFIG: 0x%08llx (%sable-CC6-Demotion)\n",
			base_cpu, msr, msr & (1 << 0) ? "EN" : "DIS");

	if (!get_msr(base_cpu, MSR_MC6_DEMOTION_POLICY_CONFIG, &msr))
		fprintf(outf, "cpu%d: MSR_MC6_DEMOTION_POLICY_CONFIG: 0x%08llx (%sable-MC6-Demotion)\n",
			base_cpu, msr, msr & (1 << 0) ? "EN" : "DIS");
}

/*
 * When models are the same, for the purpose of turbostat, reuse
 */
unsigned int intel_model_duplicates(unsigned int model)
{

	switch(model) {
	case INTEL_FAM6_NEHALEM_EP:	/* Core i7, Xeon 5500 series - Bloomfield, Gainstown NHM-EP */
	case INTEL_FAM6_NEHALEM:	/* Core i7 and i5 Processor - Clarksfield, Lynnfield, Jasper Forest */
	case 0x1F:	/* Core i7 and i5 Processor - Nehalem */
	case INTEL_FAM6_WESTMERE:	/* Westmere Client - Clarkdale, Arrandale */
	case INTEL_FAM6_WESTMERE_EP:	/* Westmere EP - Gulftown */
		return INTEL_FAM6_NEHALEM;

	case INTEL_FAM6_NEHALEM_EX:	/* Nehalem-EX Xeon - Beckton */
	case INTEL_FAM6_WESTMERE_EX:	/* Westmere-EX Xeon - Eagleton */
		return INTEL_FAM6_NEHALEM_EX;

	case INTEL_FAM6_XEON_PHI_KNM:
		return INTEL_FAM6_XEON_PHI_KNL;

	case INTEL_FAM6_BROADWELL_X:
	case INTEL_FAM6_BROADWELL_D:	/* BDX-DE */
		return INTEL_FAM6_BROADWELL_X;

	case INTEL_FAM6_SKYLAKE_L:
	case INTEL_FAM6_SKYLAKE:
	case INTEL_FAM6_KABYLAKE_L:
	case INTEL_FAM6_KABYLAKE:
		return INTEL_FAM6_SKYLAKE_L;

	case INTEL_FAM6_ICELAKE_L:
	case INTEL_FAM6_ICELAKE_NNPI:
		return INTEL_FAM6_CANNONLAKE_L;

<<<<<<< HEAD
	case INTEL_FAM6_ICELAKE_MOBILE:
	case INTEL_FAM6_ICELAKE_NNPI:
		return INTEL_FAM6_CANNONLAKE_MOBILE;

	case INTEL_FAM6_ATOM_TREMONT_X:
		return INTEL_FAM6_ATOM_GOLDMONT_X;
=======
	case INTEL_FAM6_ATOM_TREMONT_D:
		return INTEL_FAM6_ATOM_GOLDMONT_D;
>>>>>>> 4862bccb
	}
	return model;
}
void process_cpuid()
{
	unsigned int eax, ebx, ecx, edx;
	unsigned int fms, family, model, stepping, ecx_flags, edx_flags;
	unsigned int has_turbo;

	eax = ebx = ecx = edx = 0;

	__cpuid(0, max_level, ebx, ecx, edx);

	if (ebx == 0x756e6547 && ecx == 0x6c65746e && edx == 0x49656e69)
		genuine_intel = 1;
	else if (ebx == 0x68747541 && ecx == 0x444d4163 && edx == 0x69746e65)
		authentic_amd = 1;
	else if (ebx == 0x6f677948 && ecx == 0x656e6975 && edx == 0x6e65476e)
		hygon_genuine = 1;

	if (!quiet)
		fprintf(outf, "CPUID(0): %.4s%.4s%.4s ",
			(char *)&ebx, (char *)&edx, (char *)&ecx);

	__cpuid(1, fms, ebx, ecx, edx);
	family = (fms >> 8) & 0xf;
	model = (fms >> 4) & 0xf;
	stepping = fms & 0xf;
	if (family == 0xf)
		family += (fms >> 20) & 0xff;
	if (family >= 6)
		model += ((fms >> 16) & 0xf) << 4;
	ecx_flags = ecx;
	edx_flags = edx;

	/*
	 * check max extended function levels of CPUID.
	 * This is needed to check for invariant TSC.
	 * This check is valid for both Intel and AMD.
	 */
	ebx = ecx = edx = 0;
	__cpuid(0x80000000, max_extended_level, ebx, ecx, edx);

	if (!quiet) {
		fprintf(outf, "0x%x CPUID levels; 0x%x xlevels; family:model:stepping 0x%x:%x:%x (%d:%d:%d)\n",
			max_level, max_extended_level, family, model, stepping, family, model, stepping);
		fprintf(outf, "CPUID(1): %s %s %s %s %s %s %s %s %s %s\n",
			ecx_flags & (1 << 0) ? "SSE3" : "-",
			ecx_flags & (1 << 3) ? "MONITOR" : "-",
			ecx_flags & (1 << 6) ? "SMX" : "-",
			ecx_flags & (1 << 7) ? "EIST" : "-",
			ecx_flags & (1 << 8) ? "TM2" : "-",
			edx_flags & (1 << 4) ? "TSC" : "-",
			edx_flags & (1 << 5) ? "MSR" : "-",
			edx_flags & (1 << 22) ? "ACPI-TM" : "-",
			edx_flags & (1 << 28) ? "HT" : "-",
			edx_flags & (1 << 29) ? "TM" : "-");
	}
	if (genuine_intel)
		model = intel_model_duplicates(model);

	if (!(edx_flags & (1 << 5)))
		errx(1, "CPUID: no MSR");

	if (max_extended_level >= 0x80000007) {

		/*
		 * Non-Stop TSC is advertised by CPUID.EAX=0x80000007: EDX.bit8
		 * this check is valid for both Intel and AMD
		 */
		__cpuid(0x80000007, eax, ebx, ecx, edx);
		has_invariant_tsc = edx & (1 << 8);
	}

	/*
	 * APERF/MPERF is advertised by CPUID.EAX=0x6: ECX.bit0
	 * this check is valid for both Intel and AMD
	 */

	__cpuid(0x6, eax, ebx, ecx, edx);
	has_aperf = ecx & (1 << 0);
	if (has_aperf) {
		BIC_PRESENT(BIC_Avg_MHz);
		BIC_PRESENT(BIC_Busy);
		BIC_PRESENT(BIC_Bzy_MHz);
	}
	do_dts = eax & (1 << 0);
	if (do_dts)
		BIC_PRESENT(BIC_CoreTmp);
	has_turbo = eax & (1 << 1);
	do_ptm = eax & (1 << 6);
	if (do_ptm)
		BIC_PRESENT(BIC_PkgTmp);
	has_hwp = eax & (1 << 7);
	has_hwp_notify = eax & (1 << 8);
	has_hwp_activity_window = eax & (1 << 9);
	has_hwp_epp = eax & (1 << 10);
	has_hwp_pkg = eax & (1 << 11);
	has_epb = ecx & (1 << 3);

	if (!quiet)
		fprintf(outf, "CPUID(6): %sAPERF, %sTURBO, %sDTS, %sPTM, %sHWP, "
			"%sHWPnotify, %sHWPwindow, %sHWPepp, %sHWPpkg, %sEPB\n",
			has_aperf ? "" : "No-",
			has_turbo ? "" : "No-",
			do_dts ? "" : "No-",
			do_ptm ? "" : "No-",
			has_hwp ? "" : "No-",
			has_hwp_notify ? "" : "No-",
			has_hwp_activity_window ? "" : "No-",
			has_hwp_epp ? "" : "No-",
			has_hwp_pkg ? "" : "No-",
			has_epb ? "" : "No-");

	if (!quiet)
		decode_misc_enable_msr();


	if (max_level >= 0x7 && !quiet) {
		int has_sgx;

		ecx = 0;

		__cpuid_count(0x7, 0, eax, ebx, ecx, edx);

		has_sgx = ebx & (1 << 2);
		fprintf(outf, "CPUID(7): %sSGX\n", has_sgx ? "" : "No-");

		if (has_sgx)
			decode_feature_control_msr();
	}

	if (max_level >= 0x15) {
		unsigned int eax_crystal;
		unsigned int ebx_tsc;

		/*
		 * CPUID 15H TSC/Crystal ratio, possibly Crystal Hz
		 */
		eax_crystal = ebx_tsc = crystal_hz = edx = 0;
		__cpuid(0x15, eax_crystal, ebx_tsc, crystal_hz, edx);

		if (ebx_tsc != 0) {

			if (!quiet && (ebx != 0))
				fprintf(outf, "CPUID(0x15): eax_crystal: %d ebx_tsc: %d ecx_crystal_hz: %d\n",
					eax_crystal, ebx_tsc, crystal_hz);

			if (crystal_hz == 0)
				switch(model) {
				case INTEL_FAM6_SKYLAKE_L:	/* SKL */
					crystal_hz = 24000000;	/* 24.0 MHz */
					break;
				case INTEL_FAM6_ATOM_GOLDMONT_D:	/* DNV */
					crystal_hz = 25000000;	/* 25.0 MHz */
					break;
				case INTEL_FAM6_ATOM_GOLDMONT:	/* BXT */
				case INTEL_FAM6_ATOM_GOLDMONT_PLUS:
					crystal_hz = 19200000;	/* 19.2 MHz */
					break;
				default:
					crystal_hz = 0;
			}

			if (crystal_hz) {
				tsc_hz =  (unsigned long long) crystal_hz * ebx_tsc / eax_crystal;
				if (!quiet)
					fprintf(outf, "TSC: %lld MHz (%d Hz * %d / %d / 1000000)\n",
						tsc_hz / 1000000, crystal_hz, ebx_tsc,  eax_crystal);
			}
		}
	}
	if (max_level >= 0x16) {
		unsigned int base_mhz, max_mhz, bus_mhz, edx;

		/*
		 * CPUID 16H Base MHz, Max MHz, Bus MHz
		 */
		base_mhz = max_mhz = bus_mhz = edx = 0;

		__cpuid(0x16, base_mhz, max_mhz, bus_mhz, edx);
		if (!quiet)
			fprintf(outf, "CPUID(0x16): base_mhz: %d max_mhz: %d bus_mhz: %d\n",
				base_mhz, max_mhz, bus_mhz);
	}

	if (has_aperf)
		aperf_mperf_multiplier = get_aperf_mperf_multiplier(family, model);

	BIC_PRESENT(BIC_IRQ);
	BIC_PRESENT(BIC_TSC_MHz);

	if (probe_nhm_msrs(family, model)) {
		do_nhm_platform_info = 1;
		BIC_PRESENT(BIC_CPU_c1);
		BIC_PRESENT(BIC_CPU_c3);
		BIC_PRESENT(BIC_CPU_c6);
		BIC_PRESENT(BIC_SMI);
	}
	do_snb_cstates = has_snb_msrs(family, model);

	if (do_snb_cstates)
		BIC_PRESENT(BIC_CPU_c7);

	do_irtl_snb = has_snb_msrs(family, model);
	if (do_snb_cstates && (pkg_cstate_limit >= PCL__2))
		BIC_PRESENT(BIC_Pkgpc2);
	if (pkg_cstate_limit >= PCL__3)
		BIC_PRESENT(BIC_Pkgpc3);
	if (pkg_cstate_limit >= PCL__6)
		BIC_PRESENT(BIC_Pkgpc6);
	if (do_snb_cstates && (pkg_cstate_limit >= PCL__7))
		BIC_PRESENT(BIC_Pkgpc7);
	if (has_slv_msrs(family, model)) {
		BIC_NOT_PRESENT(BIC_Pkgpc2);
		BIC_NOT_PRESENT(BIC_Pkgpc3);
		BIC_PRESENT(BIC_Pkgpc6);
		BIC_NOT_PRESENT(BIC_Pkgpc7);
		BIC_PRESENT(BIC_Mod_c6);
		use_c1_residency_msr = 1;
	}
	if (is_dnv(family, model)) {
		BIC_PRESENT(BIC_CPU_c1);
		BIC_NOT_PRESENT(BIC_CPU_c3);
		BIC_NOT_PRESENT(BIC_Pkgpc3);
		BIC_NOT_PRESENT(BIC_CPU_c7);
		BIC_NOT_PRESENT(BIC_Pkgpc7);
		use_c1_residency_msr = 1;
	}
	if (is_skx(family, model)) {
		BIC_NOT_PRESENT(BIC_CPU_c3);
		BIC_NOT_PRESENT(BIC_Pkgpc3);
		BIC_NOT_PRESENT(BIC_CPU_c7);
		BIC_NOT_PRESENT(BIC_Pkgpc7);
	}
	if (is_bdx(family, model)) {
		BIC_NOT_PRESENT(BIC_CPU_c7);
		BIC_NOT_PRESENT(BIC_Pkgpc7);
	}
	if (has_c8910_msrs(family, model)) {
		BIC_PRESENT(BIC_Pkgpc8);
		BIC_PRESENT(BIC_Pkgpc9);
		BIC_PRESENT(BIC_Pkgpc10);
	}
	do_irtl_hsw = has_c8910_msrs(family, model);
	if (has_skl_msrs(family, model)) {
		BIC_PRESENT(BIC_Totl_c0);
		BIC_PRESENT(BIC_Any_c0);
		BIC_PRESENT(BIC_GFX_c0);
		BIC_PRESENT(BIC_CPUGFX);
	}
	do_slm_cstates = is_slm(family, model);
	do_knl_cstates  = is_knl(family, model);

	if (do_slm_cstates || do_knl_cstates || is_cnl(family, model))
		BIC_NOT_PRESENT(BIC_CPU_c3);

	if (!quiet)
		decode_misc_pwr_mgmt_msr();

	if (!quiet && has_slv_msrs(family, model))
		decode_c6_demotion_policy_msr();

	rapl_probe(family, model);
	perf_limit_reasons_probe(family, model);
	automatic_cstate_conversion_probe(family, model);

	if (!quiet)
		dump_cstate_pstate_config_info(family, model);

	if (!quiet)
		dump_sysfs_cstate_config();
	if (!quiet)
		dump_sysfs_pstate_config();

	if (has_skl_msrs(family, model))
		calculate_tsc_tweak();

	if (!access("/sys/class/drm/card0/power/rc6_residency_ms", R_OK))
		BIC_PRESENT(BIC_GFX_rc6);

	if (!access("/sys/class/graphics/fb0/device/drm/card0/gt_cur_freq_mhz", R_OK))
		BIC_PRESENT(BIC_GFXMHz);

	if (!access("/sys/devices/system/cpu/cpuidle/low_power_idle_cpu_residency_us", R_OK))
		BIC_PRESENT(BIC_CPU_LPI);
	else
		BIC_NOT_PRESENT(BIC_CPU_LPI);

	if (!access("/sys/devices/system/cpu/cpuidle/low_power_idle_system_residency_us", R_OK))
		BIC_PRESENT(BIC_SYS_LPI);
	else
		BIC_NOT_PRESENT(BIC_SYS_LPI);

	if (!quiet)
		decode_misc_feature_control();

	return;
}

/*
 * in /dev/cpu/ return success for names that are numbers
 * ie. filter out ".", "..", "microcode".
 */
int dir_filter(const struct dirent *dirp)
{
	if (isdigit(dirp->d_name[0]))
		return 1;
	else
		return 0;
}

int open_dev_cpu_msr(int dummy1)
{
	return 0;
}

void topology_probe()
{
	int i;
	int max_core_id = 0;
	int max_package_id = 0;
	int max_die_id = 0;
	int max_siblings = 0;

	/* Initialize num_cpus, max_cpu_num */
	set_max_cpu_num();
	topo.num_cpus = 0;
	for_all_proc_cpus(count_cpus);
	if (!summary_only && topo.num_cpus > 1)
		BIC_PRESENT(BIC_CPU);

	if (debug > 1)
		fprintf(outf, "num_cpus %d max_cpu_num %d\n", topo.num_cpus, topo.max_cpu_num);

	cpus = calloc(1, (topo.max_cpu_num  + 1) * sizeof(struct cpu_topology));
	if (cpus == NULL)
		err(1, "calloc cpus");

	/*
	 * Allocate and initialize cpu_present_set
	 */
	cpu_present_set = CPU_ALLOC((topo.max_cpu_num + 1));
	if (cpu_present_set == NULL)
		err(3, "CPU_ALLOC");
	cpu_present_setsize = CPU_ALLOC_SIZE((topo.max_cpu_num + 1));
	CPU_ZERO_S(cpu_present_setsize, cpu_present_set);
	for_all_proc_cpus(mark_cpu_present);

	/*
	 * Validate that all cpus in cpu_subset are also in cpu_present_set
	 */
	for (i = 0; i < CPU_SUBSET_MAXCPUS; ++i) {
		if (CPU_ISSET_S(i, cpu_subset_size, cpu_subset))
			if (!CPU_ISSET_S(i, cpu_present_setsize, cpu_present_set))
				err(1, "cpu%d not present", i);
	}

	/*
	 * Allocate and initialize cpu_affinity_set
	 */
	cpu_affinity_set = CPU_ALLOC((topo.max_cpu_num + 1));
	if (cpu_affinity_set == NULL)
		err(3, "CPU_ALLOC");
	cpu_affinity_setsize = CPU_ALLOC_SIZE((topo.max_cpu_num + 1));
	CPU_ZERO_S(cpu_affinity_setsize, cpu_affinity_set);

	for_all_proc_cpus(init_thread_id);

	/*
	 * For online cpus
	 * find max_core_id, max_package_id
	 */
	for (i = 0; i <= topo.max_cpu_num; ++i) {
		int siblings;

		if (cpu_is_not_present(i)) {
			if (debug > 1)
				fprintf(outf, "cpu%d NOT PRESENT\n", i);
			continue;
		}

		cpus[i].logical_cpu_id = i;

		/* get package information */
		cpus[i].physical_package_id = get_physical_package_id(i);
		if (cpus[i].physical_package_id > max_package_id)
			max_package_id = cpus[i].physical_package_id;

		/* get die information */
		cpus[i].die_id = get_die_id(i);
		if (cpus[i].die_id > max_die_id)
			max_die_id = cpus[i].die_id;

		/* get numa node information */
		cpus[i].physical_node_id = get_physical_node_id(&cpus[i]);
		if (cpus[i].physical_node_id > topo.max_node_num)
			topo.max_node_num = cpus[i].physical_node_id;

		/* get core information */
		cpus[i].physical_core_id = get_core_id(i);
		if (cpus[i].physical_core_id > max_core_id)
			max_core_id = cpus[i].physical_core_id;

		/* get thread information */
		siblings = get_thread_siblings(&cpus[i]);
		if (siblings > max_siblings)
			max_siblings = siblings;
		if (cpus[i].thread_id == 0)
			topo.num_cores++;
	}

	topo.cores_per_node = max_core_id + 1;
	if (debug > 1)
		fprintf(outf, "max_core_id %d, sizing for %d cores per package\n",
			max_core_id, topo.cores_per_node);
	if (!summary_only && topo.cores_per_node > 1)
		BIC_PRESENT(BIC_Core);

	topo.num_die = max_die_id + 1;
	if (debug > 1)
		fprintf(outf, "max_die_id %d, sizing for %d die\n",
				max_die_id, topo.num_die);
	if (!summary_only && topo.num_die > 1)
		BIC_PRESENT(BIC_Die);

	topo.num_packages = max_package_id + 1;
	if (debug > 1)
		fprintf(outf, "max_package_id %d, sizing for %d packages\n",
			max_package_id, topo.num_packages);
	if (!summary_only && topo.num_packages > 1)
		BIC_PRESENT(BIC_Package);

	set_node_data();
	if (debug > 1)
		fprintf(outf, "nodes_per_pkg %d\n", topo.nodes_per_pkg);
	if (!summary_only && topo.nodes_per_pkg > 1)
		BIC_PRESENT(BIC_Node);

	topo.threads_per_core = max_siblings;
	if (debug > 1)
		fprintf(outf, "max_siblings %d\n", max_siblings);

	if (debug < 1)
		return;

	for (i = 0; i <= topo.max_cpu_num; ++i) {
		if (cpu_is_not_present(i))
			continue;
		fprintf(outf,
			"cpu %d pkg %d die %d node %d lnode %d core %d thread %d\n",
			i, cpus[i].physical_package_id, cpus[i].die_id,
			cpus[i].physical_node_id,
			cpus[i].logical_node_id,
			cpus[i].physical_core_id,
			cpus[i].thread_id);
	}

}

void
allocate_counters(struct thread_data **t, struct core_data **c,
		  struct pkg_data **p)
{
	int i;
	int num_cores = topo.cores_per_node * topo.nodes_per_pkg *
			topo.num_packages;
	int num_threads = topo.threads_per_core * num_cores;

	*t = calloc(num_threads, sizeof(struct thread_data));
	if (*t == NULL)
		goto error;

	for (i = 0; i < num_threads; i++)
		(*t)[i].cpu_id = -1;

	*c = calloc(num_cores, sizeof(struct core_data));
	if (*c == NULL)
		goto error;

	for (i = 0; i < num_cores; i++)
		(*c)[i].core_id = -1;

	*p = calloc(topo.num_packages, sizeof(struct pkg_data));
	if (*p == NULL)
		goto error;

	for (i = 0; i < topo.num_packages; i++)
		(*p)[i].package_id = i;

	return;
error:
	err(1, "calloc counters");
}
/*
 * init_counter()
 *
 * set FIRST_THREAD_IN_CORE and FIRST_CORE_IN_PACKAGE
 */
void init_counter(struct thread_data *thread_base, struct core_data *core_base,
	struct pkg_data *pkg_base, int cpu_id)
{
	int pkg_id = cpus[cpu_id].physical_package_id;
	int node_id = cpus[cpu_id].logical_node_id;
	int core_id = cpus[cpu_id].physical_core_id;
	int thread_id = cpus[cpu_id].thread_id;
	struct thread_data *t;
	struct core_data *c;
	struct pkg_data *p;


	/* Workaround for systems where physical_node_id==-1
	 * and logical_node_id==(-1 - topo.num_cpus)
	 */
	if (node_id < 0)
		node_id = 0;

	t = GET_THREAD(thread_base, thread_id, core_id, node_id, pkg_id);
	c = GET_CORE(core_base, core_id, node_id, pkg_id);
	p = GET_PKG(pkg_base, pkg_id);

	t->cpu_id = cpu_id;
	if (thread_id == 0) {
		t->flags |= CPU_IS_FIRST_THREAD_IN_CORE;
		if (cpu_is_first_core_in_package(cpu_id))
			t->flags |= CPU_IS_FIRST_CORE_IN_PACKAGE;
	}

	c->core_id = core_id;
	p->package_id = pkg_id;
}


int initialize_counters(int cpu_id)
{
	init_counter(EVEN_COUNTERS, cpu_id);
	init_counter(ODD_COUNTERS, cpu_id);
	return 0;
}

void allocate_output_buffer()
{
	output_buffer = calloc(1, (1 + topo.num_cpus) * 2048);
	outp = output_buffer;
	if (outp == NULL)
		err(-1, "calloc output buffer");
}
void allocate_fd_percpu(void)
{
	fd_percpu = calloc(topo.max_cpu_num + 1, sizeof(int));
	if (fd_percpu == NULL)
		err(-1, "calloc fd_percpu");
}
void allocate_irq_buffers(void)
{
	irq_column_2_cpu = calloc(topo.num_cpus, sizeof(int));
	if (irq_column_2_cpu == NULL)
		err(-1, "calloc %d", topo.num_cpus);

	irqs_per_cpu = calloc(topo.max_cpu_num + 1, sizeof(int));
	if (irqs_per_cpu == NULL)
		err(-1, "calloc %d", topo.max_cpu_num + 1);
}
void setup_all_buffers(void)
{
	topology_probe();
	allocate_irq_buffers();
	allocate_fd_percpu();
	allocate_counters(&thread_even, &core_even, &package_even);
	allocate_counters(&thread_odd, &core_odd, &package_odd);
	allocate_output_buffer();
	for_all_proc_cpus(initialize_counters);
}

void set_base_cpu(void)
{
	base_cpu = sched_getcpu();
	if (base_cpu < 0)
		err(-ENODEV, "No valid cpus found");

	if (debug > 1)
		fprintf(outf, "base_cpu = %d\n", base_cpu);
}

void turbostat_init()
{
	setup_all_buffers();
	set_base_cpu();
	check_dev_msr();
	check_permissions();
	process_cpuid();


	if (!quiet)
		for_all_cpus(print_hwp, ODD_COUNTERS);

	if (!quiet)
		for_all_cpus(print_epb, ODD_COUNTERS);

	if (!quiet)
		for_all_cpus(print_perf_limit, ODD_COUNTERS);

	if (!quiet)
		for_all_cpus(print_rapl, ODD_COUNTERS);

	for_all_cpus(set_temperature_target, ODD_COUNTERS);

	if (!quiet)
		for_all_cpus(print_thermal, ODD_COUNTERS);

	if (!quiet && do_irtl_snb)
		print_irtl();
}

int fork_it(char **argv)
{
	pid_t child_pid;
	int status;

	snapshot_proc_sysfs_files();
	status = for_all_cpus(get_counters, EVEN_COUNTERS);
	first_counter_read = 0;
	if (status)
		exit(status);
	/* clear affinity side-effect of get_counters() */
	sched_setaffinity(0, cpu_present_setsize, cpu_present_set);
	gettimeofday(&tv_even, (struct timezone *)NULL);

	child_pid = fork();
	if (!child_pid) {
		/* child */
		execvp(argv[0], argv);
		err(errno, "exec %s", argv[0]);
	} else {

		/* parent */
		if (child_pid == -1)
			err(1, "fork");

		signal(SIGINT, SIG_IGN);
		signal(SIGQUIT, SIG_IGN);
		if (waitpid(child_pid, &status, 0) == -1)
			err(status, "waitpid");

		if (WIFEXITED(status))
			status = WEXITSTATUS(status);
	}
	/*
	 * n.b. fork_it() does not check for errors from for_all_cpus()
	 * because re-starting is problematic when forking
	 */
	snapshot_proc_sysfs_files();
	for_all_cpus(get_counters, ODD_COUNTERS);
	gettimeofday(&tv_odd, (struct timezone *)NULL);
	timersub(&tv_odd, &tv_even, &tv_delta);
	if (for_all_cpus_2(delta_cpu, ODD_COUNTERS, EVEN_COUNTERS))
		fprintf(outf, "%s: Counter reset detected\n", progname);
	else {
		compute_average(EVEN_COUNTERS);
		format_all_counters(EVEN_COUNTERS);
	}

	fprintf(outf, "%.6f sec\n", tv_delta.tv_sec + tv_delta.tv_usec/1000000.0);

	flush_output_stderr();

	return status;
}

int get_and_dump_counters(void)
{
	int status;

	snapshot_proc_sysfs_files();
	status = for_all_cpus(get_counters, ODD_COUNTERS);
	if (status)
		return status;

	status = for_all_cpus(dump_counters, ODD_COUNTERS);
	if (status)
		return status;

	flush_output_stdout();

	return status;
}

void print_version() {
	fprintf(outf, "turbostat version 19.08.31"
		" - Len Brown <lenb@kernel.org>\n");
}

int add_counter(unsigned int msr_num, char *path, char *name,
	unsigned int width, enum counter_scope scope,
	enum counter_type type, enum counter_format format, int flags)
{
	struct msr_counter *msrp;

	msrp = calloc(1, sizeof(struct msr_counter));
	if (msrp == NULL) {
		perror("calloc");
		exit(1);
	}

	msrp->msr_num = msr_num;
	strncpy(msrp->name, name, NAME_BYTES);
	if (path)
		strncpy(msrp->path, path, PATH_BYTES);
	msrp->width = width;
	msrp->type = type;
	msrp->format = format;
	msrp->flags = flags;

	switch (scope) {

	case SCOPE_CPU:
		msrp->next = sys.tp;
		sys.tp = msrp;
		sys.added_thread_counters++;
		if (sys.added_thread_counters > MAX_ADDED_THREAD_COUNTERS) {
			fprintf(stderr, "exceeded max %d added thread counters\n",
				MAX_ADDED_COUNTERS);
			exit(-1);
		}
		break;

	case SCOPE_CORE:
		msrp->next = sys.cp;
		sys.cp = msrp;
		sys.added_core_counters++;
		if (sys.added_core_counters > MAX_ADDED_COUNTERS) {
			fprintf(stderr, "exceeded max %d added core counters\n",
				MAX_ADDED_COUNTERS);
			exit(-1);
		}
		break;

	case SCOPE_PACKAGE:
		msrp->next = sys.pp;
		sys.pp = msrp;
		sys.added_package_counters++;
		if (sys.added_package_counters > MAX_ADDED_COUNTERS) {
			fprintf(stderr, "exceeded max %d added package counters\n",
				MAX_ADDED_COUNTERS);
			exit(-1);
		}
		break;
	}

	return 0;
}

void parse_add_command(char *add_command)
{
	int msr_num = 0;
	char *path = NULL;
	char name_buffer[NAME_BYTES] = "";
	int width = 64;
	int fail = 0;
	enum counter_scope scope = SCOPE_CPU;
	enum counter_type type = COUNTER_CYCLES;
	enum counter_format format = FORMAT_DELTA;

	while (add_command) {

		if (sscanf(add_command, "msr0x%x", &msr_num) == 1)
			goto next;

		if (sscanf(add_command, "msr%d", &msr_num) == 1)
			goto next;

		if (*add_command == '/') {
			path = add_command;
			goto next;
		}

		if (sscanf(add_command, "u%d", &width) == 1) {
			if ((width == 32) || (width == 64))
				goto next;
			width = 64;
		}
		if (!strncmp(add_command, "cpu", strlen("cpu"))) {
			scope = SCOPE_CPU;
			goto next;
		}
		if (!strncmp(add_command, "core", strlen("core"))) {
			scope = SCOPE_CORE;
			goto next;
		}
		if (!strncmp(add_command, "package", strlen("package"))) {
			scope = SCOPE_PACKAGE;
			goto next;
		}
		if (!strncmp(add_command, "cycles", strlen("cycles"))) {
			type = COUNTER_CYCLES;
			goto next;
		}
		if (!strncmp(add_command, "seconds", strlen("seconds"))) {
			type = COUNTER_SECONDS;
			goto next;
		}
		if (!strncmp(add_command, "usec", strlen("usec"))) {
			type = COUNTER_USEC;
			goto next;
		}
		if (!strncmp(add_command, "raw", strlen("raw"))) {
			format = FORMAT_RAW;
			goto next;
		}
		if (!strncmp(add_command, "delta", strlen("delta"))) {
			format = FORMAT_DELTA;
			goto next;
		}
		if (!strncmp(add_command, "percent", strlen("percent"))) {
			format = FORMAT_PERCENT;
			goto next;
		}

		if (sscanf(add_command, "%18s,%*s", name_buffer) == 1) {	/* 18 < NAME_BYTES */
			char *eos;

			eos = strchr(name_buffer, ',');
			if (eos)
				*eos = '\0';
			goto next;
		}

next:
		add_command = strchr(add_command, ',');
		if (add_command) {
			*add_command = '\0';
			add_command++;
		}

	}
	if ((msr_num == 0) && (path == NULL)) {
		fprintf(stderr, "--add: (msrDDD | msr0xXXX | /path_to_counter ) required\n");
		fail++;
	}

	/* generate default column header */
	if (*name_buffer == '\0') {
		if (width == 32)
			sprintf(name_buffer, "M0x%x%s", msr_num, format == FORMAT_PERCENT ? "%" : "");
		else
			sprintf(name_buffer, "M0X%x%s", msr_num, format == FORMAT_PERCENT ? "%" : "");
	}

	if (add_counter(msr_num, path, name_buffer, width, scope, type, format, 0))
		fail++;

	if (fail) {
		help();
		exit(1);
	}
}

int is_deferred_skip(char *name)
{
	int i;

	for (i = 0; i < deferred_skip_index; ++i)
		if (!strcmp(name, deferred_skip_names[i]))
			return 1;
	return 0;
}

void probe_sysfs(void)
{
	char path[64];
	char name_buf[16];
	FILE *input;
	int state;
	char *sp;

	if (!DO_BIC(BIC_sysfs))
		return;

	for (state = 10; state >= 0; --state) {

		sprintf(path, "/sys/devices/system/cpu/cpu%d/cpuidle/state%d/name",
			base_cpu, state);
		input = fopen(path, "r");
		if (input == NULL)
			continue;
		if (!fgets(name_buf, sizeof(name_buf), input))
			err(1, "%s: failed to read file", path);

		 /* truncate "C1-HSW\n" to "C1", or truncate "C1\n" to "C1" */
		sp = strchr(name_buf, '-');
		if (!sp)
			sp = strchrnul(name_buf, '\n');
		*sp = '%';
		*(sp + 1) = '\0';

		fclose(input);

		sprintf(path, "cpuidle/state%d/time", state);

		if (is_deferred_skip(name_buf))
			continue;

		add_counter(0, path, name_buf, 64, SCOPE_CPU, COUNTER_USEC,
				FORMAT_PERCENT, SYSFS_PERCPU);
	}

	for (state = 10; state >= 0; --state) {

		sprintf(path, "/sys/devices/system/cpu/cpu%d/cpuidle/state%d/name",
			base_cpu, state);
		input = fopen(path, "r");
		if (input == NULL)
			continue;
		if (!fgets(name_buf, sizeof(name_buf), input))
			err(1, "%s: failed to read file", path);
		 /* truncate "C1-HSW\n" to "C1", or truncate "C1\n" to "C1" */
		sp = strchr(name_buf, '-');
		if (!sp)
			sp = strchrnul(name_buf, '\n');
		*sp = '\0';
		fclose(input);

		sprintf(path, "cpuidle/state%d/usage", state);

		if (is_deferred_skip(name_buf))
			continue;

		add_counter(0, path, name_buf, 64, SCOPE_CPU, COUNTER_ITEMS,
				FORMAT_DELTA, SYSFS_PERCPU);
	}

}


/*
 * parse cpuset with following syntax
 * 1,2,4..6,8-10 and set bits in cpu_subset
 */
void parse_cpu_command(char *optarg)
{
	unsigned int start, end;
	char *next;

	if (!strcmp(optarg, "core")) {
		if (cpu_subset)
			goto error;
		show_core_only++;
		return;
	}
	if (!strcmp(optarg, "package")) {
		if (cpu_subset)
			goto error;
		show_pkg_only++;
		return;
	}
	if (show_core_only || show_pkg_only)
		goto error;

	cpu_subset = CPU_ALLOC(CPU_SUBSET_MAXCPUS);
	if (cpu_subset == NULL)
		err(3, "CPU_ALLOC");
	cpu_subset_size = CPU_ALLOC_SIZE(CPU_SUBSET_MAXCPUS);

	CPU_ZERO_S(cpu_subset_size, cpu_subset);

	next = optarg;

	while (next && *next) {

		if (*next == '-')	/* no negative cpu numbers */
			goto error;

		start = strtoul(next, &next, 10);

		if (start >= CPU_SUBSET_MAXCPUS)
			goto error;
		CPU_SET_S(start, cpu_subset_size, cpu_subset);

		if (*next == '\0')
			break;

		if (*next == ',') {
			next += 1;
			continue;
		}

		if (*next == '-') {
			next += 1;	/* start range */
		} else if (*next == '.') {
			next += 1;
			if (*next == '.')
				next += 1;	/* start range */
			else
				goto error;
		}

		end = strtoul(next, &next, 10);
		if (end <= start)
			goto error;

		while (++start <= end) {
			if (start >= CPU_SUBSET_MAXCPUS)
				goto error;
			CPU_SET_S(start, cpu_subset_size, cpu_subset);
		}

		if (*next == ',')
			next += 1;
		else if (*next != '\0')
			goto error;
	}

	return;

error:
	fprintf(stderr, "\"--cpu %s\" malformed\n", optarg);
	help();
	exit(-1);
}


void cmdline(int argc, char **argv)
{
	int opt;
	int option_index = 0;
	static struct option long_options[] = {
		{"add",		required_argument,	0, 'a'},
		{"cpu",		required_argument,	0, 'c'},
		{"Dump",	no_argument,		0, 'D'},
		{"debug",	no_argument,		0, 'd'},	/* internal, not documented */
		{"enable",	required_argument,	0, 'e'},
		{"interval",	required_argument,	0, 'i'},
		{"num_iterations",	required_argument,	0, 'n'},
		{"help",	no_argument,		0, 'h'},
		{"hide",	required_argument,	0, 'H'},	// meh, -h taken by --help
		{"Joules",	no_argument,		0, 'J'},
		{"list",	no_argument,		0, 'l'},
		{"out",		required_argument,	0, 'o'},
		{"quiet",	no_argument,		0, 'q'},
		{"show",	required_argument,	0, 's'},
		{"Summary",	no_argument,		0, 'S'},
		{"TCC",		required_argument,	0, 'T'},
		{"version",	no_argument,		0, 'v' },
		{0,		0,			0,  0 }
	};

	progname = argv[0];

	while ((opt = getopt_long_only(argc, argv, "+C:c:Dde:hi:Jn:o:qST:v",
				long_options, &option_index)) != -1) {
		switch (opt) {
		case 'a':
			parse_add_command(optarg);
			break;
		case 'c':
			parse_cpu_command(optarg);
			break;
		case 'D':
			dump_only++;
			break;
		case 'e':
			/* --enable specified counter */
			bic_enabled = bic_enabled | bic_lookup(optarg, SHOW_LIST);
			break;
		case 'd':
			debug++;
			ENABLE_BIC(BIC_DISABLED_BY_DEFAULT);
			break;
		case 'H':
			/*
			 * --hide: do not show those specified
			 *  multiple invocations simply clear more bits in enabled mask
			 */
			bic_enabled &= ~bic_lookup(optarg, HIDE_LIST);
			break;
		case 'h':
		default:
			help();
			exit(1);
		case 'i':
			{
				double interval = strtod(optarg, NULL);

				if (interval < 0.001) {
					fprintf(outf, "interval %f seconds is too small\n",
						interval);
					exit(2);
				}

				interval_tv.tv_sec = interval_ts.tv_sec = interval;
				interval_tv.tv_usec = (interval - interval_tv.tv_sec) * 1000000;
				interval_ts.tv_nsec = (interval - interval_ts.tv_sec) * 1000000000;
			}
			break;
		case 'J':
			rapl_joules++;
			break;
		case 'l':
			ENABLE_BIC(BIC_DISABLED_BY_DEFAULT);
			list_header_only++;
			quiet++;
			break;
		case 'o':
			outf = fopen_or_die(optarg, "w");
			break;
		case 'q':
			quiet = 1;
			break;
		case 'n':
			num_iterations = strtod(optarg, NULL);

			if (num_iterations <= 0) {
				fprintf(outf, "iterations %d should be positive number\n",
					num_iterations);
				exit(2);
			}
			break;
		case 's':
			/*
			 * --show: show only those specified
			 *  The 1st invocation will clear and replace the enabled mask
			 *  subsequent invocations can add to it.
			 */
			if (shown == 0)
				bic_enabled = bic_lookup(optarg, SHOW_LIST);
			else
				bic_enabled |= bic_lookup(optarg, SHOW_LIST);
			shown = 1;
			break;
		case 'S':
			summary_only++;
			break;
		case 'T':
			tcc_activation_temp_override = atoi(optarg);
			break;
		case 'v':
			print_version();
			exit(0);
			break;
		}
	}
}

int main(int argc, char **argv)
{
	outf = stderr;
	cmdline(argc, argv);

	if (!quiet)
		print_version();

	probe_sysfs();

	turbostat_init();

	/* dump counters and exit */
	if (dump_only)
		return get_and_dump_counters();

	/* list header and exit */
	if (list_header_only) {
		print_header(",");
		flush_output_stdout();
		return 0;
	}

	/*
	 * if any params left, it must be a command to fork
	 */
	if (argc - optind)
		return fork_it(argv + optind);
	else
		turbostat_loop();

	return 0;
}<|MERGE_RESOLUTION|>--- conflicted
+++ resolved
@@ -3237,16 +3237,9 @@
 	case INTEL_FAM6_HASWELL:	/* HSW */
 	case INTEL_FAM6_HASWELL_G:	/* HSW */
 	case INTEL_FAM6_HASWELL_X:	/* HSX */
-<<<<<<< HEAD
-	case INTEL_FAM6_HASWELL_ULT:	/* HSW */
-	case INTEL_FAM6_HASWELL_GT3E:	/* HSW */
-	case INTEL_FAM6_BROADWELL_CORE:	/* BDW */
-	case INTEL_FAM6_BROADWELL_GT3E:	/* BDW */
-=======
 	case INTEL_FAM6_HASWELL_L:	/* HSW */
 	case INTEL_FAM6_BROADWELL:	/* BDW */
 	case INTEL_FAM6_BROADWELL_G:	/* BDW */
->>>>>>> 4862bccb
 	case INTEL_FAM6_BROADWELL_X:	/* BDX */
 	case INTEL_FAM6_SKYLAKE_L:	/* SKL */
 	case INTEL_FAM6_CANNONLAKE_L:	/* CNL */
@@ -3440,17 +3433,10 @@
 	case INTEL_FAM6_IVYBRIDGE:	/* IVB */
 	case INTEL_FAM6_HASWELL:	/* HSW */
 	case INTEL_FAM6_HASWELL_X:	/* HSX */
-<<<<<<< HEAD
-	case INTEL_FAM6_HASWELL_ULT:	/* HSW */
-	case INTEL_FAM6_HASWELL_GT3E:	/* HSW */
-	case INTEL_FAM6_BROADWELL_CORE:	/* BDW */
-	case INTEL_FAM6_BROADWELL_GT3E:	/* BDW */
-=======
 	case INTEL_FAM6_HASWELL_L:	/* HSW */
 	case INTEL_FAM6_HASWELL_G:	/* HSW */
 	case INTEL_FAM6_BROADWELL:	/* BDW */
 	case INTEL_FAM6_BROADWELL_G:	/* BDW */
->>>>>>> 4862bccb
 	case INTEL_FAM6_BROADWELL_X:	/* BDX */
 	case INTEL_FAM6_SKYLAKE_L:	/* SKL */
 	case INTEL_FAM6_CANNONLAKE_L:	/* CNL */
@@ -3884,19 +3870,11 @@
 	switch (model) {
 	case INTEL_FAM6_SANDYBRIDGE:
 	case INTEL_FAM6_IVYBRIDGE:
-<<<<<<< HEAD
-	case INTEL_FAM6_HASWELL_CORE:	/* HSW */
-	case INTEL_FAM6_HASWELL_ULT:	/* HSW */
-	case INTEL_FAM6_HASWELL_GT3E:	/* HSW */
-	case INTEL_FAM6_BROADWELL_CORE:	/* BDW */
-	case INTEL_FAM6_BROADWELL_GT3E:	/* BDW */
-=======
 	case INTEL_FAM6_HASWELL:	/* HSW */
 	case INTEL_FAM6_HASWELL_L:	/* HSW */
 	case INTEL_FAM6_HASWELL_G:	/* HSW */
 	case INTEL_FAM6_BROADWELL:	/* BDW */
 	case INTEL_FAM6_BROADWELL_G:	/* BDW */
->>>>>>> 4862bccb
 		do_rapl = RAPL_PKG | RAPL_CORES | RAPL_CORE_POLICY | RAPL_GFX | RAPL_PKG_POWER_INFO;
 		if (rapl_joules) {
 			BIC_PRESENT(BIC_Pkg_J);
@@ -4085,15 +4063,9 @@
 		return;
 
 	switch (model) {
-<<<<<<< HEAD
-	case INTEL_FAM6_HASWELL_CORE:	/* HSW */
-	case INTEL_FAM6_HASWELL_ULT:	/* HSW */
-	case INTEL_FAM6_HASWELL_GT3E:	/* HSW */
-=======
 	case INTEL_FAM6_HASWELL:	/* HSW */
 	case INTEL_FAM6_HASWELL_L:	/* HSW */
 	case INTEL_FAM6_HASWELL_G:	/* HSW */
->>>>>>> 4862bccb
 		do_gfx_perf_limit_reasons = 1;
 	case INTEL_FAM6_HASWELL_X:	/* HSX */
 		do_core_perf_limit_reasons = 1;
@@ -4308,21 +4280,6 @@
 	switch (model) {
 	case INTEL_FAM6_SANDYBRIDGE:
 	case INTEL_FAM6_SANDYBRIDGE_X:
-<<<<<<< HEAD
-	case INTEL_FAM6_IVYBRIDGE:	/* IVB */
-	case INTEL_FAM6_IVYBRIDGE_X:	/* IVB Xeon */
-	case INTEL_FAM6_HASWELL_CORE:	/* HSW */
-	case INTEL_FAM6_HASWELL_X:	/* HSW */
-	case INTEL_FAM6_HASWELL_ULT:	/* HSW */
-	case INTEL_FAM6_HASWELL_GT3E:	/* HSW */
-	case INTEL_FAM6_BROADWELL_CORE:	/* BDW */
-	case INTEL_FAM6_BROADWELL_GT3E:	/* BDW */
-	case INTEL_FAM6_BROADWELL_X:	/* BDX */
-	case INTEL_FAM6_SKYLAKE_MOBILE:	/* SKL */
-	case INTEL_FAM6_CANNONLAKE_MOBILE:	/* CNL */
-	case INTEL_FAM6_SKYLAKE_X:	/* SKX */
-	case INTEL_FAM6_ATOM_GOLDMONT:	/* BXT */
-=======
 	case INTEL_FAM6_IVYBRIDGE:		/* IVB */
 	case INTEL_FAM6_IVYBRIDGE_X:		/* IVB Xeon */
 	case INTEL_FAM6_HASWELL:		/* HSW */
@@ -4336,7 +4293,6 @@
 	case INTEL_FAM6_CANNONLAKE_L:		/* CNL */
 	case INTEL_FAM6_SKYLAKE_X:		/* SKX */
 	case INTEL_FAM6_ATOM_GOLDMONT:		/* BXT */
->>>>>>> 4862bccb
 	case INTEL_FAM6_ATOM_GOLDMONT_PLUS:
 	case INTEL_FAM6_ATOM_GOLDMONT_D:	/* DNV */
 		return 1;
@@ -4362,17 +4318,10 @@
 		return 0;
 
 	switch (model) {
-<<<<<<< HEAD
-	case INTEL_FAM6_HASWELL_ULT:	/* HSW */
-	case INTEL_FAM6_BROADWELL_CORE:	/* BDW */
-	case INTEL_FAM6_SKYLAKE_MOBILE:	/* SKL */
-	case INTEL_FAM6_CANNONLAKE_MOBILE:	/* CNL */
-=======
 	case INTEL_FAM6_HASWELL_L:	/* HSW */
 	case INTEL_FAM6_BROADWELL:	/* BDW */
 	case INTEL_FAM6_SKYLAKE_L:	/* SKL */
 	case INTEL_FAM6_CANNONLAKE_L:	/* CNL */
->>>>>>> 4862bccb
 	case INTEL_FAM6_ATOM_GOLDMONT:	/* BXT */
 	case INTEL_FAM6_ATOM_GOLDMONT_PLUS:
 		return 1;
@@ -4667,17 +4616,8 @@
 	case INTEL_FAM6_ICELAKE_NNPI:
 		return INTEL_FAM6_CANNONLAKE_L;
 
-<<<<<<< HEAD
-	case INTEL_FAM6_ICELAKE_MOBILE:
-	case INTEL_FAM6_ICELAKE_NNPI:
-		return INTEL_FAM6_CANNONLAKE_MOBILE;
-
-	case INTEL_FAM6_ATOM_TREMONT_X:
-		return INTEL_FAM6_ATOM_GOLDMONT_X;
-=======
 	case INTEL_FAM6_ATOM_TREMONT_D:
 		return INTEL_FAM6_ATOM_GOLDMONT_D;
->>>>>>> 4862bccb
 	}
 	return model;
 }

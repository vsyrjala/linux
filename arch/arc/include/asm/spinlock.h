/*
 * Copyright (C) 2004, 2007-2010, 2011-2012 Synopsys, Inc. (www.synopsys.com)
 *
 * This program is free software; you can redistribute it and/or modify
 * it under the terms of the GNU General Public License version 2 as
 * published by the Free Software Foundation.
 */

#ifndef __ASM_SPINLOCK_H
#define __ASM_SPINLOCK_H

#include <asm/spinlock_types.h>
#include <asm/processor.h>
#include <asm/barrier.h>

#define arch_spin_is_locked(x)	((x)->slock != __ARCH_SPIN_LOCK_UNLOCKED__)
#define arch_spin_lock_flags(lock, flags)	arch_spin_lock(lock)

static inline void arch_spin_unlock_wait(arch_spinlock_t *lock)
{
	smp_cond_load_acquire(&lock->slock, !VAL);
}

<<<<<<< HEAD
=======
#ifdef CONFIG_ARC_HAS_LLSC

>>>>>>> dfd2e9ab
static inline void arch_spin_lock(arch_spinlock_t *lock)
{
	unsigned int val;

	smp_mb();

	__asm__ __volatile__(
	"1:	llock	%[val], [%[slock]]	\n"
	"	breq	%[val], %[LOCKED], 1b	\n"	/* spin while LOCKED */
	"	scond	%[LOCKED], [%[slock]]	\n"	/* acquire */
	"	bnz	1b			\n"
	"					\n"
	: [val]		"=&r"	(val)
	: [slock]	"r"	(&(lock->slock)),
	  [LOCKED]	"r"	(__ARCH_SPIN_LOCK_LOCKED__)
	: "memory", "cc");

	smp_mb();
}

/* 1 - lock taken successfully */
static inline int arch_spin_trylock(arch_spinlock_t *lock)
{
	unsigned int val, got_it = 0;

	smp_mb();

	__asm__ __volatile__(
	"1:	llock	%[val], [%[slock]]	\n"
	"	breq	%[val], %[LOCKED], 4f	\n"	/* already LOCKED, just bail */
	"	scond	%[LOCKED], [%[slock]]	\n"	/* acquire */
	"	bnz	1b			\n"
	"	mov	%[got_it], 1		\n"
	"4:					\n"
	"					\n"
	: [val]		"=&r"	(val),
	  [got_it]	"+&r"	(got_it)
	: [slock]	"r"	(&(lock->slock)),
	  [LOCKED]	"r"	(__ARCH_SPIN_LOCK_LOCKED__)
	: "memory", "cc");

	smp_mb();

	return got_it;
}

static inline void arch_spin_unlock(arch_spinlock_t *lock)
{
	smp_mb();

	lock->slock = __ARCH_SPIN_LOCK_UNLOCKED__;

	smp_mb();
}

/*
 * Read-write spinlocks, allowing multiple readers but only one writer.
 * Unfair locking as Writers could be starved indefinitely by Reader(s)
 */

static inline void arch_read_lock(arch_rwlock_t *rw)
{
	unsigned int val;

	smp_mb();

	/*
	 * zero means writer holds the lock exclusively, deny Reader.
	 * Otherwise grant lock to first/subseq reader
	 *
	 * 	if (rw->counter > 0) {
	 *		rw->counter--;
	 *		ret = 1;
	 *	}
	 */

	__asm__ __volatile__(
	"1:	llock	%[val], [%[rwlock]]	\n"
	"	brls	%[val], %[WR_LOCKED], 1b\n"	/* <= 0: spin while write locked */
	"	sub	%[val], %[val], 1	\n"	/* reader lock */
	"	scond	%[val], [%[rwlock]]	\n"
	"	bnz	1b			\n"
	"					\n"
	: [val]		"=&r"	(val)
	: [rwlock]	"r"	(&(rw->counter)),
	  [WR_LOCKED]	"ir"	(0)
	: "memory", "cc");

	smp_mb();
}

/* 1 - lock taken successfully */
static inline int arch_read_trylock(arch_rwlock_t *rw)
{
	unsigned int val, got_it = 0;

	smp_mb();

	__asm__ __volatile__(
	"1:	llock	%[val], [%[rwlock]]	\n"
	"	brls	%[val], %[WR_LOCKED], 4f\n"	/* <= 0: already write locked, bail */
	"	sub	%[val], %[val], 1	\n"	/* counter-- */
	"	scond	%[val], [%[rwlock]]	\n"
	"	bnz	1b			\n"	/* retry if collided with someone */
	"	mov	%[got_it], 1		\n"
	"					\n"
	"4: ; --- done ---			\n"

	: [val]		"=&r"	(val),
	  [got_it]	"+&r"	(got_it)
	: [rwlock]	"r"	(&(rw->counter)),
	  [WR_LOCKED]	"ir"	(0)
	: "memory", "cc");

	smp_mb();

	return got_it;
}

static inline void arch_write_lock(arch_rwlock_t *rw)
{
	unsigned int val;

	smp_mb();

	/*
	 * If reader(s) hold lock (lock < __ARCH_RW_LOCK_UNLOCKED__),
	 * deny writer. Otherwise if unlocked grant to writer
	 * Hence the claim that Linux rwlocks are unfair to writers.
	 * (can be starved for an indefinite time by readers).
	 *
	 *	if (rw->counter == __ARCH_RW_LOCK_UNLOCKED__) {
	 *		rw->counter = 0;
	 *		ret = 1;
	 *	}
	 */

	__asm__ __volatile__(
	"1:	llock	%[val], [%[rwlock]]	\n"
	"	brne	%[val], %[UNLOCKED], 1b	\n"	/* while !UNLOCKED spin */
	"	mov	%[val], %[WR_LOCKED]	\n"
	"	scond	%[val], [%[rwlock]]	\n"
	"	bnz	1b			\n"
	"					\n"
	: [val]		"=&r"	(val)
	: [rwlock]	"r"	(&(rw->counter)),
	  [UNLOCKED]	"ir"	(__ARCH_RW_LOCK_UNLOCKED__),
	  [WR_LOCKED]	"ir"	(0)
	: "memory", "cc");

	smp_mb();
}

/* 1 - lock taken successfully */
static inline int arch_write_trylock(arch_rwlock_t *rw)
{
	unsigned int val, got_it = 0;

	smp_mb();

	__asm__ __volatile__(
	"1:	llock	%[val], [%[rwlock]]	\n"
	"	brne	%[val], %[UNLOCKED], 4f	\n"	/* !UNLOCKED, bail */
	"	mov	%[val], %[WR_LOCKED]	\n"
	"	scond	%[val], [%[rwlock]]	\n"
	"	bnz	1b			\n"	/* retry if collided with someone */
	"	mov	%[got_it], 1		\n"
	"					\n"
	"4: ; --- done ---			\n"

	: [val]		"=&r"	(val),
	  [got_it]	"+&r"	(got_it)
	: [rwlock]	"r"	(&(rw->counter)),
	  [UNLOCKED]	"ir"	(__ARCH_RW_LOCK_UNLOCKED__),
	  [WR_LOCKED]	"ir"	(0)
	: "memory", "cc");

	smp_mb();

	return got_it;
}

static inline void arch_read_unlock(arch_rwlock_t *rw)
{
	unsigned int val;

	smp_mb();

	/*
	 * rw->counter++;
	 */
	__asm__ __volatile__(
	"1:	llock	%[val], [%[rwlock]]	\n"
	"	add	%[val], %[val], 1	\n"
	"	scond	%[val], [%[rwlock]]	\n"
	"	bnz	1b			\n"
	"					\n"
	: [val]		"=&r"	(val)
	: [rwlock]	"r"	(&(rw->counter))
	: "memory", "cc");

	smp_mb();
}

static inline void arch_write_unlock(arch_rwlock_t *rw)
{
	smp_mb();

	rw->counter = __ARCH_RW_LOCK_UNLOCKED__;

	smp_mb();
}

#else	/* !CONFIG_ARC_HAS_LLSC */

static inline void arch_spin_lock(arch_spinlock_t *lock)
{
	unsigned int val = __ARCH_SPIN_LOCK_LOCKED__;

	/*
	 * This smp_mb() is technically superfluous, we only need the one
	 * after the lock for providing the ACQUIRE semantics.
	 * However doing the "right" thing was regressing hackbench
	 * so keeping this, pending further investigation
	 */
	smp_mb();

	__asm__ __volatile__(
	"1:	ex  %0, [%1]		\n"
	"	breq  %0, %2, 1b	\n"
	: "+&r" (val)
	: "r"(&(lock->slock)), "ir"(__ARCH_SPIN_LOCK_LOCKED__)
	: "memory");

	/*
	 * ACQUIRE barrier to ensure load/store after taking the lock
	 * don't "bleed-up" out of the critical section (leak-in is allowed)
	 * http://www.spinics.net/lists/kernel/msg2010409.html
	 *
	 * ARCv2 only has load-load, store-store and all-all barrier
	 * thus need the full all-all barrier
	 */
	smp_mb();
}

/* 1 - lock taken successfully */
static inline int arch_spin_trylock(arch_spinlock_t *lock)
{
	unsigned int val = __ARCH_SPIN_LOCK_LOCKED__;

	smp_mb();

	__asm__ __volatile__(
	"1:	ex  %0, [%1]		\n"
	: "+r" (val)
	: "r"(&(lock->slock))
	: "memory");

	smp_mb();

	return (val == __ARCH_SPIN_LOCK_UNLOCKED__);
}

static inline void arch_spin_unlock(arch_spinlock_t *lock)
{
	unsigned int val = __ARCH_SPIN_LOCK_UNLOCKED__;

	/*
	 * RELEASE barrier: given the instructions avail on ARCv2, full barrier
	 * is the only option
	 */
	smp_mb();

	__asm__ __volatile__(
	"	ex  %0, [%1]		\n"
	: "+r" (val)
	: "r"(&(lock->slock))
	: "memory");

	/*
	 * superfluous, but keeping for now - see pairing version in
	 * arch_spin_lock above
	 */
	smp_mb();
}

/*
 * Read-write spinlocks, allowing multiple readers but only one writer.
 * Unfair locking as Writers could be starved indefinitely by Reader(s)
 *
 * The spinlock itself is contained in @counter and access to it is
 * serialized with @lock_mutex.
 */

/* 1 - lock taken successfully */
static inline int arch_read_trylock(arch_rwlock_t *rw)
{
	int ret = 0;
	unsigned long flags;

	local_irq_save(flags);
	arch_spin_lock(&(rw->lock_mutex));

	/*
	 * zero means writer holds the lock exclusively, deny Reader.
	 * Otherwise grant lock to first/subseq reader
	 */
	if (rw->counter > 0) {
		rw->counter--;
		ret = 1;
	}

	arch_spin_unlock(&(rw->lock_mutex));
	local_irq_restore(flags);

	smp_mb();
	return ret;
}

/* 1 - lock taken successfully */
static inline int arch_write_trylock(arch_rwlock_t *rw)
{
	int ret = 0;
	unsigned long flags;

	local_irq_save(flags);
	arch_spin_lock(&(rw->lock_mutex));

	/*
	 * If reader(s) hold lock (lock < __ARCH_RW_LOCK_UNLOCKED__),
	 * deny writer. Otherwise if unlocked grant to writer
	 * Hence the claim that Linux rwlocks are unfair to writers.
	 * (can be starved for an indefinite time by readers).
	 */
	if (rw->counter == __ARCH_RW_LOCK_UNLOCKED__) {
		rw->counter = 0;
		ret = 1;
	}
	arch_spin_unlock(&(rw->lock_mutex));
	local_irq_restore(flags);

	return ret;
}

static inline void arch_read_lock(arch_rwlock_t *rw)
{
	while (!arch_read_trylock(rw))
		cpu_relax();
}

static inline void arch_write_lock(arch_rwlock_t *rw)
{
	while (!arch_write_trylock(rw))
		cpu_relax();
}

static inline void arch_read_unlock(arch_rwlock_t *rw)
{
	unsigned long flags;

	local_irq_save(flags);
	arch_spin_lock(&(rw->lock_mutex));
	rw->counter++;
	arch_spin_unlock(&(rw->lock_mutex));
	local_irq_restore(flags);
}

static inline void arch_write_unlock(arch_rwlock_t *rw)
{
	unsigned long flags;

	local_irq_save(flags);
	arch_spin_lock(&(rw->lock_mutex));
	rw->counter = __ARCH_RW_LOCK_UNLOCKED__;
	arch_spin_unlock(&(rw->lock_mutex));
	local_irq_restore(flags);
}

#endif

#define arch_read_can_lock(x)	((x)->counter > 0)
#define arch_write_can_lock(x)	((x)->counter == __ARCH_RW_LOCK_UNLOCKED__)

#define arch_read_lock_flags(lock, flags)	arch_read_lock(lock)
#define arch_write_lock_flags(lock, flags)	arch_write_lock(lock)

#define arch_spin_relax(lock)	cpu_relax()
#define arch_read_relax(lock)	cpu_relax()
#define arch_write_relax(lock)	cpu_relax()

#endif /* __ASM_SPINLOCK_H */<|MERGE_RESOLUTION|>--- conflicted
+++ resolved
@@ -21,11 +21,8 @@
 	smp_cond_load_acquire(&lock->slock, !VAL);
 }
 
-<<<<<<< HEAD
-=======
 #ifdef CONFIG_ARC_HAS_LLSC
 
->>>>>>> dfd2e9ab
 static inline void arch_spin_lock(arch_spinlock_t *lock)
 {
 	unsigned int val;

/*
 * Based on arch/arm/mm/init.c
 *
 * Copyright (C) 1995-2005 Russell King
 * Copyright (C) 2012 ARM Ltd.
 *
 * This program is free software; you can redistribute it and/or modify
 * it under the terms of the GNU General Public License version 2 as
 * published by the Free Software Foundation.
 *
 * This program is distributed in the hope that it will be useful,
 * but WITHOUT ANY WARRANTY; without even the implied warranty of
 * MERCHANTABILITY or FITNESS FOR A PARTICULAR PURPOSE.  See the
 * GNU General Public License for more details.
 *
 * You should have received a copy of the GNU General Public License
 * along with this program.  If not, see <http://www.gnu.org/licenses/>.
 */

#include <linux/kernel.h>
#include <linux/export.h>
#include <linux/errno.h>
#include <linux/swap.h>
#include <linux/init.h>
#include <linux/bootmem.h>
#include <linux/mman.h>
#include <linux/nodemask.h>
#include <linux/initrd.h>
#include <linux/gfp.h>
#include <linux/memblock.h>
#include <linux/sort.h>
#include <linux/of_fdt.h>

#include <asm/sections.h>
#include <asm/setup.h>
#include <asm/sizes.h>
#include <asm/tlb.h>

#include "mm.h"

phys_addr_t memstart_addr __read_mostly = 0;

<<<<<<< HEAD
void __init early_init_dt_setup_initrd_arch(u64 start, u64 end)
{
	phys_initrd_start = start;
	phys_initrd_size = end - start;
}

=======
#ifdef CONFIG_BLK_DEV_INITRD
>>>>>>> d8ec26d7
static int __init early_initrd(char *p)
{
	unsigned long start, size;
	char *endp;

	start = memparse(p, &endp);
	if (*endp == ',') {
		size = memparse(endp + 1, NULL);

		initrd_start = (unsigned long)__va(start);
		initrd_end = (unsigned long)__va(start + size);
	}
	return 0;
}
early_param("initrd", early_initrd);
#endif

#define MAX_DMA32_PFN ((4UL * 1024 * 1024 * 1024) >> PAGE_SHIFT)

static void __init zone_sizes_init(unsigned long min, unsigned long max)
{
	struct memblock_region *reg;
	unsigned long zone_size[MAX_NR_ZONES], zhole_size[MAX_NR_ZONES];
	unsigned long max_dma32 = min;

	memset(zone_size, 0, sizeof(zone_size));

#ifdef CONFIG_ZONE_DMA32
	/* 4GB maximum for 32-bit only capable devices */
	max_dma32 = max(min, min(max, MAX_DMA32_PFN));
	zone_size[ZONE_DMA32] = max_dma32 - min;
#endif
	zone_size[ZONE_NORMAL] = max - max_dma32;

	memcpy(zhole_size, zone_size, sizeof(zhole_size));

	for_each_memblock(memory, reg) {
		unsigned long start = memblock_region_memory_base_pfn(reg);
		unsigned long end = memblock_region_memory_end_pfn(reg);

		if (start >= max)
			continue;
#ifdef CONFIG_ZONE_DMA32
		if (start < max_dma32) {
			unsigned long dma_end = min(end, max_dma32);
			zhole_size[ZONE_DMA32] -= dma_end - start;
		}
#endif
		if (end > max_dma32) {
			unsigned long normal_end = min(end, max);
			unsigned long normal_start = max(start, max_dma32);
			zhole_size[ZONE_NORMAL] -= normal_end - normal_start;
		}
	}

	free_area_init_node(0, zone_size, min, zhole_size);
}

#ifdef CONFIG_HAVE_ARCH_PFN_VALID
int pfn_valid(unsigned long pfn)
{
	return memblock_is_memory(pfn << PAGE_SHIFT);
}
EXPORT_SYMBOL(pfn_valid);
#endif

#ifndef CONFIG_SPARSEMEM
static void arm64_memory_present(void)
{
}
#else
static void arm64_memory_present(void)
{
	struct memblock_region *reg;

	for_each_memblock(memory, reg)
		memory_present(0, memblock_region_memory_base_pfn(reg),
			       memblock_region_memory_end_pfn(reg));
}
#endif

void __init arm64_memblock_init(void)
{
	u64 *reserve_map, base, size;

	/* Register the kernel text, kernel data and initrd with memblock */
	memblock_reserve(__pa(_text), _end - _text);
#ifdef CONFIG_BLK_DEV_INITRD
	if (initrd_start)
		memblock_reserve(__virt_to_phys(initrd_start), initrd_end - initrd_start);
#endif

	/*
	 * Reserve the page tables.  These are already in use,
	 * and can only be in node 0.
	 */
	memblock_reserve(__pa(swapper_pg_dir), SWAPPER_DIR_SIZE);
	memblock_reserve(__pa(idmap_pg_dir), IDMAP_DIR_SIZE);

	/* Reserve the dtb region */
	memblock_reserve(virt_to_phys(initial_boot_params),
			 be32_to_cpu(initial_boot_params->totalsize));

	/*
	 * Process the reserve map.  This will probably overlap the initrd
	 * and dtb locations which are already reserved, but overlapping
	 * doesn't hurt anything
	 */
	reserve_map = ((void*)initial_boot_params) +
			be32_to_cpu(initial_boot_params->off_mem_rsvmap);
	while (1) {
		base = be64_to_cpup(reserve_map++);
		size = be64_to_cpup(reserve_map++);
		if (!size)
			break;
		memblock_reserve(base, size);
	}

	memblock_allow_resize();
	memblock_dump_all();
}

void __init bootmem_init(void)
{
	unsigned long min, max;

	min = PFN_UP(memblock_start_of_DRAM());
	max = PFN_DOWN(memblock_end_of_DRAM());

	/*
	 * Sparsemem tries to allocate bootmem in memory_present(), so must be
	 * done after the fixed reservations.
	 */
	arm64_memory_present();

	sparse_init();
	zone_sizes_init(min, max);

	high_memory = __va((max << PAGE_SHIFT) - 1) + 1;
	max_pfn = max_low_pfn = max;
}

#ifndef CONFIG_SPARSEMEM_VMEMMAP
static inline void free_memmap(unsigned long start_pfn, unsigned long end_pfn)
{
	struct page *start_pg, *end_pg;
	unsigned long pg, pgend;

	/*
	 * Convert start_pfn/end_pfn to a struct page pointer.
	 */
	start_pg = pfn_to_page(start_pfn - 1) + 1;
	end_pg = pfn_to_page(end_pfn - 1) + 1;

	/*
	 * Convert to physical addresses, and round start upwards and end
	 * downwards.
	 */
	pg = (unsigned long)PAGE_ALIGN(__pa(start_pg));
	pgend = (unsigned long)__pa(end_pg) & PAGE_MASK;

	/*
	 * If there are free pages between these, free the section of the
	 * memmap array.
	 */
	if (pg < pgend)
		free_bootmem(pg, pgend - pg);
}

/*
 * The mem_map array can get very big. Free the unused area of the memory map.
 */
static void __init free_unused_memmap(void)
{
	unsigned long start, prev_end = 0;
	struct memblock_region *reg;

	for_each_memblock(memory, reg) {
		start = __phys_to_pfn(reg->base);

#ifdef CONFIG_SPARSEMEM
		/*
		 * Take care not to free memmap entries that don't exist due
		 * to SPARSEMEM sections which aren't present.
		 */
		start = min(start, ALIGN(prev_end, PAGES_PER_SECTION));
#endif
		/*
		 * If we had a previous bank, and there is a space between the
		 * current bank and the previous, free it.
		 */
		if (prev_end && prev_end < start)
			free_memmap(prev_end, start);

		/*
		 * Align up here since the VM subsystem insists that the
		 * memmap entries are valid from the bank end aligned to
		 * MAX_ORDER_NR_PAGES.
		 */
		prev_end = ALIGN(start + __phys_to_pfn(reg->size),
				 MAX_ORDER_NR_PAGES);
	}

#ifdef CONFIG_SPARSEMEM
	if (!IS_ALIGNED(prev_end, PAGES_PER_SECTION))
		free_memmap(prev_end, ALIGN(prev_end, PAGES_PER_SECTION));
#endif
}
#endif	/* !CONFIG_SPARSEMEM_VMEMMAP */

/*
 * mem_init() marks the free areas in the mem_map and tells us how much memory
 * is free.  This is done after various parts of the system have claimed their
 * memory after the kernel image.
 */
void __init mem_init(void)
{
	arm64_swiotlb_init();

	max_mapnr   = pfn_to_page(max_pfn + PHYS_PFN_OFFSET) - mem_map;

#ifndef CONFIG_SPARSEMEM_VMEMMAP
	free_unused_memmap();
#endif
	/* this will put all unused low memory onto the freelists */
	free_all_bootmem();

	mem_init_print_info(NULL);

#define MLK(b, t) b, t, ((t) - (b)) >> 10
#define MLM(b, t) b, t, ((t) - (b)) >> 20
#define MLK_ROUNDUP(b, t) b, t, DIV_ROUND_UP(((t) - (b)), SZ_1K)

	pr_notice("Virtual kernel memory layout:\n"
		  "    vmalloc : 0x%16lx - 0x%16lx   (%6ld MB)\n"
#ifdef CONFIG_SPARSEMEM_VMEMMAP
		  "    vmemmap : 0x%16lx - 0x%16lx   (%6ld MB)\n"
#endif
		  "    modules : 0x%16lx - 0x%16lx   (%6ld MB)\n"
		  "    memory  : 0x%16lx - 0x%16lx   (%6ld MB)\n"
		  "      .init : 0x%p" " - 0x%p" "   (%6ld kB)\n"
		  "      .text : 0x%p" " - 0x%p" "   (%6ld kB)\n"
		  "      .data : 0x%p" " - 0x%p" "   (%6ld kB)\n",
		  MLM(VMALLOC_START, VMALLOC_END),
#ifdef CONFIG_SPARSEMEM_VMEMMAP
		  MLM((unsigned long)virt_to_page(PAGE_OFFSET),
		      (unsigned long)virt_to_page(high_memory)),
#endif
		  MLM(MODULES_VADDR, MODULES_END),
		  MLM(PAGE_OFFSET, (unsigned long)high_memory),

		  MLK_ROUNDUP(__init_begin, __init_end),
		  MLK_ROUNDUP(_text, _etext),
		  MLK_ROUNDUP(_sdata, _edata));

#undef MLK
#undef MLM
#undef MLK_ROUNDUP

	/*
	 * Check boundaries twice: Some fundamental inconsistencies can be
	 * detected at build time already.
	 */
#ifdef CONFIG_COMPAT
	BUILD_BUG_ON(TASK_SIZE_32			> TASK_SIZE_64);
#endif
	BUILD_BUG_ON(TASK_SIZE_64			> MODULES_VADDR);
	BUG_ON(TASK_SIZE_64				> MODULES_VADDR);

	if (PAGE_SIZE >= 16384 && get_num_physpages() <= 128) {
		extern int sysctl_overcommit_memory;
		/*
		 * On a machine this small we won't get anywhere without
		 * overcommit, so turn it on by default.
		 */
		sysctl_overcommit_memory = OVERCOMMIT_ALWAYS;
	}
}

void free_initmem(void)
{
	free_initmem_default(0);
}

#ifdef CONFIG_BLK_DEV_INITRD

static int keep_initrd;

void free_initrd_mem(unsigned long start, unsigned long end)
{
	if (!keep_initrd)
		free_reserved_area((void *)start, (void *)end, 0, "initrd");
}

static int __init keepinitrd_setup(char *__unused)
{
	keep_initrd = 1;
	return 1;
}

__setup("keepinitrd", keepinitrd_setup);
#endif<|MERGE_RESOLUTION|>--- conflicted
+++ resolved
@@ -40,16 +40,7 @@
 
 phys_addr_t memstart_addr __read_mostly = 0;
 
-<<<<<<< HEAD
-void __init early_init_dt_setup_initrd_arch(u64 start, u64 end)
-{
-	phys_initrd_start = start;
-	phys_initrd_size = end - start;
-}
-
-=======
 #ifdef CONFIG_BLK_DEV_INITRD
->>>>>>> d8ec26d7
 static int __init early_initrd(char *p)
 {
 	unsigned long start, size;

--- conflicted
+++ resolved
@@ -466,10 +466,7 @@
 	 * until we turn MSR RI back on.
 	 */
 
-<<<<<<< HEAD
-=======
 	SET_SCRATCH0(r1)
->>>>>>> dfd2e9ab
 	ld	r5, -8(r1)
 	ld	r1, -16(r1)
 

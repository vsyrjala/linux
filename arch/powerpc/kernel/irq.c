--- conflicted
+++ resolved
@@ -277,11 +277,7 @@
 	}
 #endif
 
-<<<<<<< HEAD
-	set_soft_enabled(0);
-=======
 	irq_soft_mask_set(IRQS_ALL_DISABLED);
->>>>>>> 661e50bc
 	trace_hardirqs_off();
 
 	/*
@@ -293,11 +289,7 @@
 
 	/* We can soft-enable now */
 	trace_hardirqs_on();
-<<<<<<< HEAD
-	set_soft_enabled(1);
-=======
 	irq_soft_mask_set(IRQS_ENABLED);
->>>>>>> 661e50bc
 
 	/*
 	 * And replay if we have to. This will return with interrupts

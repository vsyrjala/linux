--- conflicted
+++ resolved
@@ -2586,12 +2586,7 @@
 		res[i].flags = IORESOURCE_MEM | IORESOURCE_BUSY;
 		snprintf(mem, IOAPIC_RESOURCE_NAME_SIZE, "IOAPIC %u", i);
 		mem += IOAPIC_RESOURCE_NAME_SIZE;
-<<<<<<< HEAD
-		ioapics[i].iomem_res = &res[num];
-		num++;
-=======
 		ioapics[i].iomem_res = &res[i];
->>>>>>> dfd2e9ab
 	}
 
 	ioapic_resources = res;

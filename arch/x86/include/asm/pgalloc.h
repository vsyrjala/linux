--- conflicted
+++ resolved
@@ -81,15 +81,11 @@
 static inline pmd_t *pmd_alloc_one(struct mm_struct *mm, unsigned long addr)
 {
 	struct page *page;
-<<<<<<< HEAD
-	page = alloc_pages(GFP_KERNEL |  __GFP_ZERO, 0);
-=======
 	gfp_t gfp = GFP_KERNEL_ACCOUNT | __GFP_ZERO;
 
 	if (mm == &init_mm)
 		gfp &= ~__GFP_ACCOUNT;
 	page = alloc_pages(gfp, 0);
->>>>>>> dfd2e9ab
 	if (!page)
 		return NULL;
 	if (!pgtable_pmd_page_ctor(page)) {
@@ -133,15 +129,11 @@
 
 static inline pud_t *pud_alloc_one(struct mm_struct *mm, unsigned long addr)
 {
-<<<<<<< HEAD
-	return (pud_t *)get_zeroed_page(GFP_KERNEL);
-=======
 	gfp_t gfp = GFP_KERNEL_ACCOUNT;
 
 	if (mm == &init_mm)
 		gfp &= ~__GFP_ACCOUNT;
 	return (pud_t *)get_zeroed_page(gfp);
->>>>>>> dfd2e9ab
 }
 
 static inline void pud_free(struct mm_struct *mm, pud_t *pud)

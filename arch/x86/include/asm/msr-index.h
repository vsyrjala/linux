/* SPDX-License-Identifier: GPL-2.0 */
#ifndef _ASM_X86_MSR_INDEX_H
#define _ASM_X86_MSR_INDEX_H

#include <linux/bits.h>

/*
 * CPU model specific register (MSR) numbers.
 *
 * Do not add new entries to this file unless the definitions are shared
 * between multiple compilation units.
 */

/* x86-64 specific MSRs */
#define MSR_EFER		0xc0000080 /* extended feature register */
#define MSR_STAR		0xc0000081 /* legacy mode SYSCALL target */
#define MSR_LSTAR		0xc0000082 /* long mode SYSCALL target */
#define MSR_CSTAR		0xc0000083 /* compat mode SYSCALL target */
#define MSR_SYSCALL_MASK	0xc0000084 /* EFLAGS mask for syscall */
#define MSR_FS_BASE		0xc0000100 /* 64bit FS base */
#define MSR_GS_BASE		0xc0000101 /* 64bit GS base */
#define MSR_KERNEL_GS_BASE	0xc0000102 /* SwapGS GS shadow */
#define MSR_TSC_AUX		0xc0000103 /* Auxiliary TSC */

/* EFER bits: */
#define _EFER_SCE		0  /* SYSCALL/SYSRET */
#define _EFER_LME		8  /* Long mode enable */
#define _EFER_LMA		10 /* Long mode active (read-only) */
#define _EFER_NX		11 /* No execute enable */
#define _EFER_SVME		12 /* Enable virtualization */
#define _EFER_LMSLE		13 /* Long Mode Segment Limit Enable */
#define _EFER_FFXSR		14 /* Enable Fast FXSAVE/FXRSTOR */

#define EFER_SCE		(1<<_EFER_SCE)
#define EFER_LME		(1<<_EFER_LME)
#define EFER_LMA		(1<<_EFER_LMA)
#define EFER_NX			(1<<_EFER_NX)
#define EFER_SVME		(1<<_EFER_SVME)
#define EFER_LMSLE		(1<<_EFER_LMSLE)
#define EFER_FFXSR		(1<<_EFER_FFXSR)

/* Intel MSRs. Some also available on other CPUs */

#define MSR_IA32_SPEC_CTRL		0x00000048 /* Speculation Control */
#define SPEC_CTRL_IBRS			BIT(0)	   /* Indirect Branch Restricted Speculation */
#define SPEC_CTRL_STIBP_SHIFT		1	   /* Single Thread Indirect Branch Predictor (STIBP) bit */
#define SPEC_CTRL_STIBP			BIT(SPEC_CTRL_STIBP_SHIFT)	/* STIBP mask */
#define SPEC_CTRL_SSBD_SHIFT		2	   /* Speculative Store Bypass Disable bit */
#define SPEC_CTRL_SSBD			BIT(SPEC_CTRL_SSBD_SHIFT)	/* Speculative Store Bypass Disable */

#define MSR_IA32_PRED_CMD		0x00000049 /* Prediction Command */
#define PRED_CMD_IBPB			BIT(0)	   /* Indirect Branch Prediction Barrier */

#define MSR_PPIN_CTL			0x0000004e
#define MSR_PPIN			0x0000004f

#define MSR_IA32_PERFCTR0		0x000000c1
#define MSR_IA32_PERFCTR1		0x000000c2
#define MSR_FSB_FREQ			0x000000cd
#define MSR_PLATFORM_INFO		0x000000ce
#define MSR_PLATFORM_INFO_CPUID_FAULT_BIT	31
#define MSR_PLATFORM_INFO_CPUID_FAULT		BIT_ULL(MSR_PLATFORM_INFO_CPUID_FAULT_BIT)

#define MSR_IA32_UMWAIT_CONTROL			0xe1
#define MSR_IA32_UMWAIT_CONTROL_C02_DISABLE	BIT(0)
#define MSR_IA32_UMWAIT_CONTROL_RESERVED	BIT(1)
/*
 * The time field is bit[31:2], but representing a 32bit value with
 * bit[1:0] zero.
 */
#define MSR_IA32_UMWAIT_CONTROL_TIME_MASK	(~0x03U)

#define MSR_PKG_CST_CONFIG_CONTROL	0x000000e2
#define NHM_C3_AUTO_DEMOTE		(1UL << 25)
#define NHM_C1_AUTO_DEMOTE		(1UL << 26)
#define ATM_LNC_C6_AUTO_DEMOTE		(1UL << 25)
#define SNB_C3_AUTO_UNDEMOTE		(1UL << 27)
#define SNB_C1_AUTO_UNDEMOTE		(1UL << 28)

#define MSR_MTRRcap			0x000000fe

#define MSR_IA32_ARCH_CAPABILITIES	0x0000010a
#define ARCH_CAP_RDCL_NO		BIT(0)	/* Not susceptible to Meltdown */
#define ARCH_CAP_IBRS_ALL		BIT(1)	/* Enhanced IBRS support */
#define ARCH_CAP_SKIP_VMENTRY_L1DFLUSH	BIT(3)	/* Skip L1D flush on vmentry */
#define ARCH_CAP_SSB_NO			BIT(4)	/*
						 * Not susceptible to Speculative Store Bypass
						 * attack, so no Speculative Store Bypass
						 * control required.
						 */
#define ARCH_CAP_MDS_NO			BIT(5)   /*
						  * Not susceptible to
						  * Microarchitectural Data
						  * Sampling (MDS) vulnerabilities.
						  */

#define MSR_IA32_FLUSH_CMD		0x0000010b
#define L1D_FLUSH			BIT(0)	/*
						 * Writeback and invalidate the
						 * L1 data cache.
						 */

#define MSR_IA32_BBL_CR_CTL		0x00000119
#define MSR_IA32_BBL_CR_CTL3		0x0000011e

#define MSR_IA32_SYSENTER_CS		0x00000174
#define MSR_IA32_SYSENTER_ESP		0x00000175
#define MSR_IA32_SYSENTER_EIP		0x00000176

#define MSR_IA32_MCG_CAP		0x00000179
#define MSR_IA32_MCG_STATUS		0x0000017a
#define MSR_IA32_MCG_CTL		0x0000017b
#define MSR_IA32_MCG_EXT_CTL		0x000004d0

#define MSR_OFFCORE_RSP_0		0x000001a6
#define MSR_OFFCORE_RSP_1		0x000001a7
#define MSR_TURBO_RATIO_LIMIT		0x000001ad
#define MSR_TURBO_RATIO_LIMIT1		0x000001ae
#define MSR_TURBO_RATIO_LIMIT2		0x000001af

#define MSR_LBR_SELECT			0x000001c8
#define MSR_LBR_TOS			0x000001c9
#define MSR_LBR_NHM_FROM		0x00000680
#define MSR_LBR_NHM_TO			0x000006c0
#define MSR_LBR_CORE_FROM		0x00000040
#define MSR_LBR_CORE_TO			0x00000060

#define MSR_LBR_INFO_0			0x00000dc0 /* ... 0xddf for _31 */
#define LBR_INFO_MISPRED		BIT_ULL(63)
#define LBR_INFO_IN_TX			BIT_ULL(62)
#define LBR_INFO_ABORT			BIT_ULL(61)
#define LBR_INFO_CYCLES			0xffff

#define MSR_IA32_PEBS_ENABLE		0x000003f1
#define MSR_PEBS_DATA_CFG		0x000003f2
#define MSR_IA32_DS_AREA		0x00000600
#define MSR_IA32_PERF_CAPABILITIES	0x00000345
#define MSR_PEBS_LD_LAT_THRESHOLD	0x000003f6

#define MSR_IA32_RTIT_CTL		0x00000570
#define RTIT_CTL_TRACEEN		BIT(0)
#define RTIT_CTL_CYCLEACC		BIT(1)
#define RTIT_CTL_OS			BIT(2)
#define RTIT_CTL_USR			BIT(3)
#define RTIT_CTL_PWR_EVT_EN		BIT(4)
#define RTIT_CTL_FUP_ON_PTW		BIT(5)
#define RTIT_CTL_FABRIC_EN		BIT(6)
#define RTIT_CTL_CR3EN			BIT(7)
#define RTIT_CTL_TOPA			BIT(8)
#define RTIT_CTL_MTC_EN			BIT(9)
#define RTIT_CTL_TSC_EN			BIT(10)
#define RTIT_CTL_DISRETC		BIT(11)
#define RTIT_CTL_PTW_EN			BIT(12)
#define RTIT_CTL_BRANCH_EN		BIT(13)
#define RTIT_CTL_MTC_RANGE_OFFSET	14
#define RTIT_CTL_MTC_RANGE		(0x0full << RTIT_CTL_MTC_RANGE_OFFSET)
#define RTIT_CTL_CYC_THRESH_OFFSET	19
#define RTIT_CTL_CYC_THRESH		(0x0full << RTIT_CTL_CYC_THRESH_OFFSET)
#define RTIT_CTL_PSB_FREQ_OFFSET	24
#define RTIT_CTL_PSB_FREQ		(0x0full << RTIT_CTL_PSB_FREQ_OFFSET)
#define RTIT_CTL_ADDR0_OFFSET		32
#define RTIT_CTL_ADDR0			(0x0full << RTIT_CTL_ADDR0_OFFSET)
#define RTIT_CTL_ADDR1_OFFSET		36
#define RTIT_CTL_ADDR1			(0x0full << RTIT_CTL_ADDR1_OFFSET)
#define RTIT_CTL_ADDR2_OFFSET		40
#define RTIT_CTL_ADDR2			(0x0full << RTIT_CTL_ADDR2_OFFSET)
#define RTIT_CTL_ADDR3_OFFSET		44
#define RTIT_CTL_ADDR3			(0x0full << RTIT_CTL_ADDR3_OFFSET)
#define MSR_IA32_RTIT_STATUS		0x00000571
#define RTIT_STATUS_FILTEREN		BIT(0)
#define RTIT_STATUS_CONTEXTEN		BIT(1)
#define RTIT_STATUS_TRIGGEREN		BIT(2)
#define RTIT_STATUS_BUFFOVF		BIT(3)
#define RTIT_STATUS_ERROR		BIT(4)
#define RTIT_STATUS_STOPPED		BIT(5)
#define RTIT_STATUS_BYTECNT_OFFSET	32
#define RTIT_STATUS_BYTECNT		(0x1ffffull << RTIT_STATUS_BYTECNT_OFFSET)
#define MSR_IA32_RTIT_ADDR0_A		0x00000580
#define MSR_IA32_RTIT_ADDR0_B		0x00000581
#define MSR_IA32_RTIT_ADDR1_A		0x00000582
#define MSR_IA32_RTIT_ADDR1_B		0x00000583
#define MSR_IA32_RTIT_ADDR2_A		0x00000584
#define MSR_IA32_RTIT_ADDR2_B		0x00000585
#define MSR_IA32_RTIT_ADDR3_A		0x00000586
#define MSR_IA32_RTIT_ADDR3_B		0x00000587
#define MSR_IA32_RTIT_CR3_MATCH		0x00000572
#define MSR_IA32_RTIT_OUTPUT_BASE	0x00000560
#define MSR_IA32_RTIT_OUTPUT_MASK	0x00000561

#define MSR_MTRRfix64K_00000		0x00000250
#define MSR_MTRRfix16K_80000		0x00000258
#define MSR_MTRRfix16K_A0000		0x00000259
#define MSR_MTRRfix4K_C0000		0x00000268
#define MSR_MTRRfix4K_C8000		0x00000269
#define MSR_MTRRfix4K_D0000		0x0000026a
#define MSR_MTRRfix4K_D8000		0x0000026b
#define MSR_MTRRfix4K_E0000		0x0000026c
#define MSR_MTRRfix4K_E8000		0x0000026d
#define MSR_MTRRfix4K_F0000		0x0000026e
#define MSR_MTRRfix4K_F8000		0x0000026f
#define MSR_MTRRdefType			0x000002ff

#define MSR_IA32_CR_PAT			0x00000277

#define MSR_IA32_DEBUGCTLMSR		0x000001d9
#define MSR_IA32_LASTBRANCHFROMIP	0x000001db
#define MSR_IA32_LASTBRANCHTOIP		0x000001dc
#define MSR_IA32_LASTINTFROMIP		0x000001dd
#define MSR_IA32_LASTINTTOIP		0x000001de

/* DEBUGCTLMSR bits (others vary by model): */
#define DEBUGCTLMSR_LBR			(1UL <<  0) /* last branch recording */
#define DEBUGCTLMSR_BTF_SHIFT		1
#define DEBUGCTLMSR_BTF			(1UL <<  1) /* single-step on branches */
#define DEBUGCTLMSR_TR			(1UL <<  6)
#define DEBUGCTLMSR_BTS			(1UL <<  7)
#define DEBUGCTLMSR_BTINT		(1UL <<  8)
#define DEBUGCTLMSR_BTS_OFF_OS		(1UL <<  9)
#define DEBUGCTLMSR_BTS_OFF_USR		(1UL << 10)
#define DEBUGCTLMSR_FREEZE_LBRS_ON_PMI	(1UL << 11)
#define DEBUGCTLMSR_FREEZE_PERFMON_ON_PMI	(1UL << 12)
#define DEBUGCTLMSR_FREEZE_IN_SMM_BIT	14
#define DEBUGCTLMSR_FREEZE_IN_SMM	(1UL << DEBUGCTLMSR_FREEZE_IN_SMM_BIT)

#define MSR_PEBS_FRONTEND		0x000003f7

#define MSR_IA32_POWER_CTL		0x000001fc

#define MSR_IA32_MC0_CTL		0x00000400
#define MSR_IA32_MC0_STATUS		0x00000401
#define MSR_IA32_MC0_ADDR		0x00000402
#define MSR_IA32_MC0_MISC		0x00000403

/* C-state Residency Counters */
#define MSR_PKG_C3_RESIDENCY		0x000003f8
#define MSR_PKG_C6_RESIDENCY		0x000003f9
#define MSR_ATOM_PKG_C6_RESIDENCY	0x000003fa
#define MSR_PKG_C7_RESIDENCY		0x000003fa
#define MSR_CORE_C3_RESIDENCY		0x000003fc
#define MSR_CORE_C6_RESIDENCY		0x000003fd
#define MSR_CORE_C7_RESIDENCY		0x000003fe
#define MSR_KNL_CORE_C6_RESIDENCY	0x000003ff
#define MSR_PKG_C2_RESIDENCY		0x0000060d
#define MSR_PKG_C8_RESIDENCY		0x00000630
#define MSR_PKG_C9_RESIDENCY		0x00000631
#define MSR_PKG_C10_RESIDENCY		0x00000632

/* Interrupt Response Limit */
#define MSR_PKGC3_IRTL			0x0000060a
#define MSR_PKGC6_IRTL			0x0000060b
#define MSR_PKGC7_IRTL			0x0000060c
#define MSR_PKGC8_IRTL			0x00000633
#define MSR_PKGC9_IRTL			0x00000634
#define MSR_PKGC10_IRTL			0x00000635

/* Run Time Average Power Limiting (RAPL) Interface */

#define MSR_RAPL_POWER_UNIT		0x00000606

#define MSR_PKG_POWER_LIMIT		0x00000610
#define MSR_PKG_ENERGY_STATUS		0x00000611
#define MSR_PKG_PERF_STATUS		0x00000613
#define MSR_PKG_POWER_INFO		0x00000614

#define MSR_DRAM_POWER_LIMIT		0x00000618
#define MSR_DRAM_ENERGY_STATUS		0x00000619
#define MSR_DRAM_PERF_STATUS		0x0000061b
#define MSR_DRAM_POWER_INFO		0x0000061c

#define MSR_PP0_POWER_LIMIT		0x00000638
#define MSR_PP0_ENERGY_STATUS		0x00000639
#define MSR_PP0_POLICY			0x0000063a
#define MSR_PP0_PERF_STATUS		0x0000063b

#define MSR_PP1_POWER_LIMIT		0x00000640
#define MSR_PP1_ENERGY_STATUS		0x00000641
#define MSR_PP1_POLICY			0x00000642

/* Config TDP MSRs */
#define MSR_CONFIG_TDP_NOMINAL		0x00000648
#define MSR_CONFIG_TDP_LEVEL_1		0x00000649
#define MSR_CONFIG_TDP_LEVEL_2		0x0000064A
#define MSR_CONFIG_TDP_CONTROL		0x0000064B
#define MSR_TURBO_ACTIVATION_RATIO	0x0000064C

#define MSR_PLATFORM_ENERGY_STATUS	0x0000064D

#define MSR_PKG_WEIGHTED_CORE_C0_RES	0x00000658
#define MSR_PKG_ANY_CORE_C0_RES		0x00000659
#define MSR_PKG_ANY_GFXE_C0_RES		0x0000065A
#define MSR_PKG_BOTH_CORE_GFXE_C0_RES	0x0000065B

#define MSR_CORE_C1_RES			0x00000660
#define MSR_MODULE_C6_RES_MS		0x00000664

#define MSR_CC6_DEMOTION_POLICY_CONFIG	0x00000668
#define MSR_MC6_DEMOTION_POLICY_CONFIG	0x00000669

#define MSR_ATOM_CORE_RATIOS		0x0000066a
#define MSR_ATOM_CORE_VIDS		0x0000066b
#define MSR_ATOM_CORE_TURBO_RATIOS	0x0000066c
#define MSR_ATOM_CORE_TURBO_VIDS	0x0000066d


#define MSR_CORE_PERF_LIMIT_REASONS	0x00000690
#define MSR_GFX_PERF_LIMIT_REASONS	0x000006B0
#define MSR_RING_PERF_LIMIT_REASONS	0x000006B1

/* Hardware P state interface */
#define MSR_PPERF			0x0000064e
#define MSR_PERF_LIMIT_REASONS		0x0000064f
#define MSR_PM_ENABLE			0x00000770
#define MSR_HWP_CAPABILITIES		0x00000771
#define MSR_HWP_REQUEST_PKG		0x00000772
#define MSR_HWP_INTERRUPT		0x00000773
#define MSR_HWP_REQUEST 		0x00000774
#define MSR_HWP_STATUS			0x00000777

/* CPUID.6.EAX */
#define HWP_BASE_BIT			(1<<7)
#define HWP_NOTIFICATIONS_BIT		(1<<8)
#define HWP_ACTIVITY_WINDOW_BIT		(1<<9)
#define HWP_ENERGY_PERF_PREFERENCE_BIT	(1<<10)
#define HWP_PACKAGE_LEVEL_REQUEST_BIT	(1<<11)

/* IA32_HWP_CAPABILITIES */
#define HWP_HIGHEST_PERF(x)		(((x) >> 0) & 0xff)
#define HWP_GUARANTEED_PERF(x)		(((x) >> 8) & 0xff)
#define HWP_MOSTEFFICIENT_PERF(x)	(((x) >> 16) & 0xff)
#define HWP_LOWEST_PERF(x)		(((x) >> 24) & 0xff)

/* IA32_HWP_REQUEST */
#define HWP_MIN_PERF(x) 		(x & 0xff)
#define HWP_MAX_PERF(x) 		((x & 0xff) << 8)
#define HWP_DESIRED_PERF(x)		((x & 0xff) << 16)
#define HWP_ENERGY_PERF_PREFERENCE(x)	(((unsigned long long) x & 0xff) << 24)
#define HWP_EPP_PERFORMANCE		0x00
#define HWP_EPP_BALANCE_PERFORMANCE	0x80
#define HWP_EPP_BALANCE_POWERSAVE	0xC0
#define HWP_EPP_POWERSAVE		0xFF
#define HWP_ACTIVITY_WINDOW(x)		((unsigned long long)(x & 0xff3) << 32)
#define HWP_PACKAGE_CONTROL(x)		((unsigned long long)(x & 0x1) << 42)

/* IA32_HWP_STATUS */
#define HWP_GUARANTEED_CHANGE(x)	(x & 0x1)
#define HWP_EXCURSION_TO_MINIMUM(x)	(x & 0x4)

/* IA32_HWP_INTERRUPT */
#define HWP_CHANGE_TO_GUARANTEED_INT(x)	(x & 0x1)
#define HWP_EXCURSION_TO_MINIMUM_INT(x)	(x & 0x2)

#define MSR_AMD64_MC0_MASK		0xc0010044

#define MSR_IA32_MCx_CTL(x)		(MSR_IA32_MC0_CTL + 4*(x))
#define MSR_IA32_MCx_STATUS(x)		(MSR_IA32_MC0_STATUS + 4*(x))
#define MSR_IA32_MCx_ADDR(x)		(MSR_IA32_MC0_ADDR + 4*(x))
#define MSR_IA32_MCx_MISC(x)		(MSR_IA32_MC0_MISC + 4*(x))

#define MSR_AMD64_MCx_MASK(x)		(MSR_AMD64_MC0_MASK + (x))

/* These are consecutive and not in the normal 4er MCE bank block */
#define MSR_IA32_MC0_CTL2		0x00000280
#define MSR_IA32_MCx_CTL2(x)		(MSR_IA32_MC0_CTL2 + (x))

#define MSR_P6_PERFCTR0			0x000000c1
#define MSR_P6_PERFCTR1			0x000000c2
#define MSR_P6_EVNTSEL0			0x00000186
#define MSR_P6_EVNTSEL1			0x00000187

#define MSR_KNC_PERFCTR0               0x00000020
#define MSR_KNC_PERFCTR1               0x00000021
#define MSR_KNC_EVNTSEL0               0x00000028
#define MSR_KNC_EVNTSEL1               0x00000029

/* Alternative perfctr range with full access. */
#define MSR_IA32_PMC0			0x000004c1

<<<<<<< HEAD
/* Auto-reload via MSR instead of DS area */
#define MSR_RELOAD_PMC0			0x000014c1
#define MSR_RELOAD_FIXED_CTR0		0x00001309

/* AMD64 MSRs. Not complete. See the architecture manual for a more
   complete list. */

=======
/*
 * AMD64 MSRs. Not complete. See the architecture manual for a more
 * complete list.
 */
>>>>>>> 0cc5359d
#define MSR_AMD64_PATCH_LEVEL		0x0000008b
#define MSR_AMD64_TSC_RATIO		0xc0000104
#define MSR_AMD64_NB_CFG		0xc001001f
#define MSR_AMD64_CPUID_FN_1		0xc0011004
#define MSR_AMD64_PATCH_LOADER		0xc0010020
#define MSR_AMD_PERF_CTL		0xc0010062
#define MSR_AMD_PERF_STATUS		0xc0010063
#define MSR_AMD_PSTATE_DEF_BASE		0xc0010064
#define MSR_AMD64_OSVW_ID_LENGTH	0xc0010140
#define MSR_AMD64_OSVW_STATUS		0xc0010141
#define MSR_AMD64_LS_CFG		0xc0011020
#define MSR_AMD64_DC_CFG		0xc0011022
#define MSR_AMD64_BU_CFG2		0xc001102a
#define MSR_AMD64_IBSFETCHCTL		0xc0011030
#define MSR_AMD64_IBSFETCHLINAD		0xc0011031
#define MSR_AMD64_IBSFETCHPHYSAD	0xc0011032
#define MSR_AMD64_IBSFETCH_REG_COUNT	3
#define MSR_AMD64_IBSFETCH_REG_MASK	((1UL<<MSR_AMD64_IBSFETCH_REG_COUNT)-1)
#define MSR_AMD64_IBSOPCTL		0xc0011033
#define MSR_AMD64_IBSOPRIP		0xc0011034
#define MSR_AMD64_IBSOPDATA		0xc0011035
#define MSR_AMD64_IBSOPDATA2		0xc0011036
#define MSR_AMD64_IBSOPDATA3		0xc0011037
#define MSR_AMD64_IBSDCLINAD		0xc0011038
#define MSR_AMD64_IBSDCPHYSAD		0xc0011039
#define MSR_AMD64_IBSOP_REG_COUNT	7
#define MSR_AMD64_IBSOP_REG_MASK	((1UL<<MSR_AMD64_IBSOP_REG_COUNT)-1)
#define MSR_AMD64_IBSCTL		0xc001103a
#define MSR_AMD64_IBSBRTARGET		0xc001103b
#define MSR_AMD64_IBSOPDATA4		0xc001103d
#define MSR_AMD64_IBS_REG_COUNT_MAX	8 /* includes MSR_AMD64_IBSBRTARGET */
#define MSR_AMD64_SEV			0xc0010131
#define MSR_AMD64_SEV_ENABLED_BIT	0
#define MSR_AMD64_SEV_ENABLED		BIT_ULL(MSR_AMD64_SEV_ENABLED_BIT)

#define MSR_AMD64_VIRT_SPEC_CTRL	0xc001011f

/* Fam 17h MSRs */
#define MSR_F17H_IRPERF			0xc00000e9

/* Fam 16h MSRs */
#define MSR_F16H_L2I_PERF_CTL		0xc0010230
#define MSR_F16H_L2I_PERF_CTR		0xc0010231
#define MSR_F16H_DR1_ADDR_MASK		0xc0011019
#define MSR_F16H_DR2_ADDR_MASK		0xc001101a
#define MSR_F16H_DR3_ADDR_MASK		0xc001101b
#define MSR_F16H_DR0_ADDR_MASK		0xc0011027

/* Fam 15h MSRs */
#define MSR_F15H_PERF_CTL		0xc0010200
#define MSR_F15H_PERF_CTL0		MSR_F15H_PERF_CTL
#define MSR_F15H_PERF_CTL1		(MSR_F15H_PERF_CTL + 2)
#define MSR_F15H_PERF_CTL2		(MSR_F15H_PERF_CTL + 4)
#define MSR_F15H_PERF_CTL3		(MSR_F15H_PERF_CTL + 6)
#define MSR_F15H_PERF_CTL4		(MSR_F15H_PERF_CTL + 8)
#define MSR_F15H_PERF_CTL5		(MSR_F15H_PERF_CTL + 10)

#define MSR_F15H_PERF_CTR		0xc0010201
#define MSR_F15H_PERF_CTR0		MSR_F15H_PERF_CTR
#define MSR_F15H_PERF_CTR1		(MSR_F15H_PERF_CTR + 2)
#define MSR_F15H_PERF_CTR2		(MSR_F15H_PERF_CTR + 4)
#define MSR_F15H_PERF_CTR3		(MSR_F15H_PERF_CTR + 6)
#define MSR_F15H_PERF_CTR4		(MSR_F15H_PERF_CTR + 8)
#define MSR_F15H_PERF_CTR5		(MSR_F15H_PERF_CTR + 10)

#define MSR_F15H_NB_PERF_CTL		0xc0010240
#define MSR_F15H_NB_PERF_CTR		0xc0010241
#define MSR_F15H_PTSC			0xc0010280
#define MSR_F15H_IC_CFG			0xc0011021
#define MSR_F15H_EX_CFG			0xc001102c

/* Fam 10h MSRs */
#define MSR_FAM10H_MMIO_CONF_BASE	0xc0010058
#define FAM10H_MMIO_CONF_ENABLE		(1<<0)
#define FAM10H_MMIO_CONF_BUSRANGE_MASK	0xf
#define FAM10H_MMIO_CONF_BUSRANGE_SHIFT 2
#define FAM10H_MMIO_CONF_BASE_MASK	0xfffffffULL
#define FAM10H_MMIO_CONF_BASE_SHIFT	20
#define MSR_FAM10H_NODE_ID		0xc001100c
#define MSR_F10H_DECFG			0xc0011029
#define MSR_F10H_DECFG_LFENCE_SERIALIZE_BIT	1
#define MSR_F10H_DECFG_LFENCE_SERIALIZE		BIT_ULL(MSR_F10H_DECFG_LFENCE_SERIALIZE_BIT)

/* K8 MSRs */
#define MSR_K8_TOP_MEM1			0xc001001a
#define MSR_K8_TOP_MEM2			0xc001001d
#define MSR_K8_SYSCFG			0xc0010010
#define MSR_K8_SYSCFG_MEM_ENCRYPT_BIT	23
#define MSR_K8_SYSCFG_MEM_ENCRYPT	BIT_ULL(MSR_K8_SYSCFG_MEM_ENCRYPT_BIT)
#define MSR_K8_INT_PENDING_MSG		0xc0010055
/* C1E active bits in int pending message */
#define K8_INTP_C1E_ACTIVE_MASK		0x18000000
#define MSR_K8_TSEG_ADDR		0xc0010112
#define MSR_K8_TSEG_MASK		0xc0010113
#define K8_MTRRFIXRANGE_DRAM_ENABLE	0x00040000 /* MtrrFixDramEn bit    */
#define K8_MTRRFIXRANGE_DRAM_MODIFY	0x00080000 /* MtrrFixDramModEn bit */
#define K8_MTRR_RDMEM_WRMEM_MASK	0x18181818 /* Mask: RdMem|WrMem    */

/* K7 MSRs */
#define MSR_K7_EVNTSEL0			0xc0010000
#define MSR_K7_PERFCTR0			0xc0010004
#define MSR_K7_EVNTSEL1			0xc0010001
#define MSR_K7_PERFCTR1			0xc0010005
#define MSR_K7_EVNTSEL2			0xc0010002
#define MSR_K7_PERFCTR2			0xc0010006
#define MSR_K7_EVNTSEL3			0xc0010003
#define MSR_K7_PERFCTR3			0xc0010007
#define MSR_K7_CLK_CTL			0xc001001b
#define MSR_K7_HWCR			0xc0010015
#define MSR_K7_HWCR_SMMLOCK_BIT		0
#define MSR_K7_HWCR_SMMLOCK		BIT_ULL(MSR_K7_HWCR_SMMLOCK_BIT)
#define MSR_K7_FID_VID_CTL		0xc0010041
#define MSR_K7_FID_VID_STATUS		0xc0010042

/* K6 MSRs */
#define MSR_K6_WHCR			0xc0000082
#define MSR_K6_UWCCR			0xc0000085
#define MSR_K6_EPMR			0xc0000086
#define MSR_K6_PSOR			0xc0000087
#define MSR_K6_PFIR			0xc0000088

/* Centaur-Hauls/IDT defined MSRs. */
#define MSR_IDT_FCR1			0x00000107
#define MSR_IDT_FCR2			0x00000108
#define MSR_IDT_FCR3			0x00000109
#define MSR_IDT_FCR4			0x0000010a

#define MSR_IDT_MCR0			0x00000110
#define MSR_IDT_MCR1			0x00000111
#define MSR_IDT_MCR2			0x00000112
#define MSR_IDT_MCR3			0x00000113
#define MSR_IDT_MCR4			0x00000114
#define MSR_IDT_MCR5			0x00000115
#define MSR_IDT_MCR6			0x00000116
#define MSR_IDT_MCR7			0x00000117
#define MSR_IDT_MCR_CTRL		0x00000120

/* VIA Cyrix defined MSRs*/
#define MSR_VIA_FCR			0x00001107
#define MSR_VIA_LONGHAUL		0x0000110a
#define MSR_VIA_RNG			0x0000110b
#define MSR_VIA_BCR2			0x00001147

/* Transmeta defined MSRs */
#define MSR_TMTA_LONGRUN_CTRL		0x80868010
#define MSR_TMTA_LONGRUN_FLAGS		0x80868011
#define MSR_TMTA_LRTI_READOUT		0x80868018
#define MSR_TMTA_LRTI_VOLT_MHZ		0x8086801a

/* Intel defined MSRs. */
#define MSR_IA32_P5_MC_ADDR		0x00000000
#define MSR_IA32_P5_MC_TYPE		0x00000001
#define MSR_IA32_TSC			0x00000010
#define MSR_IA32_PLATFORM_ID		0x00000017
#define MSR_IA32_EBL_CR_POWERON		0x0000002a
#define MSR_EBC_FREQUENCY_ID		0x0000002c
#define MSR_SMI_COUNT			0x00000034
#define MSR_IA32_FEATURE_CONTROL        0x0000003a
#define MSR_IA32_TSC_ADJUST             0x0000003b
#define MSR_IA32_BNDCFGS		0x00000d90

#define MSR_IA32_BNDCFGS_RSVD		0x00000ffc

#define MSR_IA32_XSS			0x00000da0

#define FEATURE_CONTROL_LOCKED				(1<<0)
#define FEATURE_CONTROL_VMXON_ENABLED_INSIDE_SMX	(1<<1)
#define FEATURE_CONTROL_VMXON_ENABLED_OUTSIDE_SMX	(1<<2)
#define FEATURE_CONTROL_LMCE				(1<<20)

#define MSR_IA32_APICBASE		0x0000001b
#define MSR_IA32_APICBASE_BSP		(1<<8)
#define MSR_IA32_APICBASE_ENABLE	(1<<11)
#define MSR_IA32_APICBASE_BASE		(0xfffff<<12)

#define MSR_IA32_TSCDEADLINE		0x000006e0

#define MSR_IA32_UCODE_WRITE		0x00000079
#define MSR_IA32_UCODE_REV		0x0000008b

#define MSR_IA32_SMM_MONITOR_CTL	0x0000009b
#define MSR_IA32_SMBASE			0x0000009e

#define MSR_IA32_PERF_STATUS		0x00000198
#define MSR_IA32_PERF_CTL		0x00000199
#define INTEL_PERF_CTL_MASK		0xffff

#define MSR_IA32_MPERF			0x000000e7
#define MSR_IA32_APERF			0x000000e8

#define MSR_IA32_THERM_CONTROL		0x0000019a
#define MSR_IA32_THERM_INTERRUPT	0x0000019b

#define THERM_INT_HIGH_ENABLE		(1 << 0)
#define THERM_INT_LOW_ENABLE		(1 << 1)
#define THERM_INT_PLN_ENABLE		(1 << 24)

#define MSR_IA32_THERM_STATUS		0x0000019c

#define THERM_STATUS_PROCHOT		(1 << 0)
#define THERM_STATUS_POWER_LIMIT	(1 << 10)

#define MSR_THERM2_CTL			0x0000019d

#define MSR_THERM2_CTL_TM_SELECT	(1ULL << 16)

#define MSR_IA32_MISC_ENABLE		0x000001a0

#define MSR_IA32_TEMPERATURE_TARGET	0x000001a2

#define MSR_MISC_FEATURE_CONTROL	0x000001a4
#define MSR_MISC_PWR_MGMT		0x000001aa

#define MSR_IA32_ENERGY_PERF_BIAS	0x000001b0
#define ENERGY_PERF_BIAS_PERFORMANCE		0
#define ENERGY_PERF_BIAS_BALANCE_PERFORMANCE	4
#define ENERGY_PERF_BIAS_NORMAL			6
#define ENERGY_PERF_BIAS_BALANCE_POWERSAVE	8
#define ENERGY_PERF_BIAS_POWERSAVE		15

#define MSR_IA32_PACKAGE_THERM_STATUS		0x000001b1

#define PACKAGE_THERM_STATUS_PROCHOT		(1 << 0)
#define PACKAGE_THERM_STATUS_POWER_LIMIT	(1 << 10)

#define MSR_IA32_PACKAGE_THERM_INTERRUPT	0x000001b2

#define PACKAGE_THERM_INT_HIGH_ENABLE		(1 << 0)
#define PACKAGE_THERM_INT_LOW_ENABLE		(1 << 1)
#define PACKAGE_THERM_INT_PLN_ENABLE		(1 << 24)

/* Thermal Thresholds Support */
#define THERM_INT_THRESHOLD0_ENABLE    (1 << 15)
#define THERM_SHIFT_THRESHOLD0        8
#define THERM_MASK_THRESHOLD0          (0x7f << THERM_SHIFT_THRESHOLD0)
#define THERM_INT_THRESHOLD1_ENABLE    (1 << 23)
#define THERM_SHIFT_THRESHOLD1        16
#define THERM_MASK_THRESHOLD1          (0x7f << THERM_SHIFT_THRESHOLD1)
#define THERM_STATUS_THRESHOLD0        (1 << 6)
#define THERM_LOG_THRESHOLD0           (1 << 7)
#define THERM_STATUS_THRESHOLD1        (1 << 8)
#define THERM_LOG_THRESHOLD1           (1 << 9)

/* MISC_ENABLE bits: architectural */
#define MSR_IA32_MISC_ENABLE_FAST_STRING_BIT		0
#define MSR_IA32_MISC_ENABLE_FAST_STRING		(1ULL << MSR_IA32_MISC_ENABLE_FAST_STRING_BIT)
#define MSR_IA32_MISC_ENABLE_TCC_BIT			1
#define MSR_IA32_MISC_ENABLE_TCC			(1ULL << MSR_IA32_MISC_ENABLE_TCC_BIT)
#define MSR_IA32_MISC_ENABLE_EMON_BIT			7
#define MSR_IA32_MISC_ENABLE_EMON			(1ULL << MSR_IA32_MISC_ENABLE_EMON_BIT)
#define MSR_IA32_MISC_ENABLE_BTS_UNAVAIL_BIT		11
#define MSR_IA32_MISC_ENABLE_BTS_UNAVAIL		(1ULL << MSR_IA32_MISC_ENABLE_BTS_UNAVAIL_BIT)
#define MSR_IA32_MISC_ENABLE_PEBS_UNAVAIL_BIT		12
#define MSR_IA32_MISC_ENABLE_PEBS_UNAVAIL		(1ULL << MSR_IA32_MISC_ENABLE_PEBS_UNAVAIL_BIT)
#define MSR_IA32_MISC_ENABLE_ENHANCED_SPEEDSTEP_BIT	16
#define MSR_IA32_MISC_ENABLE_ENHANCED_SPEEDSTEP		(1ULL << MSR_IA32_MISC_ENABLE_ENHANCED_SPEEDSTEP_BIT)
#define MSR_IA32_MISC_ENABLE_MWAIT_BIT			18
#define MSR_IA32_MISC_ENABLE_MWAIT			(1ULL << MSR_IA32_MISC_ENABLE_MWAIT_BIT)
#define MSR_IA32_MISC_ENABLE_LIMIT_CPUID_BIT		22
#define MSR_IA32_MISC_ENABLE_LIMIT_CPUID		(1ULL << MSR_IA32_MISC_ENABLE_LIMIT_CPUID_BIT)
#define MSR_IA32_MISC_ENABLE_XTPR_DISABLE_BIT		23
#define MSR_IA32_MISC_ENABLE_XTPR_DISABLE		(1ULL << MSR_IA32_MISC_ENABLE_XTPR_DISABLE_BIT)
#define MSR_IA32_MISC_ENABLE_XD_DISABLE_BIT		34
#define MSR_IA32_MISC_ENABLE_XD_DISABLE			(1ULL << MSR_IA32_MISC_ENABLE_XD_DISABLE_BIT)

/* MISC_ENABLE bits: model-specific, meaning may vary from core to core */
#define MSR_IA32_MISC_ENABLE_X87_COMPAT_BIT		2
#define MSR_IA32_MISC_ENABLE_X87_COMPAT			(1ULL << MSR_IA32_MISC_ENABLE_X87_COMPAT_BIT)
#define MSR_IA32_MISC_ENABLE_TM1_BIT			3
#define MSR_IA32_MISC_ENABLE_TM1			(1ULL << MSR_IA32_MISC_ENABLE_TM1_BIT)
#define MSR_IA32_MISC_ENABLE_SPLIT_LOCK_DISABLE_BIT	4
#define MSR_IA32_MISC_ENABLE_SPLIT_LOCK_DISABLE		(1ULL << MSR_IA32_MISC_ENABLE_SPLIT_LOCK_DISABLE_BIT)
#define MSR_IA32_MISC_ENABLE_L3CACHE_DISABLE_BIT	6
#define MSR_IA32_MISC_ENABLE_L3CACHE_DISABLE		(1ULL << MSR_IA32_MISC_ENABLE_L3CACHE_DISABLE_BIT)
#define MSR_IA32_MISC_ENABLE_SUPPRESS_LOCK_BIT		8
#define MSR_IA32_MISC_ENABLE_SUPPRESS_LOCK		(1ULL << MSR_IA32_MISC_ENABLE_SUPPRESS_LOCK_BIT)
#define MSR_IA32_MISC_ENABLE_PREFETCH_DISABLE_BIT	9
#define MSR_IA32_MISC_ENABLE_PREFETCH_DISABLE		(1ULL << MSR_IA32_MISC_ENABLE_PREFETCH_DISABLE_BIT)
#define MSR_IA32_MISC_ENABLE_FERR_BIT			10
#define MSR_IA32_MISC_ENABLE_FERR			(1ULL << MSR_IA32_MISC_ENABLE_FERR_BIT)
#define MSR_IA32_MISC_ENABLE_FERR_MULTIPLEX_BIT		10
#define MSR_IA32_MISC_ENABLE_FERR_MULTIPLEX		(1ULL << MSR_IA32_MISC_ENABLE_FERR_MULTIPLEX_BIT)
#define MSR_IA32_MISC_ENABLE_TM2_BIT			13
#define MSR_IA32_MISC_ENABLE_TM2			(1ULL << MSR_IA32_MISC_ENABLE_TM2_BIT)
#define MSR_IA32_MISC_ENABLE_ADJ_PREF_DISABLE_BIT	19
#define MSR_IA32_MISC_ENABLE_ADJ_PREF_DISABLE		(1ULL << MSR_IA32_MISC_ENABLE_ADJ_PREF_DISABLE_BIT)
#define MSR_IA32_MISC_ENABLE_SPEEDSTEP_LOCK_BIT		20
#define MSR_IA32_MISC_ENABLE_SPEEDSTEP_LOCK		(1ULL << MSR_IA32_MISC_ENABLE_SPEEDSTEP_LOCK_BIT)
#define MSR_IA32_MISC_ENABLE_L1D_CONTEXT_BIT		24
#define MSR_IA32_MISC_ENABLE_L1D_CONTEXT		(1ULL << MSR_IA32_MISC_ENABLE_L1D_CONTEXT_BIT)
#define MSR_IA32_MISC_ENABLE_DCU_PREF_DISABLE_BIT	37
#define MSR_IA32_MISC_ENABLE_DCU_PREF_DISABLE		(1ULL << MSR_IA32_MISC_ENABLE_DCU_PREF_DISABLE_BIT)
#define MSR_IA32_MISC_ENABLE_TURBO_DISABLE_BIT		38
#define MSR_IA32_MISC_ENABLE_TURBO_DISABLE		(1ULL << MSR_IA32_MISC_ENABLE_TURBO_DISABLE_BIT)
#define MSR_IA32_MISC_ENABLE_IP_PREF_DISABLE_BIT	39
#define MSR_IA32_MISC_ENABLE_IP_PREF_DISABLE		(1ULL << MSR_IA32_MISC_ENABLE_IP_PREF_DISABLE_BIT)

/* MISC_FEATURES_ENABLES non-architectural features */
#define MSR_MISC_FEATURES_ENABLES	0x00000140

#define MSR_MISC_FEATURES_ENABLES_CPUID_FAULT_BIT	0
#define MSR_MISC_FEATURES_ENABLES_CPUID_FAULT		BIT_ULL(MSR_MISC_FEATURES_ENABLES_CPUID_FAULT_BIT)
#define MSR_MISC_FEATURES_ENABLES_RING3MWAIT_BIT	1

#define MSR_IA32_TSC_DEADLINE		0x000006E0


#define MSR_TSX_FORCE_ABORT		0x0000010F

#define MSR_TFA_RTM_FORCE_ABORT_BIT	0
#define MSR_TFA_RTM_FORCE_ABORT		BIT_ULL(MSR_TFA_RTM_FORCE_ABORT_BIT)

/* P4/Xeon+ specific */
#define MSR_IA32_MCG_EAX		0x00000180
#define MSR_IA32_MCG_EBX		0x00000181
#define MSR_IA32_MCG_ECX		0x00000182
#define MSR_IA32_MCG_EDX		0x00000183
#define MSR_IA32_MCG_ESI		0x00000184
#define MSR_IA32_MCG_EDI		0x00000185
#define MSR_IA32_MCG_EBP		0x00000186
#define MSR_IA32_MCG_ESP		0x00000187
#define MSR_IA32_MCG_EFLAGS		0x00000188
#define MSR_IA32_MCG_EIP		0x00000189
#define MSR_IA32_MCG_RESERVED		0x0000018a

/* Pentium IV performance counter MSRs */
#define MSR_P4_BPU_PERFCTR0		0x00000300
#define MSR_P4_BPU_PERFCTR1		0x00000301
#define MSR_P4_BPU_PERFCTR2		0x00000302
#define MSR_P4_BPU_PERFCTR3		0x00000303
#define MSR_P4_MS_PERFCTR0		0x00000304
#define MSR_P4_MS_PERFCTR1		0x00000305
#define MSR_P4_MS_PERFCTR2		0x00000306
#define MSR_P4_MS_PERFCTR3		0x00000307
#define MSR_P4_FLAME_PERFCTR0		0x00000308
#define MSR_P4_FLAME_PERFCTR1		0x00000309
#define MSR_P4_FLAME_PERFCTR2		0x0000030a
#define MSR_P4_FLAME_PERFCTR3		0x0000030b
#define MSR_P4_IQ_PERFCTR0		0x0000030c
#define MSR_P4_IQ_PERFCTR1		0x0000030d
#define MSR_P4_IQ_PERFCTR2		0x0000030e
#define MSR_P4_IQ_PERFCTR3		0x0000030f
#define MSR_P4_IQ_PERFCTR4		0x00000310
#define MSR_P4_IQ_PERFCTR5		0x00000311
#define MSR_P4_BPU_CCCR0		0x00000360
#define MSR_P4_BPU_CCCR1		0x00000361
#define MSR_P4_BPU_CCCR2		0x00000362
#define MSR_P4_BPU_CCCR3		0x00000363
#define MSR_P4_MS_CCCR0			0x00000364
#define MSR_P4_MS_CCCR1			0x00000365
#define MSR_P4_MS_CCCR2			0x00000366
#define MSR_P4_MS_CCCR3			0x00000367
#define MSR_P4_FLAME_CCCR0		0x00000368
#define MSR_P4_FLAME_CCCR1		0x00000369
#define MSR_P4_FLAME_CCCR2		0x0000036a
#define MSR_P4_FLAME_CCCR3		0x0000036b
#define MSR_P4_IQ_CCCR0			0x0000036c
#define MSR_P4_IQ_CCCR1			0x0000036d
#define MSR_P4_IQ_CCCR2			0x0000036e
#define MSR_P4_IQ_CCCR3			0x0000036f
#define MSR_P4_IQ_CCCR4			0x00000370
#define MSR_P4_IQ_CCCR5			0x00000371
#define MSR_P4_ALF_ESCR0		0x000003ca
#define MSR_P4_ALF_ESCR1		0x000003cb
#define MSR_P4_BPU_ESCR0		0x000003b2
#define MSR_P4_BPU_ESCR1		0x000003b3
#define MSR_P4_BSU_ESCR0		0x000003a0
#define MSR_P4_BSU_ESCR1		0x000003a1
#define MSR_P4_CRU_ESCR0		0x000003b8
#define MSR_P4_CRU_ESCR1		0x000003b9
#define MSR_P4_CRU_ESCR2		0x000003cc
#define MSR_P4_CRU_ESCR3		0x000003cd
#define MSR_P4_CRU_ESCR4		0x000003e0
#define MSR_P4_CRU_ESCR5		0x000003e1
#define MSR_P4_DAC_ESCR0		0x000003a8
#define MSR_P4_DAC_ESCR1		0x000003a9
#define MSR_P4_FIRM_ESCR0		0x000003a4
#define MSR_P4_FIRM_ESCR1		0x000003a5
#define MSR_P4_FLAME_ESCR0		0x000003a6
#define MSR_P4_FLAME_ESCR1		0x000003a7
#define MSR_P4_FSB_ESCR0		0x000003a2
#define MSR_P4_FSB_ESCR1		0x000003a3
#define MSR_P4_IQ_ESCR0			0x000003ba
#define MSR_P4_IQ_ESCR1			0x000003bb
#define MSR_P4_IS_ESCR0			0x000003b4
#define MSR_P4_IS_ESCR1			0x000003b5
#define MSR_P4_ITLB_ESCR0		0x000003b6
#define MSR_P4_ITLB_ESCR1		0x000003b7
#define MSR_P4_IX_ESCR0			0x000003c8
#define MSR_P4_IX_ESCR1			0x000003c9
#define MSR_P4_MOB_ESCR0		0x000003aa
#define MSR_P4_MOB_ESCR1		0x000003ab
#define MSR_P4_MS_ESCR0			0x000003c0
#define MSR_P4_MS_ESCR1			0x000003c1
#define MSR_P4_PMH_ESCR0		0x000003ac
#define MSR_P4_PMH_ESCR1		0x000003ad
#define MSR_P4_RAT_ESCR0		0x000003bc
#define MSR_P4_RAT_ESCR1		0x000003bd
#define MSR_P4_SAAT_ESCR0		0x000003ae
#define MSR_P4_SAAT_ESCR1		0x000003af
#define MSR_P4_SSU_ESCR0		0x000003be
#define MSR_P4_SSU_ESCR1		0x000003bf /* guess: not in manual */

#define MSR_P4_TBPU_ESCR0		0x000003c2
#define MSR_P4_TBPU_ESCR1		0x000003c3
#define MSR_P4_TC_ESCR0			0x000003c4
#define MSR_P4_TC_ESCR1			0x000003c5
#define MSR_P4_U2L_ESCR0		0x000003b0
#define MSR_P4_U2L_ESCR1		0x000003b1

#define MSR_P4_PEBS_MATRIX_VERT		0x000003f2

/* Intel Core-based CPU performance counters */
#define MSR_CORE_PERF_FIXED_CTR0	0x00000309
#define MSR_CORE_PERF_FIXED_CTR1	0x0000030a
#define MSR_CORE_PERF_FIXED_CTR2	0x0000030b
#define MSR_CORE_PERF_FIXED_CTR_CTRL	0x0000038d
#define MSR_CORE_PERF_GLOBAL_STATUS	0x0000038e
#define MSR_CORE_PERF_GLOBAL_CTRL	0x0000038f
#define MSR_CORE_PERF_GLOBAL_OVF_CTRL	0x00000390

/* PERF_GLOBAL_OVF_CTL bits */
#define MSR_CORE_PERF_GLOBAL_OVF_CTRL_TRACE_TOPA_PMI_BIT	55
#define MSR_CORE_PERF_GLOBAL_OVF_CTRL_TRACE_TOPA_PMI		(1ULL << MSR_CORE_PERF_GLOBAL_OVF_CTRL_TRACE_TOPA_PMI_BIT)
#define MSR_CORE_PERF_GLOBAL_OVF_CTRL_OVF_BUF_BIT		62
#define MSR_CORE_PERF_GLOBAL_OVF_CTRL_OVF_BUF			(1ULL <<  MSR_CORE_PERF_GLOBAL_OVF_CTRL_OVF_BUF_BIT)
#define MSR_CORE_PERF_GLOBAL_OVF_CTRL_COND_CHGD_BIT		63
#define MSR_CORE_PERF_GLOBAL_OVF_CTRL_COND_CHGD			(1ULL << MSR_CORE_PERF_GLOBAL_OVF_CTRL_COND_CHGD_BIT)

/* Geode defined MSRs */
#define MSR_GEODE_BUSCONT_CONF0		0x00001900

/* Intel VT MSRs */
#define MSR_IA32_VMX_BASIC              0x00000480
#define MSR_IA32_VMX_PINBASED_CTLS      0x00000481
#define MSR_IA32_VMX_PROCBASED_CTLS     0x00000482
#define MSR_IA32_VMX_EXIT_CTLS          0x00000483
#define MSR_IA32_VMX_ENTRY_CTLS         0x00000484
#define MSR_IA32_VMX_MISC               0x00000485
#define MSR_IA32_VMX_CR0_FIXED0         0x00000486
#define MSR_IA32_VMX_CR0_FIXED1         0x00000487
#define MSR_IA32_VMX_CR4_FIXED0         0x00000488
#define MSR_IA32_VMX_CR4_FIXED1         0x00000489
#define MSR_IA32_VMX_VMCS_ENUM          0x0000048a
#define MSR_IA32_VMX_PROCBASED_CTLS2    0x0000048b
#define MSR_IA32_VMX_EPT_VPID_CAP       0x0000048c
#define MSR_IA32_VMX_TRUE_PINBASED_CTLS  0x0000048d
#define MSR_IA32_VMX_TRUE_PROCBASED_CTLS 0x0000048e
#define MSR_IA32_VMX_TRUE_EXIT_CTLS      0x0000048f
#define MSR_IA32_VMX_TRUE_ENTRY_CTLS     0x00000490
#define MSR_IA32_VMX_VMFUNC             0x00000491

/* VMX_BASIC bits and bitmasks */
#define VMX_BASIC_VMCS_SIZE_SHIFT	32
#define VMX_BASIC_TRUE_CTLS		(1ULL << 55)
#define VMX_BASIC_64		0x0001000000000000LLU
#define VMX_BASIC_MEM_TYPE_SHIFT	50
#define VMX_BASIC_MEM_TYPE_MASK	0x003c000000000000LLU
#define VMX_BASIC_MEM_TYPE_WB	6LLU
#define VMX_BASIC_INOUT		0x0040000000000000LLU

/* MSR_IA32_VMX_MISC bits */
#define MSR_IA32_VMX_MISC_INTEL_PT                 (1ULL << 14)
#define MSR_IA32_VMX_MISC_VMWRITE_SHADOW_RO_FIELDS (1ULL << 29)
#define MSR_IA32_VMX_MISC_PREEMPTION_TIMER_SCALE   0x1F
/* AMD-V MSRs */

#define MSR_VM_CR                       0xc0010114
#define MSR_VM_IGNNE                    0xc0010115
#define MSR_VM_HSAVE_PA                 0xc0010117

#endif /* _ASM_X86_MSR_INDEX_H */<|MERGE_RESOLUTION|>--- conflicted
+++ resolved
@@ -375,20 +375,14 @@
 /* Alternative perfctr range with full access. */
 #define MSR_IA32_PMC0			0x000004c1
 
-<<<<<<< HEAD
 /* Auto-reload via MSR instead of DS area */
 #define MSR_RELOAD_PMC0			0x000014c1
 #define MSR_RELOAD_FIXED_CTR0		0x00001309
 
-/* AMD64 MSRs. Not complete. See the architecture manual for a more
-   complete list. */
-
-=======
 /*
  * AMD64 MSRs. Not complete. See the architecture manual for a more
  * complete list.
  */
->>>>>>> 0cc5359d
 #define MSR_AMD64_PATCH_LEVEL		0x0000008b
 #define MSR_AMD64_TSC_RATIO		0xc0000104
 #define MSR_AMD64_NB_CFG		0xc001001f

/*
 * This file is subject to the terms and conditions of the GNU General Public
 * License.  See the file "COPYING" in the main directory of this archive
 * for more details.
 *
 * KVM/MIPS: MIPS specific KVM APIs
 *
 * Copyright (C) 2012  MIPS Technologies, Inc.  All rights reserved.
 * Authors: Sanjay Lal <sanjayl@kymasys.com>
 */

#include <linux/bitops.h>
#include <linux/errno.h>
#include <linux/err.h>
#include <linux/kdebug.h>
#include <linux/module.h>
#include <linux/vmalloc.h>
#include <linux/fs.h>
#include <linux/bootmem.h>
#include <asm/fpu.h>
#include <asm/page.h>
#include <asm/cacheflush.h>
#include <asm/mmu_context.h>
#include <asm/pgtable.h>

#include <linux/kvm_host.h>

#include "interrupt.h"
#include "commpage.h"

#define CREATE_TRACE_POINTS
#include "trace.h"

#ifndef VECTORSPACING
#define VECTORSPACING 0x100	/* for EI/VI mode */
#endif

#define VCPU_STAT(x) offsetof(struct kvm_vcpu, stat.x)
struct kvm_stats_debugfs_item debugfs_entries[] = {
	{ "wait",	  VCPU_STAT(wait_exits),	 KVM_STAT_VCPU },
	{ "cache",	  VCPU_STAT(cache_exits),	 KVM_STAT_VCPU },
	{ "signal",	  VCPU_STAT(signal_exits),	 KVM_STAT_VCPU },
	{ "interrupt",	  VCPU_STAT(int_exits),		 KVM_STAT_VCPU },
	{ "cop_unsuable", VCPU_STAT(cop_unusable_exits), KVM_STAT_VCPU },
	{ "tlbmod",	  VCPU_STAT(tlbmod_exits),	 KVM_STAT_VCPU },
	{ "tlbmiss_ld",	  VCPU_STAT(tlbmiss_ld_exits),	 KVM_STAT_VCPU },
	{ "tlbmiss_st",	  VCPU_STAT(tlbmiss_st_exits),	 KVM_STAT_VCPU },
	{ "addrerr_st",	  VCPU_STAT(addrerr_st_exits),	 KVM_STAT_VCPU },
	{ "addrerr_ld",	  VCPU_STAT(addrerr_ld_exits),	 KVM_STAT_VCPU },
	{ "syscall",	  VCPU_STAT(syscall_exits),	 KVM_STAT_VCPU },
	{ "resvd_inst",	  VCPU_STAT(resvd_inst_exits),	 KVM_STAT_VCPU },
	{ "break_inst",	  VCPU_STAT(break_inst_exits),	 KVM_STAT_VCPU },
	{ "trap_inst",	  VCPU_STAT(trap_inst_exits),	 KVM_STAT_VCPU },
	{ "msa_fpe",	  VCPU_STAT(msa_fpe_exits),	 KVM_STAT_VCPU },
	{ "fpe",	  VCPU_STAT(fpe_exits),		 KVM_STAT_VCPU },
	{ "msa_disabled", VCPU_STAT(msa_disabled_exits), KVM_STAT_VCPU },
	{ "flush_dcache", VCPU_STAT(flush_dcache_exits), KVM_STAT_VCPU },
	{ "halt_successful_poll", VCPU_STAT(halt_successful_poll), KVM_STAT_VCPU },
	{ "halt_attempted_poll", VCPU_STAT(halt_attempted_poll), KVM_STAT_VCPU },
	{ "halt_poll_invalid", VCPU_STAT(halt_poll_invalid), KVM_STAT_VCPU },
	{ "halt_wakeup",  VCPU_STAT(halt_wakeup),	 KVM_STAT_VCPU },
	{NULL}
};

static int kvm_mips_reset_vcpu(struct kvm_vcpu *vcpu)
{
	int i;

	for_each_possible_cpu(i) {
		vcpu->arch.guest_kernel_asid[i] = 0;
		vcpu->arch.guest_user_asid[i] = 0;
	}

	return 0;
}

/*
 * XXXKYMA: We are simulatoring a processor that has the WII bit set in
 * Config7, so we are "runnable" if interrupts are pending
 */
int kvm_arch_vcpu_runnable(struct kvm_vcpu *vcpu)
{
	return !!(vcpu->arch.pending_exceptions);
}

int kvm_arch_vcpu_should_kick(struct kvm_vcpu *vcpu)
{
	return 1;
}

int kvm_arch_hardware_enable(void)
{
	return 0;
}

int kvm_arch_hardware_setup(void)
{
	return 0;
}

void kvm_arch_check_processor_compat(void *rtn)
{
	*(int *)rtn = 0;
}

static void kvm_mips_init_tlbs(struct kvm *kvm)
{
	unsigned long wired;

	/*
	 * Add a wired entry to the TLB, it is used to map the commpage to
	 * the Guest kernel
	 */
	wired = read_c0_wired();
	write_c0_wired(wired + 1);
	mtc0_tlbw_hazard();
	kvm->arch.commpage_tlb = wired;

	kvm_debug("[%d] commpage TLB: %d\n", smp_processor_id(),
		  kvm->arch.commpage_tlb);
}

static void kvm_mips_init_vm_percpu(void *arg)
{
	struct kvm *kvm = (struct kvm *)arg;

	kvm_mips_init_tlbs(kvm);
	kvm_mips_callbacks->vm_init(kvm);

}

int kvm_arch_init_vm(struct kvm *kvm, unsigned long type)
{
	if (atomic_inc_return(&kvm_mips_instance) == 1) {
		kvm_debug("%s: 1st KVM instance, setup host TLB parameters\n",
			  __func__);
		on_each_cpu(kvm_mips_init_vm_percpu, kvm, 1);
	}

	return 0;
}

void kvm_mips_free_vcpus(struct kvm *kvm)
{
	unsigned int i;
	struct kvm_vcpu *vcpu;

	/* Put the pages we reserved for the guest pmap */
	for (i = 0; i < kvm->arch.guest_pmap_npages; i++) {
		if (kvm->arch.guest_pmap[i] != KVM_INVALID_PAGE)
			kvm_release_pfn_clean(kvm->arch.guest_pmap[i]);
	}
	kfree(kvm->arch.guest_pmap);

	kvm_for_each_vcpu(i, vcpu, kvm) {
		kvm_arch_vcpu_free(vcpu);
	}

	mutex_lock(&kvm->lock);

	for (i = 0; i < atomic_read(&kvm->online_vcpus); i++)
		kvm->vcpus[i] = NULL;

	atomic_set(&kvm->online_vcpus, 0);

	mutex_unlock(&kvm->lock);
}

static void kvm_mips_uninit_tlbs(void *arg)
{
	/* Restore wired count */
	write_c0_wired(0);
	mtc0_tlbw_hazard();
	/* Clear out all the TLBs */
	kvm_local_flush_tlb_all();
}

void kvm_arch_destroy_vm(struct kvm *kvm)
{
	kvm_mips_free_vcpus(kvm);

	/* If this is the last instance, restore wired count */
	if (atomic_dec_return(&kvm_mips_instance) == 0) {
		kvm_debug("%s: last KVM instance, restoring TLB parameters\n",
			  __func__);
		on_each_cpu(kvm_mips_uninit_tlbs, NULL, 1);
	}
}

long kvm_arch_dev_ioctl(struct file *filp, unsigned int ioctl,
			unsigned long arg)
{
	return -ENOIOCTLCMD;
}

int kvm_arch_create_memslot(struct kvm *kvm, struct kvm_memory_slot *slot,
			    unsigned long npages)
{
	return 0;
}

int kvm_arch_prepare_memory_region(struct kvm *kvm,
				   struct kvm_memory_slot *memslot,
				   const struct kvm_userspace_memory_region *mem,
				   enum kvm_mr_change change)
{
	return 0;
}

void kvm_arch_commit_memory_region(struct kvm *kvm,
				   const struct kvm_userspace_memory_region *mem,
				   const struct kvm_memory_slot *old,
				   const struct kvm_memory_slot *new,
				   enum kvm_mr_change change)
{
	unsigned long npages = 0;
	int i;

	kvm_debug("%s: kvm: %p slot: %d, GPA: %llx, size: %llx, QVA: %llx\n",
		  __func__, kvm, mem->slot, mem->guest_phys_addr,
		  mem->memory_size, mem->userspace_addr);

	/* Setup Guest PMAP table */
	if (!kvm->arch.guest_pmap) {
		if (mem->slot == 0)
			npages = mem->memory_size >> PAGE_SHIFT;

		if (npages) {
			kvm->arch.guest_pmap_npages = npages;
			kvm->arch.guest_pmap =
			    kzalloc(npages * sizeof(unsigned long), GFP_KERNEL);

			if (!kvm->arch.guest_pmap) {
				kvm_err("Failed to allocate guest PMAP\n");
				return;
			}

			kvm_debug("Allocated space for Guest PMAP Table (%ld pages) @ %p\n",
				  npages, kvm->arch.guest_pmap);

			/* Now setup the page table */
			for (i = 0; i < npages; i++)
				kvm->arch.guest_pmap[i] = KVM_INVALID_PAGE;
		}
	}
}

static inline void dump_handler(const char *symbol, void *start, void *end)
{
	u32 *p;

	pr_debug("LEAF(%s)\n", symbol);

	pr_debug("\t.set push\n");
	pr_debug("\t.set noreorder\n");

	for (p = start; p < (u32 *)end; ++p)
		pr_debug("\t.word\t0x%08x\t\t# %p\n", *p, p);

	pr_debug("\t.set\tpop\n");

	pr_debug("\tEND(%s)\n", symbol);
}

struct kvm_vcpu *kvm_arch_vcpu_create(struct kvm *kvm, unsigned int id)
{
	int err, size;
	void *gebase, *p, *handler;
	int i;

	struct kvm_vcpu *vcpu = kzalloc(sizeof(struct kvm_vcpu), GFP_KERNEL);

	if (!vcpu) {
		err = -ENOMEM;
		goto out;
	}

	err = kvm_vcpu_init(vcpu, kvm, id);

	if (err)
		goto out_free_cpu;

	kvm_debug("kvm @ %p: create cpu %d at %p\n", kvm, id, vcpu);

	/*
	 * Allocate space for host mode exception handlers that handle
	 * guest mode exits
	 */
	if (cpu_has_veic || cpu_has_vint)
		size = 0x200 + VECTORSPACING * 64;
	else
		size = 0x4000;

	gebase = kzalloc(ALIGN(size, PAGE_SIZE), GFP_KERNEL);

	if (!gebase) {
		err = -ENOMEM;
		goto out_uninit_cpu;
	}
	kvm_debug("Allocated %d bytes for KVM Exception Handlers @ %p\n",
		  ALIGN(size, PAGE_SIZE), gebase);

	/*
	 * Check new ebase actually fits in CP0_EBase. The lack of a write gate
	 * limits us to the low 512MB of physical address space. If the memory
	 * we allocate is out of range, just give up now.
	 */
	if (!cpu_has_ebase_wg && virt_to_phys(gebase) >= 0x20000000) {
		kvm_err("CP0_EBase.WG required for guest exception base %pK\n",
			gebase);
		err = -ENOMEM;
		goto out_free_gebase;
	}

	/* Save new ebase */
	vcpu->arch.guest_ebase = gebase;

	/* Build guest exception vectors dynamically in unmapped memory */
	handler = gebase + 0x2000;

	/* TLB Refill, EXL = 0 */
	kvm_mips_build_exception(gebase, handler);

	/* General Exception Entry point */
	kvm_mips_build_exception(gebase + 0x180, handler);

	/* For vectored interrupts poke the exception code @ all offsets 0-7 */
	for (i = 0; i < 8; i++) {
		kvm_debug("L1 Vectored handler @ %p\n",
			  gebase + 0x200 + (i * VECTORSPACING));
		kvm_mips_build_exception(gebase + 0x200 + i * VECTORSPACING,
					 handler);
	}

	/* General exit handler */
	p = handler;
	p = kvm_mips_build_exit(p);

	/* Guest entry routine */
	vcpu->arch.vcpu_run = p;
	p = kvm_mips_build_vcpu_run(p);

	/* Dump the generated code */
	pr_debug("#include <asm/asm.h>\n");
	pr_debug("#include <asm/regdef.h>\n");
	pr_debug("\n");
	dump_handler("kvm_vcpu_run", vcpu->arch.vcpu_run, p);
	dump_handler("kvm_gen_exc", gebase + 0x180, gebase + 0x200);
	dump_handler("kvm_exit", gebase + 0x2000, vcpu->arch.vcpu_run);

#ifdef MODULE
	offset += mips32_GuestExceptionEnd - mips32_GuestException;
	memcpy(gebase + offset, (char *)__kvm_mips_vcpu_run,
	       __kvm_mips_vcpu_run_end - (char *)__kvm_mips_vcpu_run);
	vcpu->arch.vcpu_run = gebase + offset;
#else
	vcpu->arch.vcpu_run = __kvm_mips_vcpu_run;
#endif

	/* Invalidate the icache for these ranges */
	local_flush_icache_range((unsigned long)gebase,
				(unsigned long)gebase + ALIGN(size, PAGE_SIZE));

	/*
	 * Allocate comm page for guest kernel, a TLB will be reserved for
	 * mapping GVA @ 0xFFFF8000 to this page
	 */
	vcpu->arch.kseg0_commpage = kzalloc(PAGE_SIZE << 1, GFP_KERNEL);

	if (!vcpu->arch.kseg0_commpage) {
		err = -ENOMEM;
		goto out_free_gebase;
	}

	kvm_debug("Allocated COMM page @ %p\n", vcpu->arch.kseg0_commpage);
	kvm_mips_commpage_init(vcpu);

	/* Init */
	vcpu->arch.last_sched_cpu = -1;

	/* Start off the timer */
	kvm_mips_init_count(vcpu);

	return vcpu;

out_free_gebase:
	kfree(gebase);

out_uninit_cpu:
	kvm_vcpu_uninit(vcpu);

out_free_cpu:
	kfree(vcpu);

out:
	return ERR_PTR(err);
}

void kvm_arch_vcpu_free(struct kvm_vcpu *vcpu)
{
	hrtimer_cancel(&vcpu->arch.comparecount_timer);

	kvm_vcpu_uninit(vcpu);

	kvm_mips_dump_stats(vcpu);

	kfree(vcpu->arch.guest_ebase);
	kfree(vcpu->arch.kseg0_commpage);
	kfree(vcpu);
}

void kvm_arch_vcpu_destroy(struct kvm_vcpu *vcpu)
{
	kvm_arch_vcpu_free(vcpu);
}

int kvm_arch_vcpu_ioctl_set_guest_debug(struct kvm_vcpu *vcpu,
					struct kvm_guest_debug *dbg)
{
	return -ENOIOCTLCMD;
}

int kvm_arch_vcpu_ioctl_run(struct kvm_vcpu *vcpu, struct kvm_run *run)
{
	int r = 0;
	sigset_t sigsaved;

	if (vcpu->sigset_active)
		sigprocmask(SIG_SETMASK, &vcpu->sigset, &sigsaved);

	if (vcpu->mmio_needed) {
		if (!vcpu->mmio_is_write)
			kvm_mips_complete_mmio_load(vcpu, run);
		vcpu->mmio_needed = 0;
	}

	lose_fpu(1);

	local_irq_disable();
	/* Check if we have any exceptions/interrupts pending */
	kvm_mips_deliver_interrupts(vcpu,
				    kvm_read_c0_guest_cause(vcpu->arch.cop0));

	guest_enter_irqoff();

	/* Disable hardware page table walking while in guest */
	htw_stop();

<<<<<<< HEAD
	r = vcpu->arch.vcpu_run(run, vcpu);
=======
	trace_kvm_enter(vcpu);
	r = vcpu->arch.vcpu_run(run, vcpu);
	trace_kvm_out(vcpu);
>>>>>>> dfd2e9ab

	/* Re-enable HTW before enabling interrupts */
	htw_start();

	guest_exit_irqoff();
	local_irq_enable();

	if (vcpu->sigset_active)
		sigprocmask(SIG_SETMASK, &sigsaved, NULL);

	return r;
}

int kvm_vcpu_ioctl_interrupt(struct kvm_vcpu *vcpu,
			     struct kvm_mips_interrupt *irq)
{
	int intr = (int)irq->irq;
	struct kvm_vcpu *dvcpu = NULL;

	if (intr == 3 || intr == -3 || intr == 4 || intr == -4)
		kvm_debug("%s: CPU: %d, INTR: %d\n", __func__, irq->cpu,
			  (int)intr);

	if (irq->cpu == -1)
		dvcpu = vcpu;
	else
		dvcpu = vcpu->kvm->vcpus[irq->cpu];

	if (intr == 2 || intr == 3 || intr == 4) {
		kvm_mips_callbacks->queue_io_int(dvcpu, irq);

	} else if (intr == -2 || intr == -3 || intr == -4) {
		kvm_mips_callbacks->dequeue_io_int(dvcpu, irq);
	} else {
		kvm_err("%s: invalid interrupt ioctl (%d:%d)\n", __func__,
			irq->cpu, irq->irq);
		return -EINVAL;
	}

	dvcpu->arch.wait = 0;

	if (swait_active(&dvcpu->wq))
		swake_up(&dvcpu->wq);

	return 0;
}

int kvm_arch_vcpu_ioctl_get_mpstate(struct kvm_vcpu *vcpu,
				    struct kvm_mp_state *mp_state)
{
	return -ENOIOCTLCMD;
}

int kvm_arch_vcpu_ioctl_set_mpstate(struct kvm_vcpu *vcpu,
				    struct kvm_mp_state *mp_state)
{
	return -ENOIOCTLCMD;
}

static u64 kvm_mips_get_one_regs[] = {
	KVM_REG_MIPS_R0,
	KVM_REG_MIPS_R1,
	KVM_REG_MIPS_R2,
	KVM_REG_MIPS_R3,
	KVM_REG_MIPS_R4,
	KVM_REG_MIPS_R5,
	KVM_REG_MIPS_R6,
	KVM_REG_MIPS_R7,
	KVM_REG_MIPS_R8,
	KVM_REG_MIPS_R9,
	KVM_REG_MIPS_R10,
	KVM_REG_MIPS_R11,
	KVM_REG_MIPS_R12,
	KVM_REG_MIPS_R13,
	KVM_REG_MIPS_R14,
	KVM_REG_MIPS_R15,
	KVM_REG_MIPS_R16,
	KVM_REG_MIPS_R17,
	KVM_REG_MIPS_R18,
	KVM_REG_MIPS_R19,
	KVM_REG_MIPS_R20,
	KVM_REG_MIPS_R21,
	KVM_REG_MIPS_R22,
	KVM_REG_MIPS_R23,
	KVM_REG_MIPS_R24,
	KVM_REG_MIPS_R25,
	KVM_REG_MIPS_R26,
	KVM_REG_MIPS_R27,
	KVM_REG_MIPS_R28,
	KVM_REG_MIPS_R29,
	KVM_REG_MIPS_R30,
	KVM_REG_MIPS_R31,

#ifndef CONFIG_CPU_MIPSR6
	KVM_REG_MIPS_HI,
	KVM_REG_MIPS_LO,
#endif
	KVM_REG_MIPS_PC,

	KVM_REG_MIPS_CP0_INDEX,
	KVM_REG_MIPS_CP0_CONTEXT,
	KVM_REG_MIPS_CP0_USERLOCAL,
	KVM_REG_MIPS_CP0_PAGEMASK,
	KVM_REG_MIPS_CP0_WIRED,
	KVM_REG_MIPS_CP0_HWRENA,
	KVM_REG_MIPS_CP0_BADVADDR,
	KVM_REG_MIPS_CP0_COUNT,
	KVM_REG_MIPS_CP0_ENTRYHI,
	KVM_REG_MIPS_CP0_COMPARE,
	KVM_REG_MIPS_CP0_STATUS,
	KVM_REG_MIPS_CP0_CAUSE,
	KVM_REG_MIPS_CP0_EPC,
	KVM_REG_MIPS_CP0_PRID,
	KVM_REG_MIPS_CP0_CONFIG,
	KVM_REG_MIPS_CP0_CONFIG1,
	KVM_REG_MIPS_CP0_CONFIG2,
	KVM_REG_MIPS_CP0_CONFIG3,
	KVM_REG_MIPS_CP0_CONFIG4,
	KVM_REG_MIPS_CP0_CONFIG5,
	KVM_REG_MIPS_CP0_CONFIG7,
	KVM_REG_MIPS_CP0_ERROREPC,

	KVM_REG_MIPS_COUNT_CTL,
	KVM_REG_MIPS_COUNT_RESUME,
	KVM_REG_MIPS_COUNT_HZ,
};

static u64 kvm_mips_get_one_regs_fpu[] = {
	KVM_REG_MIPS_FCR_IR,
	KVM_REG_MIPS_FCR_CSR,
};

static u64 kvm_mips_get_one_regs_msa[] = {
	KVM_REG_MIPS_MSA_IR,
	KVM_REG_MIPS_MSA_CSR,
};

static u64 kvm_mips_get_one_regs_kscratch[] = {
	KVM_REG_MIPS_CP0_KSCRATCH1,
	KVM_REG_MIPS_CP0_KSCRATCH2,
	KVM_REG_MIPS_CP0_KSCRATCH3,
	KVM_REG_MIPS_CP0_KSCRATCH4,
	KVM_REG_MIPS_CP0_KSCRATCH5,
	KVM_REG_MIPS_CP0_KSCRATCH6,
};

static unsigned long kvm_mips_num_regs(struct kvm_vcpu *vcpu)
{
	unsigned long ret;

	ret = ARRAY_SIZE(kvm_mips_get_one_regs);
	if (kvm_mips_guest_can_have_fpu(&vcpu->arch)) {
		ret += ARRAY_SIZE(kvm_mips_get_one_regs_fpu) + 48;
		/* odd doubles */
		if (boot_cpu_data.fpu_id & MIPS_FPIR_F64)
			ret += 16;
	}
	if (kvm_mips_guest_can_have_msa(&vcpu->arch))
		ret += ARRAY_SIZE(kvm_mips_get_one_regs_msa) + 32;
	ret += __arch_hweight8(vcpu->arch.kscratch_enabled);
	ret += kvm_mips_callbacks->num_regs(vcpu);

	return ret;
}

static int kvm_mips_copy_reg_indices(struct kvm_vcpu *vcpu, u64 __user *indices)
{
	u64 index;
	unsigned int i;

	if (copy_to_user(indices, kvm_mips_get_one_regs,
			 sizeof(kvm_mips_get_one_regs)))
		return -EFAULT;
	indices += ARRAY_SIZE(kvm_mips_get_one_regs);

	if (kvm_mips_guest_can_have_fpu(&vcpu->arch)) {
		if (copy_to_user(indices, kvm_mips_get_one_regs_fpu,
				 sizeof(kvm_mips_get_one_regs_fpu)))
			return -EFAULT;
		indices += ARRAY_SIZE(kvm_mips_get_one_regs_fpu);

		for (i = 0; i < 32; ++i) {
			index = KVM_REG_MIPS_FPR_32(i);
			if (copy_to_user(indices, &index, sizeof(index)))
				return -EFAULT;
			++indices;

			/* skip odd doubles if no F64 */
			if (i & 1 && !(boot_cpu_data.fpu_id & MIPS_FPIR_F64))
				continue;

			index = KVM_REG_MIPS_FPR_64(i);
			if (copy_to_user(indices, &index, sizeof(index)))
				return -EFAULT;
			++indices;
		}
	}

	if (kvm_mips_guest_can_have_msa(&vcpu->arch)) {
		if (copy_to_user(indices, kvm_mips_get_one_regs_msa,
				 sizeof(kvm_mips_get_one_regs_msa)))
			return -EFAULT;
		indices += ARRAY_SIZE(kvm_mips_get_one_regs_msa);

		for (i = 0; i < 32; ++i) {
			index = KVM_REG_MIPS_VEC_128(i);
			if (copy_to_user(indices, &index, sizeof(index)))
				return -EFAULT;
			++indices;
		}
	}

	for (i = 0; i < 6; ++i) {
		if (!(vcpu->arch.kscratch_enabled & BIT(i + 2)))
			continue;

		if (copy_to_user(indices, &kvm_mips_get_one_regs_kscratch[i],
				 sizeof(kvm_mips_get_one_regs_kscratch[i])))
			return -EFAULT;
		++indices;
	}

	return kvm_mips_callbacks->copy_reg_indices(vcpu, indices);
}

static int kvm_mips_get_reg(struct kvm_vcpu *vcpu,
			    const struct kvm_one_reg *reg)
{
	struct mips_coproc *cop0 = vcpu->arch.cop0;
	struct mips_fpu_struct *fpu = &vcpu->arch.fpu;
	int ret;
	s64 v;
	s64 vs[2];
	unsigned int idx;

	switch (reg->id) {
	/* General purpose registers */
	case KVM_REG_MIPS_R0 ... KVM_REG_MIPS_R31:
		v = (long)vcpu->arch.gprs[reg->id - KVM_REG_MIPS_R0];
		break;
#ifndef CONFIG_CPU_MIPSR6
	case KVM_REG_MIPS_HI:
		v = (long)vcpu->arch.hi;
		break;
	case KVM_REG_MIPS_LO:
		v = (long)vcpu->arch.lo;
		break;
#endif
	case KVM_REG_MIPS_PC:
		v = (long)vcpu->arch.pc;
		break;

	/* Floating point registers */
	case KVM_REG_MIPS_FPR_32(0) ... KVM_REG_MIPS_FPR_32(31):
		if (!kvm_mips_guest_has_fpu(&vcpu->arch))
			return -EINVAL;
		idx = reg->id - KVM_REG_MIPS_FPR_32(0);
		/* Odd singles in top of even double when FR=0 */
		if (kvm_read_c0_guest_status(cop0) & ST0_FR)
			v = get_fpr32(&fpu->fpr[idx], 0);
		else
			v = get_fpr32(&fpu->fpr[idx & ~1], idx & 1);
		break;
	case KVM_REG_MIPS_FPR_64(0) ... KVM_REG_MIPS_FPR_64(31):
		if (!kvm_mips_guest_has_fpu(&vcpu->arch))
			return -EINVAL;
		idx = reg->id - KVM_REG_MIPS_FPR_64(0);
		/* Can't access odd doubles in FR=0 mode */
		if (idx & 1 && !(kvm_read_c0_guest_status(cop0) & ST0_FR))
			return -EINVAL;
		v = get_fpr64(&fpu->fpr[idx], 0);
		break;
	case KVM_REG_MIPS_FCR_IR:
		if (!kvm_mips_guest_has_fpu(&vcpu->arch))
			return -EINVAL;
		v = boot_cpu_data.fpu_id;
		break;
	case KVM_REG_MIPS_FCR_CSR:
		if (!kvm_mips_guest_has_fpu(&vcpu->arch))
			return -EINVAL;
		v = fpu->fcr31;
		break;

	/* MIPS SIMD Architecture (MSA) registers */
	case KVM_REG_MIPS_VEC_128(0) ... KVM_REG_MIPS_VEC_128(31):
		if (!kvm_mips_guest_has_msa(&vcpu->arch))
			return -EINVAL;
		/* Can't access MSA registers in FR=0 mode */
		if (!(kvm_read_c0_guest_status(cop0) & ST0_FR))
			return -EINVAL;
		idx = reg->id - KVM_REG_MIPS_VEC_128(0);
#ifdef CONFIG_CPU_LITTLE_ENDIAN
		/* least significant byte first */
		vs[0] = get_fpr64(&fpu->fpr[idx], 0);
		vs[1] = get_fpr64(&fpu->fpr[idx], 1);
#else
		/* most significant byte first */
		vs[0] = get_fpr64(&fpu->fpr[idx], 1);
		vs[1] = get_fpr64(&fpu->fpr[idx], 0);
#endif
		break;
	case KVM_REG_MIPS_MSA_IR:
		if (!kvm_mips_guest_has_msa(&vcpu->arch))
			return -EINVAL;
		v = boot_cpu_data.msa_id;
		break;
	case KVM_REG_MIPS_MSA_CSR:
		if (!kvm_mips_guest_has_msa(&vcpu->arch))
			return -EINVAL;
		v = fpu->msacsr;
		break;

	/* Co-processor 0 registers */
	case KVM_REG_MIPS_CP0_INDEX:
		v = (long)kvm_read_c0_guest_index(cop0);
		break;
	case KVM_REG_MIPS_CP0_CONTEXT:
		v = (long)kvm_read_c0_guest_context(cop0);
		break;
	case KVM_REG_MIPS_CP0_USERLOCAL:
		v = (long)kvm_read_c0_guest_userlocal(cop0);
		break;
	case KVM_REG_MIPS_CP0_PAGEMASK:
		v = (long)kvm_read_c0_guest_pagemask(cop0);
		break;
	case KVM_REG_MIPS_CP0_WIRED:
		v = (long)kvm_read_c0_guest_wired(cop0);
		break;
	case KVM_REG_MIPS_CP0_HWRENA:
		v = (long)kvm_read_c0_guest_hwrena(cop0);
		break;
	case KVM_REG_MIPS_CP0_BADVADDR:
		v = (long)kvm_read_c0_guest_badvaddr(cop0);
		break;
	case KVM_REG_MIPS_CP0_ENTRYHI:
		v = (long)kvm_read_c0_guest_entryhi(cop0);
		break;
	case KVM_REG_MIPS_CP0_COMPARE:
		v = (long)kvm_read_c0_guest_compare(cop0);
		break;
	case KVM_REG_MIPS_CP0_STATUS:
		v = (long)kvm_read_c0_guest_status(cop0);
		break;
	case KVM_REG_MIPS_CP0_CAUSE:
		v = (long)kvm_read_c0_guest_cause(cop0);
		break;
	case KVM_REG_MIPS_CP0_EPC:
		v = (long)kvm_read_c0_guest_epc(cop0);
		break;
	case KVM_REG_MIPS_CP0_PRID:
		v = (long)kvm_read_c0_guest_prid(cop0);
		break;
	case KVM_REG_MIPS_CP0_CONFIG:
		v = (long)kvm_read_c0_guest_config(cop0);
		break;
	case KVM_REG_MIPS_CP0_CONFIG1:
		v = (long)kvm_read_c0_guest_config1(cop0);
		break;
	case KVM_REG_MIPS_CP0_CONFIG2:
		v = (long)kvm_read_c0_guest_config2(cop0);
		break;
	case KVM_REG_MIPS_CP0_CONFIG3:
		v = (long)kvm_read_c0_guest_config3(cop0);
		break;
	case KVM_REG_MIPS_CP0_CONFIG4:
		v = (long)kvm_read_c0_guest_config4(cop0);
		break;
	case KVM_REG_MIPS_CP0_CONFIG5:
		v = (long)kvm_read_c0_guest_config5(cop0);
		break;
	case KVM_REG_MIPS_CP0_CONFIG7:
		v = (long)kvm_read_c0_guest_config7(cop0);
		break;
	case KVM_REG_MIPS_CP0_ERROREPC:
		v = (long)kvm_read_c0_guest_errorepc(cop0);
		break;
	case KVM_REG_MIPS_CP0_KSCRATCH1 ... KVM_REG_MIPS_CP0_KSCRATCH6:
		idx = reg->id - KVM_REG_MIPS_CP0_KSCRATCH1 + 2;
		if (!(vcpu->arch.kscratch_enabled & BIT(idx)))
			return -EINVAL;
		switch (idx) {
		case 2:
			v = (long)kvm_read_c0_guest_kscratch1(cop0);
			break;
		case 3:
			v = (long)kvm_read_c0_guest_kscratch2(cop0);
			break;
		case 4:
			v = (long)kvm_read_c0_guest_kscratch3(cop0);
			break;
		case 5:
			v = (long)kvm_read_c0_guest_kscratch4(cop0);
			break;
		case 6:
			v = (long)kvm_read_c0_guest_kscratch5(cop0);
			break;
		case 7:
			v = (long)kvm_read_c0_guest_kscratch6(cop0);
			break;
		}
		break;
	/* registers to be handled specially */
	default:
		ret = kvm_mips_callbacks->get_one_reg(vcpu, reg, &v);
		if (ret)
			return ret;
		break;
	}
	if ((reg->id & KVM_REG_SIZE_MASK) == KVM_REG_SIZE_U64) {
		u64 __user *uaddr64 = (u64 __user *)(long)reg->addr;

		return put_user(v, uaddr64);
	} else if ((reg->id & KVM_REG_SIZE_MASK) == KVM_REG_SIZE_U32) {
		u32 __user *uaddr32 = (u32 __user *)(long)reg->addr;
		u32 v32 = (u32)v;

		return put_user(v32, uaddr32);
	} else if ((reg->id & KVM_REG_SIZE_MASK) == KVM_REG_SIZE_U128) {
		void __user *uaddr = (void __user *)(long)reg->addr;

		return copy_to_user(uaddr, vs, 16) ? -EFAULT : 0;
	} else {
		return -EINVAL;
	}
}

static int kvm_mips_set_reg(struct kvm_vcpu *vcpu,
			    const struct kvm_one_reg *reg)
{
	struct mips_coproc *cop0 = vcpu->arch.cop0;
	struct mips_fpu_struct *fpu = &vcpu->arch.fpu;
	s64 v;
	s64 vs[2];
	unsigned int idx;

	if ((reg->id & KVM_REG_SIZE_MASK) == KVM_REG_SIZE_U64) {
		u64 __user *uaddr64 = (u64 __user *)(long)reg->addr;

		if (get_user(v, uaddr64) != 0)
			return -EFAULT;
	} else if ((reg->id & KVM_REG_SIZE_MASK) == KVM_REG_SIZE_U32) {
		u32 __user *uaddr32 = (u32 __user *)(long)reg->addr;
		s32 v32;

		if (get_user(v32, uaddr32) != 0)
			return -EFAULT;
		v = (s64)v32;
	} else if ((reg->id & KVM_REG_SIZE_MASK) == KVM_REG_SIZE_U128) {
		void __user *uaddr = (void __user *)(long)reg->addr;

		return copy_from_user(vs, uaddr, 16) ? -EFAULT : 0;
	} else {
		return -EINVAL;
	}

	switch (reg->id) {
	/* General purpose registers */
	case KVM_REG_MIPS_R0:
		/* Silently ignore requests to set $0 */
		break;
	case KVM_REG_MIPS_R1 ... KVM_REG_MIPS_R31:
		vcpu->arch.gprs[reg->id - KVM_REG_MIPS_R0] = v;
		break;
#ifndef CONFIG_CPU_MIPSR6
	case KVM_REG_MIPS_HI:
		vcpu->arch.hi = v;
		break;
	case KVM_REG_MIPS_LO:
		vcpu->arch.lo = v;
		break;
#endif
	case KVM_REG_MIPS_PC:
		vcpu->arch.pc = v;
		break;

	/* Floating point registers */
	case KVM_REG_MIPS_FPR_32(0) ... KVM_REG_MIPS_FPR_32(31):
		if (!kvm_mips_guest_has_fpu(&vcpu->arch))
			return -EINVAL;
		idx = reg->id - KVM_REG_MIPS_FPR_32(0);
		/* Odd singles in top of even double when FR=0 */
		if (kvm_read_c0_guest_status(cop0) & ST0_FR)
			set_fpr32(&fpu->fpr[idx], 0, v);
		else
			set_fpr32(&fpu->fpr[idx & ~1], idx & 1, v);
		break;
	case KVM_REG_MIPS_FPR_64(0) ... KVM_REG_MIPS_FPR_64(31):
		if (!kvm_mips_guest_has_fpu(&vcpu->arch))
			return -EINVAL;
		idx = reg->id - KVM_REG_MIPS_FPR_64(0);
		/* Can't access odd doubles in FR=0 mode */
		if (idx & 1 && !(kvm_read_c0_guest_status(cop0) & ST0_FR))
			return -EINVAL;
		set_fpr64(&fpu->fpr[idx], 0, v);
		break;
	case KVM_REG_MIPS_FCR_IR:
		if (!kvm_mips_guest_has_fpu(&vcpu->arch))
			return -EINVAL;
		/* Read-only */
		break;
	case KVM_REG_MIPS_FCR_CSR:
		if (!kvm_mips_guest_has_fpu(&vcpu->arch))
			return -EINVAL;
		fpu->fcr31 = v;
		break;

	/* MIPS SIMD Architecture (MSA) registers */
	case KVM_REG_MIPS_VEC_128(0) ... KVM_REG_MIPS_VEC_128(31):
		if (!kvm_mips_guest_has_msa(&vcpu->arch))
			return -EINVAL;
		idx = reg->id - KVM_REG_MIPS_VEC_128(0);
#ifdef CONFIG_CPU_LITTLE_ENDIAN
		/* least significant byte first */
		set_fpr64(&fpu->fpr[idx], 0, vs[0]);
		set_fpr64(&fpu->fpr[idx], 1, vs[1]);
#else
		/* most significant byte first */
		set_fpr64(&fpu->fpr[idx], 1, vs[0]);
		set_fpr64(&fpu->fpr[idx], 0, vs[1]);
#endif
		break;
	case KVM_REG_MIPS_MSA_IR:
		if (!kvm_mips_guest_has_msa(&vcpu->arch))
			return -EINVAL;
		/* Read-only */
		break;
	case KVM_REG_MIPS_MSA_CSR:
		if (!kvm_mips_guest_has_msa(&vcpu->arch))
			return -EINVAL;
		fpu->msacsr = v;
		break;

	/* Co-processor 0 registers */
	case KVM_REG_MIPS_CP0_INDEX:
		kvm_write_c0_guest_index(cop0, v);
		break;
	case KVM_REG_MIPS_CP0_CONTEXT:
		kvm_write_c0_guest_context(cop0, v);
		break;
	case KVM_REG_MIPS_CP0_USERLOCAL:
		kvm_write_c0_guest_userlocal(cop0, v);
		break;
	case KVM_REG_MIPS_CP0_PAGEMASK:
		kvm_write_c0_guest_pagemask(cop0, v);
		break;
	case KVM_REG_MIPS_CP0_WIRED:
		kvm_write_c0_guest_wired(cop0, v);
		break;
	case KVM_REG_MIPS_CP0_HWRENA:
		kvm_write_c0_guest_hwrena(cop0, v);
		break;
	case KVM_REG_MIPS_CP0_BADVADDR:
		kvm_write_c0_guest_badvaddr(cop0, v);
		break;
	case KVM_REG_MIPS_CP0_ENTRYHI:
		kvm_write_c0_guest_entryhi(cop0, v);
		break;
	case KVM_REG_MIPS_CP0_STATUS:
		kvm_write_c0_guest_status(cop0, v);
		break;
	case KVM_REG_MIPS_CP0_EPC:
		kvm_write_c0_guest_epc(cop0, v);
		break;
	case KVM_REG_MIPS_CP0_PRID:
		kvm_write_c0_guest_prid(cop0, v);
		break;
	case KVM_REG_MIPS_CP0_ERROREPC:
		kvm_write_c0_guest_errorepc(cop0, v);
		break;
	case KVM_REG_MIPS_CP0_KSCRATCH1 ... KVM_REG_MIPS_CP0_KSCRATCH6:
		idx = reg->id - KVM_REG_MIPS_CP0_KSCRATCH1 + 2;
		if (!(vcpu->arch.kscratch_enabled & BIT(idx)))
			return -EINVAL;
		switch (idx) {
		case 2:
			kvm_write_c0_guest_kscratch1(cop0, v);
			break;
		case 3:
			kvm_write_c0_guest_kscratch2(cop0, v);
			break;
		case 4:
			kvm_write_c0_guest_kscratch3(cop0, v);
			break;
		case 5:
			kvm_write_c0_guest_kscratch4(cop0, v);
			break;
		case 6:
			kvm_write_c0_guest_kscratch5(cop0, v);
			break;
		case 7:
			kvm_write_c0_guest_kscratch6(cop0, v);
			break;
		}
		break;
	/* registers to be handled specially */
	default:
		return kvm_mips_callbacks->set_one_reg(vcpu, reg, v);
	}
	return 0;
}

static int kvm_vcpu_ioctl_enable_cap(struct kvm_vcpu *vcpu,
				     struct kvm_enable_cap *cap)
{
	int r = 0;

	if (!kvm_vm_ioctl_check_extension(vcpu->kvm, cap->cap))
		return -EINVAL;
	if (cap->flags)
		return -EINVAL;
	if (cap->args[0])
		return -EINVAL;

	switch (cap->cap) {
	case KVM_CAP_MIPS_FPU:
		vcpu->arch.fpu_enabled = true;
		break;
	case KVM_CAP_MIPS_MSA:
		vcpu->arch.msa_enabled = true;
		break;
	default:
		r = -EINVAL;
		break;
	}

	return r;
}

long kvm_arch_vcpu_ioctl(struct file *filp, unsigned int ioctl,
			 unsigned long arg)
{
	struct kvm_vcpu *vcpu = filp->private_data;
	void __user *argp = (void __user *)arg;
	long r;

	switch (ioctl) {
	case KVM_SET_ONE_REG:
	case KVM_GET_ONE_REG: {
		struct kvm_one_reg reg;

		if (copy_from_user(&reg, argp, sizeof(reg)))
			return -EFAULT;
		if (ioctl == KVM_SET_ONE_REG)
			return kvm_mips_set_reg(vcpu, &reg);
		else
			return kvm_mips_get_reg(vcpu, &reg);
	}
	case KVM_GET_REG_LIST: {
		struct kvm_reg_list __user *user_list = argp;
		struct kvm_reg_list reg_list;
		unsigned n;

		if (copy_from_user(&reg_list, user_list, sizeof(reg_list)))
			return -EFAULT;
		n = reg_list.n;
		reg_list.n = kvm_mips_num_regs(vcpu);
		if (copy_to_user(user_list, &reg_list, sizeof(reg_list)))
			return -EFAULT;
		if (n < reg_list.n)
			return -E2BIG;
		return kvm_mips_copy_reg_indices(vcpu, user_list->reg);
	}
	case KVM_NMI:
		/* Treat the NMI as a CPU reset */
		r = kvm_mips_reset_vcpu(vcpu);
		break;
	case KVM_INTERRUPT:
		{
			struct kvm_mips_interrupt irq;

			r = -EFAULT;
			if (copy_from_user(&irq, argp, sizeof(irq)))
				goto out;

			kvm_debug("[%d] %s: irq: %d\n", vcpu->vcpu_id, __func__,
				  irq.irq);

			r = kvm_vcpu_ioctl_interrupt(vcpu, &irq);
			break;
		}
	case KVM_ENABLE_CAP: {
		struct kvm_enable_cap cap;

		r = -EFAULT;
		if (copy_from_user(&cap, argp, sizeof(cap)))
			goto out;
		r = kvm_vcpu_ioctl_enable_cap(vcpu, &cap);
		break;
	}
	default:
		r = -ENOIOCTLCMD;
	}

out:
	return r;
}

/* Get (and clear) the dirty memory log for a memory slot. */
int kvm_vm_ioctl_get_dirty_log(struct kvm *kvm, struct kvm_dirty_log *log)
{
	struct kvm_memslots *slots;
	struct kvm_memory_slot *memslot;
	unsigned long ga, ga_end;
	int is_dirty = 0;
	int r;
	unsigned long n;

	mutex_lock(&kvm->slots_lock);

	r = kvm_get_dirty_log(kvm, log, &is_dirty);
	if (r)
		goto out;

	/* If nothing is dirty, don't bother messing with page tables. */
	if (is_dirty) {
		slots = kvm_memslots(kvm);
		memslot = id_to_memslot(slots, log->slot);

		ga = memslot->base_gfn << PAGE_SHIFT;
		ga_end = ga + (memslot->npages << PAGE_SHIFT);

		kvm_info("%s: dirty, ga: %#lx, ga_end %#lx\n", __func__, ga,
			 ga_end);

		n = kvm_dirty_bitmap_bytes(memslot);
		memset(memslot->dirty_bitmap, 0, n);
	}

	r = 0;
out:
	mutex_unlock(&kvm->slots_lock);
	return r;

}

long kvm_arch_vm_ioctl(struct file *filp, unsigned int ioctl, unsigned long arg)
{
	long r;

	switch (ioctl) {
	default:
		r = -ENOIOCTLCMD;
	}

	return r;
}

int kvm_arch_init(void *opaque)
{
	if (kvm_mips_callbacks) {
		kvm_err("kvm: module already exists\n");
		return -EEXIST;
	}

	return kvm_mips_emulation_init(&kvm_mips_callbacks);
}

void kvm_arch_exit(void)
{
	kvm_mips_callbacks = NULL;
}

int kvm_arch_vcpu_ioctl_get_sregs(struct kvm_vcpu *vcpu,
				  struct kvm_sregs *sregs)
{
	return -ENOIOCTLCMD;
}

int kvm_arch_vcpu_ioctl_set_sregs(struct kvm_vcpu *vcpu,
				  struct kvm_sregs *sregs)
{
	return -ENOIOCTLCMD;
}

void kvm_arch_vcpu_postcreate(struct kvm_vcpu *vcpu)
{
}

int kvm_arch_vcpu_ioctl_get_fpu(struct kvm_vcpu *vcpu, struct kvm_fpu *fpu)
{
	return -ENOIOCTLCMD;
}

int kvm_arch_vcpu_ioctl_set_fpu(struct kvm_vcpu *vcpu, struct kvm_fpu *fpu)
{
	return -ENOIOCTLCMD;
}

int kvm_arch_vcpu_fault(struct kvm_vcpu *vcpu, struct vm_fault *vmf)
{
	return VM_FAULT_SIGBUS;
}

int kvm_vm_ioctl_check_extension(struct kvm *kvm, long ext)
{
	int r;

	switch (ext) {
	case KVM_CAP_ONE_REG:
	case KVM_CAP_ENABLE_CAP:
		r = 1;
		break;
	case KVM_CAP_COALESCED_MMIO:
		r = KVM_COALESCED_MMIO_PAGE_OFFSET;
		break;
	case KVM_CAP_MIPS_FPU:
		/* We don't handle systems with inconsistent cpu_has_fpu */
		r = !!raw_cpu_has_fpu;
		break;
	case KVM_CAP_MIPS_MSA:
		/*
		 * We don't support MSA vector partitioning yet:
		 * 1) It would require explicit support which can't be tested
		 *    yet due to lack of support in current hardware.
		 * 2) It extends the state that would need to be saved/restored
		 *    by e.g. QEMU for migration.
		 *
		 * When vector partitioning hardware becomes available, support
		 * could be added by requiring a flag when enabling
		 * KVM_CAP_MIPS_MSA capability to indicate that userland knows
		 * to save/restore the appropriate extra state.
		 */
		r = cpu_has_msa && !(boot_cpu_data.msa_id & MSA_IR_WRPF);
		break;
	default:
		r = 0;
		break;
	}
	return r;
}

int kvm_cpu_has_pending_timer(struct kvm_vcpu *vcpu)
{
	return kvm_mips_pending_timer(vcpu);
}

int kvm_arch_vcpu_dump_regs(struct kvm_vcpu *vcpu)
{
	int i;
	struct mips_coproc *cop0;

	if (!vcpu)
		return -1;

	kvm_debug("VCPU Register Dump:\n");
	kvm_debug("\tpc = 0x%08lx\n", vcpu->arch.pc);
	kvm_debug("\texceptions: %08lx\n", vcpu->arch.pending_exceptions);

	for (i = 0; i < 32; i += 4) {
		kvm_debug("\tgpr%02d: %08lx %08lx %08lx %08lx\n", i,
		       vcpu->arch.gprs[i],
		       vcpu->arch.gprs[i + 1],
		       vcpu->arch.gprs[i + 2], vcpu->arch.gprs[i + 3]);
	}
	kvm_debug("\thi: 0x%08lx\n", vcpu->arch.hi);
	kvm_debug("\tlo: 0x%08lx\n", vcpu->arch.lo);

	cop0 = vcpu->arch.cop0;
	kvm_debug("\tStatus: 0x%08lx, Cause: 0x%08lx\n",
		  kvm_read_c0_guest_status(cop0),
		  kvm_read_c0_guest_cause(cop0));

	kvm_debug("\tEPC: 0x%08lx\n", kvm_read_c0_guest_epc(cop0));

	return 0;
}

int kvm_arch_vcpu_ioctl_set_regs(struct kvm_vcpu *vcpu, struct kvm_regs *regs)
{
	int i;

	for (i = 1; i < ARRAY_SIZE(vcpu->arch.gprs); i++)
		vcpu->arch.gprs[i] = regs->gpr[i];
	vcpu->arch.gprs[0] = 0; /* zero is special, and cannot be set. */
	vcpu->arch.hi = regs->hi;
	vcpu->arch.lo = regs->lo;
	vcpu->arch.pc = regs->pc;

	return 0;
}

int kvm_arch_vcpu_ioctl_get_regs(struct kvm_vcpu *vcpu, struct kvm_regs *regs)
{
	int i;

	for (i = 0; i < ARRAY_SIZE(vcpu->arch.gprs); i++)
		regs->gpr[i] = vcpu->arch.gprs[i];

	regs->hi = vcpu->arch.hi;
	regs->lo = vcpu->arch.lo;
	regs->pc = vcpu->arch.pc;

	return 0;
}

static void kvm_mips_comparecount_func(unsigned long data)
{
	struct kvm_vcpu *vcpu = (struct kvm_vcpu *)data;

	kvm_mips_callbacks->queue_timer_int(vcpu);

	vcpu->arch.wait = 0;
	if (swait_active(&vcpu->wq))
		swake_up(&vcpu->wq);
}

/* low level hrtimer wake routine */
static enum hrtimer_restart kvm_mips_comparecount_wakeup(struct hrtimer *timer)
{
	struct kvm_vcpu *vcpu;

	vcpu = container_of(timer, struct kvm_vcpu, arch.comparecount_timer);
	kvm_mips_comparecount_func((unsigned long) vcpu);
	return kvm_mips_count_timeout(vcpu);
}

int kvm_arch_vcpu_init(struct kvm_vcpu *vcpu)
{
	kvm_mips_callbacks->vcpu_init(vcpu);
	hrtimer_init(&vcpu->arch.comparecount_timer, CLOCK_MONOTONIC,
		     HRTIMER_MODE_REL);
	vcpu->arch.comparecount_timer.function = kvm_mips_comparecount_wakeup;
	return 0;
}

int kvm_arch_vcpu_ioctl_translate(struct kvm_vcpu *vcpu,
				  struct kvm_translation *tr)
{
	return 0;
}

/* Initial guest state */
int kvm_arch_vcpu_setup(struct kvm_vcpu *vcpu)
{
	return kvm_mips_callbacks->vcpu_setup(vcpu);
}

static void kvm_mips_set_c0_status(void)
{
	u32 status = read_c0_status();

	if (cpu_has_dsp)
		status |= (ST0_MX);

	write_c0_status(status);
	ehb();
}

/*
 * Return value is in the form (errcode<<2 | RESUME_FLAG_HOST | RESUME_FLAG_NV)
 */
int kvm_mips_handle_exit(struct kvm_run *run, struct kvm_vcpu *vcpu)
{
	u32 cause = vcpu->arch.host_cp0_cause;
	u32 exccode = (cause >> CAUSEB_EXCCODE) & 0x1f;
	u32 __user *opc = (u32 __user *) vcpu->arch.pc;
	unsigned long badvaddr = vcpu->arch.host_cp0_badvaddr;
	enum emulation_result er = EMULATE_DONE;
	int ret = RESUME_GUEST;

	/* re-enable HTW before enabling interrupts */
	htw_start();

	/* Set a default exit reason */
	run->exit_reason = KVM_EXIT_UNKNOWN;
	run->ready_for_interrupt_injection = 1;

	/*
	 * Set the appropriate status bits based on host CPU features,
	 * before we hit the scheduler
	 */
	kvm_mips_set_c0_status();

	local_irq_enable();

	kvm_debug("kvm_mips_handle_exit: cause: %#x, PC: %p, kvm_run: %p, kvm_vcpu: %p\n",
			cause, opc, run, vcpu);
	trace_kvm_exit(vcpu, exccode);

	/*
	 * Do a privilege check, if in UM most of these exit conditions end up
	 * causing an exception to be delivered to the Guest Kernel
	 */
	er = kvm_mips_check_privilege(cause, opc, run, vcpu);
	if (er == EMULATE_PRIV_FAIL) {
		goto skip_emul;
	} else if (er == EMULATE_FAIL) {
		run->exit_reason = KVM_EXIT_INTERNAL_ERROR;
		ret = RESUME_HOST;
		goto skip_emul;
	}

	switch (exccode) {
	case EXCCODE_INT:
		kvm_debug("[%d]EXCCODE_INT @ %p\n", vcpu->vcpu_id, opc);

		++vcpu->stat.int_exits;

		if (need_resched())
			cond_resched();

		ret = RESUME_GUEST;
		break;

	case EXCCODE_CPU:
		kvm_debug("EXCCODE_CPU: @ PC: %p\n", opc);

		++vcpu->stat.cop_unusable_exits;
		ret = kvm_mips_callbacks->handle_cop_unusable(vcpu);
		/* XXXKYMA: Might need to return to user space */
		if (run->exit_reason == KVM_EXIT_IRQ_WINDOW_OPEN)
			ret = RESUME_HOST;
		break;

	case EXCCODE_MOD:
		++vcpu->stat.tlbmod_exits;
		ret = kvm_mips_callbacks->handle_tlb_mod(vcpu);
		break;

	case EXCCODE_TLBS:
		kvm_debug("TLB ST fault:  cause %#x, status %#lx, PC: %p, BadVaddr: %#lx\n",
			  cause, kvm_read_c0_guest_status(vcpu->arch.cop0), opc,
			  badvaddr);

		++vcpu->stat.tlbmiss_st_exits;
		ret = kvm_mips_callbacks->handle_tlb_st_miss(vcpu);
		break;

	case EXCCODE_TLBL:
		kvm_debug("TLB LD fault: cause %#x, PC: %p, BadVaddr: %#lx\n",
			  cause, opc, badvaddr);

		++vcpu->stat.tlbmiss_ld_exits;
		ret = kvm_mips_callbacks->handle_tlb_ld_miss(vcpu);
		break;

	case EXCCODE_ADES:
		++vcpu->stat.addrerr_st_exits;
		ret = kvm_mips_callbacks->handle_addr_err_st(vcpu);
		break;

	case EXCCODE_ADEL:
		++vcpu->stat.addrerr_ld_exits;
		ret = kvm_mips_callbacks->handle_addr_err_ld(vcpu);
		break;

	case EXCCODE_SYS:
		++vcpu->stat.syscall_exits;
		ret = kvm_mips_callbacks->handle_syscall(vcpu);
		break;

	case EXCCODE_RI:
		++vcpu->stat.resvd_inst_exits;
		ret = kvm_mips_callbacks->handle_res_inst(vcpu);
		break;

	case EXCCODE_BP:
		++vcpu->stat.break_inst_exits;
		ret = kvm_mips_callbacks->handle_break(vcpu);
		break;

	case EXCCODE_TR:
		++vcpu->stat.trap_inst_exits;
		ret = kvm_mips_callbacks->handle_trap(vcpu);
		break;

	case EXCCODE_MSAFPE:
		++vcpu->stat.msa_fpe_exits;
		ret = kvm_mips_callbacks->handle_msa_fpe(vcpu);
		break;

	case EXCCODE_FPE:
		++vcpu->stat.fpe_exits;
		ret = kvm_mips_callbacks->handle_fpe(vcpu);
		break;

	case EXCCODE_MSADIS:
		++vcpu->stat.msa_disabled_exits;
		ret = kvm_mips_callbacks->handle_msa_disabled(vcpu);
		break;

	default:
		kvm_err("Exception Code: %d, not yet handled, @ PC: %p, inst: 0x%08x  BadVaddr: %#lx Status: %#lx\n",
			exccode, opc, kvm_get_inst(opc, vcpu), badvaddr,
			kvm_read_c0_guest_status(vcpu->arch.cop0));
		kvm_arch_vcpu_dump_regs(vcpu);
		run->exit_reason = KVM_EXIT_INTERNAL_ERROR;
		ret = RESUME_HOST;
		break;

	}

skip_emul:
	local_irq_disable();

	if (er == EMULATE_DONE && !(ret & RESUME_HOST))
		kvm_mips_deliver_interrupts(vcpu, cause);

	if (!(ret & RESUME_HOST)) {
		/* Only check for signals if not already exiting to userspace */
		if (signal_pending(current)) {
			run->exit_reason = KVM_EXIT_INTR;
			ret = (-EINTR << 2) | RESUME_HOST;
			++vcpu->stat.signal_exits;
			trace_kvm_exit(vcpu, KVM_TRACE_EXIT_SIGNAL);
		}
	}

	if (ret == RESUME_GUEST) {
		trace_kvm_reenter(vcpu);

		/*
		 * If FPU / MSA are enabled (i.e. the guest's FPU / MSA context
		 * is live), restore FCR31 / MSACSR.
		 *
		 * This should be before returning to the guest exception
		 * vector, as it may well cause an [MSA] FP exception if there
		 * are pending exception bits unmasked. (see
		 * kvm_mips_csr_die_notifier() for how that is handled).
		 */
		if (kvm_mips_guest_has_fpu(&vcpu->arch) &&
		    read_c0_status() & ST0_CU1)
			__kvm_restore_fcsr(&vcpu->arch);

		if (kvm_mips_guest_has_msa(&vcpu->arch) &&
		    read_c0_config5() & MIPS_CONF5_MSAEN)
			__kvm_restore_msacsr(&vcpu->arch);
	}

	/* Disable HTW before returning to guest or host */
	htw_stop();

	return ret;
}

/* Enable FPU for guest and restore context */
void kvm_own_fpu(struct kvm_vcpu *vcpu)
{
	struct mips_coproc *cop0 = vcpu->arch.cop0;
	unsigned int sr, cfg5;

	preempt_disable();

	sr = kvm_read_c0_guest_status(cop0);

	/*
	 * If MSA state is already live, it is undefined how it interacts with
	 * FR=0 FPU state, and we don't want to hit reserved instruction
	 * exceptions trying to save the MSA state later when CU=1 && FR=1, so
	 * play it safe and save it first.
	 *
	 * In theory we shouldn't ever hit this case since kvm_lose_fpu() should
	 * get called when guest CU1 is set, however we can't trust the guest
	 * not to clobber the status register directly via the commpage.
	 */
	if (cpu_has_msa && sr & ST0_CU1 && !(sr & ST0_FR) &&
	    vcpu->arch.aux_inuse & KVM_MIPS_AUX_MSA)
		kvm_lose_fpu(vcpu);

	/*
	 * Enable FPU for guest
	 * We set FR and FRE according to guest context
	 */
	change_c0_status(ST0_CU1 | ST0_FR, sr);
	if (cpu_has_fre) {
		cfg5 = kvm_read_c0_guest_config5(cop0);
		change_c0_config5(MIPS_CONF5_FRE, cfg5);
	}
	enable_fpu_hazard();

	/* If guest FPU state not active, restore it now */
	if (!(vcpu->arch.aux_inuse & KVM_MIPS_AUX_FPU)) {
		__kvm_restore_fpu(&vcpu->arch);
		vcpu->arch.aux_inuse |= KVM_MIPS_AUX_FPU;
		trace_kvm_aux(vcpu, KVM_TRACE_AUX_RESTORE, KVM_TRACE_AUX_FPU);
	} else {
		trace_kvm_aux(vcpu, KVM_TRACE_AUX_ENABLE, KVM_TRACE_AUX_FPU);
	}

	preempt_enable();
}

#ifdef CONFIG_CPU_HAS_MSA
/* Enable MSA for guest and restore context */
void kvm_own_msa(struct kvm_vcpu *vcpu)
{
	struct mips_coproc *cop0 = vcpu->arch.cop0;
	unsigned int sr, cfg5;

	preempt_disable();

	/*
	 * Enable FPU if enabled in guest, since we're restoring FPU context
	 * anyway. We set FR and FRE according to guest context.
	 */
	if (kvm_mips_guest_has_fpu(&vcpu->arch)) {
		sr = kvm_read_c0_guest_status(cop0);

		/*
		 * If FR=0 FPU state is already live, it is undefined how it
		 * interacts with MSA state, so play it safe and save it first.
		 */
		if (!(sr & ST0_FR) &&
		    (vcpu->arch.aux_inuse & (KVM_MIPS_AUX_FPU |
				KVM_MIPS_AUX_MSA)) == KVM_MIPS_AUX_FPU)
			kvm_lose_fpu(vcpu);

		change_c0_status(ST0_CU1 | ST0_FR, sr);
		if (sr & ST0_CU1 && cpu_has_fre) {
			cfg5 = kvm_read_c0_guest_config5(cop0);
			change_c0_config5(MIPS_CONF5_FRE, cfg5);
		}
	}

	/* Enable MSA for guest */
	set_c0_config5(MIPS_CONF5_MSAEN);
	enable_fpu_hazard();

	switch (vcpu->arch.aux_inuse & (KVM_MIPS_AUX_FPU | KVM_MIPS_AUX_MSA)) {
	case KVM_MIPS_AUX_FPU:
		/*
		 * Guest FPU state already loaded, only restore upper MSA state
		 */
		__kvm_restore_msa_upper(&vcpu->arch);
		vcpu->arch.aux_inuse |= KVM_MIPS_AUX_MSA;
		trace_kvm_aux(vcpu, KVM_TRACE_AUX_RESTORE, KVM_TRACE_AUX_MSA);
		break;
	case 0:
		/* Neither FPU or MSA already active, restore full MSA state */
		__kvm_restore_msa(&vcpu->arch);
		vcpu->arch.aux_inuse |= KVM_MIPS_AUX_MSA;
		if (kvm_mips_guest_has_fpu(&vcpu->arch))
			vcpu->arch.aux_inuse |= KVM_MIPS_AUX_FPU;
		trace_kvm_aux(vcpu, KVM_TRACE_AUX_RESTORE,
			      KVM_TRACE_AUX_FPU_MSA);
		break;
	default:
		trace_kvm_aux(vcpu, KVM_TRACE_AUX_ENABLE, KVM_TRACE_AUX_MSA);
		break;
	}

	preempt_enable();
}
#endif

/* Drop FPU & MSA without saving it */
void kvm_drop_fpu(struct kvm_vcpu *vcpu)
{
	preempt_disable();
	if (cpu_has_msa && vcpu->arch.aux_inuse & KVM_MIPS_AUX_MSA) {
		disable_msa();
		trace_kvm_aux(vcpu, KVM_TRACE_AUX_DISCARD, KVM_TRACE_AUX_MSA);
		vcpu->arch.aux_inuse &= ~KVM_MIPS_AUX_MSA;
	}
	if (vcpu->arch.aux_inuse & KVM_MIPS_AUX_FPU) {
		clear_c0_status(ST0_CU1 | ST0_FR);
		trace_kvm_aux(vcpu, KVM_TRACE_AUX_DISCARD, KVM_TRACE_AUX_FPU);
		vcpu->arch.aux_inuse &= ~KVM_MIPS_AUX_FPU;
	}
	preempt_enable();
}

/* Save and disable FPU & MSA */
void kvm_lose_fpu(struct kvm_vcpu *vcpu)
{
	/*
	 * FPU & MSA get disabled in root context (hardware) when it is disabled
	 * in guest context (software), but the register state in the hardware
	 * may still be in use. This is why we explicitly re-enable the hardware
	 * before saving.
	 */

	preempt_disable();
	if (cpu_has_msa && vcpu->arch.aux_inuse & KVM_MIPS_AUX_MSA) {
		set_c0_config5(MIPS_CONF5_MSAEN);
		enable_fpu_hazard();

		__kvm_save_msa(&vcpu->arch);
		trace_kvm_aux(vcpu, KVM_TRACE_AUX_SAVE, KVM_TRACE_AUX_FPU_MSA);

		/* Disable MSA & FPU */
		disable_msa();
		if (vcpu->arch.aux_inuse & KVM_MIPS_AUX_FPU) {
			clear_c0_status(ST0_CU1 | ST0_FR);
			disable_fpu_hazard();
		}
		vcpu->arch.aux_inuse &= ~(KVM_MIPS_AUX_FPU | KVM_MIPS_AUX_MSA);
	} else if (vcpu->arch.aux_inuse & KVM_MIPS_AUX_FPU) {
		set_c0_status(ST0_CU1);
		enable_fpu_hazard();

		__kvm_save_fpu(&vcpu->arch);
		vcpu->arch.aux_inuse &= ~KVM_MIPS_AUX_FPU;
		trace_kvm_aux(vcpu, KVM_TRACE_AUX_SAVE, KVM_TRACE_AUX_FPU);

		/* Disable FPU */
		clear_c0_status(ST0_CU1 | ST0_FR);
		disable_fpu_hazard();
	}
	preempt_enable();
}

/*
 * Step over a specific ctc1 to FCSR and a specific ctcmsa to MSACSR which are
 * used to restore guest FCSR/MSACSR state and may trigger a "harmless" FP/MSAFP
 * exception if cause bits are set in the value being written.
 */
static int kvm_mips_csr_die_notify(struct notifier_block *self,
				   unsigned long cmd, void *ptr)
{
	struct die_args *args = (struct die_args *)ptr;
	struct pt_regs *regs = args->regs;
	unsigned long pc;

	/* Only interested in FPE and MSAFPE */
	if (cmd != DIE_FP && cmd != DIE_MSAFP)
		return NOTIFY_DONE;

	/* Return immediately if guest context isn't active */
	if (!(current->flags & PF_VCPU))
		return NOTIFY_DONE;

	/* Should never get here from user mode */
	BUG_ON(user_mode(regs));

	pc = instruction_pointer(regs);
	switch (cmd) {
	case DIE_FP:
		/* match 2nd instruction in __kvm_restore_fcsr */
		if (pc != (unsigned long)&__kvm_restore_fcsr + 4)
			return NOTIFY_DONE;
		break;
	case DIE_MSAFP:
		/* match 2nd/3rd instruction in __kvm_restore_msacsr */
		if (!cpu_has_msa ||
		    pc < (unsigned long)&__kvm_restore_msacsr + 4 ||
		    pc > (unsigned long)&__kvm_restore_msacsr + 8)
			return NOTIFY_DONE;
		break;
	}

	/* Move PC forward a little and continue executing */
	instruction_pointer(regs) += 4;

	return NOTIFY_STOP;
}

static struct notifier_block kvm_mips_csr_die_notifier = {
	.notifier_call = kvm_mips_csr_die_notify,
};

static int __init kvm_mips_init(void)
{
	int ret;

	ret = kvm_mips_entry_setup();
	if (ret)
		return ret;

	ret = kvm_init(NULL, sizeof(struct kvm_vcpu), 0, THIS_MODULE);

	if (ret)
		return ret;

	register_die_notifier(&kvm_mips_csr_die_notifier);

	return 0;
}

static void __exit kvm_mips_exit(void)
{
	kvm_exit();

	unregister_die_notifier(&kvm_mips_csr_die_notifier);
}

module_init(kvm_mips_init);
module_exit(kvm_mips_exit);

EXPORT_TRACEPOINT_SYMBOL(kvm_exit);<|MERGE_RESOLUTION|>--- conflicted
+++ resolved
@@ -348,15 +348,6 @@
 	dump_handler("kvm_gen_exc", gebase + 0x180, gebase + 0x200);
 	dump_handler("kvm_exit", gebase + 0x2000, vcpu->arch.vcpu_run);
 
-#ifdef MODULE
-	offset += mips32_GuestExceptionEnd - mips32_GuestException;
-	memcpy(gebase + offset, (char *)__kvm_mips_vcpu_run,
-	       __kvm_mips_vcpu_run_end - (char *)__kvm_mips_vcpu_run);
-	vcpu->arch.vcpu_run = gebase + offset;
-#else
-	vcpu->arch.vcpu_run = __kvm_mips_vcpu_run;
-#endif
-
 	/* Invalidate the icache for these ranges */
 	local_flush_icache_range((unsigned long)gebase,
 				(unsigned long)gebase + ALIGN(size, PAGE_SIZE));
@@ -446,13 +437,9 @@
 	/* Disable hardware page table walking while in guest */
 	htw_stop();
 
-<<<<<<< HEAD
-	r = vcpu->arch.vcpu_run(run, vcpu);
-=======
 	trace_kvm_enter(vcpu);
 	r = vcpu->arch.vcpu_run(run, vcpu);
 	trace_kvm_out(vcpu);
->>>>>>> dfd2e9ab
 
 	/* Re-enable HTW before enabling interrupts */
 	htw_start();

// SPDX-License-Identifier: GPL-2.0-or-later
/*
 * Synchronous Cryptographic Hash operations.
 *
 * Copyright (c) 2008 Herbert Xu <herbert@gondor.apana.org.au>
 */

#include <crypto/scatterwalk.h>
#include <linux/cryptouser.h>
#include <linux/err.h>
#include <linux/kernel.h>
#include <linux/module.h>
#include <linux/seq_file.h>
#include <linux/string.h>
#include <net/netlink.h>

#include "hash.h"

<<<<<<< HEAD
static inline struct crypto_istat_hash *shash_get_stat(struct shash_alg *alg)
{
	return hash_get_stat(&alg->halg);
}

static inline int crypto_shash_errstat(struct shash_alg *alg, int err)
{
	if (IS_ENABLED(CONFIG_CRYPTO_STATS) && err)
		atomic64_inc(&shash_get_stat(alg)->err_cnt);
	return err;
}

=======
>>>>>>> 0c383648
int shash_no_setkey(struct crypto_shash *tfm, const u8 *key,
		    unsigned int keylen)
{
	return -ENOSYS;
}
EXPORT_SYMBOL_GPL(shash_no_setkey);

static void shash_set_needkey(struct crypto_shash *tfm, struct shash_alg *alg)
{
	if (crypto_shash_alg_needs_key(alg))
		crypto_shash_set_flags(tfm, CRYPTO_TFM_NEED_KEY);
}

int crypto_shash_setkey(struct crypto_shash *tfm, const u8 *key,
			unsigned int keylen)
{
	struct shash_alg *shash = crypto_shash_alg(tfm);
	int err;

	err = shash->setkey(tfm, key, keylen);
	if (unlikely(err)) {
		shash_set_needkey(tfm, shash);
		return err;
	}

	crypto_shash_clear_flags(tfm, CRYPTO_TFM_NEED_KEY);
	return 0;
}
EXPORT_SYMBOL_GPL(crypto_shash_setkey);

int crypto_shash_update(struct shash_desc *desc, const u8 *data,
			unsigned int len)
{
<<<<<<< HEAD
	struct shash_alg *shash = crypto_shash_alg(desc->tfm);
	int err;

	if (IS_ENABLED(CONFIG_CRYPTO_STATS))
		atomic64_add(len, &shash_get_stat(shash)->hash_tlen);

	err = shash->update(desc, data, len);

	return crypto_shash_errstat(shash, err);
=======
	return crypto_shash_alg(desc->tfm)->update(desc, data, len);
>>>>>>> 0c383648
}
EXPORT_SYMBOL_GPL(crypto_shash_update);

int crypto_shash_final(struct shash_desc *desc, u8 *out)
{
<<<<<<< HEAD
	struct shash_alg *shash = crypto_shash_alg(desc->tfm);
	int err;

	if (IS_ENABLED(CONFIG_CRYPTO_STATS))
		atomic64_inc(&shash_get_stat(shash)->hash_cnt);

	err = shash->final(desc, out);

	return crypto_shash_errstat(shash, err);
=======
	return crypto_shash_alg(desc->tfm)->final(desc, out);
>>>>>>> 0c383648
}
EXPORT_SYMBOL_GPL(crypto_shash_final);

static int shash_default_finup(struct shash_desc *desc, const u8 *data,
			       unsigned int len, u8 *out)
{
	struct shash_alg *shash = crypto_shash_alg(desc->tfm);

	return shash->update(desc, data, len) ?:
	       shash->final(desc, out);
}

int crypto_shash_finup(struct shash_desc *desc, const u8 *data,
		       unsigned int len, u8 *out)
{
<<<<<<< HEAD
	struct crypto_shash *tfm = desc->tfm;
	struct shash_alg *shash = crypto_shash_alg(tfm);
	int err;

	if (IS_ENABLED(CONFIG_CRYPTO_STATS)) {
		struct crypto_istat_hash *istat = shash_get_stat(shash);

		atomic64_inc(&istat->hash_cnt);
		atomic64_add(len, &istat->hash_tlen);
	}

	err = shash->finup(desc, data, len, out);

	return crypto_shash_errstat(shash, err);
=======
	return crypto_shash_alg(desc->tfm)->finup(desc, data, len, out);
>>>>>>> 0c383648
}
EXPORT_SYMBOL_GPL(crypto_shash_finup);

static int shash_default_digest(struct shash_desc *desc, const u8 *data,
				unsigned int len, u8 *out)
{
	struct shash_alg *shash = crypto_shash_alg(desc->tfm);

	return shash->init(desc) ?:
	       shash->finup(desc, data, len, out);
}

int crypto_shash_digest(struct shash_desc *desc, const u8 *data,
			unsigned int len, u8 *out)
{
	struct crypto_shash *tfm = desc->tfm;
<<<<<<< HEAD
	struct shash_alg *shash = crypto_shash_alg(tfm);
	int err;

	if (IS_ENABLED(CONFIG_CRYPTO_STATS)) {
		struct crypto_istat_hash *istat = shash_get_stat(shash);

		atomic64_inc(&istat->hash_cnt);
		atomic64_add(len, &istat->hash_tlen);
	}

	if (crypto_shash_get_flags(tfm) & CRYPTO_TFM_NEED_KEY)
		err = -ENOKEY;
	else
		err = shash->digest(desc, data, len, out);
=======

	if (crypto_shash_get_flags(tfm) & CRYPTO_TFM_NEED_KEY)
		return -ENOKEY;
>>>>>>> 0c383648

	return crypto_shash_alg(tfm)->digest(desc, data, len, out);
}
EXPORT_SYMBOL_GPL(crypto_shash_digest);

int crypto_shash_tfm_digest(struct crypto_shash *tfm, const u8 *data,
			    unsigned int len, u8 *out)
{
	SHASH_DESC_ON_STACK(desc, tfm);
	int err;

	desc->tfm = tfm;

	err = crypto_shash_digest(desc, data, len, out);

	shash_desc_zero(desc);

	return err;
}
EXPORT_SYMBOL_GPL(crypto_shash_tfm_digest);

int crypto_shash_export(struct shash_desc *desc, void *out)
{
	struct crypto_shash *tfm = desc->tfm;
	struct shash_alg *shash = crypto_shash_alg(tfm);
<<<<<<< HEAD

	if (shash->export)
		return shash->export(desc, out);

	memcpy(out, shash_desc_ctx(desc), crypto_shash_descsize(tfm));
	return 0;
}
EXPORT_SYMBOL_GPL(crypto_shash_export);

int crypto_shash_import(struct shash_desc *desc, const void *in)
{
	struct crypto_shash *tfm = desc->tfm;
	struct shash_alg *shash = crypto_shash_alg(tfm);

	if (crypto_shash_get_flags(tfm) & CRYPTO_TFM_NEED_KEY)
		return -ENOKEY;

	if (shash->import)
		return shash->import(desc, in);

	memcpy(shash_desc_ctx(desc), in, crypto_shash_descsize(tfm));
	return 0;
}
=======

	if (shash->export)
		return shash->export(desc, out);

	memcpy(out, shash_desc_ctx(desc), crypto_shash_descsize(tfm));
	return 0;
}
EXPORT_SYMBOL_GPL(crypto_shash_export);

int crypto_shash_import(struct shash_desc *desc, const void *in)
{
	struct crypto_shash *tfm = desc->tfm;
	struct shash_alg *shash = crypto_shash_alg(tfm);

	if (crypto_shash_get_flags(tfm) & CRYPTO_TFM_NEED_KEY)
		return -ENOKEY;

	if (shash->import)
		return shash->import(desc, in);

	memcpy(shash_desc_ctx(desc), in, crypto_shash_descsize(tfm));
	return 0;
}
>>>>>>> 0c383648
EXPORT_SYMBOL_GPL(crypto_shash_import);

static void crypto_shash_exit_tfm(struct crypto_tfm *tfm)
{
	struct crypto_shash *hash = __crypto_shash_cast(tfm);
	struct shash_alg *alg = crypto_shash_alg(hash);

	alg->exit_tfm(hash);
}

static int crypto_shash_init_tfm(struct crypto_tfm *tfm)
{
	struct crypto_shash *hash = __crypto_shash_cast(tfm);
	struct shash_alg *alg = crypto_shash_alg(hash);
	int err;

	hash->descsize = alg->descsize;

	shash_set_needkey(hash, alg);

	if (alg->exit_tfm)
		tfm->exit = crypto_shash_exit_tfm;

	if (!alg->init_tfm)
		return 0;

	err = alg->init_tfm(hash);
	if (err)
		return err;

	/* ->init_tfm() may have increased the descsize. */
	if (WARN_ON_ONCE(hash->descsize > HASH_MAX_DESCSIZE)) {
		if (alg->exit_tfm)
			alg->exit_tfm(hash);
		return -EINVAL;
	}

	return 0;
}

static void crypto_shash_free_instance(struct crypto_instance *inst)
{
	struct shash_instance *shash = shash_instance(inst);

	shash->free(shash);
}

static int __maybe_unused crypto_shash_report(
	struct sk_buff *skb, struct crypto_alg *alg)
{
	struct crypto_report_hash rhash;
	struct shash_alg *salg = __crypto_shash_alg(alg);

	memset(&rhash, 0, sizeof(rhash));

	strscpy(rhash.type, "shash", sizeof(rhash.type));

	rhash.blocksize = alg->cra_blocksize;
	rhash.digestsize = salg->digestsize;

	return nla_put(skb, CRYPTOCFGA_REPORT_HASH, sizeof(rhash), &rhash);
}

static void crypto_shash_show(struct seq_file *m, struct crypto_alg *alg)
	__maybe_unused;
static void crypto_shash_show(struct seq_file *m, struct crypto_alg *alg)
{
	struct shash_alg *salg = __crypto_shash_alg(alg);

	seq_printf(m, "type         : shash\n");
	seq_printf(m, "blocksize    : %u\n", alg->cra_blocksize);
	seq_printf(m, "digestsize   : %u\n", salg->digestsize);
}

<<<<<<< HEAD
static int __maybe_unused crypto_shash_report_stat(
	struct sk_buff *skb, struct crypto_alg *alg)
{
	return crypto_hash_report_stat(skb, alg, "shash");
}

=======
>>>>>>> 0c383648
const struct crypto_type crypto_shash_type = {
	.extsize = crypto_alg_extsize,
	.init_tfm = crypto_shash_init_tfm,
	.free = crypto_shash_free_instance,
#ifdef CONFIG_PROC_FS
	.show = crypto_shash_show,
#endif
#if IS_ENABLED(CONFIG_CRYPTO_USER)
	.report = crypto_shash_report,
#endif
	.maskclear = ~CRYPTO_ALG_TYPE_MASK,
	.maskset = CRYPTO_ALG_TYPE_MASK,
	.type = CRYPTO_ALG_TYPE_SHASH,
	.tfmsize = offsetof(struct crypto_shash, base),
};

int crypto_grab_shash(struct crypto_shash_spawn *spawn,
		      struct crypto_instance *inst,
		      const char *name, u32 type, u32 mask)
{
	spawn->base.frontend = &crypto_shash_type;
	return crypto_grab_spawn(&spawn->base, inst, name, type, mask);
}
EXPORT_SYMBOL_GPL(crypto_grab_shash);

struct crypto_shash *crypto_alloc_shash(const char *alg_name, u32 type,
					u32 mask)
{
	return crypto_alloc_tfm(alg_name, &crypto_shash_type, type, mask);
}
EXPORT_SYMBOL_GPL(crypto_alloc_shash);

int crypto_has_shash(const char *alg_name, u32 type, u32 mask)
{
	return crypto_type_has_alg(alg_name, &crypto_shash_type, type, mask);
}
EXPORT_SYMBOL_GPL(crypto_has_shash);

struct crypto_shash *crypto_clone_shash(struct crypto_shash *hash)
{
	struct crypto_tfm *tfm = crypto_shash_tfm(hash);
	struct shash_alg *alg = crypto_shash_alg(hash);
	struct crypto_shash *nhash;
	int err;

	if (!crypto_shash_alg_has_setkey(alg)) {
		tfm = crypto_tfm_get(tfm);
		if (IS_ERR(tfm))
			return ERR_CAST(tfm);

		return hash;
	}

	if (!alg->clone_tfm && (alg->init_tfm || alg->base.cra_init))
		return ERR_PTR(-ENOSYS);

	nhash = crypto_clone_tfm(&crypto_shash_type, tfm);
	if (IS_ERR(nhash))
		return nhash;

	nhash->descsize = hash->descsize;

	if (alg->clone_tfm) {
		err = alg->clone_tfm(nhash, hash);
		if (err) {
			crypto_free_shash(nhash);
			return ERR_PTR(err);
		}
	}

	return nhash;
}
EXPORT_SYMBOL_GPL(crypto_clone_shash);

int hash_prepare_alg(struct hash_alg_common *alg)
{
	struct crypto_alg *base = &alg->base;

	if (alg->digestsize > HASH_MAX_DIGESTSIZE)
		return -EINVAL;

	/* alignmask is not useful for hashes, so it is not supported. */
	if (base->cra_alignmask)
		return -EINVAL;
<<<<<<< HEAD

	base->cra_flags &= ~CRYPTO_ALG_TYPE_MASK;
=======
>>>>>>> 0c383648

	base->cra_flags &= ~CRYPTO_ALG_TYPE_MASK;

	return 0;
}

static int shash_prepare_alg(struct shash_alg *alg)
{
	struct crypto_alg *base = &alg->halg.base;
	int err;

	if (alg->descsize > HASH_MAX_DESCSIZE)
		return -EINVAL;

	if ((alg->export && !alg->import) || (alg->import && !alg->export))
		return -EINVAL;

	err = hash_prepare_alg(&alg->halg);
	if (err)
		return err;

	base->cra_type = &crypto_shash_type;
	base->cra_flags |= CRYPTO_ALG_TYPE_SHASH;

	/*
	 * Handle missing optional functions.  For each one we can either
	 * install a default here, or we can leave the pointer as NULL and check
	 * the pointer for NULL in crypto_shash_*(), avoiding an indirect call
	 * when the default behavior is desired.  For ->finup and ->digest we
	 * install defaults, since for optimal performance algorithms should
	 * implement these anyway.  On the other hand, for ->import and
	 * ->export the common case and best performance comes from the simple
	 * memcpy of the shash_desc_ctx, so when those pointers are NULL we
	 * leave them NULL and provide the memcpy with no indirect call.
	 */
	if (!alg->finup)
		alg->finup = shash_default_finup;
	if (!alg->digest)
		alg->digest = shash_default_digest;
	if (!alg->export)
		alg->halg.statesize = alg->descsize;
	if (!alg->setkey)
		alg->setkey = shash_no_setkey;

	return 0;
}

int crypto_register_shash(struct shash_alg *alg)
{
	struct crypto_alg *base = &alg->base;
	int err;

	err = shash_prepare_alg(alg);
	if (err)
		return err;

	return crypto_register_alg(base);
}
EXPORT_SYMBOL_GPL(crypto_register_shash);

void crypto_unregister_shash(struct shash_alg *alg)
{
	crypto_unregister_alg(&alg->base);
}
EXPORT_SYMBOL_GPL(crypto_unregister_shash);

int crypto_register_shashes(struct shash_alg *algs, int count)
{
	int i, ret;

	for (i = 0; i < count; i++) {
		ret = crypto_register_shash(&algs[i]);
		if (ret)
			goto err;
	}

	return 0;

err:
	for (--i; i >= 0; --i)
		crypto_unregister_shash(&algs[i]);

	return ret;
}
EXPORT_SYMBOL_GPL(crypto_register_shashes);

void crypto_unregister_shashes(struct shash_alg *algs, int count)
{
	int i;

	for (i = count - 1; i >= 0; --i)
		crypto_unregister_shash(&algs[i]);
}
EXPORT_SYMBOL_GPL(crypto_unregister_shashes);

int shash_register_instance(struct crypto_template *tmpl,
			    struct shash_instance *inst)
{
	int err;

	if (WARN_ON(!inst->free))
		return -EINVAL;

	err = shash_prepare_alg(&inst->alg);
	if (err)
		return err;

	return crypto_register_instance(tmpl, shash_crypto_instance(inst));
}
EXPORT_SYMBOL_GPL(shash_register_instance);

void shash_free_singlespawn_instance(struct shash_instance *inst)
{
	crypto_drop_spawn(shash_instance_ctx(inst));
	kfree(inst);
}
EXPORT_SYMBOL_GPL(shash_free_singlespawn_instance);

MODULE_LICENSE("GPL");
MODULE_DESCRIPTION("Synchronous cryptographic hash type");<|MERGE_RESOLUTION|>--- conflicted
+++ resolved
@@ -16,21 +16,6 @@
 
 #include "hash.h"
 
-<<<<<<< HEAD
-static inline struct crypto_istat_hash *shash_get_stat(struct shash_alg *alg)
-{
-	return hash_get_stat(&alg->halg);
-}
-
-static inline int crypto_shash_errstat(struct shash_alg *alg, int err)
-{
-	if (IS_ENABLED(CONFIG_CRYPTO_STATS) && err)
-		atomic64_inc(&shash_get_stat(alg)->err_cnt);
-	return err;
-}
-
-=======
->>>>>>> 0c383648
 int shash_no_setkey(struct crypto_shash *tfm, const u8 *key,
 		    unsigned int keylen)
 {
@@ -64,37 +49,13 @@
 int crypto_shash_update(struct shash_desc *desc, const u8 *data,
 			unsigned int len)
 {
-<<<<<<< HEAD
-	struct shash_alg *shash = crypto_shash_alg(desc->tfm);
-	int err;
-
-	if (IS_ENABLED(CONFIG_CRYPTO_STATS))
-		atomic64_add(len, &shash_get_stat(shash)->hash_tlen);
-
-	err = shash->update(desc, data, len);
-
-	return crypto_shash_errstat(shash, err);
-=======
 	return crypto_shash_alg(desc->tfm)->update(desc, data, len);
->>>>>>> 0c383648
 }
 EXPORT_SYMBOL_GPL(crypto_shash_update);
 
 int crypto_shash_final(struct shash_desc *desc, u8 *out)
 {
-<<<<<<< HEAD
-	struct shash_alg *shash = crypto_shash_alg(desc->tfm);
-	int err;
-
-	if (IS_ENABLED(CONFIG_CRYPTO_STATS))
-		atomic64_inc(&shash_get_stat(shash)->hash_cnt);
-
-	err = shash->final(desc, out);
-
-	return crypto_shash_errstat(shash, err);
-=======
 	return crypto_shash_alg(desc->tfm)->final(desc, out);
->>>>>>> 0c383648
 }
 EXPORT_SYMBOL_GPL(crypto_shash_final);
 
@@ -110,102 +71,67 @@
 int crypto_shash_finup(struct shash_desc *desc, const u8 *data,
 		       unsigned int len, u8 *out)
 {
-<<<<<<< HEAD
+	return crypto_shash_alg(desc->tfm)->finup(desc, data, len, out);
+}
+EXPORT_SYMBOL_GPL(crypto_shash_finup);
+
+static int shash_default_digest(struct shash_desc *desc, const u8 *data,
+				unsigned int len, u8 *out)
+{
+	struct shash_alg *shash = crypto_shash_alg(desc->tfm);
+
+	return shash->init(desc) ?:
+	       shash->finup(desc, data, len, out);
+}
+
+int crypto_shash_digest(struct shash_desc *desc, const u8 *data,
+			unsigned int len, u8 *out)
+{
+	struct crypto_shash *tfm = desc->tfm;
+
+	if (crypto_shash_get_flags(tfm) & CRYPTO_TFM_NEED_KEY)
+		return -ENOKEY;
+
+	return crypto_shash_alg(tfm)->digest(desc, data, len, out);
+}
+EXPORT_SYMBOL_GPL(crypto_shash_digest);
+
+int crypto_shash_tfm_digest(struct crypto_shash *tfm, const u8 *data,
+			    unsigned int len, u8 *out)
+{
+	SHASH_DESC_ON_STACK(desc, tfm);
+	int err;
+
+	desc->tfm = tfm;
+
+	err = crypto_shash_digest(desc, data, len, out);
+
+	shash_desc_zero(desc);
+
+	return err;
+}
+EXPORT_SYMBOL_GPL(crypto_shash_tfm_digest);
+
+int crypto_shash_export(struct shash_desc *desc, void *out)
+{
 	struct crypto_shash *tfm = desc->tfm;
 	struct shash_alg *shash = crypto_shash_alg(tfm);
-	int err;
-
-	if (IS_ENABLED(CONFIG_CRYPTO_STATS)) {
-		struct crypto_istat_hash *istat = shash_get_stat(shash);
-
-		atomic64_inc(&istat->hash_cnt);
-		atomic64_add(len, &istat->hash_tlen);
-	}
-
-	err = shash->finup(desc, data, len, out);
-
-	return crypto_shash_errstat(shash, err);
-=======
-	return crypto_shash_alg(desc->tfm)->finup(desc, data, len, out);
->>>>>>> 0c383648
-}
-EXPORT_SYMBOL_GPL(crypto_shash_finup);
-
-static int shash_default_digest(struct shash_desc *desc, const u8 *data,
-				unsigned int len, u8 *out)
-{
-	struct shash_alg *shash = crypto_shash_alg(desc->tfm);
-
-	return shash->init(desc) ?:
-	       shash->finup(desc, data, len, out);
-}
-
-int crypto_shash_digest(struct shash_desc *desc, const u8 *data,
-			unsigned int len, u8 *out)
+
+	if (shash->export)
+		return shash->export(desc, out);
+
+	memcpy(out, shash_desc_ctx(desc), crypto_shash_descsize(tfm));
+	return 0;
+}
+EXPORT_SYMBOL_GPL(crypto_shash_export);
+
+int crypto_shash_import(struct shash_desc *desc, const void *in)
 {
 	struct crypto_shash *tfm = desc->tfm;
-<<<<<<< HEAD
 	struct shash_alg *shash = crypto_shash_alg(tfm);
-	int err;
-
-	if (IS_ENABLED(CONFIG_CRYPTO_STATS)) {
-		struct crypto_istat_hash *istat = shash_get_stat(shash);
-
-		atomic64_inc(&istat->hash_cnt);
-		atomic64_add(len, &istat->hash_tlen);
-	}
-
-	if (crypto_shash_get_flags(tfm) & CRYPTO_TFM_NEED_KEY)
-		err = -ENOKEY;
-	else
-		err = shash->digest(desc, data, len, out);
-=======
 
 	if (crypto_shash_get_flags(tfm) & CRYPTO_TFM_NEED_KEY)
 		return -ENOKEY;
->>>>>>> 0c383648
-
-	return crypto_shash_alg(tfm)->digest(desc, data, len, out);
-}
-EXPORT_SYMBOL_GPL(crypto_shash_digest);
-
-int crypto_shash_tfm_digest(struct crypto_shash *tfm, const u8 *data,
-			    unsigned int len, u8 *out)
-{
-	SHASH_DESC_ON_STACK(desc, tfm);
-	int err;
-
-	desc->tfm = tfm;
-
-	err = crypto_shash_digest(desc, data, len, out);
-
-	shash_desc_zero(desc);
-
-	return err;
-}
-EXPORT_SYMBOL_GPL(crypto_shash_tfm_digest);
-
-int crypto_shash_export(struct shash_desc *desc, void *out)
-{
-	struct crypto_shash *tfm = desc->tfm;
-	struct shash_alg *shash = crypto_shash_alg(tfm);
-<<<<<<< HEAD
-
-	if (shash->export)
-		return shash->export(desc, out);
-
-	memcpy(out, shash_desc_ctx(desc), crypto_shash_descsize(tfm));
-	return 0;
-}
-EXPORT_SYMBOL_GPL(crypto_shash_export);
-
-int crypto_shash_import(struct shash_desc *desc, const void *in)
-{
-	struct crypto_shash *tfm = desc->tfm;
-	struct shash_alg *shash = crypto_shash_alg(tfm);
-
-	if (crypto_shash_get_flags(tfm) & CRYPTO_TFM_NEED_KEY)
-		return -ENOKEY;
 
 	if (shash->import)
 		return shash->import(desc, in);
@@ -213,31 +139,6 @@
 	memcpy(shash_desc_ctx(desc), in, crypto_shash_descsize(tfm));
 	return 0;
 }
-=======
-
-	if (shash->export)
-		return shash->export(desc, out);
-
-	memcpy(out, shash_desc_ctx(desc), crypto_shash_descsize(tfm));
-	return 0;
-}
-EXPORT_SYMBOL_GPL(crypto_shash_export);
-
-int crypto_shash_import(struct shash_desc *desc, const void *in)
-{
-	struct crypto_shash *tfm = desc->tfm;
-	struct shash_alg *shash = crypto_shash_alg(tfm);
-
-	if (crypto_shash_get_flags(tfm) & CRYPTO_TFM_NEED_KEY)
-		return -ENOKEY;
-
-	if (shash->import)
-		return shash->import(desc, in);
-
-	memcpy(shash_desc_ctx(desc), in, crypto_shash_descsize(tfm));
-	return 0;
-}
->>>>>>> 0c383648
 EXPORT_SYMBOL_GPL(crypto_shash_import);
 
 static void crypto_shash_exit_tfm(struct crypto_tfm *tfm)
@@ -312,15 +213,6 @@
 	seq_printf(m, "digestsize   : %u\n", salg->digestsize);
 }
 
-<<<<<<< HEAD
-static int __maybe_unused crypto_shash_report_stat(
-	struct sk_buff *skb, struct crypto_alg *alg)
-{
-	return crypto_hash_report_stat(skb, alg, "shash");
-}
-
-=======
->>>>>>> 0c383648
 const struct crypto_type crypto_shash_type = {
 	.extsize = crypto_alg_extsize,
 	.init_tfm = crypto_shash_init_tfm,
@@ -405,11 +297,6 @@
 	/* alignmask is not useful for hashes, so it is not supported. */
 	if (base->cra_alignmask)
 		return -EINVAL;
-<<<<<<< HEAD
-
-	base->cra_flags &= ~CRYPTO_ALG_TYPE_MASK;
-=======
->>>>>>> 0c383648
 
 	base->cra_flags &= ~CRYPTO_ALG_TYPE_MASK;
 

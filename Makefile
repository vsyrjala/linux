--- conflicted
+++ resolved
@@ -1,11 +1,7 @@
 VERSION = 4
 PATCHLEVEL = 7
 SUBLEVEL = 0
-<<<<<<< HEAD
-EXTRAVERSION = -rc7
-=======
 EXTRAVERSION =
->>>>>>> 753e7c8c
 NAME = Psychotic Stoned Sheep
 
 # *DOCUMENTATION*

VERSION = 4
PATCHLEVEL = 7
SUBLEVEL = 0
<<<<<<< HEAD
EXTRAVERSION = -rc7
=======
EXTRAVERSION =
>>>>>>> dfd2e9ab
NAME = Psychotic Stoned Sheep

# *DOCUMENTATION*
# To see a list of typical targets execute "make help"
# More info can be located in ./README
# Comments in this file are targeted only to the developer, do not
# expect to learn how to build the kernel reading this file.

# o Do not use make's built-in rules and variables
#   (this increases performance and avoids hard-to-debug behaviour);
# o Look for make include files relative to root of kernel src
MAKEFLAGS += -rR --include-dir=$(CURDIR)

# Avoid funny character set dependencies
unexport LC_ALL
LC_COLLATE=C
LC_NUMERIC=C
export LC_COLLATE LC_NUMERIC

# Avoid interference with shell env settings
unexport GREP_OPTIONS

# We are using a recursive build, so we need to do a little thinking
# to get the ordering right.
#
# Most importantly: sub-Makefiles should only ever modify files in
# their own directory. If in some directory we have a dependency on
# a file in another dir (which doesn't happen often, but it's often
# unavoidable when linking the built-in.o targets which finally
# turn into vmlinux), we will call a sub make in that other dir, and
# after that we are sure that everything which is in that other dir
# is now up to date.
#
# The only cases where we need to modify files which have global
# effects are thus separated out and done before the recursive
# descending is started. They are now explicitly listed as the
# prepare rule.

# Beautify output
# ---------------------------------------------------------------------------
#
# Normally, we echo the whole command before executing it. By making
# that echo $($(quiet)$(cmd)), we now have the possibility to set
# $(quiet) to choose other forms of output instead, e.g.
#
#         quiet_cmd_cc_o_c = Compiling $(RELDIR)/$@
#         cmd_cc_o_c       = $(CC) $(c_flags) -c -o $@ $<
#
# If $(quiet) is empty, the whole command will be printed.
# If it is set to "quiet_", only the short version will be printed.
# If it is set to "silent_", nothing will be printed at all, since
# the variable $(silent_cmd_cc_o_c) doesn't exist.
#
# A simple variant is to prefix commands with $(Q) - that's useful
# for commands that shall be hidden in non-verbose mode.
#
#	$(Q)ln $@ :<
#
# If KBUILD_VERBOSE equals 0 then the above command will be hidden.
# If KBUILD_VERBOSE equals 1 then the above command is displayed.
#
# To put more focus on warnings, be less verbose as default
# Use 'make V=1' to see the full commands

ifeq ("$(origin V)", "command line")
  KBUILD_VERBOSE = $(V)
endif
ifndef KBUILD_VERBOSE
  KBUILD_VERBOSE = 0
endif

ifeq ($(KBUILD_VERBOSE),1)
  quiet =
  Q =
else
  quiet=quiet_
  Q = @
endif

# If the user is running make -s (silent mode), suppress echoing of
# commands

ifneq ($(filter 4.%,$(MAKE_VERSION)),)	# make-4
ifneq ($(filter %s ,$(firstword x$(MAKEFLAGS))),)
  quiet=silent_
endif
else					# make-3.8x
ifneq ($(filter s% -s%,$(MAKEFLAGS)),)
  quiet=silent_
endif
endif

export quiet Q KBUILD_VERBOSE

# kbuild supports saving output files in a separate directory.
# To locate output files in a separate directory two syntaxes are supported.
# In both cases the working directory must be the root of the kernel src.
# 1) O=
# Use "make O=dir/to/store/output/files/"
#
# 2) Set KBUILD_OUTPUT
# Set the environment variable KBUILD_OUTPUT to point to the directory
# where the output files shall be placed.
# export KBUILD_OUTPUT=dir/to/store/output/files/
# make
#
# The O= assignment takes precedence over the KBUILD_OUTPUT environment
# variable.

# KBUILD_SRC is set on invocation of make in OBJ directory
# KBUILD_SRC is not intended to be used by the regular user (for now)
ifeq ($(KBUILD_SRC),)

# OK, Make called in directory where kernel src resides
# Do we want to locate output files in a separate directory?
ifeq ("$(origin O)", "command line")
  KBUILD_OUTPUT := $(O)
endif

# That's our default target when none is given on the command line
PHONY := _all
_all:

# Cancel implicit rules on top Makefile
$(CURDIR)/Makefile Makefile: ;

ifneq ($(words $(subst :, ,$(CURDIR))), 1)
  $(error main directory cannot contain spaces nor colons)
endif

ifneq ($(KBUILD_OUTPUT),)
# Invoke a second make in the output directory, passing relevant variables
# check that the output directory actually exists
saved-output := $(KBUILD_OUTPUT)
KBUILD_OUTPUT := $(shell mkdir -p $(KBUILD_OUTPUT) && cd $(KBUILD_OUTPUT) \
								&& /bin/pwd)
$(if $(KBUILD_OUTPUT),, \
     $(error failed to create output directory "$(saved-output)"))

PHONY += $(MAKECMDGOALS) sub-make

$(filter-out _all sub-make $(CURDIR)/Makefile, $(MAKECMDGOALS)) _all: sub-make
	@:

sub-make:
	$(Q)$(MAKE) -C $(KBUILD_OUTPUT) KBUILD_SRC=$(CURDIR) \
	-f $(CURDIR)/Makefile $(filter-out _all sub-make,$(MAKECMDGOALS))

# Leave processing to above invocation of make
skip-makefile := 1
endif # ifneq ($(KBUILD_OUTPUT),)
endif # ifeq ($(KBUILD_SRC),)

# We process the rest of the Makefile if this is the final invocation of make
ifeq ($(skip-makefile),)

# Do not print "Entering directory ...",
# but we want to display it when entering to the output directory
# so that IDEs/editors are able to understand relative filenames.
MAKEFLAGS += --no-print-directory

# Call a source code checker (by default, "sparse") as part of the
# C compilation.
#
# Use 'make C=1' to enable checking of only re-compiled files.
# Use 'make C=2' to enable checking of *all* source files, regardless
# of whether they are re-compiled or not.
#
# See the file "Documentation/sparse.txt" for more details, including
# where to get the "sparse" utility.

ifeq ("$(origin C)", "command line")
  KBUILD_CHECKSRC = $(C)
endif
ifndef KBUILD_CHECKSRC
  KBUILD_CHECKSRC = 0
endif

# Use make M=dir to specify directory of external module to build
# Old syntax make ... SUBDIRS=$PWD is still supported
# Setting the environment variable KBUILD_EXTMOD take precedence
ifdef SUBDIRS
  KBUILD_EXTMOD ?= $(SUBDIRS)
endif

ifeq ("$(origin M)", "command line")
  KBUILD_EXTMOD := $(M)
endif

# If building an external module we do not care about the all: rule
# but instead _all depend on modules
PHONY += all
ifeq ($(KBUILD_EXTMOD),)
_all: all
else
_all: modules
endif

ifeq ($(KBUILD_SRC),)
        # building in the source tree
        srctree := .
else
        ifeq ($(KBUILD_SRC)/,$(dir $(CURDIR)))
                # building in a subdirectory of the source tree
                srctree := ..
        else
                srctree := $(KBUILD_SRC)
        endif
endif
objtree		:= .
src		:= $(srctree)
obj		:= $(objtree)

VPATH		:= $(srctree)$(if $(KBUILD_EXTMOD),:$(KBUILD_EXTMOD))

export srctree objtree VPATH

# SUBARCH tells the usermode build what the underlying arch is.  That is set
# first, and if a usermode build is happening, the "ARCH=um" on the command
# line overrides the setting of ARCH below.  If a native build is happening,
# then ARCH is assigned, getting whatever value it gets normally, and
# SUBARCH is subsequently ignored.

SUBARCH := $(shell uname -m | sed -e s/i.86/x86/ -e s/x86_64/x86/ \
				  -e s/sun4u/sparc64/ \
				  -e s/arm.*/arm/ -e s/sa110/arm/ \
				  -e s/s390x/s390/ -e s/parisc64/parisc/ \
				  -e s/ppc.*/powerpc/ -e s/mips.*/mips/ \
				  -e s/sh[234].*/sh/ -e s/aarch64.*/arm64/ )

# Cross compiling and selecting different set of gcc/bin-utils
# ---------------------------------------------------------------------------
#
# When performing cross compilation for other architectures ARCH shall be set
# to the target architecture. (See arch/* for the possibilities).
# ARCH can be set during invocation of make:
# make ARCH=ia64
# Another way is to have ARCH set in the environment.
# The default ARCH is the host where make is executed.

# CROSS_COMPILE specify the prefix used for all executables used
# during compilation. Only gcc and related bin-utils executables
# are prefixed with $(CROSS_COMPILE).
# CROSS_COMPILE can be set on the command line
# make CROSS_COMPILE=ia64-linux-
# Alternatively CROSS_COMPILE can be set in the environment.
# A third alternative is to store a setting in .config so that plain
# "make" in the configured kernel build directory always uses that.
# Default value for CROSS_COMPILE is not to prefix executables
# Note: Some architectures assign CROSS_COMPILE in their arch/*/Makefile
ARCH		?= $(SUBARCH)
CROSS_COMPILE	?= $(CONFIG_CROSS_COMPILE:"%"=%)

# Architecture as present in compile.h
UTS_MACHINE 	:= $(ARCH)
SRCARCH 	:= $(ARCH)

# Additional ARCH settings for x86
ifeq ($(ARCH),i386)
        SRCARCH := x86
endif
ifeq ($(ARCH),x86_64)
        SRCARCH := x86
endif

# Additional ARCH settings for sparc
ifeq ($(ARCH),sparc32)
       SRCARCH := sparc
endif
ifeq ($(ARCH),sparc64)
       SRCARCH := sparc
endif

# Additional ARCH settings for sh
ifeq ($(ARCH),sh64)
       SRCARCH := sh
endif

# Additional ARCH settings for tile
ifeq ($(ARCH),tilepro)
       SRCARCH := tile
endif
ifeq ($(ARCH),tilegx)
       SRCARCH := tile
endif

# Where to locate arch specific headers
hdr-arch  := $(SRCARCH)

KCONFIG_CONFIG	?= .config
export KCONFIG_CONFIG

# SHELL used by kbuild
CONFIG_SHELL := $(shell if [ -x "$$BASH" ]; then echo $$BASH; \
	  else if [ -x /bin/bash ]; then echo /bin/bash; \
	  else echo sh; fi ; fi)

HOSTCC       = gcc
HOSTCXX      = g++
HOSTCFLAGS   = -Wall -Wmissing-prototypes -Wstrict-prototypes -O2 -fomit-frame-pointer -std=gnu89
HOSTCXXFLAGS = -O2

ifeq ($(shell $(HOSTCC) -v 2>&1 | grep -c "clang version"), 1)
HOSTCFLAGS  += -Wno-unused-value -Wno-unused-parameter \
		-Wno-missing-field-initializers -fno-delete-null-pointer-checks
endif

# Decide whether to build built-in, modular, or both.
# Normally, just do built-in.

KBUILD_MODULES :=
KBUILD_BUILTIN := 1

# If we have only "make modules", don't compile built-in objects.
# When we're building modules with modversions, we need to consider
# the built-in objects during the descend as well, in order to
# make sure the checksums are up to date before we record them.

ifeq ($(MAKECMDGOALS),modules)
  KBUILD_BUILTIN := $(if $(CONFIG_MODVERSIONS),1)
endif

# If we have "make <whatever> modules", compile modules
# in addition to whatever we do anyway.
# Just "make" or "make all" shall build modules as well

ifneq ($(filter all _all modules,$(MAKECMDGOALS)),)
  KBUILD_MODULES := 1
endif

ifeq ($(MAKECMDGOALS),)
  KBUILD_MODULES := 1
endif

export KBUILD_MODULES KBUILD_BUILTIN
export KBUILD_CHECKSRC KBUILD_SRC KBUILD_EXTMOD

# We need some generic definitions (do not try to remake the file).
scripts/Kbuild.include: ;
include scripts/Kbuild.include

# Make variables (CC, etc...)
AS		= $(CROSS_COMPILE)as
LD		= $(CROSS_COMPILE)ld
CC		= $(CROSS_COMPILE)gcc
CPP		= $(CC) -E
AR		= $(CROSS_COMPILE)ar
NM		= $(CROSS_COMPILE)nm
STRIP		= $(CROSS_COMPILE)strip
OBJCOPY		= $(CROSS_COMPILE)objcopy
OBJDUMP		= $(CROSS_COMPILE)objdump
AWK		= awk
GENKSYMS	= scripts/genksyms/genksyms
INSTALLKERNEL  := installkernel
DEPMOD		= /sbin/depmod
PERL		= perl
PYTHON		= python
CHECK		= sparse

CHECKFLAGS     := -D__linux__ -Dlinux -D__STDC__ -Dunix -D__unix__ \
		  -Wbitwise -Wno-return-void $(CF)
NOSTDINC_FLAGS  =
CFLAGS_MODULE   =
AFLAGS_MODULE   =
LDFLAGS_MODULE  =
CFLAGS_KERNEL	=
AFLAGS_KERNEL	=
LDFLAGS_vmlinux =
<<<<<<< HEAD
CFLAGS_GCOV	= -fprofile-arcs -ftest-coverage -fno-tree-loop-im -Wno-maybe-uninitialized
CFLAGS_KCOV	= -fsanitize-coverage=trace-pc
=======
CFLAGS_GCOV	= -fprofile-arcs -ftest-coverage -fno-tree-loop-im
CFLAGS_KCOV	:= $(call cc-option,-fsanitize-coverage=trace-pc,)
>>>>>>> dfd2e9ab


# Use USERINCLUDE when you must reference the UAPI directories only.
USERINCLUDE    := \
		-I$(srctree)/arch/$(hdr-arch)/include/uapi \
		-I$(objtree)/arch/$(hdr-arch)/include/generated/uapi \
		-I$(srctree)/include/uapi \
		-I$(objtree)/include/generated/uapi \
                -include $(srctree)/include/linux/kconfig.h

# Use LINUXINCLUDE when you must reference the include/ directory.
# Needed to be compatible with the O= option
LINUXINCLUDE    := \
		-I$(srctree)/arch/$(hdr-arch)/include \
		-I$(objtree)/arch/$(hdr-arch)/include/generated/uapi \
		-I$(objtree)/arch/$(hdr-arch)/include/generated \
		$(if $(KBUILD_SRC), -I$(srctree)/include) \
		-I$(objtree)/include

LINUXINCLUDE	+= $(filter-out $(LINUXINCLUDE),$(USERINCLUDE))

KBUILD_CPPFLAGS := -D__KERNEL__

KBUILD_CFLAGS   := -Wall -Wundef -Wstrict-prototypes -Wno-trigraphs \
		   -fno-strict-aliasing -fno-common \
		   -Werror-implicit-function-declaration \
		   -Wno-format-security \
		   -std=gnu89

KBUILD_AFLAGS_KERNEL :=
KBUILD_CFLAGS_KERNEL :=
KBUILD_AFLAGS   := -D__ASSEMBLY__
KBUILD_AFLAGS_MODULE  := -DMODULE
KBUILD_CFLAGS_MODULE  := -DMODULE
KBUILD_LDFLAGS_MODULE := -T $(srctree)/scripts/module-common.lds

# Read KERNELRELEASE from include/config/kernel.release (if it exists)
KERNELRELEASE = $(shell cat include/config/kernel.release 2> /dev/null)
KERNELVERSION = $(VERSION)$(if $(PATCHLEVEL),.$(PATCHLEVEL)$(if $(SUBLEVEL),.$(SUBLEVEL)))$(EXTRAVERSION)

export VERSION PATCHLEVEL SUBLEVEL KERNELRELEASE KERNELVERSION
export ARCH SRCARCH CONFIG_SHELL HOSTCC HOSTCFLAGS CROSS_COMPILE AS LD CC
export CPP AR NM STRIP OBJCOPY OBJDUMP
export MAKE AWK GENKSYMS INSTALLKERNEL PERL PYTHON UTS_MACHINE
export HOSTCXX HOSTCXXFLAGS LDFLAGS_MODULE CHECK CHECKFLAGS

export KBUILD_CPPFLAGS NOSTDINC_FLAGS LINUXINCLUDE OBJCOPYFLAGS LDFLAGS
export KBUILD_CFLAGS CFLAGS_KERNEL CFLAGS_MODULE CFLAGS_GCOV CFLAGS_KCOV CFLAGS_KASAN CFLAGS_UBSAN
export KBUILD_AFLAGS AFLAGS_KERNEL AFLAGS_MODULE
export KBUILD_AFLAGS_MODULE KBUILD_CFLAGS_MODULE KBUILD_LDFLAGS_MODULE
export KBUILD_AFLAGS_KERNEL KBUILD_CFLAGS_KERNEL
export KBUILD_ARFLAGS

# When compiling out-of-tree modules, put MODVERDIR in the module
# tree rather than in the kernel tree. The kernel tree might
# even be read-only.
export MODVERDIR := $(if $(KBUILD_EXTMOD),$(firstword $(KBUILD_EXTMOD))/).tmp_versions

# Files to ignore in find ... statements

export RCS_FIND_IGNORE := \( -name SCCS -o -name BitKeeper -o -name .svn -o    \
			  -name CVS -o -name .pc -o -name .hg -o -name .git \) \
			  -prune -o
export RCS_TAR_IGNORE := --exclude SCCS --exclude BitKeeper --exclude .svn \
			 --exclude CVS --exclude .pc --exclude .hg --exclude .git

# ===========================================================================
# Rules shared between *config targets and build targets

# Basic helpers built in scripts/
PHONY += scripts_basic
scripts_basic:
	$(Q)$(MAKE) $(build)=scripts/basic
	$(Q)rm -f .tmp_quiet_recordmcount

# To avoid any implicit rule to kick in, define an empty command.
scripts/basic/%: scripts_basic ;

PHONY += outputmakefile
# outputmakefile generates a Makefile in the output directory, if using a
# separate output directory. This allows convenient use of make in the
# output directory.
outputmakefile:
ifneq ($(KBUILD_SRC),)
	$(Q)ln -fsn $(srctree) source
	$(Q)$(CONFIG_SHELL) $(srctree)/scripts/mkmakefile \
	    $(srctree) $(objtree) $(VERSION) $(PATCHLEVEL)
endif

# Support for using generic headers in asm-generic
PHONY += asm-generic
asm-generic:
	$(Q)$(MAKE) -f $(srctree)/scripts/Makefile.asm-generic \
	            src=asm obj=arch/$(SRCARCH)/include/generated/asm
	$(Q)$(MAKE) -f $(srctree)/scripts/Makefile.asm-generic \
	            src=uapi/asm obj=arch/$(SRCARCH)/include/generated/uapi/asm

# To make sure we do not include .config for any of the *config targets
# catch them early, and hand them over to scripts/kconfig/Makefile
# It is allowed to specify more targets when calling make, including
# mixing *config targets and build targets.
# For example 'make oldconfig all'.
# Detect when mixed targets is specified, and make a second invocation
# of make so .config is not included in this case either (for *config).

version_h := include/generated/uapi/linux/version.h
old_version_h := include/linux/version.h

no-dot-config-targets := clean mrproper distclean \
			 cscope gtags TAGS tags help% %docs check% coccicheck \
			 $(version_h) headers_% archheaders archscripts \
			 kernelversion %src-pkg

config-targets := 0
mixed-targets  := 0
dot-config     := 1

ifneq ($(filter $(no-dot-config-targets), $(MAKECMDGOALS)),)
	ifeq ($(filter-out $(no-dot-config-targets), $(MAKECMDGOALS)),)
		dot-config := 0
	endif
endif

ifeq ($(KBUILD_EXTMOD),)
        ifneq ($(filter config %config,$(MAKECMDGOALS)),)
                config-targets := 1
                ifneq ($(words $(MAKECMDGOALS)),1)
                        mixed-targets := 1
                endif
        endif
endif
# install and module_install need also be processed one by one
ifneq ($(filter install,$(MAKECMDGOALS)),)
        ifneq ($(filter modules_install,$(MAKECMDGOALS)),)
	        mixed-targets := 1
        endif
endif

ifeq ($(mixed-targets),1)
# ===========================================================================
# We're called with mixed targets (*config and build targets).
# Handle them one by one.

PHONY += $(MAKECMDGOALS) __build_one_by_one

$(filter-out __build_one_by_one, $(MAKECMDGOALS)): __build_one_by_one
	@:

__build_one_by_one:
	$(Q)set -e; \
	for i in $(MAKECMDGOALS); do \
		$(MAKE) -f $(srctree)/Makefile $$i; \
	done

else
ifeq ($(config-targets),1)
# ===========================================================================
# *config targets only - make sure prerequisites are updated, and descend
# in scripts/kconfig to make the *config target

# Read arch specific Makefile to set KBUILD_DEFCONFIG as needed.
# KBUILD_DEFCONFIG may point out an alternative default configuration
# used for 'make defconfig'
include arch/$(SRCARCH)/Makefile
export KBUILD_DEFCONFIG KBUILD_KCONFIG

config: scripts_basic outputmakefile FORCE
	$(Q)$(MAKE) $(build)=scripts/kconfig $@

%config: scripts_basic outputmakefile FORCE
	$(Q)$(MAKE) $(build)=scripts/kconfig $@

else
# ===========================================================================
# Build targets only - this includes vmlinux, arch specific targets, clean
# targets and others. In general all targets except *config targets.

ifeq ($(KBUILD_EXTMOD),)
# Additional helpers built in scripts/
# Carefully list dependencies so we do not try to build scripts twice
# in parallel
PHONY += scripts
scripts: scripts_basic include/config/auto.conf include/config/tristate.conf \
	 asm-generic gcc-plugins
	$(Q)$(MAKE) $(build)=$(@)

# Objects we will link into vmlinux / subdirs we need to visit
init-y		:= init/
drivers-y	:= drivers/ sound/ firmware/
net-y		:= net/
libs-y		:= lib/
core-y		:= usr/
virt-y		:= virt/
endif # KBUILD_EXTMOD

ifeq ($(dot-config),1)
# Read in config
-include include/config/auto.conf

ifeq ($(KBUILD_EXTMOD),)
# Read in dependencies to all Kconfig* files, make sure to run
# oldconfig if changes are detected.
-include include/config/auto.conf.cmd

# To avoid any implicit rule to kick in, define an empty command
$(KCONFIG_CONFIG) include/config/auto.conf.cmd: ;

# If .config is newer than include/config/auto.conf, someone tinkered
# with it and forgot to run make oldconfig.
# if auto.conf.cmd is missing then we are probably in a cleaned tree so
# we execute the config step to be sure to catch updated Kconfig files
include/config/%.conf: $(KCONFIG_CONFIG) include/config/auto.conf.cmd
	$(Q)$(MAKE) -f $(srctree)/Makefile silentoldconfig
else
# external modules needs include/generated/autoconf.h and include/config/auto.conf
# but do not care if they are up-to-date. Use auto.conf to trigger the test
PHONY += include/config/auto.conf

include/config/auto.conf:
	$(Q)test -e include/generated/autoconf.h -a -e $@ || (		\
	echo >&2;							\
	echo >&2 "  ERROR: Kernel configuration is invalid.";		\
	echo >&2 "         include/generated/autoconf.h or $@ are missing.";\
	echo >&2 "         Run 'make oldconfig && make prepare' on kernel src to fix it.";	\
	echo >&2 ;							\
	/bin/false)

endif # KBUILD_EXTMOD

else
# Dummy target needed, because used as prerequisite
include/config/auto.conf: ;
endif # $(dot-config)

# The all: target is the default when no target is given on the
# command line.
# This allow a user to issue only 'make' to build a kernel including modules
# Defaults to vmlinux, but the arch makefile usually adds further targets
all: vmlinux

# The arch Makefile can set ARCH_{CPP,A,C}FLAGS to override the default
# values of the respective KBUILD_* variables
ARCH_CPPFLAGS :=
ARCH_AFLAGS :=
ARCH_CFLAGS :=
include arch/$(SRCARCH)/Makefile

KBUILD_CFLAGS	+= $(call cc-option,-fno-delete-null-pointer-checks,)
KBUILD_CFLAGS	+= $(call cc-disable-warning,maybe-uninitialized,)
KBUILD_CFLAGS	+= $(call cc-disable-warning,frame-address,)

ifdef CONFIG_CC_OPTIMIZE_FOR_SIZE
KBUILD_CFLAGS	+= -Os
else
ifdef CONFIG_PROFILE_ALL_BRANCHES
KBUILD_CFLAGS	+= -O2
else
KBUILD_CFLAGS   += -O2
endif
endif

# Tell gcc to never replace conditional load with a non-conditional one
KBUILD_CFLAGS	+= $(call cc-option,--param=allow-store-data-races=0)

PHONY += gcc-plugins
gcc-plugins: scripts_basic
ifdef CONFIG_GCC_PLUGINS
	$(Q)$(MAKE) $(build)=scripts/gcc-plugins
endif
	@:

include scripts/Makefile.gcc-plugins

ifdef CONFIG_READABLE_ASM
# Disable optimizations that make assembler listings hard to read.
# reorder blocks reorders the control in the function
# ipa clone creates specialized cloned functions
# partial inlining inlines only parts of functions
KBUILD_CFLAGS += $(call cc-option,-fno-reorder-blocks,) \
                 $(call cc-option,-fno-ipa-cp-clone,) \
                 $(call cc-option,-fno-partial-inlining)
endif

ifneq ($(CONFIG_FRAME_WARN),0)
KBUILD_CFLAGS += $(call cc-option,-Wframe-larger-than=${CONFIG_FRAME_WARN})
endif

# This selects the stack protector compiler flag. Testing it is delayed
# until after .config has been reprocessed, in the prepare-compiler-check
# target.
ifdef CONFIG_CC_STACKPROTECTOR_REGULAR
  stackp-flag := -fstack-protector
  stackp-name := REGULAR
else
ifdef CONFIG_CC_STACKPROTECTOR_STRONG
  stackp-flag := -fstack-protector-strong
  stackp-name := STRONG
else
  # Force off for distro compilers that enable stack protector by default.
  stackp-flag := $(call cc-option, -fno-stack-protector)
endif
endif
# Find arch-specific stack protector compiler sanity-checking script.
ifdef CONFIG_CC_STACKPROTECTOR
  stackp-path := $(srctree)/scripts/gcc-$(SRCARCH)_$(BITS)-has-stack-protector.sh
  stackp-check := $(wildcard $(stackp-path))
endif
KBUILD_CFLAGS += $(stackp-flag)

ifeq ($(cc-name),clang)
KBUILD_CPPFLAGS += $(call cc-option,-Qunused-arguments,)
KBUILD_CPPFLAGS += $(call cc-option,-Wno-unknown-warning-option,)
KBUILD_CFLAGS += $(call cc-disable-warning, unused-variable)
KBUILD_CFLAGS += $(call cc-disable-warning, format-invalid-specifier)
KBUILD_CFLAGS += $(call cc-disable-warning, gnu)
# Quiet clang warning: comparison of unsigned expression < 0 is always false
KBUILD_CFLAGS += $(call cc-disable-warning, tautological-compare)
# CLANG uses a _MergedGlobals as optimization, but this breaks modpost, as the
# source of a reference will be _MergedGlobals and not on of the whitelisted names.
# See modpost pattern 2
KBUILD_CFLAGS += $(call cc-option, -mno-global-merge,)
KBUILD_CFLAGS += $(call cc-option, -fcatch-undefined-behavior)
else

# These warnings generated too much noise in a regular build.
# Use make W=1 to enable them (see scripts/Makefile.build)
KBUILD_CFLAGS += $(call cc-disable-warning, unused-but-set-variable)
KBUILD_CFLAGS += $(call cc-disable-warning, unused-const-variable)
endif

ifdef CONFIG_FRAME_POINTER
KBUILD_CFLAGS	+= -fno-omit-frame-pointer -fno-optimize-sibling-calls
else
# Some targets (ARM with Thumb2, for example), can't be built with frame
# pointers.  For those, we don't have FUNCTION_TRACER automatically
# select FRAME_POINTER.  However, FUNCTION_TRACER adds -pg, and this is
# incompatible with -fomit-frame-pointer with current GCC, so we don't use
# -fomit-frame-pointer with FUNCTION_TRACER.
ifndef CONFIG_FUNCTION_TRACER
KBUILD_CFLAGS	+= -fomit-frame-pointer
endif
endif

KBUILD_CFLAGS   += $(call cc-option, -fno-var-tracking-assignments)

ifdef CONFIG_DEBUG_INFO
ifdef CONFIG_DEBUG_INFO_SPLIT
KBUILD_CFLAGS   += $(call cc-option, -gsplit-dwarf, -g)
else
KBUILD_CFLAGS	+= -g
endif
KBUILD_AFLAGS	+= -Wa,-gdwarf-2
endif
ifdef CONFIG_DEBUG_INFO_DWARF4
KBUILD_CFLAGS	+= $(call cc-option, -gdwarf-4,)
endif

ifdef CONFIG_DEBUG_INFO_REDUCED
KBUILD_CFLAGS 	+= $(call cc-option, -femit-struct-debug-baseonly) \
		   $(call cc-option,-fno-var-tracking)
endif

ifdef CONFIG_FUNCTION_TRACER
ifndef CC_FLAGS_FTRACE
CC_FLAGS_FTRACE := -pg
endif
export CC_FLAGS_FTRACE
ifdef CONFIG_HAVE_FENTRY
CC_USING_FENTRY	:= $(call cc-option, -mfentry -DCC_USING_FENTRY)
endif
KBUILD_CFLAGS	+= $(CC_FLAGS_FTRACE) $(CC_USING_FENTRY)
KBUILD_AFLAGS	+= $(CC_USING_FENTRY)
ifdef CONFIG_DYNAMIC_FTRACE
	ifdef CONFIG_HAVE_C_RECORDMCOUNT
		BUILD_C_RECORDMCOUNT := y
		export BUILD_C_RECORDMCOUNT
	endif
endif
endif

# We trigger additional mismatches with less inlining
ifdef CONFIG_DEBUG_SECTION_MISMATCH
KBUILD_CFLAGS += $(call cc-option, -fno-inline-functions-called-once)
endif

# arch Makefile may override CC so keep this after arch Makefile is included
NOSTDINC_FLAGS += -nostdinc -isystem $(shell $(CC) -print-file-name=include)
CHECKFLAGS     += $(NOSTDINC_FLAGS)

# warn about C99 declaration after statement
KBUILD_CFLAGS += $(call cc-option,-Wdeclaration-after-statement,)

# disable pointer signed / unsigned warnings in gcc 4.0
KBUILD_CFLAGS += $(call cc-disable-warning, pointer-sign)

# disable invalid "can't wrap" optimizations for signed / pointers
KBUILD_CFLAGS	+= $(call cc-option,-fno-strict-overflow)

# conserve stack if available
KBUILD_CFLAGS   += $(call cc-option,-fconserve-stack)

# disallow errors like 'EXPORT_GPL(foo);' with missing header
KBUILD_CFLAGS   += $(call cc-option,-Werror=implicit-int)

# require functions to have arguments in prototypes, not empty 'int foo()'
KBUILD_CFLAGS   += $(call cc-option,-Werror=strict-prototypes)

# Prohibit date/time macros, which would make the build non-deterministic
KBUILD_CFLAGS   += $(call cc-option,-Werror=date-time)

# enforce correct pointer usage
KBUILD_CFLAGS   += $(call cc-option,-Werror=incompatible-pointer-types)

# use the deterministic mode of AR if available
KBUILD_ARFLAGS := $(call ar-option,D)

# check for 'asm goto'
ifeq ($(shell $(CONFIG_SHELL) $(srctree)/scripts/gcc-goto.sh $(CC)), y)
	KBUILD_CFLAGS += -DCC_HAVE_ASM_GOTO
	KBUILD_AFLAGS += -DCC_HAVE_ASM_GOTO
endif

include scripts/Makefile.kasan
include scripts/Makefile.extrawarn
include scripts/Makefile.ubsan

# Add any arch overrides and user supplied CPPFLAGS, AFLAGS and CFLAGS as the
# last assignments
KBUILD_CPPFLAGS += $(ARCH_CPPFLAGS) $(KCPPFLAGS)
KBUILD_AFLAGS   += $(ARCH_AFLAGS)   $(KAFLAGS)
KBUILD_CFLAGS   += $(ARCH_CFLAGS)   $(KCFLAGS)

# Use --build-id when available.
LDFLAGS_BUILD_ID = $(patsubst -Wl$(comma)%,%,\
			      $(call cc-ldoption, -Wl$(comma)--build-id,))
KBUILD_LDFLAGS_MODULE += $(LDFLAGS_BUILD_ID)
LDFLAGS_vmlinux += $(LDFLAGS_BUILD_ID)

ifeq ($(CONFIG_STRIP_ASM_SYMS),y)
LDFLAGS_vmlinux	+= $(call ld-option, -X,)
endif

# Default kernel image to build when no specific target is given.
# KBUILD_IMAGE may be overruled on the command line or
# set in the environment
# Also any assignments in arch/$(ARCH)/Makefile take precedence over
# this default value
export KBUILD_IMAGE ?= vmlinux

#
# INSTALL_PATH specifies where to place the updated kernel and system map
# images. Default is /boot, but you can set it to other values
export	INSTALL_PATH ?= /boot

#
# INSTALL_DTBS_PATH specifies a prefix for relocations required by build roots.
# Like INSTALL_MOD_PATH, it isn't defined in the Makefile, but can be passed as
# an argument if needed. Otherwise it defaults to the kernel install path
#
export INSTALL_DTBS_PATH ?= $(INSTALL_PATH)/dtbs/$(KERNELRELEASE)

#
# INSTALL_MOD_PATH specifies a prefix to MODLIB for module directory
# relocations required by build roots.  This is not defined in the
# makefile but the argument can be passed to make if needed.
#

MODLIB	= $(INSTALL_MOD_PATH)/lib/modules/$(KERNELRELEASE)
export MODLIB

#
# INSTALL_MOD_STRIP, if defined, will cause modules to be
# stripped after they are installed.  If INSTALL_MOD_STRIP is '1', then
# the default option --strip-debug will be used.  Otherwise,
# INSTALL_MOD_STRIP value will be used as the options to the strip command.

ifdef INSTALL_MOD_STRIP
ifeq ($(INSTALL_MOD_STRIP),1)
mod_strip_cmd = $(STRIP) --strip-debug
else
mod_strip_cmd = $(STRIP) $(INSTALL_MOD_STRIP)
endif # INSTALL_MOD_STRIP=1
else
mod_strip_cmd = true
endif # INSTALL_MOD_STRIP
export mod_strip_cmd

# CONFIG_MODULE_COMPRESS, if defined, will cause module to be compressed
# after they are installed in agreement with CONFIG_MODULE_COMPRESS_GZIP
# or CONFIG_MODULE_COMPRESS_XZ.

mod_compress_cmd = true
ifdef CONFIG_MODULE_COMPRESS
  ifdef CONFIG_MODULE_COMPRESS_GZIP
    mod_compress_cmd = gzip -n -f
  endif # CONFIG_MODULE_COMPRESS_GZIP
  ifdef CONFIG_MODULE_COMPRESS_XZ
    mod_compress_cmd = xz -f
  endif # CONFIG_MODULE_COMPRESS_XZ
endif # CONFIG_MODULE_COMPRESS
export mod_compress_cmd

# Select initial ramdisk compression format, default is gzip(1).
# This shall be used by the dracut(8) tool while creating an initramfs image.
#
INITRD_COMPRESS-y                  := gzip
INITRD_COMPRESS-$(CONFIG_RD_BZIP2) := bzip2
INITRD_COMPRESS-$(CONFIG_RD_LZMA)  := lzma
INITRD_COMPRESS-$(CONFIG_RD_XZ)    := xz
INITRD_COMPRESS-$(CONFIG_RD_LZO)   := lzo
INITRD_COMPRESS-$(CONFIG_RD_LZ4)   := lz4
# do not export INITRD_COMPRESS, since we didn't actually
# choose a sane default compression above.
# export INITRD_COMPRESS := $(INITRD_COMPRESS-y)

ifdef CONFIG_MODULE_SIG_ALL
$(eval $(call config_filename,MODULE_SIG_KEY))

mod_sign_cmd = scripts/sign-file $(CONFIG_MODULE_SIG_HASH) $(MODULE_SIG_KEY_SRCPREFIX)$(CONFIG_MODULE_SIG_KEY) certs/signing_key.x509
else
mod_sign_cmd = true
endif
export mod_sign_cmd


ifeq ($(KBUILD_EXTMOD),)
core-y		+= kernel/ certs/ mm/ fs/ ipc/ security/ crypto/ block/

vmlinux-dirs	:= $(patsubst %/,%,$(filter %/, $(init-y) $(init-m) \
		     $(core-y) $(core-m) $(drivers-y) $(drivers-m) \
		     $(net-y) $(net-m) $(libs-y) $(libs-m) $(virt-y)))

vmlinux-alldirs	:= $(sort $(vmlinux-dirs) $(patsubst %/,%,$(filter %/, \
		     $(init-) $(core-) $(drivers-) $(net-) $(libs-) $(virt-))))

init-y		:= $(patsubst %/, %/built-in.o, $(init-y))
core-y		:= $(patsubst %/, %/built-in.o, $(core-y))
drivers-y	:= $(patsubst %/, %/built-in.o, $(drivers-y))
net-y		:= $(patsubst %/, %/built-in.o, $(net-y))
libs-y1		:= $(patsubst %/, %/lib.a, $(libs-y))
libs-y2		:= $(patsubst %/, %/built-in.o, $(libs-y))
libs-y		:= $(libs-y1) $(libs-y2)
virt-y		:= $(patsubst %/, %/built-in.o, $(virt-y))

# Externally visible symbols (used by link-vmlinux.sh)
export KBUILD_VMLINUX_INIT := $(head-y) $(init-y)
export KBUILD_VMLINUX_MAIN := $(core-y) $(libs-y) $(drivers-y) $(net-y) $(virt-y)
export KBUILD_LDS          := arch/$(SRCARCH)/kernel/vmlinux.lds
export LDFLAGS_vmlinux
# used by scripts/pacmage/Makefile
export KBUILD_ALLDIRS := $(sort $(filter-out arch/%,$(vmlinux-alldirs)) arch Documentation include samples scripts tools)

vmlinux-deps := $(KBUILD_LDS) $(KBUILD_VMLINUX_INIT) $(KBUILD_VMLINUX_MAIN)

# Include targets which we want to execute sequentially if the rest of the
# kernel build went well. If CONFIG_TRIM_UNUSED_KSYMS is set, this might be
# evaluated more than once.
PHONY += vmlinux_prereq
vmlinux_prereq: $(vmlinux-deps) FORCE
ifdef CONFIG_HEADERS_CHECK
	$(Q)$(MAKE) -f $(srctree)/Makefile headers_check
endif
ifdef CONFIG_BUILD_DOCSRC
	$(Q)$(MAKE) $(build)=Documentation
endif
ifdef CONFIG_GDB_SCRIPTS
	$(Q)ln -fsn `cd $(srctree) && /bin/pwd`/scripts/gdb/vmlinux-gdb.py
endif
ifdef CONFIG_TRIM_UNUSED_KSYMS
	$(Q)$(CONFIG_SHELL) $(srctree)/scripts/adjust_autoksyms.sh \
	  "$(MAKE) KBUILD_MODULES=1 -f $(srctree)/Makefile vmlinux_prereq"
endif

# standalone target for easier testing
include/generated/autoksyms.h: FORCE
	$(Q)$(CONFIG_SHELL) $(srctree)/scripts/adjust_autoksyms.sh true

# Final link of vmlinux
      cmd_link-vmlinux = $(CONFIG_SHELL) $< $(LD) $(LDFLAGS) $(LDFLAGS_vmlinux)
quiet_cmd_link-vmlinux = LINK    $@

vmlinux: scripts/link-vmlinux.sh vmlinux_prereq $(vmlinux-deps) FORCE
	+$(call if_changed,link-vmlinux)

# Build samples along the rest of the kernel
ifdef CONFIG_SAMPLES
vmlinux-dirs += samples
endif

# The actual objects are generated when descending,
# make sure no implicit rule kicks in
$(sort $(vmlinux-deps)): $(vmlinux-dirs) ;

# Handle descending into subdirectories listed in $(vmlinux-dirs)
# Preset locale variables to speed up the build process. Limit locale
# tweaks to this spot to avoid wrong language settings when running
# make menuconfig etc.
# Error messages still appears in the original language

PHONY += $(vmlinux-dirs)
$(vmlinux-dirs): prepare scripts
	$(Q)$(MAKE) $(build)=$@

define filechk_kernel.release
	echo "$(KERNELVERSION)$$($(CONFIG_SHELL) $(srctree)/scripts/setlocalversion $(srctree))"
endef

# Store (new) KERNELRELEASE string in include/config/kernel.release
include/config/kernel.release: include/config/auto.conf FORCE
	$(call filechk,kernel.release)


# Things we need to do before we recursively start building the kernel
# or the modules are listed in "prepare".
# A multi level approach is used. prepareN is processed before prepareN-1.
# archprepare is used in arch Makefiles and when processed asm symlink,
# version.h and scripts_basic is processed / created.

# Listed in dependency order
PHONY += prepare archprepare prepare0 prepare1 prepare2 prepare3

# prepare3 is used to check if we are building in a separate output directory,
# and if so do:
# 1) Check that make has not been executed in the kernel src $(srctree)
prepare3: include/config/kernel.release
ifneq ($(KBUILD_SRC),)
	@$(kecho) '  Using $(srctree) as source for kernel'
	$(Q)if [ -f $(srctree)/.config -o -d $(srctree)/include/config ]; then \
		echo >&2 "  $(srctree) is not clean, please run 'make mrproper'"; \
		echo >&2 "  in the '$(srctree)' directory.";\
		/bin/false; \
	fi;
endif

# prepare2 creates a makefile if using a separate output directory.
# From this point forward, .config has been reprocessed, so any rules
# that need to depend on updated CONFIG_* values can be checked here.
prepare2: prepare3 prepare-compiler-check outputmakefile asm-generic

prepare1: prepare2 $(version_h) include/generated/utsrelease.h \
                   include/config/auto.conf
	$(cmd_crmodverdir)
	$(Q)test -e include/generated/autoksyms.h || \
	    touch   include/generated/autoksyms.h

archprepare: archheaders archscripts prepare1 scripts_basic

prepare0: archprepare gcc-plugins
	$(Q)$(MAKE) $(build)=.

# All the preparing..
prepare: prepare0 prepare-objtool

ifdef CONFIG_STACK_VALIDATION
  has_libelf := $(call try-run,\
		echo "int main() {}" | $(HOSTCC) -xc -o /dev/null -lelf -,1,0)
  ifeq ($(has_libelf),1)
    objtool_target := tools/objtool FORCE
  else
    $(warning "Cannot use CONFIG_STACK_VALIDATION, please install libelf-dev, libelf-devel or elfutils-libelf-devel")
    SKIP_STACK_VALIDATION := 1
    export SKIP_STACK_VALIDATION
  endif
endif

PHONY += prepare-objtool
prepare-objtool: $(objtool_target)

# Check for CONFIG flags that require compiler support. Abort the build
# after .config has been processed, but before the kernel build starts.
#
# For security-sensitive CONFIG options, we don't want to fallback and/or
# silently change which compiler flags will be used, since that leads to
# producing kernels with different security feature characteristics
# depending on the compiler used. (For example, "But I selected
# CC_STACKPROTECTOR_STRONG! Why did it build with _REGULAR?!")
PHONY += prepare-compiler-check
prepare-compiler-check: FORCE
# Make sure compiler supports requested stack protector flag.
ifdef stackp-name
  ifeq ($(call cc-option, $(stackp-flag)),)
	@echo Cannot use CONFIG_CC_STACKPROTECTOR_$(stackp-name): \
		  $(stackp-flag) not supported by compiler >&2 && exit 1
  endif
endif
# Make sure compiler does not have buggy stack-protector support.
ifdef stackp-check
  ifneq ($(shell $(CONFIG_SHELL) $(stackp-check) $(CC) $(KBUILD_CPPFLAGS) $(biarch)),y)
	@echo Cannot use CONFIG_CC_STACKPROTECTOR_$(stackp-name): \
                  $(stackp-flag) available but compiler is broken >&2 && exit 1
  endif
endif
	@:

# Generate some files
# ---------------------------------------------------------------------------

# KERNELRELEASE can change from a few different places, meaning version.h
# needs to be updated, so this check is forced on all builds

uts_len := 64
define filechk_utsrelease.h
	if [ `echo -n "$(KERNELRELEASE)" | wc -c ` -gt $(uts_len) ]; then \
	  echo '"$(KERNELRELEASE)" exceeds $(uts_len) characters' >&2;    \
	  exit 1;                                                         \
	fi;                                                               \
	(echo \#define UTS_RELEASE \"$(KERNELRELEASE)\";)
endef

define filechk_version.h
	(echo \#define LINUX_VERSION_CODE $(shell                         \
	expr $(VERSION) \* 65536 + 0$(PATCHLEVEL) \* 256 + 0$(SUBLEVEL)); \
	echo '#define KERNEL_VERSION(a,b,c) (((a) << 16) + ((b) << 8) + (c))';)
endef

$(version_h): $(srctree)/Makefile FORCE
	$(call filechk,version.h)
	$(Q)rm -f $(old_version_h)

include/generated/utsrelease.h: include/config/kernel.release FORCE
	$(call filechk,utsrelease.h)

PHONY += headerdep
headerdep:
	$(Q)find $(srctree)/include/ -name '*.h' | xargs --max-args 1 \
	$(srctree)/scripts/headerdep.pl -I$(srctree)/include

# ---------------------------------------------------------------------------
# Firmware install
INSTALL_FW_PATH=$(INSTALL_MOD_PATH)/lib/firmware
export INSTALL_FW_PATH

PHONY += firmware_install
firmware_install:
	@mkdir -p $(objtree)/firmware
	$(Q)$(MAKE) -f $(srctree)/scripts/Makefile.fwinst obj=firmware __fw_install

# ---------------------------------------------------------------------------
# Kernel headers

#Default location for installed headers
export INSTALL_HDR_PATH = $(objtree)/usr

# If we do an all arch process set dst to asm-$(hdr-arch)
hdr-dst = $(if $(KBUILD_HEADERS), dst=include/asm-$(hdr-arch), dst=include/asm)

PHONY += archheaders
archheaders:

PHONY += archscripts
archscripts:

PHONY += __headers
__headers: $(version_h) scripts_basic asm-generic archheaders archscripts
	$(Q)$(MAKE) $(build)=scripts build_unifdef

PHONY += headers_install_all
headers_install_all:
	$(Q)$(CONFIG_SHELL) $(srctree)/scripts/headers.sh install

PHONY += headers_install
headers_install: __headers
	$(if $(wildcard $(srctree)/arch/$(hdr-arch)/include/uapi/asm/Kbuild),, \
	  $(error Headers not exportable for the $(SRCARCH) architecture))
	$(Q)$(MAKE) $(hdr-inst)=include/uapi
	$(Q)$(MAKE) $(hdr-inst)=arch/$(hdr-arch)/include/uapi/asm $(hdr-dst)

PHONY += headers_check_all
headers_check_all: headers_install_all
	$(Q)$(CONFIG_SHELL) $(srctree)/scripts/headers.sh check

PHONY += headers_check
headers_check: headers_install
	$(Q)$(MAKE) $(hdr-inst)=include/uapi HDRCHECK=1
	$(Q)$(MAKE) $(hdr-inst)=arch/$(hdr-arch)/include/uapi/asm $(hdr-dst) HDRCHECK=1

# ---------------------------------------------------------------------------
# Kernel selftest

PHONY += kselftest
kselftest:
	$(Q)$(MAKE) -C tools/testing/selftests run_tests

kselftest-clean:
	$(Q)$(MAKE) -C tools/testing/selftests clean

PHONY += kselftest-merge
kselftest-merge:
	$(if $(wildcard $(objtree)/.config),, $(error No .config exists, config your kernel first!))
	$(Q)$(CONFIG_SHELL) $(srctree)/scripts/kconfig/merge_config.sh \
		-m $(objtree)/.config \
		$(srctree)/tools/testing/selftests/*/config
	+$(Q)$(MAKE) -f $(srctree)/Makefile olddefconfig

# ---------------------------------------------------------------------------
# Modules

ifdef CONFIG_MODULES

# By default, build modules as well

all: modules

# Build modules
#
# A module can be listed more than once in obj-m resulting in
# duplicate lines in modules.order files.  Those are removed
# using awk while concatenating to the final file.

PHONY += modules
modules: $(vmlinux-dirs) $(if $(KBUILD_BUILTIN),vmlinux) modules.builtin
	$(Q)$(AWK) '!x[$$0]++' $(vmlinux-dirs:%=$(objtree)/%/modules.order) > $(objtree)/modules.order
	@$(kecho) '  Building modules, stage 2.';
	$(Q)$(MAKE) -f $(srctree)/scripts/Makefile.modpost
	$(Q)$(MAKE) -f $(srctree)/scripts/Makefile.fwinst obj=firmware __fw_modbuild

modules.builtin: $(vmlinux-dirs:%=%/modules.builtin)
	$(Q)$(AWK) '!x[$$0]++' $^ > $(objtree)/modules.builtin

%/modules.builtin: include/config/auto.conf
	$(Q)$(MAKE) $(modbuiltin)=$*


# Target to prepare building external modules
PHONY += modules_prepare
modules_prepare: prepare scripts

# Target to install modules
PHONY += modules_install
modules_install: _modinst_ _modinst_post

PHONY += _modinst_
_modinst_:
	@rm -rf $(MODLIB)/kernel
	@rm -f $(MODLIB)/source
	@mkdir -p $(MODLIB)/kernel
	@ln -s `cd $(srctree) && /bin/pwd` $(MODLIB)/source
	@if [ ! $(objtree) -ef  $(MODLIB)/build ]; then \
		rm -f $(MODLIB)/build ; \
		ln -s $(CURDIR) $(MODLIB)/build ; \
	fi
	@cp -f $(objtree)/modules.order $(MODLIB)/
	@cp -f $(objtree)/modules.builtin $(MODLIB)/
	$(Q)$(MAKE) -f $(srctree)/scripts/Makefile.modinst

# This depmod is only for convenience to give the initial
# boot a modules.dep even before / is mounted read-write.  However the
# boot script depmod is the master version.
PHONY += _modinst_post
_modinst_post: _modinst_
	$(Q)$(MAKE) -f $(srctree)/scripts/Makefile.fwinst obj=firmware __fw_modinst
	$(call cmd,depmod)

ifeq ($(CONFIG_MODULE_SIG), y)
PHONY += modules_sign
modules_sign:
	$(Q)$(MAKE) -f $(srctree)/scripts/Makefile.modsign
endif

else # CONFIG_MODULES

# Modules not configured
# ---------------------------------------------------------------------------

PHONY += modules modules_install
modules modules_install:
	@echo >&2
	@echo >&2 "The present kernel configuration has modules disabled."
	@echo >&2 "Type 'make config' and enable loadable module support."
	@echo >&2 "Then build a kernel with module support enabled."
	@echo >&2
	@exit 1

endif # CONFIG_MODULES

###
# Cleaning is done on three levels.
# make clean     Delete most generated files
#                Leave enough to build external modules
# make mrproper  Delete the current configuration, and all generated files
# make distclean Remove editor backup files, patch leftover files and the like

# Directories & files removed with 'make clean'
CLEAN_DIRS  += $(MODVERDIR)

# Directories & files removed with 'make mrproper'
MRPROPER_DIRS  += include/config usr/include include/generated          \
		  arch/*/include/generated .tmp_objdiff
MRPROPER_FILES += .config .config.old .version .old_version \
		  Module.symvers tags TAGS cscope* GPATH GTAGS GRTAGS GSYMS \
		  signing_key.pem signing_key.priv signing_key.x509	\
		  x509.genkey extra_certificates signing_key.x509.keyid	\
		  signing_key.x509.signer vmlinux-gdb.py

# clean - Delete most, but leave enough to build external modules
#
clean: rm-dirs  := $(CLEAN_DIRS)
clean: rm-files := $(CLEAN_FILES)
clean-dirs      := $(addprefix _clean_, . $(vmlinux-alldirs) Documentation samples)

PHONY += $(clean-dirs) clean archclean vmlinuxclean
$(clean-dirs):
	$(Q)$(MAKE) $(clean)=$(patsubst _clean_%,%,$@)

vmlinuxclean:
	$(Q)$(CONFIG_SHELL) $(srctree)/scripts/link-vmlinux.sh clean

clean: archclean vmlinuxclean

# mrproper - Delete all generated files, including .config
#
mrproper: rm-dirs  := $(wildcard $(MRPROPER_DIRS))
mrproper: rm-files := $(wildcard $(MRPROPER_FILES))
mrproper-dirs      := $(addprefix _mrproper_,Documentation/DocBook scripts)

PHONY += $(mrproper-dirs) mrproper archmrproper
$(mrproper-dirs):
	$(Q)$(MAKE) $(clean)=$(patsubst _mrproper_%,%,$@)

mrproper: clean archmrproper $(mrproper-dirs)
	$(call cmd,rmdirs)
	$(call cmd,rmfiles)

# distclean
#
PHONY += distclean

distclean: mrproper
	@find $(srctree) $(RCS_FIND_IGNORE) \
		\( -name '*.orig' -o -name '*.rej' -o -name '*~' \
		-o -name '*.bak' -o -name '#*#' -o -name '.*.orig' \
		-o -name '.*.rej' -o -name '*%'  -o -name 'core' \) \
		-type f -print | xargs rm -f


# Packaging of the kernel to various formats
# ---------------------------------------------------------------------------
# rpm target kept for backward compatibility
package-dir	:= scripts/package

%src-pkg: FORCE
	$(Q)$(MAKE) $(build)=$(package-dir) $@
%pkg: include/config/kernel.release FORCE
	$(Q)$(MAKE) $(build)=$(package-dir) $@
rpm: include/config/kernel.release FORCE
	$(Q)$(MAKE) $(build)=$(package-dir) $@


# Brief documentation of the typical targets used
# ---------------------------------------------------------------------------

boards := $(wildcard $(srctree)/arch/$(SRCARCH)/configs/*_defconfig)
boards := $(sort $(notdir $(boards)))
board-dirs := $(dir $(wildcard $(srctree)/arch/$(SRCARCH)/configs/*/*_defconfig))
board-dirs := $(sort $(notdir $(board-dirs:/=)))

PHONY += help
help:
	@echo  'Cleaning targets:'
	@echo  '  clean		  - Remove most generated files but keep the config and'
	@echo  '                    enough build support to build external modules'
	@echo  '  mrproper	  - Remove all generated files + config + various backup files'
	@echo  '  distclean	  - mrproper + remove editor backup and patch files'
	@echo  ''
	@echo  'Configuration targets:'
	@$(MAKE) -f $(srctree)/scripts/kconfig/Makefile help
	@echo  ''
	@echo  'Other generic targets:'
	@echo  '  all		  - Build all targets marked with [*]'
	@echo  '* vmlinux	  - Build the bare kernel'
	@echo  '* modules	  - Build all modules'
	@echo  '  modules_install - Install all modules to INSTALL_MOD_PATH (default: /)'
	@echo  '  firmware_install- Install all firmware to INSTALL_FW_PATH'
	@echo  '                    (default: $$(INSTALL_MOD_PATH)/lib/firmware)'
	@echo  '  dir/            - Build all files in dir and below'
	@echo  '  dir/file.[ois]  - Build specified target only'
	@echo  '  dir/file.lst    - Build specified mixed source/assembly target only'
	@echo  '                    (requires a recent binutils and recent build (System.map))'
	@echo  '  dir/file.ko     - Build module including final link'
	@echo  '  modules_prepare - Set up for building external modules'
	@echo  '  tags/TAGS	  - Generate tags file for editors'
	@echo  '  cscope	  - Generate cscope index'
	@echo  '  gtags           - Generate GNU GLOBAL index'
	@echo  '  kernelrelease	  - Output the release version string (use with make -s)'
	@echo  '  kernelversion	  - Output the version stored in Makefile (use with make -s)'
	@echo  '  image_name	  - Output the image name (use with make -s)'
	@echo  '  headers_install - Install sanitised kernel headers to INSTALL_HDR_PATH'; \
	 echo  '                    (default: $(INSTALL_HDR_PATH))'; \
	 echo  ''
	@echo  'Static analysers'
	@echo  '  checkstack      - Generate a list of stack hogs'
	@echo  '  namespacecheck  - Name space analysis on compiled kernel'
	@echo  '  versioncheck    - Sanity check on version.h usage'
	@echo  '  includecheck    - Check for duplicate included header files'
	@echo  '  export_report   - List the usages of all exported symbols'
	@echo  '  headers_check   - Sanity check on exported headers'
	@echo  '  headerdep       - Detect inclusion cycles in headers'
	@$(MAKE) -f $(srctree)/scripts/Makefile.help checker-help
	@echo  ''
	@echo  'Kernel selftest'
	@echo  '  kselftest       - Build and run kernel selftest (run as root)'
	@echo  '                    Build, install, and boot kernel before'
	@echo  '                    running kselftest on it'
	@echo  '  kselftest-clean - Remove all generated kselftest files'
	@echo  '  kselftest-merge - Merge all the config dependencies of kselftest to existed'
	@echo  '                    .config.'
	@echo  ''
	@echo  'Kernel packaging:'
	@$(MAKE) $(build)=$(package-dir) help
	@echo  ''
	@echo  'Documentation targets:'
	@$(MAKE) -f $(srctree)/Documentation/Makefile.sphinx dochelp
	@echo  ''
	@$(MAKE) -f $(srctree)/Documentation/DocBook/Makefile dochelp
	@echo  ''
	@echo  'Architecture specific targets ($(SRCARCH)):'
	@$(if $(archhelp),$(archhelp),\
		echo '  No architecture specific help defined for $(SRCARCH)')
	@echo  ''
	@$(if $(boards), \
		$(foreach b, $(boards), \
		printf "  %-24s - Build for %s\\n" $(b) $(subst _defconfig,,$(b));) \
		echo '')
	@$(if $(board-dirs), \
		$(foreach b, $(board-dirs), \
		printf "  %-16s - Show %s-specific targets\\n" help-$(b) $(b);) \
		printf "  %-16s - Show all of the above\\n" help-boards; \
		echo '')

	@echo  '  make V=0|1 [targets] 0 => quiet build (default), 1 => verbose build'
	@echo  '  make V=2   [targets] 2 => give reason for rebuild of target'
	@echo  '  make O=dir [targets] Locate all output files in "dir", including .config'
	@echo  '  make C=1   [targets] Check all c source with $$CHECK (sparse by default)'
	@echo  '  make C=2   [targets] Force check of all c source with $$CHECK'
	@echo  '  make RECORDMCOUNT_WARN=1 [targets] Warn about ignored mcount sections'
	@echo  '  make W=n   [targets] Enable extra gcc checks, n=1,2,3 where'
	@echo  '		1: warnings which may be relevant and do not occur too often'
	@echo  '		2: warnings which occur quite often but may still be relevant'
	@echo  '		3: more obscure warnings, can most likely be ignored'
	@echo  '		Multiple levels can be combined with W=12 or W=123'
	@echo  ''
	@echo  'Execute "make" or "make all" to build all targets marked with [*] '
	@echo  'For further info see the ./README file'


help-board-dirs := $(addprefix help-,$(board-dirs))

help-boards: $(help-board-dirs)

boards-per-dir = $(sort $(notdir $(wildcard $(srctree)/arch/$(SRCARCH)/configs/$*/*_defconfig)))

$(help-board-dirs): help-%:
	@echo  'Architecture specific targets ($(SRCARCH) $*):'
	@$(if $(boards-per-dir), \
		$(foreach b, $(boards-per-dir), \
		printf "  %-24s - Build for %s\\n" $*/$(b) $(subst _defconfig,,$(b));) \
		echo '')


# Documentation targets
# ---------------------------------------------------------------------------
DOC_TARGETS := xmldocs sgmldocs psdocs pdfdocs htmldocs mandocs installmandocs epubdocs cleandocs cleanmediadocs
PHONY += $(DOC_TARGETS)
$(DOC_TARGETS): scripts_basic FORCE
	$(Q)$(MAKE) $(build)=scripts build_docproc build_check-lc_ctype
	$(Q)$(MAKE) $(build)=Documentation -f $(srctree)/Documentation/Makefile.sphinx $@
	$(Q)$(MAKE) $(build)=Documentation/DocBook $@

else # KBUILD_EXTMOD

###
# External module support.
# When building external modules the kernel used as basis is considered
# read-only, and no consistency checks are made and the make
# system is not used on the basis kernel. If updates are required
# in the basis kernel ordinary make commands (without M=...) must
# be used.
#
# The following are the only valid targets when building external
# modules.
# make M=dir clean     Delete all automatically generated files
# make M=dir modules   Make all modules in specified dir
# make M=dir	       Same as 'make M=dir modules'
# make M=dir modules_install
#                      Install the modules built in the module directory
#                      Assumes install directory is already created

# We are always building modules
KBUILD_MODULES := 1
PHONY += crmodverdir
crmodverdir:
	$(cmd_crmodverdir)

PHONY += $(objtree)/Module.symvers
$(objtree)/Module.symvers:
	@test -e $(objtree)/Module.symvers || ( \
	echo; \
	echo "  WARNING: Symbol version dump $(objtree)/Module.symvers"; \
	echo "           is missing; modules will have no dependencies and modversions."; \
	echo )

module-dirs := $(addprefix _module_,$(KBUILD_EXTMOD))
PHONY += $(module-dirs) modules
$(module-dirs): crmodverdir $(objtree)/Module.symvers
	$(Q)$(MAKE) $(build)=$(patsubst _module_%,%,$@)

modules: $(module-dirs)
	@$(kecho) '  Building modules, stage 2.';
	$(Q)$(MAKE) -f $(srctree)/scripts/Makefile.modpost

PHONY += modules_install
modules_install: _emodinst_ _emodinst_post

install-dir := $(if $(INSTALL_MOD_DIR),$(INSTALL_MOD_DIR),extra)
PHONY += _emodinst_
_emodinst_:
	$(Q)mkdir -p $(MODLIB)/$(install-dir)
	$(Q)$(MAKE) -f $(srctree)/scripts/Makefile.modinst

PHONY += _emodinst_post
_emodinst_post: _emodinst_
	$(call cmd,depmod)

clean-dirs := $(addprefix _clean_,$(KBUILD_EXTMOD))

PHONY += $(clean-dirs) clean
$(clean-dirs):
	$(Q)$(MAKE) $(clean)=$(patsubst _clean_%,%,$@)

clean:	rm-dirs := $(MODVERDIR)
clean: rm-files := $(KBUILD_EXTMOD)/Module.symvers

PHONY += help
help:
	@echo  '  Building external modules.'
	@echo  '  Syntax: make -C path/to/kernel/src M=$$PWD target'
	@echo  ''
	@echo  '  modules         - default target, build the module(s)'
	@echo  '  modules_install - install the module'
	@echo  '  clean           - remove generated files in module directory only'
	@echo  ''

# Dummies...
PHONY += prepare scripts
prepare: ;
scripts: ;
endif # KBUILD_EXTMOD

clean: $(clean-dirs)
	$(call cmd,rmdirs)
	$(call cmd,rmfiles)
	@find $(if $(KBUILD_EXTMOD), $(KBUILD_EXTMOD), .) $(RCS_FIND_IGNORE) \
		\( -name '*.[oas]' -o -name '*.ko' -o -name '.*.cmd' \
		-o -name '*.ko.*' \
		-o -name '*.dwo'  \
		-o -name '*.su'  \
		-o -name '.*.d' -o -name '.*.tmp' -o -name '*.mod.c' \
		-o -name '*.symtypes' -o -name 'modules.order' \
		-o -name modules.builtin -o -name '.tmp_*.o.*' \
		-o -name '*.c.[012]*.*' \
		-o -name '*.gcno' \) -type f -print | xargs rm -f

# Generate tags for editors
# ---------------------------------------------------------------------------
quiet_cmd_tags = GEN     $@
      cmd_tags = $(CONFIG_SHELL) $(srctree)/scripts/tags.sh $@

tags TAGS cscope gtags: FORCE
	$(call cmd,tags)

# Scripts to check various things for consistency
# ---------------------------------------------------------------------------

PHONY += includecheck versioncheck coccicheck namespacecheck export_report

includecheck:
	find $(srctree)/* $(RCS_FIND_IGNORE) \
		-name '*.[hcS]' -type f -print | sort \
		| xargs $(PERL) -w $(srctree)/scripts/checkincludes.pl

versioncheck:
	find $(srctree)/* $(RCS_FIND_IGNORE) \
		-name '*.[hcS]' -type f -print | sort \
		| xargs $(PERL) -w $(srctree)/scripts/checkversion.pl

coccicheck:
	$(Q)$(CONFIG_SHELL) $(srctree)/scripts/$@

namespacecheck:
	$(PERL) $(srctree)/scripts/namespace.pl

export_report:
	$(PERL) $(srctree)/scripts/export_report.pl

endif #ifeq ($(config-targets),1)
endif #ifeq ($(mixed-targets),1)

PHONY += checkstack kernelrelease kernelversion image_name

# UML needs a little special treatment here.  It wants to use the host
# toolchain, so needs $(SUBARCH) passed to checkstack.pl.  Everyone
# else wants $(ARCH), including people doing cross-builds, which means
# that $(SUBARCH) doesn't work here.
ifeq ($(ARCH), um)
CHECKSTACK_ARCH := $(SUBARCH)
else
CHECKSTACK_ARCH := $(ARCH)
endif
checkstack:
	$(OBJDUMP) -d vmlinux $$(find . -name '*.ko') | \
	$(PERL) $(src)/scripts/checkstack.pl $(CHECKSTACK_ARCH)

kernelrelease:
	@echo "$(KERNELVERSION)$$($(CONFIG_SHELL) $(srctree)/scripts/setlocalversion $(srctree))"

kernelversion:
	@echo $(KERNELVERSION)

image_name:
	@echo $(KBUILD_IMAGE)

# Clear a bunch of variables before executing the submake
tools/: FORCE
	$(Q)mkdir -p $(objtree)/tools
	$(Q)$(MAKE) LDFLAGS= MAKEFLAGS="$(filter --j% -j,$(MAKEFLAGS))" O=$(shell cd $(objtree) && /bin/pwd) subdir=tools -C $(src)/tools/

tools/%: FORCE
	$(Q)mkdir -p $(objtree)/tools
	$(Q)$(MAKE) LDFLAGS= MAKEFLAGS="$(filter --j% -j,$(MAKEFLAGS))" O=$(shell cd $(objtree) && /bin/pwd) subdir=tools -C $(src)/tools/ $*

# Single targets
# ---------------------------------------------------------------------------
# Single targets are compatible with:
# - build with mixed source and output
# - build with separate output dir 'make O=...'
# - external modules
#
#  target-dir => where to store outputfile
#  build-dir  => directory in kernel source tree to use

ifeq ($(KBUILD_EXTMOD),)
        build-dir  = $(patsubst %/,%,$(dir $@))
        target-dir = $(dir $@)
else
        zap-slash=$(filter-out .,$(patsubst %/,%,$(dir $@)))
        build-dir  = $(KBUILD_EXTMOD)$(if $(zap-slash),/$(zap-slash))
        target-dir = $(if $(KBUILD_EXTMOD),$(dir $<),$(dir $@))
endif

%.s: %.c prepare scripts FORCE
	$(Q)$(MAKE) $(build)=$(build-dir) $(target-dir)$(notdir $@)
%.i: %.c prepare scripts FORCE
	$(Q)$(MAKE) $(build)=$(build-dir) $(target-dir)$(notdir $@)
%.o: %.c prepare scripts FORCE
	$(Q)$(MAKE) $(build)=$(build-dir) $(target-dir)$(notdir $@)
%.lst: %.c prepare scripts FORCE
	$(Q)$(MAKE) $(build)=$(build-dir) $(target-dir)$(notdir $@)
%.s: %.S prepare scripts FORCE
	$(Q)$(MAKE) $(build)=$(build-dir) $(target-dir)$(notdir $@)
%.o: %.S prepare scripts FORCE
	$(Q)$(MAKE) $(build)=$(build-dir) $(target-dir)$(notdir $@)
%.symtypes: %.c prepare scripts FORCE
	$(Q)$(MAKE) $(build)=$(build-dir) $(target-dir)$(notdir $@)

# Modules
/: prepare scripts FORCE
	$(cmd_crmodverdir)
	$(Q)$(MAKE) KBUILD_MODULES=$(if $(CONFIG_MODULES),1) \
	$(build)=$(build-dir)
# Make sure the latest headers are built for Documentation
Documentation/ samples/: headers_install
%/: prepare scripts FORCE
	$(cmd_crmodverdir)
	$(Q)$(MAKE) KBUILD_MODULES=$(if $(CONFIG_MODULES),1) \
	$(build)=$(build-dir)
%.ko: prepare scripts FORCE
	$(cmd_crmodverdir)
	$(Q)$(MAKE) KBUILD_MODULES=$(if $(CONFIG_MODULES),1)   \
	$(build)=$(build-dir) $(@:.ko=.o)
	$(Q)$(MAKE) -f $(srctree)/scripts/Makefile.modpost

# FIXME Should go into a make.lib or something
# ===========================================================================

quiet_cmd_rmdirs = $(if $(wildcard $(rm-dirs)),CLEAN   $(wildcard $(rm-dirs)))
      cmd_rmdirs = rm -rf $(rm-dirs)

quiet_cmd_rmfiles = $(if $(wildcard $(rm-files)),CLEAN   $(wildcard $(rm-files)))
      cmd_rmfiles = rm -f $(rm-files)

# Run depmod only if we have System.map and depmod is executable
quiet_cmd_depmod = DEPMOD  $(KERNELRELEASE)
      cmd_depmod = $(CONFIG_SHELL) $(srctree)/scripts/depmod.sh $(DEPMOD) \
                   $(KERNELRELEASE) "$(patsubst y,_,$(CONFIG_HAVE_UNDERSCORE_SYMBOL_PREFIX))"

# Create temporary dir for module support files
# clean it up only when building all modules
cmd_crmodverdir = $(Q)mkdir -p $(MODVERDIR) \
                  $(if $(KBUILD_MODULES),; rm -f $(MODVERDIR)/*)

# read all saved command lines

targets := $(wildcard $(sort $(targets)))
cmd_files := $(wildcard .*.cmd $(foreach f,$(targets),$(dir $(f)).$(notdir $(f)).cmd))

ifneq ($(cmd_files),)
  $(cmd_files): ;	# Do not try to update included dependency files
  include $(cmd_files)
endif

endif	# skip-makefile

PHONY += FORCE
FORCE:

# Declare the contents of the .PHONY variable as phony.  We keep that
# information in a variable so we can use it in if_changed and friends.
.PHONY: $(PHONY)<|MERGE_RESOLUTION|>--- conflicted
+++ resolved
@@ -1,11 +1,7 @@
 VERSION = 4
 PATCHLEVEL = 7
 SUBLEVEL = 0
-<<<<<<< HEAD
-EXTRAVERSION = -rc7
-=======
 EXTRAVERSION =
->>>>>>> dfd2e9ab
 NAME = Psychotic Stoned Sheep
 
 # *DOCUMENTATION*
@@ -374,13 +370,8 @@
 CFLAGS_KERNEL	=
 AFLAGS_KERNEL	=
 LDFLAGS_vmlinux =
-<<<<<<< HEAD
-CFLAGS_GCOV	= -fprofile-arcs -ftest-coverage -fno-tree-loop-im -Wno-maybe-uninitialized
-CFLAGS_KCOV	= -fsanitize-coverage=trace-pc
-=======
 CFLAGS_GCOV	= -fprofile-arcs -ftest-coverage -fno-tree-loop-im
 CFLAGS_KCOV	:= $(call cc-option,-fsanitize-coverage=trace-pc,)
->>>>>>> dfd2e9ab
 
 
 # Use USERINCLUDE when you must reference the UAPI directories only.

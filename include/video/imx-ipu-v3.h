/*
 * Copyright 2005-2009 Freescale Semiconductor, Inc.
 *
 * The code contained herein is licensed under the GNU Lesser General
 * Public License.  You may obtain a copy of the GNU Lesser General
 * Public License Version 2.1 or later at the following locations:
 *
 * http://www.opensource.org/licenses/lgpl-license.html
 * http://www.gnu.org/copyleft/lgpl.html
 */

#ifndef __DRM_IPU_H__
#define __DRM_IPU_H__

#include <linux/types.h>
#include <linux/videodev2.h>
#include <linux/bitmap.h>
#include <linux/fb.h>
#include <linux/of.h>
#include <media/v4l2-mediabus.h>
#include <video/videomode.h>

struct ipu_soc;

enum ipuv3_type {
	IPUV3EX,
	IPUV3M,
	IPUV3H,
};

#define IPU_PIX_FMT_GBR24	v4l2_fourcc('G', 'B', 'R', '3')

/*
 * Bitfield of Display Interface signal polarities.
 */
struct ipu_di_signal_cfg {
	unsigned data_pol:1;	/* true = inverted */
	unsigned clk_pol:1;	/* true = rising edge */
	unsigned enable_pol:1;

	struct videomode mode;

	u32 bus_format;
	u32 v_to_h_sync;

#define IPU_DI_CLKMODE_SYNC	(1 << 0)
#define IPU_DI_CLKMODE_EXT	(1 << 1)
	unsigned long clkflags;

	u8 hsync_pin;
	u8 vsync_pin;
};

/*
 * Enumeration of CSI destinations
 */
enum ipu_csi_dest {
	IPU_CSI_DEST_IDMAC, /* to memory via SMFC */
	IPU_CSI_DEST_IC,	/* to Image Converter */
	IPU_CSI_DEST_VDIC,  /* to VDIC */
};

/*
 * Enumeration of IPU rotation modes
 */
#define IPU_ROT_BIT_VFLIP (1 << 0)
#define IPU_ROT_BIT_HFLIP (1 << 1)
#define IPU_ROT_BIT_90    (1 << 2)

enum ipu_rotate_mode {
	IPU_ROTATE_NONE = 0,
	IPU_ROTATE_VERT_FLIP = IPU_ROT_BIT_VFLIP,
	IPU_ROTATE_HORIZ_FLIP = IPU_ROT_BIT_HFLIP,
	IPU_ROTATE_180 = (IPU_ROT_BIT_VFLIP | IPU_ROT_BIT_HFLIP),
	IPU_ROTATE_90_RIGHT = IPU_ROT_BIT_90,
	IPU_ROTATE_90_RIGHT_VFLIP = (IPU_ROT_BIT_90 | IPU_ROT_BIT_VFLIP),
	IPU_ROTATE_90_RIGHT_HFLIP = (IPU_ROT_BIT_90 | IPU_ROT_BIT_HFLIP),
	IPU_ROTATE_90_LEFT = (IPU_ROT_BIT_90 |
			      IPU_ROT_BIT_VFLIP | IPU_ROT_BIT_HFLIP),
};

/* 90-degree rotations require the IRT unit */
#define ipu_rot_mode_is_irt(m) (((m) & IPU_ROT_BIT_90) != 0)

enum ipu_color_space {
	IPUV3_COLORSPACE_RGB,
	IPUV3_COLORSPACE_YUV,
	IPUV3_COLORSPACE_UNKNOWN,
};

/*
 * Enumeration of VDI MOTION select
 */
enum ipu_motion_sel {
	MOTION_NONE = 0,
	LOW_MOTION,
	MED_MOTION,
	HIGH_MOTION,
};

struct ipuv3_channel;

enum ipu_channel_irq {
	IPU_IRQ_EOF = 0,
	IPU_IRQ_NFACK = 64,
	IPU_IRQ_NFB4EOF = 128,
	IPU_IRQ_EOS = 192,
};

/*
 * Enumeration of IDMAC channels
 */
#define IPUV3_CHANNEL_CSI0			 0
#define IPUV3_CHANNEL_CSI1			 1
#define IPUV3_CHANNEL_CSI2			 2
#define IPUV3_CHANNEL_CSI3			 3
#define IPUV3_CHANNEL_VDI_MEM_IC_VF		 5
<<<<<<< HEAD
=======
/*
 * NOTE: channels 6,7 are unused in the IPU and are not IDMAC channels,
 * but the direct CSI->VDI linking is handled the same way as IDMAC
 * channel linking in the FSU via the IPU_FS_PROC_FLOW registers, so
 * these channel names are used to support the direct CSI->VDI link.
 */
#define IPUV3_CHANNEL_CSI_DIRECT		 6
#define IPUV3_CHANNEL_CSI_VDI_PREV		 7
>>>>>>> c2cbc38b
#define IPUV3_CHANNEL_MEM_VDI_PREV		 8
#define IPUV3_CHANNEL_MEM_VDI_CUR		 9
#define IPUV3_CHANNEL_MEM_VDI_NEXT		10
#define IPUV3_CHANNEL_MEM_IC_PP			11
#define IPUV3_CHANNEL_MEM_IC_PRP_VF		12
#define IPUV3_CHANNEL_VDI_MEM_RECENT		13
#define IPUV3_CHANNEL_G_MEM_IC_PRP_VF		14
#define IPUV3_CHANNEL_G_MEM_IC_PP		15
#define IPUV3_CHANNEL_G_MEM_IC_PRP_VF_ALPHA	17
#define IPUV3_CHANNEL_G_MEM_IC_PP_ALPHA		18
#define IPUV3_CHANNEL_MEM_VDI_PLANE1_COMB_ALPHA	19
#define IPUV3_CHANNEL_IC_PRP_ENC_MEM		20
#define IPUV3_CHANNEL_IC_PRP_VF_MEM		21
#define IPUV3_CHANNEL_IC_PP_MEM			22
#define IPUV3_CHANNEL_MEM_BG_SYNC		23
#define IPUV3_CHANNEL_MEM_BG_ASYNC		24
#define IPUV3_CHANNEL_MEM_VDI_PLANE1_COMB	25
#define IPUV3_CHANNEL_MEM_VDI_PLANE3_COMB	26
#define IPUV3_CHANNEL_MEM_FG_SYNC		27
#define IPUV3_CHANNEL_MEM_DC_SYNC		28
#define IPUV3_CHANNEL_MEM_FG_ASYNC		29
#define IPUV3_CHANNEL_MEM_FG_SYNC_ALPHA		31
#define IPUV3_CHANNEL_MEM_FG_ASYNC_ALPHA	33
#define IPUV3_CHANNEL_DC_MEM_READ		40
#define IPUV3_CHANNEL_MEM_DC_ASYNC		41
#define IPUV3_CHANNEL_MEM_DC_COMMAND		42
#define IPUV3_CHANNEL_MEM_DC_COMMAND2		43
#define IPUV3_CHANNEL_MEM_DC_OUTPUT_MASK	44
#define IPUV3_CHANNEL_MEM_ROT_ENC		45
#define IPUV3_CHANNEL_MEM_ROT_VF		46
#define IPUV3_CHANNEL_MEM_ROT_PP		47
#define IPUV3_CHANNEL_ROT_ENC_MEM		48
#define IPUV3_CHANNEL_ROT_VF_MEM		49
#define IPUV3_CHANNEL_ROT_PP_MEM		50
#define IPUV3_CHANNEL_MEM_BG_SYNC_ALPHA		51
#define IPUV3_CHANNEL_MEM_BG_ASYNC_ALPHA	52
<<<<<<< HEAD
=======
#define IPUV3_NUM_CHANNELS			64
>>>>>>> c2cbc38b

int ipu_map_irq(struct ipu_soc *ipu, int irq);
int ipu_idmac_channel_irq(struct ipu_soc *ipu, struct ipuv3_channel *channel,
		enum ipu_channel_irq irq);

#define IPU_IRQ_DP_SF_START		(448 + 2)
#define IPU_IRQ_DP_SF_END		(448 + 3)
#define IPU_IRQ_BG_SF_END		IPU_IRQ_DP_SF_END,
#define IPU_IRQ_DC_FC_0			(448 + 8)
#define IPU_IRQ_DC_FC_1			(448 + 9)
#define IPU_IRQ_DC_FC_2			(448 + 10)
#define IPU_IRQ_DC_FC_3			(448 + 11)
#define IPU_IRQ_DC_FC_4			(448 + 12)
#define IPU_IRQ_DC_FC_6			(448 + 13)
#define IPU_IRQ_VSYNC_PRE_0		(448 + 14)
#define IPU_IRQ_VSYNC_PRE_1		(448 + 15)

/*
 * IPU Common functions
 */
int ipu_get_num(struct ipu_soc *ipu);
void ipu_set_csi_src_mux(struct ipu_soc *ipu, int csi_id, bool mipi_csi2);
void ipu_set_ic_src_mux(struct ipu_soc *ipu, int csi_id, bool vdi);
void ipu_dump(struct ipu_soc *ipu);

/*
 * IPU Image DMA Controller (idmac) functions
 */
struct ipuv3_channel *ipu_idmac_get(struct ipu_soc *ipu, unsigned channel);
void ipu_idmac_put(struct ipuv3_channel *);

int ipu_idmac_enable_channel(struct ipuv3_channel *channel);
int ipu_idmac_disable_channel(struct ipuv3_channel *channel);
void ipu_idmac_enable_watermark(struct ipuv3_channel *channel, bool enable);
int ipu_idmac_lock_enable(struct ipuv3_channel *channel, int num_bursts);
int ipu_idmac_wait_busy(struct ipuv3_channel *channel, int ms);

void ipu_idmac_set_double_buffer(struct ipuv3_channel *channel,
		bool doublebuffer);
int ipu_idmac_get_current_buffer(struct ipuv3_channel *channel);
bool ipu_idmac_buffer_is_ready(struct ipuv3_channel *channel, u32 buf_num);
void ipu_idmac_select_buffer(struct ipuv3_channel *channel, u32 buf_num);
void ipu_idmac_clear_buffer(struct ipuv3_channel *channel, u32 buf_num);
int ipu_fsu_link(struct ipu_soc *ipu, int src_ch, int sink_ch);
int ipu_fsu_unlink(struct ipu_soc *ipu, int src_ch, int sink_ch);
int ipu_idmac_link(struct ipuv3_channel *src, struct ipuv3_channel *sink);
int ipu_idmac_unlink(struct ipuv3_channel *src, struct ipuv3_channel *sink);

/*
 * IPU Channel Parameter Memory (cpmem) functions
 */
struct ipu_rgb {
	struct fb_bitfield      red;
	struct fb_bitfield      green;
	struct fb_bitfield      blue;
	struct fb_bitfield      transp;
	int                     bits_per_pixel;
};

struct ipu_image {
	struct v4l2_pix_format pix;
	struct v4l2_rect rect;
	dma_addr_t phys0;
	dma_addr_t phys1;
};

void ipu_cpmem_zero(struct ipuv3_channel *ch);
void ipu_cpmem_set_resolution(struct ipuv3_channel *ch, int xres, int yres);
void ipu_cpmem_set_stride(struct ipuv3_channel *ch, int stride);
void ipu_cpmem_set_high_priority(struct ipuv3_channel *ch);
void ipu_cpmem_set_buffer(struct ipuv3_channel *ch, int bufnum, dma_addr_t buf);
void ipu_cpmem_set_uv_offset(struct ipuv3_channel *ch, u32 u_off, u32 v_off);
void ipu_cpmem_interlaced_scan(struct ipuv3_channel *ch, int stride);
void ipu_cpmem_set_axi_id(struct ipuv3_channel *ch, u32 id);
int ipu_cpmem_get_burstsize(struct ipuv3_channel *ch);
void ipu_cpmem_set_burstsize(struct ipuv3_channel *ch, int burstsize);
void ipu_cpmem_set_block_mode(struct ipuv3_channel *ch);
void ipu_cpmem_set_rotation(struct ipuv3_channel *ch,
			    enum ipu_rotate_mode rot);
int ipu_cpmem_set_format_rgb(struct ipuv3_channel *ch,
			     const struct ipu_rgb *rgb);
int ipu_cpmem_set_format_passthrough(struct ipuv3_channel *ch, int width);
void ipu_cpmem_set_yuv_interleaved(struct ipuv3_channel *ch, u32 pixel_format);
void ipu_cpmem_set_yuv_planar_full(struct ipuv3_channel *ch,
				   unsigned int uv_stride,
				   unsigned int u_offset,
				   unsigned int v_offset);
void ipu_cpmem_set_yuv_planar(struct ipuv3_channel *ch,
			      u32 pixel_format, int stride, int height);
int ipu_cpmem_set_fmt(struct ipuv3_channel *ch, u32 drm_fourcc);
int ipu_cpmem_set_image(struct ipuv3_channel *ch, struct ipu_image *image);
void ipu_cpmem_dump(struct ipuv3_channel *ch);

/*
 * IPU Display Controller (dc) functions
 */
struct ipu_dc;
struct ipu_di;
struct ipu_dc *ipu_dc_get(struct ipu_soc *ipu, int channel);
void ipu_dc_put(struct ipu_dc *dc);
int ipu_dc_init_sync(struct ipu_dc *dc, struct ipu_di *di, bool interlaced,
		u32 pixel_fmt, u32 width);
void ipu_dc_enable(struct ipu_soc *ipu);
void ipu_dc_enable_channel(struct ipu_dc *dc);
void ipu_dc_disable_channel(struct ipu_dc *dc);
void ipu_dc_disable(struct ipu_soc *ipu);

/*
 * IPU Display Interface (di) functions
 */
struct ipu_di *ipu_di_get(struct ipu_soc *ipu, int disp);
void ipu_di_put(struct ipu_di *);
int ipu_di_disable(struct ipu_di *);
int ipu_di_enable(struct ipu_di *);
int ipu_di_get_num(struct ipu_di *);
int ipu_di_adjust_videomode(struct ipu_di *di, struct videomode *mode);
int ipu_di_init_sync_panel(struct ipu_di *, struct ipu_di_signal_cfg *sig);

/*
 * IPU Display Multi FIFO Controller (dmfc) functions
 */
struct dmfc_channel;
int ipu_dmfc_enable_channel(struct dmfc_channel *dmfc);
void ipu_dmfc_disable_channel(struct dmfc_channel *dmfc);
void ipu_dmfc_config_wait4eot(struct dmfc_channel *dmfc, int width);
struct dmfc_channel *ipu_dmfc_get(struct ipu_soc *ipu, int ipuv3_channel);
void ipu_dmfc_put(struct dmfc_channel *dmfc);

/*
 * IPU Display Processor (dp) functions
 */
#define IPU_DP_FLOW_SYNC_BG	0
#define IPU_DP_FLOW_SYNC_FG	1
#define IPU_DP_FLOW_ASYNC0_BG	2
#define IPU_DP_FLOW_ASYNC0_FG	3
#define IPU_DP_FLOW_ASYNC1_BG	4
#define IPU_DP_FLOW_ASYNC1_FG	5

struct ipu_dp *ipu_dp_get(struct ipu_soc *ipu, unsigned int flow);
void ipu_dp_put(struct ipu_dp *);
int ipu_dp_enable(struct ipu_soc *ipu);
int ipu_dp_enable_channel(struct ipu_dp *dp);
void ipu_dp_disable_channel(struct ipu_dp *dp);
void ipu_dp_disable(struct ipu_soc *ipu);
int ipu_dp_setup_channel(struct ipu_dp *dp,
		enum ipu_color_space in, enum ipu_color_space out);
int ipu_dp_set_window_pos(struct ipu_dp *, u16 x_pos, u16 y_pos);
int ipu_dp_set_global_alpha(struct ipu_dp *dp, bool enable, u8 alpha,
		bool bg_chan);

/*
 * IPU CMOS Sensor Interface (csi) functions
 */
struct ipu_csi;
int ipu_csi_init_interface(struct ipu_csi *csi,
			   struct v4l2_mbus_config *mbus_cfg,
			   struct v4l2_mbus_framefmt *mbus_fmt);
bool ipu_csi_is_interlaced(struct ipu_csi *csi);
void ipu_csi_get_window(struct ipu_csi *csi, struct v4l2_rect *w);
void ipu_csi_set_window(struct ipu_csi *csi, struct v4l2_rect *w);
void ipu_csi_set_test_generator(struct ipu_csi *csi, bool active,
				u32 r_value, u32 g_value, u32 b_value,
				u32 pix_clk);
int ipu_csi_set_mipi_datatype(struct ipu_csi *csi, u32 vc,
			      struct v4l2_mbus_framefmt *mbus_fmt);
int ipu_csi_set_skip_smfc(struct ipu_csi *csi, u32 skip,
			  u32 max_ratio, u32 id);
int ipu_csi_set_dest(struct ipu_csi *csi, enum ipu_csi_dest csi_dest);
int ipu_csi_enable(struct ipu_csi *csi);
int ipu_csi_disable(struct ipu_csi *csi);
struct ipu_csi *ipu_csi_get(struct ipu_soc *ipu, int id);
void ipu_csi_put(struct ipu_csi *csi);
void ipu_csi_dump(struct ipu_csi *csi);

/*
 * IPU Image Converter (ic) functions
 */
enum ipu_ic_task {
	IC_TASK_ENCODER,
	IC_TASK_VIEWFINDER,
	IC_TASK_POST_PROCESSOR,
	IC_NUM_TASKS,
};

struct ipu_ic;
int ipu_ic_task_init(struct ipu_ic *ic,
		     int in_width, int in_height,
		     int out_width, int out_height,
		     enum ipu_color_space in_cs,
		     enum ipu_color_space out_cs);
int ipu_ic_task_graphics_init(struct ipu_ic *ic,
			      enum ipu_color_space in_g_cs,
			      bool galpha_en, u32 galpha,
			      bool colorkey_en, u32 colorkey);
void ipu_ic_task_enable(struct ipu_ic *ic);
void ipu_ic_task_disable(struct ipu_ic *ic);
int ipu_ic_task_idma_init(struct ipu_ic *ic, struct ipuv3_channel *channel,
			  u32 width, u32 height, int burst_size,
			  enum ipu_rotate_mode rot);
int ipu_ic_enable(struct ipu_ic *ic);
int ipu_ic_disable(struct ipu_ic *ic);
struct ipu_ic *ipu_ic_get(struct ipu_soc *ipu, enum ipu_ic_task task);
void ipu_ic_put(struct ipu_ic *ic);
void ipu_ic_dump(struct ipu_ic *ic);

/*
 * IPU Video De-Interlacer (vdi) functions
 */
struct ipu_vdi;
void ipu_vdi_set_field_order(struct ipu_vdi *vdi, v4l2_std_id std, u32 field);
void ipu_vdi_set_motion(struct ipu_vdi *vdi, enum ipu_motion_sel motion_sel);
void ipu_vdi_setup(struct ipu_vdi *vdi, u32 code, int xres, int yres);
void ipu_vdi_unsetup(struct ipu_vdi *vdi);
int ipu_vdi_enable(struct ipu_vdi *vdi);
int ipu_vdi_disable(struct ipu_vdi *vdi);
struct ipu_vdi *ipu_vdi_get(struct ipu_soc *ipu);
void ipu_vdi_put(struct ipu_vdi *vdi);

/*
 * IPU Sensor Multiple FIFO Controller (SMFC) functions
 */
struct ipu_smfc *ipu_smfc_get(struct ipu_soc *ipu, unsigned int chno);
void ipu_smfc_put(struct ipu_smfc *smfc);
int ipu_smfc_enable(struct ipu_smfc *smfc);
int ipu_smfc_disable(struct ipu_smfc *smfc);
int ipu_smfc_map_channel(struct ipu_smfc *smfc, int csi_id, int mipi_id);
int ipu_smfc_set_burstsize(struct ipu_smfc *smfc, int burstsize);
int ipu_smfc_set_watermark(struct ipu_smfc *smfc, u32 set_level, u32 clr_level);

enum ipu_color_space ipu_drm_fourcc_to_colorspace(u32 drm_fourcc);
enum ipu_color_space ipu_pixelformat_to_colorspace(u32 pixelformat);
enum ipu_color_space ipu_mbus_code_to_colorspace(u32 mbus_code);
int ipu_stride_to_bytes(u32 pixel_stride, u32 pixelformat);
bool ipu_pixelformat_is_planar(u32 pixelformat);
int ipu_degrees_to_rot_mode(enum ipu_rotate_mode *mode, int degrees,
			    bool hflip, bool vflip);
int ipu_rot_mode_to_degrees(int *degrees, enum ipu_rotate_mode mode,
			    bool hflip, bool vflip);

struct ipu_client_platformdata {
	int csi;
	int di;
	int dc;
	int dp;
	int dma[2];
	struct device_node *of_node;
};

#endif /* __DRM_IPU_H__ */<|MERGE_RESOLUTION|>--- conflicted
+++ resolved
@@ -115,8 +115,6 @@
 #define IPUV3_CHANNEL_CSI2			 2
 #define IPUV3_CHANNEL_CSI3			 3
 #define IPUV3_CHANNEL_VDI_MEM_IC_VF		 5
-<<<<<<< HEAD
-=======
 /*
  * NOTE: channels 6,7 are unused in the IPU and are not IDMAC channels,
  * but the direct CSI->VDI linking is handled the same way as IDMAC
@@ -125,7 +123,6 @@
  */
 #define IPUV3_CHANNEL_CSI_DIRECT		 6
 #define IPUV3_CHANNEL_CSI_VDI_PREV		 7
->>>>>>> c2cbc38b
 #define IPUV3_CHANNEL_MEM_VDI_PREV		 8
 #define IPUV3_CHANNEL_MEM_VDI_CUR		 9
 #define IPUV3_CHANNEL_MEM_VDI_NEXT		10
@@ -162,10 +159,7 @@
 #define IPUV3_CHANNEL_ROT_PP_MEM		50
 #define IPUV3_CHANNEL_MEM_BG_SYNC_ALPHA		51
 #define IPUV3_CHANNEL_MEM_BG_ASYNC_ALPHA	52
-<<<<<<< HEAD
-=======
 #define IPUV3_NUM_CHANNELS			64
->>>>>>> c2cbc38b
 
 int ipu_map_irq(struct ipu_soc *ipu, int irq);
 int ipu_idmac_channel_irq(struct ipu_soc *ipu, struct ipuv3_channel *channel,

--- conflicted
+++ resolved
@@ -38,12 +38,6 @@
  */
 #define DRM_PLANE_HELPER_NO_SCALING (1<<16)
 
-<<<<<<< HEAD
-int drm_crtc_init(struct drm_device *dev, struct drm_crtc *crtc,
-		  const struct drm_crtc_funcs *funcs);
-
-=======
->>>>>>> c2cbc38b
 int drm_plane_helper_check_state(struct drm_plane_state *state,
 				 const struct drm_rect *clip,
 				 int min_scale, int max_scale,

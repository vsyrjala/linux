--- conflicted
+++ resolved
@@ -286,12 +286,6 @@
 int drm_fb_helper_add_one_connector(struct drm_fb_helper *fb_helper, struct drm_connector *connector);
 int drm_fb_helper_remove_one_connector(struct drm_fb_helper *fb_helper,
 				       struct drm_connector *connector);
-static inline int
-drm_fb_helper_remove_conflicting_framebuffers(struct apertures_struct *a,
-					      const char *name, bool primary)
-{
-	return remove_conflicting_framebuffers(a, name, primary);
-}
 #else
 static inline void drm_fb_helper_prepare(struct drm_device *dev,
 					struct drm_fb_helper *helper,
@@ -486,21 +480,12 @@
 	return 0;
 }
 
-<<<<<<< HEAD
+#endif
+
 static inline int
 drm_fb_helper_remove_conflicting_framebuffers(struct apertures_struct *a,
 					      const char *name, bool primary)
 {
-	return 0;
-}
-=======
->>>>>>> c2cbc38b
-#endif
-
-static inline int
-drm_fb_helper_remove_conflicting_framebuffers(struct apertures_struct *a,
-					      const char *name, bool primary)
-{
 #if IS_REACHABLE(CONFIG_FB)
 	return remove_conflicting_framebuffers(a, name, primary);
 #else

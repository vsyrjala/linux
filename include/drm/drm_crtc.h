--- conflicted
+++ resolved
@@ -36,8 +36,6 @@
 #include <uapi/drm/drm_fourcc.h>
 #include <drm/drm_modeset_lock.h>
 #include <drm/drm_rect.h>
-<<<<<<< HEAD
-=======
 #include <drm/drm_mode_object.h>
 #include <drm/drm_framebuffer.h>
 #include <drm/drm_modes.h>
@@ -49,7 +47,6 @@
 #include <drm/drm_plane.h>
 #include <drm/drm_blend.h>
 #include <drm/drm_color_mgmt.h>
->>>>>>> c2cbc38b
 
 struct drm_device;
 struct drm_mode_set;
@@ -68,88 +65,6 @@
 	return (uint64_t)*((uint64_t *)&val);
 }
 
-<<<<<<< HEAD
-/*
- * Rotation property bits. DRM_ROTATE_<degrees> rotates the image by the
- * specified amount in degrees in counter clockwise direction. DRM_REFLECT_X and
- * DRM_REFLECT_Y reflects the image along the specified axis prior to rotation
- */
-#define DRM_ROTATE_0	BIT(0)
-#define DRM_ROTATE_90	BIT(1)
-#define DRM_ROTATE_180	BIT(2)
-#define DRM_ROTATE_270	BIT(3)
-#define DRM_ROTATE_MASK (DRM_ROTATE_0   | DRM_ROTATE_90 | \
-			 DRM_ROTATE_180 | DRM_ROTATE_270)
-#define DRM_REFLECT_X	BIT(4)
-#define DRM_REFLECT_Y	BIT(5)
-#define DRM_REFLECT_MASK (DRM_REFLECT_X | DRM_REFLECT_Y)
-
-enum drm_connector_force {
-	DRM_FORCE_UNSPECIFIED,
-	DRM_FORCE_OFF,
-	DRM_FORCE_ON,         /* force on analog part normally */
-	DRM_FORCE_ON_DIGITAL, /* for DVI-I use digital connector */
-};
-
-#include <drm/drm_modes.h>
-
-enum drm_connector_status {
-	connector_status_connected = 1,
-	connector_status_disconnected = 2,
-	connector_status_unknown = 3,
-};
-
-enum subpixel_order {
-	SubPixelUnknown = 0,
-	SubPixelHorizontalRGB,
-	SubPixelHorizontalBGR,
-	SubPixelVerticalRGB,
-	SubPixelVerticalBGR,
-	SubPixelNone,
-};
-
-#define DRM_COLOR_FORMAT_RGB444		(1<<0)
-#define DRM_COLOR_FORMAT_YCRCB444	(1<<1)
-#define DRM_COLOR_FORMAT_YCRCB422	(1<<2)
-
-#define DRM_BUS_FLAG_DE_LOW		(1<<0)
-#define DRM_BUS_FLAG_DE_HIGH		(1<<1)
-/* drive data on pos. edge */
-#define DRM_BUS_FLAG_PIXDATA_POSEDGE	(1<<2)
-/* drive data on neg. edge */
-#define DRM_BUS_FLAG_PIXDATA_NEGEDGE	(1<<3)
-
-/*
- * Describes a given display (e.g. CRT or flat panel) and its limitations.
- */
-struct drm_display_info {
-	char name[DRM_DISPLAY_INFO_LEN];
-
-	/* Physical size */
-        unsigned int width_mm;
-	unsigned int height_mm;
-
-	/* Clock limits FIXME: storage format */
-	unsigned int min_vfreq, max_vfreq;
-	unsigned int min_hfreq, max_hfreq;
-	unsigned int pixel_clock;
-	unsigned int bpc;
-
-	enum subpixel_order subpixel_order;
-	u32 color_formats;
-
-	const u32 *bus_formats;
-	unsigned int num_bus_formats;
-	u32 bus_flags;
-
-	/* Mask of supported hdmi deep color modes */
-	u8 edid_hdmi_dc_modes;
-
-	u8 cea_rev;
-};
-
-=======
->>>>>>> c2cbc38b
 /* data corresponds to displayid vend/prod/serial */
 struct drm_tile_group {
 	struct kref refcount;
@@ -633,964 +548,6 @@
  * @funcs: CRTC control functions
  * @gamma_size: size of gamma ramp
  * @gamma_store: gamma ramp values
-<<<<<<< HEAD
- * @helper_private: mid-layer private data
- * @properties: property tracking for this CRTC
- *
- * Each CRTC may have one or more connectors associated with it.  This structure
- * allows the CRTC to be controlled.
- */
-struct drm_crtc {
-	struct drm_device *dev;
-	struct device_node *port;
-	struct list_head head;
-
-	char *name;
-
-	/**
-	 * @mutex:
-	 *
-	 * This provides a read lock for the overall crtc state (mode, dpms
-	 * state, ...) and a write lock for everything which can be update
-	 * without a full modeset (fb, cursor data, crtc properties ...). Full
-	 * modeset also need to grab dev->mode_config.connection_mutex.
-	 */
-	struct drm_modeset_lock mutex;
-
-	struct drm_mode_object base;
-
-	/* primary and cursor planes for CRTC */
-	struct drm_plane *primary;
-	struct drm_plane *cursor;
-
-	/**
-	 * @index: Position inside the mode_config.list, can be used as an array
-	 * index. It is invariant over the lifetime of the CRTC.
-	 */
-	unsigned index;
-
-	/* position of cursor plane on crtc */
-	int cursor_x;
-	int cursor_y;
-
-	bool enabled;
-
-	/* Requested mode from modesetting. */
-	struct drm_display_mode mode;
-
-	/* Programmed mode in hw, after adjustments for encoders,
-	 * crtc, panel scaling etc. Needed for timestamping etc.
-	 */
-	struct drm_display_mode hwmode;
-
-	int x, y;
-	const struct drm_crtc_funcs *funcs;
-
-	/* Legacy FB CRTC gamma size for reporting to userspace */
-	uint32_t gamma_size;
-	uint16_t *gamma_store;
-
-	/* if you are using the helper */
-	const struct drm_crtc_helper_funcs *helper_private;
-
-	struct drm_object_properties properties;
-
-	/**
-	 * @state:
-	 *
-	 * Current atomic state for this CRTC.
-	 */
-	struct drm_crtc_state *state;
-
-	/**
-	 * @commit_list:
-	 *
-	 * List of &drm_crtc_commit structures tracking pending commits.
-	 * Protected by @commit_lock. This list doesn't hold its own full
-	 * reference, but burrows it from the ongoing commit. Commit entries
-	 * must be removed from this list once the commit is fully completed,
-	 * but before it's correspoding &drm_atomic_state gets destroyed.
-	 */
-	struct list_head commit_list;
-
-	/**
-	 * @commit_lock:
-	 *
-	 * Spinlock to protect @commit_list.
-	 */
-	spinlock_t commit_lock;
-
-	/**
-	 * @acquire_ctx:
-	 *
-	 * Per-CRTC implicit acquire context used by atomic drivers for legacy
-	 * IOCTLs, so that atomic drivers can get at the locking acquire
-	 * context.
-	 */
-	struct drm_modeset_acquire_ctx *acquire_ctx;
-};
-
-/**
- * struct drm_connector_state - mutable connector state
- * @connector: backpointer to the connector
- * @crtc: CRTC to connect connector to, NULL if disabled
- * @best_encoder: can be used by helpers and drivers to select the encoder
- * @state: backpointer to global drm_atomic_state
- */
-struct drm_connector_state {
-	struct drm_connector *connector;
-
-	struct drm_crtc *crtc;  /* do not write directly, use drm_atomic_set_crtc_for_connector() */
-
-	struct drm_encoder *best_encoder;
-
-	struct drm_atomic_state *state;
-};
-
-/**
- * struct drm_connector_funcs - control connectors on a given device
- *
- * Each CRTC may have one or more connectors attached to it.  The functions
- * below allow the core DRM code to control connectors, enumerate available modes,
- * etc.
- */
-struct drm_connector_funcs {
-	/**
-	 * @dpms:
-	 *
-	 * Legacy entry point to set the per-connector DPMS state. Legacy DPMS
-	 * is exposed as a standard property on the connector, but diverted to
-	 * this callback in the drm core. Note that atomic drivers don't
-	 * implement the 4 level DPMS support on the connector any more, but
-	 * instead only have an on/off "ACTIVE" property on the CRTC object.
-	 *
-	 * Drivers implementing atomic modeset should use
-	 * drm_atomic_helper_connector_dpms() to implement this hook.
-	 *
-	 * RETURNS:
-	 *
-	 * 0 on success or a negative error code on failure.
-	 */
-	int (*dpms)(struct drm_connector *connector, int mode);
-
-	/**
-	 * @reset:
-	 *
-	 * Reset connector hardware and software state to off. This function isn't
-	 * called by the core directly, only through drm_mode_config_reset().
-	 * It's not a helper hook only for historical reasons.
-	 *
-	 * Atomic drivers can use drm_atomic_helper_connector_reset() to reset
-	 * atomic state using this hook.
-	 */
-	void (*reset)(struct drm_connector *connector);
-
-	/**
-	 * @detect:
-	 *
-	 * Check to see if anything is attached to the connector. The parameter
-	 * force is set to false whilst polling, true when checking the
-	 * connector due to a user request. force can be used by the driver to
-	 * avoid expensive, destructive operations during automated probing.
-	 *
-	 * FIXME:
-	 *
-	 * Note that this hook is only called by the probe helper. It's not in
-	 * the helper library vtable purely for historical reasons. The only DRM
-	 * core	entry point to probe connector state is @fill_modes.
-	 *
-	 * RETURNS:
-	 *
-	 * drm_connector_status indicating the connector's status.
-	 */
-	enum drm_connector_status (*detect)(struct drm_connector *connector,
-					    bool force);
-
-	/**
-	 * @force:
-	 *
-	 * This function is called to update internal encoder state when the
-	 * connector is forced to a certain state by userspace, either through
-	 * the sysfs interfaces or on the kernel cmdline. In that case the
-	 * @detect callback isn't called.
-	 *
-	 * FIXME:
-	 *
-	 * Note that this hook is only called by the probe helper. It's not in
-	 * the helper library vtable purely for historical reasons. The only DRM
-	 * core	entry point to probe connector state is @fill_modes.
-	 */
-	void (*force)(struct drm_connector *connector);
-
-	/**
-	 * @fill_modes:
-	 *
-	 * Entry point for output detection and basic mode validation. The
-	 * driver should reprobe the output if needed (e.g. when hotplug
-	 * handling is unreliable), add all detected modes to connector->modes
-	 * and filter out any the device can't support in any configuration. It
-	 * also needs to filter out any modes wider or higher than the
-	 * parameters max_width and max_height indicate.
-	 *
-	 * The drivers must also prune any modes no longer valid from
-	 * connector->modes. Furthermore it must update connector->status and
-	 * connector->edid.  If no EDID has been received for this output
-	 * connector->edid must be NULL.
-	 *
-	 * Drivers using the probe helpers should use
-	 * drm_helper_probe_single_connector_modes() or
-	 * drm_helper_probe_single_connector_modes_nomerge() to implement this
-	 * function.
-	 *
-	 * RETURNS:
-	 *
-	 * The number of modes detected and filled into connector->modes.
-	 */
-	int (*fill_modes)(struct drm_connector *connector, uint32_t max_width, uint32_t max_height);
-
-	/**
-	 * @set_property:
-	 *
-	 * This is the legacy entry point to update a property attached to the
-	 * connector.
-	 *
-	 * Drivers implementing atomic modeset should use
-	 * drm_atomic_helper_connector_set_property() to implement this hook.
-	 *
-	 * This callback is optional if the driver does not support any legacy
-	 * driver-private properties.
-	 *
-	 * RETURNS:
-	 *
-	 * 0 on success or a negative error code on failure.
-	 */
-	int (*set_property)(struct drm_connector *connector, struct drm_property *property,
-			     uint64_t val);
-
-	/**
-	 * @late_register:
-	 *
-	 * This optional hook can be used to register additional userspace
-	 * interfaces attached to the connector, light backlight control, i2c,
-	 * DP aux or similar interfaces. It is called late in the driver load
-	 * sequence from drm_connector_register() when registering all the
-	 * core drm connector interfaces. Everything added from this callback
-	 * should be unregistered in the early_unregister callback.
-	 *
-	 * Returns:
-	 *
-	 * 0 on success, or a negative error code on failure.
-	 */
-	int (*late_register)(struct drm_connector *connector);
-
-	/**
-	 * @early_unregister:
-	 *
-	 * This optional hook should be used to unregister the additional
-	 * userspace interfaces attached to the connector from
-	 * late_unregister(). It is called from drm_connector_unregister(),
-	 * early in the driver unload sequence to disable userspace access
-	 * before data structures are torndown.
-	 */
-	void (*early_unregister)(struct drm_connector *connector);
-
-	/**
-	 * @destroy:
-	 *
-	 * Clean up connector resources. This is called at driver unload time
-	 * through drm_mode_config_cleanup(). It can also be called at runtime
-	 * when a connector is being hot-unplugged for drivers that support
-	 * connector hotplugging (e.g. DisplayPort MST).
-	 */
-	void (*destroy)(struct drm_connector *connector);
-
-	/**
-	 * @atomic_duplicate_state:
-	 *
-	 * Duplicate the current atomic state for this connector and return it.
-	 * The core and helpers gurantee that any atomic state duplicated with
-	 * this hook and still owned by the caller (i.e. not transferred to the
-	 * driver by calling ->atomic_commit() from struct
-	 * &drm_mode_config_funcs) will be cleaned up by calling the
-	 * @atomic_destroy_state hook in this structure.
-	 *
-	 * Atomic drivers which don't subclass struct &drm_connector_state should use
-	 * drm_atomic_helper_connector_duplicate_state(). Drivers that subclass the
-	 * state structure to extend it with driver-private state should use
-	 * __drm_atomic_helper_connector_duplicate_state() to make sure shared state is
-	 * duplicated in a consistent fashion across drivers.
-	 *
-	 * It is an error to call this hook before connector->state has been
-	 * initialized correctly.
-	 *
-	 * NOTE:
-	 *
-	 * If the duplicate state references refcounted resources this hook must
-	 * acquire a reference for each of them. The driver must release these
-	 * references again in @atomic_destroy_state.
-	 *
-	 * RETURNS:
-	 *
-	 * Duplicated atomic state or NULL when the allocation failed.
-	 */
-	struct drm_connector_state *(*atomic_duplicate_state)(struct drm_connector *connector);
-
-	/**
-	 * @atomic_destroy_state:
-	 *
-	 * Destroy a state duplicated with @atomic_duplicate_state and release
-	 * or unreference all resources it references
-	 */
-	void (*atomic_destroy_state)(struct drm_connector *connector,
-				     struct drm_connector_state *state);
-
-	/**
-	 * @atomic_set_property:
-	 *
-	 * Decode a driver-private property value and store the decoded value
-	 * into the passed-in state structure. Since the atomic core decodes all
-	 * standardized properties (even for extensions beyond the core set of
-	 * properties which might not be implemented by all drivers) this
-	 * requires drivers to subclass the state structure.
-	 *
-	 * Such driver-private properties should really only be implemented for
-	 * truly hardware/vendor specific state. Instead it is preferred to
-	 * standardize atomic extension and decode the properties used to expose
-	 * such an extension in the core.
-	 *
-	 * Do not call this function directly, use
-	 * drm_atomic_connector_set_property() instead.
-	 *
-	 * This callback is optional if the driver does not support any
-	 * driver-private atomic properties.
-	 *
-	 * NOTE:
-	 *
-	 * This function is called in the state assembly phase of atomic
-	 * modesets, which can be aborted for any reason (including on
-	 * userspace's request to just check whether a configuration would be
-	 * possible). Drivers MUST NOT touch any persistent state (hardware or
-	 * software) or data structures except the passed in @state parameter.
-	 *
-	 * Also since userspace controls in which order properties are set this
-	 * function must not do any input validation (since the state update is
-	 * incomplete and hence likely inconsistent). Instead any such input
-	 * validation must be done in the various atomic_check callbacks.
-	 *
-	 * RETURNS:
-	 *
-	 * 0 if the property has been found, -EINVAL if the property isn't
-	 * implemented by the driver (which shouldn't ever happen, the core only
-	 * asks for properties attached to this connector). No other validation
-	 * is allowed by the driver. The core already checks that the property
-	 * value is within the range (integer, valid enum value, ...) the driver
-	 * set when registering the property.
-	 */
-	int (*atomic_set_property)(struct drm_connector *connector,
-				   struct drm_connector_state *state,
-				   struct drm_property *property,
-				   uint64_t val);
-
-	/**
-	 * @atomic_get_property:
-	 *
-	 * Reads out the decoded driver-private property. This is used to
-	 * implement the GETCONNECTOR IOCTL.
-	 *
-	 * Do not call this function directly, use
-	 * drm_atomic_connector_get_property() instead.
-	 *
-	 * This callback is optional if the driver does not support any
-	 * driver-private atomic properties.
-	 *
-	 * RETURNS:
-	 *
-	 * 0 on success, -EINVAL if the property isn't implemented by the
-	 * driver (which shouldn't ever happen, the core only asks for
-	 * properties attached to this connector).
-	 */
-	int (*atomic_get_property)(struct drm_connector *connector,
-				   const struct drm_connector_state *state,
-				   struct drm_property *property,
-				   uint64_t *val);
-};
-
-/**
- * struct drm_encoder_funcs - encoder controls
- *
- * Encoders sit between CRTCs and connectors.
- */
-struct drm_encoder_funcs {
-	/**
-	 * @reset:
-	 *
-	 * Reset encoder hardware and software state to off. This function isn't
-	 * called by the core directly, only through drm_mode_config_reset().
-	 * It's not a helper hook only for historical reasons.
-	 */
-	void (*reset)(struct drm_encoder *encoder);
-
-	/**
-	 * @destroy:
-	 *
-	 * Clean up encoder resources. This is only called at driver unload time
-	 * through drm_mode_config_cleanup() since an encoder cannot be
-	 * hotplugged in DRM.
-	 */
-	void (*destroy)(struct drm_encoder *encoder);
-
-	/**
-	 * @late_register:
-	 *
-	 * This optional hook can be used to register additional userspace
-	 * interfaces attached to the encoder like debugfs interfaces.
-	 * It is called late in the driver load sequence from drm_dev_register().
-	 * Everything added from this callback should be unregistered in
-	 * the early_unregister callback.
-	 *
-	 * Returns:
-	 *
-	 * 0 on success, or a negative error code on failure.
-	 */
-	int (*late_register)(struct drm_encoder *encoder);
-
-	/**
-	 * @early_unregister:
-	 *
-	 * This optional hook should be used to unregister the additional
-	 * userspace interfaces attached to the encoder from
-	 * late_unregister(). It is called from drm_dev_unregister(),
-	 * early in the driver unload sequence to disable userspace access
-	 * before data structures are torndown.
-	 */
-	void (*early_unregister)(struct drm_encoder *encoder);
-};
-
-#define DRM_CONNECTOR_MAX_ENCODER 3
-
-/**
- * struct drm_encoder - central DRM encoder structure
- * @dev: parent DRM device
- * @head: list management
- * @base: base KMS object
- * @name: human readable name, can be overwritten by the driver
- * @encoder_type: one of the %DRM_MODE_ENCODER_<foo> types in drm_mode.h
- * @possible_crtcs: bitmask of potential CRTC bindings
- * @possible_clones: bitmask of potential sibling encoders for cloning
- * @crtc: currently bound CRTC
- * @bridge: bridge associated to the encoder
- * @funcs: control functions
- * @helper_private: mid-layer private data
- *
- * CRTCs drive pixels to encoders, which convert them into signals
- * appropriate for a given connector or set of connectors.
- */
-struct drm_encoder {
-	struct drm_device *dev;
-	struct list_head head;
-
-	struct drm_mode_object base;
-	char *name;
-	int encoder_type;
-
-	/**
-	 * @index: Position inside the mode_config.list, can be used as an array
-	 * index. It is invariant over the lifetime of the encoder.
-	 */
-	unsigned index;
-
-	uint32_t possible_crtcs;
-	uint32_t possible_clones;
-
-	struct drm_crtc *crtc;
-	struct drm_bridge *bridge;
-	const struct drm_encoder_funcs *funcs;
-	const struct drm_encoder_helper_funcs *helper_private;
-};
-
-/* should we poll this connector for connects and disconnects */
-/* hot plug detectable */
-#define DRM_CONNECTOR_POLL_HPD (1 << 0)
-/* poll for connections */
-#define DRM_CONNECTOR_POLL_CONNECT (1 << 1)
-/* can cleanly poll for disconnections without flickering the screen */
-/* DACs should rarely do this without a lot of testing */
-#define DRM_CONNECTOR_POLL_DISCONNECT (1 << 2)
-
-#define MAX_ELD_BYTES	128
-
-/**
- * struct drm_connector - central DRM connector control structure
- * @dev: parent DRM device
- * @kdev: kernel device for sysfs attributes
- * @attr: sysfs attributes
- * @head: list management
- * @base: base KMS object
- * @name: human readable name, can be overwritten by the driver
- * @connector_type: one of the %DRM_MODE_CONNECTOR_<foo> types from drm_mode.h
- * @connector_type_id: index into connector type enum
- * @interlace_allowed: can this connector handle interlaced modes?
- * @doublescan_allowed: can this connector handle doublescan?
- * @stereo_allowed: can this connector handle stereo modes?
- * @registered: is this connector exposed (registered) with userspace?
- * @modes: modes available on this connector (from fill_modes() + user)
- * @status: one of the drm_connector_status enums (connected, not, or unknown)
- * @probed_modes: list of modes derived directly from the display
- * @display_info: information about attached display (e.g. from EDID)
- * @funcs: connector control functions
- * @edid_blob_ptr: DRM property containing EDID if present
- * @properties: property tracking for this connector
- * @polled: a %DRM_CONNECTOR_POLL_<foo> value for core driven polling
- * @dpms: current dpms state
- * @helper_private: mid-layer private data
- * @cmdline_mode: mode line parsed from the kernel cmdline for this connector
- * @force: a %DRM_FORCE_<foo> state for forced mode sets
- * @override_edid: has the EDID been overwritten through debugfs for testing?
- * @encoder_ids: valid encoders for this connector
- * @encoder: encoder driving this connector, if any
- * @eld: EDID-like data, if present
- * @dvi_dual: dual link DVI, if found
- * @max_tmds_clock: max clock rate, if found
- * @latency_present: AV delay info from ELD, if found
- * @video_latency: video latency info from ELD, if found
- * @audio_latency: audio latency info from ELD, if found
- * @null_edid_counter: track sinks that give us all zeros for the EDID
- * @bad_edid_counter: track sinks that give us an EDID with invalid checksum
- * @edid_corrupt: indicates whether the last read EDID was corrupt
- * @debugfs_entry: debugfs directory for this connector
- * @state: current atomic state for this connector
- * @has_tile: is this connector connected to a tiled monitor
- * @tile_group: tile group for the connected monitor
- * @tile_is_single_monitor: whether the tile is one monitor housing
- * @num_h_tile: number of horizontal tiles in the tile group
- * @num_v_tile: number of vertical tiles in the tile group
- * @tile_h_loc: horizontal location of this tile
- * @tile_v_loc: vertical location of this tile
- * @tile_h_size: horizontal size of this tile.
- * @tile_v_size: vertical size of this tile.
- *
- * Each connector may be connected to one or more CRTCs, or may be clonable by
- * another connector if they can share a CRTC.  Each connector also has a specific
- * position in the broader display (referred to as a 'screen' though it could
- * span multiple monitors).
- */
-struct drm_connector {
-	struct drm_device *dev;
-	struct device *kdev;
-	struct device_attribute *attr;
-	struct list_head head;
-
-	struct drm_mode_object base;
-
-	char *name;
-
-	/**
-	 * @index: Compacted connector index, which matches the position inside
-	 * the mode_config.list for drivers not supporting hot-add/removing. Can
-	 * be used as an array index. It is invariant over the lifetime of the
-	 * connector.
-	 */
-	unsigned index;
-
-	int connector_type;
-	int connector_type_id;
-	bool interlace_allowed;
-	bool doublescan_allowed;
-	bool stereo_allowed;
-	bool registered;
-	struct list_head modes; /* list of modes on this connector */
-
-	enum drm_connector_status status;
-
-	/* these are modes added by probing with DDC or the BIOS */
-	struct list_head probed_modes;
-
-	struct drm_display_info display_info;
-	const struct drm_connector_funcs *funcs;
-
-	struct drm_property_blob *edid_blob_ptr;
-	struct drm_object_properties properties;
-
-	/**
-	 * @path_blob_ptr:
-	 *
-	 * DRM blob property data for the DP MST path property.
-	 */
-	struct drm_property_blob *path_blob_ptr;
-
-	/**
-	 * @tile_blob_ptr:
-	 *
-	 * DRM blob property data for the tile property (used mostly by DP MST).
-	 * This is meant for screens which are driven through separate display
-	 * pipelines represented by &drm_crtc, which might not be running with
-	 * genlocked clocks. For tiled panels which are genlocked, like
-	 * dual-link LVDS or dual-link DSI, the driver should try to not expose
-	 * the tiling and virtualize both &drm_crtc and &drm_plane if needed.
-	 */
-	struct drm_property_blob *tile_blob_ptr;
-
-	uint8_t polled; /* DRM_CONNECTOR_POLL_* */
-
-	/* requested DPMS state */
-	int dpms;
-
-	const struct drm_connector_helper_funcs *helper_private;
-
-	/* forced on connector */
-	struct drm_cmdline_mode cmdline_mode;
-	enum drm_connector_force force;
-	bool override_edid;
-	uint32_t encoder_ids[DRM_CONNECTOR_MAX_ENCODER];
-	struct drm_encoder *encoder; /* currently active encoder */
-
-	/* EDID bits */
-	uint8_t eld[MAX_ELD_BYTES];
-	bool dvi_dual;
-	int max_tmds_clock;	/* in MHz */
-	bool latency_present[2];
-	int video_latency[2];	/* [0]: progressive, [1]: interlaced */
-	int audio_latency[2];
-	int null_edid_counter; /* needed to workaround some HW bugs where we get all 0s */
-	unsigned bad_edid_counter;
-
-	/* Flag for raw EDID header corruption - used in Displayport
-	 * compliance testing - * Displayport Link CTS Core 1.2 rev1.1 4.2.2.6
-	 */
-	bool edid_corrupt;
-
-	struct dentry *debugfs_entry;
-
-	struct drm_connector_state *state;
-
-	/* DisplayID bits */
-	bool has_tile;
-	struct drm_tile_group *tile_group;
-	bool tile_is_single_monitor;
-
-	uint8_t num_h_tile, num_v_tile;
-	uint8_t tile_h_loc, tile_v_loc;
-	uint16_t tile_h_size, tile_v_size;
-};
-
-/**
- * struct drm_plane_state - mutable plane state
- * @plane: backpointer to the plane
- * @crtc: currently bound CRTC, NULL if disabled
- * @fb: currently bound framebuffer
- * @fence: optional fence to wait for before scanning out @fb
- * @crtc_x: left position of visible portion of plane on crtc
- * @crtc_y: upper position of visible portion of plane on crtc
- * @crtc_w: width of visible portion of plane on crtc
- * @crtc_h: height of visible portion of plane on crtc
- * @src_x: left position of visible portion of plane within
- *	plane (in 16.16)
- * @src_y: upper position of visible portion of plane within
- *	plane (in 16.16)
- * @src_w: width of visible portion of plane (in 16.16)
- * @src_h: height of visible portion of plane (in 16.16)
- * @rotation: rotation of the plane
- * @zpos: priority of the given plane on crtc (optional)
- * @normalized_zpos: normalized value of zpos: unique, range from 0 to N-1
- *	where N is the number of active planes for given crtc
- * @src: clipped source coordinates of the plane (in 16.16)
- * @dst: clipped destination coordinates of the plane
- * @visible: visibility of the plane
- * @state: backpointer to global drm_atomic_state
- */
-struct drm_plane_state {
-	struct drm_plane *plane;
-
-	struct drm_crtc *crtc;   /* do not write directly, use drm_atomic_set_crtc_for_plane() */
-	struct drm_framebuffer *fb;  /* do not write directly, use drm_atomic_set_fb_for_plane() */
-	struct fence *fence;
-
-	/* Signed dest location allows it to be partially off screen */
-	int32_t crtc_x, crtc_y;
-	uint32_t crtc_w, crtc_h;
-
-	/* Source values are 16.16 fixed point */
-	uint32_t src_x, src_y;
-	uint32_t src_h, src_w;
-
-	/* Plane rotation */
-	unsigned int rotation;
-
-	/* Plane zpos */
-	unsigned int zpos;
-	unsigned int normalized_zpos;
-
-	/* Clipped coordinates */
-	struct drm_rect src, dst;
-
-	/*
-	 * Is the plane actually visible? Can be false even
-	 * if fb!=NULL and crtc!=NULL, due to clipping.
-	 */
-	bool visible;
-
-	struct drm_atomic_state *state;
-};
-
-
-/**
- * struct drm_plane_funcs - driver plane control functions
- */
-struct drm_plane_funcs {
-	/**
-	 * @update_plane:
-	 *
-	 * This is the legacy entry point to enable and configure the plane for
-	 * the given CRTC and framebuffer. It is never called to disable the
-	 * plane, i.e. the passed-in crtc and fb paramters are never NULL.
-	 *
-	 * The source rectangle in frame buffer memory coordinates is given by
-	 * the src_x, src_y, src_w and src_h parameters (as 16.16 fixed point
-	 * values). Devices that don't support subpixel plane coordinates can
-	 * ignore the fractional part.
-	 *
-	 * The destination rectangle in CRTC coordinates is given by the
-	 * crtc_x, crtc_y, crtc_w and crtc_h parameters (as integer values).
-	 * Devices scale the source rectangle to the destination rectangle. If
-	 * scaling is not supported, and the source rectangle size doesn't match
-	 * the destination rectangle size, the driver must return a
-	 * -<errorname>EINVAL</errorname> error.
-	 *
-	 * Drivers implementing atomic modeset should use
-	 * drm_atomic_helper_update_plane() to implement this hook.
-	 *
-	 * RETURNS:
-	 *
-	 * 0 on success or a negative error code on failure.
-	 */
-	int (*update_plane)(struct drm_plane *plane,
-			    struct drm_crtc *crtc, struct drm_framebuffer *fb,
-			    int crtc_x, int crtc_y,
-			    unsigned int crtc_w, unsigned int crtc_h,
-			    uint32_t src_x, uint32_t src_y,
-			    uint32_t src_w, uint32_t src_h);
-
-	/**
-	 * @disable_plane:
-	 *
-	 * This is the legacy entry point to disable the plane. The DRM core
-	 * calls this method in response to a DRM_IOCTL_MODE_SETPLANE IOCTL call
-	 * with the frame buffer ID set to 0.  Disabled planes must not be
-	 * processed by the CRTC.
-	 *
-	 * Drivers implementing atomic modeset should use
-	 * drm_atomic_helper_disable_plane() to implement this hook.
-	 *
-	 * RETURNS:
-	 *
-	 * 0 on success or a negative error code on failure.
-	 */
-	int (*disable_plane)(struct drm_plane *plane);
-
-	/**
-	 * @destroy:
-	 *
-	 * Clean up plane resources. This is only called at driver unload time
-	 * through drm_mode_config_cleanup() since a plane cannot be hotplugged
-	 * in DRM.
-	 */
-	void (*destroy)(struct drm_plane *plane);
-
-	/**
-	 * @reset:
-	 *
-	 * Reset plane hardware and software state to off. This function isn't
-	 * called by the core directly, only through drm_mode_config_reset().
-	 * It's not a helper hook only for historical reasons.
-	 *
-	 * Atomic drivers can use drm_atomic_helper_plane_reset() to reset
-	 * atomic state using this hook.
-	 */
-	void (*reset)(struct drm_plane *plane);
-
-	/**
-	 * @set_property:
-	 *
-	 * This is the legacy entry point to update a property attached to the
-	 * plane.
-	 *
-	 * Drivers implementing atomic modeset should use
-	 * drm_atomic_helper_plane_set_property() to implement this hook.
-	 *
-	 * This callback is optional if the driver does not support any legacy
-	 * driver-private properties.
-	 *
-	 * RETURNS:
-	 *
-	 * 0 on success or a negative error code on failure.
-	 */
-	int (*set_property)(struct drm_plane *plane,
-			    struct drm_property *property, uint64_t val);
-
-	/**
-	 * @atomic_duplicate_state:
-	 *
-	 * Duplicate the current atomic state for this plane and return it.
-	 * The core and helpers gurantee that any atomic state duplicated with
-	 * this hook and still owned by the caller (i.e. not transferred to the
-	 * driver by calling ->atomic_commit() from struct
-	 * &drm_mode_config_funcs) will be cleaned up by calling the
-	 * @atomic_destroy_state hook in this structure.
-	 *
-	 * Atomic drivers which don't subclass struct &drm_plane_state should use
-	 * drm_atomic_helper_plane_duplicate_state(). Drivers that subclass the
-	 * state structure to extend it with driver-private state should use
-	 * __drm_atomic_helper_plane_duplicate_state() to make sure shared state is
-	 * duplicated in a consistent fashion across drivers.
-	 *
-	 * It is an error to call this hook before plane->state has been
-	 * initialized correctly.
-	 *
-	 * NOTE:
-	 *
-	 * If the duplicate state references refcounted resources this hook must
-	 * acquire a reference for each of them. The driver must release these
-	 * references again in @atomic_destroy_state.
-	 *
-	 * RETURNS:
-	 *
-	 * Duplicated atomic state or NULL when the allocation failed.
-	 */
-	struct drm_plane_state *(*atomic_duplicate_state)(struct drm_plane *plane);
-
-	/**
-	 * @atomic_destroy_state:
-	 *
-	 * Destroy a state duplicated with @atomic_duplicate_state and release
-	 * or unreference all resources it references
-	 */
-	void (*atomic_destroy_state)(struct drm_plane *plane,
-				     struct drm_plane_state *state);
-
-	/**
-	 * @atomic_set_property:
-	 *
-	 * Decode a driver-private property value and store the decoded value
-	 * into the passed-in state structure. Since the atomic core decodes all
-	 * standardized properties (even for extensions beyond the core set of
-	 * properties which might not be implemented by all drivers) this
-	 * requires drivers to subclass the state structure.
-	 *
-	 * Such driver-private properties should really only be implemented for
-	 * truly hardware/vendor specific state. Instead it is preferred to
-	 * standardize atomic extension and decode the properties used to expose
-	 * such an extension in the core.
-	 *
-	 * Do not call this function directly, use
-	 * drm_atomic_plane_set_property() instead.
-	 *
-	 * This callback is optional if the driver does not support any
-	 * driver-private atomic properties.
-	 *
-	 * NOTE:
-	 *
-	 * This function is called in the state assembly phase of atomic
-	 * modesets, which can be aborted for any reason (including on
-	 * userspace's request to just check whether a configuration would be
-	 * possible). Drivers MUST NOT touch any persistent state (hardware or
-	 * software) or data structures except the passed in @state parameter.
-	 *
-	 * Also since userspace controls in which order properties are set this
-	 * function must not do any input validation (since the state update is
-	 * incomplete and hence likely inconsistent). Instead any such input
-	 * validation must be done in the various atomic_check callbacks.
-	 *
-	 * RETURNS:
-	 *
-	 * 0 if the property has been found, -EINVAL if the property isn't
-	 * implemented by the driver (which shouldn't ever happen, the core only
-	 * asks for properties attached to this plane). No other validation is
-	 * allowed by the driver. The core already checks that the property
-	 * value is within the range (integer, valid enum value, ...) the driver
-	 * set when registering the property.
-	 */
-	int (*atomic_set_property)(struct drm_plane *plane,
-				   struct drm_plane_state *state,
-				   struct drm_property *property,
-				   uint64_t val);
-
-	/**
-	 * @atomic_get_property:
-	 *
-	 * Reads out the decoded driver-private property. This is used to
-	 * implement the GETPLANE IOCTL.
-	 *
-	 * Do not call this function directly, use
-	 * drm_atomic_plane_get_property() instead.
-	 *
-	 * This callback is optional if the driver does not support any
-	 * driver-private atomic properties.
-	 *
-	 * RETURNS:
-	 *
-	 * 0 on success, -EINVAL if the property isn't implemented by the
-	 * driver (which should never happen, the core only asks for
-	 * properties attached to this plane).
-	 */
-	int (*atomic_get_property)(struct drm_plane *plane,
-				   const struct drm_plane_state *state,
-				   struct drm_property *property,
-				   uint64_t *val);
-	/**
-	 * @late_register:
-	 *
-	 * This optional hook can be used to register additional userspace
-	 * interfaces attached to the plane like debugfs interfaces.
-	 * It is called late in the driver load sequence from drm_dev_register().
-	 * Everything added from this callback should be unregistered in
-	 * the early_unregister callback.
-	 *
-	 * Returns:
-	 *
-	 * 0 on success, or a negative error code on failure.
-	 */
-	int (*late_register)(struct drm_plane *plane);
-
-	/**
-	 * @early_unregister:
-	 *
-	 * This optional hook should be used to unregister the additional
-	 * userspace interfaces attached to the plane from
-	 * late_unregister(). It is called from drm_dev_unregister(),
-	 * early in the driver unload sequence to disable userspace access
-	 * before data structures are torndown.
-	 */
-	void (*early_unregister)(struct drm_plane *plane);
-};
-
-enum drm_plane_type {
-	DRM_PLANE_TYPE_OVERLAY,
-	DRM_PLANE_TYPE_PRIMARY,
-	DRM_PLANE_TYPE_CURSOR,
-};
-
-
-/**
- * struct drm_plane - central DRM plane control structure
- * @dev: DRM device this plane belongs to
- * @head: for list management
- * @name: human readable name, can be overwritten by the driver
- * @base: base mode object
- * @possible_crtcs: pipes this plane can be bound to
- * @format_types: array of formats supported by this plane
- * @format_count: number of formats supported
- * @format_default: driver hasn't supplied supported formats for the plane
- * @crtc: currently bound CRTC
- * @fb: currently bound fb
- * @old_fb: Temporary tracking of the old fb while a modeset is ongoing. Used by
- * 	drm_mode_set_config_internal() to implement correct refcounting.
- * @funcs: helper functions
- * @properties: property tracking for this plane
- * @type: type of plane (overlay, primary, cursor)
- * @state: current atomic state for this plane
- * @zpos_property: zpos property for this plane
-=======
->>>>>>> c2cbc38b
  * @helper_private: mid-layer private data
  * @properties: property tracking for this CRTC
  *

--- conflicted
+++ resolved
@@ -626,19 +626,11 @@
  */
 #define for_each_new_connector_in_state(__state, connector, new_connector_state, __i) \
 	for ((__i) = 0;								\
-<<<<<<< HEAD
-	     (__i) < (__state)->num_connector &&				\
-	     ((connector) = (__state)->connectors[__i].ptr,			\
-	     (new_connector_state) = (__state)->connectors[__i].new_state, 1); 	\
-	     (__i)++)							\
-		for_each_if (connector)
-=======
 	     (__i) < (__state)->num_connector;					\
 	     (__i)++)								\
 		for_each_if ((__state)->connectors[__i].ptr &&			\
 			     ((connector) = (__state)->connectors[__i].ptr,	\
 			     (new_connector_state) = (__state)->connectors[__i].new_state, 1))
->>>>>>> 40d86701
 
 /**
  * for_each_oldnew_crtc_in_state - iterate over all CRTCs in an atomic update
@@ -695,13 +687,9 @@
 	for ((__i) = 0;							\
 	     (__i) < (__state)->dev->mode_config.num_crtc;		\
 	     (__i)++)							\
-<<<<<<< HEAD
-		for_each_if (crtc)
-=======
 		for_each_if ((__state)->crtcs[__i].ptr &&		\
 			     ((crtc) = (__state)->crtcs[__i].ptr,	\
 			     (new_crtc_state) = (__state)->crtcs[__i].new_state, 1))
->>>>>>> 40d86701
 
 /**
  * for_each_oldnew_plane_in_state - iterate over all planes in an atomic update

--- conflicted
+++ resolved
@@ -144,12 +144,8 @@
 	struct drm_crtc *ptr;
 	struct drm_crtc_state *state;
 	struct drm_crtc_commit *commit;
-<<<<<<< HEAD
-	s64 __user *out_fence_ptr;
+	s32 __user *out_fence_ptr;
 	unsigned last_vblank_count;
-=======
-	s32 __user *out_fence_ptr;
->>>>>>> 7e9081c5
 };
 
 struct __drm_connnectors_state {

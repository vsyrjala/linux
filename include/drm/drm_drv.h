--- conflicted
+++ resolved
@@ -327,11 +327,6 @@
 				     int *max_error,
 				     struct timeval *vblank_time,
 				     bool in_vblank_irq);
-<<<<<<< HEAD
-
-	/* these have to be filled in */
-=======
->>>>>>> 8c52f364
 
 	/**
 	 * @irq_handler:

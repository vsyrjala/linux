/*
 * Copyright 2016 Intel Corp.
 *
 * Permission is hereby granted, free of charge, to any person obtaining a
 * copy of this software and associated documentation files (the "Software"),
 * to deal in the Software without restriction, including without limitation
 * the rights to use, copy, modify, merge, publish, distribute, sublicense,
 * and/or sell copies of the Software, and to permit persons to whom the
 * Software is furnished to do so, subject to the following conditions:
 *
 * The above copyright notice and this permission notice (including the next
 * paragraph) shall be included in all copies or substantial portions of the
 * Software.
 *
 * THE SOFTWARE IS PROVIDED "AS IS", WITHOUT WARRANTY OF ANY KIND, EXPRESS OR
 * IMPLIED, INCLUDING BUT NOT LIMITED TO THE WARRANTIES OF MERCHANTABILITY,
 * FITNESS FOR A PARTICULAR PURPOSE AND NONINFRINGEMENT.  IN NO EVENT SHALL
 * VA LINUX SYSTEMS AND/OR ITS SUPPLIERS BE LIABLE FOR ANY CLAIM, DAMAGES OR
 * OTHER LIABILITY, WHETHER IN AN ACTION OF CONTRACT, TORT OR OTHERWISE,
 * ARISING FROM, OUT OF OR IN CONNECTION WITH THE SOFTWARE OR THE USE OR
 * OTHER DEALINGS IN THE SOFTWARE.
 */

#ifndef _DRM_IRQ_H_
#define _DRM_IRQ_H_

<<<<<<< HEAD
#include <linux/seqlock.h>

/**
 * struct drm_pending_vblank_event - pending vblank event tracking
 */
struct drm_pending_vblank_event {
	/**
	 * @base: Base structure for tracking pending DRM events.
	 */
	struct drm_pending_event base;
	/**
	 * @pipe: drm_crtc_index() of the &drm_crtc this event is for.
	 */
	unsigned int pipe;
	/**
	 * @event: Actual event which will be sent to userspace.
	 */
	struct drm_event_vblank event;
};

/**
 * struct drm_vblank_crtc - vblank tracking for a CRTC
 *
 * This structure tracks the vblank state for one CRTC.
 *
 * Note that for historical reasons - the vblank handling code is still shared
 * with legacy/non-kms drivers - this is a free-standing structure not directly
 * connected to &struct drm_crtc. But all public interface functions are taking
 * a &struct drm_crtc to hide this implementation detail.
 */
struct drm_vblank_crtc {
	/**
	 * @dev: Pointer to the &drm_device.
	 */
	struct drm_device *dev;
	/**
	 * @queue: Wait queue for vblank waiters.
	 */
	wait_queue_head_t queue;	/**< VBLANK wait queue */
	/**
	 * @disable_timer: Disable timer for the delayed vblank disabling
	 * hysteresis logic. Vblank disabling is controlled through the
	 * drm_vblank_offdelay module option and the setting of the
	 * &drm_device.max_vblank_count value.
	 */
	struct timer_list disable_timer;

	/**
	 * @seqlock: Protect vblank count and time.
	 */
	seqlock_t seqlock;		/* protects vblank count and time */

	/**
	 * @count: Current software vblank counter.
	 */
	u32 count;
	/**
	 * @time: Vblank timestamp corresponding to @count.
	 */
	struct timeval time;

	/**
	 * @refcount: Number of users/waiters of the vblank interrupt. Only when
	 * this refcount reaches 0 can the hardware interrupt be disabled using
	 * @disable_timer.
	 */
	atomic_t refcount;		/* number of users of vblank interruptsper crtc */
	/**
	 * @last: Protected by &drm_device.vbl_lock, used for wraparound handling.
	 */
	u32 last;
	/**
	 * @inmodeset: Tracks whether the vblank is disabled due to a modeset.
	 * For legacy driver bit 2 additionally tracks whether an additional
	 * temporary vblank reference has been acquired to paper over the
	 * hardware counter resetting/jumping. KMS drivers should instead just
	 * call drm_crtc_vblank_off() and drm_crtc_vblank_on(), which explicitly
	 * save and restore the vblank count.
	 */
	unsigned int inmodeset;		/* Display driver is setting mode */
	/**
	 * @pipe: drm_crtc_index() of the &drm_crtc corresponding to this
	 * structure.
	 */
	unsigned int pipe;
	/**
	 * @framedur_ns: Frame/Field duration in ns, used by
	 * drm_calc_vbltimestamp_from_scanoutpos() and computed by
	 * drm_calc_timestamping_constants().
	 */
	int framedur_ns;
	/**
	 * @linedur_ns: Line duration in ns, used by
	 * drm_calc_vbltimestamp_from_scanoutpos() and computed by
	 * drm_calc_timestamping_constants().
	 */
	int linedur_ns;

	/**
	 * @hwmode:
	 *
	 * Cache of the current hardware display mode. Only valid when @enabled
	 * is set. This is used by helpers like
	 * drm_calc_vbltimestamp_from_scanoutpos(). We can't just access the
	 * hardware mode by e.g. looking at &drm_crtc_state.adjusted_mode,
	 * because that one is really hard to get from interrupt context.
	 */
	struct drm_display_mode hwmode;

	/**
	 * @enabled: Tracks the enabling state of the corresponding &drm_crtc to
	 * avoid double-disabling and hence corrupting saved state. Needed by
	 * drivers not using atomic KMS, since those might go through their CRTC
	 * disabling functions multiple times.
	 */
	bool enabled;
};
=======
struct drm_device;
>>>>>>> 8c52f364

int drm_irq_install(struct drm_device *dev, int irq);
int drm_irq_uninstall(struct drm_device *dev);

<<<<<<< HEAD
int drm_vblank_init(struct drm_device *dev, unsigned int num_crtcs);
u32 drm_crtc_vblank_count(struct drm_crtc *crtc);
u32 drm_crtc_vblank_count_and_time(struct drm_crtc *crtc,
				   struct timeval *vblanktime);
void drm_crtc_send_vblank_event(struct drm_crtc *crtc,
			       struct drm_pending_vblank_event *e);
void drm_crtc_arm_vblank_event(struct drm_crtc *crtc,
			      struct drm_pending_vblank_event *e);
bool drm_handle_vblank(struct drm_device *dev, unsigned int pipe);
bool drm_crtc_handle_vblank(struct drm_crtc *crtc);
int drm_crtc_vblank_get(struct drm_crtc *crtc);
void drm_crtc_vblank_put(struct drm_crtc *crtc);
void drm_wait_one_vblank(struct drm_device *dev, unsigned int pipe);
void drm_crtc_wait_one_vblank(struct drm_crtc *crtc);
void drm_crtc_vblank_off(struct drm_crtc *crtc);
void drm_crtc_vblank_reset(struct drm_crtc *crtc);
void drm_crtc_vblank_on(struct drm_crtc *crtc);
void drm_vblank_cleanup(struct drm_device *dev);
u32 drm_accurate_vblank_count(struct drm_crtc *crtc);

bool drm_calc_vbltimestamp_from_scanoutpos(struct drm_device *dev,
					   unsigned int pipe, int *max_error,
					   struct timeval *vblank_time,
					   bool in_vblank_irq);
void drm_calc_timestamping_constants(struct drm_crtc *crtc,
				     const struct drm_display_mode *mode);

/**
 * drm_crtc_vblank_waitqueue - get vblank waitqueue for the CRTC
 * @crtc: which CRTC's vblank waitqueue to retrieve
 *
 * This function returns a pointer to the vblank waitqueue for the CRTC.
 * Drivers can use this to implement vblank waits using wait_event() and related
 * functions.
 */
static inline wait_queue_head_t *drm_crtc_vblank_waitqueue(struct drm_crtc *crtc)
{
	return &crtc->dev->vblank[drm_crtc_index(crtc)].queue;
}

=======
>>>>>>> 8c52f364
#endif<|MERGE_RESOLUTION|>--- conflicted
+++ resolved
@@ -24,172 +24,9 @@
 #ifndef _DRM_IRQ_H_
 #define _DRM_IRQ_H_
 
-<<<<<<< HEAD
-#include <linux/seqlock.h>
-
-/**
- * struct drm_pending_vblank_event - pending vblank event tracking
- */
-struct drm_pending_vblank_event {
-	/**
-	 * @base: Base structure for tracking pending DRM events.
-	 */
-	struct drm_pending_event base;
-	/**
-	 * @pipe: drm_crtc_index() of the &drm_crtc this event is for.
-	 */
-	unsigned int pipe;
-	/**
-	 * @event: Actual event which will be sent to userspace.
-	 */
-	struct drm_event_vblank event;
-};
-
-/**
- * struct drm_vblank_crtc - vblank tracking for a CRTC
- *
- * This structure tracks the vblank state for one CRTC.
- *
- * Note that for historical reasons - the vblank handling code is still shared
- * with legacy/non-kms drivers - this is a free-standing structure not directly
- * connected to &struct drm_crtc. But all public interface functions are taking
- * a &struct drm_crtc to hide this implementation detail.
- */
-struct drm_vblank_crtc {
-	/**
-	 * @dev: Pointer to the &drm_device.
-	 */
-	struct drm_device *dev;
-	/**
-	 * @queue: Wait queue for vblank waiters.
-	 */
-	wait_queue_head_t queue;	/**< VBLANK wait queue */
-	/**
-	 * @disable_timer: Disable timer for the delayed vblank disabling
-	 * hysteresis logic. Vblank disabling is controlled through the
-	 * drm_vblank_offdelay module option and the setting of the
-	 * &drm_device.max_vblank_count value.
-	 */
-	struct timer_list disable_timer;
-
-	/**
-	 * @seqlock: Protect vblank count and time.
-	 */
-	seqlock_t seqlock;		/* protects vblank count and time */
-
-	/**
-	 * @count: Current software vblank counter.
-	 */
-	u32 count;
-	/**
-	 * @time: Vblank timestamp corresponding to @count.
-	 */
-	struct timeval time;
-
-	/**
-	 * @refcount: Number of users/waiters of the vblank interrupt. Only when
-	 * this refcount reaches 0 can the hardware interrupt be disabled using
-	 * @disable_timer.
-	 */
-	atomic_t refcount;		/* number of users of vblank interruptsper crtc */
-	/**
-	 * @last: Protected by &drm_device.vbl_lock, used for wraparound handling.
-	 */
-	u32 last;
-	/**
-	 * @inmodeset: Tracks whether the vblank is disabled due to a modeset.
-	 * For legacy driver bit 2 additionally tracks whether an additional
-	 * temporary vblank reference has been acquired to paper over the
-	 * hardware counter resetting/jumping. KMS drivers should instead just
-	 * call drm_crtc_vblank_off() and drm_crtc_vblank_on(), which explicitly
-	 * save and restore the vblank count.
-	 */
-	unsigned int inmodeset;		/* Display driver is setting mode */
-	/**
-	 * @pipe: drm_crtc_index() of the &drm_crtc corresponding to this
-	 * structure.
-	 */
-	unsigned int pipe;
-	/**
-	 * @framedur_ns: Frame/Field duration in ns, used by
-	 * drm_calc_vbltimestamp_from_scanoutpos() and computed by
-	 * drm_calc_timestamping_constants().
-	 */
-	int framedur_ns;
-	/**
-	 * @linedur_ns: Line duration in ns, used by
-	 * drm_calc_vbltimestamp_from_scanoutpos() and computed by
-	 * drm_calc_timestamping_constants().
-	 */
-	int linedur_ns;
-
-	/**
-	 * @hwmode:
-	 *
-	 * Cache of the current hardware display mode. Only valid when @enabled
-	 * is set. This is used by helpers like
-	 * drm_calc_vbltimestamp_from_scanoutpos(). We can't just access the
-	 * hardware mode by e.g. looking at &drm_crtc_state.adjusted_mode,
-	 * because that one is really hard to get from interrupt context.
-	 */
-	struct drm_display_mode hwmode;
-
-	/**
-	 * @enabled: Tracks the enabling state of the corresponding &drm_crtc to
-	 * avoid double-disabling and hence corrupting saved state. Needed by
-	 * drivers not using atomic KMS, since those might go through their CRTC
-	 * disabling functions multiple times.
-	 */
-	bool enabled;
-};
-=======
 struct drm_device;
->>>>>>> 8c52f364
 
 int drm_irq_install(struct drm_device *dev, int irq);
 int drm_irq_uninstall(struct drm_device *dev);
 
-<<<<<<< HEAD
-int drm_vblank_init(struct drm_device *dev, unsigned int num_crtcs);
-u32 drm_crtc_vblank_count(struct drm_crtc *crtc);
-u32 drm_crtc_vblank_count_and_time(struct drm_crtc *crtc,
-				   struct timeval *vblanktime);
-void drm_crtc_send_vblank_event(struct drm_crtc *crtc,
-			       struct drm_pending_vblank_event *e);
-void drm_crtc_arm_vblank_event(struct drm_crtc *crtc,
-			      struct drm_pending_vblank_event *e);
-bool drm_handle_vblank(struct drm_device *dev, unsigned int pipe);
-bool drm_crtc_handle_vblank(struct drm_crtc *crtc);
-int drm_crtc_vblank_get(struct drm_crtc *crtc);
-void drm_crtc_vblank_put(struct drm_crtc *crtc);
-void drm_wait_one_vblank(struct drm_device *dev, unsigned int pipe);
-void drm_crtc_wait_one_vblank(struct drm_crtc *crtc);
-void drm_crtc_vblank_off(struct drm_crtc *crtc);
-void drm_crtc_vblank_reset(struct drm_crtc *crtc);
-void drm_crtc_vblank_on(struct drm_crtc *crtc);
-void drm_vblank_cleanup(struct drm_device *dev);
-u32 drm_accurate_vblank_count(struct drm_crtc *crtc);
-
-bool drm_calc_vbltimestamp_from_scanoutpos(struct drm_device *dev,
-					   unsigned int pipe, int *max_error,
-					   struct timeval *vblank_time,
-					   bool in_vblank_irq);
-void drm_calc_timestamping_constants(struct drm_crtc *crtc,
-				     const struct drm_display_mode *mode);
-
-/**
- * drm_crtc_vblank_waitqueue - get vblank waitqueue for the CRTC
- * @crtc: which CRTC's vblank waitqueue to retrieve
- *
- * This function returns a pointer to the vblank waitqueue for the CRTC.
- * Drivers can use this to implement vblank waits using wait_event() and related
- * functions.
- */
-static inline wait_queue_head_t *drm_crtc_vblank_waitqueue(struct drm_crtc *crtc)
-{
-	return &crtc->dev->vblank[drm_crtc_index(crtc)].queue;
-}
-
-=======
->>>>>>> 8c52f364
 #endif
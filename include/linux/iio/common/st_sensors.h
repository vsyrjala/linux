--- conflicted
+++ resolved
@@ -223,10 +223,7 @@
  * @get_irq_data_ready: Function to get the IRQ used for data ready signal.
  * @tf: Transfer function structure used by I/O operations.
  * @tb: Transfer buffers and mutex used by I/O operations.
-<<<<<<< HEAD
-=======
  * @edge_irq: the IRQ triggers on edges and need special handling.
->>>>>>> dfd2e9ab
  * @hw_irq_trigger: if we're using the hardware interrupt on the sensor.
  * @hw_timestamp: Latest timestamp from the interrupt handler, when in use.
  */
@@ -254,10 +251,7 @@
 	const struct st_sensor_transfer_function *tf;
 	struct st_sensor_transfer_buffer tb;
 
-<<<<<<< HEAD
-=======
 	bool edge_irq;
->>>>>>> dfd2e9ab
 	bool hw_irq_trigger;
 	s64 hw_timestamp;
 };

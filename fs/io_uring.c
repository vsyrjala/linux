// SPDX-License-Identifier: GPL-2.0
/*
 * Shared application/kernel submission and completion ring pairs, for
 * supporting fast/efficient IO.
 *
 * A note on the read/write ordering memory barriers that are matched between
 * the application and kernel side.
 *
 * After the application reads the CQ ring tail, it must use an
 * appropriate smp_rmb() to pair with the smp_wmb() the kernel uses
 * before writing the tail (using smp_load_acquire to read the tail will
 * do). It also needs a smp_mb() before updating CQ head (ordering the
 * entry load(s) with the head store), pairing with an implicit barrier
 * through a control-dependency in io_get_cqring (smp_store_release to
 * store head will do). Failure to do so could lead to reading invalid
 * CQ entries.
 *
 * Likewise, the application must use an appropriate smp_wmb() before
 * writing the SQ tail (ordering SQ entry stores with the tail store),
 * which pairs with smp_load_acquire in io_get_sqring (smp_store_release
 * to store the tail will do). And it needs a barrier ordering the SQ
 * head load before writing new SQ entries (smp_load_acquire to read
 * head will do).
 *
 * When using the SQ poll thread (IORING_SETUP_SQPOLL), the application
 * needs to check the SQ flags for IORING_SQ_NEED_WAKEUP *after*
 * updating the SQ tail; a full memory barrier smp_mb() is needed
 * between.
 *
 * Also see the examples in the liburing library:
 *
 *	git://git.kernel.dk/liburing
 *
 * io_uring also uses READ/WRITE_ONCE() for _any_ store or load that happens
 * from data shared between the kernel and application. This is done both
 * for ordering purposes, but also to ensure that once a value is loaded from
 * data that the application could potentially modify, it remains stable.
 *
 * Copyright (C) 2018-2019 Jens Axboe
 * Copyright (c) 2018-2019 Christoph Hellwig
 */
#include <linux/kernel.h>
#include <linux/init.h>
#include <linux/errno.h>
#include <linux/syscalls.h>
#include <linux/compat.h>
#include <net/compat.h>
#include <linux/refcount.h>
#include <linux/uio.h>
#include <linux/bits.h>

#include <linux/sched/signal.h>
#include <linux/fs.h>
#include <linux/file.h>
#include <linux/fdtable.h>
#include <linux/mm.h>
#include <linux/mman.h>
#include <linux/percpu.h>
#include <linux/slab.h>
#include <linux/blkdev.h>
#include <linux/bvec.h>
#include <linux/net.h>
#include <net/sock.h>
#include <net/af_unix.h>
#include <net/scm.h>
#include <linux/anon_inodes.h>
#include <linux/sched/mm.h>
#include <linux/uaccess.h>
#include <linux/nospec.h>
#include <linux/sizes.h>
#include <linux/hugetlb.h>
#include <linux/highmem.h>
#include <linux/namei.h>
#include <linux/fsnotify.h>
#include <linux/fadvise.h>
#include <linux/eventpoll.h>
#include <linux/fs_struct.h>
#include <linux/splice.h>
#include <linux/task_work.h>
#include <linux/pagemap.h>
#include <linux/io_uring.h>
#include <linux/blk-cgroup.h>
#include <linux/audit.h>

#define CREATE_TRACE_POINTS
#include <trace/events/io_uring.h>

#include <uapi/linux/io_uring.h>

#include "internal.h"
#include "io-wq.h"

#define IORING_MAX_ENTRIES	32768
#define IORING_MAX_CQ_ENTRIES	(2 * IORING_MAX_ENTRIES)

/*
 * Shift of 9 is 512 entries, or exactly one page on 64-bit archs
 */
#define IORING_FILE_TABLE_SHIFT	9
#define IORING_MAX_FILES_TABLE	(1U << IORING_FILE_TABLE_SHIFT)
#define IORING_FILE_TABLE_MASK	(IORING_MAX_FILES_TABLE - 1)
#define IORING_MAX_FIXED_FILES	(64 * IORING_MAX_FILES_TABLE)
#define IORING_MAX_RESTRICTIONS	(IORING_RESTRICTION_LAST + \
				 IORING_REGISTER_LAST + IORING_OP_LAST)

#define SQE_VALID_FLAGS	(IOSQE_FIXED_FILE|IOSQE_IO_DRAIN|IOSQE_IO_LINK|	\
				IOSQE_IO_HARDLINK | IOSQE_ASYNC | \
				IOSQE_BUFFER_SELECT)

struct io_uring {
	u32 head ____cacheline_aligned_in_smp;
	u32 tail ____cacheline_aligned_in_smp;
};

/*
 * This data is shared with the application through the mmap at offsets
 * IORING_OFF_SQ_RING and IORING_OFF_CQ_RING.
 *
 * The offsets to the member fields are published through struct
 * io_sqring_offsets when calling io_uring_setup.
 */
struct io_rings {
	/*
	 * Head and tail offsets into the ring; the offsets need to be
	 * masked to get valid indices.
	 *
	 * The kernel controls head of the sq ring and the tail of the cq ring,
	 * and the application controls tail of the sq ring and the head of the
	 * cq ring.
	 */
	struct io_uring		sq, cq;
	/*
	 * Bitmasks to apply to head and tail offsets (constant, equals
	 * ring_entries - 1)
	 */
	u32			sq_ring_mask, cq_ring_mask;
	/* Ring sizes (constant, power of 2) */
	u32			sq_ring_entries, cq_ring_entries;
	/*
	 * Number of invalid entries dropped by the kernel due to
	 * invalid index stored in array
	 *
	 * Written by the kernel, shouldn't be modified by the
	 * application (i.e. get number of "new events" by comparing to
	 * cached value).
	 *
	 * After a new SQ head value was read by the application this
	 * counter includes all submissions that were dropped reaching
	 * the new SQ head (and possibly more).
	 */
	u32			sq_dropped;
	/*
	 * Runtime SQ flags
	 *
	 * Written by the kernel, shouldn't be modified by the
	 * application.
	 *
	 * The application needs a full memory barrier before checking
	 * for IORING_SQ_NEED_WAKEUP after updating the sq tail.
	 */
	u32			sq_flags;
	/*
	 * Runtime CQ flags
	 *
	 * Written by the application, shouldn't be modified by the
	 * kernel.
	 */
	u32                     cq_flags;
	/*
	 * Number of completion events lost because the queue was full;
	 * this should be avoided by the application by making sure
	 * there are not more requests pending than there is space in
	 * the completion queue.
	 *
	 * Written by the kernel, shouldn't be modified by the
	 * application (i.e. get number of "new events" by comparing to
	 * cached value).
	 *
	 * As completion events come in out of order this counter is not
	 * ordered with any other data.
	 */
	u32			cq_overflow;
	/*
	 * Ring buffer of completion events.
	 *
	 * The kernel writes completion events fresh every time they are
	 * produced, so the application is allowed to modify pending
	 * entries.
	 */
	struct io_uring_cqe	cqes[] ____cacheline_aligned_in_smp;
};

enum io_uring_cmd_flags {
	IO_URING_F_NONBLOCK		= 1,
	IO_URING_F_COMPLETE_DEFER	= 2,
};

struct io_mapped_ubuf {
	u64		ubuf;
	size_t		len;
	struct		bio_vec *bvec;
	unsigned int	nr_bvecs;
	unsigned long	acct_pages;
};

struct io_ring_ctx;

struct io_rsrc_put {
	struct list_head list;
	union {
		void *rsrc;
		struct file *file;
	};
};

struct fixed_rsrc_table {
	struct file		**files;
};

struct fixed_rsrc_ref_node {
	struct percpu_ref		refs;
	struct list_head		node;
	struct list_head		rsrc_list;
	struct fixed_rsrc_data		*rsrc_data;
	void				(*rsrc_put)(struct io_ring_ctx *ctx,
						    struct io_rsrc_put *prsrc);
	struct llist_node		llist;
	bool				done;
};

struct fixed_rsrc_data {
	struct fixed_rsrc_table		*table;
	struct io_ring_ctx		*ctx;

	struct fixed_rsrc_ref_node	*node;
	struct percpu_ref		refs;
	struct completion		done;
	bool				quiesce;
};

struct io_buffer {
	struct list_head list;
	__u64 addr;
	__s32 len;
	__u16 bid;
};

struct io_restriction {
	DECLARE_BITMAP(register_op, IORING_REGISTER_LAST);
	DECLARE_BITMAP(sqe_op, IORING_OP_LAST);
	u8 sqe_flags_allowed;
	u8 sqe_flags_required;
	bool registered;
};

enum {
	IO_SQ_THREAD_SHOULD_STOP = 0,
	IO_SQ_THREAD_SHOULD_PARK,
};

struct io_sq_data {
	refcount_t		refs;
	struct mutex		lock;

	/* ctx's that are using this sqd */
	struct list_head	ctx_list;
	struct list_head	ctx_new_list;
	struct mutex		ctx_lock;

	struct task_struct	*thread;
	struct wait_queue_head	wait;

	unsigned		sq_thread_idle;
	int			sq_cpu;
	pid_t			task_pid;

	unsigned long		state;
	struct completion	startup;
	struct completion	completion;
	struct completion	exited;
};

#define IO_IOPOLL_BATCH			8
#define IO_COMPL_BATCH			32
#define IO_REQ_CACHE_SIZE		32
#define IO_REQ_ALLOC_BATCH		8

struct io_comp_state {
	struct io_kiocb		*reqs[IO_COMPL_BATCH];
	unsigned int		nr;
	unsigned int		locked_free_nr;
	/* inline/task_work completion list, under ->uring_lock */
	struct list_head	free_list;
	/* IRQ completion list, under ->completion_lock */
	struct list_head	locked_free_list;
};

struct io_submit_link {
	struct io_kiocb		*head;
	struct io_kiocb		*last;
};

struct io_submit_state {
	struct blk_plug		plug;
	struct io_submit_link	link;

	/*
	 * io_kiocb alloc cache
	 */
	void			*reqs[IO_REQ_CACHE_SIZE];
	unsigned int		free_reqs;

	bool			plug_started;

	/*
	 * Batch completion logic
	 */
	struct io_comp_state	comp;

	/*
	 * File reference cache
	 */
	struct file		*file;
	unsigned int		fd;
	unsigned int		file_refs;
	unsigned int		ios_left;
};

struct io_ring_ctx {
	struct {
		struct percpu_ref	refs;
	} ____cacheline_aligned_in_smp;

	struct {
		unsigned int		flags;
		unsigned int		compat: 1;
		unsigned int		cq_overflow_flushed: 1;
		unsigned int		drain_next: 1;
		unsigned int		eventfd_async: 1;
		unsigned int		restricted: 1;
		unsigned int		sqo_dead: 1;
		unsigned int		sqo_exec: 1;

		/*
		 * Ring buffer of indices into array of io_uring_sqe, which is
		 * mmapped by the application using the IORING_OFF_SQES offset.
		 *
		 * This indirection could e.g. be used to assign fixed
		 * io_uring_sqe entries to operations and only submit them to
		 * the queue when needed.
		 *
		 * The kernel modifies neither the indices array nor the entries
		 * array.
		 */
		u32			*sq_array;
		unsigned		cached_sq_head;
		unsigned		sq_entries;
		unsigned		sq_mask;
		unsigned		sq_thread_idle;
		unsigned		cached_sq_dropped;
		unsigned		cached_cq_overflow;
		unsigned long		sq_check_overflow;

		/* hashed buffered write serialization */
		struct io_wq_hash	*hash_map;

		struct list_head	defer_list;
		struct list_head	timeout_list;
		struct list_head	cq_overflow_list;

		struct io_uring_sqe	*sq_sqes;
	} ____cacheline_aligned_in_smp;

	struct {
		struct mutex		uring_lock;
		wait_queue_head_t	wait;
	} ____cacheline_aligned_in_smp;

	struct io_submit_state		submit_state;

	struct io_rings	*rings;

	/*
	 * For SQPOLL usage
	 */
	struct task_struct	*sqo_task;

	/* Only used for accounting purposes */
	struct mm_struct	*mm_account;

	struct io_sq_data	*sq_data;	/* if using sq thread polling */

	struct wait_queue_head	sqo_sq_wait;
	struct list_head	sqd_list;

	/*
	 * If used, fixed file set. Writers must ensure that ->refs is dead,
	 * readers must ensure that ->refs is alive as long as the file* is
	 * used. Only updated through io_uring_register(2).
	 */
	struct fixed_rsrc_data	*file_data;
	unsigned		nr_user_files;

	/* if used, fixed mapped user buffers */
	unsigned		nr_user_bufs;
	struct io_mapped_ubuf	*user_bufs;

	struct user_struct	*user;

	struct completion	ref_comp;
	struct completion	sq_thread_comp;

#if defined(CONFIG_UNIX)
	struct socket		*ring_sock;
#endif

	struct idr		io_buffer_idr;

	struct idr		personality_idr;

	struct {
		unsigned		cached_cq_tail;
		unsigned		cq_entries;
		unsigned		cq_mask;
		atomic_t		cq_timeouts;
		unsigned		cq_last_tm_flush;
		unsigned long		cq_check_overflow;
		struct wait_queue_head	cq_wait;
		struct fasync_struct	*cq_fasync;
		struct eventfd_ctx	*cq_ev_fd;
	} ____cacheline_aligned_in_smp;

	struct {
		spinlock_t		completion_lock;

		/*
		 * ->iopoll_list is protected by the ctx->uring_lock for
		 * io_uring instances that don't use IORING_SETUP_SQPOLL.
		 * For SQPOLL, only the single threaded io_sq_thread() will
		 * manipulate the list, hence no extra locking is needed there.
		 */
		struct list_head	iopoll_list;
		struct hlist_head	*cancel_hash;
		unsigned		cancel_hash_bits;
		bool			poll_multi_file;

		spinlock_t		inflight_lock;
		struct list_head	inflight_list;
	} ____cacheline_aligned_in_smp;

	struct delayed_work		rsrc_put_work;
	struct llist_head		rsrc_put_llist;
	struct list_head		rsrc_ref_list;
	spinlock_t			rsrc_ref_lock;

	struct io_restriction		restrictions;

	/* exit task_work */
	struct callback_head		*exit_task_work;

	struct wait_queue_head		hash_wait;

	/* Keep this last, we don't need it for the fast path */
	struct work_struct		exit_work;
};

/*
 * First field must be the file pointer in all the
 * iocb unions! See also 'struct kiocb' in <linux/fs.h>
 */
struct io_poll_iocb {
	struct file			*file;
	struct wait_queue_head		*head;
	__poll_t			events;
	bool				done;
	bool				canceled;
	struct wait_queue_entry		wait;
};

struct io_poll_remove {
	struct file			*file;
	u64				addr;
};

struct io_close {
	struct file			*file;
	int				fd;
};

struct io_timeout_data {
	struct io_kiocb			*req;
	struct hrtimer			timer;
	struct timespec64		ts;
	enum hrtimer_mode		mode;
};

struct io_accept {
	struct file			*file;
	struct sockaddr __user		*addr;
	int __user			*addr_len;
	int				flags;
	unsigned long			nofile;
};

struct io_sync {
	struct file			*file;
	loff_t				len;
	loff_t				off;
	int				flags;
	int				mode;
};

struct io_cancel {
	struct file			*file;
	u64				addr;
};

struct io_timeout {
	struct file			*file;
	u32				off;
	u32				target_seq;
	struct list_head		list;
	/* head of the link, used by linked timeouts only */
	struct io_kiocb			*head;
};

struct io_timeout_rem {
	struct file			*file;
	u64				addr;

	/* timeout update */
	struct timespec64		ts;
	u32				flags;
};

struct io_rw {
	/* NOTE: kiocb has the file as the first member, so don't do it here */
	struct kiocb			kiocb;
	u64				addr;
	u64				len;
};

struct io_connect {
	struct file			*file;
	struct sockaddr __user		*addr;
	int				addr_len;
};

struct io_sr_msg {
	struct file			*file;
	union {
		struct user_msghdr __user *umsg;
		void __user		*buf;
	};
	int				msg_flags;
	int				bgid;
	size_t				len;
	struct io_buffer		*kbuf;
};

struct io_open {
	struct file			*file;
	int				dfd;
	struct filename			*filename;
	struct open_how			how;
	unsigned long			nofile;
};

struct io_rsrc_update {
	struct file			*file;
	u64				arg;
	u32				nr_args;
	u32				offset;
};

struct io_fadvise {
	struct file			*file;
	u64				offset;
	u32				len;
	u32				advice;
};

struct io_madvise {
	struct file			*file;
	u64				addr;
	u32				len;
	u32				advice;
};

struct io_epoll {
	struct file			*file;
	int				epfd;
	int				op;
	int				fd;
	struct epoll_event		event;
};

struct io_splice {
	struct file			*file_out;
	struct file			*file_in;
	loff_t				off_out;
	loff_t				off_in;
	u64				len;
	unsigned int			flags;
};

struct io_provide_buf {
	struct file			*file;
	__u64				addr;
	__s32				len;
	__u32				bgid;
	__u16				nbufs;
	__u16				bid;
};

struct io_statx {
	struct file			*file;
	int				dfd;
	unsigned int			mask;
	unsigned int			flags;
	const char __user		*filename;
	struct statx __user		*buffer;
};

struct io_shutdown {
	struct file			*file;
	int				how;
};

struct io_rename {
	struct file			*file;
	int				old_dfd;
	int				new_dfd;
	struct filename			*oldpath;
	struct filename			*newpath;
	int				flags;
};

struct io_unlink {
	struct file			*file;
	int				dfd;
	int				flags;
	struct filename			*filename;
};

struct io_completion {
	struct file			*file;
	struct list_head		list;
	int				cflags;
};

struct io_async_connect {
	struct sockaddr_storage		address;
};

struct io_async_msghdr {
	struct iovec			fast_iov[UIO_FASTIOV];
	/* points to an allocated iov, if NULL we use fast_iov instead */
	struct iovec			*free_iov;
	struct sockaddr __user		*uaddr;
	struct msghdr			msg;
	struct sockaddr_storage		addr;
};

struct io_async_rw {
	struct iovec			fast_iov[UIO_FASTIOV];
	const struct iovec		*free_iovec;
	struct iov_iter			iter;
	size_t				bytes_done;
	struct wait_page_queue		wpq;
};

enum {
	REQ_F_FIXED_FILE_BIT	= IOSQE_FIXED_FILE_BIT,
	REQ_F_IO_DRAIN_BIT	= IOSQE_IO_DRAIN_BIT,
	REQ_F_LINK_BIT		= IOSQE_IO_LINK_BIT,
	REQ_F_HARDLINK_BIT	= IOSQE_IO_HARDLINK_BIT,
	REQ_F_FORCE_ASYNC_BIT	= IOSQE_ASYNC_BIT,
	REQ_F_BUFFER_SELECT_BIT	= IOSQE_BUFFER_SELECT_BIT,

	REQ_F_FAIL_LINK_BIT,
	REQ_F_INFLIGHT_BIT,
	REQ_F_CUR_POS_BIT,
	REQ_F_NOWAIT_BIT,
	REQ_F_LINK_TIMEOUT_BIT,
	REQ_F_ISREG_BIT,
	REQ_F_NEED_CLEANUP_BIT,
	REQ_F_POLLED_BIT,
	REQ_F_BUFFER_SELECTED_BIT,
	REQ_F_NO_FILE_TABLE_BIT,
	REQ_F_WORK_INITIALIZED_BIT,
	REQ_F_LTIMEOUT_ACTIVE_BIT,
	REQ_F_COMPLETE_INLINE_BIT,

	/* not a real bit, just to check we're not overflowing the space */
	__REQ_F_LAST_BIT,
};

enum {
	/* ctx owns file */
	REQ_F_FIXED_FILE	= BIT(REQ_F_FIXED_FILE_BIT),
	/* drain existing IO first */
	REQ_F_IO_DRAIN		= BIT(REQ_F_IO_DRAIN_BIT),
	/* linked sqes */
	REQ_F_LINK		= BIT(REQ_F_LINK_BIT),
	/* doesn't sever on completion < 0 */
	REQ_F_HARDLINK		= BIT(REQ_F_HARDLINK_BIT),
	/* IOSQE_ASYNC */
	REQ_F_FORCE_ASYNC	= BIT(REQ_F_FORCE_ASYNC_BIT),
	/* IOSQE_BUFFER_SELECT */
	REQ_F_BUFFER_SELECT	= BIT(REQ_F_BUFFER_SELECT_BIT),

	/* fail rest of links */
	REQ_F_FAIL_LINK		= BIT(REQ_F_FAIL_LINK_BIT),
	/* on inflight list */
	REQ_F_INFLIGHT		= BIT(REQ_F_INFLIGHT_BIT),
	/* read/write uses file position */
	REQ_F_CUR_POS		= BIT(REQ_F_CUR_POS_BIT),
	/* must not punt to workers */
	REQ_F_NOWAIT		= BIT(REQ_F_NOWAIT_BIT),
	/* has or had linked timeout */
	REQ_F_LINK_TIMEOUT	= BIT(REQ_F_LINK_TIMEOUT_BIT),
	/* regular file */
	REQ_F_ISREG		= BIT(REQ_F_ISREG_BIT),
	/* needs cleanup */
	REQ_F_NEED_CLEANUP	= BIT(REQ_F_NEED_CLEANUP_BIT),
	/* already went through poll handler */
	REQ_F_POLLED		= BIT(REQ_F_POLLED_BIT),
	/* buffer already selected */
	REQ_F_BUFFER_SELECTED	= BIT(REQ_F_BUFFER_SELECTED_BIT),
	/* doesn't need file table for this request */
	REQ_F_NO_FILE_TABLE	= BIT(REQ_F_NO_FILE_TABLE_BIT),
	/* io_wq_work is initialized */
	REQ_F_WORK_INITIALIZED	= BIT(REQ_F_WORK_INITIALIZED_BIT),
	/* linked timeout is active, i.e. prepared by link's head */
	REQ_F_LTIMEOUT_ACTIVE	= BIT(REQ_F_LTIMEOUT_ACTIVE_BIT),
	/* completion is deferred through io_comp_state */
	REQ_F_COMPLETE_INLINE	= BIT(REQ_F_COMPLETE_INLINE_BIT),
};

struct async_poll {
	struct io_poll_iocb	poll;
	struct io_poll_iocb	*double_poll;
};

struct io_task_work {
	struct io_wq_work_node	node;
	task_work_func_t	func;
};

/*
 * NOTE! Each of the iocb union members has the file pointer
 * as the first entry in their struct definition. So you can
 * access the file pointer through any of the sub-structs,
 * or directly as just 'ki_filp' in this struct.
 */
struct io_kiocb {
	union {
		struct file		*file;
		struct io_rw		rw;
		struct io_poll_iocb	poll;
		struct io_poll_remove	poll_remove;
		struct io_accept	accept;
		struct io_sync		sync;
		struct io_cancel	cancel;
		struct io_timeout	timeout;
		struct io_timeout_rem	timeout_rem;
		struct io_connect	connect;
		struct io_sr_msg	sr_msg;
		struct io_open		open;
		struct io_close		close;
		struct io_rsrc_update	rsrc_update;
		struct io_fadvise	fadvise;
		struct io_madvise	madvise;
		struct io_epoll		epoll;
		struct io_splice	splice;
		struct io_provide_buf	pbuf;
		struct io_statx		statx;
		struct io_shutdown	shutdown;
		struct io_rename	rename;
		struct io_unlink	unlink;
		/* use only after cleaning per-op data, see io_clean_op() */
		struct io_completion	compl;
	};

	/* opcode allocated if it needs to store data for async defer */
	void				*async_data;
	u8				opcode;
	/* polled IO has completed */
	u8				iopoll_completed;

	u16				buf_index;
	u32				result;

	struct io_ring_ctx		*ctx;
	unsigned int			flags;
	refcount_t			refs;
	struct task_struct		*task;
	u64				user_data;

	struct io_kiocb			*link;
	struct percpu_ref		*fixed_rsrc_refs;

	/*
	 * 1. used with ctx->iopoll_list with reads/writes
	 * 2. to track reqs with ->files (see io_op_def::file_table)
	 */
	struct list_head		inflight_entry;
	union {
		struct io_task_work	io_task_work;
		struct callback_head	task_work;
	};
	/* for polled requests, i.e. IORING_OP_POLL_ADD and async armed poll */
	struct hlist_node		hash_node;
	struct async_poll		*apoll;
	struct io_wq_work		work;
};

struct io_defer_entry {
	struct list_head	list;
	struct io_kiocb		*req;
	u32			seq;
};

struct io_op_def {
	/* needs req->file assigned */
	unsigned		needs_file : 1;
	/* hash wq insertion if file is a regular file */
	unsigned		hash_reg_file : 1;
	/* unbound wq insertion if file is a non-regular file */
	unsigned		unbound_nonreg_file : 1;
	/* opcode is not supported by this kernel */
	unsigned		not_supported : 1;
	/* set if opcode supports polled "wait" */
	unsigned		pollin : 1;
	unsigned		pollout : 1;
	/* op supports buffer selection */
	unsigned		buffer_select : 1;
	/* must always have async data allocated */
	unsigned		needs_async_data : 1;
	/* should block plug */
	unsigned		plug : 1;
	/* size of async data needed, if any */
	unsigned short		async_size;
};

static const struct io_op_def io_op_defs[] = {
	[IORING_OP_NOP] = {},
	[IORING_OP_READV] = {
		.needs_file		= 1,
		.unbound_nonreg_file	= 1,
		.pollin			= 1,
		.buffer_select		= 1,
		.needs_async_data	= 1,
		.plug			= 1,
		.async_size		= sizeof(struct io_async_rw),
	},
	[IORING_OP_WRITEV] = {
		.needs_file		= 1,
		.hash_reg_file		= 1,
		.unbound_nonreg_file	= 1,
		.pollout		= 1,
		.needs_async_data	= 1,
		.plug			= 1,
		.async_size		= sizeof(struct io_async_rw),
	},
	[IORING_OP_FSYNC] = {
		.needs_file		= 1,
	},
	[IORING_OP_READ_FIXED] = {
		.needs_file		= 1,
		.unbound_nonreg_file	= 1,
		.pollin			= 1,
		.plug			= 1,
		.async_size		= sizeof(struct io_async_rw),
	},
	[IORING_OP_WRITE_FIXED] = {
		.needs_file		= 1,
		.hash_reg_file		= 1,
		.unbound_nonreg_file	= 1,
		.pollout		= 1,
		.plug			= 1,
		.async_size		= sizeof(struct io_async_rw),
	},
	[IORING_OP_POLL_ADD] = {
		.needs_file		= 1,
		.unbound_nonreg_file	= 1,
	},
	[IORING_OP_POLL_REMOVE] = {},
	[IORING_OP_SYNC_FILE_RANGE] = {
		.needs_file		= 1,
	},
	[IORING_OP_SENDMSG] = {
		.needs_file		= 1,
		.unbound_nonreg_file	= 1,
		.pollout		= 1,
		.needs_async_data	= 1,
		.async_size		= sizeof(struct io_async_msghdr),
<<<<<<< HEAD
		.work_flags		= IO_WQ_WORK_MM | IO_WQ_WORK_BLKCG |
						IO_WQ_WORK_FS,
=======
>>>>>>> d6ce7f67
	},
	[IORING_OP_RECVMSG] = {
		.needs_file		= 1,
		.unbound_nonreg_file	= 1,
		.pollin			= 1,
		.buffer_select		= 1,
		.needs_async_data	= 1,
		.async_size		= sizeof(struct io_async_msghdr),
<<<<<<< HEAD
		.work_flags		= IO_WQ_WORK_MM | IO_WQ_WORK_BLKCG |
						IO_WQ_WORK_FS,
=======
>>>>>>> d6ce7f67
	},
	[IORING_OP_TIMEOUT] = {
		.needs_async_data	= 1,
		.async_size		= sizeof(struct io_timeout_data),
	},
	[IORING_OP_TIMEOUT_REMOVE] = {
		/* used by timeout updates' prep() */
	},
	[IORING_OP_ACCEPT] = {
		.needs_file		= 1,
		.unbound_nonreg_file	= 1,
		.pollin			= 1,
	},
	[IORING_OP_ASYNC_CANCEL] = {},
	[IORING_OP_LINK_TIMEOUT] = {
		.needs_async_data	= 1,
		.async_size		= sizeof(struct io_timeout_data),
	},
	[IORING_OP_CONNECT] = {
		.needs_file		= 1,
		.unbound_nonreg_file	= 1,
		.pollout		= 1,
		.needs_async_data	= 1,
		.async_size		= sizeof(struct io_async_connect),
	},
	[IORING_OP_FALLOCATE] = {
		.needs_file		= 1,
	},
	[IORING_OP_OPENAT] = {},
	[IORING_OP_CLOSE] = {},
	[IORING_OP_FILES_UPDATE] = {},
	[IORING_OP_STATX] = {},
	[IORING_OP_READ] = {
		.needs_file		= 1,
		.unbound_nonreg_file	= 1,
		.pollin			= 1,
		.buffer_select		= 1,
		.plug			= 1,
		.async_size		= sizeof(struct io_async_rw),
	},
	[IORING_OP_WRITE] = {
		.needs_file		= 1,
		.unbound_nonreg_file	= 1,
		.pollout		= 1,
		.plug			= 1,
		.async_size		= sizeof(struct io_async_rw),
	},
	[IORING_OP_FADVISE] = {
		.needs_file		= 1,
	},
	[IORING_OP_MADVISE] = {},
	[IORING_OP_SEND] = {
		.needs_file		= 1,
		.unbound_nonreg_file	= 1,
		.pollout		= 1,
	},
	[IORING_OP_RECV] = {
		.needs_file		= 1,
		.unbound_nonreg_file	= 1,
		.pollin			= 1,
		.buffer_select		= 1,
	},
	[IORING_OP_OPENAT2] = {
	},
	[IORING_OP_EPOLL_CTL] = {
		.unbound_nonreg_file	= 1,
	},
	[IORING_OP_SPLICE] = {
		.needs_file		= 1,
		.hash_reg_file		= 1,
		.unbound_nonreg_file	= 1,
	},
	[IORING_OP_PROVIDE_BUFFERS] = {},
	[IORING_OP_REMOVE_BUFFERS] = {},
	[IORING_OP_TEE] = {
		.needs_file		= 1,
		.hash_reg_file		= 1,
		.unbound_nonreg_file	= 1,
	},
	[IORING_OP_SHUTDOWN] = {
		.needs_file		= 1,
	},
	[IORING_OP_RENAMEAT] = {},
	[IORING_OP_UNLINKAT] = {},
};

static void io_uring_try_cancel_requests(struct io_ring_ctx *ctx,
					 struct task_struct *task,
					 struct files_struct *files);
static void io_uring_cancel_sqpoll(struct io_ring_ctx *ctx);
static void destroy_fixed_rsrc_ref_node(struct fixed_rsrc_ref_node *ref_node);
static struct fixed_rsrc_ref_node *alloc_fixed_rsrc_ref_node(
			struct io_ring_ctx *ctx);
static void io_ring_file_put(struct io_ring_ctx *ctx, struct io_rsrc_put *prsrc);

static bool io_rw_reissue(struct io_kiocb *req);
static void io_cqring_fill_event(struct io_kiocb *req, long res);
static void io_put_req(struct io_kiocb *req);
static void io_put_req_deferred(struct io_kiocb *req, int nr);
static void io_double_put_req(struct io_kiocb *req);
static void io_dismantle_req(struct io_kiocb *req);
static void io_put_task(struct task_struct *task, int nr);
static void io_queue_next(struct io_kiocb *req);
static struct io_kiocb *io_prep_linked_timeout(struct io_kiocb *req);
static void __io_queue_linked_timeout(struct io_kiocb *req);
static void io_queue_linked_timeout(struct io_kiocb *req);
static int __io_sqe_files_update(struct io_ring_ctx *ctx,
				 struct io_uring_rsrc_update *ip,
				 unsigned nr_args);
static void __io_clean_op(struct io_kiocb *req);
static struct file *io_file_get(struct io_submit_state *state,
				struct io_kiocb *req, int fd, bool fixed);
static void __io_queue_sqe(struct io_kiocb *req);
static void io_rsrc_put_work(struct work_struct *work);

static int io_import_iovec(int rw, struct io_kiocb *req, struct iovec **iovec,
			   struct iov_iter *iter, bool needs_lock);
static int io_setup_async_rw(struct io_kiocb *req, const struct iovec *iovec,
			     const struct iovec *fast_iov,
			     struct iov_iter *iter, bool force);
static void io_req_task_queue(struct io_kiocb *req);
static void io_submit_flush_completions(struct io_comp_state *cs,
					struct io_ring_ctx *ctx);

static struct kmem_cache *req_cachep;

static const struct file_operations io_uring_fops;

struct sock *io_uring_get_socket(struct file *file)
{
#if defined(CONFIG_UNIX)
	if (file->f_op == &io_uring_fops) {
		struct io_ring_ctx *ctx = file->private_data;

		return ctx->ring_sock->sk;
	}
#endif
	return NULL;
}
EXPORT_SYMBOL(io_uring_get_socket);

#define io_for_each_link(pos, head) \
	for (pos = (head); pos; pos = pos->link)

static inline void io_clean_op(struct io_kiocb *req)
{
	if (req->flags & (REQ_F_NEED_CLEANUP | REQ_F_BUFFER_SELECTED))
		__io_clean_op(req);
}

static inline void io_set_resource_node(struct io_kiocb *req)
{
	struct io_ring_ctx *ctx = req->ctx;

	if (!req->fixed_rsrc_refs) {
		req->fixed_rsrc_refs = &ctx->file_data->node->refs;
		percpu_ref_get(req->fixed_rsrc_refs);
	}
}

static bool io_match_task(struct io_kiocb *head,
			  struct task_struct *task,
			  struct files_struct *files)
{
	struct io_kiocb *req;

	if (task && head->task != task) {
		/* in terms of cancelation, always match if req task is dead */
		if (head->task->flags & PF_EXITING)
			return true;
		return false;
	}
	if (!files)
		return true;

	io_for_each_link(req, head) {
		if (!(req->flags & REQ_F_WORK_INITIALIZED))
			continue;
		if (req->file && req->file->f_op == &io_uring_fops)
			return true;
		if (req->task->files == files)
			return true;
	}
	return false;
}

static inline void req_set_fail_links(struct io_kiocb *req)
{
	if ((req->flags & (REQ_F_LINK | REQ_F_HARDLINK)) == REQ_F_LINK)
		req->flags |= REQ_F_FAIL_LINK;
}

static inline void __io_req_init_async(struct io_kiocb *req)
{
	memset(&req->work, 0, sizeof(req->work));
	req->flags |= REQ_F_WORK_INITIALIZED;
}

/*
 * Note: must call io_req_init_async() for the first time you
 * touch any members of io_wq_work.
 */
static inline void io_req_init_async(struct io_kiocb *req)
{
	if (req->flags & REQ_F_WORK_INITIALIZED)
		return;

	__io_req_init_async(req);
}

static void io_ring_ctx_ref_free(struct percpu_ref *ref)
{
	struct io_ring_ctx *ctx = container_of(ref, struct io_ring_ctx, refs);

	complete(&ctx->ref_comp);
}

static inline bool io_is_timeout_noseq(struct io_kiocb *req)
{
	return !req->timeout.off;
}

static struct io_ring_ctx *io_ring_ctx_alloc(struct io_uring_params *p)
{
	struct io_ring_ctx *ctx;
	int hash_bits;

	ctx = kzalloc(sizeof(*ctx), GFP_KERNEL);
	if (!ctx)
		return NULL;

	/*
	 * Use 5 bits less than the max cq entries, that should give us around
	 * 32 entries per hash list if totally full and uniformly spread.
	 */
	hash_bits = ilog2(p->cq_entries);
	hash_bits -= 5;
	if (hash_bits <= 0)
		hash_bits = 1;
	ctx->cancel_hash_bits = hash_bits;
	ctx->cancel_hash = kmalloc((1U << hash_bits) * sizeof(struct hlist_head),
					GFP_KERNEL);
	if (!ctx->cancel_hash)
		goto err;
	__hash_init(ctx->cancel_hash, 1U << hash_bits);

	if (percpu_ref_init(&ctx->refs, io_ring_ctx_ref_free,
			    PERCPU_REF_ALLOW_REINIT, GFP_KERNEL))
		goto err;

	ctx->flags = p->flags;
	init_waitqueue_head(&ctx->sqo_sq_wait);
	INIT_LIST_HEAD(&ctx->sqd_list);
	init_waitqueue_head(&ctx->cq_wait);
	INIT_LIST_HEAD(&ctx->cq_overflow_list);
	init_completion(&ctx->ref_comp);
	init_completion(&ctx->sq_thread_comp);
	idr_init(&ctx->io_buffer_idr);
	idr_init(&ctx->personality_idr);
	mutex_init(&ctx->uring_lock);
	init_waitqueue_head(&ctx->wait);
	spin_lock_init(&ctx->completion_lock);
	INIT_LIST_HEAD(&ctx->iopoll_list);
	INIT_LIST_HEAD(&ctx->defer_list);
	INIT_LIST_HEAD(&ctx->timeout_list);
	spin_lock_init(&ctx->inflight_lock);
	INIT_LIST_HEAD(&ctx->inflight_list);
	spin_lock_init(&ctx->rsrc_ref_lock);
	INIT_LIST_HEAD(&ctx->rsrc_ref_list);
	INIT_DELAYED_WORK(&ctx->rsrc_put_work, io_rsrc_put_work);
	init_llist_head(&ctx->rsrc_put_llist);
	INIT_LIST_HEAD(&ctx->submit_state.comp.free_list);
	INIT_LIST_HEAD(&ctx->submit_state.comp.locked_free_list);
	return ctx;
err:
	kfree(ctx->cancel_hash);
	kfree(ctx);
	return NULL;
}

static bool req_need_defer(struct io_kiocb *req, u32 seq)
{
	if (unlikely(req->flags & REQ_F_IO_DRAIN)) {
		struct io_ring_ctx *ctx = req->ctx;

		return seq != ctx->cached_cq_tail
				+ READ_ONCE(ctx->cached_cq_overflow);
	}

	return false;
}

static void io_req_clean_work(struct io_kiocb *req)
{
	if (!(req->flags & REQ_F_WORK_INITIALIZED))
		return;

	if (req->work.creds) {
		put_cred(req->work.creds);
		req->work.creds = NULL;
	}
	if (req->flags & REQ_F_INFLIGHT) {
		struct io_ring_ctx *ctx = req->ctx;
		struct io_uring_task *tctx = req->task->io_uring;
		unsigned long flags;

		spin_lock_irqsave(&ctx->inflight_lock, flags);
		list_del(&req->inflight_entry);
		spin_unlock_irqrestore(&ctx->inflight_lock, flags);
		req->flags &= ~REQ_F_INFLIGHT;
		if (atomic_read(&tctx->in_idle))
			wake_up(&tctx->wait);
	}

	req->flags &= ~REQ_F_WORK_INITIALIZED;
}

static void io_req_track_inflight(struct io_kiocb *req)
{
	struct io_ring_ctx *ctx = req->ctx;

	if (!(req->flags & REQ_F_INFLIGHT)) {
		io_req_init_async(req);
		req->flags |= REQ_F_INFLIGHT;

		spin_lock_irq(&ctx->inflight_lock);
		list_add(&req->inflight_entry, &ctx->inflight_list);
		spin_unlock_irq(&ctx->inflight_lock);
	}
}

static void io_prep_async_work(struct io_kiocb *req)
{
	const struct io_op_def *def = &io_op_defs[req->opcode];
	struct io_ring_ctx *ctx = req->ctx;

	io_req_init_async(req);

	if (req->flags & REQ_F_FORCE_ASYNC)
		req->work.flags |= IO_WQ_WORK_CONCURRENT;

	if (req->flags & REQ_F_ISREG) {
		if (def->hash_reg_file || (ctx->flags & IORING_SETUP_IOPOLL))
			io_wq_hash_work(&req->work, file_inode(req->file));
	} else {
		if (def->unbound_nonreg_file)
			req->work.flags |= IO_WQ_WORK_UNBOUND;
	}
	if (!req->work.creds)
		req->work.creds = get_current_cred();
}

static void io_prep_async_link(struct io_kiocb *req)
{
	struct io_kiocb *cur;

	io_for_each_link(cur, req)
		io_prep_async_work(cur);
}

static struct io_kiocb *__io_queue_async_work(struct io_kiocb *req)
{
	struct io_ring_ctx *ctx = req->ctx;
	struct io_kiocb *link = io_prep_linked_timeout(req);
	struct io_uring_task *tctx = req->task->io_uring;

	BUG_ON(!tctx);
	BUG_ON(!tctx->io_wq);

	trace_io_uring_queue_async_work(ctx, io_wq_is_hashed(&req->work), req,
					&req->work, req->flags);
	io_wq_enqueue(tctx->io_wq, &req->work);
	return link;
}

static void io_queue_async_work(struct io_kiocb *req)
{
	struct io_kiocb *link;

	/* init ->work of the whole link before punting */
	io_prep_async_link(req);
	link = __io_queue_async_work(req);

	if (link)
		io_queue_linked_timeout(link);
}

static void io_kill_timeout(struct io_kiocb *req)
{
	struct io_timeout_data *io = req->async_data;
	int ret;

	ret = hrtimer_try_to_cancel(&io->timer);
	if (ret != -1) {
		atomic_set(&req->ctx->cq_timeouts,
			atomic_read(&req->ctx->cq_timeouts) + 1);
		list_del_init(&req->timeout.list);
		io_cqring_fill_event(req, 0);
		io_put_req_deferred(req, 1);
	}
}

/*
 * Returns true if we found and killed one or more timeouts
 */
static bool io_kill_timeouts(struct io_ring_ctx *ctx, struct task_struct *tsk,
			     struct files_struct *files)
{
	struct io_kiocb *req, *tmp;
	int canceled = 0;

	spin_lock_irq(&ctx->completion_lock);
	list_for_each_entry_safe(req, tmp, &ctx->timeout_list, timeout.list) {
		if (io_match_task(req, tsk, files)) {
			io_kill_timeout(req);
			canceled++;
		}
	}
	spin_unlock_irq(&ctx->completion_lock);
	return canceled != 0;
}

static void __io_queue_deferred(struct io_ring_ctx *ctx)
{
	do {
		struct io_defer_entry *de = list_first_entry(&ctx->defer_list,
						struct io_defer_entry, list);

		if (req_need_defer(de->req, de->seq))
			break;
		list_del_init(&de->list);
		io_req_task_queue(de->req);
		kfree(de);
	} while (!list_empty(&ctx->defer_list));
}

static void io_flush_timeouts(struct io_ring_ctx *ctx)
{
	u32 seq;

	if (list_empty(&ctx->timeout_list))
		return;

	seq = ctx->cached_cq_tail - atomic_read(&ctx->cq_timeouts);

	do {
		u32 events_needed, events_got;
		struct io_kiocb *req = list_first_entry(&ctx->timeout_list,
						struct io_kiocb, timeout.list);

		if (io_is_timeout_noseq(req))
			break;

		/*
		 * Since seq can easily wrap around over time, subtract
		 * the last seq at which timeouts were flushed before comparing.
		 * Assuming not more than 2^31-1 events have happened since,
		 * these subtractions won't have wrapped, so we can check if
		 * target is in [last_seq, current_seq] by comparing the two.
		 */
		events_needed = req->timeout.target_seq - ctx->cq_last_tm_flush;
		events_got = seq - ctx->cq_last_tm_flush;
		if (events_got < events_needed)
			break;

		list_del_init(&req->timeout.list);
		io_kill_timeout(req);
	} while (!list_empty(&ctx->timeout_list));

	ctx->cq_last_tm_flush = seq;
}

static void io_commit_cqring(struct io_ring_ctx *ctx)
{
	io_flush_timeouts(ctx);

	/* order cqe stores with ring update */
	smp_store_release(&ctx->rings->cq.tail, ctx->cached_cq_tail);

	if (unlikely(!list_empty(&ctx->defer_list)))
		__io_queue_deferred(ctx);
}

static inline bool io_sqring_full(struct io_ring_ctx *ctx)
{
	struct io_rings *r = ctx->rings;

	return READ_ONCE(r->sq.tail) - ctx->cached_sq_head == r->sq_ring_entries;
}

static inline unsigned int __io_cqring_events(struct io_ring_ctx *ctx)
{
	return ctx->cached_cq_tail - READ_ONCE(ctx->rings->cq.head);
}

static struct io_uring_cqe *io_get_cqring(struct io_ring_ctx *ctx)
{
	struct io_rings *rings = ctx->rings;
	unsigned tail;

	/*
	 * writes to the cq entry need to come after reading head; the
	 * control dependency is enough as we're using WRITE_ONCE to
	 * fill the cq entry
	 */
	if (__io_cqring_events(ctx) == rings->cq_ring_entries)
		return NULL;

	tail = ctx->cached_cq_tail++;
	return &rings->cqes[tail & ctx->cq_mask];
}

static inline bool io_should_trigger_evfd(struct io_ring_ctx *ctx)
{
	if (!ctx->cq_ev_fd)
		return false;
	if (READ_ONCE(ctx->rings->cq_flags) & IORING_CQ_EVENTFD_DISABLED)
		return false;
	if (!ctx->eventfd_async)
		return true;
	return io_wq_current_is_worker();
}

static void io_cqring_ev_posted(struct io_ring_ctx *ctx)
{
	/* see waitqueue_active() comment */
	smp_mb();

	if (waitqueue_active(&ctx->wait))
		wake_up(&ctx->wait);
	if (ctx->sq_data && waitqueue_active(&ctx->sq_data->wait))
		wake_up(&ctx->sq_data->wait);
	if (io_should_trigger_evfd(ctx))
		eventfd_signal(ctx->cq_ev_fd, 1);
	if (waitqueue_active(&ctx->cq_wait)) {
		wake_up_interruptible(&ctx->cq_wait);
		kill_fasync(&ctx->cq_fasync, SIGIO, POLL_IN);
	}
}

static void io_cqring_ev_posted_iopoll(struct io_ring_ctx *ctx)
{
	/* see waitqueue_active() comment */
	smp_mb();

	if (ctx->flags & IORING_SETUP_SQPOLL) {
		if (waitqueue_active(&ctx->wait))
			wake_up(&ctx->wait);
	}
	if (io_should_trigger_evfd(ctx))
		eventfd_signal(ctx->cq_ev_fd, 1);
	if (waitqueue_active(&ctx->cq_wait)) {
		wake_up_interruptible(&ctx->cq_wait);
		kill_fasync(&ctx->cq_fasync, SIGIO, POLL_IN);
	}
}

/* Returns true if there are no backlogged entries after the flush */
static bool __io_cqring_overflow_flush(struct io_ring_ctx *ctx, bool force,
				       struct task_struct *tsk,
				       struct files_struct *files)
{
	struct io_rings *rings = ctx->rings;
	struct io_kiocb *req, *tmp;
	struct io_uring_cqe *cqe;
	unsigned long flags;
	bool all_flushed, posted;
	LIST_HEAD(list);

	if (!force && __io_cqring_events(ctx) == rings->cq_ring_entries)
		return false;

	posted = false;
	spin_lock_irqsave(&ctx->completion_lock, flags);
	list_for_each_entry_safe(req, tmp, &ctx->cq_overflow_list, compl.list) {
		if (!io_match_task(req, tsk, files))
			continue;

		cqe = io_get_cqring(ctx);
		if (!cqe && !force)
			break;

		list_move(&req->compl.list, &list);
		if (cqe) {
			WRITE_ONCE(cqe->user_data, req->user_data);
			WRITE_ONCE(cqe->res, req->result);
			WRITE_ONCE(cqe->flags, req->compl.cflags);
		} else {
			ctx->cached_cq_overflow++;
			WRITE_ONCE(ctx->rings->cq_overflow,
				   ctx->cached_cq_overflow);
		}
		posted = true;
	}

	all_flushed = list_empty(&ctx->cq_overflow_list);
	if (all_flushed) {
		clear_bit(0, &ctx->sq_check_overflow);
		clear_bit(0, &ctx->cq_check_overflow);
		ctx->rings->sq_flags &= ~IORING_SQ_CQ_OVERFLOW;
	}

	if (posted)
		io_commit_cqring(ctx);
	spin_unlock_irqrestore(&ctx->completion_lock, flags);
	if (posted)
		io_cqring_ev_posted(ctx);

	while (!list_empty(&list)) {
		req = list_first_entry(&list, struct io_kiocb, compl.list);
		list_del(&req->compl.list);
		io_put_req(req);
	}

	return all_flushed;
}

static void io_cqring_overflow_flush(struct io_ring_ctx *ctx, bool force,
				     struct task_struct *tsk,
				     struct files_struct *files)
{
	if (test_bit(0, &ctx->cq_check_overflow)) {
		/* iopoll syncs against uring_lock, not completion_lock */
		if (ctx->flags & IORING_SETUP_IOPOLL)
			mutex_lock(&ctx->uring_lock);
		__io_cqring_overflow_flush(ctx, force, tsk, files);
		if (ctx->flags & IORING_SETUP_IOPOLL)
			mutex_unlock(&ctx->uring_lock);
	}
}

static void __io_cqring_fill_event(struct io_kiocb *req, long res, long cflags)
{
	struct io_ring_ctx *ctx = req->ctx;
	struct io_uring_cqe *cqe;

	trace_io_uring_complete(ctx, req->user_data, res);

	/*
	 * If we can't get a cq entry, userspace overflowed the
	 * submission (by quite a lot). Increment the overflow count in
	 * the ring.
	 */
	cqe = io_get_cqring(ctx);
	if (likely(cqe)) {
		WRITE_ONCE(cqe->user_data, req->user_data);
		WRITE_ONCE(cqe->res, res);
		WRITE_ONCE(cqe->flags, cflags);
	} else if (ctx->cq_overflow_flushed ||
		   atomic_read(&req->task->io_uring->in_idle)) {
		/*
		 * If we're in ring overflow flush mode, or in task cancel mode,
		 * then we cannot store the request for later flushing, we need
		 * to drop it on the floor.
		 */
		ctx->cached_cq_overflow++;
		WRITE_ONCE(ctx->rings->cq_overflow, ctx->cached_cq_overflow);
	} else {
		if (list_empty(&ctx->cq_overflow_list)) {
			set_bit(0, &ctx->sq_check_overflow);
			set_bit(0, &ctx->cq_check_overflow);
			ctx->rings->sq_flags |= IORING_SQ_CQ_OVERFLOW;
		}
		io_clean_op(req);
		req->result = res;
		req->compl.cflags = cflags;
		refcount_inc(&req->refs);
		list_add_tail(&req->compl.list, &ctx->cq_overflow_list);
	}
}

static void io_cqring_fill_event(struct io_kiocb *req, long res)
{
	__io_cqring_fill_event(req, res, 0);
}

static inline void io_req_complete_post(struct io_kiocb *req, long res,
					unsigned int cflags)
{
	struct io_ring_ctx *ctx = req->ctx;
	unsigned long flags;

	spin_lock_irqsave(&ctx->completion_lock, flags);
	__io_cqring_fill_event(req, res, cflags);
	io_commit_cqring(ctx);
	/*
	 * If we're the last reference to this request, add to our locked
	 * free_list cache.
	 */
	if (refcount_dec_and_test(&req->refs)) {
		struct io_comp_state *cs = &ctx->submit_state.comp;

		io_dismantle_req(req);
		io_put_task(req->task, 1);
		list_add(&req->compl.list, &cs->locked_free_list);
		cs->locked_free_nr++;
	} else
		req = NULL;
	spin_unlock_irqrestore(&ctx->completion_lock, flags);

	io_cqring_ev_posted(ctx);
	if (req) {
		io_queue_next(req);
		percpu_ref_put(&ctx->refs);
	}
}

static void io_req_complete_state(struct io_kiocb *req, long res,
				  unsigned int cflags)
{
	io_clean_op(req);
	req->result = res;
	req->compl.cflags = cflags;
	req->flags |= REQ_F_COMPLETE_INLINE;
}

static inline void __io_req_complete(struct io_kiocb *req, unsigned issue_flags,
				     long res, unsigned cflags)
{
	if (issue_flags & IO_URING_F_COMPLETE_DEFER)
		io_req_complete_state(req, res, cflags);
	else
		io_req_complete_post(req, res, cflags);
}

static inline void io_req_complete(struct io_kiocb *req, long res)
{
	__io_req_complete(req, 0, res, 0);
}

static bool io_flush_cached_reqs(struct io_ring_ctx *ctx)
{
	struct io_submit_state *state = &ctx->submit_state;
	struct io_comp_state *cs = &state->comp;
	struct io_kiocb *req = NULL;

	/*
	 * If we have more than a batch's worth of requests in our IRQ side
	 * locked cache, grab the lock and move them over to our submission
	 * side cache.
	 */
	if (READ_ONCE(cs->locked_free_nr) > IO_COMPL_BATCH) {
		spin_lock_irq(&ctx->completion_lock);
		list_splice_init(&cs->locked_free_list, &cs->free_list);
		cs->locked_free_nr = 0;
		spin_unlock_irq(&ctx->completion_lock);
	}

	while (!list_empty(&cs->free_list)) {
		req = list_first_entry(&cs->free_list, struct io_kiocb,
					compl.list);
		list_del(&req->compl.list);
		state->reqs[state->free_reqs++] = req;
		if (state->free_reqs == ARRAY_SIZE(state->reqs))
			break;
	}

	return req != NULL;
}

static struct io_kiocb *io_alloc_req(struct io_ring_ctx *ctx)
{
	struct io_submit_state *state = &ctx->submit_state;

	BUILD_BUG_ON(IO_REQ_ALLOC_BATCH > ARRAY_SIZE(state->reqs));

	if (!state->free_reqs) {
		gfp_t gfp = GFP_KERNEL | __GFP_NOWARN;
		int ret;

		if (io_flush_cached_reqs(ctx))
			goto got_req;

		ret = kmem_cache_alloc_bulk(req_cachep, gfp, IO_REQ_ALLOC_BATCH,
					    state->reqs);

		/*
		 * Bulk alloc is all-or-nothing. If we fail to get a batch,
		 * retry single alloc to be on the safe side.
		 */
		if (unlikely(ret <= 0)) {
			state->reqs[0] = kmem_cache_alloc(req_cachep, gfp);
			if (!state->reqs[0])
				return NULL;
			ret = 1;
		}
		state->free_reqs = ret;
	}
got_req:
	state->free_reqs--;
	return state->reqs[state->free_reqs];
}

static inline void io_put_file(struct io_kiocb *req, struct file *file,
			  bool fixed)
{
	if (!fixed)
		fput(file);
}

static void io_dismantle_req(struct io_kiocb *req)
{
	io_clean_op(req);

	if (req->async_data)
		kfree(req->async_data);
	if (req->file)
		io_put_file(req, req->file, (req->flags & REQ_F_FIXED_FILE));
	if (req->fixed_rsrc_refs)
		percpu_ref_put(req->fixed_rsrc_refs);
	io_req_clean_work(req);
}

static inline void io_put_task(struct task_struct *task, int nr)
{
	struct io_uring_task *tctx = task->io_uring;

	percpu_counter_sub(&tctx->inflight, nr);
	if (unlikely(atomic_read(&tctx->in_idle)))
		wake_up(&tctx->wait);
	put_task_struct_many(task, nr);
}

static void __io_free_req(struct io_kiocb *req)
{
	struct io_ring_ctx *ctx = req->ctx;

	io_dismantle_req(req);
	io_put_task(req->task, 1);

	kmem_cache_free(req_cachep, req);
	percpu_ref_put(&ctx->refs);
}

static inline void io_remove_next_linked(struct io_kiocb *req)
{
	struct io_kiocb *nxt = req->link;

	req->link = nxt->link;
	nxt->link = NULL;
}

static void io_kill_linked_timeout(struct io_kiocb *req)
{
	struct io_ring_ctx *ctx = req->ctx;
	struct io_kiocb *link;
	bool cancelled = false;
	unsigned long flags;

	spin_lock_irqsave(&ctx->completion_lock, flags);
	link = req->link;

	/*
	 * Can happen if a linked timeout fired and link had been like
	 * req -> link t-out -> link t-out [-> ...]
	 */
	if (link && (link->flags & REQ_F_LTIMEOUT_ACTIVE)) {
		struct io_timeout_data *io = link->async_data;
		int ret;

		io_remove_next_linked(req);
		link->timeout.head = NULL;
		ret = hrtimer_try_to_cancel(&io->timer);
		if (ret != -1) {
			io_cqring_fill_event(link, -ECANCELED);
			io_commit_cqring(ctx);
			cancelled = true;
		}
	}
	req->flags &= ~REQ_F_LINK_TIMEOUT;
	spin_unlock_irqrestore(&ctx->completion_lock, flags);

	if (cancelled) {
		io_cqring_ev_posted(ctx);
		io_put_req(link);
	}
}


static void io_fail_links(struct io_kiocb *req)
{
	struct io_kiocb *link, *nxt;
	struct io_ring_ctx *ctx = req->ctx;
	unsigned long flags;

	spin_lock_irqsave(&ctx->completion_lock, flags);
	link = req->link;
	req->link = NULL;

	while (link) {
		nxt = link->link;
		link->link = NULL;

		trace_io_uring_fail_link(req, link);
		io_cqring_fill_event(link, -ECANCELED);

		/*
		 * It's ok to free under spinlock as they're not linked anymore,
		 * but avoid REQ_F_WORK_INITIALIZED because it may deadlock on
		 * work.fs->lock.
		 */
		if (link->flags & REQ_F_WORK_INITIALIZED)
			io_put_req_deferred(link, 2);
		else
			io_double_put_req(link);
		link = nxt;
	}
	io_commit_cqring(ctx);
	spin_unlock_irqrestore(&ctx->completion_lock, flags);

	io_cqring_ev_posted(ctx);
}

static struct io_kiocb *__io_req_find_next(struct io_kiocb *req)
{
	if (req->flags & REQ_F_LINK_TIMEOUT)
		io_kill_linked_timeout(req);

	/*
	 * If LINK is set, we have dependent requests in this chain. If we
	 * didn't fail this request, queue the first one up, moving any other
	 * dependencies to the next request. In case of failure, fail the rest
	 * of the chain.
	 */
	if (likely(!(req->flags & REQ_F_FAIL_LINK))) {
		struct io_kiocb *nxt = req->link;

		req->link = NULL;
		return nxt;
	}
	io_fail_links(req);
	return NULL;
}

static inline struct io_kiocb *io_req_find_next(struct io_kiocb *req)
{
	if (likely(!(req->flags & (REQ_F_LINK|REQ_F_HARDLINK))))
		return NULL;
	return __io_req_find_next(req);
}

static bool __tctx_task_work(struct io_uring_task *tctx)
{
	struct io_ring_ctx *ctx = NULL;
	struct io_wq_work_list list;
	struct io_wq_work_node *node;

	if (wq_list_empty(&tctx->task_list))
		return false;

	spin_lock_irq(&tctx->task_lock);
	list = tctx->task_list;
	INIT_WQ_LIST(&tctx->task_list);
	spin_unlock_irq(&tctx->task_lock);

	node = list.first;
	while (node) {
		struct io_wq_work_node *next = node->next;
		struct io_ring_ctx *this_ctx;
		struct io_kiocb *req;

		req = container_of(node, struct io_kiocb, io_task_work.node);
		this_ctx = req->ctx;
		req->task_work.func(&req->task_work);
		node = next;

		if (!ctx) {
			ctx = this_ctx;
		} else if (ctx != this_ctx) {
			mutex_lock(&ctx->uring_lock);
			io_submit_flush_completions(&ctx->submit_state.comp, ctx);
			mutex_unlock(&ctx->uring_lock);
			ctx = this_ctx;
		}
	}

	if (ctx && ctx->submit_state.comp.nr) {
		mutex_lock(&ctx->uring_lock);
		io_submit_flush_completions(&ctx->submit_state.comp, ctx);
		mutex_unlock(&ctx->uring_lock);
	}

	return list.first != NULL;
}

static void tctx_task_work(struct callback_head *cb)
{
	struct io_uring_task *tctx = container_of(cb, struct io_uring_task, task_work);

	while (__tctx_task_work(tctx))
		cond_resched();

	clear_bit(0, &tctx->task_state);
}

static int io_task_work_add(struct task_struct *tsk, struct io_kiocb *req,
			    enum task_work_notify_mode notify)
{
	struct io_uring_task *tctx = tsk->io_uring;
	struct io_wq_work_node *node, *prev;
	unsigned long flags;
	int ret;

	WARN_ON_ONCE(!tctx);

	spin_lock_irqsave(&tctx->task_lock, flags);
	wq_list_add_tail(&req->io_task_work.node, &tctx->task_list);
	spin_unlock_irqrestore(&tctx->task_lock, flags);

	/* task_work already pending, we're done */
	if (test_bit(0, &tctx->task_state) ||
	    test_and_set_bit(0, &tctx->task_state))
		return 0;

	if (!task_work_add(tsk, &tctx->task_work, notify))
		return 0;

	/*
	 * Slow path - we failed, find and delete work. if the work is not
	 * in the list, it got run and we're fine.
	 */
	ret = 0;
	spin_lock_irqsave(&tctx->task_lock, flags);
	wq_list_for_each(node, prev, &tctx->task_list) {
		if (&req->io_task_work.node == node) {
			wq_list_del(&tctx->task_list, node, prev);
			ret = 1;
			break;
		}
	}
	spin_unlock_irqrestore(&tctx->task_lock, flags);
	clear_bit(0, &tctx->task_state);
	return ret;
}

static int io_req_task_work_add(struct io_kiocb *req)
{
	struct task_struct *tsk = req->task;
	struct io_ring_ctx *ctx = req->ctx;
	enum task_work_notify_mode notify;
	int ret;

	if (tsk->flags & PF_EXITING)
		return -ESRCH;

	/*
	 * SQPOLL kernel thread doesn't need notification, just a wakeup. For
	 * all other cases, use TWA_SIGNAL unconditionally to ensure we're
	 * processing task_work. There's no reliable way to tell if TWA_RESUME
	 * will do the job.
	 */
	notify = TWA_NONE;
	if (!(ctx->flags & IORING_SETUP_SQPOLL))
		notify = TWA_SIGNAL;

	ret = io_task_work_add(tsk, req, notify);
	if (!ret)
		wake_up_process(tsk);

	return ret;
}

static void io_req_task_work_add_fallback(struct io_kiocb *req,
					  task_work_func_t cb)
{
	struct io_ring_ctx *ctx = req->ctx;
	struct callback_head *head;

	init_task_work(&req->task_work, cb);
	do {
		head = READ_ONCE(ctx->exit_task_work);
		req->task_work.next = head;
	} while (cmpxchg(&ctx->exit_task_work, head, &req->task_work) != head);
}

static void __io_req_task_cancel(struct io_kiocb *req, int error)
{
	struct io_ring_ctx *ctx = req->ctx;

	spin_lock_irq(&ctx->completion_lock);
	io_cqring_fill_event(req, error);
	io_commit_cqring(ctx);
	spin_unlock_irq(&ctx->completion_lock);

	io_cqring_ev_posted(ctx);
	req_set_fail_links(req);
	io_double_put_req(req);
}

static void io_req_task_cancel(struct callback_head *cb)
{
	struct io_kiocb *req = container_of(cb, struct io_kiocb, task_work);
	struct io_ring_ctx *ctx = req->ctx;

	mutex_lock(&ctx->uring_lock);
	__io_req_task_cancel(req, req->result);
	mutex_unlock(&ctx->uring_lock);
	percpu_ref_put(&ctx->refs);
}

static void __io_req_task_submit(struct io_kiocb *req)
{
	struct io_ring_ctx *ctx = req->ctx;

	/* ctx stays valid until unlock, even if we drop all ours ctx->refs */
	mutex_lock(&ctx->uring_lock);
	if (!ctx->sqo_dead && !(current->flags & PF_EXITING) && !current->in_execve)
		__io_queue_sqe(req);
	else
		__io_req_task_cancel(req, -EFAULT);
	mutex_unlock(&ctx->uring_lock);

	if (ctx->flags & IORING_SETUP_SQPOLL)
		io_sq_thread_drop_mm_files();
}

static void io_req_task_submit(struct callback_head *cb)
{
	struct io_kiocb *req = container_of(cb, struct io_kiocb, task_work);

	__io_req_task_submit(req);
}

static void io_req_task_queue(struct io_kiocb *req)
{
	int ret;

	req->task_work.func = io_req_task_submit;
	ret = io_req_task_work_add(req);
	if (unlikely(ret)) {
		req->result = -ECANCELED;
		percpu_ref_get(&req->ctx->refs);
		io_req_task_work_add_fallback(req, io_req_task_cancel);
	}
}

static void io_req_task_queue_fail(struct io_kiocb *req, int ret)
{
	percpu_ref_get(&req->ctx->refs);
	req->result = ret;
	req->task_work.func = io_req_task_cancel;

	if (unlikely(io_req_task_work_add(req)))
		io_req_task_work_add_fallback(req, io_req_task_cancel);
}

static inline void io_queue_next(struct io_kiocb *req)
{
	struct io_kiocb *nxt = io_req_find_next(req);

	if (nxt)
		io_req_task_queue(nxt);
}

static void io_free_req(struct io_kiocb *req)
{
	io_queue_next(req);
	__io_free_req(req);
}

struct req_batch {
	struct task_struct	*task;
	int			task_refs;
	int			ctx_refs;
};

static inline void io_init_req_batch(struct req_batch *rb)
{
	rb->task_refs = 0;
	rb->ctx_refs = 0;
	rb->task = NULL;
}

static void io_req_free_batch_finish(struct io_ring_ctx *ctx,
				     struct req_batch *rb)
{
	if (rb->task)
		io_put_task(rb->task, rb->task_refs);
	if (rb->ctx_refs)
		percpu_ref_put_many(&ctx->refs, rb->ctx_refs);
}

static void io_req_free_batch(struct req_batch *rb, struct io_kiocb *req,
			      struct io_submit_state *state)
{
	io_queue_next(req);

	if (req->task != rb->task) {
		if (rb->task)
			io_put_task(rb->task, rb->task_refs);
		rb->task = req->task;
		rb->task_refs = 0;
	}
	rb->task_refs++;
	rb->ctx_refs++;

	io_dismantle_req(req);
	if (state->free_reqs != ARRAY_SIZE(state->reqs))
		state->reqs[state->free_reqs++] = req;
	else
		list_add(&req->compl.list, &state->comp.free_list);
}

static void io_submit_flush_completions(struct io_comp_state *cs,
					struct io_ring_ctx *ctx)
{
	int i, nr = cs->nr;
	struct io_kiocb *req;
	struct req_batch rb;

	io_init_req_batch(&rb);
	spin_lock_irq(&ctx->completion_lock);
	for (i = 0; i < nr; i++) {
		req = cs->reqs[i];
		__io_cqring_fill_event(req, req->result, req->compl.cflags);
	}
	io_commit_cqring(ctx);
	spin_unlock_irq(&ctx->completion_lock);

	io_cqring_ev_posted(ctx);
	for (i = 0; i < nr; i++) {
		req = cs->reqs[i];

		/* submission and completion refs */
		if (refcount_sub_and_test(2, &req->refs))
			io_req_free_batch(&rb, req, &ctx->submit_state);
	}

	io_req_free_batch_finish(ctx, &rb);
	cs->nr = 0;
}

/*
 * Drop reference to request, return next in chain (if there is one) if this
 * was the last reference to this request.
 */
static struct io_kiocb *io_put_req_find_next(struct io_kiocb *req)
{
	struct io_kiocb *nxt = NULL;

	if (refcount_dec_and_test(&req->refs)) {
		nxt = io_req_find_next(req);
		__io_free_req(req);
	}
	return nxt;
}

static void io_put_req(struct io_kiocb *req)
{
	if (refcount_dec_and_test(&req->refs))
		io_free_req(req);
}

static void io_put_req_deferred_cb(struct callback_head *cb)
{
	struct io_kiocb *req = container_of(cb, struct io_kiocb, task_work);

	io_free_req(req);
}

static void io_free_req_deferred(struct io_kiocb *req)
{
	int ret;

	req->task_work.func = io_put_req_deferred_cb;
	ret = io_req_task_work_add(req);
	if (unlikely(ret))
		io_req_task_work_add_fallback(req, io_put_req_deferred_cb);
}

static inline void io_put_req_deferred(struct io_kiocb *req, int refs)
{
	if (refcount_sub_and_test(refs, &req->refs))
		io_free_req_deferred(req);
}

static void io_double_put_req(struct io_kiocb *req)
{
	/* drop both submit and complete references */
	if (refcount_sub_and_test(2, &req->refs))
		io_free_req(req);
}

static unsigned io_cqring_events(struct io_ring_ctx *ctx)
{
	/* See comment at the top of this file */
	smp_rmb();
	return __io_cqring_events(ctx);
}

static inline unsigned int io_sqring_entries(struct io_ring_ctx *ctx)
{
	struct io_rings *rings = ctx->rings;

	/* make sure SQ entry isn't read before tail */
	return smp_load_acquire(&rings->sq.tail) - ctx->cached_sq_head;
}

static unsigned int io_put_kbuf(struct io_kiocb *req, struct io_buffer *kbuf)
{
	unsigned int cflags;

	cflags = kbuf->bid << IORING_CQE_BUFFER_SHIFT;
	cflags |= IORING_CQE_F_BUFFER;
	req->flags &= ~REQ_F_BUFFER_SELECTED;
	kfree(kbuf);
	return cflags;
}

static inline unsigned int io_put_rw_kbuf(struct io_kiocb *req)
{
	struct io_buffer *kbuf;

	kbuf = (struct io_buffer *) (unsigned long) req->rw.addr;
	return io_put_kbuf(req, kbuf);
}

static inline bool io_run_task_work(void)
{
	/*
	 * Not safe to run on exiting task, and the task_work handling will
	 * not add work to such a task.
	 */
	if (unlikely(current->flags & PF_EXITING))
		return false;
	if (current->task_works) {
		__set_current_state(TASK_RUNNING);
		task_work_run();
		return true;
	}

	return false;
}

/*
 * Find and free completed poll iocbs
 */
static void io_iopoll_complete(struct io_ring_ctx *ctx, unsigned int *nr_events,
			       struct list_head *done)
{
	struct req_batch rb;
	struct io_kiocb *req;

	/* order with ->result store in io_complete_rw_iopoll() */
	smp_rmb();

	io_init_req_batch(&rb);
	while (!list_empty(done)) {
		int cflags = 0;

		req = list_first_entry(done, struct io_kiocb, inflight_entry);
		list_del(&req->inflight_entry);

		if (READ_ONCE(req->result) == -EAGAIN) {
			req->iopoll_completed = 0;
			if (io_rw_reissue(req))
				continue;
		}

		if (req->flags & REQ_F_BUFFER_SELECTED)
			cflags = io_put_rw_kbuf(req);

		__io_cqring_fill_event(req, req->result, cflags);
		(*nr_events)++;

		if (refcount_dec_and_test(&req->refs))
			io_req_free_batch(&rb, req, &ctx->submit_state);
	}

	io_commit_cqring(ctx);
	io_cqring_ev_posted_iopoll(ctx);
	io_req_free_batch_finish(ctx, &rb);
}

static int io_do_iopoll(struct io_ring_ctx *ctx, unsigned int *nr_events,
			long min)
{
	struct io_kiocb *req, *tmp;
	LIST_HEAD(done);
	bool spin;
	int ret;

	/*
	 * Only spin for completions if we don't have multiple devices hanging
	 * off our complete list, and we're under the requested amount.
	 */
	spin = !ctx->poll_multi_file && *nr_events < min;

	ret = 0;
	list_for_each_entry_safe(req, tmp, &ctx->iopoll_list, inflight_entry) {
		struct kiocb *kiocb = &req->rw.kiocb;

		/*
		 * Move completed and retryable entries to our local lists.
		 * If we find a request that requires polling, break out
		 * and complete those lists first, if we have entries there.
		 */
		if (READ_ONCE(req->iopoll_completed)) {
			list_move_tail(&req->inflight_entry, &done);
			continue;
		}
		if (!list_empty(&done))
			break;

		ret = kiocb->ki_filp->f_op->iopoll(kiocb, spin);
		if (ret < 0)
			break;

		/* iopoll may have completed current req */
		if (READ_ONCE(req->iopoll_completed))
			list_move_tail(&req->inflight_entry, &done);

		if (ret && spin)
			spin = false;
		ret = 0;
	}

	if (!list_empty(&done))
		io_iopoll_complete(ctx, nr_events, &done);

	return ret;
}

/*
 * Poll for a minimum of 'min' events. Note that if min == 0 we consider that a
 * non-spinning poll check - we'll still enter the driver poll loop, but only
 * as a non-spinning completion check.
 */
static int io_iopoll_getevents(struct io_ring_ctx *ctx, unsigned int *nr_events,
				long min)
{
	while (!list_empty(&ctx->iopoll_list) && !need_resched()) {
		int ret;

		ret = io_do_iopoll(ctx, nr_events, min);
		if (ret < 0)
			return ret;
		if (*nr_events >= min)
			return 0;
	}

	return 1;
}

/*
 * We can't just wait for polled events to come to us, we have to actively
 * find and complete them.
 */
static void io_iopoll_try_reap_events(struct io_ring_ctx *ctx)
{
	if (!(ctx->flags & IORING_SETUP_IOPOLL))
		return;

	mutex_lock(&ctx->uring_lock);
	while (!list_empty(&ctx->iopoll_list)) {
		unsigned int nr_events = 0;

		io_do_iopoll(ctx, &nr_events, 0);

		/* let it sleep and repeat later if can't complete a request */
		if (nr_events == 0)
			break;
		/*
		 * Ensure we allow local-to-the-cpu processing to take place,
		 * in this case we need to ensure that we reap all events.
		 * Also let task_work, etc. to progress by releasing the mutex
		 */
		if (need_resched()) {
			mutex_unlock(&ctx->uring_lock);
			cond_resched();
			mutex_lock(&ctx->uring_lock);
		}
	}
	mutex_unlock(&ctx->uring_lock);
}

static int io_iopoll_check(struct io_ring_ctx *ctx, long min)
{
	unsigned int nr_events = 0;
	int iters = 0, ret = 0;

	/*
	 * We disallow the app entering submit/complete with polling, but we
	 * still need to lock the ring to prevent racing with polled issue
	 * that got punted to a workqueue.
	 */
	mutex_lock(&ctx->uring_lock);
	do {
		/*
		 * Don't enter poll loop if we already have events pending.
		 * If we do, we can potentially be spinning for commands that
		 * already triggered a CQE (eg in error).
		 */
		if (test_bit(0, &ctx->cq_check_overflow))
			__io_cqring_overflow_flush(ctx, false, NULL, NULL);
		if (io_cqring_events(ctx))
			break;

		/*
		 * If a submit got punted to a workqueue, we can have the
		 * application entering polling for a command before it gets
		 * issued. That app will hold the uring_lock for the duration
		 * of the poll right here, so we need to take a breather every
		 * now and then to ensure that the issue has a chance to add
		 * the poll to the issued list. Otherwise we can spin here
		 * forever, while the workqueue is stuck trying to acquire the
		 * very same mutex.
		 */
		if (!(++iters & 7)) {
			mutex_unlock(&ctx->uring_lock);
			io_run_task_work();
			mutex_lock(&ctx->uring_lock);
		}

		ret = io_iopoll_getevents(ctx, &nr_events, min);
		if (ret <= 0)
			break;
		ret = 0;
	} while (min && !nr_events && !need_resched());

	mutex_unlock(&ctx->uring_lock);
	return ret;
}

static void kiocb_end_write(struct io_kiocb *req)
{
	/*
	 * Tell lockdep we inherited freeze protection from submission
	 * thread.
	 */
	if (req->flags & REQ_F_ISREG) {
		struct inode *inode = file_inode(req->file);

		__sb_writers_acquired(inode->i_sb, SB_FREEZE_WRITE);
	}
	file_end_write(req->file);
}

#ifdef CONFIG_BLOCK
static bool io_resubmit_prep(struct io_kiocb *req)
{
	struct iovec inline_vecs[UIO_FASTIOV], *iovec = inline_vecs;
	int rw, ret;
	struct iov_iter iter;

	/* already prepared */
	if (req->async_data)
		return true;

	switch (req->opcode) {
	case IORING_OP_READV:
	case IORING_OP_READ_FIXED:
	case IORING_OP_READ:
		rw = READ;
		break;
	case IORING_OP_WRITEV:
	case IORING_OP_WRITE_FIXED:
	case IORING_OP_WRITE:
		rw = WRITE;
		break;
	default:
		printk_once(KERN_WARNING "io_uring: bad opcode in resubmit %d\n",
				req->opcode);
		return false;
	}

	ret = io_import_iovec(rw, req, &iovec, &iter, false);
	if (ret < 0)
		return false;
	return !io_setup_async_rw(req, iovec, inline_vecs, &iter, false);
}
#endif

static bool io_rw_reissue(struct io_kiocb *req)
{
#ifdef CONFIG_BLOCK
	umode_t mode = file_inode(req->file)->i_mode;

	if (!S_ISBLK(mode) && !S_ISREG(mode))
		return false;
	if ((req->flags & REQ_F_NOWAIT) || io_wq_current_is_worker())
		return false;
	/*
	 * If ref is dying, we might be running poll reap from the exit work.
	 * Don't attempt to reissue from that path, just let it fail with
	 * -EAGAIN.
	 */
	if (percpu_ref_is_dying(&req->ctx->refs))
		return false;

	lockdep_assert_held(&req->ctx->uring_lock);

	if (io_resubmit_prep(req)) {
		refcount_inc(&req->refs);
		io_queue_async_work(req);
		return true;
	}
	req_set_fail_links(req);
#endif
	return false;
}

static void __io_complete_rw(struct io_kiocb *req, long res, long res2,
			     unsigned int issue_flags)
{
	int cflags = 0;

	if ((res == -EAGAIN || res == -EOPNOTSUPP) && io_rw_reissue(req))
		return;
	if (res != req->result)
		req_set_fail_links(req);

	if (req->rw.kiocb.ki_flags & IOCB_WRITE)
		kiocb_end_write(req);
	if (req->flags & REQ_F_BUFFER_SELECTED)
		cflags = io_put_rw_kbuf(req);
	__io_req_complete(req, issue_flags, res, cflags);
}

static void io_complete_rw(struct kiocb *kiocb, long res, long res2)
{
	struct io_kiocb *req = container_of(kiocb, struct io_kiocb, rw.kiocb);

	__io_complete_rw(req, res, res2, 0);
}

static void io_complete_rw_iopoll(struct kiocb *kiocb, long res, long res2)
{
	struct io_kiocb *req = container_of(kiocb, struct io_kiocb, rw.kiocb);

	if (kiocb->ki_flags & IOCB_WRITE)
		kiocb_end_write(req);

	if (res != -EAGAIN && res != req->result)
		req_set_fail_links(req);

	WRITE_ONCE(req->result, res);
	/* order with io_poll_complete() checking ->result */
	smp_wmb();
	WRITE_ONCE(req->iopoll_completed, 1);
}

/*
 * After the iocb has been issued, it's safe to be found on the poll list.
 * Adding the kiocb to the list AFTER submission ensures that we don't
 * find it from a io_iopoll_getevents() thread before the issuer is done
 * accessing the kiocb cookie.
 */
static void io_iopoll_req_issued(struct io_kiocb *req, bool in_async)
{
	struct io_ring_ctx *ctx = req->ctx;

	/*
	 * Track whether we have multiple files in our lists. This will impact
	 * how we do polling eventually, not spinning if we're on potentially
	 * different devices.
	 */
	if (list_empty(&ctx->iopoll_list)) {
		ctx->poll_multi_file = false;
	} else if (!ctx->poll_multi_file) {
		struct io_kiocb *list_req;

		list_req = list_first_entry(&ctx->iopoll_list, struct io_kiocb,
						inflight_entry);
		if (list_req->file != req->file)
			ctx->poll_multi_file = true;
	}

	/*
	 * For fast devices, IO may have already completed. If it has, add
	 * it to the front so we find it first.
	 */
	if (READ_ONCE(req->iopoll_completed))
		list_add(&req->inflight_entry, &ctx->iopoll_list);
	else
		list_add_tail(&req->inflight_entry, &ctx->iopoll_list);

	/*
	 * If IORING_SETUP_SQPOLL is enabled, sqes are either handled in sq thread
	 * task context or in io worker task context. If current task context is
	 * sq thread, we don't need to check whether should wake up sq thread.
	 */
	if (in_async && (ctx->flags & IORING_SETUP_SQPOLL) &&
	    wq_has_sleeper(&ctx->sq_data->wait))
		wake_up(&ctx->sq_data->wait);
}

static inline void io_state_file_put(struct io_submit_state *state)
{
	if (state->file_refs) {
		fput_many(state->file, state->file_refs);
		state->file_refs = 0;
	}
}

/*
 * Get as many references to a file as we have IOs left in this submission,
 * assuming most submissions are for one file, or at least that each file
 * has more than one submission.
 */
static struct file *__io_file_get(struct io_submit_state *state, int fd)
{
	if (!state)
		return fget(fd);

	if (state->file_refs) {
		if (state->fd == fd) {
			state->file_refs--;
			return state->file;
		}
		io_state_file_put(state);
	}
	state->file = fget_many(fd, state->ios_left);
	if (unlikely(!state->file))
		return NULL;

	state->fd = fd;
	state->file_refs = state->ios_left - 1;
	return state->file;
}

static bool io_bdev_nowait(struct block_device *bdev)
{
	return !bdev || blk_queue_nowait(bdev_get_queue(bdev));
}

/*
 * If we tracked the file through the SCM inflight mechanism, we could support
 * any file. For now, just ensure that anything potentially problematic is done
 * inline.
 */
static bool io_file_supports_async(struct file *file, int rw)
{
	umode_t mode = file_inode(file)->i_mode;

	if (S_ISBLK(mode)) {
		if (IS_ENABLED(CONFIG_BLOCK) &&
		    io_bdev_nowait(I_BDEV(file->f_mapping->host)))
			return true;
		return false;
	}
	if (S_ISCHR(mode) || S_ISSOCK(mode))
		return true;
	if (S_ISREG(mode)) {
		if (IS_ENABLED(CONFIG_BLOCK) &&
		    io_bdev_nowait(file->f_inode->i_sb->s_bdev) &&
		    file->f_op != &io_uring_fops)
			return true;
		return false;
	}

	/* any ->read/write should understand O_NONBLOCK */
	if (file->f_flags & O_NONBLOCK)
		return true;

	if (!(file->f_mode & FMODE_NOWAIT))
		return false;

	if (rw == READ)
		return file->f_op->read_iter != NULL;

	return file->f_op->write_iter != NULL;
}

static int io_prep_rw(struct io_kiocb *req, const struct io_uring_sqe *sqe)
{
	struct io_ring_ctx *ctx = req->ctx;
	struct kiocb *kiocb = &req->rw.kiocb;
	struct file *file = req->file;
	unsigned ioprio;
	int ret;

	if (S_ISREG(file_inode(file)->i_mode))
		req->flags |= REQ_F_ISREG;

	kiocb->ki_pos = READ_ONCE(sqe->off);
	if (kiocb->ki_pos == -1 && !(file->f_mode & FMODE_STREAM)) {
		req->flags |= REQ_F_CUR_POS;
		kiocb->ki_pos = file->f_pos;
	}
	kiocb->ki_hint = ki_hint_validate(file_write_hint(kiocb->ki_filp));
	kiocb->ki_flags = iocb_flags(kiocb->ki_filp);
	ret = kiocb_set_rw_flags(kiocb, READ_ONCE(sqe->rw_flags));
	if (unlikely(ret))
		return ret;

	/* don't allow async punt for O_NONBLOCK or RWF_NOWAIT */
	if ((kiocb->ki_flags & IOCB_NOWAIT) || (file->f_flags & O_NONBLOCK))
		req->flags |= REQ_F_NOWAIT;

	ioprio = READ_ONCE(sqe->ioprio);
	if (ioprio) {
		ret = ioprio_check_cap(ioprio);
		if (ret)
			return ret;

		kiocb->ki_ioprio = ioprio;
	} else
		kiocb->ki_ioprio = get_current_ioprio();

	if (ctx->flags & IORING_SETUP_IOPOLL) {
		if (!(kiocb->ki_flags & IOCB_DIRECT) ||
		    !kiocb->ki_filp->f_op->iopoll)
			return -EOPNOTSUPP;

		kiocb->ki_flags |= IOCB_HIPRI;
		kiocb->ki_complete = io_complete_rw_iopoll;
		req->iopoll_completed = 0;
	} else {
		if (kiocb->ki_flags & IOCB_HIPRI)
			return -EINVAL;
		kiocb->ki_complete = io_complete_rw;
	}

	req->rw.addr = READ_ONCE(sqe->addr);
	req->rw.len = READ_ONCE(sqe->len);
	req->buf_index = READ_ONCE(sqe->buf_index);
	return 0;
}

static inline void io_rw_done(struct kiocb *kiocb, ssize_t ret)
{
	switch (ret) {
	case -EIOCBQUEUED:
		break;
	case -ERESTARTSYS:
	case -ERESTARTNOINTR:
	case -ERESTARTNOHAND:
	case -ERESTART_RESTARTBLOCK:
		/*
		 * We can't just restart the syscall, since previously
		 * submitted sqes may already be in progress. Just fail this
		 * IO with EINTR.
		 */
		ret = -EINTR;
		fallthrough;
	default:
		kiocb->ki_complete(kiocb, ret, 0);
	}
}

static void kiocb_done(struct kiocb *kiocb, ssize_t ret,
		       unsigned int issue_flags)
{
	struct io_kiocb *req = container_of(kiocb, struct io_kiocb, rw.kiocb);
	struct io_async_rw *io = req->async_data;

	/* add previously done IO, if any */
	if (io && io->bytes_done > 0) {
		if (ret < 0)
			ret = io->bytes_done;
		else
			ret += io->bytes_done;
	}

	if (req->flags & REQ_F_CUR_POS)
		req->file->f_pos = kiocb->ki_pos;
	if (ret >= 0 && kiocb->ki_complete == io_complete_rw)
		__io_complete_rw(req, ret, 0, issue_flags);
	else
		io_rw_done(kiocb, ret);
}

static int io_import_fixed(struct io_kiocb *req, int rw, struct iov_iter *iter)
{
	struct io_ring_ctx *ctx = req->ctx;
	size_t len = req->rw.len;
	struct io_mapped_ubuf *imu;
	u16 index, buf_index = req->buf_index;
	size_t offset;
	u64 buf_addr;

	if (unlikely(buf_index >= ctx->nr_user_bufs))
		return -EFAULT;
	index = array_index_nospec(buf_index, ctx->nr_user_bufs);
	imu = &ctx->user_bufs[index];
	buf_addr = req->rw.addr;

	/* overflow */
	if (buf_addr + len < buf_addr)
		return -EFAULT;
	/* not inside the mapped region */
	if (buf_addr < imu->ubuf || buf_addr + len > imu->ubuf + imu->len)
		return -EFAULT;

	/*
	 * May not be a start of buffer, set size appropriately
	 * and advance us to the beginning.
	 */
	offset = buf_addr - imu->ubuf;
	iov_iter_bvec(iter, rw, imu->bvec, imu->nr_bvecs, offset + len);

	if (offset) {
		/*
		 * Don't use iov_iter_advance() here, as it's really slow for
		 * using the latter parts of a big fixed buffer - it iterates
		 * over each segment manually. We can cheat a bit here, because
		 * we know that:
		 *
		 * 1) it's a BVEC iter, we set it up
		 * 2) all bvecs are PAGE_SIZE in size, except potentially the
		 *    first and last bvec
		 *
		 * So just find our index, and adjust the iterator afterwards.
		 * If the offset is within the first bvec (or the whole first
		 * bvec, just use iov_iter_advance(). This makes it easier
		 * since we can just skip the first segment, which may not
		 * be PAGE_SIZE aligned.
		 */
		const struct bio_vec *bvec = imu->bvec;

		if (offset <= bvec->bv_len) {
			iov_iter_advance(iter, offset);
		} else {
			unsigned long seg_skip;

			/* skip first vec */
			offset -= bvec->bv_len;
			seg_skip = 1 + (offset >> PAGE_SHIFT);

			iter->bvec = bvec + seg_skip;
			iter->nr_segs -= seg_skip;
			iter->count -= bvec->bv_len + offset;
			iter->iov_offset = offset & ~PAGE_MASK;
		}
	}

	return 0;
}

static void io_ring_submit_unlock(struct io_ring_ctx *ctx, bool needs_lock)
{
	if (needs_lock)
		mutex_unlock(&ctx->uring_lock);
}

static void io_ring_submit_lock(struct io_ring_ctx *ctx, bool needs_lock)
{
	/*
	 * "Normal" inline submissions always hold the uring_lock, since we
	 * grab it from the system call. Same is true for the SQPOLL offload.
	 * The only exception is when we've detached the request and issue it
	 * from an async worker thread, grab the lock for that case.
	 */
	if (needs_lock)
		mutex_lock(&ctx->uring_lock);
}

static struct io_buffer *io_buffer_select(struct io_kiocb *req, size_t *len,
					  int bgid, struct io_buffer *kbuf,
					  bool needs_lock)
{
	struct io_buffer *head;

	if (req->flags & REQ_F_BUFFER_SELECTED)
		return kbuf;

	io_ring_submit_lock(req->ctx, needs_lock);

	lockdep_assert_held(&req->ctx->uring_lock);

	head = idr_find(&req->ctx->io_buffer_idr, bgid);
	if (head) {
		if (!list_empty(&head->list)) {
			kbuf = list_last_entry(&head->list, struct io_buffer,
							list);
			list_del(&kbuf->list);
		} else {
			kbuf = head;
			idr_remove(&req->ctx->io_buffer_idr, bgid);
		}
		if (*len > kbuf->len)
			*len = kbuf->len;
	} else {
		kbuf = ERR_PTR(-ENOBUFS);
	}

	io_ring_submit_unlock(req->ctx, needs_lock);

	return kbuf;
}

static void __user *io_rw_buffer_select(struct io_kiocb *req, size_t *len,
					bool needs_lock)
{
	struct io_buffer *kbuf;
	u16 bgid;

	kbuf = (struct io_buffer *) (unsigned long) req->rw.addr;
	bgid = req->buf_index;
	kbuf = io_buffer_select(req, len, bgid, kbuf, needs_lock);
	if (IS_ERR(kbuf))
		return kbuf;
	req->rw.addr = (u64) (unsigned long) kbuf;
	req->flags |= REQ_F_BUFFER_SELECTED;
	return u64_to_user_ptr(kbuf->addr);
}

#ifdef CONFIG_COMPAT
static ssize_t io_compat_import(struct io_kiocb *req, struct iovec *iov,
				bool needs_lock)
{
	struct compat_iovec __user *uiov;
	compat_ssize_t clen;
	void __user *buf;
	ssize_t len;

	uiov = u64_to_user_ptr(req->rw.addr);
	if (!access_ok(uiov, sizeof(*uiov)))
		return -EFAULT;
	if (__get_user(clen, &uiov->iov_len))
		return -EFAULT;
	if (clen < 0)
		return -EINVAL;

	len = clen;
	buf = io_rw_buffer_select(req, &len, needs_lock);
	if (IS_ERR(buf))
		return PTR_ERR(buf);
	iov[0].iov_base = buf;
	iov[0].iov_len = (compat_size_t) len;
	return 0;
}
#endif

static ssize_t __io_iov_buffer_select(struct io_kiocb *req, struct iovec *iov,
				      bool needs_lock)
{
	struct iovec __user *uiov = u64_to_user_ptr(req->rw.addr);
	void __user *buf;
	ssize_t len;

	if (copy_from_user(iov, uiov, sizeof(*uiov)))
		return -EFAULT;

	len = iov[0].iov_len;
	if (len < 0)
		return -EINVAL;
	buf = io_rw_buffer_select(req, &len, needs_lock);
	if (IS_ERR(buf))
		return PTR_ERR(buf);
	iov[0].iov_base = buf;
	iov[0].iov_len = len;
	return 0;
}

static ssize_t io_iov_buffer_select(struct io_kiocb *req, struct iovec *iov,
				    bool needs_lock)
{
	if (req->flags & REQ_F_BUFFER_SELECTED) {
		struct io_buffer *kbuf;

		kbuf = (struct io_buffer *) (unsigned long) req->rw.addr;
		iov[0].iov_base = u64_to_user_ptr(kbuf->addr);
		iov[0].iov_len = kbuf->len;
		return 0;
	}
	if (req->rw.len != 1)
		return -EINVAL;

#ifdef CONFIG_COMPAT
	if (req->ctx->compat)
		return io_compat_import(req, iov, needs_lock);
#endif

	return __io_iov_buffer_select(req, iov, needs_lock);
}

static int io_import_iovec(int rw, struct io_kiocb *req, struct iovec **iovec,
			   struct iov_iter *iter, bool needs_lock)
{
	void __user *buf = u64_to_user_ptr(req->rw.addr);
	size_t sqe_len = req->rw.len;
	u8 opcode = req->opcode;
	ssize_t ret;

	if (opcode == IORING_OP_READ_FIXED || opcode == IORING_OP_WRITE_FIXED) {
		*iovec = NULL;
		return io_import_fixed(req, rw, iter);
	}

	/* buffer index only valid with fixed read/write, or buffer select  */
	if (req->buf_index && !(req->flags & REQ_F_BUFFER_SELECT))
		return -EINVAL;

	if (opcode == IORING_OP_READ || opcode == IORING_OP_WRITE) {
		if (req->flags & REQ_F_BUFFER_SELECT) {
			buf = io_rw_buffer_select(req, &sqe_len, needs_lock);
			if (IS_ERR(buf))
				return PTR_ERR(buf);
			req->rw.len = sqe_len;
		}

		ret = import_single_range(rw, buf, sqe_len, *iovec, iter);
		*iovec = NULL;
		return ret;
	}

	if (req->flags & REQ_F_BUFFER_SELECT) {
		ret = io_iov_buffer_select(req, *iovec, needs_lock);
		if (!ret)
			iov_iter_init(iter, rw, *iovec, 1, (*iovec)->iov_len);
		*iovec = NULL;
		return ret;
	}

	return __import_iovec(rw, buf, sqe_len, UIO_FASTIOV, iovec, iter,
			      req->ctx->compat);
}

static inline loff_t *io_kiocb_ppos(struct kiocb *kiocb)
{
	return (kiocb->ki_filp->f_mode & FMODE_STREAM) ? NULL : &kiocb->ki_pos;
}

/*
 * For files that don't have ->read_iter() and ->write_iter(), handle them
 * by looping over ->read() or ->write() manually.
 */
static ssize_t loop_rw_iter(int rw, struct io_kiocb *req, struct iov_iter *iter)
{
	struct kiocb *kiocb = &req->rw.kiocb;
	struct file *file = req->file;
	ssize_t ret = 0;

	/*
	 * Don't support polled IO through this interface, and we can't
	 * support non-blocking either. For the latter, this just causes
	 * the kiocb to be handled from an async context.
	 */
	if (kiocb->ki_flags & IOCB_HIPRI)
		return -EOPNOTSUPP;
	if (kiocb->ki_flags & IOCB_NOWAIT)
		return -EAGAIN;

	while (iov_iter_count(iter)) {
		struct iovec iovec;
		ssize_t nr;

		if (!iov_iter_is_bvec(iter)) {
			iovec = iov_iter_iovec(iter);
		} else {
			iovec.iov_base = u64_to_user_ptr(req->rw.addr);
			iovec.iov_len = req->rw.len;
		}

		if (rw == READ) {
			nr = file->f_op->read(file, iovec.iov_base,
					      iovec.iov_len, io_kiocb_ppos(kiocb));
		} else {
			nr = file->f_op->write(file, iovec.iov_base,
					       iovec.iov_len, io_kiocb_ppos(kiocb));
		}

		if (nr < 0) {
			if (!ret)
				ret = nr;
			break;
		}
		ret += nr;
		if (nr != iovec.iov_len)
			break;
		req->rw.len -= nr;
		req->rw.addr += nr;
		iov_iter_advance(iter, nr);
	}

	return ret;
}

static void io_req_map_rw(struct io_kiocb *req, const struct iovec *iovec,
			  const struct iovec *fast_iov, struct iov_iter *iter)
{
	struct io_async_rw *rw = req->async_data;

	memcpy(&rw->iter, iter, sizeof(*iter));
	rw->free_iovec = iovec;
	rw->bytes_done = 0;
	/* can only be fixed buffers, no need to do anything */
	if (iov_iter_is_bvec(iter))
		return;
	if (!iovec) {
		unsigned iov_off = 0;

		rw->iter.iov = rw->fast_iov;
		if (iter->iov != fast_iov) {
			iov_off = iter->iov - fast_iov;
			rw->iter.iov += iov_off;
		}
		if (rw->fast_iov != fast_iov)
			memcpy(rw->fast_iov + iov_off, fast_iov + iov_off,
			       sizeof(struct iovec) * iter->nr_segs);
	} else {
		req->flags |= REQ_F_NEED_CLEANUP;
	}
}

static inline int __io_alloc_async_data(struct io_kiocb *req)
{
	WARN_ON_ONCE(!io_op_defs[req->opcode].async_size);
	req->async_data = kmalloc(io_op_defs[req->opcode].async_size, GFP_KERNEL);
	return req->async_data == NULL;
}

static int io_alloc_async_data(struct io_kiocb *req)
{
	if (!io_op_defs[req->opcode].needs_async_data)
		return 0;

	return  __io_alloc_async_data(req);
}

static int io_setup_async_rw(struct io_kiocb *req, const struct iovec *iovec,
			     const struct iovec *fast_iov,
			     struct iov_iter *iter, bool force)
{
	if (!force && !io_op_defs[req->opcode].needs_async_data)
		return 0;
	if (!req->async_data) {
		if (__io_alloc_async_data(req)) {
			kfree(iovec);
			return -ENOMEM;
		}

		io_req_map_rw(req, iovec, fast_iov, iter);
	}
	return 0;
}

static inline int io_rw_prep_async(struct io_kiocb *req, int rw)
{
	struct io_async_rw *iorw = req->async_data;
	struct iovec *iov = iorw->fast_iov;
	int ret;

	ret = io_import_iovec(rw, req, &iov, &iorw->iter, false);
	if (unlikely(ret < 0))
		return ret;

	iorw->bytes_done = 0;
	iorw->free_iovec = iov;
	if (iov)
		req->flags |= REQ_F_NEED_CLEANUP;
	return 0;
}

static int io_read_prep(struct io_kiocb *req, const struct io_uring_sqe *sqe)
{
	if (unlikely(!(req->file->f_mode & FMODE_READ)))
		return -EBADF;
	return io_prep_rw(req, sqe);
}

/*
 * This is our waitqueue callback handler, registered through lock_page_async()
 * when we initially tried to do the IO with the iocb armed our waitqueue.
 * This gets called when the page is unlocked, and we generally expect that to
 * happen when the page IO is completed and the page is now uptodate. This will
 * queue a task_work based retry of the operation, attempting to copy the data
 * again. If the latter fails because the page was NOT uptodate, then we will
 * do a thread based blocking retry of the operation. That's the unexpected
 * slow path.
 */
static int io_async_buf_func(struct wait_queue_entry *wait, unsigned mode,
			     int sync, void *arg)
{
	struct wait_page_queue *wpq;
	struct io_kiocb *req = wait->private;
	struct wait_page_key *key = arg;

	wpq = container_of(wait, struct wait_page_queue, wait);

	if (!wake_page_match(wpq, key))
		return 0;

	req->rw.kiocb.ki_flags &= ~IOCB_WAITQ;
	list_del_init(&wait->entry);

	/* submit ref gets dropped, acquire a new one */
	refcount_inc(&req->refs);
	io_req_task_queue(req);
	return 1;
}

/*
 * This controls whether a given IO request should be armed for async page
 * based retry. If we return false here, the request is handed to the async
 * worker threads for retry. If we're doing buffered reads on a regular file,
 * we prepare a private wait_page_queue entry and retry the operation. This
 * will either succeed because the page is now uptodate and unlocked, or it
 * will register a callback when the page is unlocked at IO completion. Through
 * that callback, io_uring uses task_work to setup a retry of the operation.
 * That retry will attempt the buffered read again. The retry will generally
 * succeed, or in rare cases where it fails, we then fall back to using the
 * async worker threads for a blocking retry.
 */
static bool io_rw_should_retry(struct io_kiocb *req)
{
	struct io_async_rw *rw = req->async_data;
	struct wait_page_queue *wait = &rw->wpq;
	struct kiocb *kiocb = &req->rw.kiocb;

	/* never retry for NOWAIT, we just complete with -EAGAIN */
	if (req->flags & REQ_F_NOWAIT)
		return false;

	/* Only for buffered IO */
	if (kiocb->ki_flags & (IOCB_DIRECT | IOCB_HIPRI))
		return false;

	/*
	 * just use poll if we can, and don't attempt if the fs doesn't
	 * support callback based unlocks
	 */
	if (file_can_poll(req->file) || !(req->file->f_mode & FMODE_BUF_RASYNC))
		return false;

	wait->wait.func = io_async_buf_func;
	wait->wait.private = req;
	wait->wait.flags = 0;
	INIT_LIST_HEAD(&wait->wait.entry);
	kiocb->ki_flags |= IOCB_WAITQ;
	kiocb->ki_flags &= ~IOCB_NOWAIT;
	kiocb->ki_waitq = wait;
	return true;
}

static int io_iter_do_read(struct io_kiocb *req, struct iov_iter *iter)
{
	if (req->file->f_op->read_iter)
		return call_read_iter(req->file, &req->rw.kiocb, iter);
	else if (req->file->f_op->read)
		return loop_rw_iter(READ, req, iter);
	else
		return -EINVAL;
}

static int io_read(struct io_kiocb *req, unsigned int issue_flags)
{
	struct iovec inline_vecs[UIO_FASTIOV], *iovec = inline_vecs;
	struct kiocb *kiocb = &req->rw.kiocb;
	struct iov_iter __iter, *iter = &__iter;
	struct io_async_rw *rw = req->async_data;
	ssize_t io_size, ret, ret2;
	bool force_nonblock = issue_flags & IO_URING_F_NONBLOCK;

	if (rw) {
		iter = &rw->iter;
		iovec = NULL;
	} else {
		ret = io_import_iovec(READ, req, &iovec, iter, !force_nonblock);
		if (ret < 0)
			return ret;
	}
	io_size = iov_iter_count(iter);
	req->result = io_size;

	/* Ensure we clear previously set non-block flag */
	if (!force_nonblock)
		kiocb->ki_flags &= ~IOCB_NOWAIT;
	else
		kiocb->ki_flags |= IOCB_NOWAIT;

	/* If the file doesn't support async, just async punt */
	if (force_nonblock && !io_file_supports_async(req->file, READ)) {
		ret = io_setup_async_rw(req, iovec, inline_vecs, iter, true);
		return ret ?: -EAGAIN;
	}

	ret = rw_verify_area(READ, req->file, io_kiocb_ppos(kiocb), io_size);
	if (unlikely(ret)) {
		kfree(iovec);
		return ret;
	}

	ret = io_iter_do_read(req, iter);

	if (ret == -EIOCBQUEUED) {
		goto out_free;
	} else if (ret == -EAGAIN) {
		/* IOPOLL retry should happen for io-wq threads */
		if (!force_nonblock && !(req->ctx->flags & IORING_SETUP_IOPOLL))
			goto done;
		/* no retry on NONBLOCK nor RWF_NOWAIT */
		if (req->flags & REQ_F_NOWAIT)
			goto done;
		/* some cases will consume bytes even on error returns */
		iov_iter_revert(iter, io_size - iov_iter_count(iter));
		ret = 0;
	} else if (ret <= 0 || ret == io_size || !force_nonblock ||
		   (req->flags & REQ_F_NOWAIT) || !(req->flags & REQ_F_ISREG)) {
		/* read all, failed, already did sync or don't want to retry */
		goto done;
	}

	ret2 = io_setup_async_rw(req, iovec, inline_vecs, iter, true);
	if (ret2)
		return ret2;

	iovec = NULL;
	rw = req->async_data;
	/* now use our persistent iterator, if we aren't already */
	iter = &rw->iter;

	do {
		io_size -= ret;
		rw->bytes_done += ret;
		/* if we can retry, do so with the callbacks armed */
		if (!io_rw_should_retry(req)) {
			kiocb->ki_flags &= ~IOCB_WAITQ;
			return -EAGAIN;
		}

		/*
		 * Now retry read with the IOCB_WAITQ parts set in the iocb. If
		 * we get -EIOCBQUEUED, then we'll get a notification when the
		 * desired page gets unlocked. We can also get a partial read
		 * here, and if we do, then just retry at the new offset.
		 */
		ret = io_iter_do_read(req, iter);
		if (ret == -EIOCBQUEUED)
			return 0;
		/* we got some bytes, but not all. retry. */
	} while (ret > 0 && ret < io_size);
done:
	kiocb_done(kiocb, ret, issue_flags);
out_free:
	/* it's faster to check here then delegate to kfree */
	if (iovec)
		kfree(iovec);
	return 0;
}

static int io_write_prep(struct io_kiocb *req, const struct io_uring_sqe *sqe)
{
	if (unlikely(!(req->file->f_mode & FMODE_WRITE)))
		return -EBADF;
	return io_prep_rw(req, sqe);
}

static int io_write(struct io_kiocb *req, unsigned int issue_flags)
{
	struct iovec inline_vecs[UIO_FASTIOV], *iovec = inline_vecs;
	struct kiocb *kiocb = &req->rw.kiocb;
	struct iov_iter __iter, *iter = &__iter;
	struct io_async_rw *rw = req->async_data;
	ssize_t ret, ret2, io_size;
	bool force_nonblock = issue_flags & IO_URING_F_NONBLOCK;

	if (rw) {
		iter = &rw->iter;
		iovec = NULL;
	} else {
		ret = io_import_iovec(WRITE, req, &iovec, iter, !force_nonblock);
		if (ret < 0)
			return ret;
	}
	io_size = iov_iter_count(iter);
	req->result = io_size;

	/* Ensure we clear previously set non-block flag */
	if (!force_nonblock)
		kiocb->ki_flags &= ~IOCB_NOWAIT;
	else
		kiocb->ki_flags |= IOCB_NOWAIT;

	/* If the file doesn't support async, just async punt */
	if (force_nonblock && !io_file_supports_async(req->file, WRITE))
		goto copy_iov;

	/* file path doesn't support NOWAIT for non-direct_IO */
	if (force_nonblock && !(kiocb->ki_flags & IOCB_DIRECT) &&
	    (req->flags & REQ_F_ISREG))
		goto copy_iov;

	ret = rw_verify_area(WRITE, req->file, io_kiocb_ppos(kiocb), io_size);
	if (unlikely(ret))
		goto out_free;

	/*
	 * Open-code file_start_write here to grab freeze protection,
	 * which will be released by another thread in
	 * io_complete_rw().  Fool lockdep by telling it the lock got
	 * released so that it doesn't complain about the held lock when
	 * we return to userspace.
	 */
	if (req->flags & REQ_F_ISREG) {
		sb_start_write(file_inode(req->file)->i_sb);
		__sb_writers_release(file_inode(req->file)->i_sb,
					SB_FREEZE_WRITE);
	}
	kiocb->ki_flags |= IOCB_WRITE;

	if (req->file->f_op->write_iter)
		ret2 = call_write_iter(req->file, kiocb, iter);
	else if (req->file->f_op->write)
		ret2 = loop_rw_iter(WRITE, req, iter);
	else
		ret2 = -EINVAL;

	/*
	 * Raw bdev writes will return -EOPNOTSUPP for IOCB_NOWAIT. Just
	 * retry them without IOCB_NOWAIT.
	 */
	if (ret2 == -EOPNOTSUPP && (kiocb->ki_flags & IOCB_NOWAIT))
		ret2 = -EAGAIN;
	/* no retry on NONBLOCK nor RWF_NOWAIT */
	if (ret2 == -EAGAIN && (req->flags & REQ_F_NOWAIT))
		goto done;
	if (!force_nonblock || ret2 != -EAGAIN) {
		/* IOPOLL retry should happen for io-wq threads */
		if ((req->ctx->flags & IORING_SETUP_IOPOLL) && ret2 == -EAGAIN)
			goto copy_iov;
done:
		kiocb_done(kiocb, ret2, issue_flags);
	} else {
copy_iov:
		/* some cases will consume bytes even on error returns */
		iov_iter_revert(iter, io_size - iov_iter_count(iter));
		ret = io_setup_async_rw(req, iovec, inline_vecs, iter, false);
		return ret ?: -EAGAIN;
	}
out_free:
	/* it's reportedly faster than delegating the null check to kfree() */
	if (iovec)
		kfree(iovec);
	return ret;
}

static int io_renameat_prep(struct io_kiocb *req,
			    const struct io_uring_sqe *sqe)
{
	struct io_rename *ren = &req->rename;
	const char __user *oldf, *newf;

	if (unlikely(req->flags & REQ_F_FIXED_FILE))
		return -EBADF;

	ren->old_dfd = READ_ONCE(sqe->fd);
	oldf = u64_to_user_ptr(READ_ONCE(sqe->addr));
	newf = u64_to_user_ptr(READ_ONCE(sqe->addr2));
	ren->new_dfd = READ_ONCE(sqe->len);
	ren->flags = READ_ONCE(sqe->rename_flags);

	ren->oldpath = getname(oldf);
	if (IS_ERR(ren->oldpath))
		return PTR_ERR(ren->oldpath);

	ren->newpath = getname(newf);
	if (IS_ERR(ren->newpath)) {
		putname(ren->oldpath);
		return PTR_ERR(ren->newpath);
	}

	req->flags |= REQ_F_NEED_CLEANUP;
	return 0;
}

static int io_renameat(struct io_kiocb *req, unsigned int issue_flags)
{
	struct io_rename *ren = &req->rename;
	int ret;

	if (issue_flags & IO_URING_F_NONBLOCK)
		return -EAGAIN;

	ret = do_renameat2(ren->old_dfd, ren->oldpath, ren->new_dfd,
				ren->newpath, ren->flags);

	req->flags &= ~REQ_F_NEED_CLEANUP;
	if (ret < 0)
		req_set_fail_links(req);
	io_req_complete(req, ret);
	return 0;
}

static int io_unlinkat_prep(struct io_kiocb *req,
			    const struct io_uring_sqe *sqe)
{
	struct io_unlink *un = &req->unlink;
	const char __user *fname;

	if (unlikely(req->flags & REQ_F_FIXED_FILE))
		return -EBADF;

	un->dfd = READ_ONCE(sqe->fd);

	un->flags = READ_ONCE(sqe->unlink_flags);
	if (un->flags & ~AT_REMOVEDIR)
		return -EINVAL;

	fname = u64_to_user_ptr(READ_ONCE(sqe->addr));
	un->filename = getname(fname);
	if (IS_ERR(un->filename))
		return PTR_ERR(un->filename);

	req->flags |= REQ_F_NEED_CLEANUP;
	return 0;
}

static int io_unlinkat(struct io_kiocb *req, unsigned int issue_flags)
{
	struct io_unlink *un = &req->unlink;
	int ret;

	if (issue_flags & IO_URING_F_NONBLOCK)
		return -EAGAIN;

	if (un->flags & AT_REMOVEDIR)
		ret = do_rmdir(un->dfd, un->filename);
	else
		ret = do_unlinkat(un->dfd, un->filename);

	req->flags &= ~REQ_F_NEED_CLEANUP;
	if (ret < 0)
		req_set_fail_links(req);
	io_req_complete(req, ret);
	return 0;
}

static int io_shutdown_prep(struct io_kiocb *req,
			    const struct io_uring_sqe *sqe)
{
#if defined(CONFIG_NET)
	if (unlikely(req->ctx->flags & IORING_SETUP_IOPOLL))
		return -EINVAL;
	if (sqe->ioprio || sqe->off || sqe->addr || sqe->rw_flags ||
	    sqe->buf_index)
		return -EINVAL;

	req->shutdown.how = READ_ONCE(sqe->len);
	return 0;
#else
	return -EOPNOTSUPP;
#endif
}

static int io_shutdown(struct io_kiocb *req, unsigned int issue_flags)
{
#if defined(CONFIG_NET)
	struct socket *sock;
	int ret;

	if (issue_flags & IO_URING_F_NONBLOCK)
		return -EAGAIN;

	sock = sock_from_file(req->file);
	if (unlikely(!sock))
		return -ENOTSOCK;

	ret = __sys_shutdown_sock(sock, req->shutdown.how);
	if (ret < 0)
		req_set_fail_links(req);
	io_req_complete(req, ret);
	return 0;
#else
	return -EOPNOTSUPP;
#endif
}

static int __io_splice_prep(struct io_kiocb *req,
			    const struct io_uring_sqe *sqe)
{
	struct io_splice* sp = &req->splice;
	unsigned int valid_flags = SPLICE_F_FD_IN_FIXED | SPLICE_F_ALL;

	if (unlikely(req->ctx->flags & IORING_SETUP_IOPOLL))
		return -EINVAL;

	sp->file_in = NULL;
	sp->len = READ_ONCE(sqe->len);
	sp->flags = READ_ONCE(sqe->splice_flags);

	if (unlikely(sp->flags & ~valid_flags))
		return -EINVAL;

	sp->file_in = io_file_get(NULL, req, READ_ONCE(sqe->splice_fd_in),
				  (sp->flags & SPLICE_F_FD_IN_FIXED));
	if (!sp->file_in)
		return -EBADF;
	req->flags |= REQ_F_NEED_CLEANUP;

	if (!S_ISREG(file_inode(sp->file_in)->i_mode)) {
		/*
		 * Splice operation will be punted aync, and here need to
		 * modify io_wq_work.flags, so initialize io_wq_work firstly.
		 */
		io_req_init_async(req);
		req->work.flags |= IO_WQ_WORK_UNBOUND;
	}

	return 0;
}

static int io_tee_prep(struct io_kiocb *req,
		       const struct io_uring_sqe *sqe)
{
	if (READ_ONCE(sqe->splice_off_in) || READ_ONCE(sqe->off))
		return -EINVAL;
	return __io_splice_prep(req, sqe);
}

static int io_tee(struct io_kiocb *req, unsigned int issue_flags)
{
	struct io_splice *sp = &req->splice;
	struct file *in = sp->file_in;
	struct file *out = sp->file_out;
	unsigned int flags = sp->flags & ~SPLICE_F_FD_IN_FIXED;
	long ret = 0;

	if (issue_flags & IO_URING_F_NONBLOCK)
		return -EAGAIN;
	if (sp->len)
		ret = do_tee(in, out, sp->len, flags);

	io_put_file(req, in, (sp->flags & SPLICE_F_FD_IN_FIXED));
	req->flags &= ~REQ_F_NEED_CLEANUP;

	if (ret != sp->len)
		req_set_fail_links(req);
	io_req_complete(req, ret);
	return 0;
}

static int io_splice_prep(struct io_kiocb *req, const struct io_uring_sqe *sqe)
{
	struct io_splice* sp = &req->splice;

	sp->off_in = READ_ONCE(sqe->splice_off_in);
	sp->off_out = READ_ONCE(sqe->off);
	return __io_splice_prep(req, sqe);
}

static int io_splice(struct io_kiocb *req, unsigned int issue_flags)
{
	struct io_splice *sp = &req->splice;
	struct file *in = sp->file_in;
	struct file *out = sp->file_out;
	unsigned int flags = sp->flags & ~SPLICE_F_FD_IN_FIXED;
	loff_t *poff_in, *poff_out;
	long ret = 0;

	if (issue_flags & IO_URING_F_NONBLOCK)
		return -EAGAIN;

	poff_in = (sp->off_in == -1) ? NULL : &sp->off_in;
	poff_out = (sp->off_out == -1) ? NULL : &sp->off_out;

	if (sp->len)
		ret = do_splice(in, poff_in, out, poff_out, sp->len, flags);

	io_put_file(req, in, (sp->flags & SPLICE_F_FD_IN_FIXED));
	req->flags &= ~REQ_F_NEED_CLEANUP;

	if (ret != sp->len)
		req_set_fail_links(req);
	io_req_complete(req, ret);
	return 0;
}

/*
 * IORING_OP_NOP just posts a completion event, nothing else.
 */
static int io_nop(struct io_kiocb *req, unsigned int issue_flags)
{
	struct io_ring_ctx *ctx = req->ctx;

	if (unlikely(ctx->flags & IORING_SETUP_IOPOLL))
		return -EINVAL;

	__io_req_complete(req, issue_flags, 0, 0);
	return 0;
}

static int io_fsync_prep(struct io_kiocb *req, const struct io_uring_sqe *sqe)
{
	struct io_ring_ctx *ctx = req->ctx;

	if (!req->file)
		return -EBADF;

	if (unlikely(ctx->flags & IORING_SETUP_IOPOLL))
		return -EINVAL;
	if (unlikely(sqe->addr || sqe->ioprio || sqe->buf_index))
		return -EINVAL;

	req->sync.flags = READ_ONCE(sqe->fsync_flags);
	if (unlikely(req->sync.flags & ~IORING_FSYNC_DATASYNC))
		return -EINVAL;

	req->sync.off = READ_ONCE(sqe->off);
	req->sync.len = READ_ONCE(sqe->len);
	return 0;
}

static int io_fsync(struct io_kiocb *req, unsigned int issue_flags)
{
	loff_t end = req->sync.off + req->sync.len;
	int ret;

	/* fsync always requires a blocking context */
	if (issue_flags & IO_URING_F_NONBLOCK)
		return -EAGAIN;

	ret = vfs_fsync_range(req->file, req->sync.off,
				end > 0 ? end : LLONG_MAX,
				req->sync.flags & IORING_FSYNC_DATASYNC);
	if (ret < 0)
		req_set_fail_links(req);
	io_req_complete(req, ret);
	return 0;
}

static int io_fallocate_prep(struct io_kiocb *req,
			     const struct io_uring_sqe *sqe)
{
	if (sqe->ioprio || sqe->buf_index || sqe->rw_flags)
		return -EINVAL;
	if (unlikely(req->ctx->flags & IORING_SETUP_IOPOLL))
		return -EINVAL;

	req->sync.off = READ_ONCE(sqe->off);
	req->sync.len = READ_ONCE(sqe->addr);
	req->sync.mode = READ_ONCE(sqe->len);
	return 0;
}

static int io_fallocate(struct io_kiocb *req, unsigned int issue_flags)
{
	int ret;

	/* fallocate always requiring blocking context */
	if (issue_flags & IO_URING_F_NONBLOCK)
		return -EAGAIN;
	ret = vfs_fallocate(req->file, req->sync.mode, req->sync.off,
				req->sync.len);
	if (ret < 0)
		req_set_fail_links(req);
	io_req_complete(req, ret);
	return 0;
}

static int __io_openat_prep(struct io_kiocb *req, const struct io_uring_sqe *sqe)
{
	const char __user *fname;
	int ret;

	if (unlikely(sqe->ioprio || sqe->buf_index))
		return -EINVAL;
	if (unlikely(req->flags & REQ_F_FIXED_FILE))
		return -EBADF;

	/* open.how should be already initialised */
	if (!(req->open.how.flags & O_PATH) && force_o_largefile())
		req->open.how.flags |= O_LARGEFILE;

	req->open.dfd = READ_ONCE(sqe->fd);
	fname = u64_to_user_ptr(READ_ONCE(sqe->addr));
	req->open.filename = getname(fname);
	if (IS_ERR(req->open.filename)) {
		ret = PTR_ERR(req->open.filename);
		req->open.filename = NULL;
		return ret;
	}
	req->open.nofile = rlimit(RLIMIT_NOFILE);
	req->flags |= REQ_F_NEED_CLEANUP;
	return 0;
}

static int io_openat_prep(struct io_kiocb *req, const struct io_uring_sqe *sqe)
{
	u64 flags, mode;

	if (unlikely(req->ctx->flags & IORING_SETUP_IOPOLL))
		return -EINVAL;
	mode = READ_ONCE(sqe->len);
	flags = READ_ONCE(sqe->open_flags);
	req->open.how = build_open_how(flags, mode);
	return __io_openat_prep(req, sqe);
}

static int io_openat2_prep(struct io_kiocb *req, const struct io_uring_sqe *sqe)
{
	struct open_how __user *how;
	size_t len;
	int ret;

	if (unlikely(req->ctx->flags & IORING_SETUP_IOPOLL))
		return -EINVAL;
	how = u64_to_user_ptr(READ_ONCE(sqe->addr2));
	len = READ_ONCE(sqe->len);
	if (len < OPEN_HOW_SIZE_VER0)
		return -EINVAL;

	ret = copy_struct_from_user(&req->open.how, sizeof(req->open.how), how,
					len);
	if (ret)
		return ret;

	return __io_openat_prep(req, sqe);
}

static int io_openat2(struct io_kiocb *req, unsigned int issue_flags)
{
	struct open_flags op;
	struct file *file;
	bool nonblock_set;
	bool resolve_nonblock;
	int ret;

	ret = build_open_flags(&req->open.how, &op);
	if (ret)
		goto err;
	nonblock_set = op.open_flag & O_NONBLOCK;
	resolve_nonblock = req->open.how.resolve & RESOLVE_CACHED;
	if (issue_flags & IO_URING_F_NONBLOCK) {
		/*
		 * Don't bother trying for O_TRUNC, O_CREAT, or O_TMPFILE open,
		 * it'll always -EAGAIN
		 */
		if (req->open.how.flags & (O_TRUNC | O_CREAT | O_TMPFILE))
			return -EAGAIN;
		op.lookup_flags |= LOOKUP_CACHED;
		op.open_flag |= O_NONBLOCK;
	}

	ret = __get_unused_fd_flags(req->open.how.flags, req->open.nofile);
	if (ret < 0)
		goto err;

	file = do_filp_open(req->open.dfd, req->open.filename, &op);
	/* only retry if RESOLVE_CACHED wasn't already set by application */
	if ((!resolve_nonblock && (issue_flags & IO_URING_F_NONBLOCK)) &&
	    file == ERR_PTR(-EAGAIN)) {
		/*
		 * We could hang on to this 'fd', but seems like marginal
		 * gain for something that is now known to be a slower path.
		 * So just put it, and we'll get a new one when we retry.
		 */
		put_unused_fd(ret);
		return -EAGAIN;
	}

	if (IS_ERR(file)) {
		put_unused_fd(ret);
		ret = PTR_ERR(file);
	} else {
		if ((issue_flags & IO_URING_F_NONBLOCK) && !nonblock_set)
			file->f_flags &= ~O_NONBLOCK;
		fsnotify_open(file);
		fd_install(ret, file);
	}
err:
	putname(req->open.filename);
	req->flags &= ~REQ_F_NEED_CLEANUP;
	if (ret < 0)
		req_set_fail_links(req);
	io_req_complete(req, ret);
	return 0;
}

static int io_openat(struct io_kiocb *req, unsigned int issue_flags)
{
	return io_openat2(req, issue_flags & IO_URING_F_NONBLOCK);
}

static int io_remove_buffers_prep(struct io_kiocb *req,
				  const struct io_uring_sqe *sqe)
{
	struct io_provide_buf *p = &req->pbuf;
	u64 tmp;

	if (sqe->ioprio || sqe->rw_flags || sqe->addr || sqe->len || sqe->off)
		return -EINVAL;

	tmp = READ_ONCE(sqe->fd);
	if (!tmp || tmp > USHRT_MAX)
		return -EINVAL;

	memset(p, 0, sizeof(*p));
	p->nbufs = tmp;
	p->bgid = READ_ONCE(sqe->buf_group);
	return 0;
}

static int __io_remove_buffers(struct io_ring_ctx *ctx, struct io_buffer *buf,
			       int bgid, unsigned nbufs)
{
	unsigned i = 0;

	/* shouldn't happen */
	if (!nbufs)
		return 0;

	/* the head kbuf is the list itself */
	while (!list_empty(&buf->list)) {
		struct io_buffer *nxt;

		nxt = list_first_entry(&buf->list, struct io_buffer, list);
		list_del(&nxt->list);
		kfree(nxt);
		if (++i == nbufs)
			return i;
	}
	i++;
	kfree(buf);
	idr_remove(&ctx->io_buffer_idr, bgid);

	return i;
}

static int io_remove_buffers(struct io_kiocb *req, unsigned int issue_flags)
{
	struct io_provide_buf *p = &req->pbuf;
	struct io_ring_ctx *ctx = req->ctx;
	struct io_buffer *head;
	int ret = 0;
	bool force_nonblock = issue_flags & IO_URING_F_NONBLOCK;

	io_ring_submit_lock(ctx, !force_nonblock);

	lockdep_assert_held(&ctx->uring_lock);

	ret = -ENOENT;
	head = idr_find(&ctx->io_buffer_idr, p->bgid);
	if (head)
		ret = __io_remove_buffers(ctx, head, p->bgid, p->nbufs);
	if (ret < 0)
		req_set_fail_links(req);

	/* need to hold the lock to complete IOPOLL requests */
	if (ctx->flags & IORING_SETUP_IOPOLL) {
		__io_req_complete(req, issue_flags, ret, 0);
		io_ring_submit_unlock(ctx, !force_nonblock);
	} else {
		io_ring_submit_unlock(ctx, !force_nonblock);
		__io_req_complete(req, issue_flags, ret, 0);
	}
	return 0;
}

static int io_provide_buffers_prep(struct io_kiocb *req,
				   const struct io_uring_sqe *sqe)
{
	struct io_provide_buf *p = &req->pbuf;
	u64 tmp;

	if (sqe->ioprio || sqe->rw_flags)
		return -EINVAL;

	tmp = READ_ONCE(sqe->fd);
	if (!tmp || tmp > USHRT_MAX)
		return -E2BIG;
	p->nbufs = tmp;
	p->addr = READ_ONCE(sqe->addr);
	p->len = READ_ONCE(sqe->len);

	if (!access_ok(u64_to_user_ptr(p->addr), (p->len * p->nbufs)))
		return -EFAULT;

	p->bgid = READ_ONCE(sqe->buf_group);
	tmp = READ_ONCE(sqe->off);
	if (tmp > USHRT_MAX)
		return -E2BIG;
	p->bid = tmp;
	return 0;
}

static int io_add_buffers(struct io_provide_buf *pbuf, struct io_buffer **head)
{
	struct io_buffer *buf;
	u64 addr = pbuf->addr;
	int i, bid = pbuf->bid;

	for (i = 0; i < pbuf->nbufs; i++) {
		buf = kmalloc(sizeof(*buf), GFP_KERNEL);
		if (!buf)
			break;

		buf->addr = addr;
		buf->len = pbuf->len;
		buf->bid = bid;
		addr += pbuf->len;
		bid++;
		if (!*head) {
			INIT_LIST_HEAD(&buf->list);
			*head = buf;
		} else {
			list_add_tail(&buf->list, &(*head)->list);
		}
	}

	return i ? i : -ENOMEM;
}

static int io_provide_buffers(struct io_kiocb *req, unsigned int issue_flags)
{
	struct io_provide_buf *p = &req->pbuf;
	struct io_ring_ctx *ctx = req->ctx;
	struct io_buffer *head, *list;
	int ret = 0;
	bool force_nonblock = issue_flags & IO_URING_F_NONBLOCK;

	io_ring_submit_lock(ctx, !force_nonblock);

	lockdep_assert_held(&ctx->uring_lock);

	list = head = idr_find(&ctx->io_buffer_idr, p->bgid);

	ret = io_add_buffers(p, &head);
	if (ret < 0)
		goto out;

	if (!list) {
		ret = idr_alloc(&ctx->io_buffer_idr, head, p->bgid, p->bgid + 1,
					GFP_KERNEL);
		if (ret < 0) {
			__io_remove_buffers(ctx, head, p->bgid, -1U);
			goto out;
		}
	}
out:
	if (ret < 0)
		req_set_fail_links(req);

	/* need to hold the lock to complete IOPOLL requests */
	if (ctx->flags & IORING_SETUP_IOPOLL) {
		__io_req_complete(req, issue_flags, ret, 0);
		io_ring_submit_unlock(ctx, !force_nonblock);
	} else {
		io_ring_submit_unlock(ctx, !force_nonblock);
		__io_req_complete(req, issue_flags, ret, 0);
	}
	return 0;
}

static int io_epoll_ctl_prep(struct io_kiocb *req,
			     const struct io_uring_sqe *sqe)
{
#if defined(CONFIG_EPOLL)
	if (sqe->ioprio || sqe->buf_index)
		return -EINVAL;
	if (unlikely(req->ctx->flags & (IORING_SETUP_IOPOLL | IORING_SETUP_SQPOLL)))
		return -EINVAL;

	req->epoll.epfd = READ_ONCE(sqe->fd);
	req->epoll.op = READ_ONCE(sqe->len);
	req->epoll.fd = READ_ONCE(sqe->off);

	if (ep_op_has_event(req->epoll.op)) {
		struct epoll_event __user *ev;

		ev = u64_to_user_ptr(READ_ONCE(sqe->addr));
		if (copy_from_user(&req->epoll.event, ev, sizeof(*ev)))
			return -EFAULT;
	}

	return 0;
#else
	return -EOPNOTSUPP;
#endif
}

static int io_epoll_ctl(struct io_kiocb *req, unsigned int issue_flags)
{
#if defined(CONFIG_EPOLL)
	struct io_epoll *ie = &req->epoll;
	int ret;
	bool force_nonblock = issue_flags & IO_URING_F_NONBLOCK;

	ret = do_epoll_ctl(ie->epfd, ie->op, ie->fd, &ie->event, force_nonblock);
	if (force_nonblock && ret == -EAGAIN)
		return -EAGAIN;

	if (ret < 0)
		req_set_fail_links(req);
	__io_req_complete(req, issue_flags, ret, 0);
	return 0;
#else
	return -EOPNOTSUPP;
#endif
}

static int io_madvise_prep(struct io_kiocb *req, const struct io_uring_sqe *sqe)
{
#if defined(CONFIG_ADVISE_SYSCALLS) && defined(CONFIG_MMU)
	if (sqe->ioprio || sqe->buf_index || sqe->off)
		return -EINVAL;
	if (unlikely(req->ctx->flags & IORING_SETUP_IOPOLL))
		return -EINVAL;

	req->madvise.addr = READ_ONCE(sqe->addr);
	req->madvise.len = READ_ONCE(sqe->len);
	req->madvise.advice = READ_ONCE(sqe->fadvise_advice);
	return 0;
#else
	return -EOPNOTSUPP;
#endif
}

static int io_madvise(struct io_kiocb *req, unsigned int issue_flags)
{
#if defined(CONFIG_ADVISE_SYSCALLS) && defined(CONFIG_MMU)
	struct io_madvise *ma = &req->madvise;
	int ret;

	if (issue_flags & IO_URING_F_NONBLOCK)
		return -EAGAIN;

	ret = do_madvise(current->mm, ma->addr, ma->len, ma->advice);
	if (ret < 0)
		req_set_fail_links(req);
	io_req_complete(req, ret);
	return 0;
#else
	return -EOPNOTSUPP;
#endif
}

static int io_fadvise_prep(struct io_kiocb *req, const struct io_uring_sqe *sqe)
{
	if (sqe->ioprio || sqe->buf_index || sqe->addr)
		return -EINVAL;
	if (unlikely(req->ctx->flags & IORING_SETUP_IOPOLL))
		return -EINVAL;

	req->fadvise.offset = READ_ONCE(sqe->off);
	req->fadvise.len = READ_ONCE(sqe->len);
	req->fadvise.advice = READ_ONCE(sqe->fadvise_advice);
	return 0;
}

static int io_fadvise(struct io_kiocb *req, unsigned int issue_flags)
{
	struct io_fadvise *fa = &req->fadvise;
	int ret;

	if (issue_flags & IO_URING_F_NONBLOCK) {
		switch (fa->advice) {
		case POSIX_FADV_NORMAL:
		case POSIX_FADV_RANDOM:
		case POSIX_FADV_SEQUENTIAL:
			break;
		default:
			return -EAGAIN;
		}
	}

	ret = vfs_fadvise(req->file, fa->offset, fa->len, fa->advice);
	if (ret < 0)
		req_set_fail_links(req);
	io_req_complete(req, ret);
	return 0;
}

static int io_statx_prep(struct io_kiocb *req, const struct io_uring_sqe *sqe)
{
	if (unlikely(req->ctx->flags & (IORING_SETUP_IOPOLL | IORING_SETUP_SQPOLL)))
		return -EINVAL;
	if (sqe->ioprio || sqe->buf_index)
		return -EINVAL;
	if (req->flags & REQ_F_FIXED_FILE)
		return -EBADF;

	req->statx.dfd = READ_ONCE(sqe->fd);
	req->statx.mask = READ_ONCE(sqe->len);
	req->statx.filename = u64_to_user_ptr(READ_ONCE(sqe->addr));
	req->statx.buffer = u64_to_user_ptr(READ_ONCE(sqe->addr2));
	req->statx.flags = READ_ONCE(sqe->statx_flags);

	return 0;
}

static int io_statx(struct io_kiocb *req, unsigned int issue_flags)
{
	struct io_statx *ctx = &req->statx;
	int ret;

	if (issue_flags & IO_URING_F_NONBLOCK) {
		/* only need file table for an actual valid fd */
		if (ctx->dfd == -1 || ctx->dfd == AT_FDCWD)
			req->flags |= REQ_F_NO_FILE_TABLE;
		return -EAGAIN;
	}

	ret = do_statx(ctx->dfd, ctx->filename, ctx->flags, ctx->mask,
		       ctx->buffer);

	if (ret < 0)
		req_set_fail_links(req);
	io_req_complete(req, ret);
	return 0;
}

static int io_close_prep(struct io_kiocb *req, const struct io_uring_sqe *sqe)
{
	if (unlikely(req->ctx->flags & IORING_SETUP_IOPOLL))
		return -EINVAL;
	if (sqe->ioprio || sqe->off || sqe->addr || sqe->len ||
	    sqe->rw_flags || sqe->buf_index)
		return -EINVAL;
	if (req->flags & REQ_F_FIXED_FILE)
		return -EBADF;

	req->close.fd = READ_ONCE(sqe->fd);
	return 0;
}

static int io_close(struct io_kiocb *req, unsigned int issue_flags)
{
	struct files_struct *files = current->files;
	struct io_close *close = &req->close;
	struct fdtable *fdt;
	struct file *file;
	int ret;

	file = NULL;
	ret = -EBADF;
	spin_lock(&files->file_lock);
	fdt = files_fdtable(files);
	if (close->fd >= fdt->max_fds) {
		spin_unlock(&files->file_lock);
		goto err;
	}
	file = fdt->fd[close->fd];
	if (!file) {
		spin_unlock(&files->file_lock);
		goto err;
	}

	if (file->f_op == &io_uring_fops) {
		spin_unlock(&files->file_lock);
		file = NULL;
		goto err;
	}

	/* if the file has a flush method, be safe and punt to async */
	if (file->f_op->flush && (issue_flags & IO_URING_F_NONBLOCK)) {
		spin_unlock(&files->file_lock);
		return -EAGAIN;
	}

	ret = __close_fd_get_file(close->fd, &file);
	spin_unlock(&files->file_lock);
	if (ret < 0) {
		if (ret == -ENOENT)
			ret = -EBADF;
		goto err;
	}

	/* No ->flush() or already async, safely close from here */
	ret = filp_close(file, current->files);
err:
	if (ret < 0)
		req_set_fail_links(req);
	if (file)
		fput(file);
	__io_req_complete(req, issue_flags, ret, 0);
	return 0;
}

static int io_sfr_prep(struct io_kiocb *req, const struct io_uring_sqe *sqe)
{
	struct io_ring_ctx *ctx = req->ctx;

	if (unlikely(ctx->flags & IORING_SETUP_IOPOLL))
		return -EINVAL;
	if (unlikely(sqe->addr || sqe->ioprio || sqe->buf_index))
		return -EINVAL;

	req->sync.off = READ_ONCE(sqe->off);
	req->sync.len = READ_ONCE(sqe->len);
	req->sync.flags = READ_ONCE(sqe->sync_range_flags);
	return 0;
}

static int io_sync_file_range(struct io_kiocb *req, unsigned int issue_flags)
{
	int ret;

	/* sync_file_range always requires a blocking context */
	if (issue_flags & IO_URING_F_NONBLOCK)
		return -EAGAIN;

	ret = sync_file_range(req->file, req->sync.off, req->sync.len,
				req->sync.flags);
	if (ret < 0)
		req_set_fail_links(req);
	io_req_complete(req, ret);
	return 0;
}

#if defined(CONFIG_NET)
static int io_setup_async_msg(struct io_kiocb *req,
			      struct io_async_msghdr *kmsg)
{
	struct io_async_msghdr *async_msg = req->async_data;

	if (async_msg)
		return -EAGAIN;
	if (io_alloc_async_data(req)) {
		kfree(kmsg->free_iov);
		return -ENOMEM;
	}
	async_msg = req->async_data;
	req->flags |= REQ_F_NEED_CLEANUP;
	memcpy(async_msg, kmsg, sizeof(*kmsg));
	async_msg->msg.msg_name = &async_msg->addr;
	/* if were using fast_iov, set it to the new one */
	if (!async_msg->free_iov)
		async_msg->msg.msg_iter.iov = async_msg->fast_iov;

	return -EAGAIN;
}

static int io_sendmsg_copy_hdr(struct io_kiocb *req,
			       struct io_async_msghdr *iomsg)
{
	iomsg->msg.msg_name = &iomsg->addr;
	iomsg->free_iov = iomsg->fast_iov;
	return sendmsg_copy_msghdr(&iomsg->msg, req->sr_msg.umsg,
				   req->sr_msg.msg_flags, &iomsg->free_iov);
}

static int io_sendmsg_prep_async(struct io_kiocb *req)
{
	int ret;

	if (!io_op_defs[req->opcode].needs_async_data)
		return 0;
	ret = io_sendmsg_copy_hdr(req, req->async_data);
	if (!ret)
		req->flags |= REQ_F_NEED_CLEANUP;
	return ret;
}

static int io_sendmsg_prep(struct io_kiocb *req, const struct io_uring_sqe *sqe)
{
	struct io_sr_msg *sr = &req->sr_msg;

	if (unlikely(req->ctx->flags & IORING_SETUP_IOPOLL))
		return -EINVAL;

	sr->msg_flags = READ_ONCE(sqe->msg_flags);
	sr->umsg = u64_to_user_ptr(READ_ONCE(sqe->addr));
	sr->len = READ_ONCE(sqe->len);

#ifdef CONFIG_COMPAT
	if (req->ctx->compat)
		sr->msg_flags |= MSG_CMSG_COMPAT;
#endif
	return 0;
}

static int io_sendmsg(struct io_kiocb *req, unsigned int issue_flags)
{
	struct io_async_msghdr iomsg, *kmsg;
	struct socket *sock;
	unsigned flags;
	int ret;

	sock = sock_from_file(req->file);
	if (unlikely(!sock))
		return -ENOTSOCK;

	kmsg = req->async_data;
	if (!kmsg) {
		ret = io_sendmsg_copy_hdr(req, &iomsg);
		if (ret)
			return ret;
		kmsg = &iomsg;
	}

	flags = req->sr_msg.msg_flags;
	if (flags & MSG_DONTWAIT)
		req->flags |= REQ_F_NOWAIT;
	else if (issue_flags & IO_URING_F_NONBLOCK)
		flags |= MSG_DONTWAIT;

	ret = __sys_sendmsg_sock(sock, &kmsg->msg, flags);
	if ((issue_flags & IO_URING_F_NONBLOCK) && ret == -EAGAIN)
		return io_setup_async_msg(req, kmsg);
	if (ret == -ERESTARTSYS)
		ret = -EINTR;

	/* fast path, check for non-NULL to avoid function call */
	if (kmsg->free_iov)
		kfree(kmsg->free_iov);
	req->flags &= ~REQ_F_NEED_CLEANUP;
	if (ret < 0)
		req_set_fail_links(req);
	__io_req_complete(req, issue_flags, ret, 0);
	return 0;
}

static int io_send(struct io_kiocb *req, unsigned int issue_flags)
{
	struct io_sr_msg *sr = &req->sr_msg;
	struct msghdr msg;
	struct iovec iov;
	struct socket *sock;
	unsigned flags;
	int ret;

	sock = sock_from_file(req->file);
	if (unlikely(!sock))
		return -ENOTSOCK;

	ret = import_single_range(WRITE, sr->buf, sr->len, &iov, &msg.msg_iter);
	if (unlikely(ret))
		return ret;

	msg.msg_name = NULL;
	msg.msg_control = NULL;
	msg.msg_controllen = 0;
	msg.msg_namelen = 0;

	flags = req->sr_msg.msg_flags;
	if (flags & MSG_DONTWAIT)
		req->flags |= REQ_F_NOWAIT;
	else if (issue_flags & IO_URING_F_NONBLOCK)
		flags |= MSG_DONTWAIT;

	msg.msg_flags = flags;
	ret = sock_sendmsg(sock, &msg);
	if ((issue_flags & IO_URING_F_NONBLOCK) && ret == -EAGAIN)
		return -EAGAIN;
	if (ret == -ERESTARTSYS)
		ret = -EINTR;

	if (ret < 0)
		req_set_fail_links(req);
	__io_req_complete(req, issue_flags, ret, 0);
	return 0;
}

static int __io_recvmsg_copy_hdr(struct io_kiocb *req,
				 struct io_async_msghdr *iomsg)
{
	struct io_sr_msg *sr = &req->sr_msg;
	struct iovec __user *uiov;
	size_t iov_len;
	int ret;

	ret = __copy_msghdr_from_user(&iomsg->msg, sr->umsg,
					&iomsg->uaddr, &uiov, &iov_len);
	if (ret)
		return ret;

	if (req->flags & REQ_F_BUFFER_SELECT) {
		if (iov_len > 1)
			return -EINVAL;
		if (copy_from_user(iomsg->fast_iov, uiov, sizeof(*uiov)))
			return -EFAULT;
		sr->len = iomsg->fast_iov[0].iov_len;
		iomsg->free_iov = NULL;
	} else {
		iomsg->free_iov = iomsg->fast_iov;
		ret = __import_iovec(READ, uiov, iov_len, UIO_FASTIOV,
				     &iomsg->free_iov, &iomsg->msg.msg_iter,
				     false);
		if (ret > 0)
			ret = 0;
	}

	return ret;
}

#ifdef CONFIG_COMPAT
static int __io_compat_recvmsg_copy_hdr(struct io_kiocb *req,
					struct io_async_msghdr *iomsg)
{
	struct compat_msghdr __user *msg_compat;
	struct io_sr_msg *sr = &req->sr_msg;
	struct compat_iovec __user *uiov;
	compat_uptr_t ptr;
	compat_size_t len;
	int ret;

	msg_compat = (struct compat_msghdr __user *) sr->umsg;
	ret = __get_compat_msghdr(&iomsg->msg, msg_compat, &iomsg->uaddr,
					&ptr, &len);
	if (ret)
		return ret;

	uiov = compat_ptr(ptr);
	if (req->flags & REQ_F_BUFFER_SELECT) {
		compat_ssize_t clen;

		if (len > 1)
			return -EINVAL;
		if (!access_ok(uiov, sizeof(*uiov)))
			return -EFAULT;
		if (__get_user(clen, &uiov->iov_len))
			return -EFAULT;
		if (clen < 0)
			return -EINVAL;
		sr->len = clen;
		iomsg->free_iov = NULL;
	} else {
		iomsg->free_iov = iomsg->fast_iov;
		ret = __import_iovec(READ, (struct iovec __user *)uiov, len,
				   UIO_FASTIOV, &iomsg->free_iov,
				   &iomsg->msg.msg_iter, true);
		if (ret < 0)
			return ret;
	}

	return 0;
}
#endif

static int io_recvmsg_copy_hdr(struct io_kiocb *req,
			       struct io_async_msghdr *iomsg)
{
	iomsg->msg.msg_name = &iomsg->addr;

#ifdef CONFIG_COMPAT
	if (req->ctx->compat)
		return __io_compat_recvmsg_copy_hdr(req, iomsg);
#endif

	return __io_recvmsg_copy_hdr(req, iomsg);
}

static struct io_buffer *io_recv_buffer_select(struct io_kiocb *req,
					       bool needs_lock)
{
	struct io_sr_msg *sr = &req->sr_msg;
	struct io_buffer *kbuf;

	kbuf = io_buffer_select(req, &sr->len, sr->bgid, sr->kbuf, needs_lock);
	if (IS_ERR(kbuf))
		return kbuf;

	sr->kbuf = kbuf;
	req->flags |= REQ_F_BUFFER_SELECTED;
	return kbuf;
}

static inline unsigned int io_put_recv_kbuf(struct io_kiocb *req)
{
	return io_put_kbuf(req, req->sr_msg.kbuf);
}

static int io_recvmsg_prep_async(struct io_kiocb *req)
{
	int ret;

	if (!io_op_defs[req->opcode].needs_async_data)
		return 0;
	ret = io_recvmsg_copy_hdr(req, req->async_data);
	if (!ret)
		req->flags |= REQ_F_NEED_CLEANUP;
	return ret;
}

static int io_recvmsg_prep(struct io_kiocb *req, const struct io_uring_sqe *sqe)
{
	struct io_sr_msg *sr = &req->sr_msg;

	if (unlikely(req->ctx->flags & IORING_SETUP_IOPOLL))
		return -EINVAL;

	sr->msg_flags = READ_ONCE(sqe->msg_flags);
	sr->umsg = u64_to_user_ptr(READ_ONCE(sqe->addr));
	sr->len = READ_ONCE(sqe->len);
	sr->bgid = READ_ONCE(sqe->buf_group);

#ifdef CONFIG_COMPAT
	if (req->ctx->compat)
		sr->msg_flags |= MSG_CMSG_COMPAT;
#endif
	return 0;
}

static int io_recvmsg(struct io_kiocb *req, unsigned int issue_flags)
{
	struct io_async_msghdr iomsg, *kmsg;
	struct socket *sock;
	struct io_buffer *kbuf;
	unsigned flags;
	int ret, cflags = 0;
	bool force_nonblock = issue_flags & IO_URING_F_NONBLOCK;

	sock = sock_from_file(req->file);
	if (unlikely(!sock))
		return -ENOTSOCK;

	kmsg = req->async_data;
	if (!kmsg) {
		ret = io_recvmsg_copy_hdr(req, &iomsg);
		if (ret)
			return ret;
		kmsg = &iomsg;
	}

	if (req->flags & REQ_F_BUFFER_SELECT) {
		kbuf = io_recv_buffer_select(req, !force_nonblock);
		if (IS_ERR(kbuf))
			return PTR_ERR(kbuf);
		kmsg->fast_iov[0].iov_base = u64_to_user_ptr(kbuf->addr);
		kmsg->fast_iov[0].iov_len = req->sr_msg.len;
		iov_iter_init(&kmsg->msg.msg_iter, READ, kmsg->fast_iov,
				1, req->sr_msg.len);
	}

	flags = req->sr_msg.msg_flags;
	if (flags & MSG_DONTWAIT)
		req->flags |= REQ_F_NOWAIT;
	else if (force_nonblock)
		flags |= MSG_DONTWAIT;

	ret = __sys_recvmsg_sock(sock, &kmsg->msg, req->sr_msg.umsg,
					kmsg->uaddr, flags);
	if (force_nonblock && ret == -EAGAIN)
		return io_setup_async_msg(req, kmsg);
	if (ret == -ERESTARTSYS)
		ret = -EINTR;

	if (req->flags & REQ_F_BUFFER_SELECTED)
		cflags = io_put_recv_kbuf(req);
	/* fast path, check for non-NULL to avoid function call */
	if (kmsg->free_iov)
		kfree(kmsg->free_iov);
	req->flags &= ~REQ_F_NEED_CLEANUP;
	if (ret < 0)
		req_set_fail_links(req);
	__io_req_complete(req, issue_flags, ret, cflags);
	return 0;
}

static int io_recv(struct io_kiocb *req, unsigned int issue_flags)
{
	struct io_buffer *kbuf;
	struct io_sr_msg *sr = &req->sr_msg;
	struct msghdr msg;
	void __user *buf = sr->buf;
	struct socket *sock;
	struct iovec iov;
	unsigned flags;
	int ret, cflags = 0;
	bool force_nonblock = issue_flags & IO_URING_F_NONBLOCK;

	sock = sock_from_file(req->file);
	if (unlikely(!sock))
		return -ENOTSOCK;

	if (req->flags & REQ_F_BUFFER_SELECT) {
		kbuf = io_recv_buffer_select(req, !force_nonblock);
		if (IS_ERR(kbuf))
			return PTR_ERR(kbuf);
		buf = u64_to_user_ptr(kbuf->addr);
	}

	ret = import_single_range(READ, buf, sr->len, &iov, &msg.msg_iter);
	if (unlikely(ret))
		goto out_free;

	msg.msg_name = NULL;
	msg.msg_control = NULL;
	msg.msg_controllen = 0;
	msg.msg_namelen = 0;
	msg.msg_iocb = NULL;
	msg.msg_flags = 0;

	flags = req->sr_msg.msg_flags;
	if (flags & MSG_DONTWAIT)
		req->flags |= REQ_F_NOWAIT;
	else if (force_nonblock)
		flags |= MSG_DONTWAIT;

	ret = sock_recvmsg(sock, &msg, flags);
	if (force_nonblock && ret == -EAGAIN)
		return -EAGAIN;
	if (ret == -ERESTARTSYS)
		ret = -EINTR;
out_free:
	if (req->flags & REQ_F_BUFFER_SELECTED)
		cflags = io_put_recv_kbuf(req);
	if (ret < 0)
		req_set_fail_links(req);
	__io_req_complete(req, issue_flags, ret, cflags);
	return 0;
}

static int io_accept_prep(struct io_kiocb *req, const struct io_uring_sqe *sqe)
{
	struct io_accept *accept = &req->accept;

	if (unlikely(req->ctx->flags & IORING_SETUP_IOPOLL))
		return -EINVAL;
	if (sqe->ioprio || sqe->len || sqe->buf_index)
		return -EINVAL;

	accept->addr = u64_to_user_ptr(READ_ONCE(sqe->addr));
	accept->addr_len = u64_to_user_ptr(READ_ONCE(sqe->addr2));
	accept->flags = READ_ONCE(sqe->accept_flags);
	accept->nofile = rlimit(RLIMIT_NOFILE);
	return 0;
}

static int io_accept(struct io_kiocb *req, unsigned int issue_flags)
{
	struct io_accept *accept = &req->accept;
	bool force_nonblock = issue_flags & IO_URING_F_NONBLOCK;
	unsigned int file_flags = force_nonblock ? O_NONBLOCK : 0;
	int ret;

	if (req->file->f_flags & O_NONBLOCK)
		req->flags |= REQ_F_NOWAIT;

	ret = __sys_accept4_file(req->file, file_flags, accept->addr,
					accept->addr_len, accept->flags,
					accept->nofile);
	if (ret == -EAGAIN && force_nonblock)
		return -EAGAIN;
	if (ret < 0) {
		if (ret == -ERESTARTSYS)
			ret = -EINTR;
		req_set_fail_links(req);
	}
	__io_req_complete(req, issue_flags, ret, 0);
	return 0;
}

static int io_connect_prep_async(struct io_kiocb *req)
{
	struct io_async_connect *io = req->async_data;
	struct io_connect *conn = &req->connect;

	return move_addr_to_kernel(conn->addr, conn->addr_len, &io->address);
}

static int io_connect_prep(struct io_kiocb *req, const struct io_uring_sqe *sqe)
{
	struct io_connect *conn = &req->connect;

	if (unlikely(req->ctx->flags & IORING_SETUP_IOPOLL))
		return -EINVAL;
	if (sqe->ioprio || sqe->len || sqe->buf_index || sqe->rw_flags)
		return -EINVAL;

	conn->addr = u64_to_user_ptr(READ_ONCE(sqe->addr));
	conn->addr_len =  READ_ONCE(sqe->addr2);
	return 0;
}

static int io_connect(struct io_kiocb *req, unsigned int issue_flags)
{
	struct io_async_connect __io, *io;
	unsigned file_flags;
	int ret;
	bool force_nonblock = issue_flags & IO_URING_F_NONBLOCK;

	if (req->async_data) {
		io = req->async_data;
	} else {
		ret = move_addr_to_kernel(req->connect.addr,
						req->connect.addr_len,
						&__io.address);
		if (ret)
			goto out;
		io = &__io;
	}

	file_flags = force_nonblock ? O_NONBLOCK : 0;

	ret = __sys_connect_file(req->file, &io->address,
					req->connect.addr_len, file_flags);
	if ((ret == -EAGAIN || ret == -EINPROGRESS) && force_nonblock) {
		if (req->async_data)
			return -EAGAIN;
		if (io_alloc_async_data(req)) {
			ret = -ENOMEM;
			goto out;
		}
		io = req->async_data;
		memcpy(req->async_data, &__io, sizeof(__io));
		return -EAGAIN;
	}
	if (ret == -ERESTARTSYS)
		ret = -EINTR;
out:
	if (ret < 0)
		req_set_fail_links(req);
	__io_req_complete(req, issue_flags, ret, 0);
	return 0;
}
#else /* !CONFIG_NET */
#define IO_NETOP_FN(op)							\
static int io_##op(struct io_kiocb *req, unsigned int issue_flags)	\
{									\
	return -EOPNOTSUPP;						\
}

#define IO_NETOP_PREP(op)						\
IO_NETOP_FN(op)								\
static int io_##op##_prep(struct io_kiocb *req, const struct io_uring_sqe *sqe) \
{									\
	return -EOPNOTSUPP;						\
}									\

#define IO_NETOP_PREP_ASYNC(op)						\
IO_NETOP_PREP(op)							\
static int io_##op##_prep_async(struct io_kiocb *req)			\
{									\
	return -EOPNOTSUPP;						\
}

IO_NETOP_PREP_ASYNC(sendmsg);
IO_NETOP_PREP_ASYNC(recvmsg);
IO_NETOP_PREP_ASYNC(connect);
IO_NETOP_PREP(accept);
IO_NETOP_FN(send);
IO_NETOP_FN(recv);
#endif /* CONFIG_NET */

struct io_poll_table {
	struct poll_table_struct pt;
	struct io_kiocb *req;
	int error;
};

static int __io_async_wake(struct io_kiocb *req, struct io_poll_iocb *poll,
			   __poll_t mask, task_work_func_t func)
{
	int ret;

	/* for instances that support it check for an event match first: */
	if (mask && !(mask & poll->events))
		return 0;

	trace_io_uring_task_add(req->ctx, req->opcode, req->user_data, mask);

	list_del_init(&poll->wait.entry);

	req->result = mask;
	req->task_work.func = func;
	percpu_ref_get(&req->ctx->refs);

	/*
	 * If this fails, then the task is exiting. When a task exits, the
	 * work gets canceled, so just cancel this request as well instead
	 * of executing it. We can't safely execute it anyway, as we may not
	 * have the needed state needed for it anyway.
	 */
	ret = io_req_task_work_add(req);
	if (unlikely(ret)) {
		WRITE_ONCE(poll->canceled, true);
		io_req_task_work_add_fallback(req, func);
	}
	return 1;
}

static bool io_poll_rewait(struct io_kiocb *req, struct io_poll_iocb *poll)
	__acquires(&req->ctx->completion_lock)
{
	struct io_ring_ctx *ctx = req->ctx;

	if (!req->result && !READ_ONCE(poll->canceled)) {
		struct poll_table_struct pt = { ._key = poll->events };

		req->result = vfs_poll(req->file, &pt) & poll->events;
	}

	spin_lock_irq(&ctx->completion_lock);
	if (!req->result && !READ_ONCE(poll->canceled)) {
		add_wait_queue(poll->head, &poll->wait);
		return true;
	}

	return false;
}

static struct io_poll_iocb *io_poll_get_double(struct io_kiocb *req)
{
	/* pure poll stashes this in ->async_data, poll driven retry elsewhere */
	if (req->opcode == IORING_OP_POLL_ADD)
		return req->async_data;
	return req->apoll->double_poll;
}

static struct io_poll_iocb *io_poll_get_single(struct io_kiocb *req)
{
	if (req->opcode == IORING_OP_POLL_ADD)
		return &req->poll;
	return &req->apoll->poll;
}

static void io_poll_remove_double(struct io_kiocb *req)
{
	struct io_poll_iocb *poll = io_poll_get_double(req);

	lockdep_assert_held(&req->ctx->completion_lock);

	if (poll && poll->head) {
		struct wait_queue_head *head = poll->head;

		spin_lock(&head->lock);
		list_del_init(&poll->wait.entry);
		if (poll->wait.private)
			refcount_dec(&req->refs);
		poll->head = NULL;
		spin_unlock(&head->lock);
	}
}

static void io_poll_complete(struct io_kiocb *req, __poll_t mask, int error)
{
	struct io_ring_ctx *ctx = req->ctx;

	io_poll_remove_double(req);
	req->poll.done = true;
	io_cqring_fill_event(req, error ? error : mangle_poll(mask));
	io_commit_cqring(ctx);
}

static void io_poll_task_func(struct callback_head *cb)
{
	struct io_kiocb *req = container_of(cb, struct io_kiocb, task_work);
	struct io_ring_ctx *ctx = req->ctx;
	struct io_kiocb *nxt;

	if (io_poll_rewait(req, &req->poll)) {
		spin_unlock_irq(&ctx->completion_lock);
	} else {
		hash_del(&req->hash_node);
		io_poll_complete(req, req->result, 0);
		spin_unlock_irq(&ctx->completion_lock);

		nxt = io_put_req_find_next(req);
		io_cqring_ev_posted(ctx);
		if (nxt)
			__io_req_task_submit(nxt);
	}

	percpu_ref_put(&ctx->refs);
}

static int io_poll_double_wake(struct wait_queue_entry *wait, unsigned mode,
			       int sync, void *key)
{
	struct io_kiocb *req = wait->private;
	struct io_poll_iocb *poll = io_poll_get_single(req);
	__poll_t mask = key_to_poll(key);

	/* for instances that support it check for an event match first: */
	if (mask && !(mask & poll->events))
		return 0;

	list_del_init(&wait->entry);

	if (poll && poll->head) {
		bool done;

		spin_lock(&poll->head->lock);
		done = list_empty(&poll->wait.entry);
		if (!done)
			list_del_init(&poll->wait.entry);
		/* make sure double remove sees this as being gone */
		wait->private = NULL;
		spin_unlock(&poll->head->lock);
		if (!done) {
			/* use wait func handler, so it matches the rq type */
			poll->wait.func(&poll->wait, mode, sync, key);
		}
	}
	refcount_dec(&req->refs);
	return 1;
}

static void io_init_poll_iocb(struct io_poll_iocb *poll, __poll_t events,
			      wait_queue_func_t wake_func)
{
	poll->head = NULL;
	poll->done = false;
	poll->canceled = false;
	poll->events = events;
	INIT_LIST_HEAD(&poll->wait.entry);
	init_waitqueue_func_entry(&poll->wait, wake_func);
}

static void __io_queue_proc(struct io_poll_iocb *poll, struct io_poll_table *pt,
			    struct wait_queue_head *head,
			    struct io_poll_iocb **poll_ptr)
{
	struct io_kiocb *req = pt->req;

	/*
	 * If poll->head is already set, it's because the file being polled
	 * uses multiple waitqueues for poll handling (eg one for read, one
	 * for write). Setup a separate io_poll_iocb if this happens.
	 */
	if (unlikely(poll->head)) {
		struct io_poll_iocb *poll_one = poll;

		/* already have a 2nd entry, fail a third attempt */
		if (*poll_ptr) {
			pt->error = -EINVAL;
			return;
		}
		poll = kmalloc(sizeof(*poll), GFP_ATOMIC);
		if (!poll) {
			pt->error = -ENOMEM;
			return;
		}
		io_init_poll_iocb(poll, poll_one->events, io_poll_double_wake);
		refcount_inc(&req->refs);
		poll->wait.private = req;
		*poll_ptr = poll;
	}

	pt->error = 0;
	poll->head = head;

	if (poll->events & EPOLLEXCLUSIVE)
		add_wait_queue_exclusive(head, &poll->wait);
	else
		add_wait_queue(head, &poll->wait);
}

static void io_async_queue_proc(struct file *file, struct wait_queue_head *head,
			       struct poll_table_struct *p)
{
	struct io_poll_table *pt = container_of(p, struct io_poll_table, pt);
	struct async_poll *apoll = pt->req->apoll;

	__io_queue_proc(&apoll->poll, pt, head, &apoll->double_poll);
}

static void io_async_task_func(struct callback_head *cb)
{
	struct io_kiocb *req = container_of(cb, struct io_kiocb, task_work);
	struct async_poll *apoll = req->apoll;
	struct io_ring_ctx *ctx = req->ctx;

	trace_io_uring_task_run(req->ctx, req->opcode, req->user_data);

	if (io_poll_rewait(req, &apoll->poll)) {
		spin_unlock_irq(&ctx->completion_lock);
		percpu_ref_put(&ctx->refs);
		return;
	}

	/* If req is still hashed, it cannot have been canceled. Don't check. */
	if (hash_hashed(&req->hash_node))
		hash_del(&req->hash_node);

	io_poll_remove_double(req);
	spin_unlock_irq(&ctx->completion_lock);

	if (!READ_ONCE(apoll->poll.canceled))
		__io_req_task_submit(req);
	else
		__io_req_task_cancel(req, -ECANCELED);

	percpu_ref_put(&ctx->refs);
	kfree(apoll->double_poll);
	kfree(apoll);
}

static int io_async_wake(struct wait_queue_entry *wait, unsigned mode, int sync,
			void *key)
{
	struct io_kiocb *req = wait->private;
	struct io_poll_iocb *poll = &req->apoll->poll;

	trace_io_uring_poll_wake(req->ctx, req->opcode, req->user_data,
					key_to_poll(key));

	return __io_async_wake(req, poll, key_to_poll(key), io_async_task_func);
}

static void io_poll_req_insert(struct io_kiocb *req)
{
	struct io_ring_ctx *ctx = req->ctx;
	struct hlist_head *list;

	list = &ctx->cancel_hash[hash_long(req->user_data, ctx->cancel_hash_bits)];
	hlist_add_head(&req->hash_node, list);
}

static __poll_t __io_arm_poll_handler(struct io_kiocb *req,
				      struct io_poll_iocb *poll,
				      struct io_poll_table *ipt, __poll_t mask,
				      wait_queue_func_t wake_func)
	__acquires(&ctx->completion_lock)
{
	struct io_ring_ctx *ctx = req->ctx;
	bool cancel = false;

	INIT_HLIST_NODE(&req->hash_node);
	io_init_poll_iocb(poll, mask, wake_func);
	poll->file = req->file;
	poll->wait.private = req;

	ipt->pt._key = mask;
	ipt->req = req;
	ipt->error = -EINVAL;

	mask = vfs_poll(req->file, &ipt->pt) & poll->events;

	spin_lock_irq(&ctx->completion_lock);
	if (likely(poll->head)) {
		spin_lock(&poll->head->lock);
		if (unlikely(list_empty(&poll->wait.entry))) {
			if (ipt->error)
				cancel = true;
			ipt->error = 0;
			mask = 0;
		}
		if (mask || ipt->error)
			list_del_init(&poll->wait.entry);
		else if (cancel)
			WRITE_ONCE(poll->canceled, true);
		else if (!poll->done) /* actually waiting for an event */
			io_poll_req_insert(req);
		spin_unlock(&poll->head->lock);
	}

	return mask;
}

static bool io_arm_poll_handler(struct io_kiocb *req)
{
	const struct io_op_def *def = &io_op_defs[req->opcode];
	struct io_ring_ctx *ctx = req->ctx;
	struct async_poll *apoll;
	struct io_poll_table ipt;
	__poll_t mask, ret;
	int rw;

	if (!req->file || !file_can_poll(req->file))
		return false;
	if (req->flags & REQ_F_POLLED)
		return false;
	if (def->pollin)
		rw = READ;
	else if (def->pollout)
		rw = WRITE;
	else
		return false;
	/* if we can't nonblock try, then no point in arming a poll handler */
	if (!io_file_supports_async(req->file, rw))
		return false;

	apoll = kmalloc(sizeof(*apoll), GFP_ATOMIC);
	if (unlikely(!apoll))
		return false;
	apoll->double_poll = NULL;

	req->flags |= REQ_F_POLLED;
	req->apoll = apoll;

	mask = 0;
	if (def->pollin)
		mask |= POLLIN | POLLRDNORM;
	if (def->pollout)
		mask |= POLLOUT | POLLWRNORM;

	/* If reading from MSG_ERRQUEUE using recvmsg, ignore POLLIN */
	if ((req->opcode == IORING_OP_RECVMSG) &&
	    (req->sr_msg.msg_flags & MSG_ERRQUEUE))
		mask &= ~POLLIN;

	mask |= POLLERR | POLLPRI;

	ipt.pt._qproc = io_async_queue_proc;

	ret = __io_arm_poll_handler(req, &apoll->poll, &ipt, mask,
					io_async_wake);
	if (ret || ipt.error) {
		io_poll_remove_double(req);
		spin_unlock_irq(&ctx->completion_lock);
		kfree(apoll->double_poll);
		kfree(apoll);
		return false;
	}
	spin_unlock_irq(&ctx->completion_lock);
	trace_io_uring_poll_arm(ctx, req->opcode, req->user_data, mask,
					apoll->poll.events);
	return true;
}

static bool __io_poll_remove_one(struct io_kiocb *req,
				 struct io_poll_iocb *poll)
{
	bool do_complete = false;

	spin_lock(&poll->head->lock);
	WRITE_ONCE(poll->canceled, true);
	if (!list_empty(&poll->wait.entry)) {
		list_del_init(&poll->wait.entry);
		do_complete = true;
	}
	spin_unlock(&poll->head->lock);
	hash_del(&req->hash_node);
	return do_complete;
}

static bool io_poll_remove_one(struct io_kiocb *req)
{
	bool do_complete;

	io_poll_remove_double(req);

	if (req->opcode == IORING_OP_POLL_ADD) {
		do_complete = __io_poll_remove_one(req, &req->poll);
	} else {
		struct async_poll *apoll = req->apoll;

		/* non-poll requests have submit ref still */
		do_complete = __io_poll_remove_one(req, &apoll->poll);
		if (do_complete) {
			io_put_req(req);
			kfree(apoll->double_poll);
			kfree(apoll);
		}
	}

	if (do_complete) {
		io_cqring_fill_event(req, -ECANCELED);
		io_commit_cqring(req->ctx);
		req_set_fail_links(req);
		io_put_req_deferred(req, 1);
	}

	return do_complete;
}

/*
 * Returns true if we found and killed one or more poll requests
 */
static bool io_poll_remove_all(struct io_ring_ctx *ctx, struct task_struct *tsk,
			       struct files_struct *files)
{
	struct hlist_node *tmp;
	struct io_kiocb *req;
	int posted = 0, i;

	spin_lock_irq(&ctx->completion_lock);
	for (i = 0; i < (1U << ctx->cancel_hash_bits); i++) {
		struct hlist_head *list;

		list = &ctx->cancel_hash[i];
		hlist_for_each_entry_safe(req, tmp, list, hash_node) {
			if (io_match_task(req, tsk, files))
				posted += io_poll_remove_one(req);
		}
	}
	spin_unlock_irq(&ctx->completion_lock);

	if (posted)
		io_cqring_ev_posted(ctx);

	return posted != 0;
}

static int io_poll_cancel(struct io_ring_ctx *ctx, __u64 sqe_addr)
{
	struct hlist_head *list;
	struct io_kiocb *req;

	list = &ctx->cancel_hash[hash_long(sqe_addr, ctx->cancel_hash_bits)];
	hlist_for_each_entry(req, list, hash_node) {
		if (sqe_addr != req->user_data)
			continue;
		if (io_poll_remove_one(req))
			return 0;
		return -EALREADY;
	}

	return -ENOENT;
}

static int io_poll_remove_prep(struct io_kiocb *req,
			       const struct io_uring_sqe *sqe)
{
	if (unlikely(req->ctx->flags & IORING_SETUP_IOPOLL))
		return -EINVAL;
	if (sqe->ioprio || sqe->off || sqe->len || sqe->buf_index ||
	    sqe->poll_events)
		return -EINVAL;

	req->poll_remove.addr = READ_ONCE(sqe->addr);
	return 0;
}

/*
 * Find a running poll command that matches one specified in sqe->addr,
 * and remove it if found.
 */
static int io_poll_remove(struct io_kiocb *req, unsigned int issue_flags)
{
	struct io_ring_ctx *ctx = req->ctx;
	int ret;

	spin_lock_irq(&ctx->completion_lock);
	ret = io_poll_cancel(ctx, req->poll_remove.addr);
	spin_unlock_irq(&ctx->completion_lock);

	if (ret < 0)
		req_set_fail_links(req);
	io_req_complete(req, ret);
	return 0;
}

static int io_poll_wake(struct wait_queue_entry *wait, unsigned mode, int sync,
			void *key)
{
	struct io_kiocb *req = wait->private;
	struct io_poll_iocb *poll = &req->poll;

	return __io_async_wake(req, poll, key_to_poll(key), io_poll_task_func);
}

static void io_poll_queue_proc(struct file *file, struct wait_queue_head *head,
			       struct poll_table_struct *p)
{
	struct io_poll_table *pt = container_of(p, struct io_poll_table, pt);

	__io_queue_proc(&pt->req->poll, pt, head, (struct io_poll_iocb **) &pt->req->async_data);
}

static int io_poll_add_prep(struct io_kiocb *req, const struct io_uring_sqe *sqe)
{
	struct io_poll_iocb *poll = &req->poll;
	u32 events;

	if (unlikely(req->ctx->flags & IORING_SETUP_IOPOLL))
		return -EINVAL;
	if (sqe->addr || sqe->ioprio || sqe->off || sqe->len || sqe->buf_index)
		return -EINVAL;

	events = READ_ONCE(sqe->poll32_events);
#ifdef __BIG_ENDIAN
	events = swahw32(events);
#endif
	poll->events = demangle_poll(events) | EPOLLERR | EPOLLHUP |
		       (events & EPOLLEXCLUSIVE);
	return 0;
}

static int io_poll_add(struct io_kiocb *req, unsigned int issue_flags)
{
	struct io_poll_iocb *poll = &req->poll;
	struct io_ring_ctx *ctx = req->ctx;
	struct io_poll_table ipt;
	__poll_t mask;

	ipt.pt._qproc = io_poll_queue_proc;

	mask = __io_arm_poll_handler(req, &req->poll, &ipt, poll->events,
					io_poll_wake);

	if (mask) { /* no async, we'd stolen it */
		ipt.error = 0;
		io_poll_complete(req, mask, 0);
	}
	spin_unlock_irq(&ctx->completion_lock);

	if (mask) {
		io_cqring_ev_posted(ctx);
		io_put_req(req);
	}
	return ipt.error;
}

static enum hrtimer_restart io_timeout_fn(struct hrtimer *timer)
{
	struct io_timeout_data *data = container_of(timer,
						struct io_timeout_data, timer);
	struct io_kiocb *req = data->req;
	struct io_ring_ctx *ctx = req->ctx;
	unsigned long flags;

	spin_lock_irqsave(&ctx->completion_lock, flags);
	list_del_init(&req->timeout.list);
	atomic_set(&req->ctx->cq_timeouts,
		atomic_read(&req->ctx->cq_timeouts) + 1);

	io_cqring_fill_event(req, -ETIME);
	io_commit_cqring(ctx);
	spin_unlock_irqrestore(&ctx->completion_lock, flags);

	io_cqring_ev_posted(ctx);
	req_set_fail_links(req);
	io_put_req(req);
	return HRTIMER_NORESTART;
}

static struct io_kiocb *io_timeout_extract(struct io_ring_ctx *ctx,
					   __u64 user_data)
{
	struct io_timeout_data *io;
	struct io_kiocb *req;
	int ret = -ENOENT;

	list_for_each_entry(req, &ctx->timeout_list, timeout.list) {
		if (user_data == req->user_data) {
			ret = 0;
			break;
		}
	}

	if (ret == -ENOENT)
		return ERR_PTR(ret);

	io = req->async_data;
	ret = hrtimer_try_to_cancel(&io->timer);
	if (ret == -1)
		return ERR_PTR(-EALREADY);
	list_del_init(&req->timeout.list);
	return req;
}

static int io_timeout_cancel(struct io_ring_ctx *ctx, __u64 user_data)
{
	struct io_kiocb *req = io_timeout_extract(ctx, user_data);

	if (IS_ERR(req))
		return PTR_ERR(req);

	req_set_fail_links(req);
	io_cqring_fill_event(req, -ECANCELED);
	io_put_req_deferred(req, 1);
	return 0;
}

static int io_timeout_update(struct io_ring_ctx *ctx, __u64 user_data,
			     struct timespec64 *ts, enum hrtimer_mode mode)
{
	struct io_kiocb *req = io_timeout_extract(ctx, user_data);
	struct io_timeout_data *data;

	if (IS_ERR(req))
		return PTR_ERR(req);

	req->timeout.off = 0; /* noseq */
	data = req->async_data;
	list_add_tail(&req->timeout.list, &ctx->timeout_list);
	hrtimer_init(&data->timer, CLOCK_MONOTONIC, mode);
	data->timer.function = io_timeout_fn;
	hrtimer_start(&data->timer, timespec64_to_ktime(*ts), mode);
	return 0;
}

static int io_timeout_remove_prep(struct io_kiocb *req,
				  const struct io_uring_sqe *sqe)
{
	struct io_timeout_rem *tr = &req->timeout_rem;

	if (unlikely(req->ctx->flags & IORING_SETUP_IOPOLL))
		return -EINVAL;
	if (unlikely(req->flags & (REQ_F_FIXED_FILE | REQ_F_BUFFER_SELECT)))
		return -EINVAL;
	if (sqe->ioprio || sqe->buf_index || sqe->len)
		return -EINVAL;

	tr->addr = READ_ONCE(sqe->addr);
	tr->flags = READ_ONCE(sqe->timeout_flags);
	if (tr->flags & IORING_TIMEOUT_UPDATE) {
		if (tr->flags & ~(IORING_TIMEOUT_UPDATE|IORING_TIMEOUT_ABS))
			return -EINVAL;
		if (get_timespec64(&tr->ts, u64_to_user_ptr(sqe->addr2)))
			return -EFAULT;
	} else if (tr->flags) {
		/* timeout removal doesn't support flags */
		return -EINVAL;
	}

	return 0;
}

static inline enum hrtimer_mode io_translate_timeout_mode(unsigned int flags)
{
	return (flags & IORING_TIMEOUT_ABS) ? HRTIMER_MODE_ABS
					    : HRTIMER_MODE_REL;
}

/*
 * Remove or update an existing timeout command
 */
static int io_timeout_remove(struct io_kiocb *req, unsigned int issue_flags)
{
	struct io_timeout_rem *tr = &req->timeout_rem;
	struct io_ring_ctx *ctx = req->ctx;
	int ret;

	spin_lock_irq(&ctx->completion_lock);
	if (!(req->timeout_rem.flags & IORING_TIMEOUT_UPDATE))
		ret = io_timeout_cancel(ctx, tr->addr);
	else
		ret = io_timeout_update(ctx, tr->addr, &tr->ts,
					io_translate_timeout_mode(tr->flags));

	io_cqring_fill_event(req, ret);
	io_commit_cqring(ctx);
	spin_unlock_irq(&ctx->completion_lock);
	io_cqring_ev_posted(ctx);
	if (ret < 0)
		req_set_fail_links(req);
	io_put_req(req);
	return 0;
}

static int io_timeout_prep(struct io_kiocb *req, const struct io_uring_sqe *sqe,
			   bool is_timeout_link)
{
	struct io_timeout_data *data;
	unsigned flags;
	u32 off = READ_ONCE(sqe->off);

	if (unlikely(req->ctx->flags & IORING_SETUP_IOPOLL))
		return -EINVAL;
	if (sqe->ioprio || sqe->buf_index || sqe->len != 1)
		return -EINVAL;
	if (off && is_timeout_link)
		return -EINVAL;
	flags = READ_ONCE(sqe->timeout_flags);
	if (flags & ~IORING_TIMEOUT_ABS)
		return -EINVAL;

	req->timeout.off = off;

	if (!req->async_data && io_alloc_async_data(req))
		return -ENOMEM;

	data = req->async_data;
	data->req = req;

	if (get_timespec64(&data->ts, u64_to_user_ptr(sqe->addr)))
		return -EFAULT;

	data->mode = io_translate_timeout_mode(flags);
	hrtimer_init(&data->timer, CLOCK_MONOTONIC, data->mode);
	return 0;
}

static int io_timeout(struct io_kiocb *req, unsigned int issue_flags)
{
	struct io_ring_ctx *ctx = req->ctx;
	struct io_timeout_data *data = req->async_data;
	struct list_head *entry;
	u32 tail, off = req->timeout.off;

	spin_lock_irq(&ctx->completion_lock);

	/*
	 * sqe->off holds how many events that need to occur for this
	 * timeout event to be satisfied. If it isn't set, then this is
	 * a pure timeout request, sequence isn't used.
	 */
	if (io_is_timeout_noseq(req)) {
		entry = ctx->timeout_list.prev;
		goto add;
	}

	tail = ctx->cached_cq_tail - atomic_read(&ctx->cq_timeouts);
	req->timeout.target_seq = tail + off;

	/* Update the last seq here in case io_flush_timeouts() hasn't.
	 * This is safe because ->completion_lock is held, and submissions
	 * and completions are never mixed in the same ->completion_lock section.
	 */
	ctx->cq_last_tm_flush = tail;

	/*
	 * Insertion sort, ensuring the first entry in the list is always
	 * the one we need first.
	 */
	list_for_each_prev(entry, &ctx->timeout_list) {
		struct io_kiocb *nxt = list_entry(entry, struct io_kiocb,
						  timeout.list);

		if (io_is_timeout_noseq(nxt))
			continue;
		/* nxt.seq is behind @tail, otherwise would've been completed */
		if (off >= nxt->timeout.target_seq - tail)
			break;
	}
add:
	list_add(&req->timeout.list, entry);
	data->timer.function = io_timeout_fn;
	hrtimer_start(&data->timer, timespec64_to_ktime(data->ts), data->mode);
	spin_unlock_irq(&ctx->completion_lock);
	return 0;
}

static bool io_cancel_cb(struct io_wq_work *work, void *data)
{
	struct io_kiocb *req = container_of(work, struct io_kiocb, work);

	return req->user_data == (unsigned long) data;
}

static int io_async_cancel_one(struct io_uring_task *tctx, void *sqe_addr)
{
	enum io_wq_cancel cancel_ret;
	int ret = 0;

	if (!tctx->io_wq)
		return -ENOENT;

	cancel_ret = io_wq_cancel_cb(tctx->io_wq, io_cancel_cb, sqe_addr, false);
	switch (cancel_ret) {
	case IO_WQ_CANCEL_OK:
		ret = 0;
		break;
	case IO_WQ_CANCEL_RUNNING:
		ret = -EALREADY;
		break;
	case IO_WQ_CANCEL_NOTFOUND:
		ret = -ENOENT;
		break;
	}

	return ret;
}

static void io_async_find_and_cancel(struct io_ring_ctx *ctx,
				     struct io_kiocb *req, __u64 sqe_addr,
				     int success_ret)
{
	unsigned long flags;
	int ret;

	ret = io_async_cancel_one(req->task->io_uring,
					(void *) (unsigned long) sqe_addr);
	if (ret != -ENOENT) {
		spin_lock_irqsave(&ctx->completion_lock, flags);
		goto done;
	}

	spin_lock_irqsave(&ctx->completion_lock, flags);
	ret = io_timeout_cancel(ctx, sqe_addr);
	if (ret != -ENOENT)
		goto done;
	ret = io_poll_cancel(ctx, sqe_addr);
done:
	if (!ret)
		ret = success_ret;
	io_cqring_fill_event(req, ret);
	io_commit_cqring(ctx);
	spin_unlock_irqrestore(&ctx->completion_lock, flags);
	io_cqring_ev_posted(ctx);

	if (ret < 0)
		req_set_fail_links(req);
	io_put_req(req);
}

static int io_async_cancel_prep(struct io_kiocb *req,
				const struct io_uring_sqe *sqe)
{
	if (unlikely(req->ctx->flags & IORING_SETUP_IOPOLL))
		return -EINVAL;
	if (unlikely(req->flags & (REQ_F_FIXED_FILE | REQ_F_BUFFER_SELECT)))
		return -EINVAL;
	if (sqe->ioprio || sqe->off || sqe->len || sqe->cancel_flags)
		return -EINVAL;

	req->cancel.addr = READ_ONCE(sqe->addr);
	return 0;
}

static int io_async_cancel(struct io_kiocb *req, unsigned int issue_flags)
{
	struct io_ring_ctx *ctx = req->ctx;

	io_async_find_and_cancel(ctx, req, req->cancel.addr, 0);
	return 0;
}

static int io_rsrc_update_prep(struct io_kiocb *req,
				const struct io_uring_sqe *sqe)
{
	if (unlikely(req->ctx->flags & IORING_SETUP_SQPOLL))
		return -EINVAL;
	if (unlikely(req->flags & (REQ_F_FIXED_FILE | REQ_F_BUFFER_SELECT)))
		return -EINVAL;
	if (sqe->ioprio || sqe->rw_flags)
		return -EINVAL;

	req->rsrc_update.offset = READ_ONCE(sqe->off);
	req->rsrc_update.nr_args = READ_ONCE(sqe->len);
	if (!req->rsrc_update.nr_args)
		return -EINVAL;
	req->rsrc_update.arg = READ_ONCE(sqe->addr);
	return 0;
}

static int io_files_update(struct io_kiocb *req, unsigned int issue_flags)
{
	struct io_ring_ctx *ctx = req->ctx;
	struct io_uring_rsrc_update up;
	int ret;

	if (issue_flags & IO_URING_F_NONBLOCK)
		return -EAGAIN;

	up.offset = req->rsrc_update.offset;
	up.data = req->rsrc_update.arg;

	mutex_lock(&ctx->uring_lock);
	ret = __io_sqe_files_update(ctx, &up, req->rsrc_update.nr_args);
	mutex_unlock(&ctx->uring_lock);

	if (ret < 0)
		req_set_fail_links(req);
	__io_req_complete(req, issue_flags, ret, 0);
	return 0;
}

static int io_req_prep(struct io_kiocb *req, const struct io_uring_sqe *sqe)
{
	switch (req->opcode) {
	case IORING_OP_NOP:
		return 0;
	case IORING_OP_READV:
	case IORING_OP_READ_FIXED:
	case IORING_OP_READ:
		return io_read_prep(req, sqe);
	case IORING_OP_WRITEV:
	case IORING_OP_WRITE_FIXED:
	case IORING_OP_WRITE:
		return io_write_prep(req, sqe);
	case IORING_OP_POLL_ADD:
		return io_poll_add_prep(req, sqe);
	case IORING_OP_POLL_REMOVE:
		return io_poll_remove_prep(req, sqe);
	case IORING_OP_FSYNC:
		return io_fsync_prep(req, sqe);
	case IORING_OP_SYNC_FILE_RANGE:
		return io_sfr_prep(req, sqe);
	case IORING_OP_SENDMSG:
	case IORING_OP_SEND:
		return io_sendmsg_prep(req, sqe);
	case IORING_OP_RECVMSG:
	case IORING_OP_RECV:
		return io_recvmsg_prep(req, sqe);
	case IORING_OP_CONNECT:
		return io_connect_prep(req, sqe);
	case IORING_OP_TIMEOUT:
		return io_timeout_prep(req, sqe, false);
	case IORING_OP_TIMEOUT_REMOVE:
		return io_timeout_remove_prep(req, sqe);
	case IORING_OP_ASYNC_CANCEL:
		return io_async_cancel_prep(req, sqe);
	case IORING_OP_LINK_TIMEOUT:
		return io_timeout_prep(req, sqe, true);
	case IORING_OP_ACCEPT:
		return io_accept_prep(req, sqe);
	case IORING_OP_FALLOCATE:
		return io_fallocate_prep(req, sqe);
	case IORING_OP_OPENAT:
		return io_openat_prep(req, sqe);
	case IORING_OP_CLOSE:
		return io_close_prep(req, sqe);
	case IORING_OP_FILES_UPDATE:
		return io_rsrc_update_prep(req, sqe);
	case IORING_OP_STATX:
		return io_statx_prep(req, sqe);
	case IORING_OP_FADVISE:
		return io_fadvise_prep(req, sqe);
	case IORING_OP_MADVISE:
		return io_madvise_prep(req, sqe);
	case IORING_OP_OPENAT2:
		return io_openat2_prep(req, sqe);
	case IORING_OP_EPOLL_CTL:
		return io_epoll_ctl_prep(req, sqe);
	case IORING_OP_SPLICE:
		return io_splice_prep(req, sqe);
	case IORING_OP_PROVIDE_BUFFERS:
		return io_provide_buffers_prep(req, sqe);
	case IORING_OP_REMOVE_BUFFERS:
		return io_remove_buffers_prep(req, sqe);
	case IORING_OP_TEE:
		return io_tee_prep(req, sqe);
	case IORING_OP_SHUTDOWN:
		return io_shutdown_prep(req, sqe);
	case IORING_OP_RENAMEAT:
		return io_renameat_prep(req, sqe);
	case IORING_OP_UNLINKAT:
		return io_unlinkat_prep(req, sqe);
	}

	printk_once(KERN_WARNING "io_uring: unhandled opcode %d\n",
			req->opcode);
	return-EINVAL;
}

static int io_req_prep_async(struct io_kiocb *req)
{
	switch (req->opcode) {
	case IORING_OP_READV:
	case IORING_OP_READ_FIXED:
	case IORING_OP_READ:
		return io_rw_prep_async(req, READ);
	case IORING_OP_WRITEV:
	case IORING_OP_WRITE_FIXED:
	case IORING_OP_WRITE:
		return io_rw_prep_async(req, WRITE);
	case IORING_OP_SENDMSG:
	case IORING_OP_SEND:
		return io_sendmsg_prep_async(req);
	case IORING_OP_RECVMSG:
	case IORING_OP_RECV:
		return io_recvmsg_prep_async(req);
	case IORING_OP_CONNECT:
		return io_connect_prep_async(req);
	}
	return 0;
}

static int io_req_defer_prep(struct io_kiocb *req)
{
	if (!io_op_defs[req->opcode].needs_async_data)
		return 0;
	/* some opcodes init it during the inital prep */
	if (req->async_data)
		return 0;
	if (__io_alloc_async_data(req))
		return -EAGAIN;
	return io_req_prep_async(req);
}

static u32 io_get_sequence(struct io_kiocb *req)
{
	struct io_kiocb *pos;
	struct io_ring_ctx *ctx = req->ctx;
	u32 total_submitted, nr_reqs = 0;

	io_for_each_link(pos, req)
		nr_reqs++;

	total_submitted = ctx->cached_sq_head - ctx->cached_sq_dropped;
	return total_submitted - nr_reqs;
}

static int io_req_defer(struct io_kiocb *req)
{
	struct io_ring_ctx *ctx = req->ctx;
	struct io_defer_entry *de;
	int ret;
	u32 seq;

	/* Still need defer if there is pending req in defer list. */
	if (likely(list_empty_careful(&ctx->defer_list) &&
		!(req->flags & REQ_F_IO_DRAIN)))
		return 0;

	seq = io_get_sequence(req);
	/* Still a chance to pass the sequence check */
	if (!req_need_defer(req, seq) && list_empty_careful(&ctx->defer_list))
		return 0;

	ret = io_req_defer_prep(req);
	if (ret)
		return ret;
	io_prep_async_link(req);
	de = kmalloc(sizeof(*de), GFP_KERNEL);
	if (!de)
		return -ENOMEM;

	spin_lock_irq(&ctx->completion_lock);
	if (!req_need_defer(req, seq) && list_empty(&ctx->defer_list)) {
		spin_unlock_irq(&ctx->completion_lock);
		kfree(de);
		io_queue_async_work(req);
		return -EIOCBQUEUED;
	}

	trace_io_uring_defer(ctx, req, req->user_data);
	de->req = req;
	de->seq = seq;
	list_add_tail(&de->list, &ctx->defer_list);
	spin_unlock_irq(&ctx->completion_lock);
	return -EIOCBQUEUED;
}

static void __io_clean_op(struct io_kiocb *req)
{
	if (req->flags & REQ_F_BUFFER_SELECTED) {
		switch (req->opcode) {
		case IORING_OP_READV:
		case IORING_OP_READ_FIXED:
		case IORING_OP_READ:
			kfree((void *)(unsigned long)req->rw.addr);
			break;
		case IORING_OP_RECVMSG:
		case IORING_OP_RECV:
			kfree(req->sr_msg.kbuf);
			break;
		}
		req->flags &= ~REQ_F_BUFFER_SELECTED;
	}

	if (req->flags & REQ_F_NEED_CLEANUP) {
		switch (req->opcode) {
		case IORING_OP_READV:
		case IORING_OP_READ_FIXED:
		case IORING_OP_READ:
		case IORING_OP_WRITEV:
		case IORING_OP_WRITE_FIXED:
		case IORING_OP_WRITE: {
			struct io_async_rw *io = req->async_data;
			if (io->free_iovec)
				kfree(io->free_iovec);
			break;
			}
		case IORING_OP_RECVMSG:
		case IORING_OP_SENDMSG: {
			struct io_async_msghdr *io = req->async_data;

			kfree(io->free_iov);
			break;
			}
		case IORING_OP_SPLICE:
		case IORING_OP_TEE:
			io_put_file(req, req->splice.file_in,
				    (req->splice.flags & SPLICE_F_FD_IN_FIXED));
			break;
		case IORING_OP_OPENAT:
		case IORING_OP_OPENAT2:
			if (req->open.filename)
				putname(req->open.filename);
			break;
		case IORING_OP_RENAMEAT:
			putname(req->rename.oldpath);
			putname(req->rename.newpath);
			break;
		case IORING_OP_UNLINKAT:
			putname(req->unlink.filename);
			break;
		}
		req->flags &= ~REQ_F_NEED_CLEANUP;
	}
}

static int io_issue_sqe(struct io_kiocb *req, unsigned int issue_flags)
{
	struct io_ring_ctx *ctx = req->ctx;
	int ret;

	switch (req->opcode) {
	case IORING_OP_NOP:
		ret = io_nop(req, issue_flags);
		break;
	case IORING_OP_READV:
	case IORING_OP_READ_FIXED:
	case IORING_OP_READ:
		ret = io_read(req, issue_flags);
		break;
	case IORING_OP_WRITEV:
	case IORING_OP_WRITE_FIXED:
	case IORING_OP_WRITE:
		ret = io_write(req, issue_flags);
		break;
	case IORING_OP_FSYNC:
		ret = io_fsync(req, issue_flags);
		break;
	case IORING_OP_POLL_ADD:
		ret = io_poll_add(req, issue_flags);
		break;
	case IORING_OP_POLL_REMOVE:
		ret = io_poll_remove(req, issue_flags);
		break;
	case IORING_OP_SYNC_FILE_RANGE:
		ret = io_sync_file_range(req, issue_flags);
		break;
	case IORING_OP_SENDMSG:
		ret = io_sendmsg(req, issue_flags);
		break;
	case IORING_OP_SEND:
		ret = io_send(req, issue_flags);
		break;
	case IORING_OP_RECVMSG:
		ret = io_recvmsg(req, issue_flags);
		break;
	case IORING_OP_RECV:
		ret = io_recv(req, issue_flags);
		break;
	case IORING_OP_TIMEOUT:
		ret = io_timeout(req, issue_flags);
		break;
	case IORING_OP_TIMEOUT_REMOVE:
		ret = io_timeout_remove(req, issue_flags);
		break;
	case IORING_OP_ACCEPT:
		ret = io_accept(req, issue_flags);
		break;
	case IORING_OP_CONNECT:
		ret = io_connect(req, issue_flags);
		break;
	case IORING_OP_ASYNC_CANCEL:
		ret = io_async_cancel(req, issue_flags);
		break;
	case IORING_OP_FALLOCATE:
		ret = io_fallocate(req, issue_flags);
		break;
	case IORING_OP_OPENAT:
		ret = io_openat(req, issue_flags);
		break;
	case IORING_OP_CLOSE:
		ret = io_close(req, issue_flags);
		break;
	case IORING_OP_FILES_UPDATE:
		ret = io_files_update(req, issue_flags);
		break;
	case IORING_OP_STATX:
		ret = io_statx(req, issue_flags);
		break;
	case IORING_OP_FADVISE:
		ret = io_fadvise(req, issue_flags);
		break;
	case IORING_OP_MADVISE:
		ret = io_madvise(req, issue_flags);
		break;
	case IORING_OP_OPENAT2:
		ret = io_openat2(req, issue_flags);
		break;
	case IORING_OP_EPOLL_CTL:
		ret = io_epoll_ctl(req, issue_flags);
		break;
	case IORING_OP_SPLICE:
		ret = io_splice(req, issue_flags);
		break;
	case IORING_OP_PROVIDE_BUFFERS:
		ret = io_provide_buffers(req, issue_flags);
		break;
	case IORING_OP_REMOVE_BUFFERS:
		ret = io_remove_buffers(req, issue_flags);
		break;
	case IORING_OP_TEE:
		ret = io_tee(req, issue_flags);
		break;
	case IORING_OP_SHUTDOWN:
		ret = io_shutdown(req, issue_flags);
		break;
	case IORING_OP_RENAMEAT:
		ret = io_renameat(req, issue_flags);
		break;
	case IORING_OP_UNLINKAT:
		ret = io_unlinkat(req, issue_flags);
		break;
	default:
		ret = -EINVAL;
		break;
	}

	if (ret)
		return ret;

	/* If the op doesn't have a file, we're not polling for it */
	if ((ctx->flags & IORING_SETUP_IOPOLL) && req->file) {
		const bool in_async = io_wq_current_is_worker();

		/* workqueue context doesn't hold uring_lock, grab it now */
		if (in_async)
			mutex_lock(&ctx->uring_lock);

		io_iopoll_req_issued(req, in_async);

		if (in_async)
			mutex_unlock(&ctx->uring_lock);
	}

	return 0;
}

static void io_wq_submit_work(struct io_wq_work *work)
{
	struct io_kiocb *req = container_of(work, struct io_kiocb, work);
	struct io_kiocb *timeout;
	int ret = 0;

	timeout = io_prep_linked_timeout(req);
	if (timeout)
		io_queue_linked_timeout(timeout);

	if (work->flags & IO_WQ_WORK_CANCEL)
		ret = -ECANCELED;

	if (!ret) {
		do {
			ret = io_issue_sqe(req, 0);
			/*
			 * We can get EAGAIN for polled IO even though we're
			 * forcing a sync submission from here, since we can't
			 * wait for request slots on the block side.
			 */
			if (ret != -EAGAIN)
				break;
			cond_resched();
		} while (1);
	}

	/* avoid locking problems by failing it from a clean context */
	if (ret) {
		/* io-wq is going to take one down */
		refcount_inc(&req->refs);
		io_req_task_queue_fail(req, ret);
	}
}

static inline struct file *io_file_from_index(struct io_ring_ctx *ctx,
					      int index)
{
	struct fixed_rsrc_table *table;

	table = &ctx->file_data->table[index >> IORING_FILE_TABLE_SHIFT];
	return table->files[index & IORING_FILE_TABLE_MASK];
}

static struct file *io_file_get(struct io_submit_state *state,
				struct io_kiocb *req, int fd, bool fixed)
{
	struct io_ring_ctx *ctx = req->ctx;
	struct file *file;

	if (fixed) {
		if (unlikely((unsigned int)fd >= ctx->nr_user_files))
			return NULL;
		fd = array_index_nospec(fd, ctx->nr_user_files);
		file = io_file_from_index(ctx, fd);
		io_set_resource_node(req);
	} else {
		trace_io_uring_file_get(ctx, fd);
		file = __io_file_get(state, fd);
	}

	if (file && unlikely(file->f_op == &io_uring_fops))
		io_req_track_inflight(req);
	return file;
}

static enum hrtimer_restart io_link_timeout_fn(struct hrtimer *timer)
{
	struct io_timeout_data *data = container_of(timer,
						struct io_timeout_data, timer);
	struct io_kiocb *prev, *req = data->req;
	struct io_ring_ctx *ctx = req->ctx;
	unsigned long flags;

	spin_lock_irqsave(&ctx->completion_lock, flags);
	prev = req->timeout.head;
	req->timeout.head = NULL;

	/*
	 * We don't expect the list to be empty, that will only happen if we
	 * race with the completion of the linked work.
	 */
	if (prev && refcount_inc_not_zero(&prev->refs))
		io_remove_next_linked(prev);
	else
		prev = NULL;
	spin_unlock_irqrestore(&ctx->completion_lock, flags);

	if (prev) {
		req_set_fail_links(prev);
		io_async_find_and_cancel(ctx, req, prev->user_data, -ETIME);
		io_put_req_deferred(prev, 1);
	} else {
		io_req_complete_post(req, -ETIME, 0);
		io_put_req_deferred(req, 1);
	}
	return HRTIMER_NORESTART;
}

static void __io_queue_linked_timeout(struct io_kiocb *req)
{
	/*
	 * If the back reference is NULL, then our linked request finished
	 * before we got a chance to setup the timer
	 */
	if (req->timeout.head) {
		struct io_timeout_data *data = req->async_data;

		data->timer.function = io_link_timeout_fn;
		hrtimer_start(&data->timer, timespec64_to_ktime(data->ts),
				data->mode);
	}
}

static void io_queue_linked_timeout(struct io_kiocb *req)
{
	struct io_ring_ctx *ctx = req->ctx;

	spin_lock_irq(&ctx->completion_lock);
	__io_queue_linked_timeout(req);
	spin_unlock_irq(&ctx->completion_lock);

	/* drop submission reference */
	io_put_req(req);
}

static struct io_kiocb *io_prep_linked_timeout(struct io_kiocb *req)
{
	struct io_kiocb *nxt = req->link;

	if (!nxt || (req->flags & REQ_F_LINK_TIMEOUT) ||
	    nxt->opcode != IORING_OP_LINK_TIMEOUT)
		return NULL;

	nxt->timeout.head = req;
	nxt->flags |= REQ_F_LTIMEOUT_ACTIVE;
	req->flags |= REQ_F_LINK_TIMEOUT;
	return nxt;
}

static void __io_queue_sqe(struct io_kiocb *req)
{
	struct io_kiocb *linked_timeout = io_prep_linked_timeout(req);
	const struct cred *old_creds = NULL;
	int ret;

	if ((req->flags & REQ_F_WORK_INITIALIZED) && req->work.creds &&
	    req->work.creds != current_cred())
		old_creds = override_creds(req->work.creds);

	ret = io_issue_sqe(req, IO_URING_F_NONBLOCK|IO_URING_F_COMPLETE_DEFER);

	if (old_creds)
		revert_creds(old_creds);

	/*
	 * We async punt it if the file wasn't marked NOWAIT, or if the file
	 * doesn't support non-blocking read/write attempts
	 */
	if (ret == -EAGAIN && !(req->flags & REQ_F_NOWAIT)) {
		if (!io_arm_poll_handler(req)) {
			/*
			 * Queued up for async execution, worker will release
			 * submit reference when the iocb is actually submitted.
			 */
			io_queue_async_work(req);
		}
	} else if (likely(!ret)) {
		/* drop submission reference */
		if (req->flags & REQ_F_COMPLETE_INLINE) {
			struct io_ring_ctx *ctx = req->ctx;
			struct io_comp_state *cs = &ctx->submit_state.comp;

			cs->reqs[cs->nr++] = req;
			if (cs->nr == ARRAY_SIZE(cs->reqs))
				io_submit_flush_completions(cs, ctx);
		} else {
			io_put_req(req);
		}
	} else {
		req_set_fail_links(req);
		io_put_req(req);
		io_req_complete(req, ret);
	}
	if (linked_timeout)
		io_queue_linked_timeout(linked_timeout);
}

static void io_queue_sqe(struct io_kiocb *req)
{
	int ret;

	ret = io_req_defer(req);
	if (ret) {
		if (ret != -EIOCBQUEUED) {
fail_req:
			req_set_fail_links(req);
			io_put_req(req);
			io_req_complete(req, ret);
		}
	} else if (req->flags & REQ_F_FORCE_ASYNC) {
		ret = io_req_defer_prep(req);
		if (unlikely(ret))
			goto fail_req;
		io_queue_async_work(req);
	} else {
		__io_queue_sqe(req);
	}
}

/*
 * Check SQE restrictions (opcode and flags).
 *
 * Returns 'true' if SQE is allowed, 'false' otherwise.
 */
static inline bool io_check_restriction(struct io_ring_ctx *ctx,
					struct io_kiocb *req,
					unsigned int sqe_flags)
{
	if (!ctx->restricted)
		return true;

	if (!test_bit(req->opcode, ctx->restrictions.sqe_op))
		return false;

	if ((sqe_flags & ctx->restrictions.sqe_flags_required) !=
	    ctx->restrictions.sqe_flags_required)
		return false;

	if (sqe_flags & ~(ctx->restrictions.sqe_flags_allowed |
			  ctx->restrictions.sqe_flags_required))
		return false;

	return true;
}

static int io_init_req(struct io_ring_ctx *ctx, struct io_kiocb *req,
		       const struct io_uring_sqe *sqe)
{
	struct io_submit_state *state;
	unsigned int sqe_flags;
	int id, ret = 0;

	req->opcode = READ_ONCE(sqe->opcode);
	/* same numerical values with corresponding REQ_F_*, safe to copy */
	req->flags = sqe_flags = READ_ONCE(sqe->flags);
	req->user_data = READ_ONCE(sqe->user_data);
	req->async_data = NULL;
	req->file = NULL;
	req->ctx = ctx;
	req->link = NULL;
	req->fixed_rsrc_refs = NULL;
	/* one is dropped after submission, the other at completion */
	refcount_set(&req->refs, 2);
	req->task = current;
	req->result = 0;

	/* enforce forwards compatibility on users */
	if (unlikely(sqe_flags & ~SQE_VALID_FLAGS)) {
		req->flags = 0;
		return -EINVAL;
	}

	if (unlikely(req->opcode >= IORING_OP_LAST))
		return -EINVAL;

	if (unlikely(!io_check_restriction(ctx, req, sqe_flags)))
		return -EACCES;

	if ((sqe_flags & IOSQE_BUFFER_SELECT) &&
	    !io_op_defs[req->opcode].buffer_select)
		return -EOPNOTSUPP;

	id = READ_ONCE(sqe->personality);
	if (id) {
		__io_req_init_async(req);
		req->work.creds = idr_find(&ctx->personality_idr, id);
		if (unlikely(!req->work.creds))
			return -EINVAL;
		get_cred(req->work.creds);
	}

	state = &ctx->submit_state;

	/*
	 * Plug now if we have more than 1 IO left after this, and the target
	 * is potentially a read/write to block based storage.
	 */
	if (!state->plug_started && state->ios_left > 1 &&
	    io_op_defs[req->opcode].plug) {
		blk_start_plug(&state->plug);
		state->plug_started = true;
	}

	if (io_op_defs[req->opcode].needs_file) {
		bool fixed = req->flags & REQ_F_FIXED_FILE;

		req->file = io_file_get(state, req, READ_ONCE(sqe->fd), fixed);
		if (unlikely(!req->file))
			ret = -EBADF;
	}

	state->ios_left--;
	return ret;
}

static int io_submit_sqe(struct io_ring_ctx *ctx, struct io_kiocb *req,
			 const struct io_uring_sqe *sqe)
{
	struct io_submit_link *link = &ctx->submit_state.link;
	int ret;

	ret = io_init_req(ctx, req, sqe);
	if (unlikely(ret)) {
fail_req:
		io_put_req(req);
		io_req_complete(req, ret);
		if (link->head) {
			/* fail even hard links since we don't submit */
			link->head->flags |= REQ_F_FAIL_LINK;
			io_put_req(link->head);
			io_req_complete(link->head, -ECANCELED);
			link->head = NULL;
		}
		return ret;
	}
	ret = io_req_prep(req, sqe);
	if (unlikely(ret))
		goto fail_req;

	/* don't need @sqe from now on */
	trace_io_uring_submit_sqe(ctx, req->opcode, req->user_data,
				true, ctx->flags & IORING_SETUP_SQPOLL);

	/*
	 * If we already have a head request, queue this one for async
	 * submittal once the head completes. If we don't have a head but
	 * IOSQE_IO_LINK is set in the sqe, start a new head. This one will be
	 * submitted sync once the chain is complete. If none of those
	 * conditions are true (normal request), then just queue it.
	 */
	if (link->head) {
		struct io_kiocb *head = link->head;

		/*
		 * Taking sequential execution of a link, draining both sides
		 * of the link also fullfils IOSQE_IO_DRAIN semantics for all
		 * requests in the link. So, it drains the head and the
		 * next after the link request. The last one is done via
		 * drain_next flag to persist the effect across calls.
		 */
		if (req->flags & REQ_F_IO_DRAIN) {
			head->flags |= REQ_F_IO_DRAIN;
			ctx->drain_next = 1;
		}
		ret = io_req_defer_prep(req);
		if (unlikely(ret))
			goto fail_req;
		trace_io_uring_link(ctx, req, head);
		link->last->link = req;
		link->last = req;

		/* last request of a link, enqueue the link */
		if (!(req->flags & (REQ_F_LINK | REQ_F_HARDLINK))) {
			io_queue_sqe(head);
			link->head = NULL;
		}
	} else {
		if (unlikely(ctx->drain_next)) {
			req->flags |= REQ_F_IO_DRAIN;
			ctx->drain_next = 0;
		}
		if (req->flags & (REQ_F_LINK | REQ_F_HARDLINK)) {
			link->head = req;
			link->last = req;
		} else {
			io_queue_sqe(req);
		}
	}

	return 0;
}

/*
 * Batched submission is done, ensure local IO is flushed out.
 */
static void io_submit_state_end(struct io_submit_state *state,
				struct io_ring_ctx *ctx)
{
	if (state->link.head)
		io_queue_sqe(state->link.head);
	if (state->comp.nr)
		io_submit_flush_completions(&state->comp, ctx);
	if (state->plug_started)
		blk_finish_plug(&state->plug);
	io_state_file_put(state);
}

/*
 * Start submission side cache.
 */
static void io_submit_state_start(struct io_submit_state *state,
				  unsigned int max_ios)
{
	state->plug_started = false;
	state->ios_left = max_ios;
	/* set only head, no need to init link_last in advance */
	state->link.head = NULL;
}

static void io_commit_sqring(struct io_ring_ctx *ctx)
{
	struct io_rings *rings = ctx->rings;

	/*
	 * Ensure any loads from the SQEs are done at this point,
	 * since once we write the new head, the application could
	 * write new data to them.
	 */
	smp_store_release(&rings->sq.head, ctx->cached_sq_head);
}

/*
 * Fetch an sqe, if one is available. Note that sqe_ptr will point to memory
 * that is mapped by userspace. This means that care needs to be taken to
 * ensure that reads are stable, as we cannot rely on userspace always
 * being a good citizen. If members of the sqe are validated and then later
 * used, it's important that those reads are done through READ_ONCE() to
 * prevent a re-load down the line.
 */
static const struct io_uring_sqe *io_get_sqe(struct io_ring_ctx *ctx)
{
	u32 *sq_array = ctx->sq_array;
	unsigned head;

	/*
	 * The cached sq head (or cq tail) serves two purposes:
	 *
	 * 1) allows us to batch the cost of updating the user visible
	 *    head updates.
	 * 2) allows the kernel side to track the head on its own, even
	 *    though the application is the one updating it.
	 */
	head = READ_ONCE(sq_array[ctx->cached_sq_head++ & ctx->sq_mask]);
	if (likely(head < ctx->sq_entries))
		return &ctx->sq_sqes[head];

	/* drop invalid entries */
	ctx->cached_sq_dropped++;
	WRITE_ONCE(ctx->rings->sq_dropped, ctx->cached_sq_dropped);
	return NULL;
}

static int io_submit_sqes(struct io_ring_ctx *ctx, unsigned int nr)
{
	int submitted = 0;

	/* if we have a backlog and couldn't flush it all, return BUSY */
	if (test_bit(0, &ctx->sq_check_overflow)) {
		if (!__io_cqring_overflow_flush(ctx, false, NULL, NULL))
			return -EBUSY;
	}

	/* make sure SQ entry isn't read before tail */
	nr = min3(nr, ctx->sq_entries, io_sqring_entries(ctx));

	if (!percpu_ref_tryget_many(&ctx->refs, nr))
		return -EAGAIN;

	percpu_counter_add(&current->io_uring->inflight, nr);
	refcount_add(nr, &current->usage);
	io_submit_state_start(&ctx->submit_state, nr);

	while (submitted < nr) {
		const struct io_uring_sqe *sqe;
		struct io_kiocb *req;

		req = io_alloc_req(ctx);
		if (unlikely(!req)) {
			if (!submitted)
				submitted = -EAGAIN;
			break;
		}
		sqe = io_get_sqe(ctx);
		if (unlikely(!sqe)) {
			kmem_cache_free(req_cachep, req);
			break;
		}
		/* will complete beyond this point, count as submitted */
		submitted++;
		if (io_submit_sqe(ctx, req, sqe))
			break;
	}

	if (unlikely(submitted != nr)) {
		int ref_used = (submitted == -EAGAIN) ? 0 : submitted;
		struct io_uring_task *tctx = current->io_uring;
		int unused = nr - ref_used;

		percpu_ref_put_many(&ctx->refs, unused);
		percpu_counter_sub(&tctx->inflight, unused);
		put_task_struct_many(current, unused);
	}

	io_submit_state_end(&ctx->submit_state, ctx);
	 /* Commit SQ ring head once we've consumed and submitted all SQEs */
	io_commit_sqring(ctx);

	return submitted;
}

static inline void io_ring_set_wakeup_flag(struct io_ring_ctx *ctx)
{
	/* Tell userspace we may need a wakeup call */
	spin_lock_irq(&ctx->completion_lock);
	ctx->rings->sq_flags |= IORING_SQ_NEED_WAKEUP;
	spin_unlock_irq(&ctx->completion_lock);
}

static inline void io_ring_clear_wakeup_flag(struct io_ring_ctx *ctx)
{
	spin_lock_irq(&ctx->completion_lock);
	ctx->rings->sq_flags &= ~IORING_SQ_NEED_WAKEUP;
	spin_unlock_irq(&ctx->completion_lock);
}

static int __io_sq_thread(struct io_ring_ctx *ctx, bool cap_entries)
{
	unsigned int to_submit;
	int ret = 0;

	to_submit = io_sqring_entries(ctx);
	/* if we're handling multiple rings, cap submit size for fairness */
	if (cap_entries && to_submit > 8)
		to_submit = 8;

	if (!list_empty(&ctx->iopoll_list) || to_submit) {
		unsigned nr_events = 0;

		mutex_lock(&ctx->uring_lock);
		if (!list_empty(&ctx->iopoll_list))
			io_do_iopoll(ctx, &nr_events, 0);

		if (to_submit && !ctx->sqo_dead &&
		    likely(!percpu_ref_is_dying(&ctx->refs)))
			ret = io_submit_sqes(ctx, to_submit);
		mutex_unlock(&ctx->uring_lock);
	}

	if (!io_sqring_full(ctx) && wq_has_sleeper(&ctx->sqo_sq_wait))
		wake_up(&ctx->sqo_sq_wait);

	return ret;
}

static void io_sqd_update_thread_idle(struct io_sq_data *sqd)
{
	struct io_ring_ctx *ctx;
	unsigned sq_thread_idle = 0;

	list_for_each_entry(ctx, &sqd->ctx_list, sqd_list) {
		if (sq_thread_idle < ctx->sq_thread_idle)
			sq_thread_idle = ctx->sq_thread_idle;
	}

	sqd->sq_thread_idle = sq_thread_idle;
}

static void io_sqd_init_new(struct io_sq_data *sqd)
{
	struct io_ring_ctx *ctx;

	while (!list_empty(&sqd->ctx_new_list)) {
		ctx = list_first_entry(&sqd->ctx_new_list, struct io_ring_ctx, sqd_list);
		list_move_tail(&ctx->sqd_list, &sqd->ctx_list);
		complete(&ctx->sq_thread_comp);
	}

	io_sqd_update_thread_idle(sqd);
}

static bool io_sq_thread_should_stop(struct io_sq_data *sqd)
{
	return test_bit(IO_SQ_THREAD_SHOULD_STOP, &sqd->state);
}

static bool io_sq_thread_should_park(struct io_sq_data *sqd)
{
	return test_bit(IO_SQ_THREAD_SHOULD_PARK, &sqd->state);
}

static void io_sq_thread_parkme(struct io_sq_data *sqd)
{
	for (;;) {
		/*
		 * TASK_PARKED is a special state; we must serialize against
		 * possible pending wakeups to avoid store-store collisions on
		 * task->state.
		 *
		 * Such a collision might possibly result in the task state
		 * changin from TASK_PARKED and us failing the
		 * wait_task_inactive() in kthread_park().
		 */
		set_special_state(TASK_PARKED);
		if (!test_bit(IO_SQ_THREAD_SHOULD_PARK, &sqd->state))
			break;

		/*
		 * Thread is going to call schedule(), do not preempt it,
		 * or the caller of kthread_park() may spend more time in
		 * wait_task_inactive().
		 */
		preempt_disable();
		complete(&sqd->completion);
		schedule_preempt_disabled();
		preempt_enable();
	}
	__set_current_state(TASK_RUNNING);
}

static int io_sq_thread(void *data)
{
	struct io_sq_data *sqd = data;
	struct io_ring_ctx *ctx;
	unsigned long timeout = 0;
	char buf[TASK_COMM_LEN];
	DEFINE_WAIT(wait);

	sprintf(buf, "iou-sqp-%d", sqd->task_pid);
	set_task_comm(current, buf);
	sqd->thread = current;
	current->pf_io_worker = NULL;

	if (sqd->sq_cpu != -1)
		set_cpus_allowed_ptr(current, cpumask_of(sqd->sq_cpu));
	else
		set_cpus_allowed_ptr(current, cpu_online_mask);
	current->flags |= PF_NO_SETAFFINITY;

	complete(&sqd->completion);

	wait_for_completion(&sqd->startup);

	while (!io_sq_thread_should_stop(sqd)) {
		int ret;
		bool cap_entries, sqt_spin, needs_sched;

		/*
		 * Any changes to the sqd lists are synchronized through the
		 * thread parking. This synchronizes the thread vs users,
		 * the users are synchronized on the sqd->ctx_lock.
		 */
		if (io_sq_thread_should_park(sqd)) {
			io_sq_thread_parkme(sqd);
			continue;
		}
		if (unlikely(!list_empty(&sqd->ctx_new_list))) {
			io_sqd_init_new(sqd);
			timeout = jiffies + sqd->sq_thread_idle;
		}
		if (fatal_signal_pending(current))
			break;
		sqt_spin = false;
		cap_entries = !list_is_singular(&sqd->ctx_list);
		list_for_each_entry(ctx, &sqd->ctx_list, sqd_list) {
			ret = __io_sq_thread(ctx, cap_entries);
			if (!sqt_spin && (ret > 0 || !list_empty(&ctx->iopoll_list)))
				sqt_spin = true;
		}

		if (sqt_spin || !time_after(jiffies, timeout)) {
			io_run_task_work();
			cond_resched();
			if (sqt_spin)
				timeout = jiffies + sqd->sq_thread_idle;
			continue;
		}

		needs_sched = true;
		prepare_to_wait(&sqd->wait, &wait, TASK_INTERRUPTIBLE);
		list_for_each_entry(ctx, &sqd->ctx_list, sqd_list) {
			if ((ctx->flags & IORING_SETUP_IOPOLL) &&
			    !list_empty_careful(&ctx->iopoll_list)) {
				needs_sched = false;
				break;
			}
			if (io_sqring_entries(ctx)) {
				needs_sched = false;
				break;
			}
		}

		if (needs_sched && !io_sq_thread_should_park(sqd)) {
			list_for_each_entry(ctx, &sqd->ctx_list, sqd_list)
				io_ring_set_wakeup_flag(ctx);

			schedule();
			list_for_each_entry(ctx, &sqd->ctx_list, sqd_list)
				io_ring_clear_wakeup_flag(ctx);
		}

		finish_wait(&sqd->wait, &wait);
		timeout = jiffies + sqd->sq_thread_idle;
	}

	list_for_each_entry(ctx, &sqd->ctx_list, sqd_list)
		io_uring_cancel_sqpoll(ctx);

	io_run_task_work();

	/*
	 * Clear thread under lock so that concurrent parks work correctly
	 */
	complete_all(&sqd->completion);
	mutex_lock(&sqd->lock);
	sqd->thread = NULL;
	list_for_each_entry(ctx, &sqd->ctx_list, sqd_list) {
		ctx->sqo_exec = 1;
		io_ring_set_wakeup_flag(ctx);
	}
	mutex_unlock(&sqd->lock);

	complete(&sqd->exited);
	do_exit(0);
}

struct io_wait_queue {
	struct wait_queue_entry wq;
	struct io_ring_ctx *ctx;
	unsigned to_wait;
	unsigned nr_timeouts;
};

static inline bool io_should_wake(struct io_wait_queue *iowq)
{
	struct io_ring_ctx *ctx = iowq->ctx;

	/*
	 * Wake up if we have enough events, or if a timeout occurred since we
	 * started waiting. For timeouts, we always want to return to userspace,
	 * regardless of event count.
	 */
	return io_cqring_events(ctx) >= iowq->to_wait ||
			atomic_read(&ctx->cq_timeouts) != iowq->nr_timeouts;
}

static int io_wake_function(struct wait_queue_entry *curr, unsigned int mode,
			    int wake_flags, void *key)
{
	struct io_wait_queue *iowq = container_of(curr, struct io_wait_queue,
							wq);

	/*
	 * Cannot safely flush overflowed CQEs from here, ensure we wake up
	 * the task, and the next invocation will do it.
	 */
	if (io_should_wake(iowq) || test_bit(0, &iowq->ctx->cq_check_overflow))
		return autoremove_wake_function(curr, mode, wake_flags, key);
	return -1;
}

static int io_run_task_work_sig(void)
{
	if (io_run_task_work())
		return 1;
	if (!signal_pending(current))
		return 0;
	if (test_tsk_thread_flag(current, TIF_NOTIFY_SIGNAL))
		return -ERESTARTSYS;
	return -EINTR;
}

/* when returns >0, the caller should retry */
static inline int io_cqring_wait_schedule(struct io_ring_ctx *ctx,
					  struct io_wait_queue *iowq,
					  signed long *timeout)
{
	int ret;

	/* make sure we run task_work before checking for signals */
	ret = io_run_task_work_sig();
	if (ret || io_should_wake(iowq))
		return ret;
	/* let the caller flush overflows, retry */
	if (test_bit(0, &ctx->cq_check_overflow))
		return 1;

	*timeout = schedule_timeout(*timeout);
	return !*timeout ? -ETIME : 1;
}

/*
 * Wait until events become available, if we don't already have some. The
 * application must reap them itself, as they reside on the shared cq ring.
 */
static int io_cqring_wait(struct io_ring_ctx *ctx, int min_events,
			  const sigset_t __user *sig, size_t sigsz,
			  struct __kernel_timespec __user *uts)
{
	struct io_wait_queue iowq = {
		.wq = {
			.private	= current,
			.func		= io_wake_function,
			.entry		= LIST_HEAD_INIT(iowq.wq.entry),
		},
		.ctx		= ctx,
		.to_wait	= min_events,
	};
	struct io_rings *rings = ctx->rings;
	signed long timeout = MAX_SCHEDULE_TIMEOUT;
	int ret;

	do {
		io_cqring_overflow_flush(ctx, false, NULL, NULL);
		if (io_cqring_events(ctx) >= min_events)
			return 0;
		if (!io_run_task_work())
			break;
	} while (1);

	if (sig) {
#ifdef CONFIG_COMPAT
		if (in_compat_syscall())
			ret = set_compat_user_sigmask((const compat_sigset_t __user *)sig,
						      sigsz);
		else
#endif
			ret = set_user_sigmask(sig, sigsz);

		if (ret)
			return ret;
	}

	if (uts) {
		struct timespec64 ts;

		if (get_timespec64(&ts, uts))
			return -EFAULT;
		timeout = timespec64_to_jiffies(&ts);
	}

	iowq.nr_timeouts = atomic_read(&ctx->cq_timeouts);
	trace_io_uring_cqring_wait(ctx, min_events);
	do {
		io_cqring_overflow_flush(ctx, false, NULL, NULL);
		prepare_to_wait_exclusive(&ctx->wait, &iowq.wq,
						TASK_INTERRUPTIBLE);
		ret = io_cqring_wait_schedule(ctx, &iowq, &timeout);
		finish_wait(&ctx->wait, &iowq.wq);
	} while (ret > 0);

	restore_saved_sigmask_unless(ret == -EINTR);

	return READ_ONCE(rings->cq.head) == READ_ONCE(rings->cq.tail) ? ret : 0;
}

static void __io_sqe_files_unregister(struct io_ring_ctx *ctx)
{
#if defined(CONFIG_UNIX)
	if (ctx->ring_sock) {
		struct sock *sock = ctx->ring_sock->sk;
		struct sk_buff *skb;

		while ((skb = skb_dequeue(&sock->sk_receive_queue)) != NULL)
			kfree_skb(skb);
	}
#else
	int i;

	for (i = 0; i < ctx->nr_user_files; i++) {
		struct file *file;

		file = io_file_from_index(ctx, i);
		if (file)
			fput(file);
	}
#endif
}

static void io_rsrc_data_ref_zero(struct percpu_ref *ref)
{
	struct fixed_rsrc_data *data;

	data = container_of(ref, struct fixed_rsrc_data, refs);
	complete(&data->done);
}

static inline void io_rsrc_ref_lock(struct io_ring_ctx *ctx)
{
	spin_lock_bh(&ctx->rsrc_ref_lock);
}

static inline void io_rsrc_ref_unlock(struct io_ring_ctx *ctx)
{
	spin_unlock_bh(&ctx->rsrc_ref_lock);
}

static void io_sqe_rsrc_set_node(struct io_ring_ctx *ctx,
				 struct fixed_rsrc_data *rsrc_data,
				 struct fixed_rsrc_ref_node *ref_node)
{
	io_rsrc_ref_lock(ctx);
	rsrc_data->node = ref_node;
	list_add_tail(&ref_node->node, &ctx->rsrc_ref_list);
	io_rsrc_ref_unlock(ctx);
	percpu_ref_get(&rsrc_data->refs);
}

static void io_sqe_rsrc_kill_node(struct io_ring_ctx *ctx, struct fixed_rsrc_data *data)
{
	struct fixed_rsrc_ref_node *ref_node = NULL;

	io_rsrc_ref_lock(ctx);
	ref_node = data->node;
	data->node = NULL;
	io_rsrc_ref_unlock(ctx);
	if (ref_node)
		percpu_ref_kill(&ref_node->refs);
}

static int io_rsrc_ref_quiesce(struct fixed_rsrc_data *data,
			       struct io_ring_ctx *ctx,
			       void (*rsrc_put)(struct io_ring_ctx *ctx,
			                        struct io_rsrc_put *prsrc))
{
	struct fixed_rsrc_ref_node *backup_node;
	int ret;

	if (data->quiesce)
		return -ENXIO;

	data->quiesce = true;
	do {
		ret = -ENOMEM;
		backup_node = alloc_fixed_rsrc_ref_node(ctx);
		if (!backup_node)
			break;
		backup_node->rsrc_data = data;
		backup_node->rsrc_put = rsrc_put;

		io_sqe_rsrc_kill_node(ctx, data);
		percpu_ref_kill(&data->refs);
		flush_delayed_work(&ctx->rsrc_put_work);

		ret = wait_for_completion_interruptible(&data->done);
		if (!ret)
			break;

		percpu_ref_resurrect(&data->refs);
		io_sqe_rsrc_set_node(ctx, data, backup_node);
		backup_node = NULL;
		reinit_completion(&data->done);
		mutex_unlock(&ctx->uring_lock);
		ret = io_run_task_work_sig();
		mutex_lock(&ctx->uring_lock);
	} while (ret >= 0);
	data->quiesce = false;

	if (backup_node)
		destroy_fixed_rsrc_ref_node(backup_node);
	return ret;
}

static struct fixed_rsrc_data *alloc_fixed_rsrc_data(struct io_ring_ctx *ctx)
{
	struct fixed_rsrc_data *data;

	data = kzalloc(sizeof(*data), GFP_KERNEL);
	if (!data)
		return NULL;

	if (percpu_ref_init(&data->refs, io_rsrc_data_ref_zero,
			    PERCPU_REF_ALLOW_REINIT, GFP_KERNEL)) {
		kfree(data);
		return NULL;
	}
	data->ctx = ctx;
	init_completion(&data->done);
	return data;
}

static void free_fixed_rsrc_data(struct fixed_rsrc_data *data)
{
	percpu_ref_exit(&data->refs);
	kfree(data->table);
	kfree(data);
}

static int io_sqe_files_unregister(struct io_ring_ctx *ctx)
{
	struct fixed_rsrc_data *data = ctx->file_data;
	unsigned nr_tables, i;
	int ret;

	/*
	 * percpu_ref_is_dying() is to stop parallel files unregister
	 * Since we possibly drop uring lock later in this function to
	 * run task work.
	 */
	if (!data || percpu_ref_is_dying(&data->refs))
		return -ENXIO;
	ret = io_rsrc_ref_quiesce(data, ctx, io_ring_file_put);
	if (ret)
		return ret;

	__io_sqe_files_unregister(ctx);
	nr_tables = DIV_ROUND_UP(ctx->nr_user_files, IORING_MAX_FILES_TABLE);
	for (i = 0; i < nr_tables; i++)
		kfree(data->table[i].files);
	free_fixed_rsrc_data(data);
	ctx->file_data = NULL;
	ctx->nr_user_files = 0;
	return 0;
}

static void io_sq_thread_unpark(struct io_sq_data *sqd)
	__releases(&sqd->lock)
{
	if (!sqd->thread)
		return;
	if (sqd->thread == current)
		return;
	clear_bit(IO_SQ_THREAD_SHOULD_PARK, &sqd->state);
	wake_up_state(sqd->thread, TASK_PARKED);
	mutex_unlock(&sqd->lock);
}

static bool io_sq_thread_park(struct io_sq_data *sqd)
	__acquires(&sqd->lock)
{
	if (sqd->thread == current)
		return true;
	mutex_lock(&sqd->lock);
	if (!sqd->thread) {
		mutex_unlock(&sqd->lock);
		return false;
	}
	set_bit(IO_SQ_THREAD_SHOULD_PARK, &sqd->state);
	wake_up_process(sqd->thread);
	wait_for_completion(&sqd->completion);
	return true;
}

static void io_sq_thread_stop(struct io_sq_data *sqd)
{
	if (!sqd->thread)
		return;

	set_bit(IO_SQ_THREAD_SHOULD_STOP, &sqd->state);
	WARN_ON_ONCE(test_bit(IO_SQ_THREAD_SHOULD_PARK, &sqd->state));
	wake_up_process(sqd->thread);
	wait_for_completion(&sqd->exited);
}

static void io_put_sq_data(struct io_sq_data *sqd)
{
	if (refcount_dec_and_test(&sqd->refs)) {
		io_sq_thread_stop(sqd);
		kfree(sqd);
	}
}

static void io_sq_thread_finish(struct io_ring_ctx *ctx)
{
	struct io_sq_data *sqd = ctx->sq_data;

	if (sqd) {
		complete(&sqd->startup);
		if (sqd->thread) {
			wait_for_completion(&ctx->sq_thread_comp);
			io_sq_thread_park(sqd);
		}

		mutex_lock(&sqd->ctx_lock);
		list_del(&ctx->sqd_list);
		io_sqd_update_thread_idle(sqd);
		mutex_unlock(&sqd->ctx_lock);

		if (sqd->thread)
			io_sq_thread_unpark(sqd);

		io_put_sq_data(sqd);
		ctx->sq_data = NULL;
	}
}

static struct io_sq_data *io_attach_sq_data(struct io_uring_params *p)
{
	struct io_ring_ctx *ctx_attach;
	struct io_sq_data *sqd;
	struct fd f;

	f = fdget(p->wq_fd);
	if (!f.file)
		return ERR_PTR(-ENXIO);
	if (f.file->f_op != &io_uring_fops) {
		fdput(f);
		return ERR_PTR(-EINVAL);
	}

	ctx_attach = f.file->private_data;
	sqd = ctx_attach->sq_data;
	if (!sqd) {
		fdput(f);
		return ERR_PTR(-EINVAL);
	}

	refcount_inc(&sqd->refs);
	fdput(f);
	return sqd;
}

static struct io_sq_data *io_get_sq_data(struct io_uring_params *p)
{
	struct io_sq_data *sqd;

	if (p->flags & IORING_SETUP_ATTACH_WQ)
		return io_attach_sq_data(p);

	sqd = kzalloc(sizeof(*sqd), GFP_KERNEL);
	if (!sqd)
		return ERR_PTR(-ENOMEM);

	refcount_set(&sqd->refs, 1);
	INIT_LIST_HEAD(&sqd->ctx_list);
	INIT_LIST_HEAD(&sqd->ctx_new_list);
	mutex_init(&sqd->ctx_lock);
	mutex_init(&sqd->lock);
	init_waitqueue_head(&sqd->wait);
	init_completion(&sqd->startup);
	init_completion(&sqd->completion);
	init_completion(&sqd->exited);
	return sqd;
}

#if defined(CONFIG_UNIX)
/*
 * Ensure the UNIX gc is aware of our file set, so we are certain that
 * the io_uring can be safely unregistered on process exit, even if we have
 * loops in the file referencing.
 */
static int __io_sqe_files_scm(struct io_ring_ctx *ctx, int nr, int offset)
{
	struct sock *sk = ctx->ring_sock->sk;
	struct scm_fp_list *fpl;
	struct sk_buff *skb;
	int i, nr_files;

	fpl = kzalloc(sizeof(*fpl), GFP_KERNEL);
	if (!fpl)
		return -ENOMEM;

	skb = alloc_skb(0, GFP_KERNEL);
	if (!skb) {
		kfree(fpl);
		return -ENOMEM;
	}

	skb->sk = sk;

	nr_files = 0;
	fpl->user = get_uid(current_user());
	for (i = 0; i < nr; i++) {
		struct file *file = io_file_from_index(ctx, i + offset);

		if (!file)
			continue;
		fpl->fp[nr_files] = get_file(file);
		unix_inflight(fpl->user, fpl->fp[nr_files]);
		nr_files++;
	}

	if (nr_files) {
		fpl->max = SCM_MAX_FD;
		fpl->count = nr_files;
		UNIXCB(skb).fp = fpl;
		skb->destructor = unix_destruct_scm;
		refcount_add(skb->truesize, &sk->sk_wmem_alloc);
		skb_queue_head(&sk->sk_receive_queue, skb);

		for (i = 0; i < nr_files; i++)
			fput(fpl->fp[i]);
	} else {
		kfree_skb(skb);
		kfree(fpl);
	}

	return 0;
}

/*
 * If UNIX sockets are enabled, fd passing can cause a reference cycle which
 * causes regular reference counting to break down. We rely on the UNIX
 * garbage collection to take care of this problem for us.
 */
static int io_sqe_files_scm(struct io_ring_ctx *ctx)
{
	unsigned left, total;
	int ret = 0;

	total = 0;
	left = ctx->nr_user_files;
	while (left) {
		unsigned this_files = min_t(unsigned, left, SCM_MAX_FD);

		ret = __io_sqe_files_scm(ctx, this_files, total);
		if (ret)
			break;
		left -= this_files;
		total += this_files;
	}

	if (!ret)
		return 0;

	while (total < ctx->nr_user_files) {
		struct file *file = io_file_from_index(ctx, total);

		if (file)
			fput(file);
		total++;
	}

	return ret;
}
#else
static int io_sqe_files_scm(struct io_ring_ctx *ctx)
{
	return 0;
}
#endif

static int io_sqe_alloc_file_tables(struct fixed_rsrc_data *file_data,
				    unsigned nr_tables, unsigned nr_files)
{
	int i;

	for (i = 0; i < nr_tables; i++) {
		struct fixed_rsrc_table *table = &file_data->table[i];
		unsigned this_files;

		this_files = min(nr_files, IORING_MAX_FILES_TABLE);
		table->files = kcalloc(this_files, sizeof(struct file *),
					GFP_KERNEL);
		if (!table->files)
			break;
		nr_files -= this_files;
	}

	if (i == nr_tables)
		return 0;

	for (i = 0; i < nr_tables; i++) {
		struct fixed_rsrc_table *table = &file_data->table[i];
		kfree(table->files);
	}
	return 1;
}

static void io_ring_file_put(struct io_ring_ctx *ctx, struct io_rsrc_put *prsrc)
{
	struct file *file = prsrc->file;
#if defined(CONFIG_UNIX)
	struct sock *sock = ctx->ring_sock->sk;
	struct sk_buff_head list, *head = &sock->sk_receive_queue;
	struct sk_buff *skb;
	int i;

	__skb_queue_head_init(&list);

	/*
	 * Find the skb that holds this file in its SCM_RIGHTS. When found,
	 * remove this entry and rearrange the file array.
	 */
	skb = skb_dequeue(head);
	while (skb) {
		struct scm_fp_list *fp;

		fp = UNIXCB(skb).fp;
		for (i = 0; i < fp->count; i++) {
			int left;

			if (fp->fp[i] != file)
				continue;

			unix_notinflight(fp->user, fp->fp[i]);
			left = fp->count - 1 - i;
			if (left) {
				memmove(&fp->fp[i], &fp->fp[i + 1],
						left * sizeof(struct file *));
			}
			fp->count--;
			if (!fp->count) {
				kfree_skb(skb);
				skb = NULL;
			} else {
				__skb_queue_tail(&list, skb);
			}
			fput(file);
			file = NULL;
			break;
		}

		if (!file)
			break;

		__skb_queue_tail(&list, skb);

		skb = skb_dequeue(head);
	}

	if (skb_peek(&list)) {
		spin_lock_irq(&head->lock);
		while ((skb = __skb_dequeue(&list)) != NULL)
			__skb_queue_tail(head, skb);
		spin_unlock_irq(&head->lock);
	}
#else
	fput(file);
#endif
}

static void __io_rsrc_put_work(struct fixed_rsrc_ref_node *ref_node)
{
	struct fixed_rsrc_data *rsrc_data = ref_node->rsrc_data;
	struct io_ring_ctx *ctx = rsrc_data->ctx;
	struct io_rsrc_put *prsrc, *tmp;

	list_for_each_entry_safe(prsrc, tmp, &ref_node->rsrc_list, list) {
		list_del(&prsrc->list);
		ref_node->rsrc_put(ctx, prsrc);
		kfree(prsrc);
	}

	percpu_ref_exit(&ref_node->refs);
	kfree(ref_node);
	percpu_ref_put(&rsrc_data->refs);
}

static void io_rsrc_put_work(struct work_struct *work)
{
	struct io_ring_ctx *ctx;
	struct llist_node *node;

	ctx = container_of(work, struct io_ring_ctx, rsrc_put_work.work);
	node = llist_del_all(&ctx->rsrc_put_llist);

	while (node) {
		struct fixed_rsrc_ref_node *ref_node;
		struct llist_node *next = node->next;

		ref_node = llist_entry(node, struct fixed_rsrc_ref_node, llist);
		__io_rsrc_put_work(ref_node);
		node = next;
	}
}

static struct file **io_fixed_file_slot(struct fixed_rsrc_data *file_data,
					unsigned i)
{
	struct fixed_rsrc_table *table;

	table = &file_data->table[i >> IORING_FILE_TABLE_SHIFT];
	return &table->files[i & IORING_FILE_TABLE_MASK];
}

static void io_rsrc_node_ref_zero(struct percpu_ref *ref)
{
	struct fixed_rsrc_ref_node *ref_node;
	struct fixed_rsrc_data *data;
	struct io_ring_ctx *ctx;
	bool first_add = false;
	int delay = HZ;

	ref_node = container_of(ref, struct fixed_rsrc_ref_node, refs);
	data = ref_node->rsrc_data;
	ctx = data->ctx;

	io_rsrc_ref_lock(ctx);
	ref_node->done = true;

	while (!list_empty(&ctx->rsrc_ref_list)) {
		ref_node = list_first_entry(&ctx->rsrc_ref_list,
					struct fixed_rsrc_ref_node, node);
		/* recycle ref nodes in order */
		if (!ref_node->done)
			break;
		list_del(&ref_node->node);
		first_add |= llist_add(&ref_node->llist, &ctx->rsrc_put_llist);
	}
	io_rsrc_ref_unlock(ctx);

	if (percpu_ref_is_dying(&data->refs))
		delay = 0;

	if (!delay)
		mod_delayed_work(system_wq, &ctx->rsrc_put_work, 0);
	else if (first_add)
		queue_delayed_work(system_wq, &ctx->rsrc_put_work, delay);
}

static struct fixed_rsrc_ref_node *alloc_fixed_rsrc_ref_node(
			struct io_ring_ctx *ctx)
{
	struct fixed_rsrc_ref_node *ref_node;

	ref_node = kzalloc(sizeof(*ref_node), GFP_KERNEL);
	if (!ref_node)
		return NULL;

	if (percpu_ref_init(&ref_node->refs, io_rsrc_node_ref_zero,
			    0, GFP_KERNEL)) {
		kfree(ref_node);
		return NULL;
	}
	INIT_LIST_HEAD(&ref_node->node);
	INIT_LIST_HEAD(&ref_node->rsrc_list);
	ref_node->done = false;
	return ref_node;
}

static void init_fixed_file_ref_node(struct io_ring_ctx *ctx,
				     struct fixed_rsrc_ref_node *ref_node)
{
	ref_node->rsrc_data = ctx->file_data;
	ref_node->rsrc_put = io_ring_file_put;
}

static void destroy_fixed_rsrc_ref_node(struct fixed_rsrc_ref_node *ref_node)
{
	percpu_ref_exit(&ref_node->refs);
	kfree(ref_node);
}


static int io_sqe_files_register(struct io_ring_ctx *ctx, void __user *arg,
				 unsigned nr_args)
{
	__s32 __user *fds = (__s32 __user *) arg;
	unsigned nr_tables, i;
	struct file *file;
	int fd, ret = -ENOMEM;
	struct fixed_rsrc_ref_node *ref_node;
	struct fixed_rsrc_data *file_data;

	if (ctx->file_data)
		return -EBUSY;
	if (!nr_args)
		return -EINVAL;
	if (nr_args > IORING_MAX_FIXED_FILES)
		return -EMFILE;

	file_data = alloc_fixed_rsrc_data(ctx);
	if (!file_data)
		return -ENOMEM;
	ctx->file_data = file_data;

	nr_tables = DIV_ROUND_UP(nr_args, IORING_MAX_FILES_TABLE);
	file_data->table = kcalloc(nr_tables, sizeof(*file_data->table),
				   GFP_KERNEL);
	if (!file_data->table)
		goto out_free;

	if (io_sqe_alloc_file_tables(file_data, nr_tables, nr_args))
		goto out_free;

	for (i = 0; i < nr_args; i++, ctx->nr_user_files++) {
		if (copy_from_user(&fd, &fds[i], sizeof(fd))) {
			ret = -EFAULT;
			goto out_fput;
		}
		/* allow sparse sets */
		if (fd == -1)
			continue;

		file = fget(fd);
		ret = -EBADF;
		if (!file)
			goto out_fput;

		/*
		 * Don't allow io_uring instances to be registered. If UNIX
		 * isn't enabled, then this causes a reference cycle and this
		 * instance can never get freed. If UNIX is enabled we'll
		 * handle it just fine, but there's still no point in allowing
		 * a ring fd as it doesn't support regular read/write anyway.
		 */
		if (file->f_op == &io_uring_fops) {
			fput(file);
			goto out_fput;
		}
		*io_fixed_file_slot(file_data, i) = file;
	}

	ret = io_sqe_files_scm(ctx);
	if (ret) {
		io_sqe_files_unregister(ctx);
		return ret;
	}

	ref_node = alloc_fixed_rsrc_ref_node(ctx);
	if (!ref_node) {
		io_sqe_files_unregister(ctx);
		return -ENOMEM;
	}
	init_fixed_file_ref_node(ctx, ref_node);

	io_sqe_rsrc_set_node(ctx, file_data, ref_node);
	return ret;
out_fput:
	for (i = 0; i < ctx->nr_user_files; i++) {
		file = io_file_from_index(ctx, i);
		if (file)
			fput(file);
	}
	for (i = 0; i < nr_tables; i++)
		kfree(file_data->table[i].files);
	ctx->nr_user_files = 0;
out_free:
	free_fixed_rsrc_data(ctx->file_data);
	ctx->file_data = NULL;
	return ret;
}

static int io_sqe_file_register(struct io_ring_ctx *ctx, struct file *file,
				int index)
{
#if defined(CONFIG_UNIX)
	struct sock *sock = ctx->ring_sock->sk;
	struct sk_buff_head *head = &sock->sk_receive_queue;
	struct sk_buff *skb;

	/*
	 * See if we can merge this file into an existing skb SCM_RIGHTS
	 * file set. If there's no room, fall back to allocating a new skb
	 * and filling it in.
	 */
	spin_lock_irq(&head->lock);
	skb = skb_peek(head);
	if (skb) {
		struct scm_fp_list *fpl = UNIXCB(skb).fp;

		if (fpl->count < SCM_MAX_FD) {
			__skb_unlink(skb, head);
			spin_unlock_irq(&head->lock);
			fpl->fp[fpl->count] = get_file(file);
			unix_inflight(fpl->user, fpl->fp[fpl->count]);
			fpl->count++;
			spin_lock_irq(&head->lock);
			__skb_queue_head(head, skb);
		} else {
			skb = NULL;
		}
	}
	spin_unlock_irq(&head->lock);

	if (skb) {
		fput(file);
		return 0;
	}

	return __io_sqe_files_scm(ctx, 1, index);
#else
	return 0;
#endif
}

static int io_queue_rsrc_removal(struct fixed_rsrc_data *data, void *rsrc)
{
	struct io_rsrc_put *prsrc;
	struct fixed_rsrc_ref_node *ref_node = data->node;

	prsrc = kzalloc(sizeof(*prsrc), GFP_KERNEL);
	if (!prsrc)
		return -ENOMEM;

	prsrc->rsrc = rsrc;
	list_add(&prsrc->list, &ref_node->rsrc_list);

	return 0;
}

static inline int io_queue_file_removal(struct fixed_rsrc_data *data,
					struct file *file)
{
	return io_queue_rsrc_removal(data, (void *)file);
}

static int __io_sqe_files_update(struct io_ring_ctx *ctx,
				 struct io_uring_rsrc_update *up,
				 unsigned nr_args)
{
	struct fixed_rsrc_data *data = ctx->file_data;
	struct fixed_rsrc_ref_node *ref_node;
	struct file *file, **file_slot;
	__s32 __user *fds;
	int fd, i, err;
	__u32 done;
	bool needs_switch = false;

	if (check_add_overflow(up->offset, nr_args, &done))
		return -EOVERFLOW;
	if (done > ctx->nr_user_files)
		return -EINVAL;

	ref_node = alloc_fixed_rsrc_ref_node(ctx);
	if (!ref_node)
		return -ENOMEM;
	init_fixed_file_ref_node(ctx, ref_node);

	fds = u64_to_user_ptr(up->data);
	for (done = 0; done < nr_args; done++) {
		err = 0;
		if (copy_from_user(&fd, &fds[done], sizeof(fd))) {
			err = -EFAULT;
			break;
		}
		if (fd == IORING_REGISTER_FILES_SKIP)
			continue;

		i = array_index_nospec(up->offset + done, ctx->nr_user_files);
		file_slot = io_fixed_file_slot(ctx->file_data, i);

		if (*file_slot) {
			err = io_queue_file_removal(data, *file_slot);
			if (err)
				break;
			*file_slot = NULL;
			needs_switch = true;
		}
		if (fd != -1) {
			file = fget(fd);
			if (!file) {
				err = -EBADF;
				break;
			}
			/*
			 * Don't allow io_uring instances to be registered. If
			 * UNIX isn't enabled, then this causes a reference
			 * cycle and this instance can never get freed. If UNIX
			 * is enabled we'll handle it just fine, but there's
			 * still no point in allowing a ring fd as it doesn't
			 * support regular read/write anyway.
			 */
			if (file->f_op == &io_uring_fops) {
				fput(file);
				err = -EBADF;
				break;
			}
			*file_slot = file;
			err = io_sqe_file_register(ctx, file, i);
			if (err) {
				*file_slot = NULL;
				fput(file);
				break;
			}
		}
	}

	if (needs_switch) {
		percpu_ref_kill(&data->node->refs);
		io_sqe_rsrc_set_node(ctx, data, ref_node);
	} else
		destroy_fixed_rsrc_ref_node(ref_node);

	return done ? done : err;
}

static int io_sqe_files_update(struct io_ring_ctx *ctx, void __user *arg,
			       unsigned nr_args)
{
	struct io_uring_rsrc_update up;

	if (!ctx->file_data)
		return -ENXIO;
	if (!nr_args)
		return -EINVAL;
	if (copy_from_user(&up, arg, sizeof(up)))
		return -EFAULT;
	if (up.resv)
		return -EINVAL;

	return __io_sqe_files_update(ctx, &up, nr_args);
}

static struct io_wq_work *io_free_work(struct io_wq_work *work)
{
	struct io_kiocb *req = container_of(work, struct io_kiocb, work);

	req = io_put_req_find_next(req);
	return req ? &req->work : NULL;
}

static struct io_wq *io_init_wq_offload(struct io_ring_ctx *ctx)
{
	struct io_wq_hash *hash;
	struct io_wq_data data;
	unsigned int concurrency;

	hash = ctx->hash_map;
	if (!hash) {
		hash = kzalloc(sizeof(*hash), GFP_KERNEL);
		if (!hash)
			return ERR_PTR(-ENOMEM);
		refcount_set(&hash->refs, 1);
		init_waitqueue_head(&hash->wait);
		ctx->hash_map = hash;
	}

	data.hash = hash;
	data.free_work = io_free_work;
	data.do_work = io_wq_submit_work;

	/* Do QD, or 4 * CPUS, whatever is smallest */
	concurrency = min(ctx->sq_entries, 4 * num_online_cpus());

	return io_wq_create(concurrency, &data);
}

static int io_uring_alloc_task_context(struct task_struct *task,
				       struct io_ring_ctx *ctx)
{
	struct io_uring_task *tctx;
	int ret;

	tctx = kmalloc(sizeof(*tctx), GFP_KERNEL);
	if (unlikely(!tctx))
		return -ENOMEM;

	ret = percpu_counter_init(&tctx->inflight, 0, GFP_KERNEL);
	if (unlikely(ret)) {
		kfree(tctx);
		return ret;
	}

	tctx->io_wq = io_init_wq_offload(ctx);
	if (IS_ERR(tctx->io_wq)) {
		ret = PTR_ERR(tctx->io_wq);
		percpu_counter_destroy(&tctx->inflight);
		kfree(tctx);
		return ret;
	}

	xa_init(&tctx->xa);
	init_waitqueue_head(&tctx->wait);
	tctx->last = NULL;
	atomic_set(&tctx->in_idle, 0);
	tctx->sqpoll = false;
	task->io_uring = tctx;
	spin_lock_init(&tctx->task_lock);
	INIT_WQ_LIST(&tctx->task_list);
	tctx->task_state = 0;
	init_task_work(&tctx->task_work, tctx_task_work);
	return 0;
}

void __io_uring_free(struct task_struct *tsk)
{
	struct io_uring_task *tctx = tsk->io_uring;

	WARN_ON_ONCE(!xa_empty(&tctx->xa));
	percpu_counter_destroy(&tctx->inflight);
	kfree(tctx);
	tsk->io_uring = NULL;
}

static int io_sq_thread_fork(struct io_sq_data *sqd, struct io_ring_ctx *ctx)
{
	int ret;

	clear_bit(IO_SQ_THREAD_SHOULD_STOP, &sqd->state);
	reinit_completion(&sqd->completion);
	ctx->sqo_dead = ctx->sqo_exec = 0;
	sqd->task_pid = current->pid;
	current->flags |= PF_IO_WORKER;
	ret = io_wq_fork_thread(io_sq_thread, sqd);
	current->flags &= ~PF_IO_WORKER;
	if (ret < 0) {
		sqd->thread = NULL;
		return ret;
	}
	wait_for_completion(&sqd->completion);
	return io_uring_alloc_task_context(sqd->thread, ctx);
}

static int io_sq_offload_create(struct io_ring_ctx *ctx,
				struct io_uring_params *p)
{
	int ret;

	/* Retain compatibility with failing for an invalid attach attempt */
	if ((ctx->flags & (IORING_SETUP_ATTACH_WQ | IORING_SETUP_SQPOLL)) ==
				IORING_SETUP_ATTACH_WQ) {
		struct fd f;

		f = fdget(p->wq_fd);
		if (!f.file)
			return -ENXIO;
		if (f.file->f_op != &io_uring_fops) {
			fdput(f);
			return -EINVAL;
		}
		fdput(f);
	}
	if (ctx->flags & IORING_SETUP_SQPOLL) {
		struct io_sq_data *sqd;

		ret = -EPERM;
		if (!capable(CAP_SYS_ADMIN) && !capable(CAP_SYS_NICE))
			goto err;

		sqd = io_get_sq_data(p);
		if (IS_ERR(sqd)) {
			ret = PTR_ERR(sqd);
			goto err;
		}

		ctx->sq_data = sqd;
		io_sq_thread_park(sqd);
		mutex_lock(&sqd->ctx_lock);
		list_add(&ctx->sqd_list, &sqd->ctx_new_list);
		mutex_unlock(&sqd->ctx_lock);
		io_sq_thread_unpark(sqd);

		ctx->sq_thread_idle = msecs_to_jiffies(p->sq_thread_idle);
		if (!ctx->sq_thread_idle)
			ctx->sq_thread_idle = HZ;

		if (sqd->thread)
			return 0;

		if (p->flags & IORING_SETUP_SQ_AFF) {
			int cpu = p->sq_thread_cpu;

			ret = -EINVAL;
			if (cpu >= nr_cpu_ids)
				goto err;
			if (!cpu_online(cpu))
				goto err;

			sqd->sq_cpu = cpu;
		} else {
			sqd->sq_cpu = -1;
		}

		sqd->task_pid = current->pid;
		current->flags |= PF_IO_WORKER;
		ret = io_wq_fork_thread(io_sq_thread, sqd);
		current->flags &= ~PF_IO_WORKER;
		if (ret < 0) {
			sqd->thread = NULL;
			goto err;
		}
		wait_for_completion(&sqd->completion);
		ret = io_uring_alloc_task_context(sqd->thread, ctx);
		if (ret)
			goto err;
	} else if (p->flags & IORING_SETUP_SQ_AFF) {
		/* Can't have SQ_AFF without SQPOLL */
		ret = -EINVAL;
		goto err;
	}

	return 0;
err:
	io_sq_thread_finish(ctx);
	return ret;
}

static void io_sq_offload_start(struct io_ring_ctx *ctx)
{
	struct io_sq_data *sqd = ctx->sq_data;

	if (ctx->flags & IORING_SETUP_SQPOLL)
		complete(&sqd->startup);
}

static inline void __io_unaccount_mem(struct user_struct *user,
				      unsigned long nr_pages)
{
	atomic_long_sub(nr_pages, &user->locked_vm);
}

static inline int __io_account_mem(struct user_struct *user,
				   unsigned long nr_pages)
{
	unsigned long page_limit, cur_pages, new_pages;

	/* Don't allow more pages than we can safely lock */
	page_limit = rlimit(RLIMIT_MEMLOCK) >> PAGE_SHIFT;

	do {
		cur_pages = atomic_long_read(&user->locked_vm);
		new_pages = cur_pages + nr_pages;
		if (new_pages > page_limit)
			return -ENOMEM;
	} while (atomic_long_cmpxchg(&user->locked_vm, cur_pages,
					new_pages) != cur_pages);

	return 0;
}

static void io_unaccount_mem(struct io_ring_ctx *ctx, unsigned long nr_pages)
{
	if (ctx->user)
		__io_unaccount_mem(ctx->user, nr_pages);

	if (ctx->mm_account)
		atomic64_sub(nr_pages, &ctx->mm_account->pinned_vm);
}

static int io_account_mem(struct io_ring_ctx *ctx, unsigned long nr_pages)
{
	int ret;

	if (ctx->user) {
		ret = __io_account_mem(ctx->user, nr_pages);
		if (ret)
			return ret;
	}

	if (ctx->mm_account)
		atomic64_add(nr_pages, &ctx->mm_account->pinned_vm);

	return 0;
}

static void io_mem_free(void *ptr)
{
	struct page *page;

	if (!ptr)
		return;

	page = virt_to_head_page(ptr);
	if (put_page_testzero(page))
		free_compound_page(page);
}

static void *io_mem_alloc(size_t size)
{
	gfp_t gfp_flags = GFP_KERNEL | __GFP_ZERO | __GFP_NOWARN | __GFP_COMP |
				__GFP_NORETRY | __GFP_ACCOUNT;

	return (void *) __get_free_pages(gfp_flags, get_order(size));
}

static unsigned long rings_size(unsigned sq_entries, unsigned cq_entries,
				size_t *sq_offset)
{
	struct io_rings *rings;
	size_t off, sq_array_size;

	off = struct_size(rings, cqes, cq_entries);
	if (off == SIZE_MAX)
		return SIZE_MAX;

#ifdef CONFIG_SMP
	off = ALIGN(off, SMP_CACHE_BYTES);
	if (off == 0)
		return SIZE_MAX;
#endif

	if (sq_offset)
		*sq_offset = off;

	sq_array_size = array_size(sizeof(u32), sq_entries);
	if (sq_array_size == SIZE_MAX)
		return SIZE_MAX;

	if (check_add_overflow(off, sq_array_size, &off))
		return SIZE_MAX;

	return off;
}

static int io_sqe_buffers_unregister(struct io_ring_ctx *ctx)
{
	int i, j;

	if (!ctx->user_bufs)
		return -ENXIO;

	for (i = 0; i < ctx->nr_user_bufs; i++) {
		struct io_mapped_ubuf *imu = &ctx->user_bufs[i];

		for (j = 0; j < imu->nr_bvecs; j++)
			unpin_user_page(imu->bvec[j].bv_page);

		if (imu->acct_pages)
			io_unaccount_mem(ctx, imu->acct_pages);
		kvfree(imu->bvec);
		imu->nr_bvecs = 0;
	}

	kfree(ctx->user_bufs);
	ctx->user_bufs = NULL;
	ctx->nr_user_bufs = 0;
	return 0;
}

static int io_copy_iov(struct io_ring_ctx *ctx, struct iovec *dst,
		       void __user *arg, unsigned index)
{
	struct iovec __user *src;

#ifdef CONFIG_COMPAT
	if (ctx->compat) {
		struct compat_iovec __user *ciovs;
		struct compat_iovec ciov;

		ciovs = (struct compat_iovec __user *) arg;
		if (copy_from_user(&ciov, &ciovs[index], sizeof(ciov)))
			return -EFAULT;

		dst->iov_base = u64_to_user_ptr((u64)ciov.iov_base);
		dst->iov_len = ciov.iov_len;
		return 0;
	}
#endif
	src = (struct iovec __user *) arg;
	if (copy_from_user(dst, &src[index], sizeof(*dst)))
		return -EFAULT;
	return 0;
}

/*
 * Not super efficient, but this is just a registration time. And we do cache
 * the last compound head, so generally we'll only do a full search if we don't
 * match that one.
 *
 * We check if the given compound head page has already been accounted, to
 * avoid double accounting it. This allows us to account the full size of the
 * page, not just the constituent pages of a huge page.
 */
static bool headpage_already_acct(struct io_ring_ctx *ctx, struct page **pages,
				  int nr_pages, struct page *hpage)
{
	int i, j;

	/* check current page array */
	for (i = 0; i < nr_pages; i++) {
		if (!PageCompound(pages[i]))
			continue;
		if (compound_head(pages[i]) == hpage)
			return true;
	}

	/* check previously registered pages */
	for (i = 0; i < ctx->nr_user_bufs; i++) {
		struct io_mapped_ubuf *imu = &ctx->user_bufs[i];

		for (j = 0; j < imu->nr_bvecs; j++) {
			if (!PageCompound(imu->bvec[j].bv_page))
				continue;
			if (compound_head(imu->bvec[j].bv_page) == hpage)
				return true;
		}
	}

	return false;
}

static int io_buffer_account_pin(struct io_ring_ctx *ctx, struct page **pages,
				 int nr_pages, struct io_mapped_ubuf *imu,
				 struct page **last_hpage)
{
	int i, ret;

	for (i = 0; i < nr_pages; i++) {
		if (!PageCompound(pages[i])) {
			imu->acct_pages++;
		} else {
			struct page *hpage;

			hpage = compound_head(pages[i]);
			if (hpage == *last_hpage)
				continue;
			*last_hpage = hpage;
			if (headpage_already_acct(ctx, pages, i, hpage))
				continue;
			imu->acct_pages += page_size(hpage) >> PAGE_SHIFT;
		}
	}

	if (!imu->acct_pages)
		return 0;

	ret = io_account_mem(ctx, imu->acct_pages);
	if (ret)
		imu->acct_pages = 0;
	return ret;
}

static int io_sqe_buffer_register(struct io_ring_ctx *ctx, struct iovec *iov,
				  struct io_mapped_ubuf *imu,
				  struct page **last_hpage)
{
	struct vm_area_struct **vmas = NULL;
	struct page **pages = NULL;
	unsigned long off, start, end, ubuf;
	size_t size;
	int ret, pret, nr_pages, i;

	ubuf = (unsigned long) iov->iov_base;
	end = (ubuf + iov->iov_len + PAGE_SIZE - 1) >> PAGE_SHIFT;
	start = ubuf >> PAGE_SHIFT;
	nr_pages = end - start;

	ret = -ENOMEM;

	pages = kvmalloc_array(nr_pages, sizeof(struct page *), GFP_KERNEL);
	if (!pages)
		goto done;

	vmas = kvmalloc_array(nr_pages, sizeof(struct vm_area_struct *),
			      GFP_KERNEL);
	if (!vmas)
		goto done;

	imu->bvec = kvmalloc_array(nr_pages, sizeof(struct bio_vec),
				   GFP_KERNEL);
	if (!imu->bvec)
		goto done;

	ret = 0;
	mmap_read_lock(current->mm);
	pret = pin_user_pages(ubuf, nr_pages, FOLL_WRITE | FOLL_LONGTERM,
			      pages, vmas);
	if (pret == nr_pages) {
		/* don't support file backed memory */
		for (i = 0; i < nr_pages; i++) {
			struct vm_area_struct *vma = vmas[i];

			if (vma->vm_file &&
			    !is_file_hugepages(vma->vm_file)) {
				ret = -EOPNOTSUPP;
				break;
			}
		}
	} else {
		ret = pret < 0 ? pret : -EFAULT;
	}
	mmap_read_unlock(current->mm);
	if (ret) {
		/*
		 * if we did partial map, or found file backed vmas,
		 * release any pages we did get
		 */
		if (pret > 0)
			unpin_user_pages(pages, pret);
		kvfree(imu->bvec);
		goto done;
	}

	ret = io_buffer_account_pin(ctx, pages, pret, imu, last_hpage);
	if (ret) {
		unpin_user_pages(pages, pret);
		kvfree(imu->bvec);
		goto done;
	}

	off = ubuf & ~PAGE_MASK;
	size = iov->iov_len;
	for (i = 0; i < nr_pages; i++) {
		size_t vec_len;

		vec_len = min_t(size_t, size, PAGE_SIZE - off);
		imu->bvec[i].bv_page = pages[i];
		imu->bvec[i].bv_len = vec_len;
		imu->bvec[i].bv_offset = off;
		off = 0;
		size -= vec_len;
	}
	/* store original address for later verification */
	imu->ubuf = ubuf;
	imu->len = iov->iov_len;
	imu->nr_bvecs = nr_pages;
	ret = 0;
done:
	kvfree(pages);
	kvfree(vmas);
	return ret;
}

static int io_buffers_map_alloc(struct io_ring_ctx *ctx, unsigned int nr_args)
{
	if (ctx->user_bufs)
		return -EBUSY;
	if (!nr_args || nr_args > UIO_MAXIOV)
		return -EINVAL;

	ctx->user_bufs = kcalloc(nr_args, sizeof(struct io_mapped_ubuf),
					GFP_KERNEL);
	if (!ctx->user_bufs)
		return -ENOMEM;

	return 0;
}

static int io_buffer_validate(struct iovec *iov)
{
	/*
	 * Don't impose further limits on the size and buffer
	 * constraints here, we'll -EINVAL later when IO is
	 * submitted if they are wrong.
	 */
	if (!iov->iov_base || !iov->iov_len)
		return -EFAULT;

	/* arbitrary limit, but we need something */
	if (iov->iov_len > SZ_1G)
		return -EFAULT;

	return 0;
}

static int io_sqe_buffers_register(struct io_ring_ctx *ctx, void __user *arg,
				   unsigned int nr_args)
{
	int i, ret;
	struct iovec iov;
	struct page *last_hpage = NULL;

	ret = io_buffers_map_alloc(ctx, nr_args);
	if (ret)
		return ret;

	for (i = 0; i < nr_args; i++) {
		struct io_mapped_ubuf *imu = &ctx->user_bufs[i];

		ret = io_copy_iov(ctx, &iov, arg, i);
		if (ret)
			break;

		ret = io_buffer_validate(&iov);
		if (ret)
			break;

		ret = io_sqe_buffer_register(ctx, &iov, imu, &last_hpage);
		if (ret)
			break;

		ctx->nr_user_bufs++;
	}

	if (ret)
		io_sqe_buffers_unregister(ctx);

	return ret;
}

static int io_eventfd_register(struct io_ring_ctx *ctx, void __user *arg)
{
	__s32 __user *fds = arg;
	int fd;

	if (ctx->cq_ev_fd)
		return -EBUSY;

	if (copy_from_user(&fd, fds, sizeof(*fds)))
		return -EFAULT;

	ctx->cq_ev_fd = eventfd_ctx_fdget(fd);
	if (IS_ERR(ctx->cq_ev_fd)) {
		int ret = PTR_ERR(ctx->cq_ev_fd);
		ctx->cq_ev_fd = NULL;
		return ret;
	}

	return 0;
}

static int io_eventfd_unregister(struct io_ring_ctx *ctx)
{
	if (ctx->cq_ev_fd) {
		eventfd_ctx_put(ctx->cq_ev_fd);
		ctx->cq_ev_fd = NULL;
		return 0;
	}

	return -ENXIO;
}

static int __io_destroy_buffers(int id, void *p, void *data)
{
	struct io_ring_ctx *ctx = data;
	struct io_buffer *buf = p;

	__io_remove_buffers(ctx, buf, id, -1U);
	return 0;
}

static void io_destroy_buffers(struct io_ring_ctx *ctx)
{
	idr_for_each(&ctx->io_buffer_idr, __io_destroy_buffers, ctx);
	idr_destroy(&ctx->io_buffer_idr);
}

static void io_req_cache_free(struct list_head *list, struct task_struct *tsk)
{
	struct io_kiocb *req, *nxt;

	list_for_each_entry_safe(req, nxt, list, compl.list) {
		if (tsk && req->task != tsk)
			continue;
		list_del(&req->compl.list);
		kmem_cache_free(req_cachep, req);
	}
}

static void io_req_caches_free(struct io_ring_ctx *ctx, struct task_struct *tsk)
{
	struct io_submit_state *submit_state = &ctx->submit_state;
	struct io_comp_state *cs = &ctx->submit_state.comp;

	mutex_lock(&ctx->uring_lock);

	if (submit_state->free_reqs) {
		kmem_cache_free_bulk(req_cachep, submit_state->free_reqs,
				     submit_state->reqs);
		submit_state->free_reqs = 0;
	}

	spin_lock_irq(&ctx->completion_lock);
	list_splice_init(&cs->locked_free_list, &cs->free_list);
	cs->locked_free_nr = 0;
	spin_unlock_irq(&ctx->completion_lock);

	io_req_cache_free(&cs->free_list, NULL);

	mutex_unlock(&ctx->uring_lock);
}

static void io_ring_ctx_free(struct io_ring_ctx *ctx)
{
	/*
	 * Some may use context even when all refs and requests have been put,
	 * and they are free to do so while still holding uring_lock, see
	 * __io_req_task_submit(). Wait for them to finish.
	 */
	mutex_lock(&ctx->uring_lock);
	mutex_unlock(&ctx->uring_lock);

	io_sq_thread_finish(ctx);
	io_sqe_buffers_unregister(ctx);

	if (ctx->mm_account) {
		mmdrop(ctx->mm_account);
		ctx->mm_account = NULL;
	}

	mutex_lock(&ctx->uring_lock);
	io_sqe_files_unregister(ctx);
	mutex_unlock(&ctx->uring_lock);
	io_eventfd_unregister(ctx);
	io_destroy_buffers(ctx);
	idr_destroy(&ctx->personality_idr);

#if defined(CONFIG_UNIX)
	if (ctx->ring_sock) {
		ctx->ring_sock->file = NULL; /* so that iput() is called */
		sock_release(ctx->ring_sock);
	}
#endif

	io_mem_free(ctx->rings);
	io_mem_free(ctx->sq_sqes);

	percpu_ref_exit(&ctx->refs);
	free_uid(ctx->user);
	io_req_caches_free(ctx, NULL);
	if (ctx->hash_map)
		io_wq_put_hash(ctx->hash_map);
	kfree(ctx->cancel_hash);
	kfree(ctx);
}

static __poll_t io_uring_poll(struct file *file, poll_table *wait)
{
	struct io_ring_ctx *ctx = file->private_data;
	__poll_t mask = 0;

	poll_wait(file, &ctx->cq_wait, wait);
	/*
	 * synchronizes with barrier from wq_has_sleeper call in
	 * io_commit_cqring
	 */
	smp_rmb();
	if (!io_sqring_full(ctx))
		mask |= EPOLLOUT | EPOLLWRNORM;

	/*
	 * Don't flush cqring overflow list here, just do a simple check.
	 * Otherwise there could possible be ABBA deadlock:
	 *      CPU0                    CPU1
	 *      ----                    ----
	 * lock(&ctx->uring_lock);
	 *                              lock(&ep->mtx);
	 *                              lock(&ctx->uring_lock);
	 * lock(&ep->mtx);
	 *
	 * Users may get EPOLLIN meanwhile seeing nothing in cqring, this
	 * pushs them to do the flush.
	 */
	if (io_cqring_events(ctx) || test_bit(0, &ctx->cq_check_overflow))
		mask |= EPOLLIN | EPOLLRDNORM;

	return mask;
}

static int io_uring_fasync(int fd, struct file *file, int on)
{
	struct io_ring_ctx *ctx = file->private_data;

	return fasync_helper(fd, file, on, &ctx->cq_fasync);
}

static int io_unregister_personality(struct io_ring_ctx *ctx, unsigned id)
{
	const struct cred *creds;

	creds = idr_remove(&ctx->personality_idr, id);
	if (creds) {
		put_cred(creds);
		return 0;
	}

	return -EINVAL;
}

static int io_remove_personalities(int id, void *p, void *data)
{
	struct io_ring_ctx *ctx = data;

	io_unregister_personality(ctx, id);
	return 0;
}

static void io_run_ctx_fallback(struct io_ring_ctx *ctx)
{
	struct callback_head *work, *head, *next;

	do {
		do {
			head = NULL;
			work = READ_ONCE(ctx->exit_task_work);
		} while (cmpxchg(&ctx->exit_task_work, work, head) != work);

		if (!work)
			break;

		do {
			next = work->next;
			work->func(work);
			work = next;
			cond_resched();
		} while (work);
	} while (1);
}

static void io_ring_exit_work(struct work_struct *work)
{
	struct io_ring_ctx *ctx = container_of(work, struct io_ring_ctx,
					       exit_work);

	/*
	 * If we're doing polled IO and end up having requests being
	 * submitted async (out-of-line), then completions can come in while
	 * we're waiting for refs to drop. We need to reap these manually,
	 * as nobody else will be looking for them.
	 */
	do {
		io_uring_try_cancel_requests(ctx, NULL, NULL);
		io_run_ctx_fallback(ctx);
	} while (!wait_for_completion_timeout(&ctx->ref_comp, HZ/20));
	io_ring_ctx_free(ctx);
}

static void io_ring_ctx_wait_and_kill(struct io_ring_ctx *ctx)
{
	mutex_lock(&ctx->uring_lock);
	percpu_ref_kill(&ctx->refs);

	if (WARN_ON_ONCE((ctx->flags & IORING_SETUP_SQPOLL) && !ctx->sqo_dead))
		ctx->sqo_dead = 1;

	/* if force is set, the ring is going away. always drop after that */
	ctx->cq_overflow_flushed = 1;
	if (ctx->rings)
		__io_cqring_overflow_flush(ctx, true, NULL, NULL);
	idr_for_each(&ctx->personality_idr, io_remove_personalities, ctx);
	mutex_unlock(&ctx->uring_lock);

	io_kill_timeouts(ctx, NULL, NULL);
	io_poll_remove_all(ctx, NULL, NULL);

	/* if we failed setting up the ctx, we might not have any rings */
	io_iopoll_try_reap_events(ctx);

	INIT_WORK(&ctx->exit_work, io_ring_exit_work);
	/*
	 * Use system_unbound_wq to avoid spawning tons of event kworkers
	 * if we're exiting a ton of rings at the same time. It just adds
	 * noise and overhead, there's no discernable change in runtime
	 * over using system_wq.
	 */
	queue_work(system_unbound_wq, &ctx->exit_work);
}

static int io_uring_release(struct inode *inode, struct file *file)
{
	struct io_ring_ctx *ctx = file->private_data;

	file->private_data = NULL;
	io_ring_ctx_wait_and_kill(ctx);
	return 0;
}

struct io_task_cancel {
	struct task_struct *task;
	struct files_struct *files;
};

static bool io_cancel_task_cb(struct io_wq_work *work, void *data)
{
	struct io_kiocb *req = container_of(work, struct io_kiocb, work);
	struct io_task_cancel *cancel = data;
	bool ret;

	if (cancel->files && (req->flags & REQ_F_LINK_TIMEOUT)) {
		unsigned long flags;
		struct io_ring_ctx *ctx = req->ctx;

		/* protect against races with linked timeouts */
		spin_lock_irqsave(&ctx->completion_lock, flags);
		ret = io_match_task(req, cancel->task, cancel->files);
		spin_unlock_irqrestore(&ctx->completion_lock, flags);
	} else {
		ret = io_match_task(req, cancel->task, cancel->files);
	}
	return ret;
}

static void io_cancel_defer_files(struct io_ring_ctx *ctx,
				  struct task_struct *task,
				  struct files_struct *files)
{
	struct io_defer_entry *de = NULL;
	LIST_HEAD(list);

	spin_lock_irq(&ctx->completion_lock);
	list_for_each_entry_reverse(de, &ctx->defer_list, list) {
		if (io_match_task(de->req, task, files)) {
			list_cut_position(&list, &ctx->defer_list, &de->list);
			break;
		}
	}
	spin_unlock_irq(&ctx->completion_lock);

	while (!list_empty(&list)) {
		de = list_first_entry(&list, struct io_defer_entry, list);
		list_del_init(&de->list);
		req_set_fail_links(de->req);
		io_put_req(de->req);
		io_req_complete(de->req, -ECANCELED);
		kfree(de);
	}
}

static void io_uring_try_cancel_requests(struct io_ring_ctx *ctx,
					 struct task_struct *task,
					 struct files_struct *files)
{
	struct io_task_cancel cancel = { .task = task, .files = files, };
	struct io_uring_task *tctx = current->io_uring;

	while (1) {
		enum io_wq_cancel cret;
		bool ret = false;

		if (tctx && tctx->io_wq) {
			cret = io_wq_cancel_cb(tctx->io_wq, io_cancel_task_cb,
					       &cancel, true);
			ret |= (cret != IO_WQ_CANCEL_NOTFOUND);
		}

		/* SQPOLL thread does its own polling */
		if (!(ctx->flags & IORING_SETUP_SQPOLL) && !files) {
			while (!list_empty_careful(&ctx->iopoll_list)) {
				io_iopoll_try_reap_events(ctx);
				ret = true;
			}
		}

		ret |= io_poll_remove_all(ctx, task, files);
		ret |= io_kill_timeouts(ctx, task, files);
		ret |= io_run_task_work();
		io_cqring_overflow_flush(ctx, true, task, files);
		if (!ret)
			break;
		cond_resched();
	}
}

static int io_uring_count_inflight(struct io_ring_ctx *ctx,
				   struct task_struct *task,
				   struct files_struct *files)
{
	struct io_kiocb *req;
	int cnt = 0;

	spin_lock_irq(&ctx->inflight_lock);
	list_for_each_entry(req, &ctx->inflight_list, inflight_entry)
		cnt += io_match_task(req, task, files);
	spin_unlock_irq(&ctx->inflight_lock);
	return cnt;
}

static void io_uring_cancel_files(struct io_ring_ctx *ctx,
				  struct task_struct *task,
				  struct files_struct *files)
{
	while (!list_empty_careful(&ctx->inflight_list)) {
		DEFINE_WAIT(wait);
		int inflight;

		inflight = io_uring_count_inflight(ctx, task, files);
		if (!inflight)
			break;

		io_uring_try_cancel_requests(ctx, task, files);

		if (ctx->sq_data)
			io_sq_thread_unpark(ctx->sq_data);
		prepare_to_wait(&task->io_uring->wait, &wait,
				TASK_UNINTERRUPTIBLE);
		if (inflight == io_uring_count_inflight(ctx, task, files))
			schedule();
		finish_wait(&task->io_uring->wait, &wait);
		if (ctx->sq_data)
			io_sq_thread_park(ctx->sq_data);
	}
}

static void io_disable_sqo_submit(struct io_ring_ctx *ctx)
{
	mutex_lock(&ctx->uring_lock);
	ctx->sqo_dead = 1;
	mutex_unlock(&ctx->uring_lock);

	/* make sure callers enter the ring to get error */
	if (ctx->rings)
		io_ring_set_wakeup_flag(ctx);
}

/*
 * We need to iteratively cancel requests, in case a request has dependent
 * hard links. These persist even for failure of cancelations, hence keep
 * looping until none are found.
 */
static void io_uring_cancel_task_requests(struct io_ring_ctx *ctx,
					  struct files_struct *files)
{
	struct task_struct *task = current;
	bool did_park = false;

	if ((ctx->flags & IORING_SETUP_SQPOLL) && ctx->sq_data) {
		io_disable_sqo_submit(ctx);
		did_park = io_sq_thread_park(ctx->sq_data);
		if (did_park) {
			task = ctx->sq_data->thread;
			atomic_inc(&task->io_uring->in_idle);
		}
	}

	io_cancel_defer_files(ctx, task, files);

	io_uring_cancel_files(ctx, task, files);
	if (!files)
		io_uring_try_cancel_requests(ctx, task, NULL);

	if (did_park) {
		atomic_dec(&task->io_uring->in_idle);
		io_sq_thread_unpark(ctx->sq_data);
	}
}

/*
 * Note that this task has used io_uring. We use it for cancelation purposes.
 */
static int io_uring_add_task_file(struct io_ring_ctx *ctx, struct file *file)
{
	struct io_uring_task *tctx = current->io_uring;
	int ret;

	if (unlikely(!tctx)) {
		ret = io_uring_alloc_task_context(current, ctx);
		if (unlikely(ret))
			return ret;
		tctx = current->io_uring;
	}
	if (tctx->last != file) {
		void *old = xa_load(&tctx->xa, (unsigned long)file);

		if (!old) {
			get_file(file);
			ret = xa_err(xa_store(&tctx->xa, (unsigned long)file,
						file, GFP_KERNEL));
			if (ret) {
				fput(file);
				return ret;
			}

			/* one and only SQPOLL file note, held by sqo_task */
			WARN_ON_ONCE((ctx->flags & IORING_SETUP_SQPOLL) &&
				     current != ctx->sqo_task);
		}
		tctx->last = file;
	}

	/*
	 * This is race safe in that the task itself is doing this, hence it
	 * cannot be going through the exit/cancel paths at the same time.
	 * This cannot be modified while exit/cancel is running.
	 */
	if (!tctx->sqpoll && (ctx->flags & IORING_SETUP_SQPOLL))
		tctx->sqpoll = true;

	return 0;
}

/*
 * Remove this io_uring_file -> task mapping.
 */
static void io_uring_del_task_file(struct file *file)
{
	struct io_uring_task *tctx = current->io_uring;

	if (tctx->last == file)
		tctx->last = NULL;
	file = xa_erase(&tctx->xa, (unsigned long)file);
	if (file)
		fput(file);
}

static void io_uring_remove_task_files(struct io_uring_task *tctx)
{
	struct file *file;
	unsigned long index;

	xa_for_each(&tctx->xa, index, file)
		io_uring_del_task_file(file);
}

void __io_uring_files_cancel(struct files_struct *files)
{
	struct io_uring_task *tctx = current->io_uring;
	struct file *file;
	unsigned long index;

	/* make sure overflow events are dropped */
	atomic_inc(&tctx->in_idle);
	xa_for_each(&tctx->xa, index, file)
		io_uring_cancel_task_requests(file->private_data, files);
	atomic_dec(&tctx->in_idle);

	if (files) {
		io_uring_remove_task_files(tctx);
		if (tctx->io_wq) {
			io_wq_put(tctx->io_wq);
			tctx->io_wq = NULL;
		}
	}
}

static s64 tctx_inflight(struct io_uring_task *tctx)
{
	return percpu_counter_sum(&tctx->inflight);
}

static void io_uring_cancel_sqpoll(struct io_ring_ctx *ctx)
{
	struct io_sq_data *sqd = ctx->sq_data;
	struct io_uring_task *tctx;
	s64 inflight;
	DEFINE_WAIT(wait);

	if (!sqd)
		return;
	io_disable_sqo_submit(ctx);
	if (!io_sq_thread_park(sqd))
		return;
	tctx = ctx->sq_data->thread->io_uring;

	atomic_inc(&tctx->in_idle);
	do {
		/* read completions before cancelations */
		inflight = tctx_inflight(tctx);
		if (!inflight)
			break;
		io_uring_cancel_task_requests(ctx, NULL);

		prepare_to_wait(&tctx->wait, &wait, TASK_UNINTERRUPTIBLE);
		/*
		 * If we've seen completions, retry without waiting. This
		 * avoids a race where a completion comes in before we did
		 * prepare_to_wait().
		 */
		if (inflight == tctx_inflight(tctx))
			schedule();
		finish_wait(&tctx->wait, &wait);
	} while (1);
	atomic_dec(&tctx->in_idle);
	io_sq_thread_unpark(sqd);
}

/*
 * Find any io_uring fd that this task has registered or done IO on, and cancel
 * requests.
 */
void __io_uring_task_cancel(void)
{
	struct io_uring_task *tctx = current->io_uring;
	DEFINE_WAIT(wait);
	s64 inflight;

	/* make sure overflow events are dropped */
	atomic_inc(&tctx->in_idle);

	/* trigger io_disable_sqo_submit() */
	if (tctx->sqpoll) {
		struct file *file;
		unsigned long index;

		xa_for_each(&tctx->xa, index, file)
			io_uring_cancel_sqpoll(file->private_data);
	}

	do {
		/* read completions before cancelations */
		inflight = tctx_inflight(tctx);
		if (!inflight)
			break;
		__io_uring_files_cancel(NULL);

		prepare_to_wait(&tctx->wait, &wait, TASK_UNINTERRUPTIBLE);

		/*
		 * If we've seen completions, retry without waiting. This
		 * avoids a race where a completion comes in before we did
		 * prepare_to_wait().
		 */
		if (inflight == tctx_inflight(tctx))
			schedule();
		finish_wait(&tctx->wait, &wait);
	} while (1);

	atomic_dec(&tctx->in_idle);

	io_uring_remove_task_files(tctx);
}

static int io_uring_flush(struct file *file, void *data)
{
	struct io_uring_task *tctx = current->io_uring;
	struct io_ring_ctx *ctx = file->private_data;

	/* Ignore helper thread files exit */
	if (current->flags & PF_IO_WORKER)
		return 0;

	if (fatal_signal_pending(current) || (current->flags & PF_EXITING)) {
		io_uring_cancel_task_requests(ctx, NULL);
		io_req_caches_free(ctx, current);
	}

	io_run_ctx_fallback(ctx);

	if (!tctx)
		return 0;

	/* we should have cancelled and erased it before PF_EXITING */
	WARN_ON_ONCE((current->flags & PF_EXITING) &&
		     xa_load(&tctx->xa, (unsigned long)file));

	/*
	 * fput() is pending, will be 2 if the only other ref is our potential
	 * task file note. If the task is exiting, drop regardless of count.
	 */
	if (atomic_long_read(&file->f_count) != 2)
		return 0;

	if (ctx->flags & IORING_SETUP_SQPOLL) {
		/* there is only one file note, which is owned by sqo_task */
		WARN_ON_ONCE(ctx->sqo_task != current &&
			     xa_load(&tctx->xa, (unsigned long)file));
		/* sqo_dead check is for when this happens after cancellation */
		WARN_ON_ONCE(ctx->sqo_task == current && !ctx->sqo_dead &&
			     !xa_load(&tctx->xa, (unsigned long)file));

		io_disable_sqo_submit(ctx);
	}

	if (!(ctx->flags & IORING_SETUP_SQPOLL) || ctx->sqo_task == current)
		io_uring_del_task_file(file);
	return 0;
}

static void *io_uring_validate_mmap_request(struct file *file,
					    loff_t pgoff, size_t sz)
{
	struct io_ring_ctx *ctx = file->private_data;
	loff_t offset = pgoff << PAGE_SHIFT;
	struct page *page;
	void *ptr;

	switch (offset) {
	case IORING_OFF_SQ_RING:
	case IORING_OFF_CQ_RING:
		ptr = ctx->rings;
		break;
	case IORING_OFF_SQES:
		ptr = ctx->sq_sqes;
		break;
	default:
		return ERR_PTR(-EINVAL);
	}

	page = virt_to_head_page(ptr);
	if (sz > page_size(page))
		return ERR_PTR(-EINVAL);

	return ptr;
}

#ifdef CONFIG_MMU

static int io_uring_mmap(struct file *file, struct vm_area_struct *vma)
{
	size_t sz = vma->vm_end - vma->vm_start;
	unsigned long pfn;
	void *ptr;

	ptr = io_uring_validate_mmap_request(file, vma->vm_pgoff, sz);
	if (IS_ERR(ptr))
		return PTR_ERR(ptr);

	pfn = virt_to_phys(ptr) >> PAGE_SHIFT;
	return remap_pfn_range(vma, vma->vm_start, pfn, sz, vma->vm_page_prot);
}

#else /* !CONFIG_MMU */

static int io_uring_mmap(struct file *file, struct vm_area_struct *vma)
{
	return vma->vm_flags & (VM_SHARED | VM_MAYSHARE) ? 0 : -EINVAL;
}

static unsigned int io_uring_nommu_mmap_capabilities(struct file *file)
{
	return NOMMU_MAP_DIRECT | NOMMU_MAP_READ | NOMMU_MAP_WRITE;
}

static unsigned long io_uring_nommu_get_unmapped_area(struct file *file,
	unsigned long addr, unsigned long len,
	unsigned long pgoff, unsigned long flags)
{
	void *ptr;

	ptr = io_uring_validate_mmap_request(file, pgoff, len);
	if (IS_ERR(ptr))
		return PTR_ERR(ptr);

	return (unsigned long) ptr;
}

#endif /* !CONFIG_MMU */

static int io_sqpoll_wait_sq(struct io_ring_ctx *ctx)
{
	int ret = 0;
	DEFINE_WAIT(wait);

	do {
		if (!io_sqring_full(ctx))
			break;

		prepare_to_wait(&ctx->sqo_sq_wait, &wait, TASK_INTERRUPTIBLE);

		if (unlikely(ctx->sqo_dead)) {
			ret = -EOWNERDEAD;
			goto out;
		}

		if (!io_sqring_full(ctx))
			break;

		schedule();
	} while (!signal_pending(current));

	finish_wait(&ctx->sqo_sq_wait, &wait);
out:
	return ret;
}

static int io_get_ext_arg(unsigned flags, const void __user *argp, size_t *argsz,
			  struct __kernel_timespec __user **ts,
			  const sigset_t __user **sig)
{
	struct io_uring_getevents_arg arg;

	/*
	 * If EXT_ARG isn't set, then we have no timespec and the argp pointer
	 * is just a pointer to the sigset_t.
	 */
	if (!(flags & IORING_ENTER_EXT_ARG)) {
		*sig = (const sigset_t __user *) argp;
		*ts = NULL;
		return 0;
	}

	/*
	 * EXT_ARG is set - ensure we agree on the size of it and copy in our
	 * timespec and sigset_t pointers if good.
	 */
	if (*argsz != sizeof(arg))
		return -EINVAL;
	if (copy_from_user(&arg, argp, sizeof(arg)))
		return -EFAULT;
	*sig = u64_to_user_ptr(arg.sigmask);
	*argsz = arg.sigmask_sz;
	*ts = u64_to_user_ptr(arg.ts);
	return 0;
}

SYSCALL_DEFINE6(io_uring_enter, unsigned int, fd, u32, to_submit,
		u32, min_complete, u32, flags, const void __user *, argp,
		size_t, argsz)
{
	struct io_ring_ctx *ctx;
	long ret = -EBADF;
	int submitted = 0;
	struct fd f;

	io_run_task_work();

	if (flags & ~(IORING_ENTER_GETEVENTS | IORING_ENTER_SQ_WAKEUP |
			IORING_ENTER_SQ_WAIT | IORING_ENTER_EXT_ARG))
		return -EINVAL;

	f = fdget(fd);
	if (!f.file)
		return -EBADF;

	ret = -EOPNOTSUPP;
	if (f.file->f_op != &io_uring_fops)
		goto out_fput;

	ret = -ENXIO;
	ctx = f.file->private_data;
	if (!percpu_ref_tryget(&ctx->refs))
		goto out_fput;

	ret = -EBADFD;
	if (ctx->flags & IORING_SETUP_R_DISABLED)
		goto out;

	/*
	 * For SQ polling, the thread will do all submissions and completions.
	 * Just return the requested submit count, and wake the thread if
	 * we were asked to.
	 */
	ret = 0;
	if (ctx->flags & IORING_SETUP_SQPOLL) {
		io_cqring_overflow_flush(ctx, false, NULL, NULL);

		if (unlikely(ctx->sqo_exec)) {
			ret = io_sq_thread_fork(ctx->sq_data, ctx);
			if (ret)
				goto out;
			ctx->sqo_exec = 0;
		}
		ret = -EOWNERDEAD;
		if (unlikely(ctx->sqo_dead))
			goto out;
		if (flags & IORING_ENTER_SQ_WAKEUP)
			wake_up(&ctx->sq_data->wait);
		if (flags & IORING_ENTER_SQ_WAIT) {
			ret = io_sqpoll_wait_sq(ctx);
			if (ret)
				goto out;
		}
		submitted = to_submit;
	} else if (to_submit) {
		ret = io_uring_add_task_file(ctx, f.file);
		if (unlikely(ret))
			goto out;
		mutex_lock(&ctx->uring_lock);
		submitted = io_submit_sqes(ctx, to_submit);
		mutex_unlock(&ctx->uring_lock);

		if (submitted != to_submit)
			goto out;
	}
	if (flags & IORING_ENTER_GETEVENTS) {
		const sigset_t __user *sig;
		struct __kernel_timespec __user *ts;

		ret = io_get_ext_arg(flags, argp, &argsz, &ts, &sig);
		if (unlikely(ret))
			goto out;

		min_complete = min(min_complete, ctx->cq_entries);

		/*
		 * When SETUP_IOPOLL and SETUP_SQPOLL are both enabled, user
		 * space applications don't need to do io completion events
		 * polling again, they can rely on io_sq_thread to do polling
		 * work, which can reduce cpu usage and uring_lock contention.
		 */
		if (ctx->flags & IORING_SETUP_IOPOLL &&
		    !(ctx->flags & IORING_SETUP_SQPOLL)) {
			ret = io_iopoll_check(ctx, min_complete);
		} else {
			ret = io_cqring_wait(ctx, min_complete, sig, argsz, ts);
		}
	}

out:
	percpu_ref_put(&ctx->refs);
out_fput:
	fdput(f);
	return submitted ? submitted : ret;
}

#ifdef CONFIG_PROC_FS
static int io_uring_show_cred(int id, void *p, void *data)
{
	const struct cred *cred = p;
	struct seq_file *m = data;
	struct user_namespace *uns = seq_user_ns(m);
	struct group_info *gi;
	kernel_cap_t cap;
	unsigned __capi;
	int g;

	seq_printf(m, "%5d\n", id);
	seq_put_decimal_ull(m, "\tUid:\t", from_kuid_munged(uns, cred->uid));
	seq_put_decimal_ull(m, "\t\t", from_kuid_munged(uns, cred->euid));
	seq_put_decimal_ull(m, "\t\t", from_kuid_munged(uns, cred->suid));
	seq_put_decimal_ull(m, "\t\t", from_kuid_munged(uns, cred->fsuid));
	seq_put_decimal_ull(m, "\n\tGid:\t", from_kgid_munged(uns, cred->gid));
	seq_put_decimal_ull(m, "\t\t", from_kgid_munged(uns, cred->egid));
	seq_put_decimal_ull(m, "\t\t", from_kgid_munged(uns, cred->sgid));
	seq_put_decimal_ull(m, "\t\t", from_kgid_munged(uns, cred->fsgid));
	seq_puts(m, "\n\tGroups:\t");
	gi = cred->group_info;
	for (g = 0; g < gi->ngroups; g++) {
		seq_put_decimal_ull(m, g ? " " : "",
					from_kgid_munged(uns, gi->gid[g]));
	}
	seq_puts(m, "\n\tCapEff:\t");
	cap = cred->cap_effective;
	CAP_FOR_EACH_U32(__capi)
		seq_put_hex_ll(m, NULL, cap.cap[CAP_LAST_U32 - __capi], 8);
	seq_putc(m, '\n');
	return 0;
}

static void __io_uring_show_fdinfo(struct io_ring_ctx *ctx, struct seq_file *m)
{
	struct io_sq_data *sq = NULL;
	bool has_lock;
	int i;

	/*
	 * Avoid ABBA deadlock between the seq lock and the io_uring mutex,
	 * since fdinfo case grabs it in the opposite direction of normal use
	 * cases. If we fail to get the lock, we just don't iterate any
	 * structures that could be going away outside the io_uring mutex.
	 */
	has_lock = mutex_trylock(&ctx->uring_lock);

	if (has_lock && (ctx->flags & IORING_SETUP_SQPOLL)) {
		sq = ctx->sq_data;
		if (!sq->thread)
			sq = NULL;
	}

	seq_printf(m, "SqThread:\t%d\n", sq ? task_pid_nr(sq->thread) : -1);
	seq_printf(m, "SqThreadCpu:\t%d\n", sq ? task_cpu(sq->thread) : -1);
	seq_printf(m, "UserFiles:\t%u\n", ctx->nr_user_files);
	for (i = 0; has_lock && i < ctx->nr_user_files; i++) {
		struct file *f = *io_fixed_file_slot(ctx->file_data, i);

		if (f)
			seq_printf(m, "%5u: %s\n", i, file_dentry(f)->d_iname);
		else
			seq_printf(m, "%5u: <none>\n", i);
	}
	seq_printf(m, "UserBufs:\t%u\n", ctx->nr_user_bufs);
	for (i = 0; has_lock && i < ctx->nr_user_bufs; i++) {
		struct io_mapped_ubuf *buf = &ctx->user_bufs[i];

		seq_printf(m, "%5u: 0x%llx/%u\n", i, buf->ubuf,
						(unsigned int) buf->len);
	}
	if (has_lock && !idr_is_empty(&ctx->personality_idr)) {
		seq_printf(m, "Personalities:\n");
		idr_for_each(&ctx->personality_idr, io_uring_show_cred, m);
	}
	seq_printf(m, "PollList:\n");
	spin_lock_irq(&ctx->completion_lock);
	for (i = 0; i < (1U << ctx->cancel_hash_bits); i++) {
		struct hlist_head *list = &ctx->cancel_hash[i];
		struct io_kiocb *req;

		hlist_for_each_entry(req, list, hash_node)
			seq_printf(m, "  op=%d, task_works=%d\n", req->opcode,
					req->task->task_works != NULL);
	}
	spin_unlock_irq(&ctx->completion_lock);
	if (has_lock)
		mutex_unlock(&ctx->uring_lock);
}

static void io_uring_show_fdinfo(struct seq_file *m, struct file *f)
{
	struct io_ring_ctx *ctx = f->private_data;

	if (percpu_ref_tryget(&ctx->refs)) {
		__io_uring_show_fdinfo(ctx, m);
		percpu_ref_put(&ctx->refs);
	}
}
#endif

static const struct file_operations io_uring_fops = {
	.release	= io_uring_release,
	.flush		= io_uring_flush,
	.mmap		= io_uring_mmap,
#ifndef CONFIG_MMU
	.get_unmapped_area = io_uring_nommu_get_unmapped_area,
	.mmap_capabilities = io_uring_nommu_mmap_capabilities,
#endif
	.poll		= io_uring_poll,
	.fasync		= io_uring_fasync,
#ifdef CONFIG_PROC_FS
	.show_fdinfo	= io_uring_show_fdinfo,
#endif
};

static int io_allocate_scq_urings(struct io_ring_ctx *ctx,
				  struct io_uring_params *p)
{
	struct io_rings *rings;
	size_t size, sq_array_offset;

	/* make sure these are sane, as we already accounted them */
	ctx->sq_entries = p->sq_entries;
	ctx->cq_entries = p->cq_entries;

	size = rings_size(p->sq_entries, p->cq_entries, &sq_array_offset);
	if (size == SIZE_MAX)
		return -EOVERFLOW;

	rings = io_mem_alloc(size);
	if (!rings)
		return -ENOMEM;

	ctx->rings = rings;
	ctx->sq_array = (u32 *)((char *)rings + sq_array_offset);
	rings->sq_ring_mask = p->sq_entries - 1;
	rings->cq_ring_mask = p->cq_entries - 1;
	rings->sq_ring_entries = p->sq_entries;
	rings->cq_ring_entries = p->cq_entries;
	ctx->sq_mask = rings->sq_ring_mask;
	ctx->cq_mask = rings->cq_ring_mask;

	size = array_size(sizeof(struct io_uring_sqe), p->sq_entries);
	if (size == SIZE_MAX) {
		io_mem_free(ctx->rings);
		ctx->rings = NULL;
		return -EOVERFLOW;
	}

	ctx->sq_sqes = io_mem_alloc(size);
	if (!ctx->sq_sqes) {
		io_mem_free(ctx->rings);
		ctx->rings = NULL;
		return -ENOMEM;
	}

	return 0;
}

static int io_uring_install_fd(struct io_ring_ctx *ctx, struct file *file)
{
	int ret, fd;

	fd = get_unused_fd_flags(O_RDWR | O_CLOEXEC);
	if (fd < 0)
		return fd;

	ret = io_uring_add_task_file(ctx, file);
	if (ret) {
		put_unused_fd(fd);
		return ret;
	}
	fd_install(fd, file);
	return fd;
}

/*
 * Allocate an anonymous fd, this is what constitutes the application
 * visible backing of an io_uring instance. The application mmaps this
 * fd to gain access to the SQ/CQ ring details. If UNIX sockets are enabled,
 * we have to tie this fd to a socket for file garbage collection purposes.
 */
static struct file *io_uring_get_file(struct io_ring_ctx *ctx)
{
	struct file *file;
#if defined(CONFIG_UNIX)
	int ret;

	ret = sock_create_kern(&init_net, PF_UNIX, SOCK_RAW, IPPROTO_IP,
				&ctx->ring_sock);
	if (ret)
		return ERR_PTR(ret);
#endif

	file = anon_inode_getfile("[io_uring]", &io_uring_fops, ctx,
					O_RDWR | O_CLOEXEC);
#if defined(CONFIG_UNIX)
	if (IS_ERR(file)) {
		sock_release(ctx->ring_sock);
		ctx->ring_sock = NULL;
	} else {
		ctx->ring_sock->file = file;
	}
#endif
	return file;
}

static int io_uring_create(unsigned entries, struct io_uring_params *p,
			   struct io_uring_params __user *params)
{
	struct io_ring_ctx *ctx;
	struct file *file;
	int ret;

	if (!entries)
		return -EINVAL;
	if (entries > IORING_MAX_ENTRIES) {
		if (!(p->flags & IORING_SETUP_CLAMP))
			return -EINVAL;
		entries = IORING_MAX_ENTRIES;
	}

	/*
	 * Use twice as many entries for the CQ ring. It's possible for the
	 * application to drive a higher depth than the size of the SQ ring,
	 * since the sqes are only used at submission time. This allows for
	 * some flexibility in overcommitting a bit. If the application has
	 * set IORING_SETUP_CQSIZE, it will have passed in the desired number
	 * of CQ ring entries manually.
	 */
	p->sq_entries = roundup_pow_of_two(entries);
	if (p->flags & IORING_SETUP_CQSIZE) {
		/*
		 * If IORING_SETUP_CQSIZE is set, we do the same roundup
		 * to a power-of-two, if it isn't already. We do NOT impose
		 * any cq vs sq ring sizing.
		 */
		if (!p->cq_entries)
			return -EINVAL;
		if (p->cq_entries > IORING_MAX_CQ_ENTRIES) {
			if (!(p->flags & IORING_SETUP_CLAMP))
				return -EINVAL;
			p->cq_entries = IORING_MAX_CQ_ENTRIES;
		}
		p->cq_entries = roundup_pow_of_two(p->cq_entries);
		if (p->cq_entries < p->sq_entries)
			return -EINVAL;
	} else {
		p->cq_entries = 2 * p->sq_entries;
	}

	ctx = io_ring_ctx_alloc(p);
	if (!ctx)
		return -ENOMEM;
	ctx->compat = in_compat_syscall();
	if (!capable(CAP_IPC_LOCK))
		ctx->user = get_uid(current_user());
	ctx->sqo_task = current;

	/*
	 * This is just grabbed for accounting purposes. When a process exits,
	 * the mm is exited and dropped before the files, hence we need to hang
	 * on to this mm purely for the purposes of being able to unaccount
	 * memory (locked/pinned vm). It's not used for anything else.
	 */
	mmgrab(current->mm);
	ctx->mm_account = current->mm;

	ret = io_allocate_scq_urings(ctx, p);
	if (ret)
		goto err;

	ret = io_sq_offload_create(ctx, p);
	if (ret)
		goto err;

	if (!(p->flags & IORING_SETUP_R_DISABLED))
		io_sq_offload_start(ctx);

	memset(&p->sq_off, 0, sizeof(p->sq_off));
	p->sq_off.head = offsetof(struct io_rings, sq.head);
	p->sq_off.tail = offsetof(struct io_rings, sq.tail);
	p->sq_off.ring_mask = offsetof(struct io_rings, sq_ring_mask);
	p->sq_off.ring_entries = offsetof(struct io_rings, sq_ring_entries);
	p->sq_off.flags = offsetof(struct io_rings, sq_flags);
	p->sq_off.dropped = offsetof(struct io_rings, sq_dropped);
	p->sq_off.array = (char *)ctx->sq_array - (char *)ctx->rings;

	memset(&p->cq_off, 0, sizeof(p->cq_off));
	p->cq_off.head = offsetof(struct io_rings, cq.head);
	p->cq_off.tail = offsetof(struct io_rings, cq.tail);
	p->cq_off.ring_mask = offsetof(struct io_rings, cq_ring_mask);
	p->cq_off.ring_entries = offsetof(struct io_rings, cq_ring_entries);
	p->cq_off.overflow = offsetof(struct io_rings, cq_overflow);
	p->cq_off.cqes = offsetof(struct io_rings, cqes);
	p->cq_off.flags = offsetof(struct io_rings, cq_flags);

	p->features = IORING_FEAT_SINGLE_MMAP | IORING_FEAT_NODROP |
			IORING_FEAT_SUBMIT_STABLE | IORING_FEAT_RW_CUR_POS |
			IORING_FEAT_CUR_PERSONALITY | IORING_FEAT_FAST_POLL |
			IORING_FEAT_POLL_32BITS | IORING_FEAT_SQPOLL_NONFIXED |
			IORING_FEAT_EXT_ARG | IORING_FEAT_NATIVE_WORKERS;

	if (copy_to_user(params, p, sizeof(*p))) {
		ret = -EFAULT;
		goto err;
	}

	file = io_uring_get_file(ctx);
	if (IS_ERR(file)) {
		ret = PTR_ERR(file);
		goto err;
	}

	/*
	 * Install ring fd as the very last thing, so we don't risk someone
	 * having closed it before we finish setup
	 */
	ret = io_uring_install_fd(ctx, file);
	if (ret < 0) {
		io_disable_sqo_submit(ctx);
		/* fput will clean it up */
		fput(file);
		return ret;
	}

	trace_io_uring_create(ret, ctx, p->sq_entries, p->cq_entries, p->flags);
	return ret;
err:
	io_disable_sqo_submit(ctx);
	io_ring_ctx_wait_and_kill(ctx);
	return ret;
}

/*
 * Sets up an aio uring context, and returns the fd. Applications asks for a
 * ring size, we return the actual sq/cq ring sizes (among other things) in the
 * params structure passed in.
 */
static long io_uring_setup(u32 entries, struct io_uring_params __user *params)
{
	struct io_uring_params p;
	int i;

	if (copy_from_user(&p, params, sizeof(p)))
		return -EFAULT;
	for (i = 0; i < ARRAY_SIZE(p.resv); i++) {
		if (p.resv[i])
			return -EINVAL;
	}

	if (p.flags & ~(IORING_SETUP_IOPOLL | IORING_SETUP_SQPOLL |
			IORING_SETUP_SQ_AFF | IORING_SETUP_CQSIZE |
			IORING_SETUP_CLAMP | IORING_SETUP_ATTACH_WQ |
			IORING_SETUP_R_DISABLED))
		return -EINVAL;

	return  io_uring_create(entries, &p, params);
}

SYSCALL_DEFINE2(io_uring_setup, u32, entries,
		struct io_uring_params __user *, params)
{
	return io_uring_setup(entries, params);
}

static int io_probe(struct io_ring_ctx *ctx, void __user *arg, unsigned nr_args)
{
	struct io_uring_probe *p;
	size_t size;
	int i, ret;

	size = struct_size(p, ops, nr_args);
	if (size == SIZE_MAX)
		return -EOVERFLOW;
	p = kzalloc(size, GFP_KERNEL);
	if (!p)
		return -ENOMEM;

	ret = -EFAULT;
	if (copy_from_user(p, arg, size))
		goto out;
	ret = -EINVAL;
	if (memchr_inv(p, 0, size))
		goto out;

	p->last_op = IORING_OP_LAST - 1;
	if (nr_args > IORING_OP_LAST)
		nr_args = IORING_OP_LAST;

	for (i = 0; i < nr_args; i++) {
		p->ops[i].op = i;
		if (!io_op_defs[i].not_supported)
			p->ops[i].flags = IO_URING_OP_SUPPORTED;
	}
	p->ops_len = i;

	ret = 0;
	if (copy_to_user(arg, p, size))
		ret = -EFAULT;
out:
	kfree(p);
	return ret;
}

static int io_register_personality(struct io_ring_ctx *ctx)
{
	const struct cred *creds;
	int ret;

	creds = get_current_cred();

	ret = idr_alloc_cyclic(&ctx->personality_idr, (void *) creds, 1,
				USHRT_MAX, GFP_KERNEL);
	if (ret < 0)
		put_cred(creds);
	return ret;
}

static int io_register_restrictions(struct io_ring_ctx *ctx, void __user *arg,
				    unsigned int nr_args)
{
	struct io_uring_restriction *res;
	size_t size;
	int i, ret;

	/* Restrictions allowed only if rings started disabled */
	if (!(ctx->flags & IORING_SETUP_R_DISABLED))
		return -EBADFD;

	/* We allow only a single restrictions registration */
	if (ctx->restrictions.registered)
		return -EBUSY;

	if (!arg || nr_args > IORING_MAX_RESTRICTIONS)
		return -EINVAL;

	size = array_size(nr_args, sizeof(*res));
	if (size == SIZE_MAX)
		return -EOVERFLOW;

	res = memdup_user(arg, size);
	if (IS_ERR(res))
		return PTR_ERR(res);

	ret = 0;

	for (i = 0; i < nr_args; i++) {
		switch (res[i].opcode) {
		case IORING_RESTRICTION_REGISTER_OP:
			if (res[i].register_op >= IORING_REGISTER_LAST) {
				ret = -EINVAL;
				goto out;
			}

			__set_bit(res[i].register_op,
				  ctx->restrictions.register_op);
			break;
		case IORING_RESTRICTION_SQE_OP:
			if (res[i].sqe_op >= IORING_OP_LAST) {
				ret = -EINVAL;
				goto out;
			}

			__set_bit(res[i].sqe_op, ctx->restrictions.sqe_op);
			break;
		case IORING_RESTRICTION_SQE_FLAGS_ALLOWED:
			ctx->restrictions.sqe_flags_allowed = res[i].sqe_flags;
			break;
		case IORING_RESTRICTION_SQE_FLAGS_REQUIRED:
			ctx->restrictions.sqe_flags_required = res[i].sqe_flags;
			break;
		default:
			ret = -EINVAL;
			goto out;
		}
	}

out:
	/* Reset all restrictions if an error happened */
	if (ret != 0)
		memset(&ctx->restrictions, 0, sizeof(ctx->restrictions));
	else
		ctx->restrictions.registered = true;

	kfree(res);
	return ret;
}

static int io_register_enable_rings(struct io_ring_ctx *ctx)
{
	if (!(ctx->flags & IORING_SETUP_R_DISABLED))
		return -EBADFD;

	if (ctx->restrictions.registered)
		ctx->restricted = 1;

	ctx->flags &= ~IORING_SETUP_R_DISABLED;

	io_sq_offload_start(ctx);

	return 0;
}

static bool io_register_op_must_quiesce(int op)
{
	switch (op) {
	case IORING_UNREGISTER_FILES:
	case IORING_REGISTER_FILES_UPDATE:
	case IORING_REGISTER_PROBE:
	case IORING_REGISTER_PERSONALITY:
	case IORING_UNREGISTER_PERSONALITY:
		return false;
	default:
		return true;
	}
}

static int __io_uring_register(struct io_ring_ctx *ctx, unsigned opcode,
			       void __user *arg, unsigned nr_args)
	__releases(ctx->uring_lock)
	__acquires(ctx->uring_lock)
{
	int ret;

	/*
	 * We're inside the ring mutex, if the ref is already dying, then
	 * someone else killed the ctx or is already going through
	 * io_uring_register().
	 */
	if (percpu_ref_is_dying(&ctx->refs))
		return -ENXIO;

	if (io_register_op_must_quiesce(opcode)) {
		percpu_ref_kill(&ctx->refs);

		/*
		 * Drop uring mutex before waiting for references to exit. If
		 * another thread is currently inside io_uring_enter() it might
		 * need to grab the uring_lock to make progress. If we hold it
		 * here across the drain wait, then we can deadlock. It's safe
		 * to drop the mutex here, since no new references will come in
		 * after we've killed the percpu ref.
		 */
		mutex_unlock(&ctx->uring_lock);
		do {
			ret = wait_for_completion_interruptible(&ctx->ref_comp);
			if (!ret)
				break;
			ret = io_run_task_work_sig();
			if (ret < 0)
				break;
		} while (1);

		mutex_lock(&ctx->uring_lock);

		if (ret) {
			percpu_ref_resurrect(&ctx->refs);
			goto out_quiesce;
		}
	}

	if (ctx->restricted) {
		if (opcode >= IORING_REGISTER_LAST) {
			ret = -EINVAL;
			goto out;
		}

		if (!test_bit(opcode, ctx->restrictions.register_op)) {
			ret = -EACCES;
			goto out;
		}
	}

	switch (opcode) {
	case IORING_REGISTER_BUFFERS:
		ret = io_sqe_buffers_register(ctx, arg, nr_args);
		break;
	case IORING_UNREGISTER_BUFFERS:
		ret = -EINVAL;
		if (arg || nr_args)
			break;
		ret = io_sqe_buffers_unregister(ctx);
		break;
	case IORING_REGISTER_FILES:
		ret = io_sqe_files_register(ctx, arg, nr_args);
		break;
	case IORING_UNREGISTER_FILES:
		ret = -EINVAL;
		if (arg || nr_args)
			break;
		ret = io_sqe_files_unregister(ctx);
		break;
	case IORING_REGISTER_FILES_UPDATE:
		ret = io_sqe_files_update(ctx, arg, nr_args);
		break;
	case IORING_REGISTER_EVENTFD:
	case IORING_REGISTER_EVENTFD_ASYNC:
		ret = -EINVAL;
		if (nr_args != 1)
			break;
		ret = io_eventfd_register(ctx, arg);
		if (ret)
			break;
		if (opcode == IORING_REGISTER_EVENTFD_ASYNC)
			ctx->eventfd_async = 1;
		else
			ctx->eventfd_async = 0;
		break;
	case IORING_UNREGISTER_EVENTFD:
		ret = -EINVAL;
		if (arg || nr_args)
			break;
		ret = io_eventfd_unregister(ctx);
		break;
	case IORING_REGISTER_PROBE:
		ret = -EINVAL;
		if (!arg || nr_args > 256)
			break;
		ret = io_probe(ctx, arg, nr_args);
		break;
	case IORING_REGISTER_PERSONALITY:
		ret = -EINVAL;
		if (arg || nr_args)
			break;
		ret = io_register_personality(ctx);
		break;
	case IORING_UNREGISTER_PERSONALITY:
		ret = -EINVAL;
		if (arg)
			break;
		ret = io_unregister_personality(ctx, nr_args);
		break;
	case IORING_REGISTER_ENABLE_RINGS:
		ret = -EINVAL;
		if (arg || nr_args)
			break;
		ret = io_register_enable_rings(ctx);
		break;
	case IORING_REGISTER_RESTRICTIONS:
		ret = io_register_restrictions(ctx, arg, nr_args);
		break;
	default:
		ret = -EINVAL;
		break;
	}

out:
	if (io_register_op_must_quiesce(opcode)) {
		/* bring the ctx back to life */
		percpu_ref_reinit(&ctx->refs);
out_quiesce:
		reinit_completion(&ctx->ref_comp);
	}
	return ret;
}

SYSCALL_DEFINE4(io_uring_register, unsigned int, fd, unsigned int, opcode,
		void __user *, arg, unsigned int, nr_args)
{
	struct io_ring_ctx *ctx;
	long ret = -EBADF;
	struct fd f;

	f = fdget(fd);
	if (!f.file)
		return -EBADF;

	ret = -EOPNOTSUPP;
	if (f.file->f_op != &io_uring_fops)
		goto out_fput;

	ctx = f.file->private_data;

	io_run_task_work();

	mutex_lock(&ctx->uring_lock);
	ret = __io_uring_register(ctx, opcode, arg, nr_args);
	mutex_unlock(&ctx->uring_lock);
	trace_io_uring_register(ctx, opcode, ctx->nr_user_files, ctx->nr_user_bufs,
							ctx->cq_ev_fd != NULL, ret);
out_fput:
	fdput(f);
	return ret;
}

static int __init io_uring_init(void)
{
#define __BUILD_BUG_VERIFY_ELEMENT(stype, eoffset, etype, ename) do { \
	BUILD_BUG_ON(offsetof(stype, ename) != eoffset); \
	BUILD_BUG_ON(sizeof(etype) != sizeof_field(stype, ename)); \
} while (0)

#define BUILD_BUG_SQE_ELEM(eoffset, etype, ename) \
	__BUILD_BUG_VERIFY_ELEMENT(struct io_uring_sqe, eoffset, etype, ename)
	BUILD_BUG_ON(sizeof(struct io_uring_sqe) != 64);
	BUILD_BUG_SQE_ELEM(0,  __u8,   opcode);
	BUILD_BUG_SQE_ELEM(1,  __u8,   flags);
	BUILD_BUG_SQE_ELEM(2,  __u16,  ioprio);
	BUILD_BUG_SQE_ELEM(4,  __s32,  fd);
	BUILD_BUG_SQE_ELEM(8,  __u64,  off);
	BUILD_BUG_SQE_ELEM(8,  __u64,  addr2);
	BUILD_BUG_SQE_ELEM(16, __u64,  addr);
	BUILD_BUG_SQE_ELEM(16, __u64,  splice_off_in);
	BUILD_BUG_SQE_ELEM(24, __u32,  len);
	BUILD_BUG_SQE_ELEM(28,     __kernel_rwf_t, rw_flags);
	BUILD_BUG_SQE_ELEM(28, /* compat */   int, rw_flags);
	BUILD_BUG_SQE_ELEM(28, /* compat */ __u32, rw_flags);
	BUILD_BUG_SQE_ELEM(28, __u32,  fsync_flags);
	BUILD_BUG_SQE_ELEM(28, /* compat */ __u16,  poll_events);
	BUILD_BUG_SQE_ELEM(28, __u32,  poll32_events);
	BUILD_BUG_SQE_ELEM(28, __u32,  sync_range_flags);
	BUILD_BUG_SQE_ELEM(28, __u32,  msg_flags);
	BUILD_BUG_SQE_ELEM(28, __u32,  timeout_flags);
	BUILD_BUG_SQE_ELEM(28, __u32,  accept_flags);
	BUILD_BUG_SQE_ELEM(28, __u32,  cancel_flags);
	BUILD_BUG_SQE_ELEM(28, __u32,  open_flags);
	BUILD_BUG_SQE_ELEM(28, __u32,  statx_flags);
	BUILD_BUG_SQE_ELEM(28, __u32,  fadvise_advice);
	BUILD_BUG_SQE_ELEM(28, __u32,  splice_flags);
	BUILD_BUG_SQE_ELEM(32, __u64,  user_data);
	BUILD_BUG_SQE_ELEM(40, __u16,  buf_index);
	BUILD_BUG_SQE_ELEM(42, __u16,  personality);
	BUILD_BUG_SQE_ELEM(44, __s32,  splice_fd_in);

	BUILD_BUG_ON(ARRAY_SIZE(io_op_defs) != IORING_OP_LAST);
	BUILD_BUG_ON(__REQ_F_LAST_BIT >= 8 * sizeof(int));
	req_cachep = KMEM_CACHE(io_kiocb, SLAB_HWCACHE_ALIGN | SLAB_PANIC |
				SLAB_ACCOUNT);
	return 0;
};
__initcall(io_uring_init);<|MERGE_RESOLUTION|>--- conflicted
+++ resolved
@@ -896,11 +896,6 @@
 		.pollout		= 1,
 		.needs_async_data	= 1,
 		.async_size		= sizeof(struct io_async_msghdr),
-<<<<<<< HEAD
-		.work_flags		= IO_WQ_WORK_MM | IO_WQ_WORK_BLKCG |
-						IO_WQ_WORK_FS,
-=======
->>>>>>> d6ce7f67
 	},
 	[IORING_OP_RECVMSG] = {
 		.needs_file		= 1,
@@ -909,11 +904,6 @@
 		.buffer_select		= 1,
 		.needs_async_data	= 1,
 		.async_size		= sizeof(struct io_async_msghdr),
-<<<<<<< HEAD
-		.work_flags		= IO_WQ_WORK_MM | IO_WQ_WORK_BLKCG |
-						IO_WQ_WORK_FS,
-=======
->>>>>>> d6ce7f67
 	},
 	[IORING_OP_TIMEOUT] = {
 		.needs_async_data	= 1,
@@ -2025,9 +2015,6 @@
 	else
 		__io_req_task_cancel(req, -EFAULT);
 	mutex_unlock(&ctx->uring_lock);
-
-	if (ctx->flags & IORING_SETUP_SQPOLL)
-		io_sq_thread_drop_mm_files();
 }
 
 static void io_req_task_submit(struct callback_head *cb)

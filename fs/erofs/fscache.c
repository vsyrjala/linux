--- conflicted
+++ resolved
@@ -452,11 +452,7 @@
 		goto out;
 
 	if (!erofs_pseudo_mnt) {
-<<<<<<< HEAD
-		struct vfsmount *mnt = kern_mount(&erofs_fs_type);
-=======
 		struct vfsmount *mnt = kern_mount(&erofs_anon_fs_type);
->>>>>>> f6cef5f8
 		if (IS_ERR(mnt)) {
 			err = PTR_ERR(mnt);
 			goto out;

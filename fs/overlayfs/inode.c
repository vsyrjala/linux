/*
 *
 * Copyright (C) 2011 Novell Inc.
 *
 * This program is free software; you can redistribute it and/or modify it
 * under the terms of the GNU General Public License version 2 as published by
 * the Free Software Foundation.
 */

#include <linux/fs.h>
#include <linux/slab.h>
#include <linux/xattr.h>
#include "overlayfs.h"

static int ovl_copy_up_truncate(struct dentry *dentry)
{
	int err;
	struct dentry *parent;
	struct kstat stat;
	struct path lowerpath;

	parent = dget_parent(dentry);
	err = ovl_copy_up(parent);
	if (err)
		goto out_dput_parent;

	ovl_path_lower(dentry, &lowerpath);
	err = vfs_getattr(&lowerpath, &stat);
	if (err)
		goto out_dput_parent;

	stat.size = 0;
	err = ovl_copy_up_one(parent, dentry, &lowerpath, &stat);

out_dput_parent:
	dput(parent);
	return err;
}

int ovl_setattr(struct dentry *dentry, struct iattr *attr)
{
	int err;
	struct dentry *upperdentry;
	const struct cred *old_cred;

	/*
	 * Check for permissions before trying to copy-up.  This is redundant
	 * since it will be rechecked later by ->setattr() on upper dentry.  But
	 * without this, copy-up can be triggered by just about anybody.
	 *
	 * We don't initialize inode->size, which just means that
	 * inode_newsize_ok() will always check against MAX_LFS_FILESIZE and not
	 * check for a swapfile (which this won't be anyway).
	 */
	err = inode_change_ok(dentry->d_inode, attr);
	if (err)
		return err;

	err = ovl_want_write(dentry);
	if (err)
		goto out;

	if (attr->ia_valid & ATTR_SIZE) {
		struct inode *realinode = d_inode(ovl_dentry_real(dentry));

		err = -ETXTBSY;
		if (atomic_read(&realinode->i_writecount) < 0)
			goto out_drop_write;
	}

	err = ovl_copy_up(dentry);
	if (!err) {
		struct inode *winode = NULL;

		upperdentry = ovl_dentry_upper(dentry);

		if (attr->ia_valid & ATTR_SIZE) {
			winode = d_inode(upperdentry);
			err = get_write_access(winode);
			if (err)
				goto out_drop_write;
		}

<<<<<<< HEAD
=======
		if (attr->ia_valid & (ATTR_KILL_SUID|ATTR_KILL_SGID))
			attr->ia_valid &= ~ATTR_MODE;

>>>>>>> dfd2e9ab
		inode_lock(upperdentry->d_inode);
		old_cred = ovl_override_creds(dentry->d_sb);
		err = notify_change(upperdentry, attr, NULL);
		revert_creds(old_cred);
		if (!err)
			ovl_copyattr(upperdentry->d_inode, dentry->d_inode);
		inode_unlock(upperdentry->d_inode);

		if (winode)
			put_write_access(winode);
	}
out_drop_write:
	ovl_drop_write(dentry);
out:
	return err;
}

static int ovl_getattr(struct vfsmount *mnt, struct dentry *dentry,
			 struct kstat *stat)
{
	struct path realpath;
	const struct cred *old_cred;
	int err;

	ovl_path_real(dentry, &realpath);
	old_cred = ovl_override_creds(dentry->d_sb);
	err = vfs_getattr(&realpath, stat);
	revert_creds(old_cred);
	return err;
}

int ovl_permission(struct inode *inode, int mask)
{
	bool is_upper;
	struct inode *realinode = ovl_inode_real(inode, &is_upper);
	const struct cred *old_cred;
	int err;

<<<<<<< HEAD
	if (S_ISDIR(inode->i_mode)) {
		oe = inode->i_private;
	} else if (mask & MAY_NOT_BLOCK) {
		return -ECHILD;
	} else {
		/*
		 * For non-directories find an alias and get the info
		 * from there.
		 */
		alias = d_find_any_alias(inode);
		if (WARN_ON(!alias))
			return -ENOENT;

		oe = alias->d_fsdata;
	}

	realdentry = ovl_entry_real(oe, &is_upper);

	if (ovl_is_default_permissions(inode)) {
		struct kstat stat;
		struct path realpath = { .dentry = realdentry };

		if (mask & MAY_NOT_BLOCK)
			return -ECHILD;

		realpath.mnt = ovl_entry_mnt_real(oe, inode, is_upper);

		err = vfs_getattr(&realpath, &stat);
		if (err)
			goto out_dput;

		err = -ESTALE;
		if ((stat.mode ^ inode->i_mode) & S_IFMT)
			goto out_dput;

		inode->i_mode = stat.mode;
		inode->i_uid = stat.uid;
		inode->i_gid = stat.gid;

		err = generic_permission(inode, mask);
		goto out_dput;
	}

=======
>>>>>>> dfd2e9ab
	/* Careful in RCU walk mode */
	if (!realinode) {
		WARN_ON(!(mask & MAY_NOT_BLOCK));
		return -ECHILD;
	}

	/*
	 * Check overlay inode with the creds of task and underlying inode
	 * with creds of mounter
	 */
	err = generic_permission(inode, mask);
	if (err)
		return err;

	old_cred = ovl_override_creds(inode->i_sb);
	if (!is_upper && !special_file(realinode->i_mode) && mask & MAY_WRITE) {
		mask &= ~(MAY_WRITE | MAY_APPEND);
		/* Make sure mounter can read file for copy up later */
		mask |= MAY_READ;
	}
	err = inode_permission(realinode, mask);
	revert_creds(old_cred);

	return err;
}

static const char *ovl_get_link(struct dentry *dentry,
				struct inode *inode,
				struct delayed_call *done)
{
	struct dentry *realdentry;
	struct inode *realinode;
	const struct cred *old_cred;
	const char *p;

	if (!dentry)
		return ERR_PTR(-ECHILD);

	realdentry = ovl_dentry_real(dentry);
	realinode = realdentry->d_inode;

	if (WARN_ON(!realinode->i_op->get_link))
		return ERR_PTR(-EPERM);

	old_cred = ovl_override_creds(dentry->d_sb);
	p = realinode->i_op->get_link(realdentry, realinode, done);
	revert_creds(old_cred);
	return p;
}

static int ovl_readlink(struct dentry *dentry, char __user *buf, int bufsiz)
{
	struct path realpath;
	struct inode *realinode;
	const struct cred *old_cred;
	int err;

	ovl_path_real(dentry, &realpath);
	realinode = realpath.dentry->d_inode;

	if (!realinode->i_op->readlink)
		return -EINVAL;

	old_cred = ovl_override_creds(dentry->d_sb);
	err = realinode->i_op->readlink(realpath.dentry, buf, bufsiz);
	revert_creds(old_cred);
	return err;
}

static bool ovl_is_private_xattr(const char *name)
{
#define OVL_XATTR_PRE_NAME OVL_XATTR_PREFIX "."
	return strncmp(name, OVL_XATTR_PRE_NAME,
		       sizeof(OVL_XATTR_PRE_NAME) - 1) == 0;
}

int ovl_setxattr(struct dentry *dentry, struct inode *inode,
		 const char *name, const void *value,
		 size_t size, int flags)
{
	int err;
	struct dentry *upperdentry;
	const struct cred *old_cred;

	err = ovl_want_write(dentry);
	if (err)
		goto out;

	err = ovl_copy_up(dentry);
	if (err)
		goto out_drop_write;

	upperdentry = ovl_dentry_upper(dentry);
	old_cred = ovl_override_creds(dentry->d_sb);
	err = vfs_setxattr(upperdentry, name, value, size, flags);
	revert_creds(old_cred);

out_drop_write:
	ovl_drop_write(dentry);
out:
	return err;
}

ssize_t ovl_getxattr(struct dentry *dentry, struct inode *inode,
		     const char *name, void *value, size_t size)
{
	struct dentry *realdentry = ovl_dentry_real(dentry);
<<<<<<< HEAD
=======
	ssize_t res;
	const struct cred *old_cred;
>>>>>>> dfd2e9ab

	if (ovl_is_private_xattr(name))
		return -ENODATA;

<<<<<<< HEAD
	return vfs_getxattr(realdentry, name, value, size);
=======
	old_cred = ovl_override_creds(dentry->d_sb);
	res = vfs_getxattr(realdentry, name, value, size);
	revert_creds(old_cred);
	return res;
>>>>>>> dfd2e9ab
}

ssize_t ovl_listxattr(struct dentry *dentry, char *list, size_t size)
{
	struct dentry *realdentry = ovl_dentry_real(dentry);
	ssize_t res;
	int off;
	const struct cred *old_cred;

<<<<<<< HEAD
	res = vfs_listxattr(realdentry, list, size);
=======
	old_cred = ovl_override_creds(dentry->d_sb);
	res = vfs_listxattr(realdentry, list, size);
	revert_creds(old_cred);
>>>>>>> dfd2e9ab
	if (res <= 0 || size == 0)
		return res;

	/* filter out private xattrs */
	for (off = 0; off < res;) {
		char *s = list + off;
		size_t slen = strlen(s) + 1;

		BUG_ON(off + slen > res);

		if (ovl_is_private_xattr(s)) {
			res -= slen;
			memmove(s, s + slen, res - off);
		} else {
			off += slen;
		}
	}

	return res;
}

int ovl_removexattr(struct dentry *dentry, const char *name)
{
	int err;
	struct path realpath;
	enum ovl_path_type type = ovl_path_real(dentry, &realpath);
	const struct cred *old_cred;

	err = ovl_want_write(dentry);
	if (err)
		goto out;

	err = -ENODATA;
	if (ovl_is_private_xattr(name))
		goto out_drop_write;

	if (!OVL_TYPE_UPPER(type)) {
		err = vfs_getxattr(realpath.dentry, name, NULL, 0);
		if (err < 0)
			goto out_drop_write;

		err = ovl_copy_up(dentry);
		if (err)
			goto out_drop_write;

		ovl_path_upper(dentry, &realpath);
	}

	old_cred = ovl_override_creds(dentry->d_sb);
	err = vfs_removexattr(realpath.dentry, name);
	revert_creds(old_cred);
out_drop_write:
	ovl_drop_write(dentry);
out:
	return err;
}

struct posix_acl *ovl_get_acl(struct inode *inode, int type)
{
	struct inode *realinode = ovl_inode_real(inode, NULL);
	const struct cred *old_cred;
	struct posix_acl *acl;

	if (!IS_POSIXACL(realinode))
		return NULL;

	if (!realinode->i_op->get_acl)
		return NULL;

	old_cred = ovl_override_creds(inode->i_sb);
	acl = realinode->i_op->get_acl(realinode, type);
	revert_creds(old_cred);

	return acl;
}

static bool ovl_open_need_copy_up(int flags, enum ovl_path_type type,
				  struct dentry *realdentry)
{
	if (OVL_TYPE_UPPER(type))
		return false;

	if (special_file(realdentry->d_inode->i_mode))
		return false;

	if (!(OPEN_FMODE(flags) & FMODE_WRITE) && !(flags & O_TRUNC))
		return false;

	return true;
}

int ovl_open_maybe_copy_up(struct dentry *dentry, unsigned int file_flags)
{
	int err = 0;
	struct path realpath;
	enum ovl_path_type type;

	type = ovl_path_real(dentry, &realpath);
	if (ovl_open_need_copy_up(file_flags, type, realpath.dentry)) {
		err = ovl_want_write(dentry);
		if (!err) {
			if (file_flags & O_TRUNC)
				err = ovl_copy_up_truncate(dentry);
			else
				err = ovl_copy_up(dentry);
			ovl_drop_write(dentry);
		}
	}

	return err;
}

int ovl_update_time(struct inode *inode, struct timespec *ts, int flags)
{
	struct dentry *alias;
	struct path upperpath;

	if (!(flags & S_ATIME))
		return 0;

	alias = d_find_any_alias(inode);
	if (!alias)
		return 0;

	ovl_path_upper(alias, &upperpath);
	if (upperpath.dentry) {
		touch_atime(&upperpath);
		inode->i_atime = d_inode(upperpath.dentry)->i_atime;
	}

	dput(alias);

	return 0;
}

static const struct inode_operations ovl_file_inode_operations = {
	.setattr	= ovl_setattr,
	.permission	= ovl_permission,
	.getattr	= ovl_getattr,
	.setxattr	= generic_setxattr,
	.getxattr	= ovl_getxattr,
	.listxattr	= ovl_listxattr,
	.removexattr	= ovl_removexattr,
	.get_acl	= ovl_get_acl,
	.update_time	= ovl_update_time,
};

static const struct inode_operations ovl_symlink_inode_operations = {
	.setattr	= ovl_setattr,
	.get_link	= ovl_get_link,
	.readlink	= ovl_readlink,
	.getattr	= ovl_getattr,
	.setxattr	= generic_setxattr,
	.getxattr	= ovl_getxattr,
	.listxattr	= ovl_listxattr,
	.removexattr	= ovl_removexattr,
	.update_time	= ovl_update_time,
};

static void ovl_fill_inode(struct inode *inode, umode_t mode)
{
	inode->i_ino = get_next_ino();
	inode->i_mode = mode;
	inode->i_flags |= S_NOCMTIME;

	mode &= S_IFMT;
	switch (mode) {
	case S_IFDIR:
		inode->i_op = &ovl_dir_inode_operations;
		inode->i_fop = &ovl_dir_operations;
		break;

	case S_IFLNK:
		inode->i_op = &ovl_symlink_inode_operations;
		break;

	default:
		WARN(1, "illegal file type: %i\n", mode);
		/* Fall through */

	case S_IFREG:
	case S_IFSOCK:
	case S_IFBLK:
	case S_IFCHR:
	case S_IFIFO:
		inode->i_op = &ovl_file_inode_operations;
		break;
	}
}

struct inode *ovl_new_inode(struct super_block *sb, umode_t mode)
{
	struct inode *inode;

	inode = new_inode(sb);
	if (inode)
		ovl_fill_inode(inode, mode);

	return inode;
}

static int ovl_inode_test(struct inode *inode, void *data)
{
	return ovl_inode_real(inode, NULL) == data;
}

static int ovl_inode_set(struct inode *inode, void *data)
{
	inode->i_private = (void *) (((unsigned long) data) | OVL_ISUPPER_MASK);
	return 0;
}

struct inode *ovl_get_inode(struct super_block *sb, struct inode *realinode)

{
	struct inode *inode;

	inode = iget5_locked(sb, (unsigned long) realinode,
			     ovl_inode_test, ovl_inode_set, realinode);
	if (inode && inode->i_state & I_NEW) {
		ovl_fill_inode(inode, realinode->i_mode);
		set_nlink(inode, realinode->i_nlink);
		unlock_new_inode(inode);
	}

	return inode;
}<|MERGE_RESOLUTION|>--- conflicted
+++ resolved
@@ -81,12 +81,9 @@
 				goto out_drop_write;
 		}
 
-<<<<<<< HEAD
-=======
 		if (attr->ia_valid & (ATTR_KILL_SUID|ATTR_KILL_SGID))
 			attr->ia_valid &= ~ATTR_MODE;
 
->>>>>>> dfd2e9ab
 		inode_lock(upperdentry->d_inode);
 		old_cred = ovl_override_creds(dentry->d_sb);
 		err = notify_change(upperdentry, attr, NULL);
@@ -125,52 +122,6 @@
 	const struct cred *old_cred;
 	int err;
 
-<<<<<<< HEAD
-	if (S_ISDIR(inode->i_mode)) {
-		oe = inode->i_private;
-	} else if (mask & MAY_NOT_BLOCK) {
-		return -ECHILD;
-	} else {
-		/*
-		 * For non-directories find an alias and get the info
-		 * from there.
-		 */
-		alias = d_find_any_alias(inode);
-		if (WARN_ON(!alias))
-			return -ENOENT;
-
-		oe = alias->d_fsdata;
-	}
-
-	realdentry = ovl_entry_real(oe, &is_upper);
-
-	if (ovl_is_default_permissions(inode)) {
-		struct kstat stat;
-		struct path realpath = { .dentry = realdentry };
-
-		if (mask & MAY_NOT_BLOCK)
-			return -ECHILD;
-
-		realpath.mnt = ovl_entry_mnt_real(oe, inode, is_upper);
-
-		err = vfs_getattr(&realpath, &stat);
-		if (err)
-			goto out_dput;
-
-		err = -ESTALE;
-		if ((stat.mode ^ inode->i_mode) & S_IFMT)
-			goto out_dput;
-
-		inode->i_mode = stat.mode;
-		inode->i_uid = stat.uid;
-		inode->i_gid = stat.gid;
-
-		err = generic_permission(inode, mask);
-		goto out_dput;
-	}
-
-=======
->>>>>>> dfd2e9ab
 	/* Careful in RCU walk mode */
 	if (!realinode) {
 		WARN_ON(!(mask & MAY_NOT_BLOCK));
@@ -278,23 +229,16 @@
 		     const char *name, void *value, size_t size)
 {
 	struct dentry *realdentry = ovl_dentry_real(dentry);
-<<<<<<< HEAD
-=======
 	ssize_t res;
 	const struct cred *old_cred;
->>>>>>> dfd2e9ab
 
 	if (ovl_is_private_xattr(name))
 		return -ENODATA;
 
-<<<<<<< HEAD
-	return vfs_getxattr(realdentry, name, value, size);
-=======
 	old_cred = ovl_override_creds(dentry->d_sb);
 	res = vfs_getxattr(realdentry, name, value, size);
 	revert_creds(old_cred);
 	return res;
->>>>>>> dfd2e9ab
 }
 
 ssize_t ovl_listxattr(struct dentry *dentry, char *list, size_t size)
@@ -304,13 +248,9 @@
 	int off;
 	const struct cred *old_cred;
 
-<<<<<<< HEAD
+	old_cred = ovl_override_creds(dentry->d_sb);
 	res = vfs_listxattr(realdentry, list, size);
-=======
-	old_cred = ovl_override_creds(dentry->d_sb);
-	res = vfs_listxattr(realdentry, list, size);
-	revert_creds(old_cred);
->>>>>>> dfd2e9ab
+	revert_creds(old_cred);
 	if (res <= 0 || size == 0)
 		return res;
 

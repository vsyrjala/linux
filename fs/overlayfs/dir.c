--- conflicted
+++ resolved
@@ -427,30 +427,6 @@
 
 	err = ovl_copy_up(dentry->d_parent);
 	if (err)
-<<<<<<< HEAD
-		goto out_iput;
-
-	if (!ovl_dentry_is_opaque(dentry)) {
-		err = ovl_create_upper(dentry, inode, &stat, link, hardlink);
-	} else {
-		const struct cred *old_cred;
-		struct cred *override_cred;
-
-		old_cred = ovl_override_creds(dentry->d_sb);
-
-		err = -ENOMEM;
-		override_cred = prepare_creds();
-		if (override_cred) {
-			override_cred->fsuid = old_cred->fsuid;
-			override_cred->fsgid = old_cred->fsgid;
-			put_cred(override_creds(override_cred));
-			put_cred(override_cred);
-
-			err = ovl_create_over_whiteout(dentry, inode, &stat,
-						       link, hardlink);
-		}
-		revert_creds(old_cred);
-=======
 		return err;
 
 	old_cred = ovl_override_creds(dentry->d_sb);
@@ -468,7 +444,6 @@
 		else
 			err = ovl_create_over_whiteout(dentry, inode, stat,
 							link, hardlink);
->>>>>>> dfd2e9ab
 	}
 	revert_creds(old_cred);
 	if (!err) {

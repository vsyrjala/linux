--- conflicted
+++ resolved
@@ -1581,11 +1581,7 @@
 	    udp_lib_checksum_complete(skb))
 			goto csum_error;
 
-<<<<<<< HEAD
-	if (sk_filter(sk, skb))
-=======
 	if (sk_filter_trim_cap(sk, skb, sizeof(struct udphdr)))
->>>>>>> dfd2e9ab
 		goto drop;
 
 	udp_csum_pull_header(skb);

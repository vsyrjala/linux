/*
 * Copyright (c) 2006 Oracle.  All rights reserved.
 *
 * This software is available to you under a choice of one of two
 * licenses.  You may choose to be licensed under the terms of the GNU
 * General Public License (GPL) Version 2, available from the file
 * COPYING in the main directory of this source tree, or the
 * OpenIB.org BSD license below:
 *
 *     Redistribution and use in source and binary forms, with or
 *     without modification, are permitted provided that the following
 *     conditions are met:
 *
 *      - Redistributions of source code must retain the above
 *        copyright notice, this list of conditions and the following
 *        disclaimer.
 *
 *      - Redistributions in binary form must reproduce the above
 *        copyright notice, this list of conditions and the following
 *        disclaimer in the documentation and/or other materials
 *        provided with the distribution.
 *
 * THE SOFTWARE IS PROVIDED "AS IS", WITHOUT WARRANTY OF ANY KIND,
 * EXPRESS OR IMPLIED, INCLUDING BUT NOT LIMITED TO THE WARRANTIES OF
 * MERCHANTABILITY, FITNESS FOR A PARTICULAR PURPOSE AND
 * NONINFRINGEMENT. IN NO EVENT SHALL THE AUTHORS OR COPYRIGHT HOLDERS
 * BE LIABLE FOR ANY CLAIM, DAMAGES OR OTHER LIABILITY, WHETHER IN AN
 * ACTION OF CONTRACT, TORT OR OTHERWISE, ARISING FROM, OUT OF OR IN
 * CONNECTION WITH THE SOFTWARE OR THE USE OR OTHER DEALINGS IN THE
 * SOFTWARE.
 *
 */
#include <linux/kernel.h>
#include <linux/slab.h>
#include <linux/in.h>
#include <linux/module.h>
#include <net/tcp.h>
#include <net/net_namespace.h>
#include <net/netns/generic.h>

#include "rds.h"
#include "tcp.h"

/* only for info exporting */
static DEFINE_SPINLOCK(rds_tcp_tc_list_lock);
static LIST_HEAD(rds_tcp_tc_list);
static unsigned int rds_tcp_tc_count;

/* Track rds_tcp_connection structs so they can be cleaned up */
static DEFINE_SPINLOCK(rds_tcp_conn_lock);
static LIST_HEAD(rds_tcp_conn_list);

static struct kmem_cache *rds_tcp_conn_slab;

static int rds_tcp_skbuf_handler(struct ctl_table *ctl, int write,
				 void __user *buffer, size_t *lenp,
				 loff_t *fpos);

static int rds_tcp_min_sndbuf = SOCK_MIN_SNDBUF;
static int rds_tcp_min_rcvbuf = SOCK_MIN_RCVBUF;

static struct ctl_table rds_tcp_sysctl_table[] = {
#define	RDS_TCP_SNDBUF	0
	{
		.procname       = "rds_tcp_sndbuf",
		/* data is per-net pointer */
		.maxlen         = sizeof(int),
		.mode           = 0644,
		.proc_handler   = rds_tcp_skbuf_handler,
		.extra1		= &rds_tcp_min_sndbuf,
	},
#define	RDS_TCP_RCVBUF	1
	{
		.procname       = "rds_tcp_rcvbuf",
		/* data is per-net pointer */
		.maxlen         = sizeof(int),
		.mode           = 0644,
		.proc_handler   = rds_tcp_skbuf_handler,
		.extra1		= &rds_tcp_min_rcvbuf,
	},
	{ }
};

/* doing it this way avoids calling tcp_sk() */
void rds_tcp_nonagle(struct socket *sock)
{
	mm_segment_t oldfs = get_fs();
	int val = 1;

	set_fs(KERNEL_DS);
	sock->ops->setsockopt(sock, SOL_TCP, TCP_NODELAY, (char __user *)&val,
			      sizeof(val));
	set_fs(oldfs);
}

u32 rds_tcp_snd_nxt(struct rds_tcp_connection *tc)
{
	return tcp_sk(tc->t_sock->sk)->snd_nxt;
}

u32 rds_tcp_snd_una(struct rds_tcp_connection *tc)
{
	return tcp_sk(tc->t_sock->sk)->snd_una;
}

void rds_tcp_restore_callbacks(struct socket *sock,
			       struct rds_tcp_connection *tc)
{
	rdsdebug("restoring sock %p callbacks from tc %p\n", sock, tc);
	write_lock_bh(&sock->sk->sk_callback_lock);

	/* done under the callback_lock to serialize with write_space */
	spin_lock(&rds_tcp_tc_list_lock);
	list_del_init(&tc->t_list_item);
	rds_tcp_tc_count--;
	spin_unlock(&rds_tcp_tc_list_lock);

	tc->t_sock = NULL;

	sock->sk->sk_write_space = tc->t_orig_write_space;
	sock->sk->sk_data_ready = tc->t_orig_data_ready;
	sock->sk->sk_state_change = tc->t_orig_state_change;
	sock->sk->sk_user_data = NULL;

	write_unlock_bh(&sock->sk->sk_callback_lock);
}

/*
 * rds_tcp_reset_callbacks() switches the to the new sock and
 * returns the existing tc->t_sock.
 *
 * The only functions that set tc->t_sock are rds_tcp_set_callbacks
 * and rds_tcp_reset_callbacks.  Send and receive trust that
 * it is set.  The absence of RDS_CONN_UP bit protects those paths
 * from being called while it isn't set.
<<<<<<< HEAD
 */
void rds_tcp_reset_callbacks(struct socket *sock,
			     struct rds_connection *conn)
{
	struct rds_tcp_connection *tc = conn->c_transport_data;
	struct socket *osock = tc->t_sock;

	if (!osock)
		goto newsock;

	/* Need to resolve a duelling SYN between peers.
	 * We have an outstanding SYN to this peer, which may
	 * potentially have transitioned to the RDS_CONN_UP state,
	 * so we must quiesce any send threads before resetting
	 * c_transport_data. We quiesce these threads by setting
	 * c_state to something other than RDS_CONN_UP, and then
	 * waiting for any existing threads in rds_send_xmit to
	 * complete release_in_xmit(). (Subsequent threads entering
	 * rds_send_xmit() will bail on !rds_conn_up().
	 *
	 * However an incoming syn-ack at this point would end up
	 * marking the conn as RDS_CONN_UP, and would again permit
	 * rds_send_xmi() threads through, so ideally we would
	 * synchronize on RDS_CONN_UP after lock_sock(), but cannot
	 * do that: waiting on !RDS_IN_XMIT after lock_sock() may
	 * end up deadlocking with tcp_sendmsg(), and the RDS_IN_XMIT
	 * would not get set. As a result, we set c_state to
	 * RDS_CONN_RESETTTING, to ensure that rds_tcp_state_change
	 * cannot mark rds_conn_path_up() in the window before lock_sock()
	 */
	atomic_set(&conn->c_state, RDS_CONN_RESETTING);
	wait_event(conn->c_waitq, !test_bit(RDS_IN_XMIT, &conn->c_flags));
	lock_sock(osock->sk);
	/* reset receive side state for rds_tcp_data_recv() for osock  */
	if (tc->t_tinc) {
		rds_inc_put(&tc->t_tinc->ti_inc);
		tc->t_tinc = NULL;
	}
	tc->t_tinc_hdr_rem = sizeof(struct rds_header);
	tc->t_tinc_data_rem = 0;
	tc->t_sock = NULL;

	write_lock_bh(&osock->sk->sk_callback_lock);

	osock->sk->sk_user_data = NULL;
	osock->sk->sk_data_ready = tc->t_orig_data_ready;
	osock->sk->sk_write_space = tc->t_orig_write_space;
	osock->sk->sk_state_change = tc->t_orig_state_change;
	write_unlock_bh(&osock->sk->sk_callback_lock);
	release_sock(osock->sk);
	sock_release(osock);
newsock:
	rds_send_reset(conn);
	lock_sock(sock->sk);
	write_lock_bh(&sock->sk->sk_callback_lock);
	tc->t_sock = sock;
	sock->sk->sk_user_data = conn;
	sock->sk->sk_data_ready = rds_tcp_data_ready;
	sock->sk->sk_write_space = rds_tcp_write_space;
	sock->sk->sk_state_change = rds_tcp_state_change;

	write_unlock_bh(&sock->sk->sk_callback_lock);
	release_sock(sock->sk);
}

/* Add tc to rds_tcp_tc_list and set tc->t_sock. See comments
 * above rds_tcp_reset_callbacks for notes about synchronization
 * with data path
=======
>>>>>>> dfd2e9ab
 */
void rds_tcp_reset_callbacks(struct socket *sock,
			     struct rds_conn_path *cp)
{
	struct rds_tcp_connection *tc = cp->cp_transport_data;
	struct socket *osock = tc->t_sock;

	if (!osock)
		goto newsock;

	/* Need to resolve a duelling SYN between peers.
	 * We have an outstanding SYN to this peer, which may
	 * potentially have transitioned to the RDS_CONN_UP state,
	 * so we must quiesce any send threads before resetting
	 * cp_transport_data. We quiesce these threads by setting
	 * cp_state to something other than RDS_CONN_UP, and then
	 * waiting for any existing threads in rds_send_xmit to
	 * complete release_in_xmit(). (Subsequent threads entering
	 * rds_send_xmit() will bail on !rds_conn_up().
	 *
	 * However an incoming syn-ack at this point would end up
	 * marking the conn as RDS_CONN_UP, and would again permit
	 * rds_send_xmi() threads through, so ideally we would
	 * synchronize on RDS_CONN_UP after lock_sock(), but cannot
	 * do that: waiting on !RDS_IN_XMIT after lock_sock() may
	 * end up deadlocking with tcp_sendmsg(), and the RDS_IN_XMIT
	 * would not get set. As a result, we set c_state to
	 * RDS_CONN_RESETTTING, to ensure that rds_tcp_state_change
	 * cannot mark rds_conn_path_up() in the window before lock_sock()
	 */
	atomic_set(&cp->cp_state, RDS_CONN_RESETTING);
	wait_event(cp->cp_waitq, !test_bit(RDS_IN_XMIT, &cp->cp_flags));
	lock_sock(osock->sk);
	/* reset receive side state for rds_tcp_data_recv() for osock  */
	cancel_delayed_work_sync(&cp->cp_send_w);
	cancel_delayed_work_sync(&cp->cp_recv_w);
	if (tc->t_tinc) {
		rds_inc_put(&tc->t_tinc->ti_inc);
		tc->t_tinc = NULL;
	}
	tc->t_tinc_hdr_rem = sizeof(struct rds_header);
	tc->t_tinc_data_rem = 0;
	rds_tcp_restore_callbacks(osock, tc);
	release_sock(osock->sk);
	sock_release(osock);
newsock:
	rds_send_path_reset(cp);
	lock_sock(sock->sk);
	rds_tcp_set_callbacks(sock, cp);
	release_sock(sock->sk);
}

/* Add tc to rds_tcp_tc_list and set tc->t_sock. See comments
 * above rds_tcp_reset_callbacks for notes about synchronization
 * with data path
 */
void rds_tcp_set_callbacks(struct socket *sock, struct rds_conn_path *cp)
{
	struct rds_tcp_connection *tc = cp->cp_transport_data;

	rdsdebug("setting sock %p callbacks to tc %p\n", sock, tc);
	write_lock_bh(&sock->sk->sk_callback_lock);

	/* done under the callback_lock to serialize with write_space */
	spin_lock(&rds_tcp_tc_list_lock);
	list_add_tail(&tc->t_list_item, &rds_tcp_tc_list);
	rds_tcp_tc_count++;
	spin_unlock(&rds_tcp_tc_list_lock);

	/* accepted sockets need our listen data ready undone */
	if (sock->sk->sk_data_ready == rds_tcp_listen_data_ready)
		sock->sk->sk_data_ready = sock->sk->sk_user_data;

	tc->t_sock = sock;
	tc->t_cpath = cp;
	tc->t_orig_data_ready = sock->sk->sk_data_ready;
	tc->t_orig_write_space = sock->sk->sk_write_space;
	tc->t_orig_state_change = sock->sk->sk_state_change;

	sock->sk->sk_user_data = cp;
	sock->sk->sk_data_ready = rds_tcp_data_ready;
	sock->sk->sk_write_space = rds_tcp_write_space;
	sock->sk->sk_state_change = rds_tcp_state_change;

	write_unlock_bh(&sock->sk->sk_callback_lock);
}

static void rds_tcp_tc_info(struct socket *sock, unsigned int len,
			    struct rds_info_iterator *iter,
			    struct rds_info_lengths *lens)
{
	struct rds_info_tcp_socket tsinfo;
	struct rds_tcp_connection *tc;
	unsigned long flags;
	struct sockaddr_in sin;
	int sinlen;

	spin_lock_irqsave(&rds_tcp_tc_list_lock, flags);

	if (len / sizeof(tsinfo) < rds_tcp_tc_count)
		goto out;

	list_for_each_entry(tc, &rds_tcp_tc_list, t_list_item) {

		sock->ops->getname(sock, (struct sockaddr *)&sin, &sinlen, 0);
		tsinfo.local_addr = sin.sin_addr.s_addr;
		tsinfo.local_port = sin.sin_port;
		sock->ops->getname(sock, (struct sockaddr *)&sin, &sinlen, 1);
		tsinfo.peer_addr = sin.sin_addr.s_addr;
		tsinfo.peer_port = sin.sin_port;

		tsinfo.hdr_rem = tc->t_tinc_hdr_rem;
		tsinfo.data_rem = tc->t_tinc_data_rem;
		tsinfo.last_sent_nxt = tc->t_last_sent_nxt;
		tsinfo.last_expected_una = tc->t_last_expected_una;
		tsinfo.last_seen_una = tc->t_last_seen_una;

		rds_info_copy(iter, &tsinfo, sizeof(tsinfo));
	}

out:
	lens->nr = rds_tcp_tc_count;
	lens->each = sizeof(tsinfo);

	spin_unlock_irqrestore(&rds_tcp_tc_list_lock, flags);
}

static int rds_tcp_laddr_check(struct net *net, __be32 addr)
{
	if (inet_addr_type(net, addr) == RTN_LOCAL)
		return 0;
	return -EADDRNOTAVAIL;
}

static int rds_tcp_conn_alloc(struct rds_connection *conn, gfp_t gfp)
{
	struct rds_tcp_connection *tc;
	int i;

	for (i = 0; i < RDS_MPATH_WORKERS; i++) {
		tc = kmem_cache_alloc(rds_tcp_conn_slab, gfp);
		if (!tc)
			return -ENOMEM;

		mutex_init(&tc->t_conn_path_lock);
		tc->t_sock = NULL;
		tc->t_tinc = NULL;
		tc->t_tinc_hdr_rem = sizeof(struct rds_header);
		tc->t_tinc_data_rem = 0;

		conn->c_path[i].cp_transport_data = tc;
		tc->t_cpath = &conn->c_path[i];

		spin_lock_irq(&rds_tcp_conn_lock);
		list_add_tail(&tc->t_tcp_node, &rds_tcp_conn_list);
		spin_unlock_irq(&rds_tcp_conn_lock);
		rdsdebug("rds_conn_path [%d] tc %p\n", i,
			 conn->c_path[i].cp_transport_data);
	}

	return 0;
}

static void rds_tcp_conn_free(void *arg)
{
	struct rds_tcp_connection *tc = arg;
	unsigned long flags;
	rdsdebug("freeing tc %p\n", tc);

	spin_lock_irqsave(&rds_tcp_conn_lock, flags);
	list_del(&tc->t_tcp_node);
	spin_unlock_irqrestore(&rds_tcp_conn_lock, flags);

	kmem_cache_free(rds_tcp_conn_slab, tc);
}

static bool list_has_conn(struct list_head *list, struct rds_connection *conn)
{
	struct rds_tcp_connection *tc, *_tc;

	list_for_each_entry_safe(tc, _tc, list, t_tcp_node) {
		if (tc->t_cpath->cp_conn == conn)
			return true;
	}
	return false;
}

static void rds_tcp_destroy_conns(void)
{
	struct rds_tcp_connection *tc, *_tc;
	LIST_HEAD(tmp_list);

	/* avoid calling conn_destroy with irqs off */
	spin_lock_irq(&rds_tcp_conn_lock);
	list_for_each_entry_safe(tc, _tc, &rds_tcp_conn_list, t_tcp_node) {
		if (!list_has_conn(&tmp_list, tc->t_cpath->cp_conn))
			list_move_tail(&tc->t_tcp_node, &tmp_list);
	}
	spin_unlock_irq(&rds_tcp_conn_lock);

	list_for_each_entry_safe(tc, _tc, &tmp_list, t_tcp_node)
		rds_conn_destroy(tc->t_cpath->cp_conn);
}

static void rds_tcp_exit(void);

struct rds_transport rds_tcp_transport = {
	.laddr_check		= rds_tcp_laddr_check,
	.xmit_path_prepare	= rds_tcp_xmit_path_prepare,
	.xmit_path_complete	= rds_tcp_xmit_path_complete,
	.xmit			= rds_tcp_xmit,
	.recv_path		= rds_tcp_recv_path,
	.conn_alloc		= rds_tcp_conn_alloc,
	.conn_free		= rds_tcp_conn_free,
	.conn_path_connect	= rds_tcp_conn_path_connect,
	.conn_path_shutdown	= rds_tcp_conn_path_shutdown,
	.inc_copy_to_user	= rds_tcp_inc_copy_to_user,
	.inc_free		= rds_tcp_inc_free,
	.stats_info_copy	= rds_tcp_stats_info_copy,
	.exit			= rds_tcp_exit,
	.t_owner		= THIS_MODULE,
	.t_name			= "tcp",
	.t_type			= RDS_TRANS_TCP,
	.t_prefer_loopback	= 1,
	.t_mp_capable		= 1,
};

static int rds_tcp_netid;

/* per-network namespace private data for this module */
struct rds_tcp_net {
	struct socket *rds_tcp_listen_sock;
	struct work_struct rds_tcp_accept_w;
	struct ctl_table_header *rds_tcp_sysctl;
	struct ctl_table *ctl_table;
	int sndbuf_size;
	int rcvbuf_size;
};

/* All module specific customizations to the RDS-TCP socket should be done in
 * rds_tcp_tune() and applied after socket creation.
 */
void rds_tcp_tune(struct socket *sock)
{
	struct sock *sk = sock->sk;
	struct net *net = sock_net(sk);
	struct rds_tcp_net *rtn = net_generic(net, rds_tcp_netid);

	rds_tcp_nonagle(sock);
	lock_sock(sk);
	if (rtn->sndbuf_size > 0) {
		sk->sk_sndbuf = rtn->sndbuf_size;
		sk->sk_userlocks |= SOCK_SNDBUF_LOCK;
	}
	if (rtn->rcvbuf_size > 0) {
		sk->sk_sndbuf = rtn->rcvbuf_size;
		sk->sk_userlocks |= SOCK_RCVBUF_LOCK;
	}
	release_sock(sk);
}

static void rds_tcp_accept_worker(struct work_struct *work)
{
	struct rds_tcp_net *rtn = container_of(work,
					       struct rds_tcp_net,
					       rds_tcp_accept_w);

	while (rds_tcp_accept_one(rtn->rds_tcp_listen_sock) == 0)
		cond_resched();
}

void rds_tcp_accept_work(struct sock *sk)
{
	struct net *net = sock_net(sk);
	struct rds_tcp_net *rtn = net_generic(net, rds_tcp_netid);

	queue_work(rds_wq, &rtn->rds_tcp_accept_w);
}

static __net_init int rds_tcp_init_net(struct net *net)
{
	struct rds_tcp_net *rtn = net_generic(net, rds_tcp_netid);
	struct ctl_table *tbl;
	int err = 0;

	memset(rtn, 0, sizeof(*rtn));

	/* {snd, rcv}buf_size default to 0, which implies we let the
	 * stack pick the value, and permit auto-tuning of buffer size.
	 */
	if (net == &init_net) {
		tbl = rds_tcp_sysctl_table;
	} else {
		tbl = kmemdup(rds_tcp_sysctl_table,
			      sizeof(rds_tcp_sysctl_table), GFP_KERNEL);
		if (!tbl) {
			pr_warn("could not set allocate syctl table\n");
			return -ENOMEM;
		}
		rtn->ctl_table = tbl;
	}
	tbl[RDS_TCP_SNDBUF].data = &rtn->sndbuf_size;
	tbl[RDS_TCP_RCVBUF].data = &rtn->rcvbuf_size;
	rtn->rds_tcp_sysctl = register_net_sysctl(net, "net/rds/tcp", tbl);
	if (!rtn->rds_tcp_sysctl) {
		pr_warn("could not register sysctl\n");
		err = -ENOMEM;
		goto fail;
	}
	rtn->rds_tcp_listen_sock = rds_tcp_listen_init(net);
	if (!rtn->rds_tcp_listen_sock) {
		pr_warn("could not set up listen sock\n");
		unregister_net_sysctl_table(rtn->rds_tcp_sysctl);
		rtn->rds_tcp_sysctl = NULL;
		err = -EAFNOSUPPORT;
		goto fail;
	}
	INIT_WORK(&rtn->rds_tcp_accept_w, rds_tcp_accept_worker);
	return 0;

fail:
	if (net != &init_net)
		kfree(tbl);
	return err;
}

static void __net_exit rds_tcp_exit_net(struct net *net)
{
	struct rds_tcp_net *rtn = net_generic(net, rds_tcp_netid);

	if (rtn->rds_tcp_sysctl)
		unregister_net_sysctl_table(rtn->rds_tcp_sysctl);

	if (net != &init_net && rtn->ctl_table)
		kfree(rtn->ctl_table);

	/* If rds_tcp_exit_net() is called as a result of netns deletion,
	 * the rds_tcp_kill_sock() device notifier would already have cleaned
	 * up the listen socket, thus there is no work to do in this function.
	 *
	 * If rds_tcp_exit_net() is called as a result of module unload,
	 * i.e., due to rds_tcp_exit() -> unregister_pernet_subsys(), then
	 * we do need to clean up the listen socket here.
	 */
	if (rtn->rds_tcp_listen_sock) {
		rds_tcp_listen_stop(rtn->rds_tcp_listen_sock);
		rtn->rds_tcp_listen_sock = NULL;
		flush_work(&rtn->rds_tcp_accept_w);
	}
}

static struct pernet_operations rds_tcp_net_ops = {
	.init = rds_tcp_init_net,
	.exit = rds_tcp_exit_net,
	.id = &rds_tcp_netid,
	.size = sizeof(struct rds_tcp_net),
};

/* explicitly send a RST on each socket, thereby releasing any socket refcnts
 * that may otherwise hold up netns deletion.
 */
static void rds_tcp_conn_paths_destroy(struct rds_connection *conn)
{
	struct rds_conn_path *cp;
	struct rds_tcp_connection *tc;
	int i;
	struct sock *sk;

	for (i = 0; i < RDS_MPATH_WORKERS; i++) {
		cp = &conn->c_path[i];
		tc = cp->cp_transport_data;
		if (!tc->t_sock)
			continue;
		sk = tc->t_sock->sk;
		sk->sk_prot->disconnect(sk, 0);
		tcp_done(sk);
	}
}

static void rds_tcp_kill_sock(struct net *net)
{
	struct rds_tcp_connection *tc, *_tc;
	LIST_HEAD(tmp_list);
	struct rds_tcp_net *rtn = net_generic(net, rds_tcp_netid);

	rds_tcp_listen_stop(rtn->rds_tcp_listen_sock);
	rtn->rds_tcp_listen_sock = NULL;
	flush_work(&rtn->rds_tcp_accept_w);
	spin_lock_irq(&rds_tcp_conn_lock);
	list_for_each_entry_safe(tc, _tc, &rds_tcp_conn_list, t_tcp_node) {
		struct net *c_net = read_pnet(&tc->t_cpath->cp_conn->c_net);

		if (net != c_net || !tc->t_sock)
			continue;
		if (!list_has_conn(&tmp_list, tc->t_cpath->cp_conn))
			list_move_tail(&tc->t_tcp_node, &tmp_list);
	}
	spin_unlock_irq(&rds_tcp_conn_lock);
	list_for_each_entry_safe(tc, _tc, &tmp_list, t_tcp_node) {
		rds_tcp_conn_paths_destroy(tc->t_cpath->cp_conn);
		rds_conn_destroy(tc->t_cpath->cp_conn);
	}
}

void *rds_tcp_listen_sock_def_readable(struct net *net)
{
	struct rds_tcp_net *rtn = net_generic(net, rds_tcp_netid);

	return rtn->rds_tcp_listen_sock->sk->sk_user_data;
}

static int rds_tcp_dev_event(struct notifier_block *this,
			     unsigned long event, void *ptr)
{
	struct net_device *dev = netdev_notifier_info_to_dev(ptr);

	/* rds-tcp registers as a pernet subys, so the ->exit will only
	 * get invoked after network acitivity has quiesced. We need to
	 * clean up all sockets  to quiesce network activity, and use
	 * the unregistration of the per-net loopback device as a trigger
	 * to start that cleanup.
	 */
	if (event == NETDEV_UNREGISTER_FINAL &&
	    dev->ifindex == LOOPBACK_IFINDEX)
		rds_tcp_kill_sock(dev_net(dev));

	return NOTIFY_DONE;
}

static struct notifier_block rds_tcp_dev_notifier = {
	.notifier_call        = rds_tcp_dev_event,
	.priority = -10, /* must be called after other network notifiers */
};

/* when sysctl is used to modify some kernel socket parameters,this
 * function  resets the RDS connections in that netns  so that we can
 * restart with new parameters.  The assumption is that such reset
 * events are few and far-between.
 */
static void rds_tcp_sysctl_reset(struct net *net)
{
	struct rds_tcp_connection *tc, *_tc;

	spin_lock_irq(&rds_tcp_conn_lock);
	list_for_each_entry_safe(tc, _tc, &rds_tcp_conn_list, t_tcp_node) {
		struct net *c_net = read_pnet(&tc->t_cpath->cp_conn->c_net);

		if (net != c_net || !tc->t_sock)
			continue;

		/* reconnect with new parameters */
		rds_conn_path_drop(tc->t_cpath);
	}
	spin_unlock_irq(&rds_tcp_conn_lock);
}

static int rds_tcp_skbuf_handler(struct ctl_table *ctl, int write,
				 void __user *buffer, size_t *lenp,
				 loff_t *fpos)
{
	struct net *net = current->nsproxy->net_ns;
	int err;

	err = proc_dointvec_minmax(ctl, write, buffer, lenp, fpos);
	if (err < 0) {
		pr_warn("Invalid input. Must be >= %d\n",
			*(int *)(ctl->extra1));
		return err;
	}
	if (write)
		rds_tcp_sysctl_reset(net);
	return 0;
}

static void rds_tcp_exit(void)
{
	rds_info_deregister_func(RDS_INFO_TCP_SOCKETS, rds_tcp_tc_info);
	unregister_pernet_subsys(&rds_tcp_net_ops);
	if (unregister_netdevice_notifier(&rds_tcp_dev_notifier))
		pr_warn("could not unregister rds_tcp_dev_notifier\n");
	rds_tcp_destroy_conns();
	rds_trans_unregister(&rds_tcp_transport);
	rds_tcp_recv_exit();
	kmem_cache_destroy(rds_tcp_conn_slab);
}
module_exit(rds_tcp_exit);

static int rds_tcp_init(void)
{
	int ret;

	rds_tcp_conn_slab = kmem_cache_create("rds_tcp_connection",
					      sizeof(struct rds_tcp_connection),
					      0, 0, NULL);
	if (!rds_tcp_conn_slab) {
		ret = -ENOMEM;
		goto out;
	}

	ret = register_netdevice_notifier(&rds_tcp_dev_notifier);
	if (ret) {
		pr_warn("could not register rds_tcp_dev_notifier\n");
		goto out;
	}

	ret = register_pernet_subsys(&rds_tcp_net_ops);
	if (ret)
		goto out_slab;

	ret = rds_tcp_recv_init();
	if (ret)
		goto out_pernet;

	ret = rds_trans_register(&rds_tcp_transport);
	if (ret)
		goto out_recv;

	rds_info_register_func(RDS_INFO_TCP_SOCKETS, rds_tcp_tc_info);

	goto out;

out_recv:
	rds_tcp_recv_exit();
out_pernet:
	unregister_pernet_subsys(&rds_tcp_net_ops);
out_slab:
	kmem_cache_destroy(rds_tcp_conn_slab);
out:
	return ret;
}
module_init(rds_tcp_init);

MODULE_AUTHOR("Oracle Corporation <rds-devel@oss.oracle.com>");
MODULE_DESCRIPTION("RDS: TCP transport");
MODULE_LICENSE("Dual BSD/GPL");
<|MERGE_RESOLUTION|>--- conflicted
+++ resolved
@@ -133,77 +133,6 @@
  * and rds_tcp_reset_callbacks.  Send and receive trust that
  * it is set.  The absence of RDS_CONN_UP bit protects those paths
  * from being called while it isn't set.
-<<<<<<< HEAD
- */
-void rds_tcp_reset_callbacks(struct socket *sock,
-			     struct rds_connection *conn)
-{
-	struct rds_tcp_connection *tc = conn->c_transport_data;
-	struct socket *osock = tc->t_sock;
-
-	if (!osock)
-		goto newsock;
-
-	/* Need to resolve a duelling SYN between peers.
-	 * We have an outstanding SYN to this peer, which may
-	 * potentially have transitioned to the RDS_CONN_UP state,
-	 * so we must quiesce any send threads before resetting
-	 * c_transport_data. We quiesce these threads by setting
-	 * c_state to something other than RDS_CONN_UP, and then
-	 * waiting for any existing threads in rds_send_xmit to
-	 * complete release_in_xmit(). (Subsequent threads entering
-	 * rds_send_xmit() will bail on !rds_conn_up().
-	 *
-	 * However an incoming syn-ack at this point would end up
-	 * marking the conn as RDS_CONN_UP, and would again permit
-	 * rds_send_xmi() threads through, so ideally we would
-	 * synchronize on RDS_CONN_UP after lock_sock(), but cannot
-	 * do that: waiting on !RDS_IN_XMIT after lock_sock() may
-	 * end up deadlocking with tcp_sendmsg(), and the RDS_IN_XMIT
-	 * would not get set. As a result, we set c_state to
-	 * RDS_CONN_RESETTTING, to ensure that rds_tcp_state_change
-	 * cannot mark rds_conn_path_up() in the window before lock_sock()
-	 */
-	atomic_set(&conn->c_state, RDS_CONN_RESETTING);
-	wait_event(conn->c_waitq, !test_bit(RDS_IN_XMIT, &conn->c_flags));
-	lock_sock(osock->sk);
-	/* reset receive side state for rds_tcp_data_recv() for osock  */
-	if (tc->t_tinc) {
-		rds_inc_put(&tc->t_tinc->ti_inc);
-		tc->t_tinc = NULL;
-	}
-	tc->t_tinc_hdr_rem = sizeof(struct rds_header);
-	tc->t_tinc_data_rem = 0;
-	tc->t_sock = NULL;
-
-	write_lock_bh(&osock->sk->sk_callback_lock);
-
-	osock->sk->sk_user_data = NULL;
-	osock->sk->sk_data_ready = tc->t_orig_data_ready;
-	osock->sk->sk_write_space = tc->t_orig_write_space;
-	osock->sk->sk_state_change = tc->t_orig_state_change;
-	write_unlock_bh(&osock->sk->sk_callback_lock);
-	release_sock(osock->sk);
-	sock_release(osock);
-newsock:
-	rds_send_reset(conn);
-	lock_sock(sock->sk);
-	write_lock_bh(&sock->sk->sk_callback_lock);
-	tc->t_sock = sock;
-	sock->sk->sk_user_data = conn;
-	sock->sk->sk_data_ready = rds_tcp_data_ready;
-	sock->sk->sk_write_space = rds_tcp_write_space;
-	sock->sk->sk_state_change = rds_tcp_state_change;
-
-	write_unlock_bh(&sock->sk->sk_callback_lock);
-	release_sock(sock->sk);
-}
-
-/* Add tc to rds_tcp_tc_list and set tc->t_sock. See comments
- * above rds_tcp_reset_callbacks for notes about synchronization
- * with data path
-=======
->>>>>>> dfd2e9ab
  */
 void rds_tcp_reset_callbacks(struct socket *sock,
 			     struct rds_conn_path *cp)

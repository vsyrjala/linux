--- conflicted
+++ resolved
@@ -71,15 +71,9 @@
 struct workqueue_struct *rds_wq;
 EXPORT_SYMBOL_GPL(rds_wq);
 
-<<<<<<< HEAD
-void rds_connect_path_complete(struct rds_connection *conn, int curr)
-{
-	if (!rds_conn_transition(conn, curr, RDS_CONN_UP)) {
-=======
 void rds_connect_path_complete(struct rds_conn_path *cp, int curr)
 {
 	if (!rds_conn_path_transition(cp, curr, RDS_CONN_UP)) {
->>>>>>> dfd2e9ab
 		printk(KERN_WARNING "%s: Cannot transition to state UP, "
 				"current state is %d\n",
 				__func__,
@@ -101,12 +95,6 @@
 void rds_connect_complete(struct rds_connection *conn)
 {
 	rds_connect_path_complete(&conn->c_path[0], RDS_CONN_CONNECTING);
-}
-EXPORT_SYMBOL_GPL(rds_connect_path_complete);
-
-void rds_connect_complete(struct rds_connection *conn)
-{
-	rds_connect_path_complete(conn, RDS_CONN_CONNECTING);
 }
 EXPORT_SYMBOL_GPL(rds_connect_complete);
 

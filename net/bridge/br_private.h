--- conflicted
+++ resolved
@@ -322,10 +322,7 @@
 	u8				multicast_querier:1;
 	u8				multicast_query_use_ifaddr:1;
 	u8				has_ipv6_addr:1;
-<<<<<<< HEAD
-=======
 	u8				multicast_stats_enabled:1;
->>>>>>> dfd2e9ab
 
 	u32				hash_elasticity;
 	u32				hash_max;

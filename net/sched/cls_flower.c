/*
 * net/sched/cls_flower.c		Flower classifier
 *
 * Copyright (c) 2015 Jiri Pirko <jiri@resnulli.us>
 *
 * This program is free software; you can redistribute it and/or modify
 * it under the terms of the GNU General Public License as published by
 * the Free Software Foundation; either version 2 of the License, or
 * (at your option) any later version.
 */

#include <linux/kernel.h>
#include <linux/init.h>
#include <linux/module.h>
#include <linux/rhashtable.h>

#include <linux/if_ether.h>
#include <linux/in6.h>
#include <linux/ip.h>

#include <net/sch_generic.h>
#include <net/pkt_cls.h>
#include <net/ip.h>
#include <net/flow_dissector.h>

struct fl_flow_key {
	int	indev_ifindex;
	struct flow_dissector_key_control control;
	struct flow_dissector_key_basic basic;
	struct flow_dissector_key_eth_addrs eth;
	struct flow_dissector_key_addrs ipaddrs;
	union {
		struct flow_dissector_key_ipv4_addrs ipv4;
		struct flow_dissector_key_ipv6_addrs ipv6;
	};
	struct flow_dissector_key_ports tp;
} __aligned(BITS_PER_LONG / 8); /* Ensure that we can do comparisons as longs. */

struct fl_flow_mask_range {
	unsigned short int start;
	unsigned short int end;
};

struct fl_flow_mask {
	struct fl_flow_key key;
	struct fl_flow_mask_range range;
	struct rcu_head	rcu;
};

struct cls_fl_head {
	struct rhashtable ht;
	struct fl_flow_mask mask;
	struct flow_dissector dissector;
	u32 hgen;
	bool mask_assigned;
	struct list_head filters;
	struct rhashtable_params ht_params;
	struct rcu_head rcu;
};

struct cls_fl_filter {
	struct rhash_head ht_node;
	struct fl_flow_key mkey;
	struct tcf_exts exts;
	struct tcf_result res;
	struct fl_flow_key key;
	struct list_head list;
	u32 handle;
	u32 flags;
	struct rcu_head	rcu;
};

static unsigned short int fl_mask_range(const struct fl_flow_mask *mask)
{
	return mask->range.end - mask->range.start;
}

static void fl_mask_update_range(struct fl_flow_mask *mask)
{
	const u8 *bytes = (const u8 *) &mask->key;
	size_t size = sizeof(mask->key);
	size_t i, first = 0, last = size - 1;

	for (i = 0; i < sizeof(mask->key); i++) {
		if (bytes[i]) {
			if (!first && i)
				first = i;
			last = i;
		}
	}
	mask->range.start = rounddown(first, sizeof(long));
	mask->range.end = roundup(last + 1, sizeof(long));
}

static void *fl_key_get_start(struct fl_flow_key *key,
			      const struct fl_flow_mask *mask)
{
	return (u8 *) key + mask->range.start;
}

static void fl_set_masked_key(struct fl_flow_key *mkey, struct fl_flow_key *key,
			      struct fl_flow_mask *mask)
{
	const long *lkey = fl_key_get_start(key, mask);
	const long *lmask = fl_key_get_start(&mask->key, mask);
	long *lmkey = fl_key_get_start(mkey, mask);
	int i;

	for (i = 0; i < fl_mask_range(mask); i += sizeof(long))
		*lmkey++ = *lkey++ & *lmask++;
}

static void fl_clear_masked_range(struct fl_flow_key *key,
				  struct fl_flow_mask *mask)
{
	memset(fl_key_get_start(key, mask), 0, fl_mask_range(mask));
}

static int fl_classify(struct sk_buff *skb, const struct tcf_proto *tp,
		       struct tcf_result *res)
{
	struct cls_fl_head *head = rcu_dereference_bh(tp->root);
	struct cls_fl_filter *f;
	struct fl_flow_key skb_key;
	struct fl_flow_key skb_mkey;

	if (!atomic_read(&head->ht.nelems))
		return -1;

	fl_clear_masked_range(&skb_key, &head->mask);
	skb_key.indev_ifindex = skb->skb_iif;
	/* skb_flow_dissect() does not set n_proto in case an unknown protocol,
	 * so do it rather here.
	 */
	skb_key.basic.n_proto = skb->protocol;
	skb_flow_dissect(skb, &head->dissector, &skb_key, 0);

	fl_set_masked_key(&skb_mkey, &skb_key, &head->mask);

	f = rhashtable_lookup_fast(&head->ht,
				   fl_key_get_start(&skb_mkey, &head->mask),
				   head->ht_params);
	if (f && !tc_skip_sw(f->flags)) {
		*res = f->res;
		return tcf_exts_exec(skb, &f->exts, res);
	}
	return -1;
}

static int fl_init(struct tcf_proto *tp)
{
	struct cls_fl_head *head;

	head = kzalloc(sizeof(*head), GFP_KERNEL);
	if (!head)
		return -ENOBUFS;

	INIT_LIST_HEAD_RCU(&head->filters);
	rcu_assign_pointer(tp->root, head);

	return 0;
}

static void fl_destroy_filter(struct rcu_head *head)
{
	struct cls_fl_filter *f = container_of(head, struct cls_fl_filter, rcu);

	tcf_exts_destroy(&f->exts);
	kfree(f);
}

static void fl_hw_destroy_filter(struct tcf_proto *tp, unsigned long cookie)
{
	struct net_device *dev = tp->q->dev_queue->dev;
	struct tc_cls_flower_offload offload = {0};
	struct tc_to_netdev tc;

	if (!tc_should_offload(dev, tp, 0))
		return;

	offload.command = TC_CLSFLOWER_DESTROY;
	offload.cookie = cookie;

	tc.type = TC_SETUP_CLSFLOWER;
	tc.cls_flower = &offload;

	dev->netdev_ops->ndo_setup_tc(dev, tp->q->handle, tp->protocol, &tc);
}

static int fl_hw_replace_filter(struct tcf_proto *tp,
				struct flow_dissector *dissector,
				struct fl_flow_key *mask,
				struct fl_flow_key *key,
				struct tcf_exts *actions,
				unsigned long cookie, u32 flags)
{
	struct net_device *dev = tp->q->dev_queue->dev;
	struct tc_cls_flower_offload offload = {0};
	struct tc_to_netdev tc;
	int err;

	if (!tc_should_offload(dev, tp, flags))
<<<<<<< HEAD
		return;
=======
		return tc_skip_sw(flags) ? -EINVAL : 0;
>>>>>>> dfd2e9ab

	offload.command = TC_CLSFLOWER_REPLACE;
	offload.cookie = cookie;
	offload.dissector = dissector;
	offload.mask = mask;
	offload.key = key;
	offload.exts = actions;

	tc.type = TC_SETUP_CLSFLOWER;
	tc.cls_flower = &offload;

	err = dev->netdev_ops->ndo_setup_tc(dev, tp->q->handle, tp->protocol, &tc);

	if (tc_skip_sw(flags))
		return err;

	return 0;
}

static void fl_hw_update_stats(struct tcf_proto *tp, struct cls_fl_filter *f)
{
	struct net_device *dev = tp->q->dev_queue->dev;
	struct tc_cls_flower_offload offload = {0};
	struct tc_to_netdev tc;

	if (!tc_should_offload(dev, tp, 0))
		return;

	offload.command = TC_CLSFLOWER_STATS;
	offload.cookie = (unsigned long)f;
	offload.exts = &f->exts;

	tc.type = TC_SETUP_CLSFLOWER;
	tc.cls_flower = &offload;

	dev->netdev_ops->ndo_setup_tc(dev, tp->q->handle, tp->protocol, &tc);
}

static bool fl_destroy(struct tcf_proto *tp, bool force)
{
	struct cls_fl_head *head = rtnl_dereference(tp->root);
	struct cls_fl_filter *f, *next;

	if (!force && !list_empty(&head->filters))
		return false;

	list_for_each_entry_safe(f, next, &head->filters, list) {
		fl_hw_destroy_filter(tp, (unsigned long)f);
		list_del_rcu(&f->list);
		call_rcu(&f->rcu, fl_destroy_filter);
	}
	RCU_INIT_POINTER(tp->root, NULL);
	if (head->mask_assigned)
		rhashtable_destroy(&head->ht);
	kfree_rcu(head, rcu);
	return true;
}

static unsigned long fl_get(struct tcf_proto *tp, u32 handle)
{
	struct cls_fl_head *head = rtnl_dereference(tp->root);
	struct cls_fl_filter *f;

	list_for_each_entry(f, &head->filters, list)
		if (f->handle == handle)
			return (unsigned long) f;
	return 0;
}

static const struct nla_policy fl_policy[TCA_FLOWER_MAX + 1] = {
	[TCA_FLOWER_UNSPEC]		= { .type = NLA_UNSPEC },
	[TCA_FLOWER_CLASSID]		= { .type = NLA_U32 },
	[TCA_FLOWER_INDEV]		= { .type = NLA_STRING,
					    .len = IFNAMSIZ },
	[TCA_FLOWER_KEY_ETH_DST]	= { .len = ETH_ALEN },
	[TCA_FLOWER_KEY_ETH_DST_MASK]	= { .len = ETH_ALEN },
	[TCA_FLOWER_KEY_ETH_SRC]	= { .len = ETH_ALEN },
	[TCA_FLOWER_KEY_ETH_SRC_MASK]	= { .len = ETH_ALEN },
	[TCA_FLOWER_KEY_ETH_TYPE]	= { .type = NLA_U16 },
	[TCA_FLOWER_KEY_IP_PROTO]	= { .type = NLA_U8 },
	[TCA_FLOWER_KEY_IPV4_SRC]	= { .type = NLA_U32 },
	[TCA_FLOWER_KEY_IPV4_SRC_MASK]	= { .type = NLA_U32 },
	[TCA_FLOWER_KEY_IPV4_DST]	= { .type = NLA_U32 },
	[TCA_FLOWER_KEY_IPV4_DST_MASK]	= { .type = NLA_U32 },
	[TCA_FLOWER_KEY_IPV6_SRC]	= { .len = sizeof(struct in6_addr) },
	[TCA_FLOWER_KEY_IPV6_SRC_MASK]	= { .len = sizeof(struct in6_addr) },
	[TCA_FLOWER_KEY_IPV6_DST]	= { .len = sizeof(struct in6_addr) },
	[TCA_FLOWER_KEY_IPV6_DST_MASK]	= { .len = sizeof(struct in6_addr) },
	[TCA_FLOWER_KEY_TCP_SRC]	= { .type = NLA_U16 },
	[TCA_FLOWER_KEY_TCP_DST]	= { .type = NLA_U16 },
	[TCA_FLOWER_KEY_UDP_SRC]	= { .type = NLA_U16 },
	[TCA_FLOWER_KEY_UDP_DST]	= { .type = NLA_U16 },
};

static void fl_set_key_val(struct nlattr **tb,
			   void *val, int val_type,
			   void *mask, int mask_type, int len)
{
	if (!tb[val_type])
		return;
	memcpy(val, nla_data(tb[val_type]), len);
	if (mask_type == TCA_FLOWER_UNSPEC || !tb[mask_type])
		memset(mask, 0xff, len);
	else
		memcpy(mask, nla_data(tb[mask_type]), len);
}

static int fl_set_key(struct net *net, struct nlattr **tb,
		      struct fl_flow_key *key, struct fl_flow_key *mask)
{
#ifdef CONFIG_NET_CLS_IND
	if (tb[TCA_FLOWER_INDEV]) {
		int err = tcf_change_indev(net, tb[TCA_FLOWER_INDEV]);
		if (err < 0)
			return err;
		key->indev_ifindex = err;
		mask->indev_ifindex = 0xffffffff;
	}
#endif

	fl_set_key_val(tb, key->eth.dst, TCA_FLOWER_KEY_ETH_DST,
		       mask->eth.dst, TCA_FLOWER_KEY_ETH_DST_MASK,
		       sizeof(key->eth.dst));
	fl_set_key_val(tb, key->eth.src, TCA_FLOWER_KEY_ETH_SRC,
		       mask->eth.src, TCA_FLOWER_KEY_ETH_SRC_MASK,
		       sizeof(key->eth.src));

	fl_set_key_val(tb, &key->basic.n_proto, TCA_FLOWER_KEY_ETH_TYPE,
		       &mask->basic.n_proto, TCA_FLOWER_UNSPEC,
		       sizeof(key->basic.n_proto));

	if (key->basic.n_proto == htons(ETH_P_IP) ||
	    key->basic.n_proto == htons(ETH_P_IPV6)) {
		fl_set_key_val(tb, &key->basic.ip_proto, TCA_FLOWER_KEY_IP_PROTO,
			       &mask->basic.ip_proto, TCA_FLOWER_UNSPEC,
			       sizeof(key->basic.ip_proto));
	}

	if (tb[TCA_FLOWER_KEY_IPV4_SRC] || tb[TCA_FLOWER_KEY_IPV4_DST]) {
		key->control.addr_type = FLOW_DISSECTOR_KEY_IPV4_ADDRS;
		fl_set_key_val(tb, &key->ipv4.src, TCA_FLOWER_KEY_IPV4_SRC,
			       &mask->ipv4.src, TCA_FLOWER_KEY_IPV4_SRC_MASK,
			       sizeof(key->ipv4.src));
		fl_set_key_val(tb, &key->ipv4.dst, TCA_FLOWER_KEY_IPV4_DST,
			       &mask->ipv4.dst, TCA_FLOWER_KEY_IPV4_DST_MASK,
			       sizeof(key->ipv4.dst));
	} else if (tb[TCA_FLOWER_KEY_IPV6_SRC] || tb[TCA_FLOWER_KEY_IPV6_DST]) {
		key->control.addr_type = FLOW_DISSECTOR_KEY_IPV6_ADDRS;
		fl_set_key_val(tb, &key->ipv6.src, TCA_FLOWER_KEY_IPV6_SRC,
			       &mask->ipv6.src, TCA_FLOWER_KEY_IPV6_SRC_MASK,
			       sizeof(key->ipv6.src));
		fl_set_key_val(tb, &key->ipv6.dst, TCA_FLOWER_KEY_IPV6_DST,
			       &mask->ipv6.dst, TCA_FLOWER_KEY_IPV6_DST_MASK,
			       sizeof(key->ipv6.dst));
	}

	if (key->basic.ip_proto == IPPROTO_TCP) {
		fl_set_key_val(tb, &key->tp.src, TCA_FLOWER_KEY_TCP_SRC,
			       &mask->tp.src, TCA_FLOWER_UNSPEC,
			       sizeof(key->tp.src));
		fl_set_key_val(tb, &key->tp.dst, TCA_FLOWER_KEY_TCP_DST,
			       &mask->tp.dst, TCA_FLOWER_UNSPEC,
			       sizeof(key->tp.dst));
	} else if (key->basic.ip_proto == IPPROTO_UDP) {
		fl_set_key_val(tb, &key->tp.src, TCA_FLOWER_KEY_UDP_SRC,
			       &mask->tp.src, TCA_FLOWER_UNSPEC,
			       sizeof(key->tp.src));
		fl_set_key_val(tb, &key->tp.dst, TCA_FLOWER_KEY_UDP_DST,
			       &mask->tp.dst, TCA_FLOWER_UNSPEC,
			       sizeof(key->tp.dst));
	}

	return 0;
}

static bool fl_mask_eq(struct fl_flow_mask *mask1,
		       struct fl_flow_mask *mask2)
{
	const long *lmask1 = fl_key_get_start(&mask1->key, mask1);
	const long *lmask2 = fl_key_get_start(&mask2->key, mask2);

	return !memcmp(&mask1->range, &mask2->range, sizeof(mask1->range)) &&
	       !memcmp(lmask1, lmask2, fl_mask_range(mask1));
}

static const struct rhashtable_params fl_ht_params = {
	.key_offset = offsetof(struct cls_fl_filter, mkey), /* base offset */
	.head_offset = offsetof(struct cls_fl_filter, ht_node),
	.automatic_shrinking = true,
};

static int fl_init_hashtable(struct cls_fl_head *head,
			     struct fl_flow_mask *mask)
{
	head->ht_params = fl_ht_params;
	head->ht_params.key_len = fl_mask_range(mask);
	head->ht_params.key_offset += mask->range.start;

	return rhashtable_init(&head->ht, &head->ht_params);
}

#define FL_KEY_MEMBER_OFFSET(member) offsetof(struct fl_flow_key, member)
#define FL_KEY_MEMBER_SIZE(member) (sizeof(((struct fl_flow_key *) 0)->member))
#define FL_KEY_MEMBER_END_OFFSET(member)					\
	(FL_KEY_MEMBER_OFFSET(member) + FL_KEY_MEMBER_SIZE(member))

#define FL_KEY_IN_RANGE(mask, member)						\
        (FL_KEY_MEMBER_OFFSET(member) <= (mask)->range.end &&			\
         FL_KEY_MEMBER_END_OFFSET(member) >= (mask)->range.start)

#define FL_KEY_SET(keys, cnt, id, member)					\
	do {									\
		keys[cnt].key_id = id;						\
		keys[cnt].offset = FL_KEY_MEMBER_OFFSET(member);		\
		cnt++;								\
	} while(0);

#define FL_KEY_SET_IF_IN_RANGE(mask, keys, cnt, id, member)			\
	do {									\
		if (FL_KEY_IN_RANGE(mask, member))				\
			FL_KEY_SET(keys, cnt, id, member);			\
	} while(0);

static void fl_init_dissector(struct cls_fl_head *head,
			      struct fl_flow_mask *mask)
{
	struct flow_dissector_key keys[FLOW_DISSECTOR_KEY_MAX];
	size_t cnt = 0;

	FL_KEY_SET(keys, cnt, FLOW_DISSECTOR_KEY_CONTROL, control);
	FL_KEY_SET(keys, cnt, FLOW_DISSECTOR_KEY_BASIC, basic);
	FL_KEY_SET_IF_IN_RANGE(mask, keys, cnt,
			       FLOW_DISSECTOR_KEY_ETH_ADDRS, eth);
	FL_KEY_SET_IF_IN_RANGE(mask, keys, cnt,
			       FLOW_DISSECTOR_KEY_IPV4_ADDRS, ipv4);
	FL_KEY_SET_IF_IN_RANGE(mask, keys, cnt,
			       FLOW_DISSECTOR_KEY_IPV6_ADDRS, ipv6);
	FL_KEY_SET_IF_IN_RANGE(mask, keys, cnt,
			       FLOW_DISSECTOR_KEY_PORTS, tp);

	skb_flow_dissector_init(&head->dissector, keys, cnt);
}

static int fl_check_assign_mask(struct cls_fl_head *head,
				struct fl_flow_mask *mask)
{
	int err;

	if (head->mask_assigned) {
		if (!fl_mask_eq(&head->mask, mask))
			return -EINVAL;
		else
			return 0;
	}

	/* Mask is not assigned yet. So assign it and init hashtable
	 * according to that.
	 */
	err = fl_init_hashtable(head, mask);
	if (err)
		return err;
	memcpy(&head->mask, mask, sizeof(head->mask));
	head->mask_assigned = true;

	fl_init_dissector(head, mask);

	return 0;
}

static int fl_set_parms(struct net *net, struct tcf_proto *tp,
			struct cls_fl_filter *f, struct fl_flow_mask *mask,
			unsigned long base, struct nlattr **tb,
			struct nlattr *est, bool ovr)
{
	struct tcf_exts e;
	int err;

	tcf_exts_init(&e, TCA_FLOWER_ACT, 0);
	err = tcf_exts_validate(net, tp, tb, est, &e, ovr);
	if (err < 0)
		return err;

	if (tb[TCA_FLOWER_CLASSID]) {
		f->res.classid = nla_get_u32(tb[TCA_FLOWER_CLASSID]);
		tcf_bind_filter(tp, &f->res, base);
	}

	err = fl_set_key(net, tb, &f->key, &mask->key);
	if (err)
		goto errout;

	fl_mask_update_range(mask);
	fl_set_masked_key(&f->mkey, &f->key, mask);

	tcf_exts_change(tp, &f->exts, &e);

	return 0;
errout:
	tcf_exts_destroy(&e);
	return err;
}

static u32 fl_grab_new_handle(struct tcf_proto *tp,
			      struct cls_fl_head *head)
{
	unsigned int i = 0x80000000;
	u32 handle;

	do {
		if (++head->hgen == 0x7FFFFFFF)
			head->hgen = 1;
	} while (--i > 0 && fl_get(tp, head->hgen));

	if (unlikely(i == 0)) {
		pr_err("Insufficient number of handles\n");
		handle = 0;
	} else {
		handle = head->hgen;
	}

	return handle;
}

static int fl_change(struct net *net, struct sk_buff *in_skb,
		     struct tcf_proto *tp, unsigned long base,
		     u32 handle, struct nlattr **tca,
		     unsigned long *arg, bool ovr)
{
	struct cls_fl_head *head = rtnl_dereference(tp->root);
	struct cls_fl_filter *fold = (struct cls_fl_filter *) *arg;
	struct cls_fl_filter *fnew;
	struct nlattr *tb[TCA_FLOWER_MAX + 1];
	struct fl_flow_mask mask = {};
	int err;

	if (!tca[TCA_OPTIONS])
		return -EINVAL;

	err = nla_parse_nested(tb, TCA_FLOWER_MAX, tca[TCA_OPTIONS], fl_policy);
	if (err < 0)
		return err;

	if (fold && handle && fold->handle != handle)
		return -EINVAL;

	fnew = kzalloc(sizeof(*fnew), GFP_KERNEL);
	if (!fnew)
		return -ENOBUFS;

	tcf_exts_init(&fnew->exts, TCA_FLOWER_ACT, 0);

	if (!handle) {
		handle = fl_grab_new_handle(tp, head);
		if (!handle) {
			err = -EINVAL;
			goto errout;
		}
	}
	fnew->handle = handle;

	if (tb[TCA_FLOWER_FLAGS]) {
		fnew->flags = nla_get_u32(tb[TCA_FLOWER_FLAGS]);

		if (!tc_flags_valid(fnew->flags)) {
			err = -EINVAL;
			goto errout;
		}
	}

	err = fl_set_parms(net, tp, fnew, &mask, base, tb, tca[TCA_RATE], ovr);
	if (err)
		goto errout;

	err = fl_check_assign_mask(head, &mask);
	if (err)
		goto errout;

	if (!tc_skip_sw(fnew->flags)) {
		err = rhashtable_insert_fast(&head->ht, &fnew->ht_node,
					     head->ht_params);
		if (err)
			goto errout;
	}

	err = fl_hw_replace_filter(tp,
				   &head->dissector,
				   &mask.key,
				   &fnew->key,
				   &fnew->exts,
				   (unsigned long)fnew,
				   fnew->flags);
	if (err)
		goto errout;

	if (fold) {
		rhashtable_remove_fast(&head->ht, &fold->ht_node,
				       head->ht_params);
		fl_hw_destroy_filter(tp, (unsigned long)fold);
	}

	*arg = (unsigned long) fnew;

	if (fold) {
		list_replace_rcu(&fold->list, &fnew->list);
		tcf_unbind_filter(tp, &fold->res);
		call_rcu(&fold->rcu, fl_destroy_filter);
	} else {
		list_add_tail_rcu(&fnew->list, &head->filters);
	}

	return 0;

errout:
	kfree(fnew);
	return err;
}

static int fl_delete(struct tcf_proto *tp, unsigned long arg)
{
	struct cls_fl_head *head = rtnl_dereference(tp->root);
	struct cls_fl_filter *f = (struct cls_fl_filter *) arg;

	rhashtable_remove_fast(&head->ht, &f->ht_node,
			       head->ht_params);
	list_del_rcu(&f->list);
	fl_hw_destroy_filter(tp, (unsigned long)f);
	tcf_unbind_filter(tp, &f->res);
	call_rcu(&f->rcu, fl_destroy_filter);
	return 0;
}

static void fl_walk(struct tcf_proto *tp, struct tcf_walker *arg)
{
	struct cls_fl_head *head = rtnl_dereference(tp->root);
	struct cls_fl_filter *f;

	list_for_each_entry_rcu(f, &head->filters, list) {
		if (arg->count < arg->skip)
			goto skip;
		if (arg->fn(tp, (unsigned long) f, arg) < 0) {
			arg->stop = 1;
			break;
		}
skip:
		arg->count++;
	}
}

static int fl_dump_key_val(struct sk_buff *skb,
			   void *val, int val_type,
			   void *mask, int mask_type, int len)
{
	int err;

	if (!memchr_inv(mask, 0, len))
		return 0;
	err = nla_put(skb, val_type, len, val);
	if (err)
		return err;
	if (mask_type != TCA_FLOWER_UNSPEC) {
		err = nla_put(skb, mask_type, len, mask);
		if (err)
			return err;
	}
	return 0;
}

static int fl_dump(struct net *net, struct tcf_proto *tp, unsigned long fh,
		   struct sk_buff *skb, struct tcmsg *t)
{
	struct cls_fl_head *head = rtnl_dereference(tp->root);
	struct cls_fl_filter *f = (struct cls_fl_filter *) fh;
	struct nlattr *nest;
	struct fl_flow_key *key, *mask;

	if (!f)
		return skb->len;

	t->tcm_handle = f->handle;

	nest = nla_nest_start(skb, TCA_OPTIONS);
	if (!nest)
		goto nla_put_failure;

	if (f->res.classid &&
	    nla_put_u32(skb, TCA_FLOWER_CLASSID, f->res.classid))
		goto nla_put_failure;

	key = &f->key;
	mask = &head->mask.key;

	if (mask->indev_ifindex) {
		struct net_device *dev;

		dev = __dev_get_by_index(net, key->indev_ifindex);
		if (dev && nla_put_string(skb, TCA_FLOWER_INDEV, dev->name))
			goto nla_put_failure;
	}

	fl_hw_update_stats(tp, f);

	if (fl_dump_key_val(skb, key->eth.dst, TCA_FLOWER_KEY_ETH_DST,
			    mask->eth.dst, TCA_FLOWER_KEY_ETH_DST_MASK,
			    sizeof(key->eth.dst)) ||
	    fl_dump_key_val(skb, key->eth.src, TCA_FLOWER_KEY_ETH_SRC,
			    mask->eth.src, TCA_FLOWER_KEY_ETH_SRC_MASK,
			    sizeof(key->eth.src)) ||
	    fl_dump_key_val(skb, &key->basic.n_proto, TCA_FLOWER_KEY_ETH_TYPE,
			    &mask->basic.n_proto, TCA_FLOWER_UNSPEC,
			    sizeof(key->basic.n_proto)))
		goto nla_put_failure;
	if ((key->basic.n_proto == htons(ETH_P_IP) ||
	     key->basic.n_proto == htons(ETH_P_IPV6)) &&
	    fl_dump_key_val(skb, &key->basic.ip_proto, TCA_FLOWER_KEY_IP_PROTO,
			    &mask->basic.ip_proto, TCA_FLOWER_UNSPEC,
			    sizeof(key->basic.ip_proto)))
		goto nla_put_failure;

	if (key->control.addr_type == FLOW_DISSECTOR_KEY_IPV4_ADDRS &&
	    (fl_dump_key_val(skb, &key->ipv4.src, TCA_FLOWER_KEY_IPV4_SRC,
			     &mask->ipv4.src, TCA_FLOWER_KEY_IPV4_SRC_MASK,
			     sizeof(key->ipv4.src)) ||
	     fl_dump_key_val(skb, &key->ipv4.dst, TCA_FLOWER_KEY_IPV4_DST,
			     &mask->ipv4.dst, TCA_FLOWER_KEY_IPV4_DST_MASK,
			     sizeof(key->ipv4.dst))))
		goto nla_put_failure;
	else if (key->control.addr_type == FLOW_DISSECTOR_KEY_IPV6_ADDRS &&
		 (fl_dump_key_val(skb, &key->ipv6.src, TCA_FLOWER_KEY_IPV6_SRC,
				  &mask->ipv6.src, TCA_FLOWER_KEY_IPV6_SRC_MASK,
				  sizeof(key->ipv6.src)) ||
		  fl_dump_key_val(skb, &key->ipv6.dst, TCA_FLOWER_KEY_IPV6_DST,
				  &mask->ipv6.dst, TCA_FLOWER_KEY_IPV6_DST_MASK,
				  sizeof(key->ipv6.dst))))
		goto nla_put_failure;

	if (key->basic.ip_proto == IPPROTO_TCP &&
	    (fl_dump_key_val(skb, &key->tp.src, TCA_FLOWER_KEY_TCP_SRC,
			     &mask->tp.src, TCA_FLOWER_UNSPEC,
			     sizeof(key->tp.src)) ||
	     fl_dump_key_val(skb, &key->tp.dst, TCA_FLOWER_KEY_TCP_DST,
			     &mask->tp.dst, TCA_FLOWER_UNSPEC,
			     sizeof(key->tp.dst))))
		goto nla_put_failure;
	else if (key->basic.ip_proto == IPPROTO_UDP &&
		 (fl_dump_key_val(skb, &key->tp.src, TCA_FLOWER_KEY_UDP_SRC,
				  &mask->tp.src, TCA_FLOWER_UNSPEC,
				  sizeof(key->tp.src)) ||
		  fl_dump_key_val(skb, &key->tp.dst, TCA_FLOWER_KEY_UDP_DST,
				  &mask->tp.dst, TCA_FLOWER_UNSPEC,
				  sizeof(key->tp.dst))))
		goto nla_put_failure;

	nla_put_u32(skb, TCA_FLOWER_FLAGS, f->flags);

	if (tcf_exts_dump(skb, &f->exts))
		goto nla_put_failure;

	nla_nest_end(skb, nest);

	if (tcf_exts_dump_stats(skb, &f->exts) < 0)
		goto nla_put_failure;

	return skb->len;

nla_put_failure:
	nla_nest_cancel(skb, nest);
	return -1;
}

static struct tcf_proto_ops cls_fl_ops __read_mostly = {
	.kind		= "flower",
	.classify	= fl_classify,
	.init		= fl_init,
	.destroy	= fl_destroy,
	.get		= fl_get,
	.change		= fl_change,
	.delete		= fl_delete,
	.walk		= fl_walk,
	.dump		= fl_dump,
	.owner		= THIS_MODULE,
};

static int __init cls_fl_init(void)
{
	return register_tcf_proto_ops(&cls_fl_ops);
}

static void __exit cls_fl_exit(void)
{
	unregister_tcf_proto_ops(&cls_fl_ops);
}

module_init(cls_fl_init);
module_exit(cls_fl_exit);

MODULE_AUTHOR("Jiri Pirko <jiri@resnulli.us>");
MODULE_DESCRIPTION("Flower classifier");
MODULE_LICENSE("GPL v2");<|MERGE_RESOLUTION|>--- conflicted
+++ resolved
@@ -200,11 +200,7 @@
 	int err;
 
 	if (!tc_should_offload(dev, tp, flags))
-<<<<<<< HEAD
-		return;
-=======
 		return tc_skip_sw(flags) ? -EINVAL : 0;
->>>>>>> dfd2e9ab
 
 	offload.command = TC_CLSFLOWER_REPLACE;
 	offload.cookie = cookie;

--- conflicted
+++ resolved
@@ -37,13 +37,8 @@
 	struct psched_ratecfg	peak;
 	bool			peak_present;
 };
-<<<<<<< HEAD
-#define to_police(pc)	\
-	container_of(pc->priv, struct tcf_police, common)
-=======
 
 #define to_police(pc) ((struct tcf_police *)pc)
->>>>>>> dfd2e9ab
 
 #define POL_TAB_MASK     15
 
@@ -147,17 +142,7 @@
 	parm = nla_data(tb[TCA_POLICE_TBF]);
 
 	if (parm->index) {
-<<<<<<< HEAD
-		if (tcf_hash_search(tn, a, parm->index)) {
-			police = to_police(a);
-			if (bind) {
-				police->tcf_bindcnt += 1;
-				police->tcf_refcnt += 1;
-				return 0;
-			}
-=======
 		if (tcf_hash_check(tn, parm->index, a, bind)) {
->>>>>>> dfd2e9ab
 			if (ovr)
 				goto override;
 			/* not replacing */
@@ -165,20 +150,12 @@
 		}
 	} else {
 		ret = tcf_hash_create(tn, parm->index, NULL, a,
-<<<<<<< HEAD
-				      sizeof(*police), bind, false);
-=======
 				      &act_police_ops, bind, false);
->>>>>>> dfd2e9ab
 		if (ret)
 			return ret;
 		ret = ACT_P_CREATED;
 	}
 
-<<<<<<< HEAD
-	police = to_police(a);
-=======
->>>>>>> dfd2e9ab
 override:
 	police = to_police(*a);
 	if (parm->rate.rate) {
@@ -252,11 +229,7 @@
 		return ret;
 
 	police->tcfp_t_c = ktime_get_ns();
-<<<<<<< HEAD
-	tcf_hash_insert(tn, a);
-=======
 	tcf_hash_insert(tn, *a);
->>>>>>> dfd2e9ab
 
 	return ret;
 
@@ -266,11 +239,7 @@
 	qdisc_put_rtab(P_tab);
 	qdisc_put_rtab(R_tab);
 	if (ret == ACT_P_CREATED)
-<<<<<<< HEAD
-		tcf_hash_cleanup(a, est);
-=======
 		tcf_hash_cleanup(*a, est);
->>>>>>> dfd2e9ab
 	return err;
 }
 

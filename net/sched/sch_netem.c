/*
 * net/sched/sch_netem.c	Network emulator
 *
 * 		This program is free software; you can redistribute it and/or
 * 		modify it under the terms of the GNU General Public License
 * 		as published by the Free Software Foundation; either version
 * 		2 of the License.
 *
 *  		Many of the algorithms and ideas for this came from
 *		NIST Net which is not copyrighted.
 *
 * Authors:	Stephen Hemminger <shemminger@osdl.org>
 *		Catalin(ux aka Dino) BOIE <catab at umbrella dot ro>
 */

#include <linux/mm.h>
#include <linux/module.h>
#include <linux/slab.h>
#include <linux/types.h>
#include <linux/kernel.h>
#include <linux/errno.h>
#include <linux/skbuff.h>
#include <linux/vmalloc.h>
#include <linux/rtnetlink.h>
#include <linux/reciprocal_div.h>
#include <linux/rbtree.h>

#include <net/netlink.h>
#include <net/pkt_sched.h>
#include <net/inet_ecn.h>

#define VERSION "1.3"

/*	Network Emulation Queuing algorithm.
	====================================

	Sources: [1] Mark Carson, Darrin Santay, "NIST Net - A Linux-based
		 Network Emulation Tool
		 [2] Luigi Rizzo, DummyNet for FreeBSD

	 ----------------------------------------------------------------

	 This started out as a simple way to delay outgoing packets to
	 test TCP but has grown to include most of the functionality
	 of a full blown network emulator like NISTnet. It can delay
	 packets and add random jitter (and correlation). The random
	 distribution can be loaded from a table as well to provide
	 normal, Pareto, or experimental curves. Packet loss,
	 duplication, and reordering can also be emulated.

	 This qdisc does not do classification that can be handled in
	 layering other disciplines.  It does not need to do bandwidth
	 control either since that can be handled by using token
	 bucket or other rate control.

     Correlated Loss Generator models

	Added generation of correlated loss according to the
	"Gilbert-Elliot" model, a 4-state markov model.

	References:
	[1] NetemCLG Home http://netgroup.uniroma2.it/NetemCLG
	[2] S. Salsano, F. Ludovici, A. Ordine, "Definition of a general
	and intuitive loss model for packet networks and its implementation
	in the Netem module in the Linux kernel", available in [1]

	Authors: Stefano Salsano <stefano.salsano at uniroma2.it
		 Fabio Ludovici <fabio.ludovici at yahoo.it>
*/

struct netem_sched_data {
	/* internal t(ime)fifo qdisc uses t_root and sch->limit */
	struct rb_root t_root;

	/* optional qdisc for classful handling (NULL at netem init) */
	struct Qdisc	*qdisc;

	struct qdisc_watchdog watchdog;

	psched_tdiff_t latency;
	psched_tdiff_t jitter;

	u32 loss;
	u32 ecn;
	u32 limit;
	u32 counter;
	u32 gap;
	u32 duplicate;
	u32 reorder;
	u32 corrupt;
	u64 rate;
	s32 packet_overhead;
	u32 cell_size;
	struct reciprocal_value cell_size_reciprocal;
	s32 cell_overhead;

	struct crndstate {
		u32 last;
		u32 rho;
	} delay_cor, loss_cor, dup_cor, reorder_cor, corrupt_cor;

	struct disttable {
		u32  size;
		s16 table[0];
	} *delay_dist;

	enum  {
		CLG_RANDOM,
		CLG_4_STATES,
		CLG_GILB_ELL,
	} loss_model;

	enum {
		TX_IN_GAP_PERIOD = 1,
		TX_IN_BURST_PERIOD,
		LOST_IN_GAP_PERIOD,
		LOST_IN_BURST_PERIOD,
	} _4_state_model;

	enum {
		GOOD_STATE = 1,
		BAD_STATE,
	} GE_state_model;

	/* Correlated Loss Generation models */
	struct clgstate {
		/* state of the Markov chain */
		u8 state;

		/* 4-states and Gilbert-Elliot models */
		u32 a1;	/* p13 for 4-states or p for GE */
		u32 a2;	/* p31 for 4-states or r for GE */
		u32 a3;	/* p32 for 4-states or h for GE */
		u32 a4;	/* p14 for 4-states or 1-k for GE */
		u32 a5; /* p23 used only in 4-states */
	} clg;

};

/* Time stamp put into socket buffer control block
 * Only valid when skbs are in our internal t(ime)fifo queue.
 *
 * As skb->rbnode uses same storage than skb->next, skb->prev and skb->tstamp,
 * and skb->next & skb->prev are scratch space for a qdisc,
 * we save skb->tstamp value in skb->cb[] before destroying it.
 */
struct netem_skb_cb {
	psched_time_t	time_to_send;
	ktime_t		tstamp_save;
};


static struct sk_buff *netem_rb_to_skb(struct rb_node *rb)
{
	return container_of(rb, struct sk_buff, rbnode);
}

static inline struct netem_skb_cb *netem_skb_cb(struct sk_buff *skb)
{
	/* we assume we can use skb next/prev/tstamp as storage for rb_node */
	qdisc_cb_private_validate(skb, sizeof(struct netem_skb_cb));
	return (struct netem_skb_cb *)qdisc_skb_cb(skb)->data;
}

/* init_crandom - initialize correlated random number generator
 * Use entropy source for initial seed.
 */
static void init_crandom(struct crndstate *state, unsigned long rho)
{
	state->rho = rho;
	state->last = prandom_u32();
}

/* get_crandom - correlated random number generator
 * Next number depends on last value.
 * rho is scaled to avoid floating point.
 */
static u32 get_crandom(struct crndstate *state)
{
	u64 value, rho;
	unsigned long answer;

	if (state->rho == 0)	/* no correlation */
		return prandom_u32();

	value = prandom_u32();
	rho = (u64)state->rho + 1;
	answer = (value * ((1ull<<32) - rho) + state->last * rho) >> 32;
	state->last = answer;
	return answer;
}

/* loss_4state - 4-state model loss generator
 * Generates losses according to the 4-state Markov chain adopted in
 * the GI (General and Intuitive) loss model.
 */
static bool loss_4state(struct netem_sched_data *q)
{
	struct clgstate *clg = &q->clg;
	u32 rnd = prandom_u32();

	/*
	 * Makes a comparison between rnd and the transition
	 * probabilities outgoing from the current state, then decides the
	 * next state and if the next packet has to be transmitted or lost.
	 * The four states correspond to:
	 *   TX_IN_GAP_PERIOD => successfully transmitted packets within a gap period
	 *   LOST_IN_BURST_PERIOD => isolated losses within a gap period
	 *   LOST_IN_GAP_PERIOD => lost packets within a burst period
	 *   TX_IN_GAP_PERIOD => successfully transmitted packets within a burst period
	 */
	switch (clg->state) {
	case TX_IN_GAP_PERIOD:
		if (rnd < clg->a4) {
			clg->state = LOST_IN_BURST_PERIOD;
			return true;
		} else if (clg->a4 < rnd && rnd < clg->a1 + clg->a4) {
			clg->state = LOST_IN_GAP_PERIOD;
			return true;
		} else if (clg->a1 + clg->a4 < rnd) {
			clg->state = TX_IN_GAP_PERIOD;
		}

		break;
	case TX_IN_BURST_PERIOD:
		if (rnd < clg->a5) {
			clg->state = LOST_IN_GAP_PERIOD;
			return true;
		} else {
			clg->state = TX_IN_BURST_PERIOD;
		}

		break;
	case LOST_IN_GAP_PERIOD:
		if (rnd < clg->a3)
			clg->state = TX_IN_BURST_PERIOD;
		else if (clg->a3 < rnd && rnd < clg->a2 + clg->a3) {
			clg->state = TX_IN_GAP_PERIOD;
		} else if (clg->a2 + clg->a3 < rnd) {
			clg->state = LOST_IN_GAP_PERIOD;
			return true;
		}
		break;
	case LOST_IN_BURST_PERIOD:
		clg->state = TX_IN_GAP_PERIOD;
		break;
	}

	return false;
}

/* loss_gilb_ell - Gilbert-Elliot model loss generator
 * Generates losses according to the Gilbert-Elliot loss model or
 * its special cases  (Gilbert or Simple Gilbert)
 *
 * Makes a comparison between random number and the transition
 * probabilities outgoing from the current state, then decides the
 * next state. A second random number is extracted and the comparison
 * with the loss probability of the current state decides if the next
 * packet will be transmitted or lost.
 */
static bool loss_gilb_ell(struct netem_sched_data *q)
{
	struct clgstate *clg = &q->clg;

	switch (clg->state) {
	case GOOD_STATE:
		if (prandom_u32() < clg->a1)
			clg->state = BAD_STATE;
		if (prandom_u32() < clg->a4)
			return true;
		break;
	case BAD_STATE:
		if (prandom_u32() < clg->a2)
			clg->state = GOOD_STATE;
		if (prandom_u32() > clg->a3)
			return true;
	}

	return false;
}

static bool loss_event(struct netem_sched_data *q)
{
	switch (q->loss_model) {
	case CLG_RANDOM:
		/* Random packet drop 0 => none, ~0 => all */
		return q->loss && q->loss >= get_crandom(&q->loss_cor);

	case CLG_4_STATES:
		/* 4state loss model algorithm (used also for GI model)
		* Extracts a value from the markov 4 state loss generator,
		* if it is 1 drops a packet and if needed writes the event in
		* the kernel logs
		*/
		return loss_4state(q);

	case CLG_GILB_ELL:
		/* Gilbert-Elliot loss model algorithm
		* Extracts a value from the Gilbert-Elliot loss generator,
		* if it is 1 drops a packet and if needed writes the event in
		* the kernel logs
		*/
		return loss_gilb_ell(q);
	}

	return false;	/* not reached */
}


/* tabledist - return a pseudo-randomly distributed value with mean mu and
 * std deviation sigma.  Uses table lookup to approximate the desired
 * distribution, and a uniformly-distributed pseudo-random source.
 */
static psched_tdiff_t tabledist(psched_tdiff_t mu, psched_tdiff_t sigma,
				struct crndstate *state,
				const struct disttable *dist)
{
	psched_tdiff_t x;
	long t;
	u32 rnd;

	if (sigma == 0)
		return mu;

	rnd = get_crandom(state);

	/* default uniform distribution */
	if (dist == NULL)
		return (rnd % (2*sigma)) - sigma + mu;

	t = dist->table[rnd % dist->size];
	x = (sigma % NETEM_DIST_SCALE) * t;
	if (x >= 0)
		x += NETEM_DIST_SCALE/2;
	else
		x -= NETEM_DIST_SCALE/2;

	return  x / NETEM_DIST_SCALE + (sigma / NETEM_DIST_SCALE) * t + mu;
}

static psched_time_t packet_len_2_sched_time(unsigned int len, struct netem_sched_data *q)
{
	u64 ticks;

	len += q->packet_overhead;

	if (q->cell_size) {
		u32 cells = reciprocal_divide(len, q->cell_size_reciprocal);

		if (len > cells * q->cell_size)	/* extra cell needed for remainder */
			cells++;
		len = cells * (q->cell_size + q->cell_overhead);
	}

	ticks = (u64)len * NSEC_PER_SEC;

	do_div(ticks, q->rate);
	return PSCHED_NS2TICKS(ticks);
}

static void tfifo_reset(struct Qdisc *sch)
{
	struct netem_sched_data *q = qdisc_priv(sch);
	struct rb_node *p;

	while ((p = rb_first(&q->t_root))) {
		struct sk_buff *skb = netem_rb_to_skb(p);

		rb_erase(p, &q->t_root);
		rtnl_kfree_skbs(skb, skb);
	}
}

static void tfifo_enqueue(struct sk_buff *nskb, struct Qdisc *sch)
{
	struct netem_sched_data *q = qdisc_priv(sch);
	psched_time_t tnext = netem_skb_cb(nskb)->time_to_send;
	struct rb_node **p = &q->t_root.rb_node, *parent = NULL;

	while (*p) {
		struct sk_buff *skb;

		parent = *p;
		skb = netem_rb_to_skb(parent);
		if (tnext >= netem_skb_cb(skb)->time_to_send)
			p = &parent->rb_right;
		else
			p = &parent->rb_left;
	}
	rb_link_node(&nskb->rbnode, parent, p);
	rb_insert_color(&nskb->rbnode, &q->t_root);
	sch->q.qlen++;
}

/* netem can't properly corrupt a megapacket (like we get from GSO), so instead
 * when we statistically choose to corrupt one, we instead segment it, returning
 * the first packet to be corrupted, and re-enqueue the remaining frames
 */
static struct sk_buff *netem_segment(struct sk_buff *skb, struct Qdisc *sch,
				     struct sk_buff **to_free)
{
	struct sk_buff *segs;
	netdev_features_t features = netif_skb_features(skb);

	segs = skb_gso_segment(skb, features & ~NETIF_F_GSO_MASK);

	if (IS_ERR_OR_NULL(segs)) {
		qdisc_drop(skb, sch, to_free);
		return NULL;
	}
	consume_skb(skb);
	return segs;
}

/*
 * Insert one skb into qdisc.
 * Note: parent depends on return value to account for queue length.
 * 	NET_XMIT_DROP: queue length didn't change.
 *      NET_XMIT_SUCCESS: one skb was queued.
 */
static int netem_enqueue(struct sk_buff *skb, struct Qdisc *sch,
			 struct sk_buff **to_free)
{
	struct netem_sched_data *q = qdisc_priv(sch);
	/* We don't fill cb now as skb_unshare() may invalidate it */
	struct netem_skb_cb *cb;
	struct sk_buff *skb2;
	struct sk_buff *segs = NULL;
	unsigned int len = 0, last_len, prev_len = qdisc_pkt_len(skb);
	int nb = 0;
	int count = 1;
	int rc = NET_XMIT_SUCCESS;

	/* Random duplication */
	if (q->duplicate && q->duplicate >= get_crandom(&q->dup_cor))
		++count;

	/* Drop packet? */
	if (loss_event(q)) {
		if (q->ecn && INET_ECN_set_ce(skb))
			qdisc_qstats_drop(sch); /* mark packet */
		else
			--count;
	}
	if (count == 0) {
		qdisc_qstats_drop(sch);
		__qdisc_drop(skb, to_free);
		return NET_XMIT_SUCCESS | __NET_XMIT_BYPASS;
	}

	/* If a delay is expected, orphan the skb. (orphaning usually takes
	 * place at TX completion time, so _before_ the link transit delay)
	 */
	if (q->latency || q->jitter)
		skb_orphan_partial(skb);

	/*
	 * If we need to duplicate packet, then re-insert at top of the
	 * qdisc tree, since parent queuer expects that only one
	 * skb will be queued.
	 */
	if (count > 1 && (skb2 = skb_clone(skb, GFP_ATOMIC)) != NULL) {
		struct Qdisc *rootq = qdisc_root(sch);
		u32 dupsave = q->duplicate; /* prevent duplicating a dup... */

		q->duplicate = 0;
		rootq->enqueue(skb2, rootq, to_free);
		q->duplicate = dupsave;
	}

	/*
	 * Randomized packet corruption.
	 * Make copy if needed since we are modifying
	 * If packet is going to be hardware checksummed, then
	 * do it now in software before we mangle it.
	 */
	if (q->corrupt && q->corrupt >= get_crandom(&q->corrupt_cor)) {
		if (skb_is_gso(skb)) {
			segs = netem_segment(skb, sch, to_free);
			if (!segs)
				return NET_XMIT_DROP;
		} else {
			segs = skb;
		}

		skb = segs;
		segs = segs->next;

		skb = skb_unshare(skb, GFP_ATOMIC);
		if (unlikely(!skb)) {
			qdisc_qstats_drop(sch);
			goto finish_segs;
		}
		if (skb->ip_summed == CHECKSUM_PARTIAL &&
		    skb_checksum_help(skb)) {
			qdisc_drop(skb, sch, to_free);
			goto finish_segs;
		}

		skb->data[prandom_u32() % skb_headlen(skb)] ^=
			1<<(prandom_u32() % 8);
	}

	if (unlikely(skb_queue_len(&sch->q) >= sch->limit))
		return qdisc_drop(skb, sch, to_free);

	qdisc_qstats_backlog_inc(sch, skb);

	cb = netem_skb_cb(skb);
	if (q->gap == 0 ||		/* not doing reordering */
	    q->counter < q->gap - 1 ||	/* inside last reordering gap */
	    q->reorder < get_crandom(&q->reorder_cor)) {
		psched_time_t now;
		psched_tdiff_t delay;

		delay = tabledist(q->latency, q->jitter,
				  &q->delay_cor, q->delay_dist);

		now = psched_get_time();

		if (q->rate) {
			struct sk_buff *last;

			if (!skb_queue_empty(&sch->q))
				last = skb_peek_tail(&sch->q);
			else
				last = netem_rb_to_skb(rb_last(&q->t_root));
			if (last) {
				/*
				 * Last packet in queue is reference point (now),
				 * calculate this time bonus and subtract
				 * from delay.
				 */
				delay -= netem_skb_cb(last)->time_to_send - now;
				delay = max_t(psched_tdiff_t, 0, delay);
				now = netem_skb_cb(last)->time_to_send;
			}

			delay += packet_len_2_sched_time(qdisc_pkt_len(skb), q);
		}

		cb->time_to_send = now + delay;
		cb->tstamp_save = skb->tstamp;
		++q->counter;
		tfifo_enqueue(skb, sch);
	} else {
		/*
		 * Do re-ordering by putting one out of N packets at the front
		 * of the queue.
		 */
		cb->time_to_send = psched_get_time();
		q->counter = 0;

		__skb_queue_head(&sch->q, skb);
		sch->qstats.requeues++;
	}

finish_segs:
	if (segs) {
		while (segs) {
			skb2 = segs->next;
			segs->next = NULL;
			qdisc_skb_cb(segs)->pkt_len = segs->len;
			last_len = segs->len;
			rc = qdisc_enqueue(segs, sch, to_free);
			if (rc != NET_XMIT_SUCCESS) {
				if (net_xmit_drop_count(rc))
					qdisc_qstats_drop(sch);
			} else {
				nb++;
				len += last_len;
			}
			segs = skb2;
		}
		sch->q.qlen += nb;
		if (nb > 1)
			qdisc_tree_reduce_backlog(sch, 1 - nb, prev_len - len);
	}
	return NET_XMIT_SUCCESS;
}

static struct sk_buff *netem_dequeue(struct Qdisc *sch)
{
	struct netem_sched_data *q = qdisc_priv(sch);
	struct sk_buff *skb;
	struct rb_node *p;

tfifo_dequeue:
	skb = __skb_dequeue(&sch->q);
	if (skb) {
		qdisc_qstats_backlog_dec(sch, skb);
deliver:
		qdisc_bstats_update(sch, skb);
		return skb;
	}
	p = rb_first(&q->t_root);
	if (p) {
		psched_time_t time_to_send;

		skb = netem_rb_to_skb(p);

		/* if more time remaining? */
		time_to_send = netem_skb_cb(skb)->time_to_send;
		if (time_to_send <= psched_get_time()) {
			rb_erase(p, &q->t_root);

			sch->q.qlen--;
			qdisc_qstats_backlog_dec(sch, skb);
			skb->next = NULL;
			skb->prev = NULL;
			skb->tstamp = netem_skb_cb(skb)->tstamp_save;

#ifdef CONFIG_NET_CLS_ACT
			/*
			 * If it's at ingress let's pretend the delay is
			 * from the network (tstamp will be updated).
			 */
			if (G_TC_FROM(skb->tc_verd) & AT_INGRESS)
				skb->tstamp.tv64 = 0;
#endif

			if (q->qdisc) {
				unsigned int pkt_len = qdisc_pkt_len(skb);
<<<<<<< HEAD
				int err = qdisc_enqueue(skb, q->qdisc);

=======
				struct sk_buff *to_free = NULL;
				int err;

				err = qdisc_enqueue(skb, q->qdisc, &to_free);
				kfree_skb_list(to_free);
>>>>>>> dfd2e9ab
				if (err != NET_XMIT_SUCCESS &&
				    net_xmit_drop_count(err)) {
					qdisc_qstats_drop(sch);
					qdisc_tree_reduce_backlog(sch, 1,
								  pkt_len);
				}
				goto tfifo_dequeue;
			}
			goto deliver;
		}

		if (q->qdisc) {
			skb = q->qdisc->ops->dequeue(q->qdisc);
			if (skb)
				goto deliver;
		}
		qdisc_watchdog_schedule(&q->watchdog, time_to_send);
	}

	if (q->qdisc) {
		skb = q->qdisc->ops->dequeue(q->qdisc);
		if (skb)
			goto deliver;
	}
	return NULL;
}

static void netem_reset(struct Qdisc *sch)
{
	struct netem_sched_data *q = qdisc_priv(sch);

	qdisc_reset_queue(sch);
	tfifo_reset(sch);
	if (q->qdisc)
		qdisc_reset(q->qdisc);
	qdisc_watchdog_cancel(&q->watchdog);
}

static void dist_free(struct disttable *d)
{
	kvfree(d);
}

/*
 * Distribution data is a variable size payload containing
 * signed 16 bit values.
 */
static int get_dist_table(struct Qdisc *sch, const struct nlattr *attr)
{
	struct netem_sched_data *q = qdisc_priv(sch);
	size_t n = nla_len(attr)/sizeof(__s16);
	const __s16 *data = nla_data(attr);
	spinlock_t *root_lock;
	struct disttable *d;
	int i;
	size_t s;

	if (n > NETEM_DIST_MAX)
		return -EINVAL;

	s = sizeof(struct disttable) + n * sizeof(s16);
	d = kmalloc(s, GFP_KERNEL | __GFP_NOWARN);
	if (!d)
		d = vmalloc(s);
	if (!d)
		return -ENOMEM;

	d->size = n;
	for (i = 0; i < n; i++)
		d->table[i] = data[i];

	root_lock = qdisc_root_sleeping_lock(sch);

	spin_lock_bh(root_lock);
	swap(q->delay_dist, d);
	spin_unlock_bh(root_lock);

	dist_free(d);
	return 0;
}

static void get_correlation(struct netem_sched_data *q, const struct nlattr *attr)
{
	const struct tc_netem_corr *c = nla_data(attr);

	init_crandom(&q->delay_cor, c->delay_corr);
	init_crandom(&q->loss_cor, c->loss_corr);
	init_crandom(&q->dup_cor, c->dup_corr);
}

static void get_reorder(struct netem_sched_data *q, const struct nlattr *attr)
{
	const struct tc_netem_reorder *r = nla_data(attr);

	q->reorder = r->probability;
	init_crandom(&q->reorder_cor, r->correlation);
}

static void get_corrupt(struct netem_sched_data *q, const struct nlattr *attr)
{
	const struct tc_netem_corrupt *r = nla_data(attr);

	q->corrupt = r->probability;
	init_crandom(&q->corrupt_cor, r->correlation);
}

static void get_rate(struct netem_sched_data *q, const struct nlattr *attr)
{
	const struct tc_netem_rate *r = nla_data(attr);

	q->rate = r->rate;
	q->packet_overhead = r->packet_overhead;
	q->cell_size = r->cell_size;
	q->cell_overhead = r->cell_overhead;
	if (q->cell_size)
		q->cell_size_reciprocal = reciprocal_value(q->cell_size);
	else
		q->cell_size_reciprocal = (struct reciprocal_value) { 0 };
}

static int get_loss_clg(struct netem_sched_data *q, const struct nlattr *attr)
{
	const struct nlattr *la;
	int rem;

	nla_for_each_nested(la, attr, rem) {
		u16 type = nla_type(la);

		switch (type) {
		case NETEM_LOSS_GI: {
			const struct tc_netem_gimodel *gi = nla_data(la);

			if (nla_len(la) < sizeof(struct tc_netem_gimodel)) {
				pr_info("netem: incorrect gi model size\n");
				return -EINVAL;
			}

			q->loss_model = CLG_4_STATES;

			q->clg.state = TX_IN_GAP_PERIOD;
			q->clg.a1 = gi->p13;
			q->clg.a2 = gi->p31;
			q->clg.a3 = gi->p32;
			q->clg.a4 = gi->p14;
			q->clg.a5 = gi->p23;
			break;
		}

		case NETEM_LOSS_GE: {
			const struct tc_netem_gemodel *ge = nla_data(la);

			if (nla_len(la) < sizeof(struct tc_netem_gemodel)) {
				pr_info("netem: incorrect ge model size\n");
				return -EINVAL;
			}

			q->loss_model = CLG_GILB_ELL;
			q->clg.state = GOOD_STATE;
			q->clg.a1 = ge->p;
			q->clg.a2 = ge->r;
			q->clg.a3 = ge->h;
			q->clg.a4 = ge->k1;
			break;
		}

		default:
			pr_info("netem: unknown loss type %u\n", type);
			return -EINVAL;
		}
	}

	return 0;
}

static const struct nla_policy netem_policy[TCA_NETEM_MAX + 1] = {
	[TCA_NETEM_CORR]	= { .len = sizeof(struct tc_netem_corr) },
	[TCA_NETEM_REORDER]	= { .len = sizeof(struct tc_netem_reorder) },
	[TCA_NETEM_CORRUPT]	= { .len = sizeof(struct tc_netem_corrupt) },
	[TCA_NETEM_RATE]	= { .len = sizeof(struct tc_netem_rate) },
	[TCA_NETEM_LOSS]	= { .type = NLA_NESTED },
	[TCA_NETEM_ECN]		= { .type = NLA_U32 },
	[TCA_NETEM_RATE64]	= { .type = NLA_U64 },
};

static int parse_attr(struct nlattr *tb[], int maxtype, struct nlattr *nla,
		      const struct nla_policy *policy, int len)
{
	int nested_len = nla_len(nla) - NLA_ALIGN(len);

	if (nested_len < 0) {
		pr_info("netem: invalid attributes len %d\n", nested_len);
		return -EINVAL;
	}

	if (nested_len >= nla_attr_size(0))
		return nla_parse(tb, maxtype, nla_data(nla) + NLA_ALIGN(len),
				 nested_len, policy);

	memset(tb, 0, sizeof(struct nlattr *) * (maxtype + 1));
	return 0;
}

/* Parse netlink message to set options */
static int netem_change(struct Qdisc *sch, struct nlattr *opt)
{
	struct netem_sched_data *q = qdisc_priv(sch);
	struct nlattr *tb[TCA_NETEM_MAX + 1];
	struct tc_netem_qopt *qopt;
	struct clgstate old_clg;
	int old_loss_model = CLG_RANDOM;
	int ret;

	if (opt == NULL)
		return -EINVAL;

	qopt = nla_data(opt);
	ret = parse_attr(tb, TCA_NETEM_MAX, opt, netem_policy, sizeof(*qopt));
	if (ret < 0)
		return ret;

	/* backup q->clg and q->loss_model */
	old_clg = q->clg;
	old_loss_model = q->loss_model;

	if (tb[TCA_NETEM_LOSS]) {
		ret = get_loss_clg(q, tb[TCA_NETEM_LOSS]);
		if (ret) {
			q->loss_model = old_loss_model;
			return ret;
		}
	} else {
		q->loss_model = CLG_RANDOM;
	}

	if (tb[TCA_NETEM_DELAY_DIST]) {
		ret = get_dist_table(sch, tb[TCA_NETEM_DELAY_DIST]);
		if (ret) {
			/* recover clg and loss_model, in case of
			 * q->clg and q->loss_model were modified
			 * in get_loss_clg()
			 */
			q->clg = old_clg;
			q->loss_model = old_loss_model;
			return ret;
		}
	}

	sch->limit = qopt->limit;

	q->latency = qopt->latency;
	q->jitter = qopt->jitter;
	q->limit = qopt->limit;
	q->gap = qopt->gap;
	q->counter = 0;
	q->loss = qopt->loss;
	q->duplicate = qopt->duplicate;

	/* for compatibility with earlier versions.
	 * if gap is set, need to assume 100% probability
	 */
	if (q->gap)
		q->reorder = ~0;

	if (tb[TCA_NETEM_CORR])
		get_correlation(q, tb[TCA_NETEM_CORR]);

	if (tb[TCA_NETEM_REORDER])
		get_reorder(q, tb[TCA_NETEM_REORDER]);

	if (tb[TCA_NETEM_CORRUPT])
		get_corrupt(q, tb[TCA_NETEM_CORRUPT]);

	if (tb[TCA_NETEM_RATE])
		get_rate(q, tb[TCA_NETEM_RATE]);

	if (tb[TCA_NETEM_RATE64])
		q->rate = max_t(u64, q->rate,
				nla_get_u64(tb[TCA_NETEM_RATE64]));

	if (tb[TCA_NETEM_ECN])
		q->ecn = nla_get_u32(tb[TCA_NETEM_ECN]);

	return ret;
}

static int netem_init(struct Qdisc *sch, struct nlattr *opt)
{
	struct netem_sched_data *q = qdisc_priv(sch);
	int ret;

	if (!opt)
		return -EINVAL;

	qdisc_watchdog_init(&q->watchdog, sch);

	q->loss_model = CLG_RANDOM;
	ret = netem_change(sch, opt);
	if (ret)
		pr_info("netem: change failed\n");
	return ret;
}

static void netem_destroy(struct Qdisc *sch)
{
	struct netem_sched_data *q = qdisc_priv(sch);

	qdisc_watchdog_cancel(&q->watchdog);
	if (q->qdisc)
		qdisc_destroy(q->qdisc);
	dist_free(q->delay_dist);
}

static int dump_loss_model(const struct netem_sched_data *q,
			   struct sk_buff *skb)
{
	struct nlattr *nest;

	nest = nla_nest_start(skb, TCA_NETEM_LOSS);
	if (nest == NULL)
		goto nla_put_failure;

	switch (q->loss_model) {
	case CLG_RANDOM:
		/* legacy loss model */
		nla_nest_cancel(skb, nest);
		return 0;	/* no data */

	case CLG_4_STATES: {
		struct tc_netem_gimodel gi = {
			.p13 = q->clg.a1,
			.p31 = q->clg.a2,
			.p32 = q->clg.a3,
			.p14 = q->clg.a4,
			.p23 = q->clg.a5,
		};

		if (nla_put(skb, NETEM_LOSS_GI, sizeof(gi), &gi))
			goto nla_put_failure;
		break;
	}
	case CLG_GILB_ELL: {
		struct tc_netem_gemodel ge = {
			.p = q->clg.a1,
			.r = q->clg.a2,
			.h = q->clg.a3,
			.k1 = q->clg.a4,
		};

		if (nla_put(skb, NETEM_LOSS_GE, sizeof(ge), &ge))
			goto nla_put_failure;
		break;
	}
	}

	nla_nest_end(skb, nest);
	return 0;

nla_put_failure:
	nla_nest_cancel(skb, nest);
	return -1;
}

static int netem_dump(struct Qdisc *sch, struct sk_buff *skb)
{
	const struct netem_sched_data *q = qdisc_priv(sch);
	struct nlattr *nla = (struct nlattr *) skb_tail_pointer(skb);
	struct tc_netem_qopt qopt;
	struct tc_netem_corr cor;
	struct tc_netem_reorder reorder;
	struct tc_netem_corrupt corrupt;
	struct tc_netem_rate rate;

	qopt.latency = q->latency;
	qopt.jitter = q->jitter;
	qopt.limit = q->limit;
	qopt.loss = q->loss;
	qopt.gap = q->gap;
	qopt.duplicate = q->duplicate;
	if (nla_put(skb, TCA_OPTIONS, sizeof(qopt), &qopt))
		goto nla_put_failure;

	cor.delay_corr = q->delay_cor.rho;
	cor.loss_corr = q->loss_cor.rho;
	cor.dup_corr = q->dup_cor.rho;
	if (nla_put(skb, TCA_NETEM_CORR, sizeof(cor), &cor))
		goto nla_put_failure;

	reorder.probability = q->reorder;
	reorder.correlation = q->reorder_cor.rho;
	if (nla_put(skb, TCA_NETEM_REORDER, sizeof(reorder), &reorder))
		goto nla_put_failure;

	corrupt.probability = q->corrupt;
	corrupt.correlation = q->corrupt_cor.rho;
	if (nla_put(skb, TCA_NETEM_CORRUPT, sizeof(corrupt), &corrupt))
		goto nla_put_failure;

	if (q->rate >= (1ULL << 32)) {
		if (nla_put_u64_64bit(skb, TCA_NETEM_RATE64, q->rate,
				      TCA_NETEM_PAD))
			goto nla_put_failure;
		rate.rate = ~0U;
	} else {
		rate.rate = q->rate;
	}
	rate.packet_overhead = q->packet_overhead;
	rate.cell_size = q->cell_size;
	rate.cell_overhead = q->cell_overhead;
	if (nla_put(skb, TCA_NETEM_RATE, sizeof(rate), &rate))
		goto nla_put_failure;

	if (q->ecn && nla_put_u32(skb, TCA_NETEM_ECN, q->ecn))
		goto nla_put_failure;

	if (dump_loss_model(q, skb) != 0)
		goto nla_put_failure;

	return nla_nest_end(skb, nla);

nla_put_failure:
	nlmsg_trim(skb, nla);
	return -1;
}

static int netem_dump_class(struct Qdisc *sch, unsigned long cl,
			  struct sk_buff *skb, struct tcmsg *tcm)
{
	struct netem_sched_data *q = qdisc_priv(sch);

	if (cl != 1 || !q->qdisc) 	/* only one class */
		return -ENOENT;

	tcm->tcm_handle |= TC_H_MIN(1);
	tcm->tcm_info = q->qdisc->handle;

	return 0;
}

static int netem_graft(struct Qdisc *sch, unsigned long arg, struct Qdisc *new,
		     struct Qdisc **old)
{
	struct netem_sched_data *q = qdisc_priv(sch);

	*old = qdisc_replace(sch, new, &q->qdisc);
	return 0;
}

static struct Qdisc *netem_leaf(struct Qdisc *sch, unsigned long arg)
{
	struct netem_sched_data *q = qdisc_priv(sch);
	return q->qdisc;
}

static unsigned long netem_get(struct Qdisc *sch, u32 classid)
{
	return 1;
}

static void netem_put(struct Qdisc *sch, unsigned long arg)
{
}

static void netem_walk(struct Qdisc *sch, struct qdisc_walker *walker)
{
	if (!walker->stop) {
		if (walker->count >= walker->skip)
			if (walker->fn(sch, 1, walker) < 0) {
				walker->stop = 1;
				return;
			}
		walker->count++;
	}
}

static const struct Qdisc_class_ops netem_class_ops = {
	.graft		=	netem_graft,
	.leaf		=	netem_leaf,
	.get		=	netem_get,
	.put		=	netem_put,
	.walk		=	netem_walk,
	.dump		=	netem_dump_class,
};

static struct Qdisc_ops netem_qdisc_ops __read_mostly = {
	.id		=	"netem",
	.cl_ops		=	&netem_class_ops,
	.priv_size	=	sizeof(struct netem_sched_data),
	.enqueue	=	netem_enqueue,
	.dequeue	=	netem_dequeue,
	.peek		=	qdisc_peek_dequeued,
	.init		=	netem_init,
	.reset		=	netem_reset,
	.destroy	=	netem_destroy,
	.change		=	netem_change,
	.dump		=	netem_dump,
	.owner		=	THIS_MODULE,
};


static int __init netem_module_init(void)
{
	pr_info("netem: version " VERSION "\n");
	return register_qdisc(&netem_qdisc_ops);
}
static void __exit netem_module_exit(void)
{
	unregister_qdisc(&netem_qdisc_ops);
}
module_init(netem_module_init)
module_exit(netem_module_exit)
MODULE_LICENSE("GPL");<|MERGE_RESOLUTION|>--- conflicted
+++ resolved
@@ -622,16 +622,11 @@
 
 			if (q->qdisc) {
 				unsigned int pkt_len = qdisc_pkt_len(skb);
-<<<<<<< HEAD
-				int err = qdisc_enqueue(skb, q->qdisc);
-
-=======
 				struct sk_buff *to_free = NULL;
 				int err;
 
 				err = qdisc_enqueue(skb, q->qdisc, &to_free);
 				kfree_skb_list(to_free);
->>>>>>> dfd2e9ab
 				if (err != NET_XMIT_SUCCESS &&
 				    net_xmit_drop_count(err)) {
 					qdisc_qstats_drop(sch);

/*
 * net/sched/act_ipt.c		iptables target interface
 *
 *TODO: Add other tables. For now we only support the ipv4 table targets
 *
 *		This program is free software; you can redistribute it and/or
 *		modify it under the terms of the GNU General Public License
 *		as published by the Free Software Foundation; either version
 *		2 of the License, or (at your option) any later version.
 *
 * Copyright:	Jamal Hadi Salim (2002-13)
 */

#include <linux/types.h>
#include <linux/kernel.h>
#include <linux/string.h>
#include <linux/errno.h>
#include <linux/skbuff.h>
#include <linux/rtnetlink.h>
#include <linux/module.h>
#include <linux/init.h>
#include <linux/slab.h>
#include <net/netlink.h>
#include <net/pkt_sched.h>
#include <linux/tc_act/tc_ipt.h>
#include <net/tc_act/tc_ipt.h>

#include <linux/netfilter_ipv4/ip_tables.h>


#define IPT_TAB_MASK     15

static int ipt_net_id;
static struct tc_action_ops act_ipt_ops;

static int xt_net_id;
static struct tc_action_ops act_xt_ops;

static int ipt_init_target(struct xt_entry_target *t, char *table,
			   unsigned int hook)
{
	struct xt_tgchk_param par;
	struct xt_target *target;
	int ret = 0;

	target = xt_request_find_target(AF_INET, t->u.user.name,
					t->u.user.revision);
	if (IS_ERR(target))
		return PTR_ERR(target);

	t->u.kernel.target = target;
	par.table     = table;
	par.entryinfo = NULL;
	par.target    = target;
	par.targinfo  = t->data;
	par.hook_mask = hook;
	par.family    = NFPROTO_IPV4;

	ret = xt_check_target(&par, t->u.target_size - sizeof(*t), 0, false);
	if (ret < 0) {
		module_put(t->u.kernel.target->me);
		return ret;
	}
	return 0;
}

static void ipt_destroy_target(struct xt_entry_target *t)
{
	struct xt_tgdtor_param par = {
		.target   = t->u.kernel.target,
		.targinfo = t->data,
		.family   = NFPROTO_IPV4,
	};
	if (par.target->destroy != NULL)
		par.target->destroy(&par);
	module_put(par.target->me);
}

static void tcf_ipt_release(struct tc_action *a, int bind)
{
	struct tcf_ipt *ipt = to_ipt(a);
	ipt_destroy_target(ipt->tcfi_t);
	kfree(ipt->tcfi_tname);
	kfree(ipt->tcfi_t);
}

static const struct nla_policy ipt_policy[TCA_IPT_MAX + 1] = {
	[TCA_IPT_TABLE]	= { .type = NLA_STRING, .len = IFNAMSIZ },
	[TCA_IPT_HOOK]	= { .type = NLA_U32 },
	[TCA_IPT_INDEX]	= { .type = NLA_U32 },
	[TCA_IPT_TARG]	= { .len = sizeof(struct xt_entry_target) },
};

static int __tcf_ipt_init(struct tc_action_net *tn, struct nlattr *nla,
			  struct nlattr *est, struct tc_action **a,
			  const struct tc_action_ops *ops, int ovr, int bind)
{
	struct nlattr *tb[TCA_IPT_MAX + 1];
	struct tcf_ipt *ipt;
	struct xt_entry_target *td, *t;
	char *tname;
	bool exists = false;
	int ret = 0, err;
	u32 hook = 0;
	u32 index = 0;

	if (nla == NULL)
		return -EINVAL;

	err = nla_parse_nested(tb, TCA_IPT_MAX, nla, ipt_policy);
	if (err < 0)
		return err;

	if (tb[TCA_IPT_INDEX] != NULL)
		index = nla_get_u32(tb[TCA_IPT_INDEX]);

	exists = tcf_hash_check(tn, index, a, bind);
	if (exists && bind)
		return 0;

	if (tb[TCA_IPT_HOOK] == NULL || tb[TCA_IPT_TARG] == NULL) {
		if (exists)
			tcf_hash_release(*a, bind);
		return -EINVAL;
	}

	td = (struct xt_entry_target *)nla_data(tb[TCA_IPT_TARG]);
	if (nla_len(tb[TCA_IPT_TARG]) < td->u.target_size) {
		if (exists)
<<<<<<< HEAD
			tcf_hash_release(a, bind);
=======
			tcf_hash_release(*a, bind);
>>>>>>> dfd2e9ab
		return -EINVAL;
	}

	if (!exists) {
<<<<<<< HEAD
		ret = tcf_hash_create(tn, index, est, a, sizeof(*ipt), bind,
=======
		ret = tcf_hash_create(tn, index, est, a, ops, bind,
>>>>>>> dfd2e9ab
				      false);
		if (ret)
			return ret;
		ret = ACT_P_CREATED;
	} else {
		if (bind)/* dont override defaults */
			return 0;
		tcf_hash_release(*a, bind);

		if (!ovr)
			return -EEXIST;
	}
	hook = nla_get_u32(tb[TCA_IPT_HOOK]);

	err = -ENOMEM;
	tname = kmalloc(IFNAMSIZ, GFP_KERNEL);
	if (unlikely(!tname))
		goto err1;
	if (tb[TCA_IPT_TABLE] == NULL ||
	    nla_strlcpy(tname, tb[TCA_IPT_TABLE], IFNAMSIZ) >= IFNAMSIZ)
		strcpy(tname, "mangle");

	t = kmemdup(td, td->u.target_size, GFP_KERNEL);
	if (unlikely(!t))
		goto err2;

	err = ipt_init_target(t, tname, hook);
	if (err < 0)
		goto err3;

	ipt = to_ipt(*a);

	spin_lock_bh(&ipt->tcf_lock);
	if (ret != ACT_P_CREATED) {
		ipt_destroy_target(ipt->tcfi_t);
		kfree(ipt->tcfi_tname);
		kfree(ipt->tcfi_t);
	}
	ipt->tcfi_tname = tname;
	ipt->tcfi_t     = t;
	ipt->tcfi_hook  = hook;
	spin_unlock_bh(&ipt->tcf_lock);
	if (ret == ACT_P_CREATED)
		tcf_hash_insert(tn, *a);
	return ret;

err3:
	kfree(t);
err2:
	kfree(tname);
err1:
	if (ret == ACT_P_CREATED)
		tcf_hash_cleanup(*a, est);
	return err;
}

static int tcf_ipt_init(struct net *net, struct nlattr *nla,
			struct nlattr *est, struct tc_action **a, int ovr,
			int bind)
{
	struct tc_action_net *tn = net_generic(net, ipt_net_id);

	return __tcf_ipt_init(tn, nla, est, a, &act_ipt_ops, ovr, bind);
}

static int tcf_xt_init(struct net *net, struct nlattr *nla,
		       struct nlattr *est, struct tc_action **a, int ovr,
		       int bind)
{
	struct tc_action_net *tn = net_generic(net, xt_net_id);

	return __tcf_ipt_init(tn, nla, est, a, &act_xt_ops, ovr, bind);
}

static int tcf_ipt(struct sk_buff *skb, const struct tc_action *a,
		   struct tcf_result *res)
{
	int ret = 0, result = 0;
	struct tcf_ipt *ipt = to_ipt(a);
	struct xt_action_param par;

	if (skb_unclone(skb, GFP_ATOMIC))
		return TC_ACT_UNSPEC;

	spin_lock(&ipt->tcf_lock);

	tcf_lastuse_update(&ipt->tcf_tm);
	bstats_update(&ipt->tcf_bstats, skb);

	/* yes, we have to worry about both in and out dev
	 * worry later - danger - this API seems to have changed
	 * from earlier kernels
	 */
	par.net	     = dev_net(skb->dev);
	par.in       = skb->dev;
	par.out      = NULL;
	par.hooknum  = ipt->tcfi_hook;
	par.target   = ipt->tcfi_t->u.kernel.target;
	par.targinfo = ipt->tcfi_t->data;
	par.family   = NFPROTO_IPV4;
	ret = par.target->target(skb, &par);

	switch (ret) {
	case NF_ACCEPT:
		result = TC_ACT_OK;
		break;
	case NF_DROP:
		result = TC_ACT_SHOT;
		ipt->tcf_qstats.drops++;
		break;
	case XT_CONTINUE:
		result = TC_ACT_PIPE;
		break;
	default:
		net_notice_ratelimited("tc filter: Bogus netfilter code %d assume ACCEPT\n",
				       ret);
		result = TC_ACT_OK;
		break;
	}
	spin_unlock(&ipt->tcf_lock);
	return result;

}

static int tcf_ipt_dump(struct sk_buff *skb, struct tc_action *a, int bind,
			int ref)
{
	unsigned char *b = skb_tail_pointer(skb);
	struct tcf_ipt *ipt = to_ipt(a);
	struct xt_entry_target *t;
	struct tcf_t tm;
	struct tc_cnt c;

	/* for simple targets kernel size == user size
	 * user name = target name
	 * for foolproof you need to not assume this
	 */

	t = kmemdup(ipt->tcfi_t, ipt->tcfi_t->u.user.target_size, GFP_ATOMIC);
	if (unlikely(!t))
		goto nla_put_failure;

	c.bindcnt = ipt->tcf_bindcnt - bind;
	c.refcnt = ipt->tcf_refcnt - ref;
	strcpy(t->u.user.name, ipt->tcfi_t->u.kernel.target->name);

	if (nla_put(skb, TCA_IPT_TARG, ipt->tcfi_t->u.user.target_size, t) ||
	    nla_put_u32(skb, TCA_IPT_INDEX, ipt->tcf_index) ||
	    nla_put_u32(skb, TCA_IPT_HOOK, ipt->tcfi_hook) ||
	    nla_put(skb, TCA_IPT_CNT, sizeof(struct tc_cnt), &c) ||
	    nla_put_string(skb, TCA_IPT_TABLE, ipt->tcfi_tname))
		goto nla_put_failure;

	tcf_tm_dump(&tm, &ipt->tcf_tm);
	if (nla_put_64bit(skb, TCA_IPT_TM, sizeof(tm), &tm, TCA_IPT_PAD))
		goto nla_put_failure;

	kfree(t);
	return skb->len;

nla_put_failure:
	nlmsg_trim(skb, b);
	kfree(t);
	return -1;
}

static int tcf_ipt_walker(struct net *net, struct sk_buff *skb,
			  struct netlink_callback *cb, int type,
			  const struct tc_action_ops *ops)
{
	struct tc_action_net *tn = net_generic(net, ipt_net_id);

	return tcf_generic_walker(tn, skb, cb, type, ops);
}

static int tcf_ipt_search(struct net *net, struct tc_action **a, u32 index)
{
	struct tc_action_net *tn = net_generic(net, ipt_net_id);

	return tcf_hash_search(tn, a, index);
}

static struct tc_action_ops act_ipt_ops = {
	.kind		=	"ipt",
	.type		=	TCA_ACT_IPT,
	.owner		=	THIS_MODULE,
	.act		=	tcf_ipt,
	.dump		=	tcf_ipt_dump,
	.cleanup	=	tcf_ipt_release,
	.init		=	tcf_ipt_init,
	.walk		=	tcf_ipt_walker,
	.lookup		=	tcf_ipt_search,
	.size		=	sizeof(struct tcf_ipt),
};

static __net_init int ipt_init_net(struct net *net)
{
	struct tc_action_net *tn = net_generic(net, ipt_net_id);

	return tc_action_net_init(tn, &act_ipt_ops, IPT_TAB_MASK);
}

static void __net_exit ipt_exit_net(struct net *net)
{
	struct tc_action_net *tn = net_generic(net, ipt_net_id);

	tc_action_net_exit(tn);
}

static struct pernet_operations ipt_net_ops = {
	.init = ipt_init_net,
	.exit = ipt_exit_net,
	.id   = &ipt_net_id,
	.size = sizeof(struct tc_action_net),
};

static int tcf_xt_walker(struct net *net, struct sk_buff *skb,
			 struct netlink_callback *cb, int type,
			 const struct tc_action_ops *ops)
{
	struct tc_action_net *tn = net_generic(net, xt_net_id);

	return tcf_generic_walker(tn, skb, cb, type, ops);
}

static int tcf_xt_search(struct net *net, struct tc_action **a, u32 index)
{
	struct tc_action_net *tn = net_generic(net, xt_net_id);

	return tcf_hash_search(tn, a, index);
}

static struct tc_action_ops act_xt_ops = {
	.kind		=	"xt",
	.type		=	TCA_ACT_XT,
	.owner		=	THIS_MODULE,
	.act		=	tcf_ipt,
	.dump		=	tcf_ipt_dump,
	.cleanup	=	tcf_ipt_release,
	.init		=	tcf_xt_init,
	.walk		=	tcf_xt_walker,
	.lookup		=	tcf_xt_search,
	.size		=	sizeof(struct tcf_ipt),
};

static __net_init int xt_init_net(struct net *net)
{
	struct tc_action_net *tn = net_generic(net, xt_net_id);

	return tc_action_net_init(tn, &act_xt_ops, IPT_TAB_MASK);
}

static void __net_exit xt_exit_net(struct net *net)
{
	struct tc_action_net *tn = net_generic(net, xt_net_id);

	tc_action_net_exit(tn);
}

static struct pernet_operations xt_net_ops = {
	.init = xt_init_net,
	.exit = xt_exit_net,
	.id   = &xt_net_id,
	.size = sizeof(struct tc_action_net),
};

MODULE_AUTHOR("Jamal Hadi Salim(2002-13)");
MODULE_DESCRIPTION("Iptables target actions");
MODULE_LICENSE("GPL");
MODULE_ALIAS("act_xt");

static int __init ipt_init_module(void)
{
	int ret1, ret2;

	ret1 = tcf_register_action(&act_xt_ops, &xt_net_ops);
	if (ret1 < 0)
		pr_err("Failed to load xt action\n");

	ret2 = tcf_register_action(&act_ipt_ops, &ipt_net_ops);
	if (ret2 < 0)
		pr_err("Failed to load ipt action\n");

	if (ret1 < 0 && ret2 < 0) {
		return ret1;
	} else
		return 0;
}

static void __exit ipt_cleanup_module(void)
{
	tcf_unregister_action(&act_ipt_ops, &ipt_net_ops);
	tcf_unregister_action(&act_xt_ops, &xt_net_ops);
}

module_init(ipt_init_module);
module_exit(ipt_cleanup_module);<|MERGE_RESOLUTION|>--- conflicted
+++ resolved
@@ -127,20 +127,12 @@
 	td = (struct xt_entry_target *)nla_data(tb[TCA_IPT_TARG]);
 	if (nla_len(tb[TCA_IPT_TARG]) < td->u.target_size) {
 		if (exists)
-<<<<<<< HEAD
-			tcf_hash_release(a, bind);
-=======
 			tcf_hash_release(*a, bind);
->>>>>>> dfd2e9ab
 		return -EINVAL;
 	}
 
 	if (!exists) {
-<<<<<<< HEAD
-		ret = tcf_hash_create(tn, index, est, a, sizeof(*ipt), bind,
-=======
 		ret = tcf_hash_create(tn, index, est, a, ops, bind,
->>>>>>> dfd2e9ab
 				      false);
 		if (ret)
 			return ret;

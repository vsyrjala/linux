--- conflicted
+++ resolved
@@ -1241,11 +1241,7 @@
 				     qdisc_pkt_len(skb));
 		if (err) {
 			cl->qstats.drops++;
-<<<<<<< HEAD
-			return qdisc_drop(skb, sch);
-=======
 			return qdisc_drop(skb, sch, to_free);
->>>>>>> dfd2e9ab
 		}
 	}
 

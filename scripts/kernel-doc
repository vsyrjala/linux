#!/usr/bin/perl -w

use strict;
use IPC::Open3;

## Copyright (c) 1998 Michael Zucchi, All Rights Reserved        ##
## Copyright (C) 2000, 1  Tim Waugh <twaugh@redhat.com>          ##
## Copyright (C) 2001  Simon Huggins                             ##
## Copyright (C) 2005-2012  Randy Dunlap                         ##
## Copyright (C) 2012  Dan Luedtke                               ##
## 								 ##
## #define enhancements by Armin Kuster <akuster@mvista.com>	 ##
## Copyright (c) 2000 MontaVista Software, Inc.			 ##
## 								 ##
## This software falls under the GNU General Public License.     ##
## Please read the COPYING file for more information             ##

# 18/01/2001 - 	Cleanups
# 		Functions prototyped as foo(void) same as foo()
# 		Stop eval'ing where we don't need to.
# -- huggie@earth.li

# 27/06/2001 -  Allowed whitespace after initial "/**" and
#               allowed comments before function declarations.
# -- Christian Kreibich <ck@whoop.org>

# Still to do:
# 	- add perldoc documentation
# 	- Look more closely at some of the scarier bits :)

# 26/05/2001 - 	Support for separate source and object trees.
#		Return error code.
# 		Keith Owens <kaos@ocs.com.au>

# 23/09/2001 - Added support for typedefs, structs, enums and unions
#              Support for Context section; can be terminated using empty line
#              Small fixes (like spaces vs. \s in regex)
# -- Tim Jansen <tim@tjansen.de>

# 25/07/2012 - Added support for HTML5
# -- Dan Luedtke <mail@danrl.de>

#
# This will read a 'c' file and scan for embedded comments in the
# style of gnome comments (+minor extensions - see below).
#

# Note: This only supports 'c'.

# usage:
# kernel-doc [ -docbook | -html | -html5 | -text | -man | -list ]
#            [ -no-doc-sections ]
#            [ -function funcname [ -function funcname ...] ]
#            c file(s)s > outputfile
# or
#            [ -nofunction funcname [ -function funcname ...] ]
#            c file(s)s > outputfile
#
#  Set output format using one of -docbook -html -html5 -text or -man.
#  Default is man.
#  The -list format is for internal use by docproc.
#
#  -no-doc-sections
#	Do not output DOC: sections
#
#  -function funcname
#	If set, then only generate documentation for the given function(s) or
#	DOC: section titles.  All other functions and DOC: sections are ignored.
#
#  -nofunction funcname
#	If set, then only generate documentation for the other function(s)/DOC:
#	sections. Cannot be used together with -function (yes, that's a bug --
#	perl hackers can fix it 8))
#
#  c files - list of 'c' files to process
#
#  All output goes to stdout, with errors to stderr.

#
# format of comments.
# In the following table, (...)? signifies optional structure.
#                         (...)* signifies 0 or more structure elements
# /**
#  * function_name(:)? (- short description)?
# (* @parameterx: (description of parameter x)?)*
# (* a blank line)?
#  * (Description:)? (Description of function)?
#  * (section header: (section description)? )*
#  (*)?*/
#
# So .. the trivial example would be:
#
# /**
#  * my_function
#  */
#
# If the Description: header tag is omitted, then there must be a blank line
# after the last parameter specification.
# e.g.
# /**
#  * my_function - does my stuff
#  * @my_arg: its mine damnit
#  *
#  * Does my stuff explained.
#  */
#
#  or, could also use:
# /**
#  * my_function - does my stuff
#  * @my_arg: its mine damnit
#  * Description: Does my stuff explained.
#  */
# etc.
#
# Besides functions you can also write documentation for structs, unions,
# enums and typedefs. Instead of the function name you must write the name
# of the declaration;  the struct/union/enum/typedef must always precede
# the name. Nesting of declarations is not supported.
# Use the argument mechanism to document members or constants.
# e.g.
# /**
#  * struct my_struct - short description
#  * @a: first member
#  * @b: second member
#  *
#  * Longer description
#  */
# struct my_struct {
#     int a;
#     int b;
# /* private: */
#     int c;
# };
#
# All descriptions can be multiline, except the short function description.
#
# For really longs structs, you can also describe arguments inside the
# body of the struct.
# eg.
# /**
#  * struct my_struct - short description
#  * @a: first member
#  * @b: second member
#  *
#  * Longer description
#  */
# struct my_struct {
#     int a;
#     int b;
#     /**
#      * @c: This is longer description of C
#      *
#      * You can use paragraphs to describe arguments
#      * using this method.
#      */
#     int c;
# };
#
# This should be use only for struct/enum members.
#
# You can also add additional sections. When documenting kernel functions you
# should document the "Context:" of the function, e.g. whether the functions
# can be called form interrupts. Unlike other sections you can end it with an
# empty line.
# A non-void function should have a "Return:" section describing the return
# value(s).
# Example-sections should contain the string EXAMPLE so that they are marked
# appropriately in DocBook.
#
# Example:
# /**
#  * user_function - function that can only be called in user context
#  * @a: some argument
#  * Context: !in_interrupt()
#  *
#  * Some description
#  * Example:
#  *    user_function(22);
#  */
# ...
#
#
# All descriptive text is further processed, scanning for the following special
# patterns, which are highlighted appropriately.
#
# 'funcname()' - function
# '$ENVVAR' - environmental variable
# '&struct_name' - name of a structure (up to two words including 'struct')
# '@parameter' - name of a parameter
# '%CONST' - name of a constant.

## init lots of data

my $errors = 0;
my $warnings = 0;
my $anon_struct_union = 0;

# match expressions used to find embedded type information
my $type_constant = '\%([-_\w]+)';
my $type_func = '(\w+)\(\)';
my $type_param = '\@(\w+)';
my $type_struct = '\&((struct\s*)*[_\w]+)';
my $type_struct_xml = '\\&amp;((struct\s*)*[_\w]+)';
my $type_env = '(\$\w+)';

# Output conversion substitutions.
#  One for each output format

# these work fairly well
my @highlights_html = (
                       [$type_constant, "<i>\$1</i>"],
                       [$type_func, "<b>\$1</b>"],
                       [$type_struct_xml, "<i>\$1</i>"],
                       [$type_env, "<b><i>\$1</i></b>"],
                       [$type_param, "<tt><b>\$1</b></tt>"]
                      );
my $local_lt = "\\\\\\\\lt:";
my $local_gt = "\\\\\\\\gt:";
my $blankline_html = $local_lt . "p" . $local_gt;	# was "<p>"

# html version 5
my @highlights_html5 = (
                        [$type_constant, "<span class=\"const\">\$1</span>"],
                        [$type_func, "<span class=\"func\">\$1</span>"],
                        [$type_struct_xml, "<span class=\"struct\">\$1</span>"],
                        [$type_env, "<span class=\"env\">\$1</span>"],
                        [$type_param, "<span class=\"param\">\$1</span>]"]
		       );
my $blankline_html5 = $local_lt . "br /" . $local_gt;

# XML, docbook format
my @highlights_xml = (
                      ["([^=])\\\"([^\\\"<]+)\\\"", "\$1<quote>\$2</quote>"],
                      [$type_constant, "<constant>\$1</constant>"],
                      [$type_struct_xml, "<structname>\$1</structname>"],
                      [$type_param, "<parameter>\$1</parameter>"],
                      [$type_func, "<function>\$1</function>"],
                      [$type_env, "<envar>\$1</envar>"]
		     );
my $blankline_xml = $local_lt . "/para" . $local_gt . $local_lt . "para" . $local_gt . "\n";

# gnome, docbook format
my @highlights_gnome = (
                        [$type_constant, "<replaceable class=\"option\">\$1</replaceable>"],
                        [$type_func, "<function>\$1</function>"],
                        [$type_struct, "<structname>\$1</structname>"],
                        [$type_env, "<envar>\$1</envar>"],
                        [$type_param, "<parameter>\$1</parameter>" ]
		       );
my $blankline_gnome = "</para><para>\n";

# these are pretty rough
my @highlights_man = (
                      [$type_constant, "\$1"],
                      [$type_func, "\\\\fB\$1\\\\fP"],
                      [$type_struct, "\\\\fI\$1\\\\fP"],
                      [$type_param, "\\\\fI\$1\\\\fP"]
		     );
my $blankline_man = "";

# text-mode
my @highlights_text = (
                       [$type_constant, "\$1"],
                       [$type_func, "\$1"],
                       [$type_struct, "\$1"],
                       [$type_param, "\$1"]
		      );
my $blankline_text = "";

# list mode
my @highlights_list = (
                       [$type_constant, "\$1"],
                       [$type_func, "\$1"],
                       [$type_struct, "\$1"],
                       [$type_param, "\$1"]
		      );
my $blankline_list = "";

# read arguments
if ($#ARGV == -1) {
    usage();
}

my $kernelversion;
my $dohighlight = "";
my $use_markdown = 0;

my $verbose = 0;
my $output_mode = "man";
my $output_preformatted = 0;
my $output_markdown_nopara = 0;
my $no_doc_sections = 0;
my @highlights = @highlights_man;
my $blankline = $blankline_man;
my $modulename = "Kernel API";
my $function_only = 0;
my $show_not_found = 0;

my @build_time;
if (defined($ENV{'KBUILD_BUILD_TIMESTAMP'}) &&
    (my $seconds = `date -d"${ENV{'KBUILD_BUILD_TIMESTAMP'}}" +%s`) ne '') {
    @build_time = gmtime($seconds);
} else {
    @build_time = localtime;
}

my $man_date = ('January', 'February', 'March', 'April', 'May', 'June',
		'July', 'August', 'September', 'October',
		'November', 'December')[$build_time[4]] .
  " " . ($build_time[5]+1900);

# Essentially these are globals.
# They probably want to be tidied up, made more localised or something.
# CAVEAT EMPTOR!  Some of the others I localised may not want to be, which
# could cause "use of undefined value" or other bugs.
my ($function, %function_table, %parametertypes, $declaration_purpose);
my ($type, $declaration_name, $return_type);
my ($newsection, $newcontents, $prototype, $brcount, %source_map);

if (defined($ENV{'KBUILD_VERBOSE'})) {
	$verbose = "$ENV{'KBUILD_VERBOSE'}";
}

# Generated docbook code is inserted in a template at a point where
# docbook v3.1 requires a non-zero sequence of RefEntry's; see:
# http://www.oasis-open.org/docbook/documentation/reference/html/refentry.html
# We keep track of number of generated entries and generate a dummy
# if needs be to ensure the expanded template can be postprocessed
# into html.
my $section_counter = 0;

my $lineprefix="";

# states
# 0 - normal code
# 1 - looking for function name
# 2 - scanning field start.
# 3 - scanning prototype.
# 4 - documentation block
# 5 - gathering documentation outside main block
my $state;
my $in_doc_sect;

# Split Doc State
# 0 - Invalid (Before start or after finish)
# 1 - Is started (the /** was found inside a struct)
# 2 - The @parameter header was found, start accepting multi paragraph text.
# 3 - Finished (the */ was found)
# 4 - Error - Comment without header was found. Spit a warning as it's not
#     proper kernel-doc and ignore the rest.
my $split_doc_state;

#declaration types: can be
# 'function', 'struct', 'union', 'enum', 'typedef'
my $decl_type;

my $doc_special = "\@\%\$\&";

my $doc_start = '^/\*\*\s*$'; # Allow whitespace at end of comment start.
my $doc_end = '\*/';
my $doc_com = '\s*\*\s*';
my $doc_com_body = '\s*\* ?';
my $doc_decl = $doc_com . '(\w+)';
my $doc_sect = $doc_com . '([' . $doc_special . ']?[\w\s]+):(.*)';
my $doc_content = $doc_com_body . '(.*)';
my $doc_block = $doc_com . 'DOC:\s*(.*)?';
my $doc_split_start = '^\s*/\*\*\s*$';
my $doc_split_sect = '\s*\*\s*(@[\w\s]+):(.*)';
my $doc_split_end = '^\s*\*/\s*$';

my %constants;
my %parameterdescs;
my @parameterlist;
my %sections;
my @sectionlist;
my $sectcheck;
my $struct_actual;

my $contents = "";
my $section_default = "Description";	# default section
my $section_intro = "Introduction";
my $section = $section_default;
my $section_context = "Context";
my $section_return = "Return";

my $undescribed = "-- undescribed --";

reset_state();

while ($ARGV[0] =~ m/^-(.*)/) {
    my $cmd = shift @ARGV;
    if ($cmd eq "-html") {
	$output_mode = "html";
	@highlights = @highlights_html;
	$blankline = $blankline_html;
    } elsif ($cmd eq "-html5") {
	$output_mode = "html5";
	@highlights = @highlights_html5;
	$blankline = $blankline_html5;
    } elsif ($cmd eq "-man") {
	$output_mode = "man";
	@highlights = @highlights_man;
	$blankline = $blankline_man;
    } elsif ($cmd eq "-text") {
	$output_mode = "text";
	@highlights = @highlights_text;
	$blankline = $blankline_text;
    } elsif ($cmd eq "-docbook") {
	$output_mode = "xml";
	@highlights = @highlights_xml;
	$blankline = $blankline_xml;
    } elsif ($cmd eq "-list") {
	$output_mode = "list";
	@highlights = @highlights_list;
	$blankline = $blankline_list;
    } elsif ($cmd eq "-gnome") {
	$output_mode = "gnome";
	@highlights = @highlights_gnome;
	$blankline = $blankline_gnome;
    } elsif ($cmd eq "-module") { # not needed for XML, inherits from calling document
	$modulename = shift @ARGV;
    } elsif ($cmd eq "-function") { # to only output specific functions
	$function_only = 1;
	$function = shift @ARGV;
	$function_table{$function} = 1;
    } elsif ($cmd eq "-nofunction") { # to only output specific functions
	$function_only = 2;
	$function = shift @ARGV;
	$function_table{$function} = 1;
    } elsif ($cmd eq "-use-markdown") {
	$use_markdown = 1;
    } elsif ($cmd eq "-v") {
	$verbose = 1;
    } elsif (($cmd eq "-h") || ($cmd eq "--help")) {
	usage();
    } elsif ($cmd eq '-no-doc-sections') {
	    $no_doc_sections = 1;
    } elsif ($cmd eq '-show-not-found') {
	$show_not_found = 1;
    }
}

# continue execution near EOF;

sub usage {
    print "Usage: $0 [ -docbook | -html | -html5 | -text | -man | -list ]\n";
    print "         [ -no-doc-sections ]\n";
    print "         [ -function funcname [ -function funcname ...] ]\n";
    print "         [ -nofunction funcname [ -nofunction funcname ...] ]\n";
    print "         [ -use-markdown ]\n";
    print "         [ -v ]\n";
    print "         c source file(s) > outputfile\n";
    print "         -v : verbose output, more warnings & other info listed\n";
    exit 1;
}

# get kernel version from env
sub get_kernel_version() {
    my $version = 'unknown kernel version';

    if (defined($ENV{'KERNELVERSION'})) {
	$version = $ENV{'KERNELVERSION'};
    }
    return $version;
}

##
# dumps section contents to arrays/hashes intended for that purpose.
#
sub dump_section {
    my $file = shift;
    my $name = shift;
    my $contents = join "\n", @_;

    if ($name =~ m/$type_constant/) {
	$name = $1;
#	print STDERR "constant section '$1' = '$contents'\n";
	$constants{$name} = $contents;
    } elsif ($name =~ m/$type_param/) {
#	print STDERR "parameter def '$1' = '$contents'\n";
	$name = $1;
	$parameterdescs{$name} = $contents;
	$sectcheck = $sectcheck . $name . " ";
    } elsif ($name eq "@\.\.\.") {
#	print STDERR "parameter def '...' = '$contents'\n";
	$name = "...";
	$parameterdescs{$name} = $contents;
	$sectcheck = $sectcheck . $name . " ";
    } else {
#	print STDERR "other section '$name' = '$contents'\n";
	if (defined($sections{$name}) && ($sections{$name} ne "")) {
		print STDERR "${file}:$.: error: duplicate section name '$name'\n";
		++$errors;
	}
	$sections{$name} = $contents;
	push @sectionlist, $name;
    }
}

##
# dump DOC: section after checking that it should go out
#
sub dump_doc_section {
    my $file = shift;
    my $name = shift;
    my $contents = join "\n", @_;

    if ($no_doc_sections) {
        return;
    }

    if (($function_only == 0) ||
	( $function_only == 1 && defined($function_table{$name})) ||
	( $function_only == 2 && !defined($function_table{$name})))
    {
	dump_section($file, $name, $contents);
	output_blockhead({'sectionlist' => \@sectionlist,
			  'sections' => \%sections,
			  'module' => $modulename,
			  'content-only' => ($function_only != 0), });
    }
}

sub markdown_to_docbook {
	my $orig_content = $_[0];

	my $pid = open3( \*CHLD_IN, \*CHLD_OUT, \*CHLD_ERR, "pandoc  --columns=80 -f markdown -t docbook" );

	print CHLD_IN "$orig_content";
	close(CHLD_IN);

	waitpid($pid, 0);

	my $content = "";
	chomp(my @lines = <CHLD_OUT>);
	foreach my $line (@lines) {
		$content .= $line . "\n";
	}
	close(CHLD_OUT);
	close(CHLD_ERR);

	if ($output_markdown_nopara) {
		# pandoc insists in adding Main <para></para>, sometimes we
		# want to remove them.
		$content =~ s:\A\s*<para>\s*\n(.*)\n</para>\Z$:$1:egsm;
	}

	return $content;
}

# Markdown->Docbook conversion by pandoc requires unescaped text
# Kernel-doc converts every & to "&amp;", we need to convert it back.
sub markdown_unescape
{
	my $text = shift;
	my @lines = split /\n/, $text;

	my @result;
	foreach my $line (@lines) {
		if ( $line =~ m /^    /s ) {
			$line =~ s:\&amp;:\&:gs
		}
		push @result, $line;
	}

	return join "\n",@result;

}

##
# output function
#
# parameterdescs, a hash.
#  function => "function name"
#  parameterlist => @list of parameters
#  parameterdescs => %parameter descriptions
#  sectionlist => @list of sections
#  sections => %section descriptions
#

sub output_highlight {
    my $contents = join "\n",@_;
    my $line;

#   DEBUG
#   if (!defined $contents) {
#	use Carp;
#	confess "output_highlight got called with no args?\n";
#   }

    if ($output_mode eq "html" || $output_mode eq "html5" ||
	$output_mode eq "xml") {
	$contents = local_unescape($contents);
	# convert data read & converted thru xml_escape() into &xyz; format:
	$contents =~ s/\\\\\\/\&/g;

	if ($use_markdown) {
		$contents = markdown_unescape($contents);
	}
    }

#   print STDERR "contents b4:$contents\n";
    eval $dohighlight;
    die $@ if $@;
#   print STDERR "contents af:$contents\n";
    if ($use_markdown) {
        $contents = markdown_to_docbook($contents);
    }

#   strip whitespaces when generating html5
    if ($output_mode eq "html5") {
	$contents =~ s/^\s+//;
	$contents =~ s/\s+$//;
    }
    foreach $line (split "\n", $contents) {
	if (! $output_preformatted &&
	    !($use_markdown && $line =~ m /^    /s)) {
	    $line =~ s/^\s*//;
	}
	if ($line eq ""){
	    if (! $output_preformatted && ! $use_markdown) {
		print $lineprefix, local_unescape($blankline);
	    }
	} else {
	    $line =~ s/\\\\\\/\&/g;
	    if ($output_mode eq "man" && substr($line, 0, 1) eq ".") {
		print "\\&$line";
	    } else {
		print $lineprefix, $line;
	    }
	}
	print "\n";
    }
}

# output sections in html
sub output_section_html(%) {
    my %args = %{$_[0]};
    my $section;

    foreach $section (@{$args{'sectionlist'}}) {
	print "<h3>$section</h3>\n";
	print "<blockquote>\n";
	output_highlight($args{'sections'}{$section});
	print "</blockquote>\n";
    }
}

# output enum in html
sub output_enum_html(%) {
    my %args = %{$_[0]};
    my ($parameter);
    my $count;
    print "<h2>enum " . $args{'enum'} . "</h2>\n";

    print "<b>enum " . $args{'enum'} . "</b> {<br>\n";
    $count = 0;
    foreach $parameter (@{$args{'parameterlist'}}) {
	print " <b>" . $parameter . "</b>";
	if ($count != $#{$args{'parameterlist'}}) {
	    $count++;
	    print ",\n";
	}
	print "<br>";
    }
    print "};<br>\n";

    print "<h3>Constants</h3>\n";
    print "<dl>\n";
    foreach $parameter (@{$args{'parameterlist'}}) {
	print "<dt><b>" . $parameter . "</b>\n";
	print "<dd>";
	output_highlight($args{'parameterdescs'}{$parameter});
    }
    print "</dl>\n";
    output_section_html(@_);
    print "<hr>\n";
}

# output typedef in html
sub output_typedef_html(%) {
    my %args = %{$_[0]};
    my ($parameter);
    my $count;
    print "<h2>typedef " . $args{'typedef'} . "</h2>\n";

    print "<b>typedef " . $args{'typedef'} . "</b>\n";
    output_section_html(@_);
    print "<hr>\n";
}

# output struct in html
sub output_struct_html(%) {
    my %args = %{$_[0]};
    my ($parameter);

    print "<h2>" . $args{'type'} . " " . $args{'struct'} . " - " . $args{'purpose'} . "</h2>\n";
    print "<b>" . $args{'type'} . " " . $args{'struct'} . "</b> {<br>\n";
    foreach $parameter (@{$args{'parameterlist'}}) {
	if ($parameter =~ /^#/) {
		print "$parameter<br>\n";
		next;
	}
	my $parameter_name = $parameter;
	$parameter_name =~ s/\[.*//;

	($args{'parameterdescs'}{$parameter_name} ne $undescribed) || next;
	$type = $args{'parametertypes'}{$parameter};
	if ($type =~ m/([^\(]*\(\*)\s*\)\s*\(([^\)]*)\)/) {
	    # pointer-to-function
	    print "&nbsp; &nbsp; <i>$1</i><b>$parameter</b>) <i>($2)</i>;<br>\n";
	} elsif ($type =~ m/^(.*?)\s*(:.*)/) {
	    # bitfield
	    print "&nbsp; &nbsp; <i>$1</i> <b>$parameter</b>$2;<br>\n";
	} else {
	    print "&nbsp; &nbsp; <i>$type</i> <b>$parameter</b>;<br>\n";
	}
    }
    print "};<br>\n";

    print "<h3>Members</h3>\n";
    print "<dl>\n";
    foreach $parameter (@{$args{'parameterlist'}}) {
	($parameter =~ /^#/) && next;

	my $parameter_name = $parameter;
	$parameter_name =~ s/\[.*//;

	($args{'parameterdescs'}{$parameter_name} ne $undescribed) || next;
	print "<dt><b>" . $parameter . "</b>\n";
	print "<dd>";
	output_highlight($args{'parameterdescs'}{$parameter_name});
    }
    print "</dl>\n";
    output_section_html(@_);
    print "<hr>\n";
}

# output function in html
sub output_function_html(%) {
    my %args = %{$_[0]};
    my ($parameter, $section);
    my $count;

    print "<h2>" . $args{'function'} . " - " . $args{'purpose'} . "</h2>\n";
    print "<i>" . $args{'functiontype'} . "</i>\n";
    print "<b>" . $args{'function'} . "</b>\n";
    print "(";
    $count = 0;
    foreach $parameter (@{$args{'parameterlist'}}) {
	$type = $args{'parametertypes'}{$parameter};
	if ($type =~ m/([^\(]*\(\*)\s*\)\s*\(([^\)]*)\)/) {
	    # pointer-to-function
	    print "<i>$1</i><b>$parameter</b>) <i>($2)</i>";
	} else {
	    print "<i>" . $type . "</i> <b>" . $parameter . "</b>";
	}
	if ($count != $#{$args{'parameterlist'}}) {
	    $count++;
	    print ",\n";
	}
    }
    print ")\n";

    print "<h3>Arguments</h3>\n";
    print "<dl>\n";
    foreach $parameter (@{$args{'parameterlist'}}) {
	my $parameter_name = $parameter;
	$parameter_name =~ s/\[.*//;

	($args{'parameterdescs'}{$parameter_name} ne $undescribed) || next;
	print "<dt><b>" . $parameter . "</b>\n";
	print "<dd>";
	output_highlight($args{'parameterdescs'}{$parameter_name});
    }
    print "</dl>\n";
    output_section_html(@_);
    print "<hr>\n";
}

# output DOC: block header in html
sub output_blockhead_html(%) {
    my %args = %{$_[0]};
    my ($parameter, $section);
    my $count;

    foreach $section (@{$args{'sectionlist'}}) {
	print "<h3>$section</h3>\n";
	print "<ul>\n";
	output_highlight($args{'sections'}{$section});
	print "</ul>\n";
    }
    print "<hr>\n";
}

# output sections in html5
sub output_section_html5(%) {
    my %args = %{$_[0]};
    my $section;

    foreach $section (@{$args{'sectionlist'}}) {
	print "<section>\n";
	print "<h1>$section</h1>\n";
	print "<p>\n";
	output_highlight($args{'sections'}{$section});
	print "</p>\n";
	print "</section>\n";
    }
}

# output enum in html5
sub output_enum_html5(%) {
    my %args = %{$_[0]};
    my ($parameter);
    my $count;
    my $html5id;

    $html5id = $args{'enum'};
    $html5id =~ s/[^a-zA-Z0-9\-]+/_/g;
    print "<article class=\"enum\" id=\"enum:". $html5id . "\">";
    print "<h1>enum " . $args{'enum'} . "</h1>\n";
    print "<ol class=\"code\">\n";
    print "<li>";
    print "<span class=\"keyword\">enum</span> ";
    print "<span class=\"identifier\">" . $args{'enum'} . "</span> {";
    print "</li>\n";
    $count = 0;
    foreach $parameter (@{$args{'parameterlist'}}) {
	print "<li class=\"indent\">";
	print "<span class=\"param\">" . $parameter . "</span>";
	if ($count != $#{$args{'parameterlist'}}) {
	    $count++;
	    print ",";
	}
	print "</li>\n";
    }
    print "<li>};</li>\n";
    print "</ol>\n";

    print "<section>\n";
    print "<h1>Constants</h1>\n";
    print "<dl>\n";
    foreach $parameter (@{$args{'parameterlist'}}) {
	print "<dt>" . $parameter . "</dt>\n";
	print "<dd>";
	output_highlight($args{'parameterdescs'}{$parameter});
	print "</dd>\n";
    }
    print "</dl>\n";
    print "</section>\n";
    output_section_html5(@_);
    print "</article>\n";
}

# output typedef in html5
sub output_typedef_html5(%) {
    my %args = %{$_[0]};
    my ($parameter);
    my $count;
    my $html5id;

    $html5id = $args{'typedef'};
    $html5id =~ s/[^a-zA-Z0-9\-]+/_/g;
    print "<article class=\"typedef\" id=\"typedef:" . $html5id . "\">\n";
    print "<h1>typedef " . $args{'typedef'} . "</h1>\n";

    print "<ol class=\"code\">\n";
    print "<li>";
    print "<span class=\"keyword\">typedef</span> ";
    print "<span class=\"identifier\">" . $args{'typedef'} . "</span>";
    print "</li>\n";
    print "</ol>\n";
    output_section_html5(@_);
    print "</article>\n";
}

# output struct in html5
sub output_struct_html5(%) {
    my %args = %{$_[0]};
    my ($parameter);
    my $html5id;

    $html5id = $args{'struct'};
    $html5id =~ s/[^a-zA-Z0-9\-]+/_/g;
    print "<article class=\"struct\" id=\"struct:" . $html5id . "\">\n";
    print "<hgroup>\n";
    print "<h1>" . $args{'type'} . " " . $args{'struct'} . "</h1>";
    print "<h2>". $args{'purpose'} . "</h2>\n";
    print "</hgroup>\n";
    print "<ol class=\"code\">\n";
    print "<li>";
    print "<span class=\"type\">" . $args{'type'} . "</span> ";
    print "<span class=\"identifier\">" . $args{'struct'} . "</span> {";
    print "</li>\n";
    foreach $parameter (@{$args{'parameterlist'}}) {
	print "<li class=\"indent\">";
	if ($parameter =~ /^#/) {
		print "<span class=\"param\">" . $parameter ."</span>\n";
		print "</li>\n";
		next;
	}
	my $parameter_name = $parameter;
	$parameter_name =~ s/\[.*//;

	($args{'parameterdescs'}{$parameter_name} ne $undescribed) || next;
	$type = $args{'parametertypes'}{$parameter};
	if ($type =~ m/([^\(]*\(\*)\s*\)\s*\(([^\)]*)\)/) {
	    # pointer-to-function
	    print "<span class=\"type\">$1</span> ";
	    print "<span class=\"param\">$parameter</span>";
	    print "<span class=\"type\">)</span> ";
	    print "(<span class=\"args\">$2</span>);";
	} elsif ($type =~ m/^(.*?)\s*(:.*)/) {
	    # bitfield
	    print "<span class=\"type\">$1</span> ";
	    print "<span class=\"param\">$parameter</span>";
	    print "<span class=\"bits\">$2</span>;";
	} else {
	    print "<span class=\"type\">$type</span> ";
	    print "<span class=\"param\">$parameter</span>;";
	}
	print "</li>\n";
    }
    print "<li>};</li>\n";
    print "</ol>\n";

    print "<section>\n";
    print "<h1>Members</h1>\n";
    print "<dl>\n";
    foreach $parameter (@{$args{'parameterlist'}}) {
	($parameter =~ /^#/) && next;

	my $parameter_name = $parameter;
	$parameter_name =~ s/\[.*//;

	($args{'parameterdescs'}{$parameter_name} ne $undescribed) || next;
	print "<dt>" . $parameter . "</dt>\n";
	print "<dd>";
	output_highlight($args{'parameterdescs'}{$parameter_name});
	print "</dd>\n";
    }
    print "</dl>\n";
    print "</section>\n";
    output_section_html5(@_);
    print "</article>\n";
}

# output function in html5
sub output_function_html5(%) {
    my %args = %{$_[0]};
    my ($parameter, $section);
    my $count;
    my $html5id;

    $html5id = $args{'function'};
    $html5id =~ s/[^a-zA-Z0-9\-]+/_/g;
    print "<article class=\"function\" id=\"func:". $html5id . "\">\n";
    print "<hgroup>\n";
    print "<h1>" . $args{'function'} . "</h1>";
    print "<h2>" . $args{'purpose'} . "</h2>\n";
    print "</hgroup>\n";
    print "<ol class=\"code\">\n";
    print "<li>";
    print "<span class=\"type\">" . $args{'functiontype'} . "</span> ";
    print "<span class=\"identifier\">" . $args{'function'} . "</span> (";
    print "</li>";
    $count = 0;
    foreach $parameter (@{$args{'parameterlist'}}) {
	print "<li class=\"indent\">";
	$type = $args{'parametertypes'}{$parameter};
	if ($type =~ m/([^\(]*\(\*)\s*\)\s*\(([^\)]*)\)/) {
	    # pointer-to-function
	    print "<span class=\"type\">$1</span> ";
	    print "<span class=\"param\">$parameter</span>";
	    print "<span class=\"type\">)</span> ";
	    print "(<span class=\"args\">$2</span>)";
	} else {
	    print "<span class=\"type\">$type</span> ";
	    print "<span class=\"param\">$parameter</span>";
	}
	if ($count != $#{$args{'parameterlist'}}) {
	    $count++;
	    print ",";
	}
	print "</li>\n";
    }
    print "<li>)</li>\n";
    print "</ol>\n";

    print "<section>\n";
    print "<h1>Arguments</h1>\n";
    print "<p>\n";
    print "<dl>\n";
    foreach $parameter (@{$args{'parameterlist'}}) {
	my $parameter_name = $parameter;
	$parameter_name =~ s/\[.*//;

	($args{'parameterdescs'}{$parameter_name} ne $undescribed) || next;
	print "<dt>" . $parameter . "</dt>\n";
	print "<dd>";
	output_highlight($args{'parameterdescs'}{$parameter_name});
	print "</dd>\n";
    }
    print "</dl>\n";
    print "</section>\n";
    output_section_html5(@_);
    print "</article>\n";
}

# output DOC: block header in html5
sub output_blockhead_html5(%) {
    my %args = %{$_[0]};
    my ($parameter, $section);
    my $count;
    my $html5id;

    foreach $section (@{$args{'sectionlist'}}) {
	$html5id = $section;
	$html5id =~ s/[^a-zA-Z0-9\-]+/_/g;
	print "<article class=\"doc\" id=\"doc:". $html5id . "\">\n";
	print "<h1>$section</h1>\n";
	print "<p>\n";
	output_highlight($args{'sections'}{$section});
	print "</p>\n";
    }
    print "</article>\n";
}

sub output_section_xml(%) {
    my %args = %{$_[0]};
    my $section;
    # print out each section
    $lineprefix="   ";
    foreach $section (@{$args{'sectionlist'}}) {
	print "<refsect1>\n";
	print "<title>$section</title>\n";
	if ($section =~ m/EXAMPLE/i) {
	    print "<informalexample>\n";
	    # programlisting is already included by pandoc
	    print "<programlisting>\n" unless $use_markdown;
	    $output_preformatted = 1;
	} elsif (! $use_markdown) {
	    print "<para>\n";
	}
	output_highlight($args{'sections'}{$section});
	$output_preformatted = 0;
	if ($section =~ m/EXAMPLE/i) {
	    print "</programlisting>\n" unless $use_markdown;
	    print "</informalexample>\n";
	} elsif (! $use_markdown) {
	    print "</para>\n";
	}
	print "</refsect1>\n";
    }
}

# output function in XML DocBook
sub output_function_xml(%) {
    my %args = %{$_[0]};
    my ($parameter, $section);
    my $count;
    my $id;

    $id = "API-" . $args{'function'};
    $id =~ s/[^A-Za-z0-9]/-/g;

    print "<refentry id=\"$id\">\n";
    print "<refentryinfo>\n";
    print " <title>LINUX</title>\n";
    print " <productname>Kernel Hackers Manual</productname>\n";
    print " <date>$man_date</date>\n";
    print "</refentryinfo>\n";
    print "<refmeta>\n";
    print " <refentrytitle><phrase>" . $args{'function'} . "</phrase></refentrytitle>\n";
    print " <manvolnum>9</manvolnum>\n";
    print " <refmiscinfo class=\"version\">" . $kernelversion . "</refmiscinfo>\n";
    print "</refmeta>\n";
    print "<refnamediv>\n";
    print " <refname>" . $args{'function'} . "</refname>\n";
    print " <refpurpose>\n";
    print "  ";
    $output_markdown_nopara = 1;
    output_highlight ($args{'purpose'});
    $output_markdown_nopara = 0;
    print " </refpurpose>\n";
    print "</refnamediv>\n";

    print "<refsynopsisdiv>\n";
    print " <title>Synopsis</title>\n";
    print "  <funcsynopsis><funcprototype>\n";
    print "   <funcdef>" . $args{'functiontype'} . " ";
    print "<function>" . $args{'function'} . " </function></funcdef>\n";

    $count = 0;
    if ($#{$args{'parameterlist'}} >= 0) {
	foreach $parameter (@{$args{'parameterlist'}}) {
	    $type = $args{'parametertypes'}{$parameter};
	    if ($type =~ m/([^\(]*\(\*)\s*\)\s*\(([^\)]*)\)/) {
		# pointer-to-function
		print "   <paramdef>$1<parameter>$parameter</parameter>)\n";
		print "     <funcparams>$2</funcparams></paramdef>\n";
	    } else {
		print "   <paramdef>" . $type;
		print " <parameter>$parameter</parameter></paramdef>\n";
	    }
	}
    } else {
	print "  <void/>\n";
    }
    print "  </funcprototype></funcsynopsis>\n";
    print "</refsynopsisdiv>\n";

    # print parameters
    print "<refsect1>\n <title>Arguments</title>\n";
    if ($#{$args{'parameterlist'}} >= 0) {
	print " <variablelist>\n";
	foreach $parameter (@{$args{'parameterlist'}}) {
	    my $parameter_name = $parameter;
	    $parameter_name =~ s/\[.*//;

	    print "  <varlistentry>\n   <term><parameter>$parameter</parameter></term>\n";
	    print "   <listitem>\n";
	    print "    <para>\n" unless $use_markdown;
	    $lineprefix="     ";
	    output_highlight($args{'parameterdescs'}{$parameter_name});
	    print "    </para>\n" unless $use_markdown;
	    print "   </listitem>\n  </varlistentry>\n";
	}
	print " </variablelist>\n";
    } else {
	print " <para>\n  None\n </para>\n";
    }
    print "</refsect1>\n";

    output_section_xml(@_);
    print "</refentry>\n\n";
}

# output struct in XML DocBook
sub output_struct_xml(%) {
    my %args = %{$_[0]};
    my ($parameter, $section);
    my $id;

    $id = "API-struct-" . $args{'struct'};
    $id =~ s/[^A-Za-z0-9]/-/g;

    print "<refentry id=\"$id\">\n";
    print "<refentryinfo>\n";
    print " <title>LINUX</title>\n";
    print " <productname>Kernel Hackers Manual</productname>\n";
    print " <date>$man_date</date>\n";
    print "</refentryinfo>\n";
    print "<refmeta>\n";
    print " <refentrytitle><phrase>" . $args{'type'} . " " . $args{'struct'} . "</phrase></refentrytitle>\n";
    print " <manvolnum>9</manvolnum>\n";
    print " <refmiscinfo class=\"version\">" . $kernelversion . "</refmiscinfo>\n";
    print "</refmeta>\n";
    print "<refnamediv>\n";
    print " <refname>" . $args{'type'} . " " . $args{'struct'} . "</refname>\n";
    print " <refpurpose>\n";
    print "  ";
    $output_markdown_nopara = 1;
    output_highlight ($args{'purpose'});
    $output_markdown_nopara = 0;
    print " </refpurpose>\n";
    print "</refnamediv>\n";

    print "<refsynopsisdiv>\n";
    print " <title>Synopsis</title>\n";
    print "  <programlisting>\n";
    print $args{'type'} . " " . $args{'struct'} . " {\n";
    foreach $parameter (@{$args{'parameterlist'}}) {
	if ($parameter =~ /^#/) {
	    my $prm = $parameter;
	    # convert data read & converted thru xml_escape() into &xyz; format:
	    # This allows us to have #define macros interspersed in a struct.
	    $prm =~ s/\\\\\\/\&/g;
	    print "$prm\n";
	    next;
	}

	my $parameter_name = $parameter;
	$parameter_name =~ s/\[.*//;

	defined($args{'parameterdescs'}{$parameter_name}) || next;
	($args{'parameterdescs'}{$parameter_name} ne $undescribed) || next;
	$type = $args{'parametertypes'}{$parameter};
	if ($type =~ m/([^\(]*\(\*)\s*\)\s*\(([^\)]*)\)/) {
	    # pointer-to-function
	    print "  $1 $parameter) ($2);\n";
	} elsif ($type =~ m/^(.*?)\s*(:.*)/) {
	    # bitfield
	    print "  $1 $parameter$2;\n";
	} else {
	    print "  " . $type . " " . $parameter . ";\n";
	}
    }
    print "};";
    print "  </programlisting>\n";
    print "</refsynopsisdiv>\n";

    print " <refsect1>\n";
    print "  <title>Members</title>\n";

    if ($#{$args{'parameterlist'}} >= 0) {
    print "  <variablelist>\n";
    foreach $parameter (@{$args{'parameterlist'}}) {
      ($parameter =~ /^#/) && next;

      my $parameter_name = $parameter;
      $parameter_name =~ s/\[.*//;

      defined($args{'parameterdescs'}{$parameter_name}) || next;
      ($args{'parameterdescs'}{$parameter_name} ne $undescribed) || next;
      print "    <varlistentry>";
      print "      <term>$parameter</term>\n";
      print "      <listitem>\n";
      print "         <para>\n" unless $use_markdown;
      output_highlight($args{'parameterdescs'}{$parameter_name});
      print "         </para>\n" unless $use_markdown;
      print "      </listitem>\n";
      print "    </varlistentry>\n";
    }
    print "  </variablelist>\n";
    } else {
	print " <para>\n  None\n </para>\n";
    }
    print " </refsect1>\n";

    output_section_xml(@_);

    print "</refentry>\n\n";
}

# output enum in XML DocBook
sub output_enum_xml(%) {
    my %args = %{$_[0]};
    my ($parameter, $section);
    my $count;
    my $id;

    $id = "API-enum-" . $args{'enum'};
    $id =~ s/[^A-Za-z0-9]/-/g;

    print "<refentry id=\"$id\">\n";
    print "<refentryinfo>\n";
    print " <title>LINUX</title>\n";
    print " <productname>Kernel Hackers Manual</productname>\n";
    print " <date>$man_date</date>\n";
    print "</refentryinfo>\n";
    print "<refmeta>\n";
    print " <refentrytitle><phrase>enum " . $args{'enum'} . "</phrase></refentrytitle>\n";
    print " <manvolnum>9</manvolnum>\n";
    print " <refmiscinfo class=\"version\">" . $kernelversion . "</refmiscinfo>\n";
    print "</refmeta>\n";
    print "<refnamediv>\n";
    print " <refname>enum " . $args{'enum'} . "</refname>\n";
    print " <refpurpose>\n";
    print "  ";
    $output_markdown_nopara = 1;
    output_highlight ($args{'purpose'});
    $output_markdown_nopara = 0;
    print " </refpurpose>\n";
    print "</refnamediv>\n";

    print "<refsynopsisdiv>\n";
    print " <title>Synopsis</title>\n";
    print "  <programlisting>\n";
    print "enum " . $args{'enum'} . " {\n";
    $count = 0;
    foreach $parameter (@{$args{'parameterlist'}}) {
	print "  $parameter";
	if ($count != $#{$args{'parameterlist'}}) {
	    $count++;
	    print ",";
	}
	print "\n";
    }
    print "};";
    print "  </programlisting>\n";
    print "</refsynopsisdiv>\n";

    print "<refsect1>\n";
    print " <title>Constants</title>\n";
    print "  <variablelist>\n";
    foreach $parameter (@{$args{'parameterlist'}}) {
      my $parameter_name = $parameter;
      $parameter_name =~ s/\[.*//;

      print "    <varlistentry>";
      print "      <term>$parameter</term>\n";
      print "      <listitem>\n";
      print "         <para>\n" unless $use_markdown;
      output_highlight($args{'parameterdescs'}{$parameter_name});
      print "         </para>\n" unless $use_markdown;
      print "      </listitem>\n";
      print "    </varlistentry>\n";
    }
    print "  </variablelist>\n";
    print "</refsect1>\n";

    output_section_xml(@_);

    print "</refentry>\n\n";
}

# output typedef in XML DocBook
sub output_typedef_xml(%) {
    my %args = %{$_[0]};
    my ($parameter, $section);
    my $id;

    $id = "API-typedef-" . $args{'typedef'};
    $id =~ s/[^A-Za-z0-9]/-/g;

    print "<refentry id=\"$id\">\n";
    print "<refentryinfo>\n";
    print " <title>LINUX</title>\n";
    print " <productname>Kernel Hackers Manual</productname>\n";
    print " <date>$man_date</date>\n";
    print "</refentryinfo>\n";
    print "<refmeta>\n";
    print " <refentrytitle><phrase>typedef " . $args{'typedef'} . "</phrase></refentrytitle>\n";
    print " <manvolnum>9</manvolnum>\n";
    print "</refmeta>\n";
    print "<refnamediv>\n";
    print " <refname>typedef " . $args{'typedef'} . "</refname>\n";
    print " <refpurpose>\n";
    print "  ";
    output_highlight ($args{'purpose'});
    print " </refpurpose>\n";
    print "</refnamediv>\n";

    print "<refsynopsisdiv>\n";
    print " <title>Synopsis</title>\n";
    print "  <synopsis>typedef " . $args{'typedef'} . ";</synopsis>\n";
    print "</refsynopsisdiv>\n";

    output_section_xml(@_);

    print "</refentry>\n\n";
}

# output in XML DocBook
sub output_blockhead_xml(%) {
    my %args = %{$_[0]};
    my ($parameter, $section);
    my $count;

    my $id = $args{'module'};
    $id =~ s/[^A-Za-z0-9]/-/g;

    # print out each section
    $lineprefix="   ";
    foreach $section (@{$args{'sectionlist'}}) {
	if (!$args{'content-only'}) {
		print "<refsect1>\n <title>$section</title>\n";
	}
	if ($section =~ m/EXAMPLE/i) {
	    print "<example><para>\n";
	    $output_preformatted = 1;
	} elsif (! $use_markdown) {
	    print "<para>\n";
	}
	output_highlight($args{'sections'}{$section});
	$output_preformatted = 0;
	if ($section =~ m/EXAMPLE/i) {
	    print "</para></example>\n";
	} elsif (! $use_markdown) {
	    print "</para>";
	}
	if (!$args{'content-only'}) {
		print "\n</refsect1>\n";
	}
    }

    print "\n\n";
}

# output in XML DocBook
sub output_function_gnome {
    my %args = %{$_[0]};
    my ($parameter, $section);
    my $count;
    my $id;

    $id = $args{'module'} . "-" . $args{'function'};
    $id =~ s/[^A-Za-z0-9]/-/g;

    print "<sect2>\n";
    print " <title id=\"$id\">" . $args{'function'} . "</title>\n";

    print "  <funcsynopsis>\n";
    print "   <funcdef>" . $args{'functiontype'} . " ";
    print "<function>" . $args{'function'} . " ";
    print "</function></funcdef>\n";

    $count = 0;
    if ($#{$args{'parameterlist'}} >= 0) {
	foreach $parameter (@{$args{'parameterlist'}}) {
	    $type = $args{'parametertypes'}{$parameter};
	    if ($type =~ m/([^\(]*\(\*)\s*\)\s*\(([^\)]*)\)/) {
		# pointer-to-function
		print "   <paramdef>$1 <parameter>$parameter</parameter>)\n";
		print "     <funcparams>$2</funcparams></paramdef>\n";
	    } else {
		print "   <paramdef>" . $type;
		print " <parameter>$parameter</parameter></paramdef>\n";
	    }
	}
    } else {
	print "  <void>\n";
    }
    print "  </funcsynopsis>\n";
    if ($#{$args{'parameterlist'}} >= 0) {
	print " <informaltable pgwide=\"1\" frame=\"none\" role=\"params\">\n";
	print "<tgroup cols=\"2\">\n";
	print "<colspec colwidth=\"2*\">\n";
	print "<colspec colwidth=\"8*\">\n";
	print "<tbody>\n";
	foreach $parameter (@{$args{'parameterlist'}}) {
	    my $parameter_name = $parameter;
	    $parameter_name =~ s/\[.*//;

	    print "  <row><entry align=\"right\"><parameter>$parameter</parameter></entry>\n";
	    print "   <entry>\n";
	    $lineprefix="     ";
	    output_highlight($args{'parameterdescs'}{$parameter_name});
	    print "    </entry></row>\n";
	}
	print " </tbody></tgroup></informaltable>\n";
    } else {
	print " <para>\n  None\n </para>\n";
    }

    # print out each section
    $lineprefix="   ";
    foreach $section (@{$args{'sectionlist'}}) {
	print "<simplesect>\n <title>$section</title>\n";
	if ($section =~ m/EXAMPLE/i) {
	    print "<example><programlisting>\n";
	    $output_preformatted = 1;
	} else {
	}
	print "<para>\n";
	output_highlight($args{'sections'}{$section});
	$output_preformatted = 0;
	print "</para>\n";
	if ($section =~ m/EXAMPLE/i) {
	    print "</programlisting></example>\n";
	} else {
	}
	print " </simplesect>\n";
    }

    print "</sect2>\n\n";
}

##
# output function in man
sub output_function_man(%) {
    my %args = %{$_[0]};
    my ($parameter, $section);
    my $count;

    print ".TH \"$args{'function'}\" 9 \"$args{'function'}\" \"$man_date\" \"Kernel Hacker's Manual\" LINUX\n";

    print ".SH NAME\n";
    print $args{'function'} . " \\- " . $args{'purpose'} . "\n";

    print ".SH SYNOPSIS\n";
    if ($args{'functiontype'} ne "") {
	print ".B \"" . $args{'functiontype'} . "\" " . $args{'function'} . "\n";
    } else {
	print ".B \"" . $args{'function'} . "\n";
    }
    $count = 0;
    my $parenth = "(";
    my $post = ",";
    foreach my $parameter (@{$args{'parameterlist'}}) {
	if ($count == $#{$args{'parameterlist'}}) {
	    $post = ");";
	}
	$type = $args{'parametertypes'}{$parameter};
	if ($type =~ m/([^\(]*\(\*)\s*\)\s*\(([^\)]*)\)/) {
	    # pointer-to-function
	    print ".BI \"" . $parenth . $1 . "\" " . $parameter . " \") (" . $2 . ")" . $post . "\"\n";
	} else {
	    $type =~ s/([^\*])$/$1 /;
	    print ".BI \"" . $parenth . $type . "\" " . $parameter . " \"" . $post . "\"\n";
	}
	$count++;
	$parenth = "";
    }

    print ".SH ARGUMENTS\n";
    foreach $parameter (@{$args{'parameterlist'}}) {
	my $parameter_name = $parameter;
	$parameter_name =~ s/\[.*//;

	print ".IP \"" . $parameter . "\" 12\n";
	output_highlight($args{'parameterdescs'}{$parameter_name});
    }
    foreach $section (@{$args{'sectionlist'}}) {
	print ".SH \"", uc $section, "\"\n";
	output_highlight($args{'sections'}{$section});
    }
}

##
# output enum in man
sub output_enum_man(%) {
    my %args = %{$_[0]};
    my ($parameter, $section);
    my $count;

    print ".TH \"$args{'module'}\" 9 \"enum $args{'enum'}\" \"$man_date\" \"API Manual\" LINUX\n";

    print ".SH NAME\n";
    print "enum " . $args{'enum'} . " \\- " . $args{'purpose'} . "\n";

    print ".SH SYNOPSIS\n";
    print "enum " . $args{'enum'} . " {\n";
    $count = 0;
    foreach my $parameter (@{$args{'parameterlist'}}) {
	print ".br\n.BI \"    $parameter\"\n";
	if ($count == $#{$args{'parameterlist'}}) {
	    print "\n};\n";
	    last;
	}
	else {
	    print ", \n.br\n";
	}
	$count++;
    }

    print ".SH Constants\n";
    foreach $parameter (@{$args{'parameterlist'}}) {
	my $parameter_name = $parameter;
	$parameter_name =~ s/\[.*//;

	print ".IP \"" . $parameter . "\" 12\n";
	output_highlight($args{'parameterdescs'}{$parameter_name});
    }
    foreach $section (@{$args{'sectionlist'}}) {
	print ".SH \"$section\"\n";
	output_highlight($args{'sections'}{$section});
    }
}

##
# output struct in man
sub output_struct_man(%) {
    my %args = %{$_[0]};
    my ($parameter, $section);

    print ".TH \"$args{'module'}\" 9 \"" . $args{'type'} . " " . $args{'struct'} . "\" \"$man_date\" \"API Manual\" LINUX\n";

    print ".SH NAME\n";
    print $args{'type'} . " " . $args{'struct'} . " \\- " . $args{'purpose'} . "\n";

    print ".SH SYNOPSIS\n";
    print $args{'type'} . " " . $args{'struct'} . " {\n.br\n";

    foreach my $parameter (@{$args{'parameterlist'}}) {
	if ($parameter =~ /^#/) {
	    print ".BI \"$parameter\"\n.br\n";
	    next;
	}
	my $parameter_name = $parameter;
	$parameter_name =~ s/\[.*//;

	($args{'parameterdescs'}{$parameter_name} ne $undescribed) || next;
	$type = $args{'parametertypes'}{$parameter};
	if ($type =~ m/([^\(]*\(\*)\s*\)\s*\(([^\)]*)\)/) {
	    # pointer-to-function
	    print ".BI \"    " . $1 . "\" " . $parameter . " \") (" . $2 . ")" . "\"\n;\n";
	} elsif ($type =~ m/^(.*?)\s*(:.*)/) {
	    # bitfield
	    print ".BI \"    " . $1 . "\ \" " . $parameter . $2 . " \"" . "\"\n;\n";
	} else {
	    $type =~ s/([^\*])$/$1 /;
	    print ".BI \"    " . $type . "\" " . $parameter . " \"" . "\"\n;\n";
	}
	print "\n.br\n";
    }
    print "};\n.br\n";

    print ".SH Members\n";
    foreach $parameter (@{$args{'parameterlist'}}) {
	($parameter =~ /^#/) && next;

	my $parameter_name = $parameter;
	$parameter_name =~ s/\[.*//;

	($args{'parameterdescs'}{$parameter_name} ne $undescribed) || next;
	print ".IP \"" . $parameter . "\" 12\n";
	output_highlight($args{'parameterdescs'}{$parameter_name});
    }
    foreach $section (@{$args{'sectionlist'}}) {
	print ".SH \"$section\"\n";
	output_highlight($args{'sections'}{$section});
    }
}

##
# output typedef in man
sub output_typedef_man(%) {
    my %args = %{$_[0]};
    my ($parameter, $section);

    print ".TH \"$args{'module'}\" 9 \"$args{'typedef'}\" \"$man_date\" \"API Manual\" LINUX\n";

    print ".SH NAME\n";
    print "typedef " . $args{'typedef'} . " \\- " . $args{'purpose'} . "\n";

    foreach $section (@{$args{'sectionlist'}}) {
	print ".SH \"$section\"\n";
	output_highlight($args{'sections'}{$section});
    }
}

sub output_blockhead_man(%) {
    my %args = %{$_[0]};
    my ($parameter, $section);
    my $count;

    print ".TH \"$args{'module'}\" 9 \"$args{'module'}\" \"$man_date\" \"API Manual\" LINUX\n";

    foreach $section (@{$args{'sectionlist'}}) {
	print ".SH \"$section\"\n";
	output_highlight($args{'sections'}{$section});
    }
}

##
# output in text
sub output_function_text(%) {
    my %args = %{$_[0]};
    my ($parameter, $section);
    my $start;

    print "Name:\n\n";
    print $args{'function'} . " - " . $args{'purpose'} . "\n";

    print "\nSynopsis:\n\n";
    if ($args{'functiontype'} ne "") {
	$start = $args{'functiontype'} . " " . $args{'function'} . " (";
    } else {
	$start = $args{'function'} . " (";
    }
    print $start;

    my $count = 0;
    foreach my $parameter (@{$args{'parameterlist'}}) {
	$type = $args{'parametertypes'}{$parameter};
	if ($type =~ m/([^\(]*\(\*)\s*\)\s*\(([^\)]*)\)/) {
	    # pointer-to-function
	    print $1 . $parameter . ") (" . $2;
	} else {
	    print $type . " " . $parameter;
	}
	if ($count != $#{$args{'parameterlist'}}) {
	    $count++;
	    print ",\n";
	    print " " x length($start);
	} else {
	    print ");\n\n";
	}
    }

    print "Arguments:\n\n";
    foreach $parameter (@{$args{'parameterlist'}}) {
	my $parameter_name = $parameter;
	$parameter_name =~ s/\[.*//;

	print $parameter . "\n\t" . $args{'parameterdescs'}{$parameter_name} . "\n";
    }
    output_section_text(@_);
}

#output sections in text
sub output_section_text(%) {
    my %args = %{$_[0]};
    my $section;

    print "\n";
    foreach $section (@{$args{'sectionlist'}}) {
	print "$section:\n\n";
	output_highlight($args{'sections'}{$section});
    }
    print "\n\n";
}

# output enum in text
sub output_enum_text(%) {
    my %args = %{$_[0]};
    my ($parameter);
    my $count;
    print "Enum:\n\n";

    print "enum " . $args{'enum'} . " - " . $args{'purpose'} . "\n\n";
    print "enum " . $args{'enum'} . " {\n";
    $count = 0;
    foreach $parameter (@{$args{'parameterlist'}}) {
	print "\t$parameter";
	if ($count != $#{$args{'parameterlist'}}) {
	    $count++;
	    print ",";
	}
	print "\n";
    }
    print "};\n\n";

    print "Constants:\n\n";
    foreach $parameter (@{$args{'parameterlist'}}) {
	print "$parameter\n\t";
	print $args{'parameterdescs'}{$parameter} . "\n";
    }

    output_section_text(@_);
}

# output typedef in text
sub output_typedef_text(%) {
    my %args = %{$_[0]};
    my ($parameter);
    my $count;
    print "Typedef:\n\n";

    print "typedef " . $args{'typedef'} . " - " . $args{'purpose'} . "\n";
    output_section_text(@_);
}

# output struct as text
sub output_struct_text(%) {
    my %args = %{$_[0]};
    my ($parameter);

    print $args{'type'} . " " . $args{'struct'} . " - " . $args{'purpose'} . "\n\n";
    print $args{'type'} . " " . $args{'struct'} . " {\n";
    foreach $parameter (@{$args{'parameterlist'}}) {
	if ($parameter =~ /^#/) {
	    print "$parameter\n";
	    next;
	}

	my $parameter_name = $parameter;
	$parameter_name =~ s/\[.*//;

	($args{'parameterdescs'}{$parameter_name} ne $undescribed) || next;
	$type = $args{'parametertypes'}{$parameter};
	if ($type =~ m/([^\(]*\(\*)\s*\)\s*\(([^\)]*)\)/) {
	    # pointer-to-function
	    print "\t$1 $parameter) ($2);\n";
	} elsif ($type =~ m/^(.*?)\s*(:.*)/) {
	    # bitfield
	    print "\t$1 $parameter$2;\n";
	} else {
	    print "\t" . $type . " " . $parameter . ";\n";
	}
    }
    print "};\n\n";

    print "Members:\n\n";
    foreach $parameter (@{$args{'parameterlist'}}) {
	($parameter =~ /^#/) && next;

	my $parameter_name = $parameter;
	$parameter_name =~ s/\[.*//;

	($args{'parameterdescs'}{$parameter_name} ne $undescribed) || next;
	print "$parameter\n\t";
	print $args{'parameterdescs'}{$parameter_name} . "\n";
    }
    print "\n";
    output_section_text(@_);
}

sub output_blockhead_text(%) {
    my %args = %{$_[0]};
    my ($parameter, $section);

    foreach $section (@{$args{'sectionlist'}}) {
	print " $section:\n";
	print "    -> ";
	output_highlight($args{'sections'}{$section});
    }
}

## list mode output functions

sub output_function_list(%) {
    my %args = %{$_[0]};

    print $args{'function'} . "\n";
}

# output enum in list
sub output_enum_list(%) {
    my %args = %{$_[0]};
    print $args{'enum'} . "\n";
}

# output typedef in list
sub output_typedef_list(%) {
    my %args = %{$_[0]};
    print $args{'typedef'} . "\n";
}

# output struct as list
sub output_struct_list(%) {
    my %args = %{$_[0]};

    print $args{'struct'} . "\n";
}

sub output_blockhead_list(%) {
    my %args = %{$_[0]};
    my ($parameter, $section);

    foreach $section (@{$args{'sectionlist'}}) {
	print "DOC: $section\n";
    }
}

##
# generic output function for all types (function, struct/union, typedef, enum);
# calls the generated, variable output_ function name based on
# functype and output_mode
sub output_declaration {
    no strict 'refs';
    my $name = shift;
    my $functype = shift;
    my $func = "output_${functype}_$output_mode";
    if (($function_only==0) ||
	( $function_only == 1 && defined($function_table{$name})) ||
	( $function_only == 2 && !($functype eq "function" && defined($function_table{$name}))))
    {
	&$func(@_);
	$section_counter++;
    }
}

##
# generic output function - calls the right one based on current output mode.
sub output_blockhead {
    no strict 'refs';
    my $func = "output_blockhead_" . $output_mode;
    &$func(@_);
    $section_counter++;
}

##
# takes a declaration (struct, union, enum, typedef) and
# invokes the right handler. NOT called for functions.
sub dump_declaration($$) {
    no strict 'refs';
    my ($prototype, $file) = @_;
    my $func = "dump_" . $decl_type;
    &$func(@_);
}

sub dump_union($$) {
    dump_struct(@_);
}

sub dump_struct($$) {
    my $x = shift;
    my $file = shift;
    my $nested;

    if ($x =~ /(struct|union)\s+(\w+)\s*{(.*)}/) {
	#my $decl_type = $1;
	$declaration_name = $2;
	my $members = $3;

	# ignore embedded structs or unions
	$members =~ s/({.*})//g;
	$nested = $1;

	# ignore members marked private:
	$members =~ s/\/\*\s*private:.*?\/\*\s*public:.*?\*\///gos;
	$members =~ s/\/\*\s*private:.*//gos;
	# strip comments:
	$members =~ s/\/\*.*?\*\///gos;
	$nested =~ s/\/\*.*?\*\///gos;
	# strip kmemcheck_bitfield_{begin,end}.*;
	$members =~ s/kmemcheck_bitfield_.*?;//gos;
	# strip attributes
	$members =~ s/__attribute__\s*\(\([a-z,_\*\s\(\)]*\)\)//i;
	$members =~ s/__aligned\s*\([^;]*\)//gos;
	$members =~ s/\s*CRYPTO_MINALIGN_ATTR//gos;

	create_parameterlist($members, ';', $file);
	check_sections($file, $declaration_name, "struct", $sectcheck, $struct_actual, $nested);

	output_declaration($declaration_name,
			   'struct',
			   {'struct' => $declaration_name,
			    'module' => $modulename,
			    'parameterlist' => \@parameterlist,
			    'parameterdescs' => \%parameterdescs,
			    'parametertypes' => \%parametertypes,
			    'sectionlist' => \@sectionlist,
			    'sections' => \%sections,
			    'purpose' => $declaration_purpose,
			    'type' => $decl_type
			   });
    }
    else {
	print STDERR "${file}:$.: error: Cannot parse struct or union!\n";
	++$errors;
    }
}

sub dump_enum($$) {
    my $x = shift;
    my $file = shift;

    $x =~ s@/\*.*?\*/@@gos;	# strip comments.
    $x =~ s/^#\s*define\s+.*$//; # strip #define macros inside enums

    if ($x =~ /enum\s+(\w+)\s*{(.*)}/) {
	$declaration_name = $1;
	my $members = $2;

	foreach my $arg (split ',', $members) {
	    $arg =~ s/^\s*(\w+).*/$1/;
	    push @parameterlist, $arg;
	    if (!$parameterdescs{$arg}) {
		$parameterdescs{$arg} = $undescribed;
		print STDERR "${file}:$.: warning: Enum value '$arg' ".
		    "not described in enum '$declaration_name'\n";
	    }

	}

	output_declaration($declaration_name,
			   'enum',
			   {'enum' => $declaration_name,
			    'module' => $modulename,
			    'parameterlist' => \@parameterlist,
			    'parameterdescs' => \%parameterdescs,
			    'sectionlist' => \@sectionlist,
			    'sections' => \%sections,
			    'purpose' => $declaration_purpose
			   });
    }
    else {
	print STDERR "${file}:$.: error: Cannot parse enum!\n";
	++$errors;
    }
}

sub dump_typedef($$) {
    my $x = shift;
    my $file = shift;

    $x =~ s@/\*.*?\*/@@gos;	# strip comments.
    while (($x =~ /\(*.\)\s*;$/) || ($x =~ /\[*.\]\s*;$/)) {
	$x =~ s/\(*.\)\s*;$/;/;
	$x =~ s/\[*.\]\s*;$/;/;
    }

    if ($x =~ /typedef.*\s+(\w+)\s*;/) {
	$declaration_name = $1;

	output_declaration($declaration_name,
			   'typedef',
			   {'typedef' => $declaration_name,
			    'module' => $modulename,
			    'sectionlist' => \@sectionlist,
			    'sections' => \%sections,
			    'purpose' => $declaration_purpose
			   });
    }
    else {
	print STDERR "${file}:$.: error: Cannot parse typedef!\n";
	++$errors;
    }
}

sub save_struct_actual($) {
    my $actual = shift;

    # strip all spaces from the actual param so that it looks like one string item
    $actual =~ s/\s*//g;
    $struct_actual = $struct_actual . $actual . " ";
}

sub create_parameterlist($$$) {
    my $args = shift;
    my $splitter = shift;
    my $file = shift;
    my $type;
    my $param;

    # temporarily replace commas inside function pointer definition
    while ($args =~ /(\([^\),]+),/) {
	$args =~ s/(\([^\),]+),/$1#/g;
    }

    foreach my $arg (split($splitter, $args)) {
	# strip comments
	$arg =~ s/\/\*.*\*\///;
	# strip leading/trailing spaces
	$arg =~ s/^\s*//;
	$arg =~ s/\s*$//;
	$arg =~ s/\s+/ /;

	if ($arg =~ /^#/) {
	    # Treat preprocessor directive as a typeless variable just to fill
	    # corresponding data structures "correctly". Catch it later in
	    # output_* subs.
	    push_parameter($arg, "", $file);
	} elsif ($arg =~ m/\(.+\)\s*\(/) {
	    # pointer-to-function
	    $arg =~ tr/#/,/;
	    $arg =~ m/[^\(]+\(\*?\s*(\w*)\s*\)/;
	    $param = $1;
	    $type = $arg;
	    $type =~ s/([^\(]+\(\*?)\s*$param/$1/;
	    save_struct_actual($param);
	    push_parameter($param, $type, $file);
	} elsif ($arg) {
	    $arg =~ s/\s*:\s*/:/g;
	    $arg =~ s/\s*\[/\[/g;

	    my @args = split('\s*,\s*', $arg);
	    if ($args[0] =~ m/\*/) {
		$args[0] =~ s/(\*+)\s*/ $1/;
	    }

	    my @first_arg;
	    if ($args[0] =~ /^(.*\s+)(.*?\[.*\].*)$/) {
		    shift @args;
		    push(@first_arg, split('\s+', $1));
		    push(@first_arg, $2);
	    } else {
		    @first_arg = split('\s+', shift @args);
	    }

	    unshift(@args, pop @first_arg);
	    $type = join " ", @first_arg;

	    foreach $param (@args) {
		if ($param =~ m/^(\*+)\s*(.*)/) {
		    save_struct_actual($2);
		    push_parameter($2, "$type $1", $file);
		}
		elsif ($param =~ m/(.*?):(\d+)/) {
		    if ($type ne "") { # skip unnamed bit-fields
			save_struct_actual($1);
			push_parameter($1, "$type:$2", $file)
		    }
		}
		else {
		    save_struct_actual($param);
		    push_parameter($param, $type, $file);
		}
	    }
	}
    }
}

sub push_parameter($$$) {
	my $param = shift;
	my $type = shift;
	my $file = shift;

	if (($anon_struct_union == 1) && ($type eq "") &&
	    ($param eq "}")) {
		return;		# ignore the ending }; from anon. struct/union
	}

	$anon_struct_union = 0;
	my $param_name = $param;
	$param_name =~ s/\[.*//;

	if ($type eq "" && $param =~ /\.\.\.$/)
	{
	    if (!defined $parameterdescs{$param} || $parameterdescs{$param} eq "") {
		$parameterdescs{$param} = "variable arguments";
	    }
	}
	elsif ($type eq "" && ($param eq "" or $param eq "void"))
	{
	    $param="void";
	    $parameterdescs{void} = "no arguments";
	}
	elsif ($type eq "" && ($param eq "struct" or $param eq "union"))
	# handle unnamed (anonymous) union or struct:
	{
		$type = $param;
		$param = "{unnamed_" . $param . "}";
		$parameterdescs{$param} = "anonymous\n";
		$anon_struct_union = 1;
	}

	# warn if parameter has no description
	# (but ignore ones starting with # as these are not parameters
	# but inline preprocessor statements);
	# also ignore unnamed structs/unions;
	if (!$anon_struct_union) {
	if (!defined $parameterdescs{$param_name} && $param_name !~ /^#/) {

	    $parameterdescs{$param_name} = $undescribed;

	    if (($type eq 'function') || ($type eq 'enum')) {
		print STDERR "${file}:$.: warning: Function parameter ".
		    "or member '$param' not " .
		    "described in '$declaration_name'\n";
	    }
	    print STDERR "${file}:$.: warning:" .
			 " No description found for parameter '$param'\n";
	    ++$warnings;
	}
	}

	$param = xml_escape($param);

	# strip spaces from $param so that it is one continuous string
	# on @parameterlist;
	# this fixes a problem where check_sections() cannot find
	# a parameter like "addr[6 + 2]" because it actually appears
	# as "addr[6", "+", "2]" on the parameter list;
	# but it's better to maintain the param string unchanged for output,
	# so just weaken the string compare in check_sections() to ignore
	# "[blah" in a parameter string;
	###$param =~ s/\s*//g;
	push @parameterlist, $param;
	$parametertypes{$param} = $type;
}

sub check_sections($$$$$$) {
	my ($file, $decl_name, $decl_type, $sectcheck, $prmscheck, $nested) = @_;
	my @sects = split ' ', $sectcheck;
	my @prms = split ' ', $prmscheck;
	my $err;
	my ($px, $sx);
	my $prm_clean;		# strip trailing "[array size]" and/or beginning "*"

	foreach $sx (0 .. $#sects) {
		$err = 1;
		foreach $px (0 .. $#prms) {
			$prm_clean = $prms[$px];
			$prm_clean =~ s/\[.*\]//;
			$prm_clean =~ s/__attribute__\s*\(\([a-z,_\*\s\(\)]*\)\)//i;
			# ignore array size in a parameter string;
			# however, the original param string may contain
			# spaces, e.g.:  addr[6 + 2]
			# and this appears in @prms as "addr[6" since the
			# parameter list is split at spaces;
			# hence just ignore "[..." for the sections check;
			$prm_clean =~ s/\[.*//;

			##$prm_clean =~ s/^\**//;
			if ($prm_clean eq $sects[$sx]) {
				$err = 0;
				last;
			}
		}
		if ($err) {
			if ($decl_type eq "function") {
				print STDERR "${file}:$.: warning: " .
					"Excess function parameter " .
					"'$sects[$sx]' " .
					"description in '$decl_name'\n";
				++$warnings;
			} else {
				if ($nested !~ m/\Q$sects[$sx]\E/) {
				    print STDERR "${file}:$.: warning: " .
					"Excess struct/union/enum/typedef member " .
					"'$sects[$sx]' " .
					"description in '$decl_name'\n";
				    ++$warnings;
				}
			}
		}
	}
}

##
# Checks the section describing the return value of a function.
sub check_return_section {
        my $file = shift;
        my $declaration_name = shift;
        my $return_type = shift;

        # Ignore an empty return type (It's a macro)
        # Ignore functions with a "void" return type. (But don't ignore "void *")
        if (($return_type eq "") || ($return_type =~ /void\s*\w*\s*$/)) {
                return;
        }

        if (!defined($sections{$section_return}) ||
            $sections{$section_return} eq "") {
                print STDERR "${file}:$.: warning: " .
                        "No description found for return value of " .
                        "'$declaration_name'\n";
                ++$warnings;
        }
}

##
# takes a function prototype and the name of the current file being
# processed and spits out all the details stored in the global
# arrays/hashes.
sub dump_function($$) {
    my $prototype = shift;
    my $file = shift;
    my $noret = 0;

    $prototype =~ s/^static +//;
    $prototype =~ s/^extern +//;
    $prototype =~ s/^asmlinkage +//;
    $prototype =~ s/^inline +//;
    $prototype =~ s/^__inline__ +//;
    $prototype =~ s/^__inline +//;
    $prototype =~ s/^__always_inline +//;
    $prototype =~ s/^noinline +//;
    $prototype =~ s/__init +//;
    $prototype =~ s/__init_or_module +//;
    $prototype =~ s/__meminit +//;
    $prototype =~ s/__must_check +//;
    $prototype =~ s/__weak +//;
    my $define = $prototype =~ s/^#\s*define\s+//; #ak added
    $prototype =~ s/__attribute__\s*\(\([a-z,]*\)\)//;

    # Yes, this truly is vile.  We are looking for:
    # 1. Return type (may be nothing if we're looking at a macro)
    # 2. Function name
    # 3. Function parameters.
    #
    # All the while we have to watch out for function pointer parameters
    # (which IIRC is what the two sections are for), C types (these
    # regexps don't even start to express all the possibilities), and
    # so on.
    #
    # If you mess with these regexps, it's a good idea to check that
    # the following functions' documentation still comes out right:
    # - parport_register_device (function pointer parameters)
    # - atomic_set (macro)
    # - pci_match_device, __copy_to_user (long return type)

    if ($define && $prototype =~ m/^()([a-zA-Z0-9_~:]+)\s+/) {
        # This is an object-like macro, it has no return type and no parameter
        # list.
        # Function-like macros are not allowed to have spaces between
        # declaration_name and opening parenthesis (notice the \s+).
        $return_type = $1;
        $declaration_name = $2;
        $noret = 1;
    } elsif ($prototype =~ m/^()([a-zA-Z0-9_~:]+)\s*\(([^\(]*)\)/ ||
	$prototype =~ m/^(\w+)\s+([a-zA-Z0-9_~:]+)\s*\(([^\(]*)\)/ ||
	$prototype =~ m/^(\w+\s*\*)\s*([a-zA-Z0-9_~:]+)\s*\(([^\(]*)\)/ ||
	$prototype =~ m/^(\w+\s+\w+)\s+([a-zA-Z0-9_~:]+)\s*\(([^\(]*)\)/ ||
	$prototype =~ m/^(\w+\s+\w+\s*\*+)\s*([a-zA-Z0-9_~:]+)\s*\(([^\(]*)\)/ ||
	$prototype =~ m/^(\w+\s+\w+\s+\w+)\s+([a-zA-Z0-9_~:]+)\s*\(([^\(]*)\)/ ||
	$prototype =~ m/^(\w+\s+\w+\s+\w+\s*\*)\s*([a-zA-Z0-9_~:]+)\s*\(([^\(]*)\)/ ||
	$prototype =~ m/^()([a-zA-Z0-9_~:]+)\s*\(([^\{]*)\)/ ||
	$prototype =~ m/^(\w+)\s+([a-zA-Z0-9_~:]+)\s*\(([^\{]*)\)/ ||
	$prototype =~ m/^(\w+\s*\*)\s*([a-zA-Z0-9_~:]+)\s*\(([^\{]*)\)/ ||
	$prototype =~ m/^(\w+\s+\w+)\s+([a-zA-Z0-9_~:]+)\s*\(([^\{]*)\)/ ||
	$prototype =~ m/^(\w+\s+\w+\s*\*)\s*([a-zA-Z0-9_~:]+)\s*\(([^\{]*)\)/ ||
	$prototype =~ m/^(\w+\s+\w+\s+\w+)\s+([a-zA-Z0-9_~:]+)\s*\(([^\{]*)\)/ ||
	$prototype =~ m/^(\w+\s+\w+\s+\w+\s*\*)\s*([a-zA-Z0-9_~:]+)\s*\(([^\{]*)\)/ ||
	$prototype =~ m/^(\w+\s+\w+\s+\w+\s+\w+)\s+([a-zA-Z0-9_~:]+)\s*\(([^\{]*)\)/ ||
	$prototype =~ m/^(\w+\s+\w+\s+\w+\s+\w+\s*\*)\s*([a-zA-Z0-9_~:]+)\s*\(([^\{]*)\)/ ||
	$prototype =~ m/^(\w+\s+\w+\s*\*\s*\w+\s*\*\s*)\s*([a-zA-Z0-9_~:]+)\s*\(([^\{]*)\)/)  {
	$return_type = $1;
	$declaration_name = $2;
	my $args = $3;

	create_parameterlist($args, ',', $file);
    } else {
	print STDERR "${file}:$.: warning: cannot understand function prototype: '$prototype'\n";
	return;
    }

	my $prms = join " ", @parameterlist;
	check_sections($file, $declaration_name, "function", $sectcheck, $prms, "");

        # This check emits a lot of warnings at the moment, because many
        # functions don't have a 'Return' doc section. So until the number
        # of warnings goes sufficiently down, the check is only performed in
        # verbose mode.
        # TODO: always perform the check.
        if ($verbose && !$noret) {
                check_return_section($file, $declaration_name, $return_type);
        }

    output_declaration($declaration_name,
		       'function',
		       {'function' => $declaration_name,
			'module' => $modulename,
			'functiontype' => $return_type,
			'parameterlist' => \@parameterlist,
			'parameterdescs' => \%parameterdescs,
			'parametertypes' => \%parametertypes,
			'sectionlist' => \@sectionlist,
			'sections' => \%sections,
			'purpose' => $declaration_purpose
		       });
}

sub reset_state {
    $function = "";
    %constants = ();
    %parameterdescs = ();
    %parametertypes = ();
    @parameterlist = ();
    %sections = ();
    @sectionlist = ();
    $sectcheck = "";
    $struct_actual = "";
    $prototype = "";

    $state = 0;
    $split_doc_state = 0;
}

sub tracepoint_munge($) {
	my $file = shift;
	my $tracepointname = 0;
	my $tracepointargs = 0;

	if ($prototype =~ m/TRACE_EVENT\((.*?),/) {
		$tracepointname = $1;
	}
	if ($prototype =~ m/DEFINE_SINGLE_EVENT\((.*?),/) {
		$tracepointname = $1;
	}
	if ($prototype =~ m/DEFINE_EVENT\((.*?),(.*?),/) {
		$tracepointname = $2;
	}
	$tracepointname =~ s/^\s+//; #strip leading whitespace
	if ($prototype =~ m/TP_PROTO\((.*?)\)/) {
		$tracepointargs = $1;
	}
	if (($tracepointname eq 0) || ($tracepointargs eq 0)) {
		print STDERR "${file}:$.: warning: Unrecognized tracepoint format: \n".
			     "$prototype\n";
	} else {
		$prototype = "static inline void trace_$tracepointname($tracepointargs)";
	}
}

sub syscall_munge() {
	my $void = 0;

	$prototype =~ s@[\r\n\t]+@ @gos; # strip newlines/CR's/tabs
##	if ($prototype =~ m/SYSCALL_DEFINE0\s*\(\s*(a-zA-Z0-9_)*\s*\)/) {
	if ($prototype =~ m/SYSCALL_DEFINE0/) {
		$void = 1;
##		$prototype = "long sys_$1(void)";
	}

	$prototype =~ s/SYSCALL_DEFINE.*\(/long sys_/; # fix return type & func name
	if ($prototype =~ m/long (sys_.*?),/) {
		$prototype =~ s/,/\(/;
	} elsif ($void) {
		$prototype =~ s/\)/\(void\)/;
	}

	# now delete all of the odd-number commas in $prototype
	# so that arg types & arg names don't have a comma between them
	my $count = 0;
	my $len = length($prototype);
	if ($void) {
		$len = 0;	# skip the for-loop
	}
	for (my $ix = 0; $ix < $len; $ix++) {
		if (substr($prototype, $ix, 1) eq ',') {
			$count++;
			if ($count % 2 == 1) {
				substr($prototype, $ix, 1) = ' ';
			}
		}
	}
}

sub process_state3_function($$) {
    my $x = shift;
    my $file = shift;

    $x =~ s@\/\/.*$@@gos; # strip C99-style comments to end of line

    if ($x =~ m#\s*/\*\s+MACDOC\s*#io || ($x =~ /^#/ && $x !~ /^#\s*define/)) {
	# do nothing
    }
    elsif ($x =~ /([^\{]*)/) {
	$prototype .= $1;
    }

    if (($x =~ /\{/) || ($x =~ /\#\s*define/) || ($x =~ /;/)) {
	$prototype =~ s@/\*.*?\*/@@gos;	# strip comments.
	$prototype =~ s@[\r\n]+@ @gos; # strip newlines/cr's.
	$prototype =~ s@^\s+@@gos; # strip leading spaces
	if ($prototype =~ /SYSCALL_DEFINE/) {
		syscall_munge();
	}
	if ($prototype =~ /TRACE_EVENT/ || $prototype =~ /DEFINE_EVENT/ ||
	    $prototype =~ /DEFINE_SINGLE_EVENT/)
	{
		tracepoint_munge($file);
	}
	dump_function($prototype, $file);
	reset_state();
    }
}

sub process_state3_type($$) {
    my $x = shift;
    my $file = shift;

    $x =~ s@[\r\n]+@ @gos; # strip newlines/cr's.
    $x =~ s@^\s+@@gos; # strip leading spaces
    $x =~ s@\s+$@@gos; # strip trailing spaces
    $x =~ s@\/\/.*$@@gos; # strip C99-style comments to end of line

    if ($x =~ /^#/) {
	# To distinguish preprocessor directive from regular declaration later.
	$x .= ";";
    }

    while (1) {
	if ( $x =~ /([^{};]*)([{};])(.*)/ ) {
	    $prototype .= $1 . $2;
	    ($2 eq '{') && $brcount++;
	    ($2 eq '}') && $brcount--;
	    if (($2 eq ';') && ($brcount == 0)) {
		dump_declaration($prototype, $file);
		reset_state();
		last;
	    }
	    $x = $3;
	} else {
	    $prototype .= $x;
	    last;
	}
    }
}

# xml_escape: replace <, >, and & in the text stream;
#
# however, formatting controls that are generated internally/locally in the
# kernel-doc script are not escaped here; instead, they begin life like
# $blankline_html (4 of '\' followed by a mnemonic + ':'), then these strings
# are converted to their mnemonic-expected output, without the 4 * '\' & ':',
# just before actual output; (this is done by local_unescape())
sub xml_escape($) {
	my $text = shift;
	if (($output_mode eq "text") || ($output_mode eq "man")) {
		return $text;
	}
	$text =~ s/\&/\\\\\\amp;/g;
	$text =~ s/\</\\\\\\lt;/g;
	$text =~ s/\>/\\\\\\gt;/g;
	return $text;
}

# convert local escape strings to html
# local escape strings look like:  '\\\\menmonic:' (that's 4 backslashes)
sub local_unescape($) {
	my $text = shift;
	if (($output_mode eq "text") || ($output_mode eq "man")) {
		return $text;
	}
	$text =~ s/\\\\\\\\lt:/</g;
	$text =~ s/\\\\\\\\gt:/>/g;
	return $text;
}

sub process_file($) {
    my $file;
    my $identifier;
    my $func;
    my $descr;
    my $in_purpose = 0;
    my $initial_section_counter = $section_counter;

    if (defined($ENV{'SRCTREE'})) {
	$file = "$ENV{'SRCTREE'}" . "/" . "@_";
    }
    else {
	$file = "@_";
    }
    if (defined($source_map{$file})) {
	$file = $source_map{$file};
    }

    if (!open(IN,"<$file")) {
	print STDERR "Error: Cannot open file $file\n";
	++$errors;
	return;
    }

    $. = 1;

    $section_counter = 0;
    while (<IN>) {
	while (s/\\\s*$//) {
	    $_ .= <IN>;
	}
	if ($state == 0) {
	    if (/$doc_start/o) {
		$state = 1;		# next line is always the function name
		$in_doc_sect = 0;
	    }
	} elsif ($state == 1) {	# this line is the function name (always)
	    if (/$doc_block/o) {
		$state = 4;
		$contents = "";
		if ( $1 eq "" ) {
			$section = $section_intro;
		} else {
			$section = $1;
		}
	    }
	    elsif (/$doc_decl/o) {
		$identifier = $1;
		if (/\s*([\w\s]+?)\s*-/) {
		    $identifier = $1;
		}

		$state = 2;
		if (/-(.*)/) {
		    # strip leading/trailing/multiple spaces
		    $descr= $1;
		    $descr =~ s/^\s*//;
		    $descr =~ s/\s*$//;
		    $descr =~ s/\s+/ /g;
		    $declaration_purpose = xml_escape($descr);
		    $in_purpose = 1;
		} else {
		    $declaration_purpose = "";
		}

		if (($declaration_purpose eq "") && $verbose) {
			print STDERR "${file}:$.: warning: missing initial short description on line:\n";
			print STDERR $_;
			++$warnings;
		}

		if ($identifier =~ m/^struct/) {
		    $decl_type = 'struct';
		} elsif ($identifier =~ m/^union/) {
		    $decl_type = 'union';
		} elsif ($identifier =~ m/^enum/) {
		    $decl_type = 'enum';
		} elsif ($identifier =~ m/^typedef/) {
		    $decl_type = 'typedef';
		} else {
		    $decl_type = 'function';
		}

		if ($verbose) {
		    print STDERR "${file}:$.: info: Scanning doc for $identifier\n";
		}
	    } else {
		print STDERR "${file}:$.: warning: Cannot understand $_ on line $.",
		" - I thought it was a doc line\n";
		++$warnings;
		$state = 0;
	    }
	} elsif ($state == 2) {	# look for head: lines, and include content
	    if (/$doc_sect/o) {
		$newsection = $1;
		$newcontents = $2;

		if (($contents ne "") && ($contents ne "\n")) {
		    if (!$in_doc_sect && $verbose) {
			print STDERR "${file}:$.: warning: contents before sections\n";
			++$warnings;
		    }
		    dump_section($file, $section, xml_escape($contents));
		    $section = $section_default;
		}

		$in_doc_sect = 1;
		$in_purpose = 0;
		$contents = $newcontents;
		if ($contents ne "") {
		    while ((substr($contents, 0, 1) eq " ") ||
			substr($contents, 0, 1) eq "\t") {
			    $contents = substr($contents, 1);
		    }
		    $contents .= "\n";
		}
		$section = $newsection;
	    } elsif (/$doc_end/) {
		if (($contents ne "") && ($contents ne "\n")) {
		    dump_section($file, $section, xml_escape($contents));
		    $section = $section_default;
		    $contents = "";
		}
		# look for doc_com + <text> + doc_end:
		if ($_ =~ m'\s*\*\s*[a-zA-Z_0-9:\.]+\*/') {
		    print STDERR "${file}:$.: warning: suspicious ending line: $_";
		    ++$warnings;
		}

		$prototype = "";
		$state = 3;
		$brcount = 0;
#		print STDERR "end of doc comment, looking for prototype\n";
	    } elsif (/$doc_content/) {
		# miguel-style comment kludge, look for blank lines after
		# @parameter line to signify start of description
		if ($1 eq "") {
		    if ($section =~ m/^@/ || $section eq $section_context) {
			dump_section($file, $section, xml_escape($contents));
			$section = $section_default;
			$contents = "";
		    } else {
			$contents .= "\n";
		    }
		    $in_purpose = 0;
		} elsif ($in_purpose == 1) {
		    # Continued declaration purpose
		    chomp($declaration_purpose);
		    $declaration_purpose .= " " . xml_escape($1);
		    $declaration_purpose =~ s/\s+/ /g;
		} else {
		    $contents .= $1 . "\n";
		}
	    } else {
		# i dont know - bad line?  ignore.
		print STDERR "${file}:$.: warning: bad line: $_";
		++$warnings;
	    }
	} elsif ($state == 5) { # scanning for split parameters
	    # First line (state 1) needs to be a @parameter
	    if ($split_doc_state == 1 && /$doc_split_sect/o) {
		$section = $1;
		$contents = $2;
		if ($contents ne "") {
		    while ((substr($contents, 0, 1) eq " ") ||
		           substr($contents, 0, 1) eq "\t") {
			$contents = substr($contents, 1);
		    }
		$contents .= "\n";
		}
		$split_doc_state = 2;
	    # Documentation block end */
	    } elsif (/$doc_split_end/) {
		if (($contents ne "") && ($contents ne "\n")) {
		    dump_section($file, $section, xml_escape($contents));
		    $section = $section_default;
		    $contents = "";
		}
		$state = 3;
		$split_doc_state = 0;
	    # Regular text
	    } elsif (/$doc_content/) {
		if ($split_doc_state == 2) {
		    $contents .= $1 . "\n";
		} elsif ($split_doc_state == 1) {
		    $split_doc_state = 4;
		    print STDERR "Warning(${file}:$.): ";
		    print STDERR "Incorrect use of kernel-doc format: $_";
		    ++$warnings;
		}
	    }
	} elsif ($state == 3) {	# scanning for function '{' (end of prototype)
	    if (/$doc_split_start/) {
		$state = 5;
		$split_doc_state = 1;
	    } elsif ($decl_type eq 'function') {
		process_state3_function($_, $file);
	    } else {
		process_state3_type($_, $file);
	    }
	} elsif ($state == 4) {
		# Documentation block
		if (/$doc_block/) {
			dump_doc_section($file, $section, xml_escape($contents));
			$contents = "";
			$function = "";
			%constants = ();
			%parameterdescs = ();
			%parametertypes = ();
			@parameterlist = ();
			%sections = ();
			@sectionlist = ();
			$prototype = "";
			if ( $1 eq "" ) {
				$section = $section_intro;
			} else {
				$section = $1;
			}
		}
		elsif (/$doc_end/)
		{
			dump_doc_section($file, $section, xml_escape($contents));
			$contents = "";
			$function = "";
			%constants = ();
			%parameterdescs = ();
			%parametertypes = ();
			@parameterlist = ();
			%sections = ();
			@sectionlist = ();
			$prototype = "";
			$state = 0;
		}
		elsif (/$doc_content/)
		{
			if ( $1 eq "" )
			{
				if ($use_markdown) {
					$contents .= "\n";
				} else {
					$contents .= $blankline;
				}
			}
			else
			{
				$contents .= $1 . "\n";
			}
		}
	}
    }
    if ($initial_section_counter == $section_counter) {
	print STDERR "${file}:1: warning: no structured comments found\n";
	if (($function_only == 1) && ($show_not_found == 1)) {
	    print STDERR "    Was looking for '$_'.\n" for keys %function_table;
	}
	if ($output_mode eq "xml") {
	    # The template wants at least one RefEntry here; make one.
	    print "<refentry>\n";
	    print " <refnamediv>\n";
	    print "  <refname>\n";
	    print "   ${file}\n";
	    print "  </refname>\n";
	    print "  <refpurpose>\n";
	    print "   Document generation inconsistency\n";
	    print "  </refpurpose>\n";
	    print " </refnamediv>\n";
	    print " <refsect1>\n";
	    print "  <title>\n";
	    print "   Oops\n";
	    print "  </title>\n";
	    print "  <warning>\n";
	    print "   <para>\n";
	    print "    The template for this document tried to insert\n";
	    print "    the structured comment from the file\n";
	    print "    <filename>${file}</filename> at this point,\n";
	    print "    but none was found.\n";
	    print "    This dummy section is inserted to allow\n";
	    print "    generation to continue.\n";
	    print "   </para>\n";
	    print "  </warning>\n";
	    print " </refsect1>\n";
	    print "</refentry>\n";
	}
    }
}


$kernelversion = get_kernel_version();

# generate a sequence of code that will splice in highlighting information
# using the s// operator.
<<<<<<< HEAD
foreach my $pattern (sort keys %highlights) {
#   print STDERR "scanning pattern:$pattern, highlight:($highlights{$pattern})\n";
    $dohighlight .=  "\$contents =~ s:$pattern:$highlights{$pattern}:gs;\n";
=======
foreach my $k (keys @highlights) {
    my $pattern = $highlights[$k][0];
    my $result = $highlights[$k][1];
#   print STDERR "scanning pattern:$pattern, highlight:($result)\n";
    $dohighlight .=  "\$contents =~ s:$pattern:$result:gs;\n";
>>>>>>> a6333fcc
}

# Read the file that maps relative names to absolute names for
# separate source and object directories and for shadow trees.
if (open(SOURCE_MAP, "<.tmp_filelist.txt")) {
	my ($relname, $absname);
	while(<SOURCE_MAP>) {
		chop();
		($relname, $absname) = (split())[0..1];
		$relname =~ s:^/+::;
		$source_map{$relname} = $absname;
	}
	close(SOURCE_MAP);
}

foreach (@ARGV) {
    chomp;
    process_file($_);
}
if ($verbose && $errors) {
  print STDERR "$errors errors\n";
}
if ($verbose && $warnings) {
  print STDERR "$warnings warnings\n";
}

exit($errors);<|MERGE_RESOLUTION|>--- conflicted
+++ resolved
@@ -2765,17 +2765,11 @@
 
 # generate a sequence of code that will splice in highlighting information
 # using the s// operator.
-<<<<<<< HEAD
-foreach my $pattern (sort keys %highlights) {
-#   print STDERR "scanning pattern:$pattern, highlight:($highlights{$pattern})\n";
-    $dohighlight .=  "\$contents =~ s:$pattern:$highlights{$pattern}:gs;\n";
-=======
 foreach my $k (keys @highlights) {
     my $pattern = $highlights[$k][0];
     my $result = $highlights[$k][1];
 #   print STDERR "scanning pattern:$pattern, highlight:($result)\n";
     $dohighlight .=  "\$contents =~ s:$pattern:$result:gs;\n";
->>>>>>> a6333fcc
 }
 
 # Read the file that maps relative names to absolute names for

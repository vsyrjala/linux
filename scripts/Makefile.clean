--- conflicted
+++ resolved
@@ -30,10 +30,6 @@
 __clean-files	:= $(extra-y) $(extra-m) $(extra-)       \
 		   $(always) $(always-y) $(always-m) $(always-) $(targets) $(clean-files)   \
 		   $(hostprogs) $(hostprogs-y) $(hostprogs-m) $(hostprogs-) \
-<<<<<<< HEAD
-		   $(hostlibs-y) $(hostlibs-m) $(hostlibs-) \
-=======
->>>>>>> 04d5ce62
 		   $(hostcxxlibs-y) $(hostcxxlibs-m)
 
 __clean-files   := $(filter-out $(no-clean-files), $(__clean-files))

/*
 * Copyright (C) 2016 Felix Fietkau <nbd@nbd.name>
 * Copyright (C) 2018 Stanislaw Gruszka <stf_xl@wp.pl>
 *
 * Permission to use, copy, modify, and/or distribute this software for any
 * purpose with or without fee is hereby granted, provided that the above
 * copyright notice and this permission notice appear in all copies.
 *
 * THE SOFTWARE IS PROVIDED "AS IS" AND THE AUTHOR DISCLAIMS ALL WARRANTIES
 * WITH REGARD TO THIS SOFTWARE INCLUDING ALL IMPLIED WARRANTIES OF
 * MERCHANTABILITY AND FITNESS. IN NO EVENT SHALL THE AUTHOR BE LIABLE FOR
 * ANY SPECIAL, DIRECT, INDIRECT, OR CONSEQUENTIAL DAMAGES OR ANY DAMAGES
 * WHATSOEVER RESULTING FROM LOSS OF USE, DATA OR PROFITS, WHETHER IN AN
 * ACTION OF CONTRACT, NEGLIGENCE OR OTHER TORTIOUS ACTION, ARISING OUT OF
 * OR IN CONNECTION WITH THE USE OR PERFORMANCE OF THIS SOFTWARE.
 */

#ifndef __MT76X02_MAC_H
#define __MT76X02_MAC_H

struct mt76x02_dev;

struct mt76x02_tx_status {
	u8 valid:1;
	u8 success:1;
	u8 aggr:1;
	u8 ack_req:1;
	u8 wcid;
	u8 pktid;
	u8 retry;
	u16 rate;
} __packed __aligned(2);

#define MT_VIF_WCID(_n)		(254 - ((_n) & 7))
#define MT_MAX_VIFS		8

struct mt76x02_vif {
	struct mt76_wcid group_wcid; /* must be first */
	u8 idx;
};

struct mt76x02_sta {
	struct mt76_wcid wcid; /* must be first */

	struct mt76x02_vif *vif;
	struct mt76x02_tx_status status;
	int n_frames;

};

#define MT_RXINFO_BA			BIT(0)
#define MT_RXINFO_DATA			BIT(1)
#define MT_RXINFO_NULL			BIT(2)
#define MT_RXINFO_FRAG			BIT(3)
#define MT_RXINFO_UNICAST		BIT(4)
#define MT_RXINFO_MULTICAST		BIT(5)
#define MT_RXINFO_BROADCAST		BIT(6)
#define MT_RXINFO_MYBSS			BIT(7)
#define MT_RXINFO_CRCERR		BIT(8)
#define MT_RXINFO_ICVERR		BIT(9)
#define MT_RXINFO_MICERR		BIT(10)
#define MT_RXINFO_AMSDU			BIT(11)
#define MT_RXINFO_HTC			BIT(12)
#define MT_RXINFO_RSSI			BIT(13)
#define MT_RXINFO_L2PAD			BIT(14)
#define MT_RXINFO_AMPDU			BIT(15)
#define MT_RXINFO_DECRYPT		BIT(16)
#define MT_RXINFO_BSSIDX3		BIT(17)
#define MT_RXINFO_WAPI_KEY		BIT(18)
#define MT_RXINFO_PN_LEN		GENMASK(21, 19)
#define MT_RXINFO_SW_FTYPE0		BIT(22)
#define MT_RXINFO_SW_FTYPE1		BIT(23)
#define MT_RXINFO_PROBE_RESP		BIT(24)
#define MT_RXINFO_BEACON		BIT(25)
#define MT_RXINFO_DISASSOC		BIT(26)
#define MT_RXINFO_DEAUTH		BIT(27)
#define MT_RXINFO_ACTION		BIT(28)
#define MT_RXINFO_TCP_SUM_ERR		BIT(30)
#define MT_RXINFO_IP_SUM_ERR		BIT(31)

#define MT_RXWI_CTL_WCID		GENMASK(7, 0)
#define MT_RXWI_CTL_KEY_IDX		GENMASK(9, 8)
#define MT_RXWI_CTL_BSS_IDX		GENMASK(12, 10)
#define MT_RXWI_CTL_UDF			GENMASK(15, 13)
#define MT_RXWI_CTL_MPDU_LEN		GENMASK(29, 16)
#define MT_RXWI_CTL_EOF			BIT(31)

#define MT_RXWI_TID			GENMASK(3, 0)
#define MT_RXWI_SN			GENMASK(15, 4)

#define MT_RXWI_RATE_INDEX		GENMASK(5, 0)
#define MT_RXWI_RATE_LDPC		BIT(6)
#define MT_RXWI_RATE_BW			GENMASK(8, 7)
#define MT_RXWI_RATE_SGI		BIT(9)
#define MT_RXWI_RATE_STBC		BIT(10)
#define MT_RXWI_RATE_LDPC_EXSYM		BIT(11)
#define MT_RXWI_RATE_PHY		GENMASK(15, 13)

#define MT_RATE_INDEX_VHT_IDX		GENMASK(3, 0)
#define MT_RATE_INDEX_VHT_NSS		GENMASK(5, 4)

struct mt76x02_rxwi {
	__le32 rxinfo;

	__le32 ctl;

	__le16 tid_sn;
	__le16 rate;

	u8 rssi[4];

	__le32 bbp_rxinfo[4];
};

#define MT_TX_PWR_ADJ			GENMASK(3, 0)

enum mt76x2_phy_bandwidth {
	MT_PHY_BW_20,
	MT_PHY_BW_40,
	MT_PHY_BW_80,
};

#define MT_TXWI_FLAGS_FRAG		BIT(0)
#define MT_TXWI_FLAGS_MMPS		BIT(1)
#define MT_TXWI_FLAGS_CFACK		BIT(2)
#define MT_TXWI_FLAGS_TS		BIT(3)
#define MT_TXWI_FLAGS_AMPDU		BIT(4)
#define MT_TXWI_FLAGS_MPDU_DENSITY	GENMASK(7, 5)
#define MT_TXWI_FLAGS_TXOP		GENMASK(9, 8)
#define MT_TXWI_FLAGS_NDPS		BIT(10)
#define MT_TXWI_FLAGS_RTSBWSIG		BIT(11)
#define MT_TXWI_FLAGS_NDP_BW		GENMASK(13, 12)
#define MT_TXWI_FLAGS_SOUND		BIT(14)
#define MT_TXWI_FLAGS_TX_RATE_LUT	BIT(15)

#define MT_TXWI_ACK_CTL_REQ		BIT(0)
#define MT_TXWI_ACK_CTL_NSEQ		BIT(1)
#define MT_TXWI_ACK_CTL_BA_WINDOW	GENMASK(7, 2)

struct mt76x02_txwi {
	__le16 flags;
	__le16 rate;
	u8 ack_ctl;
	u8 wcid;
	__le16 len_ctl;
	__le32 iv;
	__le32 eiv;
	u8 aid;
	u8 txstream;
	u8 ctl2;
	u8 pktid;
} __packed __aligned(4);

static inline bool mt76x02_wait_for_mac(struct mt76_dev *dev)
{
	const u32 MAC_CSR0 = 0x1000;
	int i;

	for (i = 0; i < 500; i++) {
		if (test_bit(MT76_REMOVED, &dev->state))
			return false;

		switch (dev->bus->rr(dev, MAC_CSR0)) {
		case 0:
		case ~0:
			break;
		default:
			return true;
		}
		usleep_range(5000, 10000);
	}
	return false;
}

void mt76x02_mac_set_short_preamble(struct mt76x02_dev *dev, bool enable);
int mt76x02_mac_shared_key_setup(struct mt76x02_dev *dev, u8 vif_idx,
				 u8 key_idx, struct ieee80211_key_conf *key);
int mt76x02_mac_wcid_set_key(struct mt76x02_dev *dev, u8 idx,
			     struct ieee80211_key_conf *key);
void mt76x02_mac_wcid_setup(struct mt76x02_dev *dev, u8 idx, u8 vif_idx,
			    u8 *mac);
void mt76x02_mac_wcid_set_drop(struct mt76x02_dev *dev, u8 idx, bool drop);
void mt76x02_mac_wcid_set_rate(struct mt76x02_dev *dev, struct mt76_wcid *wcid,
			       const struct ieee80211_tx_rate *rate);
bool mt76x02_mac_load_tx_status(struct mt76x02_dev *dev,
				struct mt76x02_tx_status *stat);
void mt76x02_send_tx_status(struct mt76x02_dev *dev,
			    struct mt76x02_tx_status *stat, u8 *update);
int mt76x02_mac_process_rx(struct mt76x02_dev *dev, struct sk_buff *skb,
			   void *rxi);
void mt76x02_mac_set_tx_protection(struct mt76x02_dev *dev, bool legacy_prot,
				   int ht_mode);
void mt76x02_mac_set_rts_thresh(struct mt76x02_dev *dev, u32 val);
<<<<<<< HEAD
void mt76x02_mac_setaddr(struct mt76x02_dev *dev, u8 *addr);
=======
void mt76x02_mac_setaddr(struct mt76x02_dev *dev, const u8 *addr);
>>>>>>> 5c0c4c85
void mt76x02_mac_write_txwi(struct mt76x02_dev *dev, struct mt76x02_txwi *txwi,
			    struct sk_buff *skb, struct mt76_wcid *wcid,
			    struct ieee80211_sta *sta, int len);
void mt76x02_mac_poll_tx_status(struct mt76x02_dev *dev, bool irq);
void mt76x02_tx_complete_skb(struct mt76_dev *mdev, struct mt76_queue *q,
			     struct mt76_queue_entry *e, bool flush);
void mt76x02_update_channel(struct mt76_dev *mdev);
void mt76x02_mac_work(struct work_struct *work);

void mt76x02_mac_set_bssid(struct mt76x02_dev *dev, u8 idx, const u8 *addr);
int mt76x02_mac_set_beacon(struct mt76x02_dev *dev, u8 vif_idx,
			   struct sk_buff *skb);
<<<<<<< HEAD
void mt76x02_mac_set_beacon_enable(struct mt76x02_dev *dev, u8 vif_idx,
				   bool val);

void mt76x02_edcca_init(struct mt76x02_dev *dev);
=======
void mt76x02_mac_set_beacon_enable(struct mt76x02_dev *dev,
				   struct ieee80211_vif *vif, bool val);

void mt76x02_edcca_init(struct mt76x02_dev *dev, bool enable);
>>>>>>> 5c0c4c85
#endif<|MERGE_RESOLUTION|>--- conflicted
+++ resolved
@@ -191,11 +191,7 @@
 void mt76x02_mac_set_tx_protection(struct mt76x02_dev *dev, bool legacy_prot,
 				   int ht_mode);
 void mt76x02_mac_set_rts_thresh(struct mt76x02_dev *dev, u32 val);
-<<<<<<< HEAD
-void mt76x02_mac_setaddr(struct mt76x02_dev *dev, u8 *addr);
-=======
 void mt76x02_mac_setaddr(struct mt76x02_dev *dev, const u8 *addr);
->>>>>>> 5c0c4c85
 void mt76x02_mac_write_txwi(struct mt76x02_dev *dev, struct mt76x02_txwi *txwi,
 			    struct sk_buff *skb, struct mt76_wcid *wcid,
 			    struct ieee80211_sta *sta, int len);
@@ -208,15 +204,8 @@
 void mt76x02_mac_set_bssid(struct mt76x02_dev *dev, u8 idx, const u8 *addr);
 int mt76x02_mac_set_beacon(struct mt76x02_dev *dev, u8 vif_idx,
 			   struct sk_buff *skb);
-<<<<<<< HEAD
-void mt76x02_mac_set_beacon_enable(struct mt76x02_dev *dev, u8 vif_idx,
-				   bool val);
-
-void mt76x02_edcca_init(struct mt76x02_dev *dev);
-=======
 void mt76x02_mac_set_beacon_enable(struct mt76x02_dev *dev,
 				   struct ieee80211_vif *vif, bool val);
 
 void mt76x02_edcca_init(struct mt76x02_dev *dev, bool enable);
->>>>>>> 5c0c4c85
 #endif
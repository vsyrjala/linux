--- conflicted
+++ resolved
@@ -127,12 +127,9 @@
 			 tge & (~ENETC_QBV_TGE));
 
 	enetc_cbd_free_data_mem(priv->si, data_size, tmp, &dma);
-<<<<<<< HEAD
-=======
 
 	if (!err)
 		priv->active_offloads |= ENETC_F_QBV;
->>>>>>> 88084a3d
 
 	return err;
 }

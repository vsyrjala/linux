--- conflicted
+++ resolved
@@ -954,18 +954,6 @@
 		total += done[i];
 	}
 
-<<<<<<< HEAD
-	/* read hw index again make sure no new tx packet */
-	if (cpu != dma || cpu != mtk_r32(eth, MTK_QTX_DRX_PTR))
-		*tx_again = true;
-	else
-		mtk_w32(eth, MTK_TX_DONE_INT, MTK_QMTK_INT_STATUS);
-
-	if (!total)
-		return 0;
-
-=======
->>>>>>> dfd2e9ab
 	if (mtk_queue_stopped(eth) &&
 	    (atomic_read(&ring->free_count) > ring->thresh))
 		mtk_wake_queue(eth);

--- conflicted
+++ resolved
@@ -2043,8 +2043,6 @@
 	mlx4_en_close(dev);
 	rtnl_unlock();
 }
-<<<<<<< HEAD
-=======
 
 static int mlx4_en_copy_priv(struct mlx4_en_priv *dst,
 			     struct mlx4_en_priv *src,
@@ -2116,7 +2114,6 @@
 	mlx4_en_free_resources(priv);
 	mlx4_en_update_priv(priv, tmp);
 }
->>>>>>> 753e7c8c
 
 void mlx4_en_destroy_netdev(struct net_device *dev)
 {

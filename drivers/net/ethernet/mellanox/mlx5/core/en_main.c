/*
 * Copyright (c) 2015-2016, Mellanox Technologies. All rights reserved.
 *
 * This software is available to you under a choice of one of two
 * licenses.  You may choose to be licensed under the terms of the GNU
 * General Public License (GPL) Version 2, available from the file
 * COPYING in the main directory of this source tree, or the
 * OpenIB.org BSD license below:
 *
 *     Redistribution and use in source and binary forms, with or
 *     without modification, are permitted provided that the following
 *     conditions are met:
 *
 *      - Redistributions of source code must retain the above
 *        copyright notice, this list of conditions and the following
 *        disclaimer.
 *
 *      - Redistributions in binary form must reproduce the above
 *        copyright notice, this list of conditions and the following
 *        disclaimer in the documentation and/or other materials
 *        provided with the distribution.
 *
 * THE SOFTWARE IS PROVIDED "AS IS", WITHOUT WARRANTY OF ANY KIND,
 * EXPRESS OR IMPLIED, INCLUDING BUT NOT LIMITED TO THE WARRANTIES OF
 * MERCHANTABILITY, FITNESS FOR A PARTICULAR PURPOSE AND
 * NONINFRINGEMENT. IN NO EVENT SHALL THE AUTHORS OR COPYRIGHT HOLDERS
 * BE LIABLE FOR ANY CLAIM, DAMAGES OR OTHER LIABILITY, WHETHER IN AN
 * ACTION OF CONTRACT, TORT OR OTHERWISE, ARISING FROM, OUT OF OR IN
 * CONNECTION WITH THE SOFTWARE OR THE USE OR OTHER DEALINGS IN THE
 * SOFTWARE.
 */

#include <net/tc_act/tc_gact.h>
#include <net/pkt_cls.h>
#include <linux/mlx5/fs.h>
#include <net/vxlan.h>
#include "en.h"
#include "en_tc.h"
#include "eswitch.h"
#include "vxlan.h"

enum {
	MLX5_EN_QP_FLUSH_TIMEOUT_MS	= 5000,
	MLX5_EN_QP_FLUSH_MSLEEP_QUANT	= 20,
	MLX5_EN_QP_FLUSH_MAX_ITER	= MLX5_EN_QP_FLUSH_TIMEOUT_MS /
					  MLX5_EN_QP_FLUSH_MSLEEP_QUANT,
};

struct mlx5e_rq_param {
	u32			rqc[MLX5_ST_SZ_DW(rqc)];
	struct mlx5_wq_param	wq;
	bool			am_enabled;
};

struct mlx5e_sq_param {
	u32                        sqc[MLX5_ST_SZ_DW(sqc)];
	struct mlx5_wq_param       wq;
	u16                        max_inline;
	u8                         min_inline_mode;
	bool                       icosq;
};

struct mlx5e_cq_param {
	u32                        cqc[MLX5_ST_SZ_DW(cqc)];
	struct mlx5_wq_param       wq;
	u16                        eq_ix;
	u8                         cq_period_mode;
};

struct mlx5e_channel_param {
	struct mlx5e_rq_param      rq;
	struct mlx5e_sq_param      sq;
	struct mlx5e_sq_param      icosq;
	struct mlx5e_cq_param      rx_cq;
	struct mlx5e_cq_param      tx_cq;
	struct mlx5e_cq_param      icosq_cq;
};

static void mlx5e_update_carrier(struct mlx5e_priv *priv)
{
	struct mlx5_core_dev *mdev = priv->mdev;
	u8 port_state;

	port_state = mlx5_query_vport_state(mdev,
		MLX5_QUERY_VPORT_STATE_IN_OP_MOD_VNIC_VPORT, 0);

	if (port_state == VPORT_STATE_UP) {
		netdev_info(priv->netdev, "Link up\n");
		netif_carrier_on(priv->netdev);
	} else {
		netdev_info(priv->netdev, "Link down\n");
		netif_carrier_off(priv->netdev);
	}
}

static void mlx5e_update_carrier_work(struct work_struct *work)
{
	struct mlx5e_priv *priv = container_of(work, struct mlx5e_priv,
					       update_carrier_work);

	mutex_lock(&priv->state_lock);
	if (test_bit(MLX5E_STATE_OPENED, &priv->state))
		mlx5e_update_carrier(priv);
	mutex_unlock(&priv->state_lock);
}

static void mlx5e_tx_timeout_work(struct work_struct *work)
{
	struct mlx5e_priv *priv = container_of(work, struct mlx5e_priv,
					       tx_timeout_work);
	int err;

	rtnl_lock();
	mutex_lock(&priv->state_lock);
	if (!test_bit(MLX5E_STATE_OPENED, &priv->state))
		goto unlock;
	mlx5e_close_locked(priv->netdev);
	err = mlx5e_open_locked(priv->netdev);
	if (err)
		netdev_err(priv->netdev, "mlx5e_open_locked failed recovering from a tx_timeout, err(%d).\n",
			   err);
unlock:
	mutex_unlock(&priv->state_lock);
	rtnl_unlock();
}

static void mlx5e_update_sw_counters(struct mlx5e_priv *priv)
{
	struct mlx5e_sw_stats *s = &priv->stats.sw;
	struct mlx5e_rq_stats *rq_stats;
	struct mlx5e_sq_stats *sq_stats;
	u64 tx_offload_none = 0;
	int i, j;

	memset(s, 0, sizeof(*s));
	for (i = 0; i < priv->params.num_channels; i++) {
		rq_stats = &priv->channel[i]->rq.stats;

		s->rx_packets	+= rq_stats->packets;
		s->rx_bytes	+= rq_stats->bytes;
		s->rx_lro_packets += rq_stats->lro_packets;
		s->rx_lro_bytes	+= rq_stats->lro_bytes;
		s->rx_csum_none	+= rq_stats->csum_none;
		s->rx_csum_complete += rq_stats->csum_complete;
		s->rx_csum_unnecessary_inner += rq_stats->csum_unnecessary_inner;
		s->rx_wqe_err   += rq_stats->wqe_err;
		s->rx_mpwqe_filler += rq_stats->mpwqe_filler;
		s->rx_mpwqe_frag   += rq_stats->mpwqe_frag;
		s->rx_buff_alloc_err += rq_stats->buff_alloc_err;
		s->rx_cqe_compress_blks += rq_stats->cqe_compress_blks;
		s->rx_cqe_compress_pkts += rq_stats->cqe_compress_pkts;

		for (j = 0; j < priv->params.num_tc; j++) {
			sq_stats = &priv->channel[i]->sq[j].stats;

			s->tx_packets		+= sq_stats->packets;
			s->tx_bytes		+= sq_stats->bytes;
			s->tx_tso_packets	+= sq_stats->tso_packets;
			s->tx_tso_bytes		+= sq_stats->tso_bytes;
			s->tx_tso_inner_packets	+= sq_stats->tso_inner_packets;
			s->tx_tso_inner_bytes	+= sq_stats->tso_inner_bytes;
			s->tx_queue_stopped	+= sq_stats->stopped;
			s->tx_queue_wake	+= sq_stats->wake;
			s->tx_queue_dropped	+= sq_stats->dropped;
			s->tx_csum_partial_inner += sq_stats->csum_partial_inner;
			tx_offload_none		+= sq_stats->csum_none;
		}
	}

	/* Update calculated offload counters */
	s->tx_csum_partial = s->tx_packets - tx_offload_none - s->tx_csum_partial_inner;
	s->rx_csum_unnecessary = s->rx_packets - s->rx_csum_none - s->rx_csum_complete;

	s->link_down_events_phy = MLX5_GET(ppcnt_reg,
				priv->stats.pport.phy_counters,
				counter_set.phys_layer_cntrs.link_down_events);
}

static void mlx5e_update_vport_counters(struct mlx5e_priv *priv)
{
	int outlen = MLX5_ST_SZ_BYTES(query_vport_counter_out);
	u32 *out = (u32 *)priv->stats.vport.query_vport_out;
	u32 in[MLX5_ST_SZ_DW(query_vport_counter_in)];
	struct mlx5_core_dev *mdev = priv->mdev;

	memset(in, 0, sizeof(in));

	MLX5_SET(query_vport_counter_in, in, opcode,
		 MLX5_CMD_OP_QUERY_VPORT_COUNTER);
	MLX5_SET(query_vport_counter_in, in, op_mod, 0);
	MLX5_SET(query_vport_counter_in, in, other_vport, 0);

	memset(out, 0, outlen);

	mlx5_cmd_exec(mdev, in, sizeof(in), out, outlen);
}

static void mlx5e_update_pport_counters(struct mlx5e_priv *priv)
{
	struct mlx5e_pport_stats *pstats = &priv->stats.pport;
	struct mlx5_core_dev *mdev = priv->mdev;
	int sz = MLX5_ST_SZ_BYTES(ppcnt_reg);
	int prio;
	void *out;
	u32 *in;

	in = mlx5_vzalloc(sz);
	if (!in)
		goto free_out;

	MLX5_SET(ppcnt_reg, in, local_port, 1);

	out = pstats->IEEE_802_3_counters;
	MLX5_SET(ppcnt_reg, in, grp, MLX5_IEEE_802_3_COUNTERS_GROUP);
	mlx5_core_access_reg(mdev, in, sz, out, sz, MLX5_REG_PPCNT, 0, 0);

	out = pstats->RFC_2863_counters;
	MLX5_SET(ppcnt_reg, in, grp, MLX5_RFC_2863_COUNTERS_GROUP);
	mlx5_core_access_reg(mdev, in, sz, out, sz, MLX5_REG_PPCNT, 0, 0);

	out = pstats->RFC_2819_counters;
	MLX5_SET(ppcnt_reg, in, grp, MLX5_RFC_2819_COUNTERS_GROUP);
	mlx5_core_access_reg(mdev, in, sz, out, sz, MLX5_REG_PPCNT, 0, 0);

	out = pstats->phy_counters;
	MLX5_SET(ppcnt_reg, in, grp, MLX5_PHYSICAL_LAYER_COUNTERS_GROUP);
	mlx5_core_access_reg(mdev, in, sz, out, sz, MLX5_REG_PPCNT, 0, 0);

	MLX5_SET(ppcnt_reg, in, grp, MLX5_PER_PRIORITY_COUNTERS_GROUP);
	for (prio = 0; prio < NUM_PPORT_PRIO; prio++) {
		out = pstats->per_prio_counters[prio];
		MLX5_SET(ppcnt_reg, in, prio_tc, prio);
		mlx5_core_access_reg(mdev, in, sz, out, sz,
				     MLX5_REG_PPCNT, 0, 0);
	}

free_out:
	kvfree(in);
}

static void mlx5e_update_q_counter(struct mlx5e_priv *priv)
{
	struct mlx5e_qcounter_stats *qcnt = &priv->stats.qcnt;

	if (!priv->q_counter)
		return;

	mlx5_core_query_out_of_buffer(priv->mdev, priv->q_counter,
				      &qcnt->rx_out_of_buffer);
}

void mlx5e_update_stats(struct mlx5e_priv *priv)
{
	mlx5e_update_q_counter(priv);
	mlx5e_update_vport_counters(priv);
	mlx5e_update_pport_counters(priv);
	mlx5e_update_sw_counters(priv);
}

void mlx5e_update_stats_work(struct work_struct *work)
{
	struct delayed_work *dwork = to_delayed_work(work);
	struct mlx5e_priv *priv = container_of(dwork, struct mlx5e_priv,
					       update_stats_work);
	mutex_lock(&priv->state_lock);
	if (test_bit(MLX5E_STATE_OPENED, &priv->state)) {
		priv->profile->update_stats(priv);
		queue_delayed_work(priv->wq, dwork,
				   msecs_to_jiffies(MLX5E_UPDATE_STATS_INTERVAL));
	}
	mutex_unlock(&priv->state_lock);
}

static void mlx5e_async_event(struct mlx5_core_dev *mdev, void *vpriv,
			      enum mlx5_dev_event event, unsigned long param)
{
	struct mlx5e_priv *priv = vpriv;

	if (!test_bit(MLX5E_STATE_ASYNC_EVENTS_ENABLED, &priv->state))
		return;

	switch (event) {
	case MLX5_DEV_EVENT_PORT_UP:
	case MLX5_DEV_EVENT_PORT_DOWN:
		queue_work(priv->wq, &priv->update_carrier_work);
		break;

	default:
		break;
	}
}

static void mlx5e_enable_async_events(struct mlx5e_priv *priv)
{
	set_bit(MLX5E_STATE_ASYNC_EVENTS_ENABLED, &priv->state);
}

static void mlx5e_disable_async_events(struct mlx5e_priv *priv)
{
	clear_bit(MLX5E_STATE_ASYNC_EVENTS_ENABLED, &priv->state);
	synchronize_irq(mlx5_get_msix_vec(priv->mdev, MLX5_EQ_VEC_ASYNC));
}

#define MLX5E_HW2SW_MTU(hwmtu) (hwmtu - (ETH_HLEN + VLAN_HLEN + ETH_FCS_LEN))
#define MLX5E_SW2HW_MTU(swmtu) (swmtu + (ETH_HLEN + VLAN_HLEN + ETH_FCS_LEN))

static int mlx5e_create_rq(struct mlx5e_channel *c,
			   struct mlx5e_rq_param *param,
			   struct mlx5e_rq *rq)
{
	struct mlx5e_priv *priv = c->priv;
	struct mlx5_core_dev *mdev = priv->mdev;
	void *rqc = param->rqc;
	void *rqc_wq = MLX5_ADDR_OF(rqc, rqc, wq);
	u32 byte_count;
	int wq_sz;
	int err;
	int i;

	param->wq.db_numa_node = cpu_to_node(c->cpu);

	err = mlx5_wq_ll_create(mdev, &param->wq, rqc_wq, &rq->wq,
				&rq->wq_ctrl);
	if (err)
		return err;

	rq->wq.db = &rq->wq.db[MLX5_RCV_DBR];

	wq_sz = mlx5_wq_ll_get_size(&rq->wq);

	switch (priv->params.rq_wq_type) {
	case MLX5_WQ_TYPE_LINKED_LIST_STRIDING_RQ:
		rq->wqe_info = kzalloc_node(wq_sz * sizeof(*rq->wqe_info),
					    GFP_KERNEL, cpu_to_node(c->cpu));
		if (!rq->wqe_info) {
			err = -ENOMEM;
			goto err_rq_wq_destroy;
		}
		rq->handle_rx_cqe = mlx5e_handle_rx_cqe_mpwrq;
		rq->alloc_wqe = mlx5e_alloc_rx_mpwqe;
		rq->dealloc_wqe = mlx5e_dealloc_rx_mpwqe;

		rq->mpwqe_stride_sz = BIT(priv->params.mpwqe_log_stride_sz);
		rq->mpwqe_num_strides = BIT(priv->params.mpwqe_log_num_strides);
		rq->wqe_sz = rq->mpwqe_stride_sz * rq->mpwqe_num_strides;
		byte_count = rq->wqe_sz;
		break;
	default: /* MLX5_WQ_TYPE_LINKED_LIST */
		rq->skb = kzalloc_node(wq_sz * sizeof(*rq->skb), GFP_KERNEL,
				       cpu_to_node(c->cpu));
		if (!rq->skb) {
			err = -ENOMEM;
			goto err_rq_wq_destroy;
		}
		rq->handle_rx_cqe = mlx5e_handle_rx_cqe;
		rq->alloc_wqe = mlx5e_alloc_rx_wqe;
		rq->dealloc_wqe = mlx5e_dealloc_rx_wqe;

		rq->wqe_sz = (priv->params.lro_en) ?
				priv->params.lro_wqe_sz :
				MLX5E_SW2HW_MTU(priv->netdev->mtu);
		rq->wqe_sz = SKB_DATA_ALIGN(rq->wqe_sz);
		byte_count = rq->wqe_sz;
		byte_count |= MLX5_HW_START_PADDING;
	}

	for (i = 0; i < wq_sz; i++) {
		struct mlx5e_rx_wqe *wqe = mlx5_wq_ll_get_wqe(&rq->wq, i);

		wqe->data.byte_count = cpu_to_be32(byte_count);
	}

	INIT_WORK(&rq->am.work, mlx5e_rx_am_work);
	rq->am.mode = priv->params.rx_cq_period_mode;

	rq->wq_type = priv->params.rq_wq_type;
	rq->pdev    = c->pdev;
	rq->netdev  = c->netdev;
	rq->tstamp  = &priv->tstamp;
	rq->channel = c;
	rq->ix      = c->ix;
	rq->priv    = c->priv;
	rq->mkey_be = c->mkey_be;
	rq->umr_mkey_be = cpu_to_be32(c->priv->umr_mkey.key);

	return 0;

err_rq_wq_destroy:
	mlx5_wq_destroy(&rq->wq_ctrl);

	return err;
}

static void mlx5e_destroy_rq(struct mlx5e_rq *rq)
{
	switch (rq->wq_type) {
	case MLX5_WQ_TYPE_LINKED_LIST_STRIDING_RQ:
		kfree(rq->wqe_info);
		break;
	default: /* MLX5_WQ_TYPE_LINKED_LIST */
		kfree(rq->skb);
	}

	mlx5_wq_destroy(&rq->wq_ctrl);
}

static int mlx5e_enable_rq(struct mlx5e_rq *rq, struct mlx5e_rq_param *param)
{
	struct mlx5e_priv *priv = rq->priv;
	struct mlx5_core_dev *mdev = priv->mdev;

	void *in;
	void *rqc;
	void *wq;
	int inlen;
	int err;

	inlen = MLX5_ST_SZ_BYTES(create_rq_in) +
		sizeof(u64) * rq->wq_ctrl.buf.npages;
	in = mlx5_vzalloc(inlen);
	if (!in)
		return -ENOMEM;

	rqc = MLX5_ADDR_OF(create_rq_in, in, ctx);
	wq  = MLX5_ADDR_OF(rqc, rqc, wq);

	memcpy(rqc, param->rqc, sizeof(param->rqc));

	MLX5_SET(rqc,  rqc, cqn,		rq->cq.mcq.cqn);
	MLX5_SET(rqc,  rqc, state,		MLX5_RQC_STATE_RST);
	MLX5_SET(rqc,  rqc, flush_in_error_en,	1);
	MLX5_SET(rqc,  rqc, vsd, priv->params.vlan_strip_disable);
	MLX5_SET(wq,   wq,  log_wq_pg_sz,	rq->wq_ctrl.buf.page_shift -
						MLX5_ADAPTER_PAGE_SHIFT);
	MLX5_SET64(wq, wq,  dbr_addr,		rq->wq_ctrl.db.dma);

	mlx5_fill_page_array(&rq->wq_ctrl.buf,
			     (__be64 *)MLX5_ADDR_OF(wq, wq, pas));

	err = mlx5_core_create_rq(mdev, in, inlen, &rq->rqn);

	kvfree(in);

	return err;
}

static int mlx5e_modify_rq_state(struct mlx5e_rq *rq, int curr_state,
				 int next_state)
{
	struct mlx5e_channel *c = rq->channel;
	struct mlx5e_priv *priv = c->priv;
	struct mlx5_core_dev *mdev = priv->mdev;

	void *in;
	void *rqc;
	int inlen;
	int err;

	inlen = MLX5_ST_SZ_BYTES(modify_rq_in);
	in = mlx5_vzalloc(inlen);
	if (!in)
		return -ENOMEM;

	rqc = MLX5_ADDR_OF(modify_rq_in, in, ctx);

	MLX5_SET(modify_rq_in, in, rq_state, curr_state);
	MLX5_SET(rqc, rqc, state, next_state);

	err = mlx5_core_modify_rq(mdev, rq->rqn, in, inlen);

	kvfree(in);

	return err;
}

static int mlx5e_modify_rq_vsd(struct mlx5e_rq *rq, bool vsd)
{
	struct mlx5e_channel *c = rq->channel;
	struct mlx5e_priv *priv = c->priv;
	struct mlx5_core_dev *mdev = priv->mdev;

	void *in;
	void *rqc;
	int inlen;
	int err;

	inlen = MLX5_ST_SZ_BYTES(modify_rq_in);
	in = mlx5_vzalloc(inlen);
	if (!in)
		return -ENOMEM;

	rqc = MLX5_ADDR_OF(modify_rq_in, in, ctx);

	MLX5_SET(modify_rq_in, in, rq_state, MLX5_RQC_STATE_RDY);
	MLX5_SET64(modify_rq_in, in, modify_bitmask, MLX5_RQ_BITMASK_VSD);
	MLX5_SET(rqc, rqc, vsd, vsd);
	MLX5_SET(rqc, rqc, state, MLX5_RQC_STATE_RDY);

	err = mlx5_core_modify_rq(mdev, rq->rqn, in, inlen);

	kvfree(in);

	return err;
}

static void mlx5e_disable_rq(struct mlx5e_rq *rq)
{
	mlx5_core_destroy_rq(rq->priv->mdev, rq->rqn);
}

static int mlx5e_wait_for_min_rx_wqes(struct mlx5e_rq *rq)
{
	unsigned long exp_time = jiffies + msecs_to_jiffies(20000);
	struct mlx5e_channel *c = rq->channel;
	struct mlx5e_priv *priv = c->priv;
	struct mlx5_wq_ll *wq = &rq->wq;

	while (time_before(jiffies, exp_time)) {
		if (wq->cur_sz >= priv->params.min_rx_wqes)
			return 0;

		msleep(20);
	}

	return -ETIMEDOUT;
}

static int mlx5e_open_rq(struct mlx5e_channel *c,
			 struct mlx5e_rq_param *param,
			 struct mlx5e_rq *rq)
{
	struct mlx5e_sq *sq = &c->icosq;
	u16 pi = sq->pc & sq->wq.sz_m1;
	int err;

	err = mlx5e_create_rq(c, param, rq);
	if (err)
		return err;

	err = mlx5e_enable_rq(rq, param);
	if (err)
		goto err_destroy_rq;

	err = mlx5e_modify_rq_state(rq, MLX5_RQC_STATE_RST, MLX5_RQC_STATE_RDY);
	if (err)
		goto err_disable_rq;

	if (param->am_enabled)
		set_bit(MLX5E_RQ_STATE_AM, &c->rq.state);

	set_bit(MLX5E_RQ_STATE_POST_WQES_ENABLE, &rq->state);

	sq->ico_wqe_info[pi].opcode     = MLX5_OPCODE_NOP;
	sq->ico_wqe_info[pi].num_wqebbs = 1;
	mlx5e_send_nop(sq, true); /* trigger mlx5e_post_rx_wqes() */

	return 0;

err_disable_rq:
	mlx5e_disable_rq(rq);
err_destroy_rq:
	mlx5e_destroy_rq(rq);

	return err;
}

static void mlx5e_close_rq(struct mlx5e_rq *rq)
{
	int tout = 0;
	int err;

	clear_bit(MLX5E_RQ_STATE_POST_WQES_ENABLE, &rq->state);
	napi_synchronize(&rq->channel->napi); /* prevent mlx5e_post_rx_wqes */

	err = mlx5e_modify_rq_state(rq, MLX5_RQC_STATE_RDY, MLX5_RQC_STATE_ERR);
	while (!mlx5_wq_ll_is_empty(&rq->wq) && !err &&
	       tout++ < MLX5_EN_QP_FLUSH_MAX_ITER)
		msleep(MLX5_EN_QP_FLUSH_MSLEEP_QUANT);

	if (err || tout == MLX5_EN_QP_FLUSH_MAX_ITER)
		set_bit(MLX5E_RQ_STATE_FLUSH_TIMEOUT, &rq->state);

	/* avoid destroying rq before mlx5e_poll_rx_cq() is done with it */
	napi_synchronize(&rq->channel->napi);

	cancel_work_sync(&rq->am.work);

	mlx5e_disable_rq(rq);
	mlx5e_free_rx_descs(rq);
	mlx5e_destroy_rq(rq);
}

static void mlx5e_free_sq_db(struct mlx5e_sq *sq)
{
	kfree(sq->wqe_info);
	kfree(sq->dma_fifo);
	kfree(sq->skb);
}

static int mlx5e_alloc_sq_db(struct mlx5e_sq *sq, int numa)
{
	int wq_sz = mlx5_wq_cyc_get_size(&sq->wq);
	int df_sz = wq_sz * MLX5_SEND_WQEBB_NUM_DS;

	sq->skb = kzalloc_node(wq_sz * sizeof(*sq->skb), GFP_KERNEL, numa);
	sq->dma_fifo = kzalloc_node(df_sz * sizeof(*sq->dma_fifo), GFP_KERNEL,
				    numa);
	sq->wqe_info = kzalloc_node(wq_sz * sizeof(*sq->wqe_info), GFP_KERNEL,
				    numa);

	if (!sq->skb || !sq->dma_fifo || !sq->wqe_info) {
		mlx5e_free_sq_db(sq);
		return -ENOMEM;
	}

	sq->dma_fifo_mask = df_sz - 1;

	return 0;
}

static int mlx5e_create_sq(struct mlx5e_channel *c,
			   int tc,
			   struct mlx5e_sq_param *param,
			   struct mlx5e_sq *sq)
{
	struct mlx5e_priv *priv = c->priv;
	struct mlx5_core_dev *mdev = priv->mdev;

	void *sqc = param->sqc;
	void *sqc_wq = MLX5_ADDR_OF(sqc, sqc, wq);
	int err;

	err = mlx5_alloc_map_uar(mdev, &sq->uar, !!MLX5_CAP_GEN(mdev, bf));
	if (err)
		return err;

	param->wq.db_numa_node = cpu_to_node(c->cpu);

	err = mlx5_wq_cyc_create(mdev, &param->wq, sqc_wq, &sq->wq,
				 &sq->wq_ctrl);
	if (err)
		goto err_unmap_free_uar;

	sq->wq.db       = &sq->wq.db[MLX5_SND_DBR];
	if (sq->uar.bf_map) {
		set_bit(MLX5E_SQ_STATE_BF_ENABLE, &sq->state);
		sq->uar_map = sq->uar.bf_map;
	} else {
		sq->uar_map = sq->uar.map;
	}
	sq->bf_buf_size = (1 << MLX5_CAP_GEN(mdev, log_bf_reg_size)) / 2;
	sq->max_inline  = param->max_inline;
	sq->min_inline_mode =
		MLX5_CAP_ETH(mdev, wqe_inline_mode) == MLX5E_INLINE_MODE_VPORT_CONTEXT ?
		param->min_inline_mode : 0;

	err = mlx5e_alloc_sq_db(sq, cpu_to_node(c->cpu));
	if (err)
		goto err_sq_wq_destroy;

	if (param->icosq) {
		u8 wq_sz = mlx5_wq_cyc_get_size(&sq->wq);

		sq->ico_wqe_info = kzalloc_node(sizeof(*sq->ico_wqe_info) *
						wq_sz,
						GFP_KERNEL,
						cpu_to_node(c->cpu));
		if (!sq->ico_wqe_info) {
			err = -ENOMEM;
			goto err_free_sq_db;
		}
	} else {
		int txq_ix;

		txq_ix = c->ix + tc * priv->params.num_channels;
		sq->txq = netdev_get_tx_queue(priv->netdev, txq_ix);
		priv->txq_to_sq_map[txq_ix] = sq;
	}

	sq->pdev      = c->pdev;
	sq->tstamp    = &priv->tstamp;
	sq->mkey_be   = c->mkey_be;
	sq->channel   = c;
	sq->tc        = tc;
	sq->edge      = (sq->wq.sz_m1 + 1) - MLX5_SEND_WQE_MAX_WQEBBS;
	sq->bf_budget = MLX5E_SQ_BF_BUDGET;

	return 0;

err_free_sq_db:
	mlx5e_free_sq_db(sq);

err_sq_wq_destroy:
	mlx5_wq_destroy(&sq->wq_ctrl);

err_unmap_free_uar:
	mlx5_unmap_free_uar(mdev, &sq->uar);

	return err;
}

static void mlx5e_destroy_sq(struct mlx5e_sq *sq)
{
	struct mlx5e_channel *c = sq->channel;
	struct mlx5e_priv *priv = c->priv;

	kfree(sq->ico_wqe_info);
	mlx5e_free_sq_db(sq);
	mlx5_wq_destroy(&sq->wq_ctrl);
	mlx5_unmap_free_uar(priv->mdev, &sq->uar);
}

static int mlx5e_enable_sq(struct mlx5e_sq *sq, struct mlx5e_sq_param *param)
{
	struct mlx5e_channel *c = sq->channel;
	struct mlx5e_priv *priv = c->priv;
	struct mlx5_core_dev *mdev = priv->mdev;

	void *in;
	void *sqc;
	void *wq;
	int inlen;
	int err;

	inlen = MLX5_ST_SZ_BYTES(create_sq_in) +
		sizeof(u64) * sq->wq_ctrl.buf.npages;
	in = mlx5_vzalloc(inlen);
	if (!in)
		return -ENOMEM;

	sqc = MLX5_ADDR_OF(create_sq_in, in, ctx);
	wq = MLX5_ADDR_OF(sqc, sqc, wq);

	memcpy(sqc, param->sqc, sizeof(param->sqc));

	MLX5_SET(sqc,  sqc, tis_num_0, param->icosq ? 0 : priv->tisn[sq->tc]);
	MLX5_SET(sqc,  sqc, cqn,		sq->cq.mcq.cqn);
	MLX5_SET(sqc,  sqc, min_wqe_inline_mode, sq->min_inline_mode);
	MLX5_SET(sqc,  sqc, state,		MLX5_SQC_STATE_RST);
	MLX5_SET(sqc,  sqc, tis_lst_sz,		param->icosq ? 0 : 1);
	MLX5_SET(sqc,  sqc, flush_in_error_en,	1);

	MLX5_SET(wq,   wq, wq_type,       MLX5_WQ_TYPE_CYCLIC);
	MLX5_SET(wq,   wq, uar_page,      sq->uar.index);
	MLX5_SET(wq,   wq, log_wq_pg_sz,  sq->wq_ctrl.buf.page_shift -
					  MLX5_ADAPTER_PAGE_SHIFT);
	MLX5_SET64(wq, wq, dbr_addr,      sq->wq_ctrl.db.dma);

	mlx5_fill_page_array(&sq->wq_ctrl.buf,
			     (__be64 *)MLX5_ADDR_OF(wq, wq, pas));

	err = mlx5_core_create_sq(mdev, in, inlen, &sq->sqn);

	kvfree(in);

	return err;
}

static int mlx5e_modify_sq(struct mlx5e_sq *sq, int curr_state,
			   int next_state, bool update_rl, int rl_index)
{
	struct mlx5e_channel *c = sq->channel;
	struct mlx5e_priv *priv = c->priv;
	struct mlx5_core_dev *mdev = priv->mdev;

	void *in;
	void *sqc;
	int inlen;
	int err;

	inlen = MLX5_ST_SZ_BYTES(modify_sq_in);
	in = mlx5_vzalloc(inlen);
	if (!in)
		return -ENOMEM;

	sqc = MLX5_ADDR_OF(modify_sq_in, in, ctx);

	MLX5_SET(modify_sq_in, in, sq_state, curr_state);
	MLX5_SET(sqc, sqc, state, next_state);
	if (update_rl && next_state == MLX5_SQC_STATE_RDY) {
		MLX5_SET64(modify_sq_in, in, modify_bitmask, 1);
		MLX5_SET(sqc,  sqc, packet_pacing_rate_limit_index, rl_index);
	}

	err = mlx5_core_modify_sq(mdev, sq->sqn, in, inlen);

	kvfree(in);

	return err;
}

static void mlx5e_disable_sq(struct mlx5e_sq *sq)
{
	struct mlx5e_channel *c = sq->channel;
	struct mlx5e_priv *priv = c->priv;
	struct mlx5_core_dev *mdev = priv->mdev;

	mlx5_core_destroy_sq(mdev, sq->sqn);
	if (sq->rate_limit)
		mlx5_rl_remove_rate(mdev, sq->rate_limit);
}

static int mlx5e_open_sq(struct mlx5e_channel *c,
			 int tc,
			 struct mlx5e_sq_param *param,
			 struct mlx5e_sq *sq)
{
	int err;

	err = mlx5e_create_sq(c, tc, param, sq);
	if (err)
		return err;

	err = mlx5e_enable_sq(sq, param);
	if (err)
		goto err_destroy_sq;

	err = mlx5e_modify_sq(sq, MLX5_SQC_STATE_RST, MLX5_SQC_STATE_RDY,
			      false, 0);
	if (err)
		goto err_disable_sq;

	if (sq->txq) {
		set_bit(MLX5E_SQ_STATE_WAKE_TXQ_ENABLE, &sq->state);
		netdev_tx_reset_queue(sq->txq);
		netif_tx_start_queue(sq->txq);
	}

	return 0;

err_disable_sq:
	mlx5e_disable_sq(sq);
err_destroy_sq:
	mlx5e_destroy_sq(sq);

	return err;
}

static inline void netif_tx_disable_queue(struct netdev_queue *txq)
{
	__netif_tx_lock_bh(txq);
	netif_tx_stop_queue(txq);
	__netif_tx_unlock_bh(txq);
}

static void mlx5e_close_sq(struct mlx5e_sq *sq)
{
	int tout = 0;
	int err;

	if (sq->txq) {
		clear_bit(MLX5E_SQ_STATE_WAKE_TXQ_ENABLE, &sq->state);
		/* prevent netif_tx_wake_queue */
		napi_synchronize(&sq->channel->napi);
		netif_tx_disable_queue(sq->txq);

		/* ensure hw is notified of all pending wqes */
		if (mlx5e_sq_has_room_for(sq, 1))
			mlx5e_send_nop(sq, true);

		err = mlx5e_modify_sq(sq, MLX5_SQC_STATE_RDY,
<<<<<<< HEAD
				      MLX5_SQC_STATE_ERR);
=======
				      MLX5_SQC_STATE_ERR, false, 0);
>>>>>>> dfd2e9ab
		if (err)
			set_bit(MLX5E_SQ_STATE_TX_TIMEOUT, &sq->state);
	}

	/* wait till sq is empty, unless a TX timeout occurred on this SQ */
	while (sq->cc != sq->pc &&
	       !test_bit(MLX5E_SQ_STATE_TX_TIMEOUT, &sq->state)) {
		msleep(MLX5_EN_QP_FLUSH_MSLEEP_QUANT);
		if (tout++ > MLX5_EN_QP_FLUSH_MAX_ITER)
			set_bit(MLX5E_SQ_STATE_TX_TIMEOUT, &sq->state);
	}

	/* avoid destroying sq before mlx5e_poll_tx_cq() is done with it */
	napi_synchronize(&sq->channel->napi);

	mlx5e_free_tx_descs(sq);
	mlx5e_disable_sq(sq);
	mlx5e_destroy_sq(sq);
}

static int mlx5e_create_cq(struct mlx5e_channel *c,
			   struct mlx5e_cq_param *param,
			   struct mlx5e_cq *cq)
{
	struct mlx5e_priv *priv = c->priv;
	struct mlx5_core_dev *mdev = priv->mdev;
	struct mlx5_core_cq *mcq = &cq->mcq;
	int eqn_not_used;
	unsigned int irqn;
	int err;
	u32 i;

	param->wq.buf_numa_node = cpu_to_node(c->cpu);
	param->wq.db_numa_node  = cpu_to_node(c->cpu);
	param->eq_ix   = c->ix;

	err = mlx5_cqwq_create(mdev, &param->wq, param->cqc, &cq->wq,
			       &cq->wq_ctrl);
	if (err)
		return err;

	mlx5_vector2eqn(mdev, param->eq_ix, &eqn_not_used, &irqn);

	cq->napi        = &c->napi;

	mcq->cqe_sz     = 64;
	mcq->set_ci_db  = cq->wq_ctrl.db.db;
	mcq->arm_db     = cq->wq_ctrl.db.db + 1;
	*mcq->set_ci_db = 0;
	*mcq->arm_db    = 0;
	mcq->vector     = param->eq_ix;
	mcq->comp       = mlx5e_completion_event;
	mcq->event      = mlx5e_cq_error_event;
	mcq->irqn       = irqn;
	mcq->uar        = &mdev->mlx5e_res.cq_uar;

	for (i = 0; i < mlx5_cqwq_get_size(&cq->wq); i++) {
		struct mlx5_cqe64 *cqe = mlx5_cqwq_get_wqe(&cq->wq, i);

		cqe->op_own = 0xf1;
	}

	cq->channel = c;
	cq->priv = priv;

	return 0;
}

static void mlx5e_destroy_cq(struct mlx5e_cq *cq)
{
	mlx5_wq_destroy(&cq->wq_ctrl);
}

static int mlx5e_enable_cq(struct mlx5e_cq *cq, struct mlx5e_cq_param *param)
{
	struct mlx5e_priv *priv = cq->priv;
	struct mlx5_core_dev *mdev = priv->mdev;
	struct mlx5_core_cq *mcq = &cq->mcq;

	void *in;
	void *cqc;
	int inlen;
	unsigned int irqn_not_used;
	int eqn;
	int err;

	inlen = MLX5_ST_SZ_BYTES(create_cq_in) +
		sizeof(u64) * cq->wq_ctrl.buf.npages;
	in = mlx5_vzalloc(inlen);
	if (!in)
		return -ENOMEM;

	cqc = MLX5_ADDR_OF(create_cq_in, in, cq_context);

	memcpy(cqc, param->cqc, sizeof(param->cqc));

	mlx5_fill_page_array(&cq->wq_ctrl.buf,
			     (__be64 *)MLX5_ADDR_OF(create_cq_in, in, pas));

	mlx5_vector2eqn(mdev, param->eq_ix, &eqn, &irqn_not_used);

	MLX5_SET(cqc,   cqc, cq_period_mode, param->cq_period_mode);
	MLX5_SET(cqc,   cqc, c_eqn,         eqn);
	MLX5_SET(cqc,   cqc, uar_page,      mcq->uar->index);
	MLX5_SET(cqc,   cqc, log_page_size, cq->wq_ctrl.buf.page_shift -
					    MLX5_ADAPTER_PAGE_SHIFT);
	MLX5_SET64(cqc, cqc, dbr_addr,      cq->wq_ctrl.db.dma);

	err = mlx5_core_create_cq(mdev, mcq, in, inlen);

	kvfree(in);

	if (err)
		return err;

	mlx5e_cq_arm(cq);

	return 0;
}

static void mlx5e_disable_cq(struct mlx5e_cq *cq)
{
	struct mlx5e_priv *priv = cq->priv;
	struct mlx5_core_dev *mdev = priv->mdev;

	mlx5_core_destroy_cq(mdev, &cq->mcq);
}

static int mlx5e_open_cq(struct mlx5e_channel *c,
			 struct mlx5e_cq_param *param,
			 struct mlx5e_cq *cq,
			 struct mlx5e_cq_moder moderation)
{
	int err;
	struct mlx5e_priv *priv = c->priv;
	struct mlx5_core_dev *mdev = priv->mdev;

	err = mlx5e_create_cq(c, param, cq);
	if (err)
		return err;

	err = mlx5e_enable_cq(cq, param);
	if (err)
		goto err_destroy_cq;

	if (MLX5_CAP_GEN(mdev, cq_moderation))
		mlx5_core_modify_cq_moderation(mdev, &cq->mcq,
					       moderation.usec,
					       moderation.pkts);
	return 0;

err_destroy_cq:
	mlx5e_destroy_cq(cq);

	return err;
}

static void mlx5e_close_cq(struct mlx5e_cq *cq)
{
	mlx5e_disable_cq(cq);
	mlx5e_destroy_cq(cq);
}

static int mlx5e_get_cpu(struct mlx5e_priv *priv, int ix)
{
	return cpumask_first(priv->mdev->priv.irq_info[ix].mask);
}

static int mlx5e_open_tx_cqs(struct mlx5e_channel *c,
			     struct mlx5e_channel_param *cparam)
{
	struct mlx5e_priv *priv = c->priv;
	int err;
	int tc;

	for (tc = 0; tc < c->num_tc; tc++) {
		err = mlx5e_open_cq(c, &cparam->tx_cq, &c->sq[tc].cq,
				    priv->params.tx_cq_moderation);
		if (err)
			goto err_close_tx_cqs;
	}

	return 0;

err_close_tx_cqs:
	for (tc--; tc >= 0; tc--)
		mlx5e_close_cq(&c->sq[tc].cq);

	return err;
}

static void mlx5e_close_tx_cqs(struct mlx5e_channel *c)
{
	int tc;

	for (tc = 0; tc < c->num_tc; tc++)
		mlx5e_close_cq(&c->sq[tc].cq);
}

static int mlx5e_open_sqs(struct mlx5e_channel *c,
			  struct mlx5e_channel_param *cparam)
{
	int err;
	int tc;

	for (tc = 0; tc < c->num_tc; tc++) {
		err = mlx5e_open_sq(c, tc, &cparam->sq, &c->sq[tc]);
		if (err)
			goto err_close_sqs;
	}

	return 0;

err_close_sqs:
	for (tc--; tc >= 0; tc--)
		mlx5e_close_sq(&c->sq[tc]);

	return err;
}

static void mlx5e_close_sqs(struct mlx5e_channel *c)
{
	int tc;

	for (tc = 0; tc < c->num_tc; tc++)
		mlx5e_close_sq(&c->sq[tc]);
}

static void mlx5e_build_channeltc_to_txq_map(struct mlx5e_priv *priv, int ix)
{
	int i;

	for (i = 0; i < priv->profile->max_tc; i++)
		priv->channeltc_to_txq_map[ix][i] =
			ix + i * priv->params.num_channels;
}

static int mlx5e_set_sq_maxrate(struct net_device *dev,
				struct mlx5e_sq *sq, u32 rate)
{
	struct mlx5e_priv *priv = netdev_priv(dev);
	struct mlx5_core_dev *mdev = priv->mdev;
	u16 rl_index = 0;
	int err;

	if (rate == sq->rate_limit)
		/* nothing to do */
		return 0;

	if (sq->rate_limit)
		/* remove current rl index to free space to next ones */
		mlx5_rl_remove_rate(mdev, sq->rate_limit);

	sq->rate_limit = 0;

	if (rate) {
		err = mlx5_rl_add_rate(mdev, rate, &rl_index);
		if (err) {
			netdev_err(dev, "Failed configuring rate %u: %d\n",
				   rate, err);
			return err;
		}
	}

	err = mlx5e_modify_sq(sq, MLX5_SQC_STATE_RDY,
			      MLX5_SQC_STATE_RDY, true, rl_index);
	if (err) {
		netdev_err(dev, "Failed configuring rate %u: %d\n",
			   rate, err);
		/* remove the rate from the table */
		if (rate)
			mlx5_rl_remove_rate(mdev, rate);
		return err;
	}

	sq->rate_limit = rate;
	return 0;
}

static int mlx5e_set_tx_maxrate(struct net_device *dev, int index, u32 rate)
{
	struct mlx5e_priv *priv = netdev_priv(dev);
	struct mlx5_core_dev *mdev = priv->mdev;
	struct mlx5e_sq *sq = priv->txq_to_sq_map[index];
	int err = 0;

	if (!mlx5_rl_is_supported(mdev)) {
		netdev_err(dev, "Rate limiting is not supported on this device\n");
		return -EINVAL;
	}

	/* rate is given in Mb/sec, HW config is in Kb/sec */
	rate = rate << 10;

	/* Check whether rate in valid range, 0 is always valid */
	if (rate && !mlx5_rl_is_in_range(mdev, rate)) {
		netdev_err(dev, "TX rate %u, is not in range\n", rate);
		return -ERANGE;
	}

	mutex_lock(&priv->state_lock);
	if (test_bit(MLX5E_STATE_OPENED, &priv->state))
		err = mlx5e_set_sq_maxrate(dev, sq, rate);
	if (!err)
		priv->tx_rates[index] = rate;
	mutex_unlock(&priv->state_lock);

	return err;
}

static int mlx5e_open_channel(struct mlx5e_priv *priv, int ix,
			      struct mlx5e_channel_param *cparam,
			      struct mlx5e_channel **cp)
{
	struct mlx5e_cq_moder icosq_cq_moder = {0, 0};
	struct net_device *netdev = priv->netdev;
	struct mlx5e_cq_moder rx_cq_profile;
	int cpu = mlx5e_get_cpu(priv, ix);
	struct mlx5e_channel *c;
	struct mlx5e_sq *sq;
	int err;
	int i;

	c = kzalloc_node(sizeof(*c), GFP_KERNEL, cpu_to_node(cpu));
	if (!c)
		return -ENOMEM;

	c->priv     = priv;
	c->ix       = ix;
	c->cpu      = cpu;
	c->pdev     = &priv->mdev->pdev->dev;
	c->netdev   = priv->netdev;
	c->mkey_be  = cpu_to_be32(priv->mdev->mlx5e_res.mkey.key);
	c->num_tc   = priv->params.num_tc;

	if (priv->params.rx_am_enabled)
		rx_cq_profile = mlx5e_am_get_def_profile(priv->params.rx_cq_period_mode);
	else
		rx_cq_profile = priv->params.rx_cq_moderation;

	mlx5e_build_channeltc_to_txq_map(priv, ix);

	netif_napi_add(netdev, &c->napi, mlx5e_napi_poll, 64);

	err = mlx5e_open_cq(c, &cparam->icosq_cq, &c->icosq.cq, icosq_cq_moder);
	if (err)
		goto err_napi_del;

	err = mlx5e_open_tx_cqs(c, cparam);
	if (err)
		goto err_close_icosq_cq;

	err = mlx5e_open_cq(c, &cparam->rx_cq, &c->rq.cq,
			    rx_cq_profile);
	if (err)
		goto err_close_tx_cqs;

	napi_enable(&c->napi);

	err = mlx5e_open_sq(c, 0, &cparam->icosq, &c->icosq);
	if (err)
		goto err_disable_napi;

	err = mlx5e_open_sqs(c, cparam);
	if (err)
		goto err_close_icosq;

	for (i = 0; i < priv->params.num_tc; i++) {
		u32 txq_ix = priv->channeltc_to_txq_map[ix][i];

		if (priv->tx_rates[txq_ix]) {
			sq = priv->txq_to_sq_map[txq_ix];
			mlx5e_set_sq_maxrate(priv->netdev, sq,
					     priv->tx_rates[txq_ix]);
		}
	}

	err = mlx5e_open_rq(c, &cparam->rq, &c->rq);
	if (err)
		goto err_close_sqs;

	netif_set_xps_queue(netdev, get_cpu_mask(c->cpu), ix);
	*cp = c;

	return 0;

err_close_sqs:
	mlx5e_close_sqs(c);

err_close_icosq:
	mlx5e_close_sq(&c->icosq);

err_disable_napi:
	napi_disable(&c->napi);
	mlx5e_close_cq(&c->rq.cq);

err_close_tx_cqs:
	mlx5e_close_tx_cqs(c);

err_close_icosq_cq:
	mlx5e_close_cq(&c->icosq.cq);

err_napi_del:
	netif_napi_del(&c->napi);
	napi_hash_del(&c->napi);
	kfree(c);

	return err;
}

static void mlx5e_close_channel(struct mlx5e_channel *c)
{
	mlx5e_close_rq(&c->rq);
	mlx5e_close_sqs(c);
	mlx5e_close_sq(&c->icosq);
	napi_disable(&c->napi);
	mlx5e_close_cq(&c->rq.cq);
	mlx5e_close_tx_cqs(c);
	mlx5e_close_cq(&c->icosq.cq);
	netif_napi_del(&c->napi);

	napi_hash_del(&c->napi);
	synchronize_rcu();

	kfree(c);
}

static void mlx5e_build_rq_param(struct mlx5e_priv *priv,
				 struct mlx5e_rq_param *param)
{
	void *rqc = param->rqc;
	void *wq = MLX5_ADDR_OF(rqc, rqc, wq);

	switch (priv->params.rq_wq_type) {
	case MLX5_WQ_TYPE_LINKED_LIST_STRIDING_RQ:
		MLX5_SET(wq, wq, log_wqe_num_of_strides,
			 priv->params.mpwqe_log_num_strides - 9);
		MLX5_SET(wq, wq, log_wqe_stride_size,
			 priv->params.mpwqe_log_stride_sz - 6);
		MLX5_SET(wq, wq, wq_type, MLX5_WQ_TYPE_LINKED_LIST_STRIDING_RQ);
		break;
	default: /* MLX5_WQ_TYPE_LINKED_LIST */
		MLX5_SET(wq, wq, wq_type, MLX5_WQ_TYPE_LINKED_LIST);
	}

	MLX5_SET(wq, wq, end_padding_mode, MLX5_WQ_END_PAD_MODE_ALIGN);
	MLX5_SET(wq, wq, log_wq_stride,    ilog2(sizeof(struct mlx5e_rx_wqe)));
	MLX5_SET(wq, wq, log_wq_sz,        priv->params.log_rq_size);
	MLX5_SET(wq, wq, pd,               priv->mdev->mlx5e_res.pdn);
	MLX5_SET(rqc, rqc, counter_set_id, priv->q_counter);

	param->wq.buf_numa_node = dev_to_node(&priv->mdev->pdev->dev);
	param->wq.linear = 1;

	param->am_enabled = priv->params.rx_am_enabled;
}

static void mlx5e_build_drop_rq_param(struct mlx5e_rq_param *param)
{
	void *rqc = param->rqc;
	void *wq = MLX5_ADDR_OF(rqc, rqc, wq);

	MLX5_SET(wq, wq, wq_type, MLX5_WQ_TYPE_LINKED_LIST);
	MLX5_SET(wq, wq, log_wq_stride,    ilog2(sizeof(struct mlx5e_rx_wqe)));
}

static void mlx5e_build_sq_param_common(struct mlx5e_priv *priv,
					struct mlx5e_sq_param *param)
{
	void *sqc = param->sqc;
	void *wq = MLX5_ADDR_OF(sqc, sqc, wq);

	MLX5_SET(wq, wq, log_wq_stride, ilog2(MLX5_SEND_WQE_BB));
	MLX5_SET(wq, wq, pd,            priv->mdev->mlx5e_res.pdn);

	param->wq.buf_numa_node = dev_to_node(&priv->mdev->pdev->dev);
}

static void mlx5e_build_sq_param(struct mlx5e_priv *priv,
				 struct mlx5e_sq_param *param)
{
	void *sqc = param->sqc;
	void *wq = MLX5_ADDR_OF(sqc, sqc, wq);

	mlx5e_build_sq_param_common(priv, param);
	MLX5_SET(wq, wq, log_wq_sz,     priv->params.log_sq_size);

	param->max_inline = priv->params.tx_max_inline;
	param->min_inline_mode = priv->params.tx_min_inline_mode;
}

static void mlx5e_build_common_cq_param(struct mlx5e_priv *priv,
					struct mlx5e_cq_param *param)
{
	void *cqc = param->cqc;

	MLX5_SET(cqc, cqc, uar_page, priv->mdev->mlx5e_res.cq_uar.index);
}

static void mlx5e_build_rx_cq_param(struct mlx5e_priv *priv,
				    struct mlx5e_cq_param *param)
{
	void *cqc = param->cqc;
	u8 log_cq_size;

	switch (priv->params.rq_wq_type) {
	case MLX5_WQ_TYPE_LINKED_LIST_STRIDING_RQ:
		log_cq_size = priv->params.log_rq_size +
			priv->params.mpwqe_log_num_strides;
		break;
	default: /* MLX5_WQ_TYPE_LINKED_LIST */
		log_cq_size = priv->params.log_rq_size;
	}

	MLX5_SET(cqc, cqc, log_cq_size, log_cq_size);
	if (priv->params.rx_cqe_compress) {
		MLX5_SET(cqc, cqc, mini_cqe_res_format, MLX5_CQE_FORMAT_CSUM);
		MLX5_SET(cqc, cqc, cqe_comp_en, 1);
	}

	mlx5e_build_common_cq_param(priv, param);

	param->cq_period_mode = priv->params.rx_cq_period_mode;
}

static void mlx5e_build_tx_cq_param(struct mlx5e_priv *priv,
				    struct mlx5e_cq_param *param)
{
	void *cqc = param->cqc;

	MLX5_SET(cqc, cqc, log_cq_size, priv->params.log_sq_size);

	mlx5e_build_common_cq_param(priv, param);

	param->cq_period_mode = MLX5_CQ_PERIOD_MODE_START_FROM_EQE;
}

static void mlx5e_build_ico_cq_param(struct mlx5e_priv *priv,
				     struct mlx5e_cq_param *param,
				     u8 log_wq_size)
{
	void *cqc = param->cqc;

	MLX5_SET(cqc, cqc, log_cq_size, log_wq_size);

	mlx5e_build_common_cq_param(priv, param);

	param->cq_period_mode = MLX5_CQ_PERIOD_MODE_START_FROM_EQE;
}

static void mlx5e_build_icosq_param(struct mlx5e_priv *priv,
				    struct mlx5e_sq_param *param,
				    u8 log_wq_size)
{
	void *sqc = param->sqc;
	void *wq = MLX5_ADDR_OF(sqc, sqc, wq);

	mlx5e_build_sq_param_common(priv, param);

	MLX5_SET(wq, wq, log_wq_sz, log_wq_size);
	MLX5_SET(sqc, sqc, reg_umr, MLX5_CAP_ETH(priv->mdev, reg_umr_sq));

	param->icosq = true;
}

static void mlx5e_build_channel_param(struct mlx5e_priv *priv, struct mlx5e_channel_param *cparam)
{
	u8 icosq_log_wq_sz = MLX5E_PARAMS_MINIMUM_LOG_SQ_SIZE;

	mlx5e_build_rq_param(priv, &cparam->rq);
	mlx5e_build_sq_param(priv, &cparam->sq);
	mlx5e_build_icosq_param(priv, &cparam->icosq, icosq_log_wq_sz);
	mlx5e_build_rx_cq_param(priv, &cparam->rx_cq);
	mlx5e_build_tx_cq_param(priv, &cparam->tx_cq);
	mlx5e_build_ico_cq_param(priv, &cparam->icosq_cq, icosq_log_wq_sz);
}

static int mlx5e_open_channels(struct mlx5e_priv *priv)
{
	struct mlx5e_channel_param *cparam;
	int nch = priv->params.num_channels;
	int err = -ENOMEM;
	int i;
	int j;

	priv->channel = kcalloc(nch, sizeof(struct mlx5e_channel *),
				GFP_KERNEL);

	priv->txq_to_sq_map = kcalloc(nch * priv->params.num_tc,
				      sizeof(struct mlx5e_sq *), GFP_KERNEL);

	cparam = kzalloc(sizeof(struct mlx5e_channel_param), GFP_KERNEL);

	if (!priv->channel || !priv->txq_to_sq_map || !cparam)
		goto err_free_txq_to_sq_map;

	mlx5e_build_channel_param(priv, cparam);

	for (i = 0; i < nch; i++) {
		err = mlx5e_open_channel(priv, i, cparam, &priv->channel[i]);
		if (err)
			goto err_close_channels;
	}

	for (j = 0; j < nch; j++) {
		err = mlx5e_wait_for_min_rx_wqes(&priv->channel[j]->rq);
		if (err)
			goto err_close_channels;
	}

	/* FIXME: This is a W/A for tx timeout watch dog false alarm when
	 * polling for inactive tx queues.
	 */
	netif_tx_start_all_queues(priv->netdev);

	kfree(cparam);
	return 0;

err_close_channels:
	for (i--; i >= 0; i--)
		mlx5e_close_channel(priv->channel[i]);

err_free_txq_to_sq_map:
	kfree(priv->txq_to_sq_map);
	kfree(priv->channel);
	kfree(cparam);

	return err;
}

static void mlx5e_close_channels(struct mlx5e_priv *priv)
{
	int i;

	/* FIXME: This is a W/A only for tx timeout watch dog false alarm when
	 * polling for inactive tx queues.
	 */
	netif_tx_stop_all_queues(priv->netdev);
	netif_tx_disable(priv->netdev);

	for (i = 0; i < priv->params.num_channels; i++)
		mlx5e_close_channel(priv->channel[i]);

	kfree(priv->txq_to_sq_map);
	kfree(priv->channel);
}

static int mlx5e_rx_hash_fn(int hfunc)
{
	return (hfunc == ETH_RSS_HASH_TOP) ?
	       MLX5_RX_HASH_FN_TOEPLITZ :
	       MLX5_RX_HASH_FN_INVERTED_XOR8;
}

static int mlx5e_bits_invert(unsigned long a, int size)
{
	int inv = 0;
	int i;

	for (i = 0; i < size; i++)
		inv |= (test_bit(size - i - 1, &a) ? 1 : 0) << i;

	return inv;
}

static void mlx5e_fill_indir_rqt_rqns(struct mlx5e_priv *priv, void *rqtc)
{
	int i;

	for (i = 0; i < MLX5E_INDIR_RQT_SIZE; i++) {
		int ix = i;
		u32 rqn;

		if (priv->params.rss_hfunc == ETH_RSS_HASH_XOR)
			ix = mlx5e_bits_invert(i, MLX5E_LOG_INDIR_RQT_SIZE);

		ix = priv->params.indirection_rqt[ix];
		rqn = test_bit(MLX5E_STATE_OPENED, &priv->state) ?
				priv->channel[ix]->rq.rqn :
				priv->drop_rq.rqn;
		MLX5_SET(rqtc, rqtc, rq_num[i], rqn);
	}
}

static void mlx5e_fill_direct_rqt_rqn(struct mlx5e_priv *priv, void *rqtc,
				      int ix)
{
	u32 rqn = test_bit(MLX5E_STATE_OPENED, &priv->state) ?
			priv->channel[ix]->rq.rqn :
			priv->drop_rq.rqn;

	MLX5_SET(rqtc, rqtc, rq_num[0], rqn);
}

static int mlx5e_create_rqt(struct mlx5e_priv *priv, int sz,
			    int ix, struct mlx5e_rqt *rqt)
{
	struct mlx5_core_dev *mdev = priv->mdev;
	void *rqtc;
	int inlen;
	int err;
	u32 *in;

	inlen = MLX5_ST_SZ_BYTES(create_rqt_in) + sizeof(u32) * sz;
	in = mlx5_vzalloc(inlen);
	if (!in)
		return -ENOMEM;

	rqtc = MLX5_ADDR_OF(create_rqt_in, in, rqt_context);

	MLX5_SET(rqtc, rqtc, rqt_actual_size, sz);
	MLX5_SET(rqtc, rqtc, rqt_max_size, sz);

	if (sz > 1) /* RSS */
		mlx5e_fill_indir_rqt_rqns(priv, rqtc);
	else
		mlx5e_fill_direct_rqt_rqn(priv, rqtc, ix);

	err = mlx5_core_create_rqt(mdev, in, inlen, &rqt->rqtn);
	if (!err)
		rqt->enabled = true;

	kvfree(in);
	return err;
}

void mlx5e_destroy_rqt(struct mlx5e_priv *priv, struct mlx5e_rqt *rqt)
{
	rqt->enabled = false;
	mlx5_core_destroy_rqt(priv->mdev, rqt->rqtn);
}

static int mlx5e_create_indirect_rqts(struct mlx5e_priv *priv)
{
	struct mlx5e_rqt *rqt = &priv->indir_rqt;

	return mlx5e_create_rqt(priv, MLX5E_INDIR_RQT_SIZE, 0, rqt);
}

int mlx5e_create_direct_rqts(struct mlx5e_priv *priv)
{
	struct mlx5e_rqt *rqt;
	int err;
	int ix;

	for (ix = 0; ix < priv->profile->max_nch(priv->mdev); ix++) {
		rqt = &priv->direct_tir[ix].rqt;
		err = mlx5e_create_rqt(priv, 1 /*size */, ix, rqt);
		if (err)
			goto err_destroy_rqts;
	}

	return 0;

err_destroy_rqts:
	for (ix--; ix >= 0; ix--)
		mlx5e_destroy_rqt(priv, &priv->direct_tir[ix].rqt);

	return err;
}

int mlx5e_redirect_rqt(struct mlx5e_priv *priv, u32 rqtn, int sz, int ix)
{
	struct mlx5_core_dev *mdev = priv->mdev;
	void *rqtc;
	int inlen;
	u32 *in;
	int err;

	inlen = MLX5_ST_SZ_BYTES(modify_rqt_in) + sizeof(u32) * sz;
	in = mlx5_vzalloc(inlen);
	if (!in)
		return -ENOMEM;

	rqtc = MLX5_ADDR_OF(modify_rqt_in, in, ctx);

	MLX5_SET(rqtc, rqtc, rqt_actual_size, sz);
	if (sz > 1) /* RSS */
		mlx5e_fill_indir_rqt_rqns(priv, rqtc);
	else
		mlx5e_fill_direct_rqt_rqn(priv, rqtc, ix);

	MLX5_SET(modify_rqt_in, in, bitmask.rqn_list, 1);

	err = mlx5_core_modify_rqt(mdev, rqtn, in, inlen);

	kvfree(in);

	return err;
}

static void mlx5e_redirect_rqts(struct mlx5e_priv *priv)
{
	u32 rqtn;
	int ix;

	if (priv->indir_rqt.enabled) {
		rqtn = priv->indir_rqt.rqtn;
		mlx5e_redirect_rqt(priv, rqtn, MLX5E_INDIR_RQT_SIZE, 0);
	}

	for (ix = 0; ix < priv->params.num_channels; ix++) {
		if (!priv->direct_tir[ix].rqt.enabled)
			continue;
		rqtn = priv->direct_tir[ix].rqt.rqtn;
		mlx5e_redirect_rqt(priv, rqtn, 1, ix);
	}
}

static void mlx5e_build_tir_ctx_lro(void *tirc, struct mlx5e_priv *priv)
{
	if (!priv->params.lro_en)
		return;

#define ROUGH_MAX_L2_L3_HDR_SZ 256

	MLX5_SET(tirc, tirc, lro_enable_mask,
		 MLX5_TIRC_LRO_ENABLE_MASK_IPV4_LRO |
		 MLX5_TIRC_LRO_ENABLE_MASK_IPV6_LRO);
	MLX5_SET(tirc, tirc, lro_max_ip_payload_size,
		 (priv->params.lro_wqe_sz -
		  ROUGH_MAX_L2_L3_HDR_SZ) >> 8);
	MLX5_SET(tirc, tirc, lro_timeout_period_usecs,
		 MLX5_CAP_ETH(priv->mdev,
			      lro_timer_supported_periods[2]));
}

void mlx5e_build_tir_ctx_hash(void *tirc, struct mlx5e_priv *priv)
{
	MLX5_SET(tirc, tirc, rx_hash_fn,
		 mlx5e_rx_hash_fn(priv->params.rss_hfunc));
	if (priv->params.rss_hfunc == ETH_RSS_HASH_TOP) {
		void *rss_key = MLX5_ADDR_OF(tirc, tirc,
					     rx_hash_toeplitz_key);
		size_t len = MLX5_FLD_SZ_BYTES(tirc,
					       rx_hash_toeplitz_key);

		MLX5_SET(tirc, tirc, rx_hash_symmetric, 1);
		memcpy(rss_key, priv->params.toeplitz_hash_key, len);
	}
}

static int mlx5e_modify_tirs_lro(struct mlx5e_priv *priv)
{
	struct mlx5_core_dev *mdev = priv->mdev;

	void *in;
	void *tirc;
	int inlen;
	int err;
	int tt;
	int ix;

	inlen = MLX5_ST_SZ_BYTES(modify_tir_in);
	in = mlx5_vzalloc(inlen);
	if (!in)
		return -ENOMEM;

	MLX5_SET(modify_tir_in, in, bitmask.lro, 1);
	tirc = MLX5_ADDR_OF(modify_tir_in, in, ctx);

	mlx5e_build_tir_ctx_lro(tirc, priv);

	for (tt = 0; tt < MLX5E_NUM_INDIR_TIRS; tt++) {
		err = mlx5_core_modify_tir(mdev, priv->indir_tir[tt].tirn, in,
					   inlen);
		if (err)
			goto free_in;
	}

	for (ix = 0; ix < priv->profile->max_nch(priv->mdev); ix++) {
		err = mlx5_core_modify_tir(mdev, priv->direct_tir[ix].tirn,
					   in, inlen);
		if (err)
			goto free_in;
	}

free_in:
	kvfree(in);

	return err;
}

static int mlx5e_set_mtu(struct mlx5e_priv *priv, u16 mtu)
{
	struct mlx5_core_dev *mdev = priv->mdev;
	u16 hw_mtu = MLX5E_SW2HW_MTU(mtu);
	int err;

	err = mlx5_set_port_mtu(mdev, hw_mtu, 1);
	if (err)
		return err;

	/* Update vport context MTU */
	mlx5_modify_nic_vport_mtu(mdev, hw_mtu);
	return 0;
}

static void mlx5e_query_mtu(struct mlx5e_priv *priv, u16 *mtu)
{
	struct mlx5_core_dev *mdev = priv->mdev;
	u16 hw_mtu = 0;
	int err;

	err = mlx5_query_nic_vport_mtu(mdev, &hw_mtu);
	if (err || !hw_mtu) /* fallback to port oper mtu */
		mlx5_query_port_oper_mtu(mdev, &hw_mtu, 1);

	*mtu = MLX5E_HW2SW_MTU(hw_mtu);
}

static int mlx5e_set_dev_port_mtu(struct net_device *netdev)
{
	struct mlx5e_priv *priv = netdev_priv(netdev);
	u16 mtu;
	int err;

	err = mlx5e_set_mtu(priv, netdev->mtu);
	if (err)
		return err;

	mlx5e_query_mtu(priv, &mtu);
	if (mtu != netdev->mtu)
		netdev_warn(netdev, "%s: VPort MTU %d is different than netdev mtu %d\n",
			    __func__, mtu, netdev->mtu);

	netdev->mtu = mtu;
	return 0;
}

static void mlx5e_netdev_set_tcs(struct net_device *netdev)
{
	struct mlx5e_priv *priv = netdev_priv(netdev);
	int nch = priv->params.num_channels;
	int ntc = priv->params.num_tc;
	int tc;

	netdev_reset_tc(netdev);

	if (ntc == 1)
		return;

	netdev_set_num_tc(netdev, ntc);

	/* Map netdev TCs to offset 0
	 * We have our own UP to TXQ mapping for QoS
	 */
	for (tc = 0; tc < ntc; tc++)
		netdev_set_tc_queue(netdev, tc, nch, 0);
}

int mlx5e_open_locked(struct net_device *netdev)
{
	struct mlx5e_priv *priv = netdev_priv(netdev);
	struct mlx5_core_dev *mdev = priv->mdev;
	int num_txqs;
	int err;

	set_bit(MLX5E_STATE_OPENED, &priv->state);

	mlx5e_netdev_set_tcs(netdev);

	num_txqs = priv->params.num_channels * priv->params.num_tc;
	netif_set_real_num_tx_queues(netdev, num_txqs);
	netif_set_real_num_rx_queues(netdev, priv->params.num_channels);

	err = mlx5e_set_dev_port_mtu(netdev);
	if (err)
		goto err_clear_state_opened_flag;

	err = mlx5e_open_channels(priv);
	if (err) {
		netdev_err(netdev, "%s: mlx5e_open_channels failed, %d\n",
			   __func__, err);
		goto err_clear_state_opened_flag;
	}

	err = mlx5e_refresh_tirs_self_loopback_enable(priv->mdev);
	if (err) {
		netdev_err(netdev, "%s: mlx5e_refresh_tirs_self_loopback_enable failed, %d\n",
			   __func__, err);
		goto err_close_channels;
	}

	mlx5e_redirect_rqts(priv);
	mlx5e_update_carrier(priv);
	mlx5e_timestamp_init(priv);
#ifdef CONFIG_RFS_ACCEL
	priv->netdev->rx_cpu_rmap = priv->mdev->rmap;
#endif
	if (priv->profile->update_stats)
		queue_delayed_work(priv->wq, &priv->update_stats_work, 0);

	if (MLX5_CAP_GEN(mdev, vport_group_manager)) {
		err = mlx5e_add_sqs_fwd_rules(priv);
		if (err)
			goto err_close_channels;
	}
	return 0;

err_close_channels:
	mlx5e_close_channels(priv);
err_clear_state_opened_flag:
	clear_bit(MLX5E_STATE_OPENED, &priv->state);
	return err;
}

int mlx5e_open(struct net_device *netdev)
{
	struct mlx5e_priv *priv = netdev_priv(netdev);
	int err;

	mutex_lock(&priv->state_lock);
	err = mlx5e_open_locked(netdev);
	mutex_unlock(&priv->state_lock);

	return err;
}

int mlx5e_close_locked(struct net_device *netdev)
{
	struct mlx5e_priv *priv = netdev_priv(netdev);
	struct mlx5_core_dev *mdev = priv->mdev;

	/* May already be CLOSED in case a previous configuration operation
	 * (e.g RX/TX queue size change) that involves close&open failed.
	 */
	if (!test_bit(MLX5E_STATE_OPENED, &priv->state))
		return 0;

	clear_bit(MLX5E_STATE_OPENED, &priv->state);

	if (MLX5_CAP_GEN(mdev, vport_group_manager))
		mlx5e_remove_sqs_fwd_rules(priv);

	mlx5e_timestamp_cleanup(priv);
	netif_carrier_off(priv->netdev);
	mlx5e_redirect_rqts(priv);
	mlx5e_close_channels(priv);

	return 0;
}

int mlx5e_close(struct net_device *netdev)
{
	struct mlx5e_priv *priv = netdev_priv(netdev);
	int err;

	mutex_lock(&priv->state_lock);
	err = mlx5e_close_locked(netdev);
	mutex_unlock(&priv->state_lock);

	return err;
}

static int mlx5e_create_drop_rq(struct mlx5e_priv *priv,
				struct mlx5e_rq *rq,
				struct mlx5e_rq_param *param)
{
	struct mlx5_core_dev *mdev = priv->mdev;
	void *rqc = param->rqc;
	void *rqc_wq = MLX5_ADDR_OF(rqc, rqc, wq);
	int err;

	param->wq.db_numa_node = param->wq.buf_numa_node;

	err = mlx5_wq_ll_create(mdev, &param->wq, rqc_wq, &rq->wq,
				&rq->wq_ctrl);
	if (err)
		return err;

	rq->priv = priv;

	return 0;
}

static int mlx5e_create_drop_cq(struct mlx5e_priv *priv,
				struct mlx5e_cq *cq,
				struct mlx5e_cq_param *param)
{
	struct mlx5_core_dev *mdev = priv->mdev;
	struct mlx5_core_cq *mcq = &cq->mcq;
	int eqn_not_used;
	unsigned int irqn;
	int err;

	err = mlx5_cqwq_create(mdev, &param->wq, param->cqc, &cq->wq,
			       &cq->wq_ctrl);
	if (err)
		return err;

	mlx5_vector2eqn(mdev, param->eq_ix, &eqn_not_used, &irqn);

	mcq->cqe_sz     = 64;
	mcq->set_ci_db  = cq->wq_ctrl.db.db;
	mcq->arm_db     = cq->wq_ctrl.db.db + 1;
	*mcq->set_ci_db = 0;
	*mcq->arm_db    = 0;
	mcq->vector     = param->eq_ix;
	mcq->comp       = mlx5e_completion_event;
	mcq->event      = mlx5e_cq_error_event;
	mcq->irqn       = irqn;
	mcq->uar        = &mdev->mlx5e_res.cq_uar;

	cq->priv = priv;

	return 0;
}

static int mlx5e_open_drop_rq(struct mlx5e_priv *priv)
{
	struct mlx5e_cq_param cq_param;
	struct mlx5e_rq_param rq_param;
	struct mlx5e_rq *rq = &priv->drop_rq;
	struct mlx5e_cq *cq = &priv->drop_rq.cq;
	int err;

	memset(&cq_param, 0, sizeof(cq_param));
	memset(&rq_param, 0, sizeof(rq_param));
	mlx5e_build_drop_rq_param(&rq_param);

	err = mlx5e_create_drop_cq(priv, cq, &cq_param);
	if (err)
		return err;

	err = mlx5e_enable_cq(cq, &cq_param);
	if (err)
		goto err_destroy_cq;

	err = mlx5e_create_drop_rq(priv, rq, &rq_param);
	if (err)
		goto err_disable_cq;

	err = mlx5e_enable_rq(rq, &rq_param);
	if (err)
		goto err_destroy_rq;

	return 0;

err_destroy_rq:
	mlx5e_destroy_rq(&priv->drop_rq);

err_disable_cq:
	mlx5e_disable_cq(&priv->drop_rq.cq);

err_destroy_cq:
	mlx5e_destroy_cq(&priv->drop_rq.cq);

	return err;
}

static void mlx5e_close_drop_rq(struct mlx5e_priv *priv)
{
	mlx5e_disable_rq(&priv->drop_rq);
	mlx5e_destroy_rq(&priv->drop_rq);
	mlx5e_disable_cq(&priv->drop_rq.cq);
	mlx5e_destroy_cq(&priv->drop_rq.cq);
}

static int mlx5e_create_tis(struct mlx5e_priv *priv, int tc)
{
	struct mlx5_core_dev *mdev = priv->mdev;
	u32 in[MLX5_ST_SZ_DW(create_tis_in)];
	void *tisc = MLX5_ADDR_OF(create_tis_in, in, ctx);

	memset(in, 0, sizeof(in));

	MLX5_SET(tisc, tisc, prio, tc << 1);
	MLX5_SET(tisc, tisc, transport_domain, mdev->mlx5e_res.td.tdn);

	return mlx5_core_create_tis(mdev, in, sizeof(in), &priv->tisn[tc]);
}

static void mlx5e_destroy_tis(struct mlx5e_priv *priv, int tc)
{
	mlx5_core_destroy_tis(priv->mdev, priv->tisn[tc]);
}

int mlx5e_create_tises(struct mlx5e_priv *priv)
{
	int err;
	int tc;

	for (tc = 0; tc < priv->profile->max_tc; tc++) {
		err = mlx5e_create_tis(priv, tc);
		if (err)
			goto err_close_tises;
	}

	return 0;

err_close_tises:
	for (tc--; tc >= 0; tc--)
		mlx5e_destroy_tis(priv, tc);

	return err;
}

void mlx5e_cleanup_nic_tx(struct mlx5e_priv *priv)
{
	int tc;

	for (tc = 0; tc < priv->profile->max_tc; tc++)
		mlx5e_destroy_tis(priv, tc);
}

static void mlx5e_build_indir_tir_ctx(struct mlx5e_priv *priv, u32 *tirc,
				      enum mlx5e_traffic_types tt)
{
	void *hfso = MLX5_ADDR_OF(tirc, tirc, rx_hash_field_selector_outer);

	MLX5_SET(tirc, tirc, transport_domain, priv->mdev->mlx5e_res.td.tdn);

#define MLX5_HASH_IP            (MLX5_HASH_FIELD_SEL_SRC_IP   |\
				 MLX5_HASH_FIELD_SEL_DST_IP)

#define MLX5_HASH_IP_L4PORTS    (MLX5_HASH_FIELD_SEL_SRC_IP   |\
				 MLX5_HASH_FIELD_SEL_DST_IP   |\
				 MLX5_HASH_FIELD_SEL_L4_SPORT |\
				 MLX5_HASH_FIELD_SEL_L4_DPORT)

#define MLX5_HASH_IP_IPSEC_SPI  (MLX5_HASH_FIELD_SEL_SRC_IP   |\
				 MLX5_HASH_FIELD_SEL_DST_IP   |\
				 MLX5_HASH_FIELD_SEL_IPSEC_SPI)

	mlx5e_build_tir_ctx_lro(tirc, priv);

	MLX5_SET(tirc, tirc, disp_type, MLX5_TIRC_DISP_TYPE_INDIRECT);
	MLX5_SET(tirc, tirc, indirect_table, priv->indir_rqt.rqtn);
	mlx5e_build_tir_ctx_hash(tirc, priv);

	switch (tt) {
	case MLX5E_TT_IPV4_TCP:
		MLX5_SET(rx_hash_field_select, hfso, l3_prot_type,
			 MLX5_L3_PROT_TYPE_IPV4);
		MLX5_SET(rx_hash_field_select, hfso, l4_prot_type,
			 MLX5_L4_PROT_TYPE_TCP);
		MLX5_SET(rx_hash_field_select, hfso, selected_fields,
			 MLX5_HASH_IP_L4PORTS);
		break;

	case MLX5E_TT_IPV6_TCP:
		MLX5_SET(rx_hash_field_select, hfso, l3_prot_type,
			 MLX5_L3_PROT_TYPE_IPV6);
		MLX5_SET(rx_hash_field_select, hfso, l4_prot_type,
			 MLX5_L4_PROT_TYPE_TCP);
		MLX5_SET(rx_hash_field_select, hfso, selected_fields,
			 MLX5_HASH_IP_L4PORTS);
		break;

	case MLX5E_TT_IPV4_UDP:
		MLX5_SET(rx_hash_field_select, hfso, l3_prot_type,
			 MLX5_L3_PROT_TYPE_IPV4);
		MLX5_SET(rx_hash_field_select, hfso, l4_prot_type,
			 MLX5_L4_PROT_TYPE_UDP);
		MLX5_SET(rx_hash_field_select, hfso, selected_fields,
			 MLX5_HASH_IP_L4PORTS);
		break;

	case MLX5E_TT_IPV6_UDP:
		MLX5_SET(rx_hash_field_select, hfso, l3_prot_type,
			 MLX5_L3_PROT_TYPE_IPV6);
		MLX5_SET(rx_hash_field_select, hfso, l4_prot_type,
			 MLX5_L4_PROT_TYPE_UDP);
		MLX5_SET(rx_hash_field_select, hfso, selected_fields,
			 MLX5_HASH_IP_L4PORTS);
		break;

	case MLX5E_TT_IPV4_IPSEC_AH:
		MLX5_SET(rx_hash_field_select, hfso, l3_prot_type,
			 MLX5_L3_PROT_TYPE_IPV4);
		MLX5_SET(rx_hash_field_select, hfso, selected_fields,
			 MLX5_HASH_IP_IPSEC_SPI);
		break;

	case MLX5E_TT_IPV6_IPSEC_AH:
		MLX5_SET(rx_hash_field_select, hfso, l3_prot_type,
			 MLX5_L3_PROT_TYPE_IPV6);
		MLX5_SET(rx_hash_field_select, hfso, selected_fields,
			 MLX5_HASH_IP_IPSEC_SPI);
		break;

	case MLX5E_TT_IPV4_IPSEC_ESP:
		MLX5_SET(rx_hash_field_select, hfso, l3_prot_type,
			 MLX5_L3_PROT_TYPE_IPV4);
		MLX5_SET(rx_hash_field_select, hfso, selected_fields,
			 MLX5_HASH_IP_IPSEC_SPI);
		break;

	case MLX5E_TT_IPV6_IPSEC_ESP:
		MLX5_SET(rx_hash_field_select, hfso, l3_prot_type,
			 MLX5_L3_PROT_TYPE_IPV6);
		MLX5_SET(rx_hash_field_select, hfso, selected_fields,
			 MLX5_HASH_IP_IPSEC_SPI);
		break;

	case MLX5E_TT_IPV4:
		MLX5_SET(rx_hash_field_select, hfso, l3_prot_type,
			 MLX5_L3_PROT_TYPE_IPV4);
		MLX5_SET(rx_hash_field_select, hfso, selected_fields,
			 MLX5_HASH_IP);
		break;

	case MLX5E_TT_IPV6:
		MLX5_SET(rx_hash_field_select, hfso, l3_prot_type,
			 MLX5_L3_PROT_TYPE_IPV6);
		MLX5_SET(rx_hash_field_select, hfso, selected_fields,
			 MLX5_HASH_IP);
		break;
	default:
		WARN_ONCE(true,
			  "mlx5e_build_indir_tir_ctx: bad traffic type!\n");
	}
}

static void mlx5e_build_direct_tir_ctx(struct mlx5e_priv *priv, u32 *tirc,
				       u32 rqtn)
{
	MLX5_SET(tirc, tirc, transport_domain, priv->mdev->mlx5e_res.td.tdn);

	mlx5e_build_tir_ctx_lro(tirc, priv);

	MLX5_SET(tirc, tirc, disp_type, MLX5_TIRC_DISP_TYPE_INDIRECT);
	MLX5_SET(tirc, tirc, indirect_table, rqtn);
	MLX5_SET(tirc, tirc, rx_hash_fn, MLX5_RX_HASH_FN_INVERTED_XOR8);
}

static int mlx5e_create_indirect_tirs(struct mlx5e_priv *priv)
{
	struct mlx5e_tir *tir;
	void *tirc;
	int inlen;
	int err;
	u32 *in;
	int tt;

	inlen = MLX5_ST_SZ_BYTES(create_tir_in);
	in = mlx5_vzalloc(inlen);
	if (!in)
		return -ENOMEM;

	for (tt = 0; tt < MLX5E_NUM_INDIR_TIRS; tt++) {
		memset(in, 0, inlen);
		tir = &priv->indir_tir[tt];
		tirc = MLX5_ADDR_OF(create_tir_in, in, ctx);
		mlx5e_build_indir_tir_ctx(priv, tirc, tt);
		err = mlx5e_create_tir(priv->mdev, tir, in, inlen);
		if (err)
			goto err_destroy_tirs;
	}

	kvfree(in);

	return 0;

err_destroy_tirs:
	for (tt--; tt >= 0; tt--)
		mlx5e_destroy_tir(priv->mdev, &priv->indir_tir[tt]);

	kvfree(in);

	return err;
}

int mlx5e_create_direct_tirs(struct mlx5e_priv *priv)
{
	int nch = priv->profile->max_nch(priv->mdev);
	struct mlx5e_tir *tir;
	void *tirc;
	int inlen;
	int err;
	u32 *in;
	int ix;

	inlen = MLX5_ST_SZ_BYTES(create_tir_in);
	in = mlx5_vzalloc(inlen);
	if (!in)
		return -ENOMEM;

	for (ix = 0; ix < nch; ix++) {
		memset(in, 0, inlen);
		tir = &priv->direct_tir[ix];
		tirc = MLX5_ADDR_OF(create_tir_in, in, ctx);
		mlx5e_build_direct_tir_ctx(priv, tirc,
					   priv->direct_tir[ix].rqt.rqtn);
		err = mlx5e_create_tir(priv->mdev, tir, in, inlen);
		if (err)
			goto err_destroy_ch_tirs;
	}

	kvfree(in);

	return 0;

err_destroy_ch_tirs:
	for (ix--; ix >= 0; ix--)
		mlx5e_destroy_tir(priv->mdev, &priv->direct_tir[ix]);

	kvfree(in);

	return err;
}

static void mlx5e_destroy_indirect_tirs(struct mlx5e_priv *priv)
{
	int i;

	for (i = 0; i < MLX5E_NUM_INDIR_TIRS; i++)
		mlx5e_destroy_tir(priv->mdev, &priv->indir_tir[i]);
}

void mlx5e_destroy_direct_tirs(struct mlx5e_priv *priv)
{
	int nch = priv->profile->max_nch(priv->mdev);
	int i;

	for (i = 0; i < nch; i++)
		mlx5e_destroy_tir(priv->mdev, &priv->direct_tir[i]);
}

int mlx5e_modify_rqs_vsd(struct mlx5e_priv *priv, bool vsd)
{
	int err = 0;
	int i;

	if (!test_bit(MLX5E_STATE_OPENED, &priv->state))
		return 0;

	for (i = 0; i < priv->params.num_channels; i++) {
		err = mlx5e_modify_rq_vsd(&priv->channel[i]->rq, vsd);
		if (err)
			return err;
	}

	return 0;
}

static int mlx5e_setup_tc(struct net_device *netdev, u8 tc)
{
	struct mlx5e_priv *priv = netdev_priv(netdev);
	bool was_opened;
	int err = 0;

	if (tc && tc != MLX5E_MAX_NUM_TC)
		return -EINVAL;

	mutex_lock(&priv->state_lock);

	was_opened = test_bit(MLX5E_STATE_OPENED, &priv->state);
	if (was_opened)
		mlx5e_close_locked(priv->netdev);

	priv->params.num_tc = tc ? tc : 1;

	if (was_opened)
		err = mlx5e_open_locked(priv->netdev);

	mutex_unlock(&priv->state_lock);

	return err;
}

static int mlx5e_ndo_setup_tc(struct net_device *dev, u32 handle,
			      __be16 proto, struct tc_to_netdev *tc)
{
	struct mlx5e_priv *priv = netdev_priv(dev);

	if (TC_H_MAJ(handle) != TC_H_MAJ(TC_H_INGRESS))
		goto mqprio;

	switch (tc->type) {
	case TC_SETUP_CLSFLOWER:
		switch (tc->cls_flower->command) {
		case TC_CLSFLOWER_REPLACE:
			return mlx5e_configure_flower(priv, proto, tc->cls_flower);
		case TC_CLSFLOWER_DESTROY:
			return mlx5e_delete_flower(priv, tc->cls_flower);
		case TC_CLSFLOWER_STATS:
			return mlx5e_stats_flower(priv, tc->cls_flower);
		}
	default:
		return -EOPNOTSUPP;
	}

mqprio:
	if (tc->type != TC_SETUP_MQPRIO)
		return -EINVAL;

	return mlx5e_setup_tc(dev, tc->tc);
}

struct rtnl_link_stats64 *
mlx5e_get_stats(struct net_device *dev, struct rtnl_link_stats64 *stats)
{
	struct mlx5e_priv *priv = netdev_priv(dev);
	struct mlx5e_sw_stats *sstats = &priv->stats.sw;
	struct mlx5e_vport_stats *vstats = &priv->stats.vport;
	struct mlx5e_pport_stats *pstats = &priv->stats.pport;

	stats->rx_packets = sstats->rx_packets;
	stats->rx_bytes   = sstats->rx_bytes;
	stats->tx_packets = sstats->tx_packets;
	stats->tx_bytes   = sstats->tx_bytes;

	stats->rx_dropped = priv->stats.qcnt.rx_out_of_buffer;
	stats->tx_dropped = sstats->tx_queue_dropped;

	stats->rx_length_errors =
		PPORT_802_3_GET(pstats, a_in_range_length_errors) +
		PPORT_802_3_GET(pstats, a_out_of_range_length_field) +
		PPORT_802_3_GET(pstats, a_frame_too_long_errors);
	stats->rx_crc_errors =
		PPORT_802_3_GET(pstats, a_frame_check_sequence_errors);
	stats->rx_frame_errors = PPORT_802_3_GET(pstats, a_alignment_errors);
	stats->tx_aborted_errors = PPORT_2863_GET(pstats, if_out_discards);
	stats->tx_carrier_errors =
		PPORT_802_3_GET(pstats, a_symbol_error_during_carrier);
	stats->rx_errors = stats->rx_length_errors + stats->rx_crc_errors +
			   stats->rx_frame_errors;
	stats->tx_errors = stats->tx_aborted_errors + stats->tx_carrier_errors;

	/* vport multicast also counts packets that are dropped due to steering
	 * or rx out of buffer
	 */
	stats->multicast =
		VPORT_COUNTER_GET(vstats, received_eth_multicast.packets);

	return stats;
}

static void mlx5e_set_rx_mode(struct net_device *dev)
{
	struct mlx5e_priv *priv = netdev_priv(dev);

	queue_work(priv->wq, &priv->set_rx_mode_work);
}

static int mlx5e_set_mac(struct net_device *netdev, void *addr)
{
	struct mlx5e_priv *priv = netdev_priv(netdev);
	struct sockaddr *saddr = addr;

	if (!is_valid_ether_addr(saddr->sa_data))
		return -EADDRNOTAVAIL;

	netif_addr_lock_bh(netdev);
	ether_addr_copy(netdev->dev_addr, saddr->sa_data);
	netif_addr_unlock_bh(netdev);

	queue_work(priv->wq, &priv->set_rx_mode_work);

	return 0;
}

#define MLX5E_SET_FEATURE(netdev, feature, enable)	\
	do {						\
		if (enable)				\
			netdev->features |= feature;	\
		else					\
			netdev->features &= ~feature;	\
	} while (0)

typedef int (*mlx5e_feature_handler)(struct net_device *netdev, bool enable);

static int set_feature_lro(struct net_device *netdev, bool enable)
{
	struct mlx5e_priv *priv = netdev_priv(netdev);
	bool was_opened = test_bit(MLX5E_STATE_OPENED, &priv->state);
	int err;

	mutex_lock(&priv->state_lock);

	if (was_opened && (priv->params.rq_wq_type == MLX5_WQ_TYPE_LINKED_LIST))
		mlx5e_close_locked(priv->netdev);

	priv->params.lro_en = enable;
	err = mlx5e_modify_tirs_lro(priv);
	if (err) {
		netdev_err(netdev, "lro modify failed, %d\n", err);
		priv->params.lro_en = !enable;
	}

	if (was_opened && (priv->params.rq_wq_type == MLX5_WQ_TYPE_LINKED_LIST))
		mlx5e_open_locked(priv->netdev);

	mutex_unlock(&priv->state_lock);

	return err;
}

static int set_feature_vlan_filter(struct net_device *netdev, bool enable)
{
	struct mlx5e_priv *priv = netdev_priv(netdev);

	if (enable)
		mlx5e_enable_vlan_filter(priv);
	else
		mlx5e_disable_vlan_filter(priv);

	return 0;
}

static int set_feature_tc_num_filters(struct net_device *netdev, bool enable)
{
	struct mlx5e_priv *priv = netdev_priv(netdev);

	if (!enable && mlx5e_tc_num_filters(priv)) {
		netdev_err(netdev,
			   "Active offloaded tc filters, can't turn hw_tc_offload off\n");
		return -EINVAL;
	}

	return 0;
}

static int set_feature_rx_all(struct net_device *netdev, bool enable)
{
	struct mlx5e_priv *priv = netdev_priv(netdev);
	struct mlx5_core_dev *mdev = priv->mdev;

	return mlx5_set_port_fcs(mdev, !enable);
}

static int set_feature_rx_vlan(struct net_device *netdev, bool enable)
{
	struct mlx5e_priv *priv = netdev_priv(netdev);
	int err;

	mutex_lock(&priv->state_lock);

	priv->params.vlan_strip_disable = !enable;
	err = mlx5e_modify_rqs_vsd(priv, !enable);
	if (err)
		priv->params.vlan_strip_disable = enable;

	mutex_unlock(&priv->state_lock);

	return err;
}

#ifdef CONFIG_RFS_ACCEL
static int set_feature_arfs(struct net_device *netdev, bool enable)
{
	struct mlx5e_priv *priv = netdev_priv(netdev);
	int err;

	if (enable)
		err = mlx5e_arfs_enable(priv);
	else
		err = mlx5e_arfs_disable(priv);

	return err;
}
#endif

static int mlx5e_handle_feature(struct net_device *netdev,
				netdev_features_t wanted_features,
				netdev_features_t feature,
				mlx5e_feature_handler feature_handler)
{
	netdev_features_t changes = wanted_features ^ netdev->features;
	bool enable = !!(wanted_features & feature);
	int err;

	if (!(changes & feature))
		return 0;

	err = feature_handler(netdev, enable);
	if (err) {
		netdev_err(netdev, "%s feature 0x%llx failed err %d\n",
			   enable ? "Enable" : "Disable", feature, err);
		return err;
	}

	MLX5E_SET_FEATURE(netdev, feature, enable);
	return 0;
}

static int mlx5e_set_features(struct net_device *netdev,
			      netdev_features_t features)
{
	int err;

	err  = mlx5e_handle_feature(netdev, features, NETIF_F_LRO,
				    set_feature_lro);
	err |= mlx5e_handle_feature(netdev, features,
				    NETIF_F_HW_VLAN_CTAG_FILTER,
				    set_feature_vlan_filter);
	err |= mlx5e_handle_feature(netdev, features, NETIF_F_HW_TC,
				    set_feature_tc_num_filters);
	err |= mlx5e_handle_feature(netdev, features, NETIF_F_RXALL,
				    set_feature_rx_all);
	err |= mlx5e_handle_feature(netdev, features, NETIF_F_HW_VLAN_CTAG_RX,
				    set_feature_rx_vlan);
#ifdef CONFIG_RFS_ACCEL
	err |= mlx5e_handle_feature(netdev, features, NETIF_F_NTUPLE,
				    set_feature_arfs);
#endif

	return err ? -EINVAL : 0;
}

#define MXL5_HW_MIN_MTU 64
#define MXL5E_MIN_MTU (MXL5_HW_MIN_MTU + ETH_FCS_LEN)

static int mlx5e_change_mtu(struct net_device *netdev, int new_mtu)
{
	struct mlx5e_priv *priv = netdev_priv(netdev);
	struct mlx5_core_dev *mdev = priv->mdev;
	bool was_opened;
	u16 max_mtu;
	u16 min_mtu;
	int err = 0;

	mlx5_query_port_max_mtu(mdev, &max_mtu, 1);

	max_mtu = MLX5E_HW2SW_MTU(max_mtu);
	min_mtu = MLX5E_HW2SW_MTU(MXL5E_MIN_MTU);

	if (new_mtu > max_mtu || new_mtu < min_mtu) {
		netdev_err(netdev,
			   "%s: Bad MTU (%d), valid range is: [%d..%d]\n",
			   __func__, new_mtu, min_mtu, max_mtu);
		return -EINVAL;
	}

	mutex_lock(&priv->state_lock);

	was_opened = test_bit(MLX5E_STATE_OPENED, &priv->state);
	if (was_opened)
		mlx5e_close_locked(netdev);

	netdev->mtu = new_mtu;

	if (was_opened)
		err = mlx5e_open_locked(netdev);

	mutex_unlock(&priv->state_lock);

	return err;
}

static int mlx5e_ioctl(struct net_device *dev, struct ifreq *ifr, int cmd)
{
	switch (cmd) {
	case SIOCSHWTSTAMP:
		return mlx5e_hwstamp_set(dev, ifr);
	case SIOCGHWTSTAMP:
		return mlx5e_hwstamp_get(dev, ifr);
	default:
		return -EOPNOTSUPP;
	}
}

static int mlx5e_set_vf_mac(struct net_device *dev, int vf, u8 *mac)
{
	struct mlx5e_priv *priv = netdev_priv(dev);
	struct mlx5_core_dev *mdev = priv->mdev;

	return mlx5_eswitch_set_vport_mac(mdev->priv.eswitch, vf + 1, mac);
}

static int mlx5e_set_vf_vlan(struct net_device *dev, int vf, u16 vlan, u8 qos)
{
	struct mlx5e_priv *priv = netdev_priv(dev);
	struct mlx5_core_dev *mdev = priv->mdev;

	return mlx5_eswitch_set_vport_vlan(mdev->priv.eswitch, vf + 1,
					   vlan, qos);
}

static int mlx5e_set_vf_spoofchk(struct net_device *dev, int vf, bool setting)
{
	struct mlx5e_priv *priv = netdev_priv(dev);
	struct mlx5_core_dev *mdev = priv->mdev;

	return mlx5_eswitch_set_vport_spoofchk(mdev->priv.eswitch, vf + 1, setting);
}

static int mlx5e_set_vf_trust(struct net_device *dev, int vf, bool setting)
{
	struct mlx5e_priv *priv = netdev_priv(dev);
	struct mlx5_core_dev *mdev = priv->mdev;

	return mlx5_eswitch_set_vport_trust(mdev->priv.eswitch, vf + 1, setting);
}
static int mlx5_vport_link2ifla(u8 esw_link)
{
	switch (esw_link) {
	case MLX5_ESW_VPORT_ADMIN_STATE_DOWN:
		return IFLA_VF_LINK_STATE_DISABLE;
	case MLX5_ESW_VPORT_ADMIN_STATE_UP:
		return IFLA_VF_LINK_STATE_ENABLE;
	}
	return IFLA_VF_LINK_STATE_AUTO;
}

static int mlx5_ifla_link2vport(u8 ifla_link)
{
	switch (ifla_link) {
	case IFLA_VF_LINK_STATE_DISABLE:
		return MLX5_ESW_VPORT_ADMIN_STATE_DOWN;
	case IFLA_VF_LINK_STATE_ENABLE:
		return MLX5_ESW_VPORT_ADMIN_STATE_UP;
	}
	return MLX5_ESW_VPORT_ADMIN_STATE_AUTO;
}

static int mlx5e_set_vf_link_state(struct net_device *dev, int vf,
				   int link_state)
{
	struct mlx5e_priv *priv = netdev_priv(dev);
	struct mlx5_core_dev *mdev = priv->mdev;

	return mlx5_eswitch_set_vport_state(mdev->priv.eswitch, vf + 1,
					    mlx5_ifla_link2vport(link_state));
}

static int mlx5e_get_vf_config(struct net_device *dev,
			       int vf, struct ifla_vf_info *ivi)
{
	struct mlx5e_priv *priv = netdev_priv(dev);
	struct mlx5_core_dev *mdev = priv->mdev;
	int err;

	err = mlx5_eswitch_get_vport_config(mdev->priv.eswitch, vf + 1, ivi);
	if (err)
		return err;
	ivi->linkstate = mlx5_vport_link2ifla(ivi->linkstate);
	return 0;
}

static int mlx5e_get_vf_stats(struct net_device *dev,
			      int vf, struct ifla_vf_stats *vf_stats)
{
	struct mlx5e_priv *priv = netdev_priv(dev);
	struct mlx5_core_dev *mdev = priv->mdev;

	return mlx5_eswitch_get_vport_stats(mdev->priv.eswitch, vf + 1,
					    vf_stats);
}

static void mlx5e_add_vxlan_port(struct net_device *netdev,
				 struct udp_tunnel_info *ti)
{
	struct mlx5e_priv *priv = netdev_priv(netdev);

	if (ti->type != UDP_TUNNEL_TYPE_VXLAN)
		return;

	if (!mlx5e_vxlan_allowed(priv->mdev))
		return;

	mlx5e_vxlan_queue_work(priv, ti->sa_family, be16_to_cpu(ti->port), 1);
}

static void mlx5e_del_vxlan_port(struct net_device *netdev,
				 struct udp_tunnel_info *ti)
{
	struct mlx5e_priv *priv = netdev_priv(netdev);

	if (ti->type != UDP_TUNNEL_TYPE_VXLAN)
		return;

	if (!mlx5e_vxlan_allowed(priv->mdev))
		return;

	mlx5e_vxlan_queue_work(priv, ti->sa_family, be16_to_cpu(ti->port), 0);
}

static netdev_features_t mlx5e_vxlan_features_check(struct mlx5e_priv *priv,
						    struct sk_buff *skb,
						    netdev_features_t features)
{
	struct udphdr *udph;
	u16 proto;
	u16 port = 0;

	switch (vlan_get_protocol(skb)) {
	case htons(ETH_P_IP):
		proto = ip_hdr(skb)->protocol;
		break;
	case htons(ETH_P_IPV6):
		proto = ipv6_hdr(skb)->nexthdr;
		break;
	default:
		goto out;
	}

	if (proto == IPPROTO_UDP) {
		udph = udp_hdr(skb);
		port = be16_to_cpu(udph->dest);
	}

	/* Verify if UDP port is being offloaded by HW */
	if (port && mlx5e_vxlan_lookup_port(priv, port))
		return features;

out:
	/* Disable CSUM and GSO if the udp dport is not offloaded by HW */
	return features & ~(NETIF_F_CSUM_MASK | NETIF_F_GSO_MASK);
}

static netdev_features_t mlx5e_features_check(struct sk_buff *skb,
					      struct net_device *netdev,
					      netdev_features_t features)
{
	struct mlx5e_priv *priv = netdev_priv(netdev);

	features = vlan_features_check(skb, features);
	features = vxlan_features_check(skb, features);

	/* Validate if the tunneled packet is being offloaded by HW */
	if (skb->encapsulation &&
	    (features & NETIF_F_CSUM_MASK || features & NETIF_F_GSO_MASK))
		return mlx5e_vxlan_features_check(priv, skb, features);

	return features;
}

static void mlx5e_tx_timeout(struct net_device *dev)
{
	struct mlx5e_priv *priv = netdev_priv(dev);
	bool sched_work = false;
	int i;

	netdev_err(dev, "TX timeout detected\n");

	for (i = 0; i < priv->params.num_channels * priv->params.num_tc; i++) {
		struct mlx5e_sq *sq = priv->txq_to_sq_map[i];

<<<<<<< HEAD
		if (!netif_tx_queue_stopped(netdev_get_tx_queue(dev, i)))
=======
		if (!netif_xmit_stopped(netdev_get_tx_queue(dev, i)))
>>>>>>> dfd2e9ab
			continue;
		sched_work = true;
		set_bit(MLX5E_SQ_STATE_TX_TIMEOUT, &sq->state);
		netdev_err(dev, "TX timeout on queue: %d, SQ: 0x%x, CQ: 0x%x, SQ Cons: 0x%x SQ Prod: 0x%x\n",
			   i, sq->sqn, sq->cq.mcq.cqn, sq->cc, sq->pc);
	}

	if (sched_work && test_bit(MLX5E_STATE_OPENED, &priv->state))
		schedule_work(&priv->tx_timeout_work);
}

static const struct net_device_ops mlx5e_netdev_ops_basic = {
	.ndo_open                = mlx5e_open,
	.ndo_stop                = mlx5e_close,
	.ndo_start_xmit          = mlx5e_xmit,
	.ndo_setup_tc            = mlx5e_ndo_setup_tc,
	.ndo_select_queue        = mlx5e_select_queue,
	.ndo_get_stats64         = mlx5e_get_stats,
	.ndo_set_rx_mode         = mlx5e_set_rx_mode,
	.ndo_set_mac_address     = mlx5e_set_mac,
	.ndo_vlan_rx_add_vid     = mlx5e_vlan_rx_add_vid,
	.ndo_vlan_rx_kill_vid    = mlx5e_vlan_rx_kill_vid,
	.ndo_set_features        = mlx5e_set_features,
	.ndo_change_mtu          = mlx5e_change_mtu,
	.ndo_do_ioctl            = mlx5e_ioctl,
	.ndo_set_tx_maxrate      = mlx5e_set_tx_maxrate,
#ifdef CONFIG_RFS_ACCEL
	.ndo_rx_flow_steer	 = mlx5e_rx_flow_steer,
#endif
	.ndo_tx_timeout          = mlx5e_tx_timeout,
};

static const struct net_device_ops mlx5e_netdev_ops_sriov = {
	.ndo_open                = mlx5e_open,
	.ndo_stop                = mlx5e_close,
	.ndo_start_xmit          = mlx5e_xmit,
	.ndo_setup_tc            = mlx5e_ndo_setup_tc,
	.ndo_select_queue        = mlx5e_select_queue,
	.ndo_get_stats64         = mlx5e_get_stats,
	.ndo_set_rx_mode         = mlx5e_set_rx_mode,
	.ndo_set_mac_address     = mlx5e_set_mac,
	.ndo_vlan_rx_add_vid     = mlx5e_vlan_rx_add_vid,
	.ndo_vlan_rx_kill_vid    = mlx5e_vlan_rx_kill_vid,
	.ndo_set_features        = mlx5e_set_features,
	.ndo_change_mtu          = mlx5e_change_mtu,
	.ndo_do_ioctl            = mlx5e_ioctl,
	.ndo_udp_tunnel_add	 = mlx5e_add_vxlan_port,
	.ndo_udp_tunnel_del	 = mlx5e_del_vxlan_port,
	.ndo_set_tx_maxrate      = mlx5e_set_tx_maxrate,
	.ndo_features_check      = mlx5e_features_check,
#ifdef CONFIG_RFS_ACCEL
	.ndo_rx_flow_steer	 = mlx5e_rx_flow_steer,
#endif
	.ndo_set_vf_mac          = mlx5e_set_vf_mac,
	.ndo_set_vf_vlan         = mlx5e_set_vf_vlan,
	.ndo_set_vf_spoofchk     = mlx5e_set_vf_spoofchk,
	.ndo_set_vf_trust        = mlx5e_set_vf_trust,
	.ndo_get_vf_config       = mlx5e_get_vf_config,
	.ndo_set_vf_link_state   = mlx5e_set_vf_link_state,
	.ndo_get_vf_stats        = mlx5e_get_vf_stats,
	.ndo_tx_timeout          = mlx5e_tx_timeout,
};

static int mlx5e_check_required_hca_cap(struct mlx5_core_dev *mdev)
{
	if (MLX5_CAP_GEN(mdev, port_type) != MLX5_CAP_PORT_TYPE_ETH)
		return -ENOTSUPP;
	if (!MLX5_CAP_GEN(mdev, eth_net_offloads) ||
	    !MLX5_CAP_GEN(mdev, nic_flow_table) ||
	    !MLX5_CAP_ETH(mdev, csum_cap) ||
	    !MLX5_CAP_ETH(mdev, max_lso_cap) ||
	    !MLX5_CAP_ETH(mdev, vlan_cap) ||
	    !MLX5_CAP_ETH(mdev, rss_ind_tbl_cap) ||
	    MLX5_CAP_FLOWTABLE(mdev,
			       flow_table_properties_nic_receive.max_ft_level)
			       < 3) {
		mlx5_core_warn(mdev,
			       "Not creating net device, some required device capabilities are missing\n");
		return -ENOTSUPP;
	}
	if (!MLX5_CAP_ETH(mdev, self_lb_en_modifiable))
		mlx5_core_warn(mdev, "Self loop back prevention is not supported\n");
	if (!MLX5_CAP_GEN(mdev, cq_moderation))
		mlx5_core_warn(mdev, "CQ modiration is not supported\n");

	return 0;
}

u16 mlx5e_get_max_inline_cap(struct mlx5_core_dev *mdev)
{
	int bf_buf_size = (1 << MLX5_CAP_GEN(mdev, log_bf_reg_size)) / 2;

	return bf_buf_size -
	       sizeof(struct mlx5e_tx_wqe) +
	       2 /*sizeof(mlx5e_tx_wqe.inline_hdr_start)*/;
}

#ifdef CONFIG_MLX5_CORE_EN_DCB
static void mlx5e_ets_init(struct mlx5e_priv *priv)
{
	int i;

	priv->params.ets.ets_cap = mlx5_max_tc(priv->mdev) + 1;
	for (i = 0; i < priv->params.ets.ets_cap; i++) {
		priv->params.ets.tc_tx_bw[i] = MLX5E_MAX_BW_ALLOC;
		priv->params.ets.tc_tsa[i] = IEEE_8021QAZ_TSA_VENDOR;
		priv->params.ets.prio_tc[i] = i;
	}

	/* tclass[prio=0]=1, tclass[prio=1]=0, tclass[prio=i]=i (for i>1) */
	priv->params.ets.prio_tc[0] = 1;
	priv->params.ets.prio_tc[1] = 0;
}
#endif

void mlx5e_build_default_indir_rqt(struct mlx5_core_dev *mdev,
				   u32 *indirection_rqt, int len,
				   int num_channels)
{
	int node = mdev->priv.numa_node;
	int node_num_of_cores;
	int i;

	if (node == -1)
		node = first_online_node;

	node_num_of_cores = cpumask_weight(cpumask_of_node(node));

	if (node_num_of_cores)
		num_channels = min_t(int, num_channels, node_num_of_cores);

	for (i = 0; i < len; i++)
		indirection_rqt[i] = i % num_channels;
}

static bool mlx5e_check_fragmented_striding_rq_cap(struct mlx5_core_dev *mdev)
{
	return MLX5_CAP_GEN(mdev, striding_rq) &&
		MLX5_CAP_GEN(mdev, umr_ptr_rlky) &&
		MLX5_CAP_ETH(mdev, reg_umr_sq);
}

static int mlx5e_get_pci_bw(struct mlx5_core_dev *mdev, u32 *pci_bw)
{
	enum pcie_link_width width;
	enum pci_bus_speed speed;
	int err = 0;

	err = pcie_get_minimum_link(mdev->pdev, &speed, &width);
	if (err)
		return err;

	if (speed == PCI_SPEED_UNKNOWN || width == PCIE_LNK_WIDTH_UNKNOWN)
		return -EINVAL;

	switch (speed) {
	case PCIE_SPEED_2_5GT:
		*pci_bw = 2500 * width;
		break;
	case PCIE_SPEED_5_0GT:
		*pci_bw = 5000 * width;
		break;
	case PCIE_SPEED_8_0GT:
		*pci_bw = 8000 * width;
		break;
	default:
		return -EINVAL;
	}

	return 0;
}

static bool cqe_compress_heuristic(u32 link_speed, u32 pci_bw)
{
	return (link_speed && pci_bw &&
		(pci_bw < 40000) && (pci_bw < link_speed));
}

void mlx5e_set_rx_cq_mode_params(struct mlx5e_params *params, u8 cq_period_mode)
{
	params->rx_cq_period_mode = cq_period_mode;

	params->rx_cq_moderation.pkts =
		MLX5E_PARAMS_DEFAULT_RX_CQ_MODERATION_PKTS;
	params->rx_cq_moderation.usec =
			MLX5E_PARAMS_DEFAULT_RX_CQ_MODERATION_USEC;

	if (cq_period_mode == MLX5_CQ_PERIOD_MODE_START_FROM_CQE)
		params->rx_cq_moderation.usec =
			MLX5E_PARAMS_DEFAULT_RX_CQ_MODERATION_USEC_FROM_CQE;
}

static void mlx5e_query_min_inline(struct mlx5_core_dev *mdev,
				   u8 *min_inline_mode)
{
	switch (MLX5_CAP_ETH(mdev, wqe_inline_mode)) {
	case MLX5E_INLINE_MODE_L2:
		*min_inline_mode = MLX5_INLINE_MODE_L2;
		break;
	case MLX5E_INLINE_MODE_VPORT_CONTEXT:
		mlx5_query_nic_vport_min_inline(mdev,
						min_inline_mode);
		break;
	case MLX5_INLINE_MODE_NOT_REQUIRED:
		*min_inline_mode = MLX5_INLINE_MODE_NONE;
		break;
	}
}

static void mlx5e_build_nic_netdev_priv(struct mlx5_core_dev *mdev,
					struct net_device *netdev,
					const struct mlx5e_profile *profile,
					void *ppriv)
{
	struct mlx5e_priv *priv = netdev_priv(netdev);
	u32 link_speed = 0;
	u32 pci_bw = 0;
	u8 cq_period_mode = MLX5_CAP_GEN(mdev, cq_period_start_from_cqe) ?
					 MLX5_CQ_PERIOD_MODE_START_FROM_CQE :
					 MLX5_CQ_PERIOD_MODE_START_FROM_EQE;

	priv->params.log_sq_size           =
		MLX5E_PARAMS_DEFAULT_LOG_SQ_SIZE;
	priv->params.rq_wq_type = mlx5e_check_fragmented_striding_rq_cap(mdev) ?
		MLX5_WQ_TYPE_LINKED_LIST_STRIDING_RQ :
		MLX5_WQ_TYPE_LINKED_LIST;

	/* set CQE compression */
	priv->params.rx_cqe_compress_admin = false;
	if (MLX5_CAP_GEN(mdev, cqe_compression) &&
	    MLX5_CAP_GEN(mdev, vport_group_manager)) {
		mlx5e_get_max_linkspeed(mdev, &link_speed);
		mlx5e_get_pci_bw(mdev, &pci_bw);
		mlx5_core_dbg(mdev, "Max link speed = %d, PCI BW = %d\n",
			      link_speed, pci_bw);
		priv->params.rx_cqe_compress_admin =
			cqe_compress_heuristic(link_speed, pci_bw);
	}

	priv->params.rx_cqe_compress = priv->params.rx_cqe_compress_admin;

	switch (priv->params.rq_wq_type) {
	case MLX5_WQ_TYPE_LINKED_LIST_STRIDING_RQ:
		priv->params.log_rq_size = MLX5E_PARAMS_DEFAULT_LOG_RQ_SIZE_MPW;
		priv->params.mpwqe_log_stride_sz =
			priv->params.rx_cqe_compress ?
			MLX5_MPWRQ_LOG_STRIDE_SIZE_CQE_COMPRESS :
			MLX5_MPWRQ_LOG_STRIDE_SIZE;
		priv->params.mpwqe_log_num_strides = MLX5_MPWRQ_LOG_WQE_SZ -
			priv->params.mpwqe_log_stride_sz;
		priv->params.lro_en = true;
		break;
	default: /* MLX5_WQ_TYPE_LINKED_LIST */
		priv->params.log_rq_size = MLX5E_PARAMS_DEFAULT_LOG_RQ_SIZE;
	}

	mlx5_core_info(mdev,
		       "MLX5E: StrdRq(%d) RqSz(%ld) StrdSz(%ld) RxCqeCmprss(%d)\n",
		       priv->params.rq_wq_type == MLX5_WQ_TYPE_LINKED_LIST_STRIDING_RQ,
		       BIT(priv->params.log_rq_size),
		       BIT(priv->params.mpwqe_log_stride_sz),
		       priv->params.rx_cqe_compress_admin);

	priv->params.min_rx_wqes = mlx5_min_rx_wqes(priv->params.rq_wq_type,
					    BIT(priv->params.log_rq_size));

	priv->params.rx_am_enabled = MLX5_CAP_GEN(mdev, cq_moderation);
	mlx5e_set_rx_cq_mode_params(&priv->params, cq_period_mode);

	priv->params.tx_cq_moderation.usec =
		MLX5E_PARAMS_DEFAULT_TX_CQ_MODERATION_USEC;
	priv->params.tx_cq_moderation.pkts =
		MLX5E_PARAMS_DEFAULT_TX_CQ_MODERATION_PKTS;
	priv->params.tx_max_inline         = mlx5e_get_max_inline_cap(mdev);
	mlx5e_query_min_inline(mdev, &priv->params.tx_min_inline_mode);
	priv->params.num_tc                = 1;
	priv->params.rss_hfunc             = ETH_RSS_HASH_XOR;

	netdev_rss_key_fill(priv->params.toeplitz_hash_key,
			    sizeof(priv->params.toeplitz_hash_key));

	mlx5e_build_default_indir_rqt(mdev, priv->params.indirection_rqt,
				      MLX5E_INDIR_RQT_SIZE, profile->max_nch(mdev));

	priv->params.lro_wqe_sz            =
		MLX5E_PARAMS_DEFAULT_LRO_WQE_SZ;

	/* Initialize pflags */
	MLX5E_SET_PRIV_FLAG(priv, MLX5E_PFLAG_RX_CQE_BASED_MODER,
			    priv->params.rx_cq_period_mode == MLX5_CQ_PERIOD_MODE_START_FROM_CQE);

	priv->mdev                         = mdev;
	priv->netdev                       = netdev;
	priv->params.num_channels          = profile->max_nch(mdev);
	priv->profile                      = profile;
	priv->ppriv                        = ppriv;

#ifdef CONFIG_MLX5_CORE_EN_DCB
	mlx5e_ets_init(priv);
#endif

	mutex_init(&priv->state_lock);

	INIT_WORK(&priv->update_carrier_work, mlx5e_update_carrier_work);
	INIT_WORK(&priv->set_rx_mode_work, mlx5e_set_rx_mode_work);
	INIT_WORK(&priv->tx_timeout_work, mlx5e_tx_timeout_work);
	INIT_DELAYED_WORK(&priv->update_stats_work, mlx5e_update_stats_work);
}

static void mlx5e_set_netdev_dev_addr(struct net_device *netdev)
{
	struct mlx5e_priv *priv = netdev_priv(netdev);

	mlx5_query_nic_vport_mac_address(priv->mdev, 0, netdev->dev_addr);
	if (is_zero_ether_addr(netdev->dev_addr) &&
	    !MLX5_CAP_GEN(priv->mdev, vport_group_manager)) {
		eth_hw_addr_random(netdev);
		mlx5_core_info(priv->mdev, "Assigned random MAC address %pM\n", netdev->dev_addr);
	}
}

static const struct switchdev_ops mlx5e_switchdev_ops = {
	.switchdev_port_attr_get	= mlx5e_attr_get,
};

static void mlx5e_build_nic_netdev(struct net_device *netdev)
{
	struct mlx5e_priv *priv = netdev_priv(netdev);
	struct mlx5_core_dev *mdev = priv->mdev;
	bool fcs_supported;
	bool fcs_enabled;

	SET_NETDEV_DEV(netdev, &mdev->pdev->dev);

	if (MLX5_CAP_GEN(mdev, vport_group_manager)) {
		netdev->netdev_ops = &mlx5e_netdev_ops_sriov;
#ifdef CONFIG_MLX5_CORE_EN_DCB
		netdev->dcbnl_ops = &mlx5e_dcbnl_ops;
#endif
	} else {
		netdev->netdev_ops = &mlx5e_netdev_ops_basic;
	}

	netdev->watchdog_timeo    = 15 * HZ;

	netdev->ethtool_ops	  = &mlx5e_ethtool_ops;

	netdev->vlan_features    |= NETIF_F_SG;
	netdev->vlan_features    |= NETIF_F_IP_CSUM;
	netdev->vlan_features    |= NETIF_F_IPV6_CSUM;
	netdev->vlan_features    |= NETIF_F_GRO;
	netdev->vlan_features    |= NETIF_F_TSO;
	netdev->vlan_features    |= NETIF_F_TSO6;
	netdev->vlan_features    |= NETIF_F_RXCSUM;
	netdev->vlan_features    |= NETIF_F_RXHASH;

	if (!!MLX5_CAP_ETH(mdev, lro_cap))
		netdev->vlan_features    |= NETIF_F_LRO;

	netdev->hw_features       = netdev->vlan_features;
	netdev->hw_features      |= NETIF_F_HW_VLAN_CTAG_TX;
	netdev->hw_features      |= NETIF_F_HW_VLAN_CTAG_RX;
	netdev->hw_features      |= NETIF_F_HW_VLAN_CTAG_FILTER;

	if (mlx5e_vxlan_allowed(mdev)) {
		netdev->hw_features     |= NETIF_F_GSO_UDP_TUNNEL |
					   NETIF_F_GSO_UDP_TUNNEL_CSUM |
					   NETIF_F_GSO_PARTIAL;
		netdev->hw_enc_features |= NETIF_F_IP_CSUM;
		netdev->hw_enc_features |= NETIF_F_IPV6_CSUM;
		netdev->hw_enc_features |= NETIF_F_TSO;
		netdev->hw_enc_features |= NETIF_F_TSO6;
		netdev->hw_enc_features |= NETIF_F_GSO_UDP_TUNNEL;
		netdev->hw_enc_features |= NETIF_F_GSO_UDP_TUNNEL_CSUM |
					   NETIF_F_GSO_PARTIAL;
		netdev->gso_partial_features = NETIF_F_GSO_UDP_TUNNEL_CSUM;
	}

	mlx5_query_port_fcs(mdev, &fcs_supported, &fcs_enabled);

	if (fcs_supported)
		netdev->hw_features |= NETIF_F_RXALL;

	netdev->features          = netdev->hw_features;
	if (!priv->params.lro_en)
		netdev->features  &= ~NETIF_F_LRO;

	if (fcs_enabled)
		netdev->features  &= ~NETIF_F_RXALL;

#define FT_CAP(f) MLX5_CAP_FLOWTABLE(mdev, flow_table_properties_nic_receive.f)
	if (FT_CAP(flow_modify_en) &&
	    FT_CAP(modify_root) &&
	    FT_CAP(identified_miss_table_mode) &&
	    FT_CAP(flow_table_modify)) {
		netdev->hw_features      |= NETIF_F_HW_TC;
#ifdef CONFIG_RFS_ACCEL
		netdev->hw_features	 |= NETIF_F_NTUPLE;
#endif
	}

	netdev->features         |= NETIF_F_HIGHDMA;

	netdev->priv_flags       |= IFF_UNICAST_FLT;

	mlx5e_set_netdev_dev_addr(netdev);

#ifdef CONFIG_NET_SWITCHDEV
	if (MLX5_CAP_GEN(mdev, vport_group_manager))
		netdev->switchdev_ops = &mlx5e_switchdev_ops;
#endif
}

static void mlx5e_create_q_counter(struct mlx5e_priv *priv)
{
	struct mlx5_core_dev *mdev = priv->mdev;
	int err;

	err = mlx5_core_alloc_q_counter(mdev, &priv->q_counter);
	if (err) {
		mlx5_core_warn(mdev, "alloc queue counter failed, %d\n", err);
		priv->q_counter = 0;
	}
}

static void mlx5e_destroy_q_counter(struct mlx5e_priv *priv)
{
	if (!priv->q_counter)
		return;

	mlx5_core_dealloc_q_counter(priv->mdev, priv->q_counter);
}

static int mlx5e_create_umr_mkey(struct mlx5e_priv *priv)
{
	struct mlx5_core_dev *mdev = priv->mdev;
	struct mlx5_create_mkey_mbox_in *in;
	struct mlx5_mkey_seg *mkc;
	int inlen = sizeof(*in);
	u64 npages =
		priv->profile->max_nch(mdev) * MLX5_CHANNEL_MAX_NUM_MTTS;
	int err;

	in = mlx5_vzalloc(inlen);
	if (!in)
		return -ENOMEM;

	mkc = &in->seg;
	mkc->status = MLX5_MKEY_STATUS_FREE;
	mkc->flags = MLX5_PERM_UMR_EN |
		     MLX5_PERM_LOCAL_READ |
		     MLX5_PERM_LOCAL_WRITE |
		     MLX5_ACCESS_MODE_MTT;

	mkc->qpn_mkey7_0 = cpu_to_be32(0xffffff << 8);
	mkc->flags_pd = cpu_to_be32(mdev->mlx5e_res.pdn);
	mkc->len = cpu_to_be64(npages << PAGE_SHIFT);
	mkc->xlt_oct_size = cpu_to_be32(mlx5e_get_mtt_octw(npages));
	mkc->log2_page_size = PAGE_SHIFT;

	err = mlx5_core_create_mkey(mdev, &priv->umr_mkey, in, inlen, NULL,
				    NULL, NULL);

	kvfree(in);

	return err;
}

static void mlx5e_nic_init(struct mlx5_core_dev *mdev,
			   struct net_device *netdev,
			   const struct mlx5e_profile *profile,
			   void *ppriv)
{
	struct mlx5e_priv *priv = netdev_priv(netdev);

	mlx5e_build_nic_netdev_priv(mdev, netdev, profile, ppriv);
	mlx5e_build_nic_netdev(netdev);
	mlx5e_vxlan_init(priv);
}

static void mlx5e_nic_cleanup(struct mlx5e_priv *priv)
{
	struct mlx5_core_dev *mdev = priv->mdev;
	struct mlx5_eswitch *esw = mdev->priv.eswitch;

	mlx5e_vxlan_cleanup(priv);

	if (MLX5_CAP_GEN(mdev, vport_group_manager))
		mlx5_eswitch_unregister_vport_rep(esw, 0);
}

static int mlx5e_init_nic_rx(struct mlx5e_priv *priv)
{
	struct mlx5_core_dev *mdev = priv->mdev;
	int err;
	int i;

	err = mlx5e_create_indirect_rqts(priv);
	if (err) {
		mlx5_core_warn(mdev, "create indirect rqts failed, %d\n", err);
		return err;
	}

	err = mlx5e_create_direct_rqts(priv);
	if (err) {
		mlx5_core_warn(mdev, "create direct rqts failed, %d\n", err);
		goto err_destroy_indirect_rqts;
	}

	err = mlx5e_create_indirect_tirs(priv);
	if (err) {
		mlx5_core_warn(mdev, "create indirect tirs failed, %d\n", err);
		goto err_destroy_direct_rqts;
	}

	err = mlx5e_create_direct_tirs(priv);
	if (err) {
		mlx5_core_warn(mdev, "create direct tirs failed, %d\n", err);
		goto err_destroy_indirect_tirs;
	}

	err = mlx5e_create_flow_steering(priv);
	if (err) {
		mlx5_core_warn(mdev, "create flow steering failed, %d\n", err);
		goto err_destroy_direct_tirs;
	}

	err = mlx5e_tc_init(priv);
	if (err)
		goto err_destroy_flow_steering;

	return 0;

err_destroy_flow_steering:
	mlx5e_destroy_flow_steering(priv);
err_destroy_direct_tirs:
	mlx5e_destroy_direct_tirs(priv);
err_destroy_indirect_tirs:
	mlx5e_destroy_indirect_tirs(priv);
err_destroy_direct_rqts:
	for (i = 0; i < priv->profile->max_nch(mdev); i++)
		mlx5e_destroy_rqt(priv, &priv->direct_tir[i].rqt);
err_destroy_indirect_rqts:
	mlx5e_destroy_rqt(priv, &priv->indir_rqt);
	return err;
}

static void mlx5e_cleanup_nic_rx(struct mlx5e_priv *priv)
{
	int i;

	mlx5e_tc_cleanup(priv);
	mlx5e_destroy_flow_steering(priv);
	mlx5e_destroy_direct_tirs(priv);
	mlx5e_destroy_indirect_tirs(priv);
	for (i = 0; i < priv->profile->max_nch(priv->mdev); i++)
		mlx5e_destroy_rqt(priv, &priv->direct_tir[i].rqt);
	mlx5e_destroy_rqt(priv, &priv->indir_rqt);
}

static int mlx5e_init_nic_tx(struct mlx5e_priv *priv)
{
	int err;

	err = mlx5e_create_tises(priv);
	if (err) {
		mlx5_core_warn(priv->mdev, "create tises failed, %d\n", err);
		return err;
	}

#ifdef CONFIG_MLX5_CORE_EN_DCB
	mlx5e_dcbnl_ieee_setets_core(priv, &priv->params.ets);
#endif
	return 0;
}

static void mlx5e_nic_enable(struct mlx5e_priv *priv)
{
	struct net_device *netdev = priv->netdev;
	struct mlx5_core_dev *mdev = priv->mdev;
	struct mlx5_eswitch *esw = mdev->priv.eswitch;
	struct mlx5_eswitch_rep rep;

	if (mlx5e_vxlan_allowed(mdev)) {
		rtnl_lock();
		udp_tunnel_get_rx_info(netdev);
		rtnl_unlock();
	}

	mlx5e_enable_async_events(priv);
	queue_work(priv->wq, &priv->set_rx_mode_work);

	if (MLX5_CAP_GEN(mdev, vport_group_manager)) {
		rep.load = mlx5e_nic_rep_load;
		rep.unload = mlx5e_nic_rep_unload;
		rep.vport = 0;
		rep.priv_data = priv;
		mlx5_eswitch_register_vport_rep(esw, &rep);
	}
}

static void mlx5e_nic_disable(struct mlx5e_priv *priv)
{
	queue_work(priv->wq, &priv->set_rx_mode_work);
	mlx5e_disable_async_events(priv);
}

static const struct mlx5e_profile mlx5e_nic_profile = {
	.init		   = mlx5e_nic_init,
	.cleanup	   = mlx5e_nic_cleanup,
	.init_rx	   = mlx5e_init_nic_rx,
	.cleanup_rx	   = mlx5e_cleanup_nic_rx,
	.init_tx	   = mlx5e_init_nic_tx,
	.cleanup_tx	   = mlx5e_cleanup_nic_tx,
	.enable		   = mlx5e_nic_enable,
	.disable	   = mlx5e_nic_disable,
	.update_stats	   = mlx5e_update_stats,
	.max_nch	   = mlx5e_get_max_num_channels,
	.max_tc		   = MLX5E_MAX_NUM_TC,
};

void *mlx5e_create_netdev(struct mlx5_core_dev *mdev,
			  const struct mlx5e_profile *profile, void *ppriv)
{
	struct net_device *netdev;
	struct mlx5e_priv *priv;
	int nch = profile->max_nch(mdev);
	int err;

	netdev = alloc_etherdev_mqs(sizeof(struct mlx5e_priv),
				    nch * profile->max_tc,
				    nch);
	if (!netdev) {
		mlx5_core_err(mdev, "alloc_etherdev_mqs() failed\n");
		return NULL;
	}

	profile->init(mdev, netdev, profile, ppriv);

	netif_carrier_off(netdev);

	priv = netdev_priv(netdev);

	priv->wq = create_singlethread_workqueue("mlx5e");
	if (!priv->wq)
		goto err_free_netdev;

	err = mlx5e_create_umr_mkey(priv);
	if (err) {
		mlx5_core_err(mdev, "create umr mkey failed, %d\n", err);
		goto err_destroy_wq;
	}

	err = profile->init_tx(priv);
	if (err)
		goto err_destroy_umr_mkey;

	err = mlx5e_open_drop_rq(priv);
	if (err) {
		mlx5_core_err(mdev, "open drop rq failed, %d\n", err);
		goto err_cleanup_tx;
	}

	err = profile->init_rx(priv);
	if (err)
		goto err_close_drop_rq;

	mlx5e_create_q_counter(priv);

	mlx5e_init_l2_addr(priv);

	err = register_netdev(netdev);
	if (err) {
		mlx5_core_err(mdev, "register_netdev failed, %d\n", err);
		goto err_dealloc_q_counters;
	}

	if (profile->enable)
		profile->enable(priv);

	return priv;

err_dealloc_q_counters:
	mlx5e_destroy_q_counter(priv);
	profile->cleanup_rx(priv);

err_close_drop_rq:
	mlx5e_close_drop_rq(priv);

err_cleanup_tx:
	profile->cleanup_tx(priv);

err_destroy_umr_mkey:
	mlx5_core_destroy_mkey(mdev, &priv->umr_mkey);

err_destroy_wq:
	destroy_workqueue(priv->wq);

err_free_netdev:
	free_netdev(netdev);

	return NULL;
}

static void mlx5e_register_vport_rep(struct mlx5_core_dev *mdev)
{
	struct mlx5_eswitch *esw = mdev->priv.eswitch;
	int total_vfs = MLX5_TOTAL_VPORTS(mdev);
	int vport;

	if (!MLX5_CAP_GEN(mdev, vport_group_manager))
		return;

	for (vport = 1; vport < total_vfs; vport++) {
		struct mlx5_eswitch_rep rep;

		rep.load = mlx5e_vport_rep_load;
		rep.unload = mlx5e_vport_rep_unload;
		rep.vport = vport;
		mlx5_eswitch_register_vport_rep(esw, &rep);
	}
}

static void *mlx5e_add(struct mlx5_core_dev *mdev)
{
	struct mlx5_eswitch *esw = mdev->priv.eswitch;
	void *ppriv = NULL;
	void *ret;

	if (mlx5e_check_required_hca_cap(mdev))
		return NULL;

	if (mlx5e_create_mdev_resources(mdev))
		return NULL;

	mlx5e_register_vport_rep(mdev);

	if (MLX5_CAP_GEN(mdev, vport_group_manager))
		ppriv = &esw->offloads.vport_reps[0];

	ret = mlx5e_create_netdev(mdev, &mlx5e_nic_profile, ppriv);
	if (!ret) {
		mlx5e_destroy_mdev_resources(mdev);
		return NULL;
	}
	return ret;
}

void mlx5e_destroy_netdev(struct mlx5_core_dev *mdev, struct mlx5e_priv *priv)
{
	const struct mlx5e_profile *profile = priv->profile;
	struct net_device *netdev = priv->netdev;

	set_bit(MLX5E_STATE_DESTROYING, &priv->state);
	if (profile->disable)
		profile->disable(priv);

	flush_workqueue(priv->wq);
	if (test_bit(MLX5_INTERFACE_STATE_SHUTDOWN, &mdev->intf_state)) {
		netif_device_detach(netdev);
		mlx5e_close(netdev);
	} else {
		unregister_netdev(netdev);
	}

	mlx5e_destroy_q_counter(priv);
	profile->cleanup_rx(priv);
	mlx5e_close_drop_rq(priv);
	profile->cleanup_tx(priv);
	mlx5_core_destroy_mkey(priv->mdev, &priv->umr_mkey);
	cancel_delayed_work_sync(&priv->update_stats_work);
	destroy_workqueue(priv->wq);
	if (profile->cleanup)
		profile->cleanup(priv);

	if (!test_bit(MLX5_INTERFACE_STATE_SHUTDOWN, &mdev->intf_state))
		free_netdev(netdev);
}

static void mlx5e_remove(struct mlx5_core_dev *mdev, void *vpriv)
{
	struct mlx5_eswitch *esw = mdev->priv.eswitch;
	int total_vfs = MLX5_TOTAL_VPORTS(mdev);
	struct mlx5e_priv *priv = vpriv;
	int vport;

	mlx5e_destroy_netdev(mdev, priv);

	for (vport = 1; vport < total_vfs; vport++)
		mlx5_eswitch_unregister_vport_rep(esw, vport);

	mlx5e_destroy_mdev_resources(mdev);
}

static void *mlx5e_get_netdev(void *vpriv)
{
	struct mlx5e_priv *priv = vpriv;

	return priv->netdev;
}

static struct mlx5_interface mlx5e_interface = {
	.add       = mlx5e_add,
	.remove    = mlx5e_remove,
	.event     = mlx5e_async_event,
	.protocol  = MLX5_INTERFACE_PROTOCOL_ETH,
	.get_dev   = mlx5e_get_netdev,
};

void mlx5e_init(void)
{
	mlx5e_build_ptys2ethtool_map();
	mlx5_register_interface(&mlx5e_interface);
}

void mlx5e_cleanup(void)
{
	mlx5_unregister_interface(&mlx5e_interface);
}<|MERGE_RESOLUTION|>--- conflicted
+++ resolved
@@ -859,11 +859,7 @@
 			mlx5e_send_nop(sq, true);
 
 		err = mlx5e_modify_sq(sq, MLX5_SQC_STATE_RDY,
-<<<<<<< HEAD
-				      MLX5_SQC_STATE_ERR);
-=======
 				      MLX5_SQC_STATE_ERR, false, 0);
->>>>>>> dfd2e9ab
 		if (err)
 			set_bit(MLX5E_SQ_STATE_TX_TIMEOUT, &sq->state);
 	}
@@ -2795,11 +2791,7 @@
 	for (i = 0; i < priv->params.num_channels * priv->params.num_tc; i++) {
 		struct mlx5e_sq *sq = priv->txq_to_sq_map[i];
 
-<<<<<<< HEAD
-		if (!netif_tx_queue_stopped(netdev_get_tx_queue(dev, i)))
-=======
 		if (!netif_xmit_stopped(netdev_get_tx_queue(dev, i)))
->>>>>>> dfd2e9ab
 			continue;
 		sched_work = true;
 		set_bit(MLX5E_SQ_STATE_TX_TIMEOUT, &sq->state);

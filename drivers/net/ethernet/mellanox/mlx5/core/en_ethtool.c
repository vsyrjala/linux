/*
 * Copyright (c) 2015, Mellanox Technologies. All rights reserved.
 *
 * This software is available to you under a choice of one of two
 * licenses.  You may choose to be licensed under the terms of the GNU
 * General Public License (GPL) Version 2, available from the file
 * COPYING in the main directory of this source tree, or the
 * OpenIB.org BSD license below:
 *
 *     Redistribution and use in source and binary forms, with or
 *     without modification, are permitted provided that the following
 *     conditions are met:
 *
 *      - Redistributions of source code must retain the above
 *        copyright notice, this list of conditions and the following
 *        disclaimer.
 *
 *      - Redistributions in binary form must reproduce the above
 *        copyright notice, this list of conditions and the following
 *        disclaimer in the documentation and/or other materials
 *        provided with the distribution.
 *
 * THE SOFTWARE IS PROVIDED "AS IS", WITHOUT WARRANTY OF ANY KIND,
 * EXPRESS OR IMPLIED, INCLUDING BUT NOT LIMITED TO THE WARRANTIES OF
 * MERCHANTABILITY, FITNESS FOR A PARTICULAR PURPOSE AND
 * NONINFRINGEMENT. IN NO EVENT SHALL THE AUTHORS OR COPYRIGHT HOLDERS
 * BE LIABLE FOR ANY CLAIM, DAMAGES OR OTHER LIABILITY, WHETHER IN AN
 * ACTION OF CONTRACT, TORT OR OTHERWISE, ARISING FROM, OUT OF OR IN
 * CONNECTION WITH THE SOFTWARE OR THE USE OR OTHER DEALINGS IN THE
 * SOFTWARE.
 */

#include "en.h"

static void mlx5e_get_drvinfo(struct net_device *dev,
			      struct ethtool_drvinfo *drvinfo)
{
	struct mlx5e_priv *priv = netdev_priv(dev);
	struct mlx5_core_dev *mdev = priv->mdev;

	strlcpy(drvinfo->driver, DRIVER_NAME, sizeof(drvinfo->driver));
	strlcpy(drvinfo->version, DRIVER_VERSION " (" DRIVER_RELDATE ")",
		sizeof(drvinfo->version));
	snprintf(drvinfo->fw_version, sizeof(drvinfo->fw_version),
		 "%d.%d.%d",
		 fw_rev_maj(mdev), fw_rev_min(mdev), fw_rev_sub(mdev));
	strlcpy(drvinfo->bus_info, pci_name(mdev->pdev),
		sizeof(drvinfo->bus_info));
}

struct ptys2ethtool_config {
	__ETHTOOL_DECLARE_LINK_MODE_MASK(supported);
	__ETHTOOL_DECLARE_LINK_MODE_MASK(advertised);
	u32 speed;
};

static struct ptys2ethtool_config ptys2ethtool_table[MLX5E_LINK_MODES_NUMBER];

#define MLX5_BUILD_PTYS2ETHTOOL_CONFIG(reg_, speed_, ...)               \
	({                                                              \
		struct ptys2ethtool_config *cfg;                        \
		const unsigned int modes[] = { __VA_ARGS__ };           \
		unsigned int i;                                         \
		cfg = &ptys2ethtool_table[reg_];                        \
		cfg->speed = speed_;                                    \
		bitmap_zero(cfg->supported,                             \
			    __ETHTOOL_LINK_MODE_MASK_NBITS);            \
		bitmap_zero(cfg->advertised,                            \
			    __ETHTOOL_LINK_MODE_MASK_NBITS);            \
		for (i = 0 ; i < ARRAY_SIZE(modes) ; ++i) {             \
			__set_bit(modes[i], cfg->supported);            \
			__set_bit(modes[i], cfg->advertised);           \
		}                                                       \
	})

void mlx5e_build_ptys2ethtool_map(void)
{
	MLX5_BUILD_PTYS2ETHTOOL_CONFIG(MLX5E_1000BASE_CX_SGMII, SPEED_1000,
				       ETHTOOL_LINK_MODE_1000baseKX_Full_BIT);
	MLX5_BUILD_PTYS2ETHTOOL_CONFIG(MLX5E_1000BASE_KX, SPEED_1000,
				       ETHTOOL_LINK_MODE_1000baseKX_Full_BIT);
	MLX5_BUILD_PTYS2ETHTOOL_CONFIG(MLX5E_10GBASE_CX4, SPEED_10000,
				       ETHTOOL_LINK_MODE_10000baseKX4_Full_BIT);
	MLX5_BUILD_PTYS2ETHTOOL_CONFIG(MLX5E_10GBASE_KX4, SPEED_10000,
				       ETHTOOL_LINK_MODE_10000baseKX4_Full_BIT);
	MLX5_BUILD_PTYS2ETHTOOL_CONFIG(MLX5E_10GBASE_KR, SPEED_10000,
				       ETHTOOL_LINK_MODE_10000baseKR_Full_BIT);
	MLX5_BUILD_PTYS2ETHTOOL_CONFIG(MLX5E_20GBASE_KR2, SPEED_20000,
				       ETHTOOL_LINK_MODE_20000baseKR2_Full_BIT);
	MLX5_BUILD_PTYS2ETHTOOL_CONFIG(MLX5E_40GBASE_CR4, SPEED_40000,
				       ETHTOOL_LINK_MODE_40000baseCR4_Full_BIT);
	MLX5_BUILD_PTYS2ETHTOOL_CONFIG(MLX5E_40GBASE_KR4, SPEED_40000,
				       ETHTOOL_LINK_MODE_40000baseKR4_Full_BIT);
	MLX5_BUILD_PTYS2ETHTOOL_CONFIG(MLX5E_56GBASE_R4, SPEED_56000,
				       ETHTOOL_LINK_MODE_56000baseKR4_Full_BIT);
	MLX5_BUILD_PTYS2ETHTOOL_CONFIG(MLX5E_10GBASE_CR, SPEED_10000,
				       ETHTOOL_LINK_MODE_10000baseKR_Full_BIT);
	MLX5_BUILD_PTYS2ETHTOOL_CONFIG(MLX5E_10GBASE_SR, SPEED_10000,
				       ETHTOOL_LINK_MODE_10000baseKR_Full_BIT);
	MLX5_BUILD_PTYS2ETHTOOL_CONFIG(MLX5E_10GBASE_ER, SPEED_10000,
				       ETHTOOL_LINK_MODE_10000baseKR_Full_BIT);
	MLX5_BUILD_PTYS2ETHTOOL_CONFIG(MLX5E_40GBASE_SR4, SPEED_40000,
				       ETHTOOL_LINK_MODE_40000baseSR4_Full_BIT);
	MLX5_BUILD_PTYS2ETHTOOL_CONFIG(MLX5E_40GBASE_LR4, SPEED_40000,
				       ETHTOOL_LINK_MODE_40000baseLR4_Full_BIT);
	MLX5_BUILD_PTYS2ETHTOOL_CONFIG(MLX5E_50GBASE_SR2, SPEED_50000,
				       ETHTOOL_LINK_MODE_50000baseSR2_Full_BIT);
	MLX5_BUILD_PTYS2ETHTOOL_CONFIG(MLX5E_100GBASE_CR4, SPEED_100000,
				       ETHTOOL_LINK_MODE_100000baseCR4_Full_BIT);
	MLX5_BUILD_PTYS2ETHTOOL_CONFIG(MLX5E_100GBASE_SR4, SPEED_100000,
				       ETHTOOL_LINK_MODE_100000baseSR4_Full_BIT);
	MLX5_BUILD_PTYS2ETHTOOL_CONFIG(MLX5E_100GBASE_KR4, SPEED_100000,
				       ETHTOOL_LINK_MODE_100000baseKR4_Full_BIT);
	MLX5_BUILD_PTYS2ETHTOOL_CONFIG(MLX5E_100GBASE_LR4, SPEED_100000,
				       ETHTOOL_LINK_MODE_100000baseLR4_ER4_Full_BIT);
	MLX5_BUILD_PTYS2ETHTOOL_CONFIG(MLX5E_10GBASE_T, SPEED_10000,
				       ETHTOOL_LINK_MODE_10000baseT_Full_BIT);
	MLX5_BUILD_PTYS2ETHTOOL_CONFIG(MLX5E_25GBASE_CR, SPEED_25000,
				       ETHTOOL_LINK_MODE_25000baseCR_Full_BIT);
	MLX5_BUILD_PTYS2ETHTOOL_CONFIG(MLX5E_25GBASE_KR, SPEED_25000,
				       ETHTOOL_LINK_MODE_25000baseKR_Full_BIT);
	MLX5_BUILD_PTYS2ETHTOOL_CONFIG(MLX5E_25GBASE_SR, SPEED_25000,
				       ETHTOOL_LINK_MODE_25000baseSR_Full_BIT);
	MLX5_BUILD_PTYS2ETHTOOL_CONFIG(MLX5E_50GBASE_CR2, SPEED_50000,
				       ETHTOOL_LINK_MODE_50000baseCR2_Full_BIT);
	MLX5_BUILD_PTYS2ETHTOOL_CONFIG(MLX5E_50GBASE_KR2, SPEED_50000,
				       ETHTOOL_LINK_MODE_50000baseKR2_Full_BIT);
}

static unsigned long mlx5e_query_pfc_combined(struct mlx5e_priv *priv)
{
	struct mlx5_core_dev *mdev = priv->mdev;
	u8 pfc_en_tx;
	u8 pfc_en_rx;
	int err;

	err = mlx5_query_port_pfc(mdev, &pfc_en_tx, &pfc_en_rx);

	return err ? 0 : pfc_en_tx | pfc_en_rx;
}

static bool mlx5e_query_global_pause_combined(struct mlx5e_priv *priv)
{
	struct mlx5_core_dev *mdev = priv->mdev;
	u32 rx_pause;
	u32 tx_pause;
	int err;

	err = mlx5_query_port_pause(mdev, &rx_pause, &tx_pause);

	return err ? false : rx_pause | tx_pause;
}

#define MLX5E_NUM_Q_CNTRS(priv) (NUM_Q_COUNTERS * (!!priv->q_counter))
#define MLX5E_NUM_RQ_STATS(priv) \
	(NUM_RQ_STATS * priv->params.num_channels * \
	 test_bit(MLX5E_STATE_OPENED, &priv->state))
#define MLX5E_NUM_SQ_STATS(priv) \
	(NUM_SQ_STATS * priv->params.num_channels * priv->params.num_tc * \
	 test_bit(MLX5E_STATE_OPENED, &priv->state))
#define MLX5E_NUM_PFC_COUNTERS(priv) \
<<<<<<< HEAD
	(hweight8(mlx5e_query_pfc_combined(priv)) * \
	 NUM_PPORT_PER_PRIO_PFC_COUNTERS)
=======
	((mlx5e_query_global_pause_combined(priv) + hweight8(mlx5e_query_pfc_combined(priv))) * \
	  NUM_PPORT_PER_PRIO_PFC_COUNTERS)
>>>>>>> dfd2e9ab

static int mlx5e_get_sset_count(struct net_device *dev, int sset)
{
	struct mlx5e_priv *priv = netdev_priv(dev);

	switch (sset) {
	case ETH_SS_STATS:
		return NUM_SW_COUNTERS +
		       MLX5E_NUM_Q_CNTRS(priv) +
		       NUM_VPORT_COUNTERS + NUM_PPORT_COUNTERS +
		       MLX5E_NUM_RQ_STATS(priv) +
		       MLX5E_NUM_SQ_STATS(priv) +
		       MLX5E_NUM_PFC_COUNTERS(priv);
	case ETH_SS_PRIV_FLAGS:
		return ARRAY_SIZE(mlx5e_priv_flags);
	/* fallthrough */
	default:
		return -EOPNOTSUPP;
	}
}

static void mlx5e_fill_stats_strings(struct mlx5e_priv *priv, uint8_t *data)
{
	int i, j, tc, prio, idx = 0;
	unsigned long pfc_combined;

	/* SW counters */
	for (i = 0; i < NUM_SW_COUNTERS; i++)
		strcpy(data + (idx++) * ETH_GSTRING_LEN, sw_stats_desc[i].format);

	/* Q counters */
	for (i = 0; i < MLX5E_NUM_Q_CNTRS(priv); i++)
		strcpy(data + (idx++) * ETH_GSTRING_LEN, q_stats_desc[i].format);

	/* VPORT counters */
	for (i = 0; i < NUM_VPORT_COUNTERS; i++)
		strcpy(data + (idx++) * ETH_GSTRING_LEN,
		       vport_stats_desc[i].format);

	/* PPORT counters */
	for (i = 0; i < NUM_PPORT_802_3_COUNTERS; i++)
		strcpy(data + (idx++) * ETH_GSTRING_LEN,
		       pport_802_3_stats_desc[i].format);

	for (i = 0; i < NUM_PPORT_2863_COUNTERS; i++)
		strcpy(data + (idx++) * ETH_GSTRING_LEN,
		       pport_2863_stats_desc[i].format);

	for (i = 0; i < NUM_PPORT_2819_COUNTERS; i++)
		strcpy(data + (idx++) * ETH_GSTRING_LEN,
		       pport_2819_stats_desc[i].format);

	for (prio = 0; prio < NUM_PPORT_PRIO; prio++) {
		for (i = 0; i < NUM_PPORT_PER_PRIO_TRAFFIC_COUNTERS; i++)
			sprintf(data + (idx++) * ETH_GSTRING_LEN,
				pport_per_prio_traffic_stats_desc[i].format, prio);
	}

	pfc_combined = mlx5e_query_pfc_combined(priv);
	for_each_set_bit(prio, &pfc_combined, NUM_PPORT_PRIO) {
		for (i = 0; i < NUM_PPORT_PER_PRIO_PFC_COUNTERS; i++) {
<<<<<<< HEAD
			sprintf(data + (idx++) * ETH_GSTRING_LEN,
				pport_per_prio_pfc_stats_desc[i].format, prio);
=======
			char pfc_string[ETH_GSTRING_LEN];

			snprintf(pfc_string, sizeof(pfc_string), "prio%d", prio);
			sprintf(data + (idx++) * ETH_GSTRING_LEN,
				pport_per_prio_pfc_stats_desc[i].format, pfc_string);
		}
	}

	if (mlx5e_query_global_pause_combined(priv)) {
		for (i = 0; i < NUM_PPORT_PER_PRIO_PFC_COUNTERS; i++) {
			sprintf(data + (idx++) * ETH_GSTRING_LEN,
				pport_per_prio_pfc_stats_desc[i].format, "global");
>>>>>>> dfd2e9ab
		}
	}

	if (!test_bit(MLX5E_STATE_OPENED, &priv->state))
		return;

	/* per channel counters */
	for (i = 0; i < priv->params.num_channels; i++)
		for (j = 0; j < NUM_RQ_STATS; j++)
			sprintf(data + (idx++) * ETH_GSTRING_LEN,
				rq_stats_desc[j].format, i);

	for (tc = 0; tc < priv->params.num_tc; tc++)
		for (i = 0; i < priv->params.num_channels; i++)
			for (j = 0; j < NUM_SQ_STATS; j++)
				sprintf(data + (idx++) * ETH_GSTRING_LEN,
					sq_stats_desc[j].format,
					priv->channeltc_to_txq_map[i][tc]);
}

static void mlx5e_get_strings(struct net_device *dev,
			      uint32_t stringset, uint8_t *data)
{
	struct mlx5e_priv *priv = netdev_priv(dev);
	int i;

	switch (stringset) {
	case ETH_SS_PRIV_FLAGS:
		for (i = 0; i < ARRAY_SIZE(mlx5e_priv_flags); i++)
			strcpy(data + i * ETH_GSTRING_LEN, mlx5e_priv_flags[i]);
		break;

	case ETH_SS_TEST:
		break;

	case ETH_SS_STATS:
		mlx5e_fill_stats_strings(priv, data);
		break;
	}
}

static void mlx5e_get_ethtool_stats(struct net_device *dev,
				    struct ethtool_stats *stats, u64 *data)
{
	struct mlx5e_priv *priv = netdev_priv(dev);
	int i, j, tc, prio, idx = 0;
	unsigned long pfc_combined;

	if (!data)
		return;

	mutex_lock(&priv->state_lock);
	if (test_bit(MLX5E_STATE_OPENED, &priv->state))
		mlx5e_update_stats(priv);
	mutex_unlock(&priv->state_lock);

	for (i = 0; i < NUM_SW_COUNTERS; i++)
		data[idx++] = MLX5E_READ_CTR64_CPU(&priv->stats.sw,
						   sw_stats_desc, i);

	for (i = 0; i < MLX5E_NUM_Q_CNTRS(priv); i++)
		data[idx++] = MLX5E_READ_CTR32_CPU(&priv->stats.qcnt,
						   q_stats_desc, i);

	for (i = 0; i < NUM_VPORT_COUNTERS; i++)
		data[idx++] = MLX5E_READ_CTR64_BE(priv->stats.vport.query_vport_out,
						  vport_stats_desc, i);

	for (i = 0; i < NUM_PPORT_802_3_COUNTERS; i++)
		data[idx++] = MLX5E_READ_CTR64_BE(&priv->stats.pport.IEEE_802_3_counters,
						  pport_802_3_stats_desc, i);

	for (i = 0; i < NUM_PPORT_2863_COUNTERS; i++)
		data[idx++] = MLX5E_READ_CTR64_BE(&priv->stats.pport.RFC_2863_counters,
						  pport_2863_stats_desc, i);

	for (i = 0; i < NUM_PPORT_2819_COUNTERS; i++)
		data[idx++] = MLX5E_READ_CTR64_BE(&priv->stats.pport.RFC_2819_counters,
						  pport_2819_stats_desc, i);

	for (prio = 0; prio < NUM_PPORT_PRIO; prio++) {
		for (i = 0; i < NUM_PPORT_PER_PRIO_TRAFFIC_COUNTERS; i++)
			data[idx++] = MLX5E_READ_CTR64_BE(&priv->stats.pport.per_prio_counters[prio],
						 pport_per_prio_traffic_stats_desc, i);
	}

	pfc_combined = mlx5e_query_pfc_combined(priv);
	for_each_set_bit(prio, &pfc_combined, NUM_PPORT_PRIO) {
		for (i = 0; i < NUM_PPORT_PER_PRIO_PFC_COUNTERS; i++) {
			data[idx++] = MLX5E_READ_CTR64_BE(&priv->stats.pport.per_prio_counters[prio],
							  pport_per_prio_pfc_stats_desc, i);
		}
	}

	if (mlx5e_query_global_pause_combined(priv)) {
		for (i = 0; i < NUM_PPORT_PER_PRIO_PFC_COUNTERS; i++) {
			data[idx++] = MLX5E_READ_CTR64_BE(&priv->stats.pport.per_prio_counters[0],
							  pport_per_prio_pfc_stats_desc, 0);
		}
	}

	if (!test_bit(MLX5E_STATE_OPENED, &priv->state))
		return;

	/* per channel counters */
	for (i = 0; i < priv->params.num_channels; i++)
		for (j = 0; j < NUM_RQ_STATS; j++)
			data[idx++] =
			       MLX5E_READ_CTR64_CPU(&priv->channel[i]->rq.stats,
						    rq_stats_desc, j);

	for (tc = 0; tc < priv->params.num_tc; tc++)
		for (i = 0; i < priv->params.num_channels; i++)
			for (j = 0; j < NUM_SQ_STATS; j++)
				data[idx++] = MLX5E_READ_CTR64_CPU(&priv->channel[i]->sq[tc].stats,
								   sq_stats_desc, j);
}

static void mlx5e_get_ringparam(struct net_device *dev,
				struct ethtool_ringparam *param)
{
	struct mlx5e_priv *priv = netdev_priv(dev);
	int rq_wq_type = priv->params.rq_wq_type;

	param->rx_max_pending = 1 << mlx5_max_log_rq_size(rq_wq_type);
	param->tx_max_pending = 1 << MLX5E_PARAMS_MAXIMUM_LOG_SQ_SIZE;
	param->rx_pending     = 1 << priv->params.log_rq_size;
	param->tx_pending     = 1 << priv->params.log_sq_size;
}

static int mlx5e_set_ringparam(struct net_device *dev,
			       struct ethtool_ringparam *param)
{
	struct mlx5e_priv *priv = netdev_priv(dev);
	bool was_opened;
	int rq_wq_type = priv->params.rq_wq_type;
	u16 min_rx_wqes;
	u8 log_rq_size;
	u8 log_sq_size;
	int err = 0;

	if (param->rx_jumbo_pending) {
		netdev_info(dev, "%s: rx_jumbo_pending not supported\n",
			    __func__);
		return -EINVAL;
	}
	if (param->rx_mini_pending) {
		netdev_info(dev, "%s: rx_mini_pending not supported\n",
			    __func__);
		return -EINVAL;
	}
	if (param->rx_pending < (1 << mlx5_min_log_rq_size(rq_wq_type))) {
		netdev_info(dev, "%s: rx_pending (%d) < min (%d)\n",
			    __func__, param->rx_pending,
			    1 << mlx5_min_log_rq_size(rq_wq_type));
		return -EINVAL;
	}
	if (param->rx_pending > (1 << mlx5_max_log_rq_size(rq_wq_type))) {
		netdev_info(dev, "%s: rx_pending (%d) > max (%d)\n",
			    __func__, param->rx_pending,
			    1 << mlx5_max_log_rq_size(rq_wq_type));
		return -EINVAL;
	}
	if (param->tx_pending < (1 << MLX5E_PARAMS_MINIMUM_LOG_SQ_SIZE)) {
		netdev_info(dev, "%s: tx_pending (%d) < min (%d)\n",
			    __func__, param->tx_pending,
			    1 << MLX5E_PARAMS_MINIMUM_LOG_SQ_SIZE);
		return -EINVAL;
	}
	if (param->tx_pending > (1 << MLX5E_PARAMS_MAXIMUM_LOG_SQ_SIZE)) {
		netdev_info(dev, "%s: tx_pending (%d) > max (%d)\n",
			    __func__, param->tx_pending,
			    1 << MLX5E_PARAMS_MAXIMUM_LOG_SQ_SIZE);
		return -EINVAL;
	}

	log_rq_size = order_base_2(param->rx_pending);
	log_sq_size = order_base_2(param->tx_pending);
	min_rx_wqes = mlx5_min_rx_wqes(rq_wq_type, param->rx_pending);

	if (log_rq_size == priv->params.log_rq_size &&
	    log_sq_size == priv->params.log_sq_size &&
	    min_rx_wqes == priv->params.min_rx_wqes)
		return 0;

	mutex_lock(&priv->state_lock);

	was_opened = test_bit(MLX5E_STATE_OPENED, &priv->state);
	if (was_opened)
		mlx5e_close_locked(dev);

	priv->params.log_rq_size = log_rq_size;
	priv->params.log_sq_size = log_sq_size;
	priv->params.min_rx_wqes = min_rx_wqes;

	if (was_opened)
		err = mlx5e_open_locked(dev);

	mutex_unlock(&priv->state_lock);

	return err;
}

static void mlx5e_get_channels(struct net_device *dev,
			       struct ethtool_channels *ch)
{
	struct mlx5e_priv *priv = netdev_priv(dev);

	ch->max_combined   = mlx5e_get_max_num_channels(priv->mdev);
	ch->combined_count = priv->params.num_channels;
}

static int mlx5e_set_channels(struct net_device *dev,
			      struct ethtool_channels *ch)
{
	struct mlx5e_priv *priv = netdev_priv(dev);
	int ncv = mlx5e_get_max_num_channels(priv->mdev);
	unsigned int count = ch->combined_count;
	bool arfs_enabled;
	bool was_opened;
	int err = 0;

	if (!count) {
		netdev_info(dev, "%s: combined_count=0 not supported\n",
			    __func__);
		return -EINVAL;
	}
	if (ch->rx_count || ch->tx_count) {
		netdev_info(dev, "%s: separate rx/tx count not supported\n",
			    __func__);
		return -EINVAL;
	}
	if (count > ncv) {
		netdev_info(dev, "%s: count (%d) > max (%d)\n",
			    __func__, count, ncv);
		return -EINVAL;
	}

	if (priv->params.num_channels == count)
		return 0;

	mutex_lock(&priv->state_lock);

	was_opened = test_bit(MLX5E_STATE_OPENED, &priv->state);
	if (was_opened)
		mlx5e_close_locked(dev);

	arfs_enabled = dev->features & NETIF_F_NTUPLE;
	if (arfs_enabled)
		mlx5e_arfs_disable(priv);

	priv->params.num_channels = count;
	mlx5e_build_default_indir_rqt(priv->mdev, priv->params.indirection_rqt,
				      MLX5E_INDIR_RQT_SIZE, count);

	if (was_opened)
		err = mlx5e_open_locked(dev);
	if (err)
		goto out;

	if (arfs_enabled) {
		err = mlx5e_arfs_enable(priv);
		if (err)
			netdev_err(dev, "%s: mlx5e_arfs_enable failed: %d\n",
				   __func__, err);
	}

out:
	mutex_unlock(&priv->state_lock);

	return err;
}

static int mlx5e_get_coalesce(struct net_device *netdev,
			      struct ethtool_coalesce *coal)
{
	struct mlx5e_priv *priv = netdev_priv(netdev);

	if (!MLX5_CAP_GEN(priv->mdev, cq_moderation))
		return -ENOTSUPP;

	coal->rx_coalesce_usecs       = priv->params.rx_cq_moderation.usec;
	coal->rx_max_coalesced_frames = priv->params.rx_cq_moderation.pkts;
	coal->tx_coalesce_usecs       = priv->params.tx_cq_moderation.usec;
	coal->tx_max_coalesced_frames = priv->params.tx_cq_moderation.pkts;
	coal->use_adaptive_rx_coalesce = priv->params.rx_am_enabled;

	return 0;
}

static int mlx5e_set_coalesce(struct net_device *netdev,
			      struct ethtool_coalesce *coal)
{
	struct mlx5e_priv *priv    = netdev_priv(netdev);
	struct mlx5_core_dev *mdev = priv->mdev;
	struct mlx5e_channel *c;
	bool restart =
		!!coal->use_adaptive_rx_coalesce != priv->params.rx_am_enabled;
	bool was_opened;
	int err = 0;
	int tc;
	int i;

	if (!MLX5_CAP_GEN(mdev, cq_moderation))
		return -ENOTSUPP;

	mutex_lock(&priv->state_lock);

	was_opened = test_bit(MLX5E_STATE_OPENED, &priv->state);
	if (was_opened && restart) {
		mlx5e_close_locked(netdev);
		priv->params.rx_am_enabled = !!coal->use_adaptive_rx_coalesce;
	}

	priv->params.tx_cq_moderation.usec = coal->tx_coalesce_usecs;
	priv->params.tx_cq_moderation.pkts = coal->tx_max_coalesced_frames;
	priv->params.rx_cq_moderation.usec = coal->rx_coalesce_usecs;
	priv->params.rx_cq_moderation.pkts = coal->rx_max_coalesced_frames;

	if (!was_opened || restart)
		goto out;

	for (i = 0; i < priv->params.num_channels; ++i) {
		c = priv->channel[i];

		for (tc = 0; tc < c->num_tc; tc++) {
			mlx5_core_modify_cq_moderation(mdev,
						&c->sq[tc].cq.mcq,
						coal->tx_coalesce_usecs,
						coal->tx_max_coalesced_frames);
		}

		mlx5_core_modify_cq_moderation(mdev, &c->rq.cq.mcq,
					       coal->rx_coalesce_usecs,
					       coal->rx_max_coalesced_frames);
	}

out:
	if (was_opened && restart)
		err = mlx5e_open_locked(netdev);

	mutex_unlock(&priv->state_lock);
	return err;
}

static void ptys2ethtool_supported_link(unsigned long *supported_modes,
					u32 eth_proto_cap)
{
	int proto;

	for_each_set_bit(proto, (unsigned long *)&eth_proto_cap, MLX5E_LINK_MODES_NUMBER)
		bitmap_or(supported_modes, supported_modes,
			  ptys2ethtool_table[proto].supported,
			  __ETHTOOL_LINK_MODE_MASK_NBITS);
}

static void ptys2ethtool_adver_link(unsigned long *advertising_modes,
				    u32 eth_proto_cap)
{
	int proto;

	for_each_set_bit(proto, (unsigned long *)&eth_proto_cap, MLX5E_LINK_MODES_NUMBER)
		bitmap_or(advertising_modes, advertising_modes,
			  ptys2ethtool_table[proto].advertised,
			  __ETHTOOL_LINK_MODE_MASK_NBITS);
}

static void ptys2ethtool_supported_port(struct ethtool_link_ksettings *link_ksettings,
					u32 eth_proto_cap)
{
	if (eth_proto_cap & (MLX5E_PROT_MASK(MLX5E_10GBASE_CR)
			   | MLX5E_PROT_MASK(MLX5E_10GBASE_SR)
			   | MLX5E_PROT_MASK(MLX5E_40GBASE_CR4)
			   | MLX5E_PROT_MASK(MLX5E_40GBASE_SR4)
			   | MLX5E_PROT_MASK(MLX5E_100GBASE_SR4)
			   | MLX5E_PROT_MASK(MLX5E_1000BASE_CX_SGMII))) {
		ethtool_link_ksettings_add_link_mode(link_ksettings, supported, FIBRE);
	}

	if (eth_proto_cap & (MLX5E_PROT_MASK(MLX5E_100GBASE_KR4)
			   | MLX5E_PROT_MASK(MLX5E_40GBASE_KR4)
			   | MLX5E_PROT_MASK(MLX5E_10GBASE_KR)
			   | MLX5E_PROT_MASK(MLX5E_10GBASE_KX4)
			   | MLX5E_PROT_MASK(MLX5E_1000BASE_KX))) {
		ethtool_link_ksettings_add_link_mode(link_ksettings, supported, Backplane);
	}
}

int mlx5e_get_max_linkspeed(struct mlx5_core_dev *mdev, u32 *speed)
{
	u32 max_speed = 0;
	u32 proto_cap;
	int err;
	int i;

	err = mlx5_query_port_proto_cap(mdev, &proto_cap, MLX5_PTYS_EN);
	if (err)
		return err;

	for (i = 0; i < MLX5E_LINK_MODES_NUMBER; ++i)
		if (proto_cap & MLX5E_PROT_MASK(i))
			max_speed = max(max_speed, ptys2ethtool_table[i].speed);

	*speed = max_speed;
	return 0;
}

static void get_speed_duplex(struct net_device *netdev,
			     u32 eth_proto_oper,
			     struct ethtool_link_ksettings *link_ksettings)
{
	int i;
	u32 speed = SPEED_UNKNOWN;
	u8 duplex = DUPLEX_UNKNOWN;

	if (!netif_carrier_ok(netdev))
		goto out;

	for (i = 0; i < MLX5E_LINK_MODES_NUMBER; ++i) {
		if (eth_proto_oper & MLX5E_PROT_MASK(i)) {
			speed = ptys2ethtool_table[i].speed;
			duplex = DUPLEX_FULL;
			break;
		}
	}
out:
	link_ksettings->base.speed = speed;
	link_ksettings->base.duplex = duplex;
}

static void get_supported(u32 eth_proto_cap,
			  struct ethtool_link_ksettings *link_ksettings)
{
	unsigned long *supported = link_ksettings->link_modes.supported;

	ptys2ethtool_supported_port(link_ksettings, eth_proto_cap);
	ptys2ethtool_supported_link(supported, eth_proto_cap);
	ethtool_link_ksettings_add_link_mode(link_ksettings, supported, Pause);
	ethtool_link_ksettings_add_link_mode(link_ksettings, supported, Asym_Pause);
}

static void get_advertising(u32 eth_proto_cap, u8 tx_pause,
			    u8 rx_pause,
			    struct ethtool_link_ksettings *link_ksettings)
{
	unsigned long *advertising = link_ksettings->link_modes.advertising;

	ptys2ethtool_adver_link(advertising, eth_proto_cap);
	if (tx_pause)
		ethtool_link_ksettings_add_link_mode(link_ksettings, advertising, Pause);
	if (tx_pause ^ rx_pause)
		ethtool_link_ksettings_add_link_mode(link_ksettings, advertising, Asym_Pause);
}

static u8 get_connector_port(u32 eth_proto)
{
	if (eth_proto & (MLX5E_PROT_MASK(MLX5E_10GBASE_SR)
			 | MLX5E_PROT_MASK(MLX5E_40GBASE_SR4)
			 | MLX5E_PROT_MASK(MLX5E_100GBASE_SR4)
			 | MLX5E_PROT_MASK(MLX5E_1000BASE_CX_SGMII))) {
			return PORT_FIBRE;
	}

	if (eth_proto & (MLX5E_PROT_MASK(MLX5E_40GBASE_CR4)
			 | MLX5E_PROT_MASK(MLX5E_10GBASE_CR)
			 | MLX5E_PROT_MASK(MLX5E_100GBASE_CR4))) {
			return PORT_DA;
	}

	if (eth_proto & (MLX5E_PROT_MASK(MLX5E_10GBASE_KX4)
			 | MLX5E_PROT_MASK(MLX5E_10GBASE_KR)
			 | MLX5E_PROT_MASK(MLX5E_40GBASE_KR4)
			 | MLX5E_PROT_MASK(MLX5E_100GBASE_KR4))) {
			return PORT_NONE;
	}

	return PORT_OTHER;
}

static void get_lp_advertising(u32 eth_proto_lp,
			       struct ethtool_link_ksettings *link_ksettings)
{
	unsigned long *lp_advertising = link_ksettings->link_modes.lp_advertising;

	ptys2ethtool_adver_link(lp_advertising, eth_proto_lp);
}

static int mlx5e_get_link_ksettings(struct net_device *netdev,
				    struct ethtool_link_ksettings *link_ksettings)
{
	struct mlx5e_priv *priv    = netdev_priv(netdev);
	struct mlx5_core_dev *mdev = priv->mdev;
	u32 out[MLX5_ST_SZ_DW(ptys_reg)];
	u32 eth_proto_cap;
	u32 eth_proto_admin;
	u32 eth_proto_lp;
	u32 eth_proto_oper;
	u8 an_disable_admin;
	u8 an_status;
	int err;

	err = mlx5_query_port_ptys(mdev, out, sizeof(out), MLX5_PTYS_EN, 1);

	if (err) {
		netdev_err(netdev, "%s: query port ptys failed: %d\n",
			   __func__, err);
		goto err_query_ptys;
	}

	eth_proto_cap    = MLX5_GET(ptys_reg, out, eth_proto_capability);
	eth_proto_admin  = MLX5_GET(ptys_reg, out, eth_proto_admin);
	eth_proto_oper   = MLX5_GET(ptys_reg, out, eth_proto_oper);
	eth_proto_lp     = MLX5_GET(ptys_reg, out, eth_proto_lp_advertise);
	an_disable_admin = MLX5_GET(ptys_reg, out, an_disable_admin);
	an_status        = MLX5_GET(ptys_reg, out, an_status);

	ethtool_link_ksettings_zero_link_mode(link_ksettings, supported);
	ethtool_link_ksettings_zero_link_mode(link_ksettings, advertising);

	get_supported(eth_proto_cap, link_ksettings);
	get_advertising(eth_proto_admin, 0, 0, link_ksettings);
	get_speed_duplex(netdev, eth_proto_oper, link_ksettings);

	eth_proto_oper = eth_proto_oper ? eth_proto_oper : eth_proto_cap;

	link_ksettings->base.port = get_connector_port(eth_proto_oper);
	get_lp_advertising(eth_proto_lp, link_ksettings);

	if (an_status == MLX5_AN_COMPLETE)
		ethtool_link_ksettings_add_link_mode(link_ksettings,
						     lp_advertising, Autoneg);

	link_ksettings->base.autoneg = an_disable_admin ? AUTONEG_DISABLE :
							  AUTONEG_ENABLE;
	ethtool_link_ksettings_add_link_mode(link_ksettings, supported,
					     Autoneg);
	if (!an_disable_admin)
		ethtool_link_ksettings_add_link_mode(link_ksettings,
						     advertising, Autoneg);

err_query_ptys:
	return err;
}

static u32 mlx5e_ethtool2ptys_adver_link(const unsigned long *link_modes)
{
	u32 i, ptys_modes = 0;

	for (i = 0; i < MLX5E_LINK_MODES_NUMBER; ++i) {
		if (bitmap_intersects(ptys2ethtool_table[i].advertised,
				      link_modes,
				      __ETHTOOL_LINK_MODE_MASK_NBITS))
			ptys_modes |= MLX5E_PROT_MASK(i);
	}

	return ptys_modes;
}

static u32 mlx5e_ethtool2ptys_speed_link(u32 speed)
{
	u32 i, speed_links = 0;

	for (i = 0; i < MLX5E_LINK_MODES_NUMBER; ++i) {
		if (ptys2ethtool_table[i].speed == speed)
			speed_links |= MLX5E_PROT_MASK(i);
	}

	return speed_links;
}

static int mlx5e_set_link_ksettings(struct net_device *netdev,
				    const struct ethtool_link_ksettings *link_ksettings)
{
	struct mlx5e_priv *priv    = netdev_priv(netdev);
	struct mlx5_core_dev *mdev = priv->mdev;
	u32 eth_proto_cap, eth_proto_admin;
	bool an_changes = false;
	u8 an_disable_admin;
	u8 an_disable_cap;
	bool an_disable;
	u32 link_modes;
	u8 an_status;
	u32 speed;
	int err;

	speed = link_ksettings->base.speed;

	link_modes = link_ksettings->base.autoneg == AUTONEG_ENABLE ?
		mlx5e_ethtool2ptys_adver_link(link_ksettings->link_modes.advertising) :
		mlx5e_ethtool2ptys_speed_link(speed);

	err = mlx5_query_port_proto_cap(mdev, &eth_proto_cap, MLX5_PTYS_EN);
	if (err) {
		netdev_err(netdev, "%s: query port eth proto cap failed: %d\n",
			   __func__, err);
		goto out;
	}

	link_modes = link_modes & eth_proto_cap;
	if (!link_modes) {
		netdev_err(netdev, "%s: Not supported link mode(s) requested",
			   __func__);
		err = -EINVAL;
		goto out;
	}

	err = mlx5_query_port_proto_admin(mdev, &eth_proto_admin, MLX5_PTYS_EN);
	if (err) {
		netdev_err(netdev, "%s: query port eth proto admin failed: %d\n",
			   __func__, err);
		goto out;
	}

	mlx5_query_port_autoneg(mdev, MLX5_PTYS_EN, &an_status,
				&an_disable_cap, &an_disable_admin);

	an_disable = link_ksettings->base.autoneg == AUTONEG_DISABLE;
	an_changes = ((!an_disable && an_disable_admin) ||
		      (an_disable && !an_disable_admin));

	if (!an_changes && link_modes == eth_proto_admin)
		goto out;

	mlx5_set_port_ptys(mdev, an_disable, link_modes, MLX5_PTYS_EN);
	mlx5_toggle_port_link(mdev);

out:
	return err;
}

static u32 mlx5e_get_rxfh_key_size(struct net_device *netdev)
{
	struct mlx5e_priv *priv = netdev_priv(netdev);

	return sizeof(priv->params.toeplitz_hash_key);
}

static u32 mlx5e_get_rxfh_indir_size(struct net_device *netdev)
{
	return MLX5E_INDIR_RQT_SIZE;
}

static int mlx5e_get_rxfh(struct net_device *netdev, u32 *indir, u8 *key,
			  u8 *hfunc)
{
	struct mlx5e_priv *priv = netdev_priv(netdev);

	if (indir)
		memcpy(indir, priv->params.indirection_rqt,
		       sizeof(priv->params.indirection_rqt));

	if (key)
		memcpy(key, priv->params.toeplitz_hash_key,
		       sizeof(priv->params.toeplitz_hash_key));

	if (hfunc)
		*hfunc = priv->params.rss_hfunc;

	return 0;
}

static void mlx5e_modify_tirs_hash(struct mlx5e_priv *priv, void *in, int inlen)
{
	struct mlx5_core_dev *mdev = priv->mdev;
	void *tirc = MLX5_ADDR_OF(modify_tir_in, in, ctx);
	int i;

	MLX5_SET(modify_tir_in, in, bitmask.hash, 1);
	mlx5e_build_tir_ctx_hash(tirc, priv);

	for (i = 0; i < MLX5E_NUM_INDIR_TIRS; i++)
		mlx5_core_modify_tir(mdev, priv->indir_tir[i].tirn, in, inlen);
}

static int mlx5e_set_rxfh(struct net_device *dev, const u32 *indir,
			  const u8 *key, const u8 hfunc)
{
	struct mlx5e_priv *priv = netdev_priv(dev);
	int inlen = MLX5_ST_SZ_BYTES(modify_tir_in);
	void *in;

	if ((hfunc != ETH_RSS_HASH_NO_CHANGE) &&
	    (hfunc != ETH_RSS_HASH_XOR) &&
	    (hfunc != ETH_RSS_HASH_TOP))
		return -EINVAL;

	in = mlx5_vzalloc(inlen);
	if (!in)
		return -ENOMEM;

	mutex_lock(&priv->state_lock);

	if (indir) {
		u32 rqtn = priv->indir_rqt.rqtn;

		memcpy(priv->params.indirection_rqt, indir,
		       sizeof(priv->params.indirection_rqt));
		mlx5e_redirect_rqt(priv, rqtn, MLX5E_INDIR_RQT_SIZE, 0);
	}

	if (key)
		memcpy(priv->params.toeplitz_hash_key, key,
		       sizeof(priv->params.toeplitz_hash_key));

	if (hfunc != ETH_RSS_HASH_NO_CHANGE)
		priv->params.rss_hfunc = hfunc;

	mlx5e_modify_tirs_hash(priv, in, inlen);

	mutex_unlock(&priv->state_lock);

	kvfree(in);

	return 0;
}

static int mlx5e_get_rxnfc(struct net_device *netdev,
			   struct ethtool_rxnfc *info, u32 *rule_locs)
{
	struct mlx5e_priv *priv = netdev_priv(netdev);
	int err = 0;

	switch (info->cmd) {
	case ETHTOOL_GRXRINGS:
		info->data = priv->params.num_channels;
		break;
	case ETHTOOL_GRXCLSRLCNT:
		info->rule_cnt = priv->fs.ethtool.tot_num_rules;
		break;
	case ETHTOOL_GRXCLSRULE:
		err = mlx5e_ethtool_get_flow(priv, info, info->fs.location);
		break;
	case ETHTOOL_GRXCLSRLALL:
		err = mlx5e_ethtool_get_all_flows(priv, info, rule_locs);
		break;
	default:
		err = -EOPNOTSUPP;
		break;
	}

	return err;
}

static int mlx5e_get_tunable(struct net_device *dev,
			     const struct ethtool_tunable *tuna,
			     void *data)
{
	const struct mlx5e_priv *priv = netdev_priv(dev);
	int err = 0;

	switch (tuna->id) {
	case ETHTOOL_TX_COPYBREAK:
		*(u32 *)data = priv->params.tx_max_inline;
		break;
	default:
		err = -EINVAL;
		break;
	}

	return err;
}

static int mlx5e_set_tunable(struct net_device *dev,
			     const struct ethtool_tunable *tuna,
			     const void *data)
{
	struct mlx5e_priv *priv = netdev_priv(dev);
	struct mlx5_core_dev *mdev = priv->mdev;
	bool was_opened;
	u32 val;
	int err = 0;

	switch (tuna->id) {
	case ETHTOOL_TX_COPYBREAK:
		val = *(u32 *)data;
		if (val > mlx5e_get_max_inline_cap(mdev)) {
			err = -EINVAL;
			break;
		}

		mutex_lock(&priv->state_lock);

		was_opened = test_bit(MLX5E_STATE_OPENED, &priv->state);
		if (was_opened)
			mlx5e_close_locked(dev);

		priv->params.tx_max_inline = val;

		if (was_opened)
			err = mlx5e_open_locked(dev);

		mutex_unlock(&priv->state_lock);
		break;
	default:
		err = -EINVAL;
		break;
	}

	return err;
}

static void mlx5e_get_pauseparam(struct net_device *netdev,
				 struct ethtool_pauseparam *pauseparam)
{
	struct mlx5e_priv *priv    = netdev_priv(netdev);
	struct mlx5_core_dev *mdev = priv->mdev;
	int err;

	err = mlx5_query_port_pause(mdev, &pauseparam->rx_pause,
				    &pauseparam->tx_pause);
	if (err) {
		netdev_err(netdev, "%s: mlx5_query_port_pause failed:0x%x\n",
			   __func__, err);
	}
}

static int mlx5e_set_pauseparam(struct net_device *netdev,
				struct ethtool_pauseparam *pauseparam)
{
	struct mlx5e_priv *priv    = netdev_priv(netdev);
	struct mlx5_core_dev *mdev = priv->mdev;
	int err;

	if (pauseparam->autoneg)
		return -EINVAL;

	err = mlx5_set_port_pause(mdev,
				  pauseparam->rx_pause ? 1 : 0,
				  pauseparam->tx_pause ? 1 : 0);
	if (err) {
		netdev_err(netdev, "%s: mlx5_set_port_pause failed:0x%x\n",
			   __func__, err);
	}

	return err;
}

static int mlx5e_get_ts_info(struct net_device *dev,
			     struct ethtool_ts_info *info)
{
	struct mlx5e_priv *priv = netdev_priv(dev);
	int ret;

	ret = ethtool_op_get_ts_info(dev, info);
	if (ret)
		return ret;

	info->phc_index = priv->tstamp.ptp ?
			  ptp_clock_index(priv->tstamp.ptp) : -1;

	if (!MLX5_CAP_GEN(priv->mdev, device_frequency_khz))
		return 0;

	info->so_timestamping |= SOF_TIMESTAMPING_TX_HARDWARE |
				 SOF_TIMESTAMPING_RX_HARDWARE |
				 SOF_TIMESTAMPING_RAW_HARDWARE;

	info->tx_types = (BIT(1) << HWTSTAMP_TX_OFF) |
			 (BIT(1) << HWTSTAMP_TX_ON);

	info->rx_filters = (BIT(1) << HWTSTAMP_FILTER_NONE) |
			   (BIT(1) << HWTSTAMP_FILTER_ALL);

	return 0;
}

static __u32 mlx5e_get_wol_supported(struct mlx5_core_dev *mdev)
{
	__u32 ret = 0;

	if (MLX5_CAP_GEN(mdev, wol_g))
		ret |= WAKE_MAGIC;

	if (MLX5_CAP_GEN(mdev, wol_s))
		ret |= WAKE_MAGICSECURE;

	if (MLX5_CAP_GEN(mdev, wol_a))
		ret |= WAKE_ARP;

	if (MLX5_CAP_GEN(mdev, wol_b))
		ret |= WAKE_BCAST;

	if (MLX5_CAP_GEN(mdev, wol_m))
		ret |= WAKE_MCAST;

	if (MLX5_CAP_GEN(mdev, wol_u))
		ret |= WAKE_UCAST;

	if (MLX5_CAP_GEN(mdev, wol_p))
		ret |= WAKE_PHY;

	return ret;
}

static __u32 mlx5e_refomrat_wol_mode_mlx5_to_linux(u8 mode)
{
	__u32 ret = 0;

	if (mode & MLX5_WOL_MAGIC)
		ret |= WAKE_MAGIC;

	if (mode & MLX5_WOL_SECURED_MAGIC)
		ret |= WAKE_MAGICSECURE;

	if (mode & MLX5_WOL_ARP)
		ret |= WAKE_ARP;

	if (mode & MLX5_WOL_BROADCAST)
		ret |= WAKE_BCAST;

	if (mode & MLX5_WOL_MULTICAST)
		ret |= WAKE_MCAST;

	if (mode & MLX5_WOL_UNICAST)
		ret |= WAKE_UCAST;

	if (mode & MLX5_WOL_PHY_ACTIVITY)
		ret |= WAKE_PHY;

	return ret;
}

static u8 mlx5e_refomrat_wol_mode_linux_to_mlx5(__u32 mode)
{
	u8 ret = 0;

	if (mode & WAKE_MAGIC)
		ret |= MLX5_WOL_MAGIC;

	if (mode & WAKE_MAGICSECURE)
		ret |= MLX5_WOL_SECURED_MAGIC;

	if (mode & WAKE_ARP)
		ret |= MLX5_WOL_ARP;

	if (mode & WAKE_BCAST)
		ret |= MLX5_WOL_BROADCAST;

	if (mode & WAKE_MCAST)
		ret |= MLX5_WOL_MULTICAST;

	if (mode & WAKE_UCAST)
		ret |= MLX5_WOL_UNICAST;

	if (mode & WAKE_PHY)
		ret |= MLX5_WOL_PHY_ACTIVITY;

	return ret;
}

static void mlx5e_get_wol(struct net_device *netdev,
			  struct ethtool_wolinfo *wol)
{
	struct mlx5e_priv *priv = netdev_priv(netdev);
	struct mlx5_core_dev *mdev = priv->mdev;
	u8 mlx5_wol_mode;
	int err;

	memset(wol, 0, sizeof(*wol));

	wol->supported = mlx5e_get_wol_supported(mdev);
	if (!wol->supported)
		return;

	err = mlx5_query_port_wol(mdev, &mlx5_wol_mode);
	if (err)
		return;

	wol->wolopts = mlx5e_refomrat_wol_mode_mlx5_to_linux(mlx5_wol_mode);
}

static int mlx5e_set_wol(struct net_device *netdev, struct ethtool_wolinfo *wol)
{
	struct mlx5e_priv *priv = netdev_priv(netdev);
	struct mlx5_core_dev *mdev = priv->mdev;
	__u32 wol_supported = mlx5e_get_wol_supported(mdev);
	u32 mlx5_wol_mode;

	if (!wol_supported)
		return -ENOTSUPP;

	if (wol->wolopts & ~wol_supported)
		return -EINVAL;

	mlx5_wol_mode = mlx5e_refomrat_wol_mode_linux_to_mlx5(wol->wolopts);

	return mlx5_set_port_wol(mdev, mlx5_wol_mode);
}

static int mlx5e_set_phys_id(struct net_device *dev,
			     enum ethtool_phys_id_state state)
{
	struct mlx5e_priv *priv = netdev_priv(dev);
	struct mlx5_core_dev *mdev = priv->mdev;
	u16 beacon_duration;

	if (!MLX5_CAP_GEN(mdev, beacon_led))
		return -EOPNOTSUPP;

	switch (state) {
	case ETHTOOL_ID_ACTIVE:
		beacon_duration = MLX5_BEACON_DURATION_INF;
		break;
	case ETHTOOL_ID_INACTIVE:
		beacon_duration = MLX5_BEACON_DURATION_OFF;
		break;
	default:
		return -EOPNOTSUPP;
	}

	return mlx5_set_port_beacon(mdev, beacon_duration);
}

static int mlx5e_get_module_info(struct net_device *netdev,
				 struct ethtool_modinfo *modinfo)
{
	struct mlx5e_priv *priv = netdev_priv(netdev);
	struct mlx5_core_dev *dev = priv->mdev;
	int size_read = 0;
	u8 data[4];

	size_read = mlx5_query_module_eeprom(dev, 0, 2, data);
	if (size_read < 2)
		return -EIO;

	/* data[0] = identifier byte */
	switch (data[0]) {
	case MLX5_MODULE_ID_QSFP:
		modinfo->type       = ETH_MODULE_SFF_8436;
		modinfo->eeprom_len = ETH_MODULE_SFF_8436_LEN;
		break;
	case MLX5_MODULE_ID_QSFP_PLUS:
	case MLX5_MODULE_ID_QSFP28:
		/* data[1] = revision id */
		if (data[0] == MLX5_MODULE_ID_QSFP28 || data[1] >= 0x3) {
			modinfo->type       = ETH_MODULE_SFF_8636;
			modinfo->eeprom_len = ETH_MODULE_SFF_8636_LEN;
		} else {
			modinfo->type       = ETH_MODULE_SFF_8436;
			modinfo->eeprom_len = ETH_MODULE_SFF_8436_LEN;
		}
		break;
	case MLX5_MODULE_ID_SFP:
		modinfo->type       = ETH_MODULE_SFF_8472;
		modinfo->eeprom_len = ETH_MODULE_SFF_8472_LEN;
		break;
	default:
		netdev_err(priv->netdev, "%s: cable type not recognized:0x%x\n",
			   __func__, data[0]);
		return -EINVAL;
	}

	return 0;
}

static int mlx5e_get_module_eeprom(struct net_device *netdev,
				   struct ethtool_eeprom *ee,
				   u8 *data)
{
	struct mlx5e_priv *priv = netdev_priv(netdev);
	struct mlx5_core_dev *mdev = priv->mdev;
	int offset = ee->offset;
	int size_read;
	int i = 0;

	if (!ee->len)
		return -EINVAL;

	memset(data, 0, ee->len);

	while (i < ee->len) {
		size_read = mlx5_query_module_eeprom(mdev, offset, ee->len - i,
						     data + i);

		if (!size_read)
			/* Done reading */
			return 0;

		if (size_read < 0) {
			netdev_err(priv->netdev, "%s: mlx5_query_eeprom failed:0x%x\n",
				   __func__, size_read);
			return 0;
		}

		i += size_read;
		offset += size_read;
	}

	return 0;
}

typedef int (*mlx5e_pflag_handler)(struct net_device *netdev, bool enable);

static int set_pflag_rx_cqe_based_moder(struct net_device *netdev, bool enable)
{
	struct mlx5e_priv *priv = netdev_priv(netdev);
	struct mlx5_core_dev *mdev = priv->mdev;
	bool rx_mode_changed;
	u8 rx_cq_period_mode;
	int err = 0;
	bool reset;

	rx_cq_period_mode = enable ?
		MLX5_CQ_PERIOD_MODE_START_FROM_CQE :
		MLX5_CQ_PERIOD_MODE_START_FROM_EQE;
	rx_mode_changed = rx_cq_period_mode != priv->params.rx_cq_period_mode;

	if (rx_cq_period_mode == MLX5_CQ_PERIOD_MODE_START_FROM_CQE &&
	    !MLX5_CAP_GEN(mdev, cq_period_start_from_cqe))
		return -ENOTSUPP;

	if (!rx_mode_changed)
		return 0;

	reset = test_bit(MLX5E_STATE_OPENED, &priv->state);
	if (reset)
		mlx5e_close_locked(netdev);

	mlx5e_set_rx_cq_mode_params(&priv->params, rx_cq_period_mode);

	if (reset)
		err = mlx5e_open_locked(netdev);

	return err;
}

static int mlx5e_handle_pflag(struct net_device *netdev,
			      u32 wanted_flags,
			      enum mlx5e_priv_flag flag,
			      mlx5e_pflag_handler pflag_handler)
{
	struct mlx5e_priv *priv = netdev_priv(netdev);
	bool enable = !!(wanted_flags & flag);
	u32 changes = wanted_flags ^ priv->pflags;
	int err;

	if (!(changes & flag))
		return 0;

	err = pflag_handler(netdev, enable);
	if (err) {
		netdev_err(netdev, "%s private flag 0x%x failed err %d\n",
			   enable ? "Enable" : "Disable", flag, err);
		return err;
	}

	MLX5E_SET_PRIV_FLAG(priv, flag, enable);
	return 0;
}

static int mlx5e_set_priv_flags(struct net_device *netdev, u32 pflags)
{
	struct mlx5e_priv *priv = netdev_priv(netdev);
	int err;

	mutex_lock(&priv->state_lock);

	err = mlx5e_handle_pflag(netdev, pflags,
				 MLX5E_PFLAG_RX_CQE_BASED_MODER,
				 set_pflag_rx_cqe_based_moder);

	mutex_unlock(&priv->state_lock);
	return err ? -EINVAL : 0;
}

static u32 mlx5e_get_priv_flags(struct net_device *netdev)
{
	struct mlx5e_priv *priv = netdev_priv(netdev);

	return priv->pflags;
}

static int mlx5e_set_rxnfc(struct net_device *dev, struct ethtool_rxnfc *cmd)
{
	int err = 0;
	struct mlx5e_priv *priv = netdev_priv(dev);

	switch (cmd->cmd) {
	case ETHTOOL_SRXCLSRLINS:
		err = mlx5e_ethtool_flow_replace(priv, &cmd->fs);
		break;
	case ETHTOOL_SRXCLSRLDEL:
		err = mlx5e_ethtool_flow_remove(priv, cmd->fs.location);
		break;
	default:
		err = -EOPNOTSUPP;
		break;
	}

	return err;
}

const struct ethtool_ops mlx5e_ethtool_ops = {
	.get_drvinfo       = mlx5e_get_drvinfo,
	.get_link          = ethtool_op_get_link,
	.get_strings       = mlx5e_get_strings,
	.get_sset_count    = mlx5e_get_sset_count,
	.get_ethtool_stats = mlx5e_get_ethtool_stats,
	.get_ringparam     = mlx5e_get_ringparam,
	.set_ringparam     = mlx5e_set_ringparam,
	.get_channels      = mlx5e_get_channels,
	.set_channels      = mlx5e_set_channels,
	.get_coalesce      = mlx5e_get_coalesce,
	.set_coalesce      = mlx5e_set_coalesce,
	.get_link_ksettings  = mlx5e_get_link_ksettings,
	.set_link_ksettings  = mlx5e_set_link_ksettings,
	.get_rxfh_key_size   = mlx5e_get_rxfh_key_size,
	.get_rxfh_indir_size = mlx5e_get_rxfh_indir_size,
	.get_rxfh          = mlx5e_get_rxfh,
	.set_rxfh          = mlx5e_set_rxfh,
	.get_rxnfc         = mlx5e_get_rxnfc,
	.set_rxnfc         = mlx5e_set_rxnfc,
	.get_tunable       = mlx5e_get_tunable,
	.set_tunable       = mlx5e_set_tunable,
	.get_pauseparam    = mlx5e_get_pauseparam,
	.set_pauseparam    = mlx5e_set_pauseparam,
	.get_ts_info       = mlx5e_get_ts_info,
	.set_phys_id       = mlx5e_set_phys_id,
	.get_wol	   = mlx5e_get_wol,
	.set_wol	   = mlx5e_set_wol,
	.get_module_info   = mlx5e_get_module_info,
	.get_module_eeprom = mlx5e_get_module_eeprom,
	.get_priv_flags    = mlx5e_get_priv_flags,
	.set_priv_flags    = mlx5e_set_priv_flags
};<|MERGE_RESOLUTION|>--- conflicted
+++ resolved
@@ -159,13 +159,8 @@
 	(NUM_SQ_STATS * priv->params.num_channels * priv->params.num_tc * \
 	 test_bit(MLX5E_STATE_OPENED, &priv->state))
 #define MLX5E_NUM_PFC_COUNTERS(priv) \
-<<<<<<< HEAD
-	(hweight8(mlx5e_query_pfc_combined(priv)) * \
-	 NUM_PPORT_PER_PRIO_PFC_COUNTERS)
-=======
 	((mlx5e_query_global_pause_combined(priv) + hweight8(mlx5e_query_pfc_combined(priv))) * \
 	  NUM_PPORT_PER_PRIO_PFC_COUNTERS)
->>>>>>> dfd2e9ab
 
 static int mlx5e_get_sset_count(struct net_device *dev, int sset)
 {
@@ -227,10 +222,6 @@
 	pfc_combined = mlx5e_query_pfc_combined(priv);
 	for_each_set_bit(prio, &pfc_combined, NUM_PPORT_PRIO) {
 		for (i = 0; i < NUM_PPORT_PER_PRIO_PFC_COUNTERS; i++) {
-<<<<<<< HEAD
-			sprintf(data + (idx++) * ETH_GSTRING_LEN,
-				pport_per_prio_pfc_stats_desc[i].format, prio);
-=======
 			char pfc_string[ETH_GSTRING_LEN];
 
 			snprintf(pfc_string, sizeof(pfc_string), "prio%d", prio);
@@ -243,7 +234,6 @@
 		for (i = 0; i < NUM_PPORT_PER_PRIO_PFC_COUNTERS; i++) {
 			sprintf(data + (idx++) * ETH_GSTRING_LEN,
 				pport_per_prio_pfc_stats_desc[i].format, "global");
->>>>>>> dfd2e9ab
 		}
 	}
 

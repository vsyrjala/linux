--- conflicted
+++ resolved
@@ -179,11 +179,6 @@
 	 * headers and occur before the data gather.
 	 * Therefore these headers must be copied into the WQE
 	 */
-<<<<<<< HEAD
-#define MLX5E_MIN_INLINE (ETH_HLEN + VLAN_HLEN)
-
-=======
->>>>>>> dfd2e9ab
 	if (bf) {
 		u16 ihs = skb_headlen(skb);
 
@@ -193,12 +188,7 @@
 		if (ihs <= sq->max_inline)
 			return skb_headlen(skb);
 	}
-<<<<<<< HEAD
-
-	return max(skb_network_offset(skb), MLX5E_MIN_INLINE);
-=======
 	return mlx5e_calc_min_inline(sq->min_inline_mode, skb);
->>>>>>> dfd2e9ab
 }
 
 static inline void mlx5e_tx_skb_pull_inline(unsigned char **skb_data,

/*
 *  Copyright (c) 2014 Realtek Semiconductor Corp. All rights reserved.
 *
 * This program is free software; you can redistribute it and/or
 * modify it under the terms of the GNU General Public License
 * version 2 as published by the Free Software Foundation.
 *
 */

#include <linux/signal.h>
#include <linux/slab.h>
#include <linux/module.h>
#include <linux/netdevice.h>
#include <linux/etherdevice.h>
#include <linux/mii.h>
#include <linux/ethtool.h>
#include <linux/usb.h>
#include <linux/crc32.h>
#include <linux/if_vlan.h>
#include <linux/uaccess.h>
#include <linux/list.h>
#include <linux/ip.h>
#include <linux/ipv6.h>
#include <net/ip6_checksum.h>
#include <uapi/linux/mdio.h>
#include <linux/mdio.h>
#include <linux/usb/cdc.h>
#include <linux/suspend.h>
#include <linux/acpi.h>

/* Information for net-next */
#define NETNEXT_VERSION		"08"

/* Information for net */
#define NET_VERSION		"5"

#define DRIVER_VERSION		"v1." NETNEXT_VERSION "." NET_VERSION
#define DRIVER_AUTHOR "Realtek linux nic maintainers <nic_swsd@realtek.com>"
#define DRIVER_DESC "Realtek RTL8152/RTL8153 Based USB Ethernet Adapters"
#define MODULENAME "r8152"

#define R8152_PHY_ID		32

#define PLA_IDR			0xc000
#define PLA_RCR			0xc010
#define PLA_RMS			0xc016
#define PLA_RXFIFO_CTRL0	0xc0a0
#define PLA_RXFIFO_CTRL1	0xc0a4
#define PLA_RXFIFO_CTRL2	0xc0a8
#define PLA_DMY_REG0		0xc0b0
#define PLA_FMC			0xc0b4
#define PLA_CFG_WOL		0xc0b6
#define PLA_TEREDO_CFG		0xc0bc
#define PLA_MAR			0xcd00
#define PLA_BACKUP		0xd000
#define PAL_BDC_CR		0xd1a0
#define PLA_TEREDO_TIMER	0xd2cc
#define PLA_REALWOW_TIMER	0xd2e8
#define PLA_LEDSEL		0xdd90
#define PLA_LED_FEATURE		0xdd92
#define PLA_PHYAR		0xde00
#define PLA_BOOT_CTRL		0xe004
#define PLA_GPHY_INTR_IMR	0xe022
#define PLA_EEE_CR		0xe040
#define PLA_EEEP_CR		0xe080
#define PLA_MAC_PWR_CTRL	0xe0c0
#define PLA_MAC_PWR_CTRL2	0xe0ca
#define PLA_MAC_PWR_CTRL3	0xe0cc
#define PLA_MAC_PWR_CTRL4	0xe0ce
#define PLA_WDT6_CTRL		0xe428
#define PLA_TCR0		0xe610
#define PLA_TCR1		0xe612
#define PLA_MTPS		0xe615
#define PLA_TXFIFO_CTRL		0xe618
#define PLA_RSTTALLY		0xe800
#define PLA_CR			0xe813
#define PLA_CRWECR		0xe81c
#define PLA_CONFIG12		0xe81e	/* CONFIG1, CONFIG2 */
#define PLA_CONFIG34		0xe820	/* CONFIG3, CONFIG4 */
#define PLA_CONFIG5		0xe822
#define PLA_PHY_PWR		0xe84c
#define PLA_OOB_CTRL		0xe84f
#define PLA_CPCR		0xe854
#define PLA_MISC_0		0xe858
#define PLA_MISC_1		0xe85a
#define PLA_OCP_GPHY_BASE	0xe86c
#define PLA_TALLYCNT		0xe890
#define PLA_SFF_STS_7		0xe8de
#define PLA_PHYSTATUS		0xe908
#define PLA_BP_BA		0xfc26
#define PLA_BP_0		0xfc28
#define PLA_BP_1		0xfc2a
#define PLA_BP_2		0xfc2c
#define PLA_BP_3		0xfc2e
#define PLA_BP_4		0xfc30
#define PLA_BP_5		0xfc32
#define PLA_BP_6		0xfc34
#define PLA_BP_7		0xfc36
#define PLA_BP_EN		0xfc38

#define USB_USB2PHY		0xb41e
#define USB_SSPHYLINK2		0xb428
#define USB_U2P3_CTRL		0xb460
#define USB_CSR_DUMMY1		0xb464
#define USB_CSR_DUMMY2		0xb466
#define USB_DEV_STAT		0xb808
#define USB_CONNECT_TIMER	0xcbf8
#define USB_BURST_SIZE		0xcfc0
#define USB_USB_CTRL		0xd406
#define USB_PHY_CTRL		0xd408
#define USB_TX_AGG		0xd40a
#define USB_RX_BUF_TH		0xd40c
#define USB_USB_TIMER		0xd428
#define USB_RX_EARLY_TIMEOUT	0xd42c
#define USB_RX_EARLY_SIZE	0xd42e
#define USB_PM_CTRL_STATUS	0xd432
#define USB_TX_DMA		0xd434
#define USB_TOLERANCE		0xd490
#define USB_LPM_CTRL		0xd41a
#define USB_BMU_RESET		0xd4b0
#define USB_UPS_CTRL		0xd800
#define USB_MISC_0		0xd81a
#define USB_POWER_CUT		0xd80a
#define USB_AFE_CTRL2		0xd824
#define USB_WDT11_CTRL		0xe43c
#define USB_BP_BA		0xfc26
#define USB_BP_0		0xfc28
#define USB_BP_1		0xfc2a
#define USB_BP_2		0xfc2c
#define USB_BP_3		0xfc2e
#define USB_BP_4		0xfc30
#define USB_BP_5		0xfc32
#define USB_BP_6		0xfc34
#define USB_BP_7		0xfc36
#define USB_BP_EN		0xfc38

/* OCP Registers */
#define OCP_ALDPS_CONFIG	0x2010
#define OCP_EEE_CONFIG1		0x2080
#define OCP_EEE_CONFIG2		0x2092
#define OCP_EEE_CONFIG3		0x2094
#define OCP_BASE_MII		0xa400
#define OCP_EEE_AR		0xa41a
#define OCP_EEE_DATA		0xa41c
#define OCP_PHY_STATUS		0xa420
#define OCP_POWER_CFG		0xa430
#define OCP_EEE_CFG		0xa432
#define OCP_SRAM_ADDR		0xa436
#define OCP_SRAM_DATA		0xa438
#define OCP_DOWN_SPEED		0xa442
#define OCP_EEE_ABLE		0xa5c4
#define OCP_EEE_ADV		0xa5d0
#define OCP_EEE_LPABLE		0xa5d2
#define OCP_PHY_STATE		0xa708		/* nway state for 8153 */
#define OCP_ADC_CFG		0xbc06

/* SRAM Register */
#define SRAM_LPF_CFG		0x8012
#define SRAM_10M_AMP1		0x8080
#define SRAM_10M_AMP2		0x8082
#define SRAM_IMPEDANCE		0x8084

/* PLA_RCR */
#define RCR_AAP			0x00000001
#define RCR_APM			0x00000002
#define RCR_AM			0x00000004
#define RCR_AB			0x00000008
#define RCR_ACPT_ALL		(RCR_AAP | RCR_APM | RCR_AM | RCR_AB)

/* PLA_RXFIFO_CTRL0 */
#define RXFIFO_THR1_NORMAL	0x00080002
#define RXFIFO_THR1_OOB		0x01800003

/* PLA_RXFIFO_CTRL1 */
#define RXFIFO_THR2_FULL	0x00000060
#define RXFIFO_THR2_HIGH	0x00000038
#define RXFIFO_THR2_OOB		0x0000004a
#define RXFIFO_THR2_NORMAL	0x00a0

/* PLA_RXFIFO_CTRL2 */
#define RXFIFO_THR3_FULL	0x00000078
#define RXFIFO_THR3_HIGH	0x00000048
#define RXFIFO_THR3_OOB		0x0000005a
#define RXFIFO_THR3_NORMAL	0x0110

/* PLA_TXFIFO_CTRL */
#define TXFIFO_THR_NORMAL	0x00400008
#define TXFIFO_THR_NORMAL2	0x01000008

/* PLA_DMY_REG0 */
#define ECM_ALDPS		0x0002

/* PLA_FMC */
#define FMC_FCR_MCU_EN		0x0001

/* PLA_EEEP_CR */
#define EEEP_CR_EEEP_TX		0x0002

/* PLA_WDT6_CTRL */
#define WDT6_SET_MODE		0x0010

/* PLA_TCR0 */
#define TCR0_TX_EMPTY		0x0800
#define TCR0_AUTO_FIFO		0x0080

/* PLA_TCR1 */
#define VERSION_MASK		0x7cf0

/* PLA_MTPS */
#define MTPS_JUMBO		(12 * 1024 / 64)
#define MTPS_DEFAULT		(6 * 1024 / 64)

/* PLA_RSTTALLY */
#define TALLY_RESET		0x0001

/* PLA_CR */
#define CR_RST			0x10
#define CR_RE			0x08
#define CR_TE			0x04

/* PLA_CRWECR */
#define CRWECR_NORAML		0x00
#define CRWECR_CONFIG		0xc0

/* PLA_OOB_CTRL */
#define NOW_IS_OOB		0x80
#define TXFIFO_EMPTY		0x20
#define RXFIFO_EMPTY		0x10
#define LINK_LIST_READY		0x02
#define DIS_MCU_CLROOB		0x01
#define FIFO_EMPTY		(TXFIFO_EMPTY | RXFIFO_EMPTY)

/* PLA_MISC_1 */
#define RXDY_GATED_EN		0x0008

/* PLA_SFF_STS_7 */
#define RE_INIT_LL		0x8000
#define MCU_BORW_EN		0x4000

/* PLA_CPCR */
#define CPCR_RX_VLAN		0x0040

/* PLA_CFG_WOL */
#define MAGIC_EN		0x0001

/* PLA_TEREDO_CFG */
#define TEREDO_SEL		0x8000
#define TEREDO_WAKE_MASK	0x7f00
#define TEREDO_RS_EVENT_MASK	0x00fe
#define OOB_TEREDO_EN		0x0001

/* PAL_BDC_CR */
#define ALDPS_PROXY_MODE	0x0001

/* PLA_CONFIG34 */
#define LINK_ON_WAKE_EN		0x0010
#define LINK_OFF_WAKE_EN	0x0008

/* PLA_CONFIG5 */
#define BWF_EN			0x0040
#define MWF_EN			0x0020
#define UWF_EN			0x0010
#define LAN_WAKE_EN		0x0002

/* PLA_LED_FEATURE */
#define LED_MODE_MASK		0x0700

/* PLA_PHY_PWR */
#define TX_10M_IDLE_EN		0x0080
#define PFM_PWM_SWITCH		0x0040

/* PLA_MAC_PWR_CTRL */
#define D3_CLK_GATED_EN		0x00004000
#define MCU_CLK_RATIO		0x07010f07
#define MCU_CLK_RATIO_MASK	0x0f0f0f0f
#define ALDPS_SPDWN_RATIO	0x0f87

/* PLA_MAC_PWR_CTRL2 */
#define EEE_SPDWN_RATIO		0x8007

/* PLA_MAC_PWR_CTRL3 */
#define PKT_AVAIL_SPDWN_EN	0x0100
#define SUSPEND_SPDWN_EN	0x0004
#define U1U2_SPDWN_EN		0x0002
#define L1_SPDWN_EN		0x0001

/* PLA_MAC_PWR_CTRL4 */
#define PWRSAVE_SPDWN_EN	0x1000
#define RXDV_SPDWN_EN		0x0800
#define TX10MIDLE_EN		0x0100
#define TP100_SPDWN_EN		0x0020
#define TP500_SPDWN_EN		0x0010
#define TP1000_SPDWN_EN		0x0008
#define EEE_SPDWN_EN		0x0001

/* PLA_GPHY_INTR_IMR */
#define GPHY_STS_MSK		0x0001
#define SPEED_DOWN_MSK		0x0002
#define SPDWN_RXDV_MSK		0x0004
#define SPDWN_LINKCHG_MSK	0x0008

/* PLA_PHYAR */
#define PHYAR_FLAG		0x80000000

/* PLA_EEE_CR */
#define EEE_RX_EN		0x0001
#define EEE_TX_EN		0x0002

/* PLA_BOOT_CTRL */
#define AUTOLOAD_DONE		0x0002

/* USB_USB2PHY */
#define USB2PHY_SUSPEND		0x0001
#define USB2PHY_L1		0x0002

/* USB_SSPHYLINK2 */
#define pwd_dn_scale_mask	0x3ffe
#define pwd_dn_scale(x)		((x) << 1)

/* USB_CSR_DUMMY1 */
#define DYNAMIC_BURST		0x0001

/* USB_CSR_DUMMY2 */
#define EP4_FULL_FC		0x0001

/* USB_DEV_STAT */
#define STAT_SPEED_MASK		0x0006
#define STAT_SPEED_HIGH		0x0000
#define STAT_SPEED_FULL		0x0002

/* USB_TX_AGG */
#define TX_AGG_MAX_THRESHOLD	0x03

/* USB_RX_BUF_TH */
#define RX_THR_SUPPER		0x0c350180
#define RX_THR_HIGH		0x7a120180
#define RX_THR_SLOW		0xffff0180

/* USB_TX_DMA */
#define TEST_MODE_DISABLE	0x00000001
#define TX_SIZE_ADJUST1		0x00000100

/* USB_BMU_RESET */
#define BMU_RESET_EP_IN		0x01
#define BMU_RESET_EP_OUT	0x02

/* USB_UPS_CTRL */
#define POWER_CUT		0x0100

/* USB_PM_CTRL_STATUS */
#define RESUME_INDICATE		0x0001

/* USB_USB_CTRL */
#define RX_AGG_DISABLE		0x0010
#define RX_ZERO_EN		0x0080

/* USB_U2P3_CTRL */
#define U2P3_ENABLE		0x0001

/* USB_POWER_CUT */
#define PWR_EN			0x0001
#define PHASE2_EN		0x0008

/* USB_MISC_0 */
#define PCUT_STATUS		0x0001

/* USB_RX_EARLY_TIMEOUT */
#define COALESCE_SUPER		 85000U
#define COALESCE_HIGH		250000U
#define COALESCE_SLOW		524280U

/* USB_WDT11_CTRL */
#define TIMER11_EN		0x0001

/* USB_LPM_CTRL */
/* bit 4 ~ 5: fifo empty boundary */
#define FIFO_EMPTY_1FB		0x30	/* 0x1fb * 64 = 32448 bytes */
/* bit 2 ~ 3: LMP timer */
#define LPM_TIMER_MASK		0x0c
#define LPM_TIMER_500MS		0x04	/* 500 ms */
#define LPM_TIMER_500US		0x0c	/* 500 us */
#define ROK_EXIT_LPM		0x02

/* USB_AFE_CTRL2 */
#define SEN_VAL_MASK		0xf800
#define SEN_VAL_NORMAL		0xa000
#define SEL_RXIDLE		0x0100

/* OCP_ALDPS_CONFIG */
#define ENPWRSAVE		0x8000
#define ENPDNPS			0x0200
#define LINKENA			0x0100
#define DIS_SDSAVE		0x0010

/* OCP_PHY_STATUS */
#define PHY_STAT_MASK		0x0007
#define PHY_STAT_LAN_ON		3
#define PHY_STAT_PWRDN		5

/* OCP_POWER_CFG */
#define EEE_CLKDIV_EN		0x8000
#define EN_ALDPS		0x0004
#define EN_10M_PLLOFF		0x0001

/* OCP_EEE_CONFIG1 */
#define RG_TXLPI_MSK_HFDUP	0x8000
#define RG_MATCLR_EN		0x4000
#define EEE_10_CAP		0x2000
#define EEE_NWAY_EN		0x1000
#define TX_QUIET_EN		0x0200
#define RX_QUIET_EN		0x0100
#define sd_rise_time_mask	0x0070
#define sd_rise_time(x)		(min(x, 7) << 4)	/* bit 4 ~ 6 */
#define RG_RXLPI_MSK_HFDUP	0x0008
#define SDFALLTIME		0x0007	/* bit 0 ~ 2 */

/* OCP_EEE_CONFIG2 */
#define RG_LPIHYS_NUM		0x7000	/* bit 12 ~ 15 */
#define RG_DACQUIET_EN		0x0400
#define RG_LDVQUIET_EN		0x0200
#define RG_CKRSEL		0x0020
#define RG_EEEPRG_EN		0x0010

/* OCP_EEE_CONFIG3 */
#define fast_snr_mask		0xff80
#define fast_snr(x)		(min(x, 0x1ff) << 7)	/* bit 7 ~ 15 */
#define RG_LFS_SEL		0x0060	/* bit 6 ~ 5 */
#define MSK_PH			0x0006	/* bit 0 ~ 3 */

/* OCP_EEE_AR */
/* bit[15:14] function */
#define FUN_ADDR		0x0000
#define FUN_DATA		0x4000
/* bit[4:0] device addr */

/* OCP_EEE_CFG */
#define CTAP_SHORT_EN		0x0040
#define EEE10_EN		0x0010

/* OCP_DOWN_SPEED */
#define EN_10M_BGOFF		0x0080

/* OCP_PHY_STATE */
#define TXDIS_STATE		0x01
#define ABD_STATE		0x02

/* OCP_ADC_CFG */
#define CKADSEL_L		0x0100
#define ADC_EN			0x0080
#define EN_EMI_L		0x0040

/* SRAM_LPF_CFG */
#define LPF_AUTO_TUNE		0x8000

/* SRAM_10M_AMP1 */
#define GDAC_IB_UPALL		0x0008

/* SRAM_10M_AMP2 */
#define AMP_DN			0x0200

/* SRAM_IMPEDANCE */
#define RX_DRIVING_MASK		0x6000

/* MAC PASSTHRU */
#define AD_MASK			0xfee0
#define EFUSE			0xcfdb
#define PASS_THRU_MASK		0x1

enum rtl_register_content {
	_1000bps	= 0x10,
	_100bps		= 0x08,
	_10bps		= 0x04,
	LINK_STATUS	= 0x02,
	FULL_DUP	= 0x01,
};

#define RTL8152_MAX_TX		4
#define RTL8152_MAX_RX		10
#define INTBUFSIZE		2
#define CRC_SIZE		4
#define TX_ALIGN		4
#define RX_ALIGN		8

#define INTR_LINK		0x0004

#define RTL8152_REQT_READ	0xc0
#define RTL8152_REQT_WRITE	0x40
#define RTL8152_REQ_GET_REGS	0x05
#define RTL8152_REQ_SET_REGS	0x05

#define BYTE_EN_DWORD		0xff
#define BYTE_EN_WORD		0x33
#define BYTE_EN_BYTE		0x11
#define BYTE_EN_SIX_BYTES	0x3f
#define BYTE_EN_START_MASK	0x0f
#define BYTE_EN_END_MASK	0xf0

#define RTL8153_MAX_PACKET	9216 /* 9K */
#define RTL8153_MAX_MTU		(RTL8153_MAX_PACKET - VLAN_ETH_HLEN - VLAN_HLEN)
#define RTL8152_RMS		(VLAN_ETH_FRAME_LEN + VLAN_HLEN)
#define RTL8153_RMS		RTL8153_MAX_PACKET
#define RTL8152_TX_TIMEOUT	(5 * HZ)
#define RTL8152_NAPI_WEIGHT	64

/* rtl8152 flags */
enum rtl8152_flags {
	RTL8152_UNPLUG = 0,
	RTL8152_SET_RX_MODE,
	WORK_ENABLE,
	RTL8152_LINK_CHG,
	SELECTIVE_SUSPEND,
	PHY_RESET,
	SCHEDULE_NAPI,
};

/* Define these values to match your device */
#define VENDOR_ID_REALTEK		0x0bda
#define VENDOR_ID_SAMSUNG		0x04e8
#define VENDOR_ID_LENOVO		0x17ef
#define VENDOR_ID_NVIDIA		0x0955

#define MCU_TYPE_PLA			0x0100
#define MCU_TYPE_USB			0x0000

struct tally_counter {
	__le64	tx_packets;
	__le64	rx_packets;
	__le64	tx_errors;
	__le32	rx_errors;
	__le16	rx_missed;
	__le16	align_errors;
	__le32	tx_one_collision;
	__le32	tx_multi_collision;
	__le64	rx_unicast;
	__le64	rx_broadcast;
	__le32	rx_multicast;
	__le16	tx_aborted;
	__le16	tx_underrun;
};

struct rx_desc {
	__le32 opts1;
#define RX_LEN_MASK			0x7fff

	__le32 opts2;
#define RD_UDP_CS			BIT(23)
#define RD_TCP_CS			BIT(22)
#define RD_IPV6_CS			BIT(20)
#define RD_IPV4_CS			BIT(19)

	__le32 opts3;
#define IPF				BIT(23) /* IP checksum fail */
#define UDPF				BIT(22) /* UDP checksum fail */
#define TCPF				BIT(21) /* TCP checksum fail */
#define RX_VLAN_TAG			BIT(16)

	__le32 opts4;
	__le32 opts5;
	__le32 opts6;
};

struct tx_desc {
	__le32 opts1;
#define TX_FS			BIT(31) /* First segment of a packet */
#define TX_LS			BIT(30) /* Final segment of a packet */
#define GTSENDV4		BIT(28)
#define GTSENDV6		BIT(27)
#define GTTCPHO_SHIFT		18
#define GTTCPHO_MAX		0x7fU
#define TX_LEN_MAX		0x3ffffU

	__le32 opts2;
#define UDP_CS			BIT(31) /* Calculate UDP/IP checksum */
#define TCP_CS			BIT(30) /* Calculate TCP/IP checksum */
#define IPV4_CS			BIT(29) /* Calculate IPv4 checksum */
#define IPV6_CS			BIT(28) /* Calculate IPv6 checksum */
#define MSS_SHIFT		17
#define MSS_MAX			0x7ffU
#define TCPHO_SHIFT		17
#define TCPHO_MAX		0x7ffU
#define TX_VLAN_TAG		BIT(16)
};

struct r8152;

struct rx_agg {
	struct list_head list;
	struct urb *urb;
	struct r8152 *context;
	void *buffer;
	void *head;
};

struct tx_agg {
	struct list_head list;
	struct urb *urb;
	struct r8152 *context;
	void *buffer;
	void *head;
	u32 skb_num;
	u32 skb_len;
};

struct r8152 {
	unsigned long flags;
	struct usb_device *udev;
	struct napi_struct napi;
	struct usb_interface *intf;
	struct net_device *netdev;
	struct urb *intr_urb;
	struct tx_agg tx_info[RTL8152_MAX_TX];
	struct rx_agg rx_info[RTL8152_MAX_RX];
	struct list_head rx_done, tx_free;
	struct sk_buff_head tx_queue, rx_queue;
	spinlock_t rx_lock, tx_lock;
	struct delayed_work schedule, hw_phy_work;
	struct mii_if_info mii;
	struct mutex control;	/* use for hw setting */
#ifdef CONFIG_PM_SLEEP
	struct notifier_block pm_notifier;
#endif

	struct rtl_ops {
		void (*init)(struct r8152 *);
		int (*enable)(struct r8152 *);
		void (*disable)(struct r8152 *);
		void (*up)(struct r8152 *);
		void (*down)(struct r8152 *);
		void (*unload)(struct r8152 *);
		int (*eee_get)(struct r8152 *, struct ethtool_eee *);
		int (*eee_set)(struct r8152 *, struct ethtool_eee *);
		bool (*in_nway)(struct r8152 *);
<<<<<<< HEAD
=======
		void (*hw_phy_cfg)(struct r8152 *);
>>>>>>> dfd2e9ab
		void (*autosuspend_en)(struct r8152 *tp, bool enable);
	} rtl_ops;

	int intr_interval;
	u32 saved_wolopts;
	u32 msg_enable;
	u32 tx_qlen;
	u32 coalesce;
	u16 ocp_base;
	u16 speed;
	u8 *intr_buff;
	u8 version;
	u8 duplex;
	u8 autoneg;
};

enum rtl_version {
	RTL_VER_UNKNOWN = 0,
	RTL_VER_01,
	RTL_VER_02,
	RTL_VER_03,
	RTL_VER_04,
	RTL_VER_05,
	RTL_VER_06,
	RTL_VER_MAX
};

enum tx_csum_stat {
	TX_CSUM_SUCCESS = 0,
	TX_CSUM_TSO,
	TX_CSUM_NONE
};

/* Maximum number of multicast addresses to filter (vs. Rx-all-multicast).
 * The RTL chips use a 64 element hash table based on the Ethernet CRC.
 */
static const int multicast_filter_limit = 32;
static unsigned int agg_buf_sz = 16384;

#define RTL_LIMITED_TSO_SIZE	(agg_buf_sz - sizeof(struct tx_desc) - \
				 VLAN_ETH_HLEN - VLAN_HLEN)

static
int get_registers(struct r8152 *tp, u16 value, u16 index, u16 size, void *data)
{
	int ret;
	void *tmp;

	tmp = kmalloc(size, GFP_KERNEL);
	if (!tmp)
		return -ENOMEM;

	ret = usb_control_msg(tp->udev, usb_rcvctrlpipe(tp->udev, 0),
			      RTL8152_REQ_GET_REGS, RTL8152_REQT_READ,
			      value, index, tmp, size, 500);

	memcpy(data, tmp, size);
	kfree(tmp);

	return ret;
}

static
int set_registers(struct r8152 *tp, u16 value, u16 index, u16 size, void *data)
{
	int ret;
	void *tmp;

	tmp = kmemdup(data, size, GFP_KERNEL);
	if (!tmp)
		return -ENOMEM;

	ret = usb_control_msg(tp->udev, usb_sndctrlpipe(tp->udev, 0),
			      RTL8152_REQ_SET_REGS, RTL8152_REQT_WRITE,
			      value, index, tmp, size, 500);

	kfree(tmp);

	return ret;
}

static int generic_ocp_read(struct r8152 *tp, u16 index, u16 size,
			    void *data, u16 type)
{
	u16 limit = 64;
	int ret = 0;

	if (test_bit(RTL8152_UNPLUG, &tp->flags))
		return -ENODEV;

	/* both size and indix must be 4 bytes align */
	if ((size & 3) || !size || (index & 3) || !data)
		return -EPERM;

	if ((u32)index + (u32)size > 0xffff)
		return -EPERM;

	while (size) {
		if (size > limit) {
			ret = get_registers(tp, index, type, limit, data);
			if (ret < 0)
				break;

			index += limit;
			data += limit;
			size -= limit;
		} else {
			ret = get_registers(tp, index, type, size, data);
			if (ret < 0)
				break;

			index += size;
			data += size;
			size = 0;
			break;
		}
	}

	if (ret == -ENODEV)
		set_bit(RTL8152_UNPLUG, &tp->flags);

	return ret;
}

static int generic_ocp_write(struct r8152 *tp, u16 index, u16 byteen,
			     u16 size, void *data, u16 type)
{
	int ret;
	u16 byteen_start, byteen_end, byen;
	u16 limit = 512;

	if (test_bit(RTL8152_UNPLUG, &tp->flags))
		return -ENODEV;

	/* both size and indix must be 4 bytes align */
	if ((size & 3) || !size || (index & 3) || !data)
		return -EPERM;

	if ((u32)index + (u32)size > 0xffff)
		return -EPERM;

	byteen_start = byteen & BYTE_EN_START_MASK;
	byteen_end = byteen & BYTE_EN_END_MASK;

	byen = byteen_start | (byteen_start << 4);
	ret = set_registers(tp, index, type | byen, 4, data);
	if (ret < 0)
		goto error1;

	index += 4;
	data += 4;
	size -= 4;

	if (size) {
		size -= 4;

		while (size) {
			if (size > limit) {
				ret = set_registers(tp, index,
						    type | BYTE_EN_DWORD,
						    limit, data);
				if (ret < 0)
					goto error1;

				index += limit;
				data += limit;
				size -= limit;
			} else {
				ret = set_registers(tp, index,
						    type | BYTE_EN_DWORD,
						    size, data);
				if (ret < 0)
					goto error1;

				index += size;
				data += size;
				size = 0;
				break;
			}
		}

		byen = byteen_end | (byteen_end >> 4);
		ret = set_registers(tp, index, type | byen, 4, data);
		if (ret < 0)
			goto error1;
	}

error1:
	if (ret == -ENODEV)
		set_bit(RTL8152_UNPLUG, &tp->flags);

	return ret;
}

static inline
int pla_ocp_read(struct r8152 *tp, u16 index, u16 size, void *data)
{
	return generic_ocp_read(tp, index, size, data, MCU_TYPE_PLA);
}

static inline
int pla_ocp_write(struct r8152 *tp, u16 index, u16 byteen, u16 size, void *data)
{
	return generic_ocp_write(tp, index, byteen, size, data, MCU_TYPE_PLA);
}

static inline
int usb_ocp_read(struct r8152 *tp, u16 index, u16 size, void *data)
{
	return generic_ocp_read(tp, index, size, data, MCU_TYPE_USB);
}

static inline
int usb_ocp_write(struct r8152 *tp, u16 index, u16 byteen, u16 size, void *data)
{
	return generic_ocp_write(tp, index, byteen, size, data, MCU_TYPE_USB);
}

static u32 ocp_read_dword(struct r8152 *tp, u16 type, u16 index)
{
	__le32 data;

	generic_ocp_read(tp, index, sizeof(data), &data, type);

	return __le32_to_cpu(data);
}

static void ocp_write_dword(struct r8152 *tp, u16 type, u16 index, u32 data)
{
	__le32 tmp = __cpu_to_le32(data);

	generic_ocp_write(tp, index, BYTE_EN_DWORD, sizeof(tmp), &tmp, type);
}

static u16 ocp_read_word(struct r8152 *tp, u16 type, u16 index)
{
	u32 data;
	__le32 tmp;
	u8 shift = index & 2;

	index &= ~3;

	generic_ocp_read(tp, index, sizeof(tmp), &tmp, type);

	data = __le32_to_cpu(tmp);
	data >>= (shift * 8);
	data &= 0xffff;

	return (u16)data;
}

static void ocp_write_word(struct r8152 *tp, u16 type, u16 index, u32 data)
{
	u32 mask = 0xffff;
	__le32 tmp;
	u16 byen = BYTE_EN_WORD;
	u8 shift = index & 2;

	data &= mask;

	if (index & 2) {
		byen <<= shift;
		mask <<= (shift * 8);
		data <<= (shift * 8);
		index &= ~3;
	}

	tmp = __cpu_to_le32(data);

	generic_ocp_write(tp, index, byen, sizeof(tmp), &tmp, type);
}

static u8 ocp_read_byte(struct r8152 *tp, u16 type, u16 index)
{
	u32 data;
	__le32 tmp;
	u8 shift = index & 3;

	index &= ~3;

	generic_ocp_read(tp, index, sizeof(tmp), &tmp, type);

	data = __le32_to_cpu(tmp);
	data >>= (shift * 8);
	data &= 0xff;

	return (u8)data;
}

static void ocp_write_byte(struct r8152 *tp, u16 type, u16 index, u32 data)
{
	u32 mask = 0xff;
	__le32 tmp;
	u16 byen = BYTE_EN_BYTE;
	u8 shift = index & 3;

	data &= mask;

	if (index & 3) {
		byen <<= shift;
		mask <<= (shift * 8);
		data <<= (shift * 8);
		index &= ~3;
	}

	tmp = __cpu_to_le32(data);

	generic_ocp_write(tp, index, byen, sizeof(tmp), &tmp, type);
}

static u16 ocp_reg_read(struct r8152 *tp, u16 addr)
{
	u16 ocp_base, ocp_index;

	ocp_base = addr & 0xf000;
	if (ocp_base != tp->ocp_base) {
		ocp_write_word(tp, MCU_TYPE_PLA, PLA_OCP_GPHY_BASE, ocp_base);
		tp->ocp_base = ocp_base;
	}

	ocp_index = (addr & 0x0fff) | 0xb000;
	return ocp_read_word(tp, MCU_TYPE_PLA, ocp_index);
}

static void ocp_reg_write(struct r8152 *tp, u16 addr, u16 data)
{
	u16 ocp_base, ocp_index;

	ocp_base = addr & 0xf000;
	if (ocp_base != tp->ocp_base) {
		ocp_write_word(tp, MCU_TYPE_PLA, PLA_OCP_GPHY_BASE, ocp_base);
		tp->ocp_base = ocp_base;
	}

	ocp_index = (addr & 0x0fff) | 0xb000;
	ocp_write_word(tp, MCU_TYPE_PLA, ocp_index, data);
}

static inline void r8152_mdio_write(struct r8152 *tp, u32 reg_addr, u32 value)
{
	ocp_reg_write(tp, OCP_BASE_MII + reg_addr * 2, value);
}

static inline int r8152_mdio_read(struct r8152 *tp, u32 reg_addr)
{
	return ocp_reg_read(tp, OCP_BASE_MII + reg_addr * 2);
}

static void sram_write(struct r8152 *tp, u16 addr, u16 data)
{
	ocp_reg_write(tp, OCP_SRAM_ADDR, addr);
	ocp_reg_write(tp, OCP_SRAM_DATA, data);
}

static int read_mii_word(struct net_device *netdev, int phy_id, int reg)
{
	struct r8152 *tp = netdev_priv(netdev);
	int ret;

	if (test_bit(RTL8152_UNPLUG, &tp->flags))
		return -ENODEV;

	if (phy_id != R8152_PHY_ID)
		return -EINVAL;

	ret = r8152_mdio_read(tp, reg);

	return ret;
}

static
void write_mii_word(struct net_device *netdev, int phy_id, int reg, int val)
{
	struct r8152 *tp = netdev_priv(netdev);

	if (test_bit(RTL8152_UNPLUG, &tp->flags))
		return;

	if (phy_id != R8152_PHY_ID)
		return;

	r8152_mdio_write(tp, reg, val);
}

static int
r8152_submit_rx(struct r8152 *tp, struct rx_agg *agg, gfp_t mem_flags);

static int rtl8152_set_mac_address(struct net_device *netdev, void *p)
{
	struct r8152 *tp = netdev_priv(netdev);
	struct sockaddr *addr = p;
	int ret = -EADDRNOTAVAIL;

	if (!is_valid_ether_addr(addr->sa_data))
		goto out1;

	ret = usb_autopm_get_interface(tp->intf);
	if (ret < 0)
		goto out1;

	mutex_lock(&tp->control);

	memcpy(netdev->dev_addr, addr->sa_data, netdev->addr_len);

	ocp_write_byte(tp, MCU_TYPE_PLA, PLA_CRWECR, CRWECR_CONFIG);
	pla_ocp_write(tp, PLA_IDR, BYTE_EN_SIX_BYTES, 8, addr->sa_data);
	ocp_write_byte(tp, MCU_TYPE_PLA, PLA_CRWECR, CRWECR_NORAML);

	mutex_unlock(&tp->control);

	usb_autopm_put_interface(tp->intf);
out1:
	return ret;
}

/* Devices containing RTL8153-AD can support a persistent
 * host system provided MAC address.
 * Examples of this are Dell TB15 and Dell WD15 docks
 */
static int vendor_mac_passthru_addr_read(struct r8152 *tp, struct sockaddr *sa)
{
	acpi_status status;
	struct acpi_buffer buffer = { ACPI_ALLOCATE_BUFFER, NULL };
	union acpi_object *obj;
	int ret = -EINVAL;
	u32 ocp_data;
	unsigned char buf[6];

	/* test for -AD variant of RTL8153 */
	ocp_data = ocp_read_word(tp, MCU_TYPE_USB, USB_MISC_0);
	if ((ocp_data & AD_MASK) != 0x1000)
		return -ENODEV;

	/* test for MAC address pass-through bit */
	ocp_data = ocp_read_byte(tp, MCU_TYPE_USB, EFUSE);
	if ((ocp_data & PASS_THRU_MASK) != 1)
		return -ENODEV;

	/* returns _AUXMAC_#AABBCCDDEEFF# */
	status = acpi_evaluate_object(NULL, "\\_SB.AMAC", NULL, &buffer);
	obj = (union acpi_object *)buffer.pointer;
	if (!ACPI_SUCCESS(status))
		return -ENODEV;
	if (obj->type != ACPI_TYPE_BUFFER || obj->string.length != 0x17) {
		netif_warn(tp, probe, tp->netdev,
			   "Invalid buffer when reading pass-thru MAC addr: "
			   "(%d, %d)\n",
			   obj->type, obj->string.length);
		goto amacout;
	}
	if (strncmp(obj->string.pointer, "_AUXMAC_#", 9) != 0 ||
	    strncmp(obj->string.pointer + 0x15, "#", 1) != 0) {
		netif_warn(tp, probe, tp->netdev,
			   "Invalid header when reading pass-thru MAC addr\n");
		goto amacout;
	}
	ret = hex2bin(buf, obj->string.pointer + 9, 6);
	if (!(ret == 0 && is_valid_ether_addr(buf))) {
		netif_warn(tp, probe, tp->netdev,
			   "Invalid MAC when reading pass-thru MAC addr: "
			   "%d, %pM\n", ret, buf);
		ret = -EINVAL;
		goto amacout;
	}
	memcpy(sa->sa_data, buf, 6);
	ether_addr_copy(tp->netdev->dev_addr, sa->sa_data);
	netif_info(tp, probe, tp->netdev,
		   "Using pass-thru MAC addr %pM\n", sa->sa_data);

amacout:
	kfree(obj);
	return ret;
}

static int set_ethernet_addr(struct r8152 *tp)
{
	struct net_device *dev = tp->netdev;
	struct sockaddr sa;
	int ret;

	if (tp->version == RTL_VER_01)
		ret = pla_ocp_read(tp, PLA_IDR, 8, sa.sa_data);
	else {
		/* if this is not an RTL8153-AD, no eFuse mac pass thru set,
		 * or system doesn't provide valid _SB.AMAC this will be
		 * be expected to non-zero
		 */
		ret = vendor_mac_passthru_addr_read(tp, &sa);
		if (ret < 0)
			ret = pla_ocp_read(tp, PLA_BACKUP, 8, sa.sa_data);
	}

	if (ret < 0) {
		netif_err(tp, probe, dev, "Get ether addr fail\n");
	} else if (!is_valid_ether_addr(sa.sa_data)) {
		netif_err(tp, probe, dev, "Invalid ether addr %pM\n",
			  sa.sa_data);
		eth_hw_addr_random(dev);
		ether_addr_copy(sa.sa_data, dev->dev_addr);
		ret = rtl8152_set_mac_address(dev, &sa);
		netif_info(tp, probe, dev, "Random ether addr %pM\n",
			   sa.sa_data);
	} else {
		if (tp->version == RTL_VER_01)
			ether_addr_copy(dev->dev_addr, sa.sa_data);
		else
			ret = rtl8152_set_mac_address(dev, &sa);
	}

	return ret;
}

static void read_bulk_callback(struct urb *urb)
{
	struct net_device *netdev;
	int status = urb->status;
	struct rx_agg *agg;
	struct r8152 *tp;

	agg = urb->context;
	if (!agg)
		return;

	tp = agg->context;
	if (!tp)
		return;

	if (test_bit(RTL8152_UNPLUG, &tp->flags))
		return;

	if (!test_bit(WORK_ENABLE, &tp->flags))
		return;

	netdev = tp->netdev;

	/* When link down, the driver would cancel all bulks. */
	/* This avoid the re-submitting bulk */
	if (!netif_carrier_ok(netdev))
		return;

	usb_mark_last_busy(tp->udev);

	switch (status) {
	case 0:
		if (urb->actual_length < ETH_ZLEN)
			break;

		spin_lock(&tp->rx_lock);
		list_add_tail(&agg->list, &tp->rx_done);
		spin_unlock(&tp->rx_lock);
		napi_schedule(&tp->napi);
		return;
	case -ESHUTDOWN:
		set_bit(RTL8152_UNPLUG, &tp->flags);
		netif_device_detach(tp->netdev);
		return;
	case -ENOENT:
		return;	/* the urb is in unlink state */
	case -ETIME:
		if (net_ratelimit())
			netdev_warn(netdev, "maybe reset is needed?\n");
		break;
	default:
		if (net_ratelimit())
			netdev_warn(netdev, "Rx status %d\n", status);
		break;
	}

	r8152_submit_rx(tp, agg, GFP_ATOMIC);
}

static void write_bulk_callback(struct urb *urb)
{
	struct net_device_stats *stats;
	struct net_device *netdev;
	struct tx_agg *agg;
	struct r8152 *tp;
	int status = urb->status;

	agg = urb->context;
	if (!agg)
		return;

	tp = agg->context;
	if (!tp)
		return;

	netdev = tp->netdev;
	stats = &netdev->stats;
	if (status) {
		if (net_ratelimit())
			netdev_warn(netdev, "Tx status %d\n", status);
		stats->tx_errors += agg->skb_num;
	} else {
		stats->tx_packets += agg->skb_num;
		stats->tx_bytes += agg->skb_len;
	}

	spin_lock(&tp->tx_lock);
	list_add_tail(&agg->list, &tp->tx_free);
	spin_unlock(&tp->tx_lock);

	usb_autopm_put_interface_async(tp->intf);

	if (!netif_carrier_ok(netdev))
		return;

	if (!test_bit(WORK_ENABLE, &tp->flags))
		return;

	if (test_bit(RTL8152_UNPLUG, &tp->flags))
		return;

	if (!skb_queue_empty(&tp->tx_queue))
		napi_schedule(&tp->napi);
}

static void intr_callback(struct urb *urb)
{
	struct r8152 *tp;
	__le16 *d;
	int status = urb->status;
	int res;

	tp = urb->context;
	if (!tp)
		return;

	if (!test_bit(WORK_ENABLE, &tp->flags))
		return;

	if (test_bit(RTL8152_UNPLUG, &tp->flags))
		return;

	switch (status) {
	case 0:			/* success */
		break;
	case -ECONNRESET:	/* unlink */
	case -ESHUTDOWN:
		netif_device_detach(tp->netdev);
	case -ENOENT:
	case -EPROTO:
		netif_info(tp, intr, tp->netdev,
			   "Stop submitting intr, status %d\n", status);
		return;
	case -EOVERFLOW:
		netif_info(tp, intr, tp->netdev, "intr status -EOVERFLOW\n");
		goto resubmit;
	/* -EPIPE:  should clear the halt */
	default:
		netif_info(tp, intr, tp->netdev, "intr status %d\n", status);
		goto resubmit;
	}

	d = urb->transfer_buffer;
	if (INTR_LINK & __le16_to_cpu(d[0])) {
		if (!netif_carrier_ok(tp->netdev)) {
			set_bit(RTL8152_LINK_CHG, &tp->flags);
			schedule_delayed_work(&tp->schedule, 0);
		}
	} else {
		if (netif_carrier_ok(tp->netdev)) {
			set_bit(RTL8152_LINK_CHG, &tp->flags);
			schedule_delayed_work(&tp->schedule, 0);
		}
	}

resubmit:
	res = usb_submit_urb(urb, GFP_ATOMIC);
	if (res == -ENODEV) {
		set_bit(RTL8152_UNPLUG, &tp->flags);
		netif_device_detach(tp->netdev);
	} else if (res) {
		netif_err(tp, intr, tp->netdev,
			  "can't resubmit intr, status %d\n", res);
	}
}

static inline void *rx_agg_align(void *data)
{
	return (void *)ALIGN((uintptr_t)data, RX_ALIGN);
}

static inline void *tx_agg_align(void *data)
{
	return (void *)ALIGN((uintptr_t)data, TX_ALIGN);
}

static void free_all_mem(struct r8152 *tp)
{
	int i;

	for (i = 0; i < RTL8152_MAX_RX; i++) {
		usb_free_urb(tp->rx_info[i].urb);
		tp->rx_info[i].urb = NULL;

		kfree(tp->rx_info[i].buffer);
		tp->rx_info[i].buffer = NULL;
		tp->rx_info[i].head = NULL;
	}

	for (i = 0; i < RTL8152_MAX_TX; i++) {
		usb_free_urb(tp->tx_info[i].urb);
		tp->tx_info[i].urb = NULL;

		kfree(tp->tx_info[i].buffer);
		tp->tx_info[i].buffer = NULL;
		tp->tx_info[i].head = NULL;
	}

	usb_free_urb(tp->intr_urb);
	tp->intr_urb = NULL;

	kfree(tp->intr_buff);
	tp->intr_buff = NULL;
}

static int alloc_all_mem(struct r8152 *tp)
{
	struct net_device *netdev = tp->netdev;
	struct usb_interface *intf = tp->intf;
	struct usb_host_interface *alt = intf->cur_altsetting;
	struct usb_host_endpoint *ep_intr = alt->endpoint + 2;
	struct urb *urb;
	int node, i;
	u8 *buf;

	node = netdev->dev.parent ? dev_to_node(netdev->dev.parent) : -1;

	spin_lock_init(&tp->rx_lock);
	spin_lock_init(&tp->tx_lock);
	INIT_LIST_HEAD(&tp->tx_free);
	skb_queue_head_init(&tp->tx_queue);
	skb_queue_head_init(&tp->rx_queue);

	for (i = 0; i < RTL8152_MAX_RX; i++) {
		buf = kmalloc_node(agg_buf_sz, GFP_KERNEL, node);
		if (!buf)
			goto err1;

		if (buf != rx_agg_align(buf)) {
			kfree(buf);
			buf = kmalloc_node(agg_buf_sz + RX_ALIGN, GFP_KERNEL,
					   node);
			if (!buf)
				goto err1;
		}

		urb = usb_alloc_urb(0, GFP_KERNEL);
		if (!urb) {
			kfree(buf);
			goto err1;
		}

		INIT_LIST_HEAD(&tp->rx_info[i].list);
		tp->rx_info[i].context = tp;
		tp->rx_info[i].urb = urb;
		tp->rx_info[i].buffer = buf;
		tp->rx_info[i].head = rx_agg_align(buf);
	}

	for (i = 0; i < RTL8152_MAX_TX; i++) {
		buf = kmalloc_node(agg_buf_sz, GFP_KERNEL, node);
		if (!buf)
			goto err1;

		if (buf != tx_agg_align(buf)) {
			kfree(buf);
			buf = kmalloc_node(agg_buf_sz + TX_ALIGN, GFP_KERNEL,
					   node);
			if (!buf)
				goto err1;
		}

		urb = usb_alloc_urb(0, GFP_KERNEL);
		if (!urb) {
			kfree(buf);
			goto err1;
		}

		INIT_LIST_HEAD(&tp->tx_info[i].list);
		tp->tx_info[i].context = tp;
		tp->tx_info[i].urb = urb;
		tp->tx_info[i].buffer = buf;
		tp->tx_info[i].head = tx_agg_align(buf);

		list_add_tail(&tp->tx_info[i].list, &tp->tx_free);
	}

	tp->intr_urb = usb_alloc_urb(0, GFP_KERNEL);
	if (!tp->intr_urb)
		goto err1;

	tp->intr_buff = kmalloc(INTBUFSIZE, GFP_KERNEL);
	if (!tp->intr_buff)
		goto err1;

	tp->intr_interval = (int)ep_intr->desc.bInterval;
	usb_fill_int_urb(tp->intr_urb, tp->udev, usb_rcvintpipe(tp->udev, 3),
			 tp->intr_buff, INTBUFSIZE, intr_callback,
			 tp, tp->intr_interval);

	return 0;

err1:
	free_all_mem(tp);
	return -ENOMEM;
}

static struct tx_agg *r8152_get_tx_agg(struct r8152 *tp)
{
	struct tx_agg *agg = NULL;
	unsigned long flags;

	if (list_empty(&tp->tx_free))
		return NULL;

	spin_lock_irqsave(&tp->tx_lock, flags);
	if (!list_empty(&tp->tx_free)) {
		struct list_head *cursor;

		cursor = tp->tx_free.next;
		list_del_init(cursor);
		agg = list_entry(cursor, struct tx_agg, list);
	}
	spin_unlock_irqrestore(&tp->tx_lock, flags);

	return agg;
}

/* r8152_csum_workaround()
 * The hw limites the value the transport offset. When the offset is out of the
 * range, calculate the checksum by sw.
 */
static void r8152_csum_workaround(struct r8152 *tp, struct sk_buff *skb,
				  struct sk_buff_head *list)
{
	if (skb_shinfo(skb)->gso_size) {
		netdev_features_t features = tp->netdev->features;
		struct sk_buff_head seg_list;
		struct sk_buff *segs, *nskb;

		features &= ~(NETIF_F_SG | NETIF_F_IPV6_CSUM | NETIF_F_TSO6);
		segs = skb_gso_segment(skb, features);
		if (IS_ERR(segs) || !segs)
			goto drop;

		__skb_queue_head_init(&seg_list);

		do {
			nskb = segs;
			segs = segs->next;
			nskb->next = NULL;
			__skb_queue_tail(&seg_list, nskb);
		} while (segs);

		skb_queue_splice(&seg_list, list);
		dev_kfree_skb(skb);
	} else if (skb->ip_summed == CHECKSUM_PARTIAL) {
		if (skb_checksum_help(skb) < 0)
			goto drop;

		__skb_queue_head(list, skb);
	} else {
		struct net_device_stats *stats;

drop:
		stats = &tp->netdev->stats;
		stats->tx_dropped++;
		dev_kfree_skb(skb);
	}
}

/* msdn_giant_send_check()
 * According to the document of microsoft, the TCP Pseudo Header excludes the
 * packet length for IPv6 TCP large packets.
 */
static int msdn_giant_send_check(struct sk_buff *skb)
{
	const struct ipv6hdr *ipv6h;
	struct tcphdr *th;
	int ret;

	ret = skb_cow_head(skb, 0);
	if (ret)
		return ret;

	ipv6h = ipv6_hdr(skb);
	th = tcp_hdr(skb);

	th->check = 0;
	th->check = ~tcp_v6_check(0, &ipv6h->saddr, &ipv6h->daddr, 0);

	return ret;
}

static inline void rtl_tx_vlan_tag(struct tx_desc *desc, struct sk_buff *skb)
{
	if (skb_vlan_tag_present(skb)) {
		u32 opts2;

		opts2 = TX_VLAN_TAG | swab16(skb_vlan_tag_get(skb));
		desc->opts2 |= cpu_to_le32(opts2);
	}
}

static inline void rtl_rx_vlan_tag(struct rx_desc *desc, struct sk_buff *skb)
{
	u32 opts2 = le32_to_cpu(desc->opts2);

	if (opts2 & RX_VLAN_TAG)
		__vlan_hwaccel_put_tag(skb, htons(ETH_P_8021Q),
				       swab16(opts2 & 0xffff));
}

static int r8152_tx_csum(struct r8152 *tp, struct tx_desc *desc,
			 struct sk_buff *skb, u32 len, u32 transport_offset)
{
	u32 mss = skb_shinfo(skb)->gso_size;
	u32 opts1, opts2 = 0;
	int ret = TX_CSUM_SUCCESS;

	WARN_ON_ONCE(len > TX_LEN_MAX);

	opts1 = len | TX_FS | TX_LS;

	if (mss) {
		if (transport_offset > GTTCPHO_MAX) {
			netif_warn(tp, tx_err, tp->netdev,
				   "Invalid transport offset 0x%x for TSO\n",
				   transport_offset);
			ret = TX_CSUM_TSO;
			goto unavailable;
		}

		switch (vlan_get_protocol(skb)) {
		case htons(ETH_P_IP):
			opts1 |= GTSENDV4;
			break;

		case htons(ETH_P_IPV6):
			if (msdn_giant_send_check(skb)) {
				ret = TX_CSUM_TSO;
				goto unavailable;
			}
			opts1 |= GTSENDV6;
			break;

		default:
			WARN_ON_ONCE(1);
			break;
		}

		opts1 |= transport_offset << GTTCPHO_SHIFT;
		opts2 |= min(mss, MSS_MAX) << MSS_SHIFT;
	} else if (skb->ip_summed == CHECKSUM_PARTIAL) {
		u8 ip_protocol;

		if (transport_offset > TCPHO_MAX) {
			netif_warn(tp, tx_err, tp->netdev,
				   "Invalid transport offset 0x%x\n",
				   transport_offset);
			ret = TX_CSUM_NONE;
			goto unavailable;
		}

		switch (vlan_get_protocol(skb)) {
		case htons(ETH_P_IP):
			opts2 |= IPV4_CS;
			ip_protocol = ip_hdr(skb)->protocol;
			break;

		case htons(ETH_P_IPV6):
			opts2 |= IPV6_CS;
			ip_protocol = ipv6_hdr(skb)->nexthdr;
			break;

		default:
			ip_protocol = IPPROTO_RAW;
			break;
		}

		if (ip_protocol == IPPROTO_TCP)
			opts2 |= TCP_CS;
		else if (ip_protocol == IPPROTO_UDP)
			opts2 |= UDP_CS;
		else
			WARN_ON_ONCE(1);

		opts2 |= transport_offset << TCPHO_SHIFT;
	}

	desc->opts2 = cpu_to_le32(opts2);
	desc->opts1 = cpu_to_le32(opts1);

unavailable:
	return ret;
}

static int r8152_tx_agg_fill(struct r8152 *tp, struct tx_agg *agg)
{
	struct sk_buff_head skb_head, *tx_queue = &tp->tx_queue;
	int remain, ret;
	u8 *tx_data;

	__skb_queue_head_init(&skb_head);
	spin_lock(&tx_queue->lock);
	skb_queue_splice_init(tx_queue, &skb_head);
	spin_unlock(&tx_queue->lock);

	tx_data = agg->head;
	agg->skb_num = 0;
	agg->skb_len = 0;
	remain = agg_buf_sz;

	while (remain >= ETH_ZLEN + sizeof(struct tx_desc)) {
		struct tx_desc *tx_desc;
		struct sk_buff *skb;
		unsigned int len;
		u32 offset;

		skb = __skb_dequeue(&skb_head);
		if (!skb)
			break;

		len = skb->len + sizeof(*tx_desc);

		if (len > remain) {
			__skb_queue_head(&skb_head, skb);
			break;
		}

		tx_data = tx_agg_align(tx_data);
		tx_desc = (struct tx_desc *)tx_data;

		offset = (u32)skb_transport_offset(skb);

		if (r8152_tx_csum(tp, tx_desc, skb, skb->len, offset)) {
			r8152_csum_workaround(tp, skb, &skb_head);
			continue;
		}

		rtl_tx_vlan_tag(tx_desc, skb);

		tx_data += sizeof(*tx_desc);

		len = skb->len;
		if (skb_copy_bits(skb, 0, tx_data, len) < 0) {
			struct net_device_stats *stats = &tp->netdev->stats;

			stats->tx_dropped++;
			dev_kfree_skb_any(skb);
			tx_data -= sizeof(*tx_desc);
			continue;
		}

		tx_data += len;
		agg->skb_len += len;
		agg->skb_num++;

		dev_kfree_skb_any(skb);

		remain = agg_buf_sz - (int)(tx_agg_align(tx_data) - agg->head);
	}

	if (!skb_queue_empty(&skb_head)) {
		spin_lock(&tx_queue->lock);
		skb_queue_splice(&skb_head, tx_queue);
		spin_unlock(&tx_queue->lock);
	}

	netif_tx_lock(tp->netdev);

	if (netif_queue_stopped(tp->netdev) &&
	    skb_queue_len(&tp->tx_queue) < tp->tx_qlen)
		netif_wake_queue(tp->netdev);

	netif_tx_unlock(tp->netdev);

	ret = usb_autopm_get_interface_async(tp->intf);
	if (ret < 0)
		goto out_tx_fill;

	usb_fill_bulk_urb(agg->urb, tp->udev, usb_sndbulkpipe(tp->udev, 2),
			  agg->head, (int)(tx_data - (u8 *)agg->head),
			  (usb_complete_t)write_bulk_callback, agg);

	ret = usb_submit_urb(agg->urb, GFP_ATOMIC);
	if (ret < 0)
		usb_autopm_put_interface_async(tp->intf);

out_tx_fill:
	return ret;
}

static u8 r8152_rx_csum(struct r8152 *tp, struct rx_desc *rx_desc)
{
	u8 checksum = CHECKSUM_NONE;
	u32 opts2, opts3;

	if (tp->version == RTL_VER_01)
		goto return_result;

	opts2 = le32_to_cpu(rx_desc->opts2);
	opts3 = le32_to_cpu(rx_desc->opts3);

	if (opts2 & RD_IPV4_CS) {
		if (opts3 & IPF)
			checksum = CHECKSUM_NONE;
		else if ((opts2 & RD_UDP_CS) && (opts3 & UDPF))
			checksum = CHECKSUM_NONE;
		else if ((opts2 & RD_TCP_CS) && (opts3 & TCPF))
			checksum = CHECKSUM_NONE;
		else
			checksum = CHECKSUM_UNNECESSARY;
	} else if (RD_IPV6_CS) {
		if ((opts2 & RD_UDP_CS) && !(opts3 & UDPF))
			checksum = CHECKSUM_UNNECESSARY;
		else if ((opts2 & RD_TCP_CS) && !(opts3 & TCPF))
			checksum = CHECKSUM_UNNECESSARY;
	}

return_result:
	return checksum;
}

static int rx_bottom(struct r8152 *tp, int budget)
{
	unsigned long flags;
	struct list_head *cursor, *next, rx_queue;
	int ret = 0, work_done = 0;

	if (!skb_queue_empty(&tp->rx_queue)) {
		while (work_done < budget) {
			struct sk_buff *skb = __skb_dequeue(&tp->rx_queue);
			struct net_device *netdev = tp->netdev;
			struct net_device_stats *stats = &netdev->stats;
			unsigned int pkt_len;

			if (!skb)
				break;

			pkt_len = skb->len;
			napi_gro_receive(&tp->napi, skb);
			work_done++;
			stats->rx_packets++;
			stats->rx_bytes += pkt_len;
		}
	}

	if (list_empty(&tp->rx_done))
		goto out1;

	INIT_LIST_HEAD(&rx_queue);
	spin_lock_irqsave(&tp->rx_lock, flags);
	list_splice_init(&tp->rx_done, &rx_queue);
	spin_unlock_irqrestore(&tp->rx_lock, flags);

	list_for_each_safe(cursor, next, &rx_queue) {
		struct rx_desc *rx_desc;
		struct rx_agg *agg;
		int len_used = 0;
		struct urb *urb;
		u8 *rx_data;

		list_del_init(cursor);

		agg = list_entry(cursor, struct rx_agg, list);
		urb = agg->urb;
		if (urb->actual_length < ETH_ZLEN)
			goto submit;

		rx_desc = agg->head;
		rx_data = agg->head;
		len_used += sizeof(struct rx_desc);

		while (urb->actual_length > len_used) {
			struct net_device *netdev = tp->netdev;
			struct net_device_stats *stats = &netdev->stats;
			unsigned int pkt_len;
			struct sk_buff *skb;

			pkt_len = le32_to_cpu(rx_desc->opts1) & RX_LEN_MASK;
			if (pkt_len < ETH_ZLEN)
				break;

			len_used += pkt_len;
			if (urb->actual_length < len_used)
				break;

			pkt_len -= CRC_SIZE;
			rx_data += sizeof(struct rx_desc);

			skb = napi_alloc_skb(&tp->napi, pkt_len);
			if (!skb) {
				stats->rx_dropped++;
				goto find_next_rx;
			}

			skb->ip_summed = r8152_rx_csum(tp, rx_desc);
			memcpy(skb->data, rx_data, pkt_len);
			skb_put(skb, pkt_len);
			skb->protocol = eth_type_trans(skb, netdev);
			rtl_rx_vlan_tag(rx_desc, skb);
			if (work_done < budget) {
				napi_gro_receive(&tp->napi, skb);
				work_done++;
				stats->rx_packets++;
				stats->rx_bytes += pkt_len;
			} else {
				__skb_queue_tail(&tp->rx_queue, skb);
			}

find_next_rx:
			rx_data = rx_agg_align(rx_data + pkt_len + CRC_SIZE);
			rx_desc = (struct rx_desc *)rx_data;
			len_used = (int)(rx_data - (u8 *)agg->head);
			len_used += sizeof(struct rx_desc);
		}

submit:
		if (!ret) {
			ret = r8152_submit_rx(tp, agg, GFP_ATOMIC);
		} else {
			urb->actual_length = 0;
			list_add_tail(&agg->list, next);
		}
	}

	if (!list_empty(&rx_queue)) {
		spin_lock_irqsave(&tp->rx_lock, flags);
		list_splice_tail(&rx_queue, &tp->rx_done);
		spin_unlock_irqrestore(&tp->rx_lock, flags);
	}

out1:
	return work_done;
}

static void tx_bottom(struct r8152 *tp)
{
	int res;

	do {
		struct tx_agg *agg;

		if (skb_queue_empty(&tp->tx_queue))
			break;

		agg = r8152_get_tx_agg(tp);
		if (!agg)
			break;

		res = r8152_tx_agg_fill(tp, agg);
		if (res) {
			struct net_device *netdev = tp->netdev;

			if (res == -ENODEV) {
				set_bit(RTL8152_UNPLUG, &tp->flags);
				netif_device_detach(netdev);
			} else {
				struct net_device_stats *stats = &netdev->stats;
				unsigned long flags;

				netif_warn(tp, tx_err, netdev,
					   "failed tx_urb %d\n", res);
				stats->tx_dropped += agg->skb_num;

				spin_lock_irqsave(&tp->tx_lock, flags);
				list_add_tail(&agg->list, &tp->tx_free);
				spin_unlock_irqrestore(&tp->tx_lock, flags);
			}
		}
	} while (res == 0);
}

static void bottom_half(struct r8152 *tp)
{
	if (test_bit(RTL8152_UNPLUG, &tp->flags))
		return;

	if (!test_bit(WORK_ENABLE, &tp->flags))
		return;

	/* When link down, the driver would cancel all bulks. */
	/* This avoid the re-submitting bulk */
	if (!netif_carrier_ok(tp->netdev))
		return;

	clear_bit(SCHEDULE_NAPI, &tp->flags);

	tx_bottom(tp);
}

static int r8152_poll(struct napi_struct *napi, int budget)
{
	struct r8152 *tp = container_of(napi, struct r8152, napi);
	int work_done;

	work_done = rx_bottom(tp, budget);
	bottom_half(tp);

	if (work_done < budget) {
		napi_complete(napi);
		if (!list_empty(&tp->rx_done))
			napi_schedule(napi);
	}

	return work_done;
}

static
int r8152_submit_rx(struct r8152 *tp, struct rx_agg *agg, gfp_t mem_flags)
{
	int ret;

	/* The rx would be stopped, so skip submitting */
	if (test_bit(RTL8152_UNPLUG, &tp->flags) ||
	    !test_bit(WORK_ENABLE, &tp->flags) || !netif_carrier_ok(tp->netdev))
		return 0;

	usb_fill_bulk_urb(agg->urb, tp->udev, usb_rcvbulkpipe(tp->udev, 1),
			  agg->head, agg_buf_sz,
			  (usb_complete_t)read_bulk_callback, agg);

	ret = usb_submit_urb(agg->urb, mem_flags);
	if (ret == -ENODEV) {
		set_bit(RTL8152_UNPLUG, &tp->flags);
		netif_device_detach(tp->netdev);
	} else if (ret) {
		struct urb *urb = agg->urb;
		unsigned long flags;

		urb->actual_length = 0;
		spin_lock_irqsave(&tp->rx_lock, flags);
		list_add_tail(&agg->list, &tp->rx_done);
		spin_unlock_irqrestore(&tp->rx_lock, flags);

		netif_err(tp, rx_err, tp->netdev,
			  "Couldn't submit rx[%p], ret = %d\n", agg, ret);

		napi_schedule(&tp->napi);
	}

	return ret;
}

static void rtl_drop_queued_tx(struct r8152 *tp)
{
	struct net_device_stats *stats = &tp->netdev->stats;
	struct sk_buff_head skb_head, *tx_queue = &tp->tx_queue;
	struct sk_buff *skb;

	if (skb_queue_empty(tx_queue))
		return;

	__skb_queue_head_init(&skb_head);
	spin_lock_bh(&tx_queue->lock);
	skb_queue_splice_init(tx_queue, &skb_head);
	spin_unlock_bh(&tx_queue->lock);

	while ((skb = __skb_dequeue(&skb_head))) {
		dev_kfree_skb(skb);
		stats->tx_dropped++;
	}
}

static void rtl8152_tx_timeout(struct net_device *netdev)
{
	struct r8152 *tp = netdev_priv(netdev);

	netif_warn(tp, tx_err, netdev, "Tx timeout\n");

	usb_queue_reset_device(tp->intf);
}

static void rtl8152_set_rx_mode(struct net_device *netdev)
{
	struct r8152 *tp = netdev_priv(netdev);

	if (netif_carrier_ok(netdev)) {
		set_bit(RTL8152_SET_RX_MODE, &tp->flags);
		schedule_delayed_work(&tp->schedule, 0);
	}
}

static void _rtl8152_set_rx_mode(struct net_device *netdev)
{
	struct r8152 *tp = netdev_priv(netdev);
	u32 mc_filter[2];	/* Multicast hash filter */
	__le32 tmp[2];
	u32 ocp_data;

	netif_stop_queue(netdev);
	ocp_data = ocp_read_dword(tp, MCU_TYPE_PLA, PLA_RCR);
	ocp_data &= ~RCR_ACPT_ALL;
	ocp_data |= RCR_AB | RCR_APM;

	if (netdev->flags & IFF_PROMISC) {
		/* Unconditionally log net taps. */
		netif_notice(tp, link, netdev, "Promiscuous mode enabled\n");
		ocp_data |= RCR_AM | RCR_AAP;
		mc_filter[1] = 0xffffffff;
		mc_filter[0] = 0xffffffff;
	} else if ((netdev_mc_count(netdev) > multicast_filter_limit) ||
		   (netdev->flags & IFF_ALLMULTI)) {
		/* Too many to filter perfectly -- accept all multicasts. */
		ocp_data |= RCR_AM;
		mc_filter[1] = 0xffffffff;
		mc_filter[0] = 0xffffffff;
	} else {
		struct netdev_hw_addr *ha;

		mc_filter[1] = 0;
		mc_filter[0] = 0;
		netdev_for_each_mc_addr(ha, netdev) {
			int bit_nr = ether_crc(ETH_ALEN, ha->addr) >> 26;

			mc_filter[bit_nr >> 5] |= 1 << (bit_nr & 31);
			ocp_data |= RCR_AM;
		}
	}

	tmp[0] = __cpu_to_le32(swab32(mc_filter[1]));
	tmp[1] = __cpu_to_le32(swab32(mc_filter[0]));

	pla_ocp_write(tp, PLA_MAR, BYTE_EN_DWORD, sizeof(tmp), tmp);
	ocp_write_dword(tp, MCU_TYPE_PLA, PLA_RCR, ocp_data);
	netif_wake_queue(netdev);
}

static netdev_features_t
rtl8152_features_check(struct sk_buff *skb, struct net_device *dev,
		       netdev_features_t features)
{
	u32 mss = skb_shinfo(skb)->gso_size;
	int max_offset = mss ? GTTCPHO_MAX : TCPHO_MAX;
	int offset = skb_transport_offset(skb);

	if ((mss || skb->ip_summed == CHECKSUM_PARTIAL) && offset > max_offset)
		features &= ~(NETIF_F_CSUM_MASK | NETIF_F_GSO_MASK);
	else if ((skb->len + sizeof(struct tx_desc)) > agg_buf_sz)
		features &= ~NETIF_F_GSO_MASK;

	return features;
}

static netdev_tx_t rtl8152_start_xmit(struct sk_buff *skb,
				      struct net_device *netdev)
{
	struct r8152 *tp = netdev_priv(netdev);

	skb_tx_timestamp(skb);

	skb_queue_tail(&tp->tx_queue, skb);

	if (!list_empty(&tp->tx_free)) {
		if (test_bit(SELECTIVE_SUSPEND, &tp->flags)) {
			set_bit(SCHEDULE_NAPI, &tp->flags);
			schedule_delayed_work(&tp->schedule, 0);
		} else {
			usb_mark_last_busy(tp->udev);
			napi_schedule(&tp->napi);
		}
	} else if (skb_queue_len(&tp->tx_queue) > tp->tx_qlen) {
		netif_stop_queue(netdev);
	}

	return NETDEV_TX_OK;
}

static void r8152b_reset_packet_filter(struct r8152 *tp)
{
	u32	ocp_data;

	ocp_data = ocp_read_word(tp, MCU_TYPE_PLA, PLA_FMC);
	ocp_data &= ~FMC_FCR_MCU_EN;
	ocp_write_word(tp, MCU_TYPE_PLA, PLA_FMC, ocp_data);
	ocp_data |= FMC_FCR_MCU_EN;
	ocp_write_word(tp, MCU_TYPE_PLA, PLA_FMC, ocp_data);
}

static void rtl8152_nic_reset(struct r8152 *tp)
{
	int	i;

	ocp_write_byte(tp, MCU_TYPE_PLA, PLA_CR, CR_RST);

	for (i = 0; i < 1000; i++) {
		if (!(ocp_read_byte(tp, MCU_TYPE_PLA, PLA_CR) & CR_RST))
			break;
		usleep_range(100, 400);
	}
}

static void set_tx_qlen(struct r8152 *tp)
{
	struct net_device *netdev = tp->netdev;

	tp->tx_qlen = agg_buf_sz / (netdev->mtu + VLAN_ETH_HLEN + VLAN_HLEN +
				    sizeof(struct tx_desc));
}

static inline u8 rtl8152_get_speed(struct r8152 *tp)
{
	return ocp_read_byte(tp, MCU_TYPE_PLA, PLA_PHYSTATUS);
}

static void rtl_set_eee_plus(struct r8152 *tp)
{
	u32 ocp_data;
	u8 speed;

	speed = rtl8152_get_speed(tp);
	if (speed & _10bps) {
		ocp_data = ocp_read_word(tp, MCU_TYPE_PLA, PLA_EEEP_CR);
		ocp_data |= EEEP_CR_EEEP_TX;
		ocp_write_word(tp, MCU_TYPE_PLA, PLA_EEEP_CR, ocp_data);
	} else {
		ocp_data = ocp_read_word(tp, MCU_TYPE_PLA, PLA_EEEP_CR);
		ocp_data &= ~EEEP_CR_EEEP_TX;
		ocp_write_word(tp, MCU_TYPE_PLA, PLA_EEEP_CR, ocp_data);
	}
}

static void rxdy_gated_en(struct r8152 *tp, bool enable)
{
	u32 ocp_data;

	ocp_data = ocp_read_word(tp, MCU_TYPE_PLA, PLA_MISC_1);
	if (enable)
		ocp_data |= RXDY_GATED_EN;
	else
		ocp_data &= ~RXDY_GATED_EN;
	ocp_write_word(tp, MCU_TYPE_PLA, PLA_MISC_1, ocp_data);
}

static int rtl_start_rx(struct r8152 *tp)
{
	int i, ret = 0;

	INIT_LIST_HEAD(&tp->rx_done);
	for (i = 0; i < RTL8152_MAX_RX; i++) {
		INIT_LIST_HEAD(&tp->rx_info[i].list);
		ret = r8152_submit_rx(tp, &tp->rx_info[i], GFP_KERNEL);
		if (ret)
			break;
	}

	if (ret && ++i < RTL8152_MAX_RX) {
		struct list_head rx_queue;
		unsigned long flags;

		INIT_LIST_HEAD(&rx_queue);

		do {
			struct rx_agg *agg = &tp->rx_info[i++];
			struct urb *urb = agg->urb;

			urb->actual_length = 0;
			list_add_tail(&agg->list, &rx_queue);
		} while (i < RTL8152_MAX_RX);

		spin_lock_irqsave(&tp->rx_lock, flags);
		list_splice_tail(&rx_queue, &tp->rx_done);
		spin_unlock_irqrestore(&tp->rx_lock, flags);
	}

	return ret;
}

static int rtl_stop_rx(struct r8152 *tp)
{
	int i;

	for (i = 0; i < RTL8152_MAX_RX; i++)
		usb_kill_urb(tp->rx_info[i].urb);

	while (!skb_queue_empty(&tp->rx_queue))
		dev_kfree_skb(__skb_dequeue(&tp->rx_queue));

	return 0;
}

static int rtl_enable(struct r8152 *tp)
{
	u32 ocp_data;

	r8152b_reset_packet_filter(tp);

	ocp_data = ocp_read_byte(tp, MCU_TYPE_PLA, PLA_CR);
	ocp_data |= CR_RE | CR_TE;
	ocp_write_byte(tp, MCU_TYPE_PLA, PLA_CR, ocp_data);

	rxdy_gated_en(tp, false);

	return 0;
}

static int rtl8152_enable(struct r8152 *tp)
{
	if (test_bit(RTL8152_UNPLUG, &tp->flags))
		return -ENODEV;

	set_tx_qlen(tp);
	rtl_set_eee_plus(tp);

	return rtl_enable(tp);
}

static void r8153_set_rx_early_timeout(struct r8152 *tp)
{
	u32 ocp_data = tp->coalesce / 8;

	ocp_write_word(tp, MCU_TYPE_USB, USB_RX_EARLY_TIMEOUT, ocp_data);
}

static void r8153_set_rx_early_size(struct r8152 *tp)
{
	u32 mtu = tp->netdev->mtu;
	u32 ocp_data = (agg_buf_sz - mtu - VLAN_ETH_HLEN - VLAN_HLEN) / 8;

	ocp_write_word(tp, MCU_TYPE_USB, USB_RX_EARLY_SIZE, ocp_data);
}

static int rtl8153_enable(struct r8152 *tp)
{
	if (test_bit(RTL8152_UNPLUG, &tp->flags))
		return -ENODEV;

	usb_disable_lpm(tp->udev);
	set_tx_qlen(tp);
	rtl_set_eee_plus(tp);
	r8153_set_rx_early_timeout(tp);
	r8153_set_rx_early_size(tp);

	return rtl_enable(tp);
}

static void rtl_disable(struct r8152 *tp)
{
	u32 ocp_data;
	int i;

	if (test_bit(RTL8152_UNPLUG, &tp->flags)) {
		rtl_drop_queued_tx(tp);
		return;
	}

	ocp_data = ocp_read_dword(tp, MCU_TYPE_PLA, PLA_RCR);
	ocp_data &= ~RCR_ACPT_ALL;
	ocp_write_dword(tp, MCU_TYPE_PLA, PLA_RCR, ocp_data);

	rtl_drop_queued_tx(tp);

	for (i = 0; i < RTL8152_MAX_TX; i++)
		usb_kill_urb(tp->tx_info[i].urb);

	rxdy_gated_en(tp, true);

	for (i = 0; i < 1000; i++) {
		ocp_data = ocp_read_byte(tp, MCU_TYPE_PLA, PLA_OOB_CTRL);
		if ((ocp_data & FIFO_EMPTY) == FIFO_EMPTY)
			break;
		usleep_range(1000, 2000);
	}

	for (i = 0; i < 1000; i++) {
		if (ocp_read_word(tp, MCU_TYPE_PLA, PLA_TCR0) & TCR0_TX_EMPTY)
			break;
		usleep_range(1000, 2000);
	}

	rtl_stop_rx(tp);

	rtl8152_nic_reset(tp);
}

static void r8152_power_cut_en(struct r8152 *tp, bool enable)
{
	u32 ocp_data;

	ocp_data = ocp_read_word(tp, MCU_TYPE_USB, USB_UPS_CTRL);
	if (enable)
		ocp_data |= POWER_CUT;
	else
		ocp_data &= ~POWER_CUT;
	ocp_write_word(tp, MCU_TYPE_USB, USB_UPS_CTRL, ocp_data);

	ocp_data = ocp_read_word(tp, MCU_TYPE_USB, USB_PM_CTRL_STATUS);
	ocp_data &= ~RESUME_INDICATE;
	ocp_write_word(tp, MCU_TYPE_USB, USB_PM_CTRL_STATUS, ocp_data);
}

static void rtl_rx_vlan_en(struct r8152 *tp, bool enable)
{
	u32 ocp_data;

	ocp_data = ocp_read_word(tp, MCU_TYPE_PLA, PLA_CPCR);
	if (enable)
		ocp_data |= CPCR_RX_VLAN;
	else
		ocp_data &= ~CPCR_RX_VLAN;
	ocp_write_word(tp, MCU_TYPE_PLA, PLA_CPCR, ocp_data);
}

static int rtl8152_set_features(struct net_device *dev,
				netdev_features_t features)
{
	netdev_features_t changed = features ^ dev->features;
	struct r8152 *tp = netdev_priv(dev);
	int ret;

	ret = usb_autopm_get_interface(tp->intf);
	if (ret < 0)
		goto out;

	mutex_lock(&tp->control);

	if (changed & NETIF_F_HW_VLAN_CTAG_RX) {
		if (features & NETIF_F_HW_VLAN_CTAG_RX)
			rtl_rx_vlan_en(tp, true);
		else
			rtl_rx_vlan_en(tp, false);
	}

	mutex_unlock(&tp->control);

	usb_autopm_put_interface(tp->intf);

out:
	return ret;
}

#define WAKE_ANY (WAKE_PHY | WAKE_MAGIC | WAKE_UCAST | WAKE_BCAST | WAKE_MCAST)

static u32 __rtl_get_wol(struct r8152 *tp)
{
	u32 ocp_data;
	u32 wolopts = 0;

	ocp_data = ocp_read_word(tp, MCU_TYPE_PLA, PLA_CONFIG34);
	if (ocp_data & LINK_ON_WAKE_EN)
		wolopts |= WAKE_PHY;

	ocp_data = ocp_read_word(tp, MCU_TYPE_PLA, PLA_CONFIG5);
	if (ocp_data & UWF_EN)
		wolopts |= WAKE_UCAST;
	if (ocp_data & BWF_EN)
		wolopts |= WAKE_BCAST;
	if (ocp_data & MWF_EN)
		wolopts |= WAKE_MCAST;

	ocp_data = ocp_read_word(tp, MCU_TYPE_PLA, PLA_CFG_WOL);
	if (ocp_data & MAGIC_EN)
		wolopts |= WAKE_MAGIC;

	return wolopts;
}

static void __rtl_set_wol(struct r8152 *tp, u32 wolopts)
{
	u32 ocp_data;

	ocp_write_byte(tp, MCU_TYPE_PLA, PLA_CRWECR, CRWECR_CONFIG);

	ocp_data = ocp_read_word(tp, MCU_TYPE_PLA, PLA_CONFIG34);
	ocp_data &= ~LINK_ON_WAKE_EN;
	if (wolopts & WAKE_PHY)
		ocp_data |= LINK_ON_WAKE_EN;
	ocp_write_word(tp, MCU_TYPE_PLA, PLA_CONFIG34, ocp_data);

	ocp_data = ocp_read_word(tp, MCU_TYPE_PLA, PLA_CONFIG5);
	ocp_data &= ~(UWF_EN | BWF_EN | MWF_EN);
	if (wolopts & WAKE_UCAST)
		ocp_data |= UWF_EN;
	if (wolopts & WAKE_BCAST)
		ocp_data |= BWF_EN;
	if (wolopts & WAKE_MCAST)
		ocp_data |= MWF_EN;
	ocp_write_word(tp, MCU_TYPE_PLA, PLA_CONFIG5, ocp_data);

	ocp_write_byte(tp, MCU_TYPE_PLA, PLA_CRWECR, CRWECR_NORAML);

	ocp_data = ocp_read_word(tp, MCU_TYPE_PLA, PLA_CFG_WOL);
	ocp_data &= ~MAGIC_EN;
	if (wolopts & WAKE_MAGIC)
		ocp_data |= MAGIC_EN;
	ocp_write_word(tp, MCU_TYPE_PLA, PLA_CFG_WOL, ocp_data);

	if (wolopts & WAKE_ANY)
		device_set_wakeup_enable(&tp->udev->dev, true);
	else
		device_set_wakeup_enable(&tp->udev->dev, false);
}

static void r8153_u1u2en(struct r8152 *tp, bool enable)
{
	u8 u1u2[8];

	if (enable)
		memset(u1u2, 0xff, sizeof(u1u2));
	else
		memset(u1u2, 0x00, sizeof(u1u2));

	usb_ocp_write(tp, USB_TOLERANCE, BYTE_EN_SIX_BYTES, sizeof(u1u2), u1u2);
}

static void r8153_u2p3en(struct r8152 *tp, bool enable)
{
	u32 ocp_data;

	ocp_data = ocp_read_word(tp, MCU_TYPE_USB, USB_U2P3_CTRL);
	if (enable && tp->version != RTL_VER_03 && tp->version != RTL_VER_04)
		ocp_data |= U2P3_ENABLE;
	else
		ocp_data &= ~U2P3_ENABLE;
	ocp_write_word(tp, MCU_TYPE_USB, USB_U2P3_CTRL, ocp_data);
}

static void r8153_power_cut_en(struct r8152 *tp, bool enable)
{
	u32 ocp_data;

	ocp_data = ocp_read_word(tp, MCU_TYPE_USB, USB_POWER_CUT);
	if (enable)
		ocp_data |= PWR_EN | PHASE2_EN;
	else
		ocp_data &= ~(PWR_EN | PHASE2_EN);
	ocp_write_word(tp, MCU_TYPE_USB, USB_POWER_CUT, ocp_data);

	ocp_data = ocp_read_word(tp, MCU_TYPE_USB, USB_MISC_0);
	ocp_data &= ~PCUT_STATUS;
	ocp_write_word(tp, MCU_TYPE_USB, USB_MISC_0, ocp_data);
}

static bool rtl_can_wakeup(struct r8152 *tp)
{
	struct usb_device *udev = tp->udev;

	return (udev->actconfig->desc.bmAttributes & USB_CONFIG_ATT_WAKEUP);
}

static void rtl_runtime_suspend_enable(struct r8152 *tp, bool enable)
{
	if (enable) {
		u32 ocp_data;

		__rtl_set_wol(tp, WAKE_ANY);

		ocp_write_byte(tp, MCU_TYPE_PLA, PLA_CRWECR, CRWECR_CONFIG);

		ocp_data = ocp_read_word(tp, MCU_TYPE_PLA, PLA_CONFIG34);
		ocp_data |= LINK_OFF_WAKE_EN;
		ocp_write_word(tp, MCU_TYPE_PLA, PLA_CONFIG34, ocp_data);

		ocp_write_byte(tp, MCU_TYPE_PLA, PLA_CRWECR, CRWECR_NORAML);
	} else {
		u32 ocp_data;

		__rtl_set_wol(tp, tp->saved_wolopts);
<<<<<<< HEAD

		ocp_write_byte(tp, MCU_TYPE_PLA, PLA_CRWECR, CRWECR_CONFIG);

		ocp_data = ocp_read_word(tp, MCU_TYPE_PLA, PLA_CONFIG34);
		ocp_data &= ~LINK_OFF_WAKE_EN;
		ocp_write_word(tp, MCU_TYPE_PLA, PLA_CONFIG34, ocp_data);

		ocp_write_byte(tp, MCU_TYPE_PLA, PLA_CRWECR, CRWECR_NORAML);
	}
}

static void rtl8153_runtime_enable(struct r8152 *tp, bool enable)
{
	rtl_runtime_suspend_enable(tp, enable);

	if (enable) {
		r8153_u1u2en(tp, false);
		r8153_u2p3en(tp, false);
	} else {
		r8153_u2p3en(tp, true);
		r8153_u1u2en(tp, true);
	}
}
=======
>>>>>>> dfd2e9ab

		ocp_write_byte(tp, MCU_TYPE_PLA, PLA_CRWECR, CRWECR_CONFIG);

		ocp_data = ocp_read_word(tp, MCU_TYPE_PLA, PLA_CONFIG34);
		ocp_data &= ~LINK_OFF_WAKE_EN;
		ocp_write_word(tp, MCU_TYPE_PLA, PLA_CONFIG34, ocp_data);

		ocp_write_byte(tp, MCU_TYPE_PLA, PLA_CRWECR, CRWECR_NORAML);
	}
}

static void rtl8153_runtime_enable(struct r8152 *tp, bool enable)
{
	rtl_runtime_suspend_enable(tp, enable);

	if (enable) {
		r8153_u1u2en(tp, false);
		r8153_u2p3en(tp, false);
	} else {
		r8153_u2p3en(tp, true);
		r8153_u1u2en(tp, true);
	}
}

static void r8153_teredo_off(struct r8152 *tp)
{
	u32 ocp_data;

	ocp_data = ocp_read_word(tp, MCU_TYPE_PLA, PLA_TEREDO_CFG);
	ocp_data &= ~(TEREDO_SEL | TEREDO_RS_EVENT_MASK | OOB_TEREDO_EN);
	ocp_write_word(tp, MCU_TYPE_PLA, PLA_TEREDO_CFG, ocp_data);

	ocp_write_word(tp, MCU_TYPE_PLA, PLA_WDT6_CTRL, WDT6_SET_MODE);
	ocp_write_word(tp, MCU_TYPE_PLA, PLA_REALWOW_TIMER, 0);
	ocp_write_dword(tp, MCU_TYPE_PLA, PLA_TEREDO_TIMER, 0);
}

static void rtl_reset_bmu(struct r8152 *tp)
{
	u32 ocp_data;

	ocp_data = ocp_read_byte(tp, MCU_TYPE_USB, USB_BMU_RESET);
	ocp_data &= ~(BMU_RESET_EP_IN | BMU_RESET_EP_OUT);
	ocp_write_byte(tp, MCU_TYPE_USB, USB_BMU_RESET, ocp_data);
	ocp_data |= BMU_RESET_EP_IN | BMU_RESET_EP_OUT;
	ocp_write_byte(tp, MCU_TYPE_USB, USB_BMU_RESET, ocp_data);
}

static void r8152_aldps_en(struct r8152 *tp, bool enable)
{
	if (enable) {
		ocp_reg_write(tp, OCP_ALDPS_CONFIG, ENPWRSAVE | ENPDNPS |
						    LINKENA | DIS_SDSAVE);
	} else {
		ocp_reg_write(tp, OCP_ALDPS_CONFIG, ENPDNPS | LINKENA |
						    DIS_SDSAVE);
		msleep(20);
	}
}

static void rtl8152_disable(struct r8152 *tp)
{
	r8152_aldps_en(tp, false);
	rtl_disable(tp);
	r8152_aldps_en(tp, true);
}

static void r8152b_hw_phy_cfg(struct r8152 *tp)
{
	u16 data;

	data = r8152_mdio_read(tp, MII_BMCR);
	if (data & BMCR_PDOWN) {
		data &= ~BMCR_PDOWN;
		r8152_mdio_write(tp, MII_BMCR, data);
	}

	set_bit(PHY_RESET, &tp->flags);
}

static void r8152b_exit_oob(struct r8152 *tp)
{
	u32 ocp_data;
	int i;

	ocp_data = ocp_read_dword(tp, MCU_TYPE_PLA, PLA_RCR);
	ocp_data &= ~RCR_ACPT_ALL;
	ocp_write_dword(tp, MCU_TYPE_PLA, PLA_RCR, ocp_data);

	rxdy_gated_en(tp, true);
	r8153_teredo_off(tp);
	ocp_write_byte(tp, MCU_TYPE_PLA, PLA_CRWECR, CRWECR_NORAML);
	ocp_write_byte(tp, MCU_TYPE_PLA, PLA_CR, 0x00);

	ocp_data = ocp_read_byte(tp, MCU_TYPE_PLA, PLA_OOB_CTRL);
	ocp_data &= ~NOW_IS_OOB;
	ocp_write_byte(tp, MCU_TYPE_PLA, PLA_OOB_CTRL, ocp_data);

	ocp_data = ocp_read_word(tp, MCU_TYPE_PLA, PLA_SFF_STS_7);
	ocp_data &= ~MCU_BORW_EN;
	ocp_write_word(tp, MCU_TYPE_PLA, PLA_SFF_STS_7, ocp_data);

	for (i = 0; i < 1000; i++) {
		ocp_data = ocp_read_byte(tp, MCU_TYPE_PLA, PLA_OOB_CTRL);
		if (ocp_data & LINK_LIST_READY)
			break;
		usleep_range(1000, 2000);
	}

	ocp_data = ocp_read_word(tp, MCU_TYPE_PLA, PLA_SFF_STS_7);
	ocp_data |= RE_INIT_LL;
	ocp_write_word(tp, MCU_TYPE_PLA, PLA_SFF_STS_7, ocp_data);

	for (i = 0; i < 1000; i++) {
		ocp_data = ocp_read_byte(tp, MCU_TYPE_PLA, PLA_OOB_CTRL);
		if (ocp_data & LINK_LIST_READY)
			break;
		usleep_range(1000, 2000);
	}

	rtl8152_nic_reset(tp);

	/* rx share fifo credit full threshold */
	ocp_write_dword(tp, MCU_TYPE_PLA, PLA_RXFIFO_CTRL0, RXFIFO_THR1_NORMAL);

	if (tp->udev->speed == USB_SPEED_FULL ||
	    tp->udev->speed == USB_SPEED_LOW) {
		/* rx share fifo credit near full threshold */
		ocp_write_dword(tp, MCU_TYPE_PLA, PLA_RXFIFO_CTRL1,
				RXFIFO_THR2_FULL);
		ocp_write_dword(tp, MCU_TYPE_PLA, PLA_RXFIFO_CTRL2,
				RXFIFO_THR3_FULL);
	} else {
		/* rx share fifo credit near full threshold */
		ocp_write_dword(tp, MCU_TYPE_PLA, PLA_RXFIFO_CTRL1,
				RXFIFO_THR2_HIGH);
		ocp_write_dword(tp, MCU_TYPE_PLA, PLA_RXFIFO_CTRL2,
				RXFIFO_THR3_HIGH);
	}

	/* TX share fifo free credit full threshold */
	ocp_write_dword(tp, MCU_TYPE_PLA, PLA_TXFIFO_CTRL, TXFIFO_THR_NORMAL);

	ocp_write_byte(tp, MCU_TYPE_USB, USB_TX_AGG, TX_AGG_MAX_THRESHOLD);
	ocp_write_dword(tp, MCU_TYPE_USB, USB_RX_BUF_TH, RX_THR_HIGH);
	ocp_write_dword(tp, MCU_TYPE_USB, USB_TX_DMA,
			TEST_MODE_DISABLE | TX_SIZE_ADJUST1);

	rtl_rx_vlan_en(tp, tp->netdev->features & NETIF_F_HW_VLAN_CTAG_RX);

	ocp_write_word(tp, MCU_TYPE_PLA, PLA_RMS, RTL8152_RMS);

	ocp_data = ocp_read_word(tp, MCU_TYPE_PLA, PLA_TCR0);
	ocp_data |= TCR0_AUTO_FIFO;
	ocp_write_word(tp, MCU_TYPE_PLA, PLA_TCR0, ocp_data);
}

static void r8152b_enter_oob(struct r8152 *tp)
{
	u32 ocp_data;
	int i;

	ocp_data = ocp_read_byte(tp, MCU_TYPE_PLA, PLA_OOB_CTRL);
	ocp_data &= ~NOW_IS_OOB;
	ocp_write_byte(tp, MCU_TYPE_PLA, PLA_OOB_CTRL, ocp_data);

	ocp_write_dword(tp, MCU_TYPE_PLA, PLA_RXFIFO_CTRL0, RXFIFO_THR1_OOB);
	ocp_write_dword(tp, MCU_TYPE_PLA, PLA_RXFIFO_CTRL1, RXFIFO_THR2_OOB);
	ocp_write_dword(tp, MCU_TYPE_PLA, PLA_RXFIFO_CTRL2, RXFIFO_THR3_OOB);

	rtl_disable(tp);

	for (i = 0; i < 1000; i++) {
		ocp_data = ocp_read_byte(tp, MCU_TYPE_PLA, PLA_OOB_CTRL);
		if (ocp_data & LINK_LIST_READY)
			break;
		usleep_range(1000, 2000);
	}

	ocp_data = ocp_read_word(tp, MCU_TYPE_PLA, PLA_SFF_STS_7);
	ocp_data |= RE_INIT_LL;
	ocp_write_word(tp, MCU_TYPE_PLA, PLA_SFF_STS_7, ocp_data);

	for (i = 0; i < 1000; i++) {
		ocp_data = ocp_read_byte(tp, MCU_TYPE_PLA, PLA_OOB_CTRL);
		if (ocp_data & LINK_LIST_READY)
			break;
		usleep_range(1000, 2000);
	}

	ocp_write_word(tp, MCU_TYPE_PLA, PLA_RMS, RTL8152_RMS);

	rtl_rx_vlan_en(tp, true);

	ocp_data = ocp_read_word(tp, MCU_TYPE_PLA, PAL_BDC_CR);
	ocp_data |= ALDPS_PROXY_MODE;
	ocp_write_word(tp, MCU_TYPE_PLA, PAL_BDC_CR, ocp_data);

	ocp_data = ocp_read_byte(tp, MCU_TYPE_PLA, PLA_OOB_CTRL);
	ocp_data |= NOW_IS_OOB | DIS_MCU_CLROOB;
	ocp_write_byte(tp, MCU_TYPE_PLA, PLA_OOB_CTRL, ocp_data);

	rxdy_gated_en(tp, false);

	ocp_data = ocp_read_dword(tp, MCU_TYPE_PLA, PLA_RCR);
	ocp_data |= RCR_APM | RCR_AM | RCR_AB;
	ocp_write_dword(tp, MCU_TYPE_PLA, PLA_RCR, ocp_data);
}

static void r8153_hw_phy_cfg(struct r8152 *tp)
{
	u32 ocp_data;
	u16 data;

	if (tp->version == RTL_VER_03 || tp->version == RTL_VER_04 ||
	    tp->version == RTL_VER_05)
		ocp_reg_write(tp, OCP_ADC_CFG, CKADSEL_L | ADC_EN | EN_EMI_L);

	data = r8152_mdio_read(tp, MII_BMCR);
	if (data & BMCR_PDOWN) {
		data &= ~BMCR_PDOWN;
		r8152_mdio_write(tp, MII_BMCR, data);
	}

	if (tp->version == RTL_VER_03) {
		data = ocp_reg_read(tp, OCP_EEE_CFG);
		data &= ~CTAP_SHORT_EN;
		ocp_reg_write(tp, OCP_EEE_CFG, data);
	}

	data = ocp_reg_read(tp, OCP_POWER_CFG);
	data |= EEE_CLKDIV_EN;
	ocp_reg_write(tp, OCP_POWER_CFG, data);

	data = ocp_reg_read(tp, OCP_DOWN_SPEED);
	data |= EN_10M_BGOFF;
	ocp_reg_write(tp, OCP_DOWN_SPEED, data);
	data = ocp_reg_read(tp, OCP_POWER_CFG);
	data |= EN_10M_PLLOFF;
	ocp_reg_write(tp, OCP_POWER_CFG, data);
	sram_write(tp, SRAM_IMPEDANCE, 0x0b13);

	ocp_data = ocp_read_word(tp, MCU_TYPE_PLA, PLA_PHY_PWR);
	ocp_data |= PFM_PWM_SWITCH;
	ocp_write_word(tp, MCU_TYPE_PLA, PLA_PHY_PWR, ocp_data);

	/* Enable LPF corner auto tune */
	sram_write(tp, SRAM_LPF_CFG, 0xf70f);

	/* Adjust 10M Amplitude */
	sram_write(tp, SRAM_10M_AMP1, 0x00af);
	sram_write(tp, SRAM_10M_AMP2, 0x0208);

	set_bit(PHY_RESET, &tp->flags);
}

static void r8153_first_init(struct r8152 *tp)
{
	u32 ocp_data;
	int i;

	rxdy_gated_en(tp, true);
	r8153_teredo_off(tp);

	ocp_data = ocp_read_dword(tp, MCU_TYPE_PLA, PLA_RCR);
	ocp_data &= ~RCR_ACPT_ALL;
	ocp_write_dword(tp, MCU_TYPE_PLA, PLA_RCR, ocp_data);

	rtl8152_nic_reset(tp);
	rtl_reset_bmu(tp);

	ocp_data = ocp_read_byte(tp, MCU_TYPE_PLA, PLA_OOB_CTRL);
	ocp_data &= ~NOW_IS_OOB;
	ocp_write_byte(tp, MCU_TYPE_PLA, PLA_OOB_CTRL, ocp_data);

	ocp_data = ocp_read_word(tp, MCU_TYPE_PLA, PLA_SFF_STS_7);
	ocp_data &= ~MCU_BORW_EN;
	ocp_write_word(tp, MCU_TYPE_PLA, PLA_SFF_STS_7, ocp_data);

	for (i = 0; i < 1000; i++) {
		ocp_data = ocp_read_byte(tp, MCU_TYPE_PLA, PLA_OOB_CTRL);
		if (ocp_data & LINK_LIST_READY)
			break;
		usleep_range(1000, 2000);
	}

	ocp_data = ocp_read_word(tp, MCU_TYPE_PLA, PLA_SFF_STS_7);
	ocp_data |= RE_INIT_LL;
	ocp_write_word(tp, MCU_TYPE_PLA, PLA_SFF_STS_7, ocp_data);

	for (i = 0; i < 1000; i++) {
		ocp_data = ocp_read_byte(tp, MCU_TYPE_PLA, PLA_OOB_CTRL);
		if (ocp_data & LINK_LIST_READY)
			break;
		usleep_range(1000, 2000);
	}

	rtl_rx_vlan_en(tp, tp->netdev->features & NETIF_F_HW_VLAN_CTAG_RX);

	ocp_write_word(tp, MCU_TYPE_PLA, PLA_RMS, RTL8153_RMS);
	ocp_write_byte(tp, MCU_TYPE_PLA, PLA_MTPS, MTPS_JUMBO);

	ocp_data = ocp_read_word(tp, MCU_TYPE_PLA, PLA_TCR0);
	ocp_data |= TCR0_AUTO_FIFO;
	ocp_write_word(tp, MCU_TYPE_PLA, PLA_TCR0, ocp_data);

	rtl8152_nic_reset(tp);

	/* rx share fifo credit full threshold */
	ocp_write_dword(tp, MCU_TYPE_PLA, PLA_RXFIFO_CTRL0, RXFIFO_THR1_NORMAL);
	ocp_write_word(tp, MCU_TYPE_PLA, PLA_RXFIFO_CTRL1, RXFIFO_THR2_NORMAL);
	ocp_write_word(tp, MCU_TYPE_PLA, PLA_RXFIFO_CTRL2, RXFIFO_THR3_NORMAL);
	/* TX share fifo free credit full threshold */
	ocp_write_dword(tp, MCU_TYPE_PLA, PLA_TXFIFO_CTRL, TXFIFO_THR_NORMAL2);

	/* rx aggregation */
	ocp_data = ocp_read_word(tp, MCU_TYPE_USB, USB_USB_CTRL);
	ocp_data &= ~(RX_AGG_DISABLE | RX_ZERO_EN);
	ocp_write_word(tp, MCU_TYPE_USB, USB_USB_CTRL, ocp_data);
}

static void r8153_enter_oob(struct r8152 *tp)
{
	u32 ocp_data;
	int i;

	ocp_data = ocp_read_byte(tp, MCU_TYPE_PLA, PLA_OOB_CTRL);
	ocp_data &= ~NOW_IS_OOB;
	ocp_write_byte(tp, MCU_TYPE_PLA, PLA_OOB_CTRL, ocp_data);

	rtl_disable(tp);
	rtl_reset_bmu(tp);

	for (i = 0; i < 1000; i++) {
		ocp_data = ocp_read_byte(tp, MCU_TYPE_PLA, PLA_OOB_CTRL);
		if (ocp_data & LINK_LIST_READY)
			break;
		usleep_range(1000, 2000);
	}

	ocp_data = ocp_read_word(tp, MCU_TYPE_PLA, PLA_SFF_STS_7);
	ocp_data |= RE_INIT_LL;
	ocp_write_word(tp, MCU_TYPE_PLA, PLA_SFF_STS_7, ocp_data);

	for (i = 0; i < 1000; i++) {
		ocp_data = ocp_read_byte(tp, MCU_TYPE_PLA, PLA_OOB_CTRL);
		if (ocp_data & LINK_LIST_READY)
			break;
		usleep_range(1000, 2000);
	}

	ocp_write_word(tp, MCU_TYPE_PLA, PLA_RMS, RTL8153_RMS);

	ocp_data = ocp_read_word(tp, MCU_TYPE_PLA, PLA_TEREDO_CFG);
	ocp_data &= ~TEREDO_WAKE_MASK;
	ocp_write_word(tp, MCU_TYPE_PLA, PLA_TEREDO_CFG, ocp_data);

	rtl_rx_vlan_en(tp, true);

	ocp_data = ocp_read_word(tp, MCU_TYPE_PLA, PAL_BDC_CR);
	ocp_data |= ALDPS_PROXY_MODE;
	ocp_write_word(tp, MCU_TYPE_PLA, PAL_BDC_CR, ocp_data);

	ocp_data = ocp_read_byte(tp, MCU_TYPE_PLA, PLA_OOB_CTRL);
	ocp_data |= NOW_IS_OOB | DIS_MCU_CLROOB;
	ocp_write_byte(tp, MCU_TYPE_PLA, PLA_OOB_CTRL, ocp_data);

	rxdy_gated_en(tp, false);

	ocp_data = ocp_read_dword(tp, MCU_TYPE_PLA, PLA_RCR);
	ocp_data |= RCR_APM | RCR_AM | RCR_AB;
	ocp_write_dword(tp, MCU_TYPE_PLA, PLA_RCR, ocp_data);
}

static void r8153_aldps_en(struct r8152 *tp, bool enable)
{
	u16 data;

	data = ocp_reg_read(tp, OCP_POWER_CFG);
	if (enable) {
		data |= EN_ALDPS;
		ocp_reg_write(tp, OCP_POWER_CFG, data);
	} else {
		data &= ~EN_ALDPS;
		ocp_reg_write(tp, OCP_POWER_CFG, data);
		msleep(20);
	}
}

static void rtl8153_disable(struct r8152 *tp)
{
	r8153_aldps_en(tp, false);
	rtl_disable(tp);
	rtl_reset_bmu(tp);
	r8153_aldps_en(tp, true);
	usb_enable_lpm(tp->udev);
}

static int rtl8152_set_speed(struct r8152 *tp, u8 autoneg, u16 speed, u8 duplex)
{
	u16 bmcr, anar, gbcr;
	int ret = 0;

	anar = r8152_mdio_read(tp, MII_ADVERTISE);
	anar &= ~(ADVERTISE_10HALF | ADVERTISE_10FULL |
		  ADVERTISE_100HALF | ADVERTISE_100FULL);
	if (tp->mii.supports_gmii) {
		gbcr = r8152_mdio_read(tp, MII_CTRL1000);
		gbcr &= ~(ADVERTISE_1000FULL | ADVERTISE_1000HALF);
	} else {
		gbcr = 0;
	}

	if (autoneg == AUTONEG_DISABLE) {
		if (speed == SPEED_10) {
			bmcr = 0;
			anar |= ADVERTISE_10HALF | ADVERTISE_10FULL;
		} else if (speed == SPEED_100) {
			bmcr = BMCR_SPEED100;
			anar |= ADVERTISE_100HALF | ADVERTISE_100FULL;
		} else if (speed == SPEED_1000 && tp->mii.supports_gmii) {
			bmcr = BMCR_SPEED1000;
			gbcr |= ADVERTISE_1000FULL | ADVERTISE_1000HALF;
		} else {
			ret = -EINVAL;
			goto out;
		}

		if (duplex == DUPLEX_FULL)
			bmcr |= BMCR_FULLDPLX;
	} else {
		if (speed == SPEED_10) {
			if (duplex == DUPLEX_FULL)
				anar |= ADVERTISE_10HALF | ADVERTISE_10FULL;
			else
				anar |= ADVERTISE_10HALF;
		} else if (speed == SPEED_100) {
			if (duplex == DUPLEX_FULL) {
				anar |= ADVERTISE_10HALF | ADVERTISE_10FULL;
				anar |= ADVERTISE_100HALF | ADVERTISE_100FULL;
			} else {
				anar |= ADVERTISE_10HALF;
				anar |= ADVERTISE_100HALF;
			}
		} else if (speed == SPEED_1000 && tp->mii.supports_gmii) {
			if (duplex == DUPLEX_FULL) {
				anar |= ADVERTISE_10HALF | ADVERTISE_10FULL;
				anar |= ADVERTISE_100HALF | ADVERTISE_100FULL;
				gbcr |= ADVERTISE_1000FULL | ADVERTISE_1000HALF;
			} else {
				anar |= ADVERTISE_10HALF;
				anar |= ADVERTISE_100HALF;
				gbcr |= ADVERTISE_1000HALF;
			}
		} else {
			ret = -EINVAL;
			goto out;
		}

		bmcr = BMCR_ANENABLE | BMCR_ANRESTART;
	}

	if (test_and_clear_bit(PHY_RESET, &tp->flags))
		bmcr |= BMCR_RESET;

	if (tp->mii.supports_gmii)
		r8152_mdio_write(tp, MII_CTRL1000, gbcr);

	r8152_mdio_write(tp, MII_ADVERTISE, anar);
	r8152_mdio_write(tp, MII_BMCR, bmcr);

	if (bmcr & BMCR_RESET) {
		int i;

		for (i = 0; i < 50; i++) {
			msleep(20);
			if ((r8152_mdio_read(tp, MII_BMCR) & BMCR_RESET) == 0)
				break;
		}
	}

out:
	return ret;
}

static void rtl8152_up(struct r8152 *tp)
{
	if (test_bit(RTL8152_UNPLUG, &tp->flags))
		return;

	r8152_aldps_en(tp, false);
	r8152b_exit_oob(tp);
	r8152_aldps_en(tp, true);
}

static void rtl8152_down(struct r8152 *tp)
{
	if (test_bit(RTL8152_UNPLUG, &tp->flags)) {
		rtl_drop_queued_tx(tp);
		return;
	}

	r8152_power_cut_en(tp, false);
	r8152_aldps_en(tp, false);
	r8152b_enter_oob(tp);
	r8152_aldps_en(tp, true);
}

static void rtl8153_up(struct r8152 *tp)
{
	if (test_bit(RTL8152_UNPLUG, &tp->flags))
		return;

	r8153_u1u2en(tp, false);
	r8153_aldps_en(tp, false);
	r8153_first_init(tp);
	r8153_aldps_en(tp, true);
	r8153_u2p3en(tp, true);
	r8153_u1u2en(tp, true);
	usb_enable_lpm(tp->udev);
}

static void rtl8153_down(struct r8152 *tp)
{
	if (test_bit(RTL8152_UNPLUG, &tp->flags)) {
		rtl_drop_queued_tx(tp);
		return;
	}

	r8153_u1u2en(tp, false);
	r8153_u2p3en(tp, false);
	r8153_power_cut_en(tp, false);
	r8153_aldps_en(tp, false);
	r8153_enter_oob(tp);
	r8153_aldps_en(tp, true);
}

static bool rtl8152_in_nway(struct r8152 *tp)
{
	u16 nway_state;

	ocp_write_word(tp, MCU_TYPE_PLA, PLA_OCP_GPHY_BASE, 0x2000);
	tp->ocp_base = 0x2000;
	ocp_write_byte(tp, MCU_TYPE_PLA, 0xb014, 0x4c);		/* phy state */
	nway_state = ocp_read_word(tp, MCU_TYPE_PLA, 0xb01a);

	/* bit 15: TXDIS_STATE, bit 14: ABD_STATE */
	if (nway_state & 0xc000)
		return false;
	else
		return true;
}

static bool rtl8153_in_nway(struct r8152 *tp)
{
	u16 phy_state = ocp_reg_read(tp, OCP_PHY_STATE) & 0xff;

	if (phy_state == TXDIS_STATE || phy_state == ABD_STATE)
		return false;
	else
		return true;
}

static void set_carrier(struct r8152 *tp)
{
	struct net_device *netdev = tp->netdev;
	u8 speed;

	speed = rtl8152_get_speed(tp);

	if (speed & LINK_STATUS) {
		if (!netif_carrier_ok(netdev)) {
			tp->rtl_ops.enable(tp);
			set_bit(RTL8152_SET_RX_MODE, &tp->flags);
			napi_disable(&tp->napi);
			netif_carrier_on(netdev);
			rtl_start_rx(tp);
			napi_enable(&tp->napi);
		}
	} else {
		if (netif_carrier_ok(netdev)) {
			netif_carrier_off(netdev);
			napi_disable(&tp->napi);
			tp->rtl_ops.disable(tp);
			napi_enable(&tp->napi);
		}
	}
}

static void rtl_work_func_t(struct work_struct *work)
{
	struct r8152 *tp = container_of(work, struct r8152, schedule.work);

	/* If the device is unplugged or !netif_running(), the workqueue
	 * doesn't need to wake the device, and could return directly.
	 */
	if (test_bit(RTL8152_UNPLUG, &tp->flags) || !netif_running(tp->netdev))
		return;

	if (usb_autopm_get_interface(tp->intf) < 0)
		return;

	if (!test_bit(WORK_ENABLE, &tp->flags))
		goto out1;

	if (!mutex_trylock(&tp->control)) {
		schedule_delayed_work(&tp->schedule, 0);
		goto out1;
	}

	if (test_and_clear_bit(RTL8152_LINK_CHG, &tp->flags))
		set_carrier(tp);

	if (test_and_clear_bit(RTL8152_SET_RX_MODE, &tp->flags))
		_rtl8152_set_rx_mode(tp->netdev);

	/* don't schedule napi before linking */
	if (test_and_clear_bit(SCHEDULE_NAPI, &tp->flags) &&
	    netif_carrier_ok(tp->netdev))
		napi_schedule(&tp->napi);

	mutex_unlock(&tp->control);

out1:
	usb_autopm_put_interface(tp->intf);
}

static void rtl_hw_phy_work_func_t(struct work_struct *work)
{
	struct r8152 *tp = container_of(work, struct r8152, hw_phy_work.work);

	if (test_bit(RTL8152_UNPLUG, &tp->flags))
		return;

	if (usb_autopm_get_interface(tp->intf) < 0)
		return;

	mutex_lock(&tp->control);

	tp->rtl_ops.hw_phy_cfg(tp);

	rtl8152_set_speed(tp, tp->autoneg, tp->speed, tp->duplex);

	mutex_unlock(&tp->control);

	usb_autopm_put_interface(tp->intf);
}

#ifdef CONFIG_PM_SLEEP
static int rtl_notifier(struct notifier_block *nb, unsigned long action,
			void *data)
{
	struct r8152 *tp = container_of(nb, struct r8152, pm_notifier);

	switch (action) {
	case PM_HIBERNATION_PREPARE:
	case PM_SUSPEND_PREPARE:
		usb_autopm_get_interface(tp->intf);
		break;

	case PM_POST_HIBERNATION:
	case PM_POST_SUSPEND:
		usb_autopm_put_interface(tp->intf);
		break;

	case PM_POST_RESTORE:
	case PM_RESTORE_PREPARE:
	default:
		break;
	}

	return NOTIFY_DONE;
}
#endif

static int rtl8152_open(struct net_device *netdev)
{
	struct r8152 *tp = netdev_priv(netdev);
	int res = 0;

	res = alloc_all_mem(tp);
	if (res)
		goto out;

	res = usb_autopm_get_interface(tp->intf);
	if (res < 0) {
		free_all_mem(tp);
		goto out;
	}

	mutex_lock(&tp->control);

	tp->rtl_ops.up(tp);

	netif_carrier_off(netdev);
	netif_start_queue(netdev);
	set_bit(WORK_ENABLE, &tp->flags);

	res = usb_submit_urb(tp->intr_urb, GFP_KERNEL);
	if (res) {
		if (res == -ENODEV)
			netif_device_detach(tp->netdev);
		netif_warn(tp, ifup, netdev, "intr_urb submit failed: %d\n",
			   res);
		free_all_mem(tp);
	} else {
		napi_enable(&tp->napi);
	}

	mutex_unlock(&tp->control);

	usb_autopm_put_interface(tp->intf);
#ifdef CONFIG_PM_SLEEP
	tp->pm_notifier.notifier_call = rtl_notifier;
	register_pm_notifier(&tp->pm_notifier);
#endif

out:
	return res;
}

static int rtl8152_close(struct net_device *netdev)
{
	struct r8152 *tp = netdev_priv(netdev);
	int res = 0;

#ifdef CONFIG_PM_SLEEP
	unregister_pm_notifier(&tp->pm_notifier);
#endif
	napi_disable(&tp->napi);
	clear_bit(WORK_ENABLE, &tp->flags);
	usb_kill_urb(tp->intr_urb);
	cancel_delayed_work_sync(&tp->schedule);
	netif_stop_queue(netdev);

	res = usb_autopm_get_interface(tp->intf);
	if (res < 0 || test_bit(RTL8152_UNPLUG, &tp->flags)) {
		rtl_drop_queued_tx(tp);
		rtl_stop_rx(tp);
	} else {
		mutex_lock(&tp->control);

		tp->rtl_ops.down(tp);

		mutex_unlock(&tp->control);

		usb_autopm_put_interface(tp->intf);
	}

	free_all_mem(tp);

	return res;
}

static inline void r8152_mmd_indirect(struct r8152 *tp, u16 dev, u16 reg)
{
	ocp_reg_write(tp, OCP_EEE_AR, FUN_ADDR | dev);
	ocp_reg_write(tp, OCP_EEE_DATA, reg);
	ocp_reg_write(tp, OCP_EEE_AR, FUN_DATA | dev);
}

static u16 r8152_mmd_read(struct r8152 *tp, u16 dev, u16 reg)
{
	u16 data;

	r8152_mmd_indirect(tp, dev, reg);
	data = ocp_reg_read(tp, OCP_EEE_DATA);
	ocp_reg_write(tp, OCP_EEE_AR, 0x0000);

	return data;
}

static void r8152_mmd_write(struct r8152 *tp, u16 dev, u16 reg, u16 data)
{
	r8152_mmd_indirect(tp, dev, reg);
	ocp_reg_write(tp, OCP_EEE_DATA, data);
	ocp_reg_write(tp, OCP_EEE_AR, 0x0000);
}

static void r8152_eee_en(struct r8152 *tp, bool enable)
{
	u16 config1, config2, config3;
	u32 ocp_data;

	ocp_data = ocp_read_word(tp, MCU_TYPE_PLA, PLA_EEE_CR);
	config1 = ocp_reg_read(tp, OCP_EEE_CONFIG1) & ~sd_rise_time_mask;
	config2 = ocp_reg_read(tp, OCP_EEE_CONFIG2);
	config3 = ocp_reg_read(tp, OCP_EEE_CONFIG3) & ~fast_snr_mask;

	if (enable) {
		ocp_data |= EEE_RX_EN | EEE_TX_EN;
		config1 |= EEE_10_CAP | EEE_NWAY_EN | TX_QUIET_EN | RX_QUIET_EN;
		config1 |= sd_rise_time(1);
		config2 |= RG_DACQUIET_EN | RG_LDVQUIET_EN;
		config3 |= fast_snr(42);
	} else {
		ocp_data &= ~(EEE_RX_EN | EEE_TX_EN);
		config1 &= ~(EEE_10_CAP | EEE_NWAY_EN | TX_QUIET_EN |
			     RX_QUIET_EN);
		config1 |= sd_rise_time(7);
		config2 &= ~(RG_DACQUIET_EN | RG_LDVQUIET_EN);
		config3 |= fast_snr(511);
	}

	ocp_write_word(tp, MCU_TYPE_PLA, PLA_EEE_CR, ocp_data);
	ocp_reg_write(tp, OCP_EEE_CONFIG1, config1);
	ocp_reg_write(tp, OCP_EEE_CONFIG2, config2);
	ocp_reg_write(tp, OCP_EEE_CONFIG3, config3);
}

static void r8152b_enable_eee(struct r8152 *tp)
{
	r8152_eee_en(tp, true);
	r8152_mmd_write(tp, MDIO_MMD_AN, MDIO_AN_EEE_ADV, MDIO_EEE_100TX);
}

static void r8153_eee_en(struct r8152 *tp, bool enable)
{
	u32 ocp_data;
	u16 config;

	ocp_data = ocp_read_word(tp, MCU_TYPE_PLA, PLA_EEE_CR);
	config = ocp_reg_read(tp, OCP_EEE_CFG);

	if (enable) {
		ocp_data |= EEE_RX_EN | EEE_TX_EN;
		config |= EEE10_EN;
	} else {
		ocp_data &= ~(EEE_RX_EN | EEE_TX_EN);
		config &= ~EEE10_EN;
	}

	ocp_write_word(tp, MCU_TYPE_PLA, PLA_EEE_CR, ocp_data);
	ocp_reg_write(tp, OCP_EEE_CFG, config);
}

static void r8153_enable_eee(struct r8152 *tp)
{
	r8153_eee_en(tp, true);
	ocp_reg_write(tp, OCP_EEE_ADV, MDIO_EEE_1000T | MDIO_EEE_100TX);
}

static void r8152b_enable_fc(struct r8152 *tp)
{
	u16 anar;

	anar = r8152_mdio_read(tp, MII_ADVERTISE);
	anar |= ADVERTISE_PAUSE_CAP | ADVERTISE_PAUSE_ASYM;
	r8152_mdio_write(tp, MII_ADVERTISE, anar);
}

static void rtl_tally_reset(struct r8152 *tp)
{
	u32 ocp_data;

	ocp_data = ocp_read_word(tp, MCU_TYPE_PLA, PLA_RSTTALLY);
	ocp_data |= TALLY_RESET;
	ocp_write_word(tp, MCU_TYPE_PLA, PLA_RSTTALLY, ocp_data);
}

static void r8152b_init(struct r8152 *tp)
{
	u32 ocp_data;

	if (test_bit(RTL8152_UNPLUG, &tp->flags))
		return;

	r8152_aldps_en(tp, false);

	if (tp->version == RTL_VER_01) {
		ocp_data = ocp_read_word(tp, MCU_TYPE_PLA, PLA_LED_FEATURE);
		ocp_data &= ~LED_MODE_MASK;
		ocp_write_word(tp, MCU_TYPE_PLA, PLA_LED_FEATURE, ocp_data);
	}

	r8152_power_cut_en(tp, false);

	ocp_data = ocp_read_word(tp, MCU_TYPE_PLA, PLA_PHY_PWR);
	ocp_data |= TX_10M_IDLE_EN | PFM_PWM_SWITCH;
	ocp_write_word(tp, MCU_TYPE_PLA, PLA_PHY_PWR, ocp_data);
	ocp_data = ocp_read_dword(tp, MCU_TYPE_PLA, PLA_MAC_PWR_CTRL);
	ocp_data &= ~MCU_CLK_RATIO_MASK;
	ocp_data |= MCU_CLK_RATIO | D3_CLK_GATED_EN;
	ocp_write_dword(tp, MCU_TYPE_PLA, PLA_MAC_PWR_CTRL, ocp_data);
	ocp_data = GPHY_STS_MSK | SPEED_DOWN_MSK |
		   SPDWN_RXDV_MSK | SPDWN_LINKCHG_MSK;
	ocp_write_word(tp, MCU_TYPE_PLA, PLA_GPHY_INTR_IMR, ocp_data);

	r8152b_enable_eee(tp);
	r8152_aldps_en(tp, true);
	r8152b_enable_fc(tp);
	rtl_tally_reset(tp);

	/* enable rx aggregation */
	ocp_data = ocp_read_word(tp, MCU_TYPE_USB, USB_USB_CTRL);
	ocp_data &= ~(RX_AGG_DISABLE | RX_ZERO_EN);
	ocp_write_word(tp, MCU_TYPE_USB, USB_USB_CTRL, ocp_data);
}

static void r8153_init(struct r8152 *tp)
{
	u32 ocp_data;
	int i;

	if (test_bit(RTL8152_UNPLUG, &tp->flags))
		return;

	r8153_aldps_en(tp, false);
	r8153_u1u2en(tp, false);

	for (i = 0; i < 500; i++) {
		if (ocp_read_word(tp, MCU_TYPE_PLA, PLA_BOOT_CTRL) &
		    AUTOLOAD_DONE)
			break;
		msleep(20);
	}

	for (i = 0; i < 500; i++) {
		ocp_data = ocp_reg_read(tp, OCP_PHY_STATUS) & PHY_STAT_MASK;
		if (ocp_data == PHY_STAT_LAN_ON || ocp_data == PHY_STAT_PWRDN)
			break;
		msleep(20);
	}

	usb_disable_lpm(tp->udev);
	r8153_u2p3en(tp, false);

	if (tp->version == RTL_VER_04) {
		ocp_data = ocp_read_word(tp, MCU_TYPE_USB, USB_SSPHYLINK2);
		ocp_data &= ~pwd_dn_scale_mask;
		ocp_data |= pwd_dn_scale(96);
		ocp_write_word(tp, MCU_TYPE_USB, USB_SSPHYLINK2, ocp_data);

		ocp_data = ocp_read_byte(tp, MCU_TYPE_USB, USB_USB2PHY);
		ocp_data |= USB2PHY_L1 | USB2PHY_SUSPEND;
		ocp_write_byte(tp, MCU_TYPE_USB, USB_USB2PHY, ocp_data);
	} else if (tp->version == RTL_VER_05) {
		ocp_data = ocp_read_byte(tp, MCU_TYPE_PLA, PLA_DMY_REG0);
		ocp_data &= ~ECM_ALDPS;
		ocp_write_byte(tp, MCU_TYPE_PLA, PLA_DMY_REG0, ocp_data);

		ocp_data = ocp_read_byte(tp, MCU_TYPE_USB, USB_CSR_DUMMY1);
		if (ocp_read_word(tp, MCU_TYPE_USB, USB_BURST_SIZE) == 0)
			ocp_data &= ~DYNAMIC_BURST;
		else
			ocp_data |= DYNAMIC_BURST;
		ocp_write_byte(tp, MCU_TYPE_USB, USB_CSR_DUMMY1, ocp_data);
	} else if (tp->version == RTL_VER_06) {
		ocp_data = ocp_read_byte(tp, MCU_TYPE_USB, USB_CSR_DUMMY1);
		if (ocp_read_word(tp, MCU_TYPE_USB, USB_BURST_SIZE) == 0)
			ocp_data &= ~DYNAMIC_BURST;
		else
			ocp_data |= DYNAMIC_BURST;
		ocp_write_byte(tp, MCU_TYPE_USB, USB_CSR_DUMMY1, ocp_data);
	}

	ocp_data = ocp_read_byte(tp, MCU_TYPE_USB, USB_CSR_DUMMY2);
	ocp_data |= EP4_FULL_FC;
	ocp_write_byte(tp, MCU_TYPE_USB, USB_CSR_DUMMY2, ocp_data);

	ocp_data = ocp_read_word(tp, MCU_TYPE_USB, USB_WDT11_CTRL);
	ocp_data &= ~TIMER11_EN;
	ocp_write_word(tp, MCU_TYPE_USB, USB_WDT11_CTRL, ocp_data);

	ocp_data = ocp_read_word(tp, MCU_TYPE_PLA, PLA_LED_FEATURE);
	ocp_data &= ~LED_MODE_MASK;
	ocp_write_word(tp, MCU_TYPE_PLA, PLA_LED_FEATURE, ocp_data);

	ocp_data = FIFO_EMPTY_1FB | ROK_EXIT_LPM;
	if (tp->version == RTL_VER_04 && tp->udev->speed < USB_SPEED_SUPER)
		ocp_data |= LPM_TIMER_500MS;
	else
		ocp_data |= LPM_TIMER_500US;
	ocp_write_byte(tp, MCU_TYPE_USB, USB_LPM_CTRL, ocp_data);

	ocp_data = ocp_read_word(tp, MCU_TYPE_USB, USB_AFE_CTRL2);
	ocp_data &= ~SEN_VAL_MASK;
	ocp_data |= SEN_VAL_NORMAL | SEL_RXIDLE;
	ocp_write_word(tp, MCU_TYPE_USB, USB_AFE_CTRL2, ocp_data);

	ocp_write_word(tp, MCU_TYPE_USB, USB_CONNECT_TIMER, 0x0001);

	r8153_power_cut_en(tp, false);
	r8153_u1u2en(tp, true);

	/* MAC clock speed down */
	ocp_write_word(tp, MCU_TYPE_PLA, PLA_MAC_PWR_CTRL, 0);
	ocp_write_word(tp, MCU_TYPE_PLA, PLA_MAC_PWR_CTRL2, 0);
	ocp_write_word(tp, MCU_TYPE_PLA, PLA_MAC_PWR_CTRL3, 0);
	ocp_write_word(tp, MCU_TYPE_PLA, PLA_MAC_PWR_CTRL4, 0);

	r8153_enable_eee(tp);
	r8153_aldps_en(tp, true);
	r8152b_enable_fc(tp);
	rtl_tally_reset(tp);
	r8153_u2p3en(tp, true);
}

static int rtl8152_pre_reset(struct usb_interface *intf)
{
	struct r8152 *tp = usb_get_intfdata(intf);
	struct net_device *netdev;

	if (!tp)
		return 0;

	netdev = tp->netdev;
	if (!netif_running(netdev))
		return 0;

	napi_disable(&tp->napi);
	clear_bit(WORK_ENABLE, &tp->flags);
	usb_kill_urb(tp->intr_urb);
	cancel_delayed_work_sync(&tp->schedule);
	if (netif_carrier_ok(netdev)) {
		netif_stop_queue(netdev);
		mutex_lock(&tp->control);
		tp->rtl_ops.disable(tp);
		mutex_unlock(&tp->control);
	}

	return 0;
}

static int rtl8152_post_reset(struct usb_interface *intf)
{
	struct r8152 *tp = usb_get_intfdata(intf);
	struct net_device *netdev;

	if (!tp)
		return 0;

	netdev = tp->netdev;
	if (!netif_running(netdev))
		return 0;

	set_bit(WORK_ENABLE, &tp->flags);
	if (netif_carrier_ok(netdev)) {
		mutex_lock(&tp->control);
		tp->rtl_ops.enable(tp);
		rtl8152_set_rx_mode(netdev);
		mutex_unlock(&tp->control);
		netif_wake_queue(netdev);
	}

	napi_enable(&tp->napi);

	return 0;
}

static bool delay_autosuspend(struct r8152 *tp)
{
	bool sw_linking = !!netif_carrier_ok(tp->netdev);
	bool hw_linking = !!(rtl8152_get_speed(tp) & LINK_STATUS);

	/* This means a linking change occurs and the driver doesn't detect it,
	 * yet. If the driver has disabled tx/rx and hw is linking on, the
	 * device wouldn't wake up by receiving any packet.
	 */
	if (work_busy(&tp->schedule.work) || sw_linking != hw_linking)
		return true;

	/* If the linking down is occurred by nway, the device may miss the
	 * linking change event. And it wouldn't wake when linking on.
	 */
	if (!sw_linking && tp->rtl_ops.in_nway(tp))
		return true;
	else
		return false;
}

static int rtl8152_suspend(struct usb_interface *intf, pm_message_t message)
{
	struct r8152 *tp = usb_get_intfdata(intf);
	struct net_device *netdev = tp->netdev;
	int ret = 0;

	mutex_lock(&tp->control);

	if (PMSG_IS_AUTO(message)) {
		if (netif_running(netdev) && delay_autosuspend(tp)) {
			ret = -EBUSY;
			goto out1;
		}

		set_bit(SELECTIVE_SUSPEND, &tp->flags);
	} else {
		netif_device_detach(netdev);
	}

	if (netif_running(netdev) && test_bit(WORK_ENABLE, &tp->flags)) {
		clear_bit(WORK_ENABLE, &tp->flags);
		usb_kill_urb(tp->intr_urb);
		napi_disable(&tp->napi);
		if (test_bit(SELECTIVE_SUSPEND, &tp->flags)) {
			rtl_stop_rx(tp);
			tp->rtl_ops.autosuspend_en(tp, true);
		} else {
			cancel_delayed_work_sync(&tp->schedule);
			tp->rtl_ops.down(tp);
		}
		napi_enable(&tp->napi);
	}
out1:
	mutex_unlock(&tp->control);

	return ret;
}

static int rtl8152_resume(struct usb_interface *intf)
{
	struct r8152 *tp = usb_get_intfdata(intf);

	mutex_lock(&tp->control);

	if (!test_bit(SELECTIVE_SUSPEND, &tp->flags)) {
		tp->rtl_ops.init(tp);
		queue_delayed_work(system_long_wq, &tp->hw_phy_work, 0);
		netif_device_attach(tp->netdev);
	}

	if (netif_running(tp->netdev) && tp->netdev->flags & IFF_UP) {
		if (test_bit(SELECTIVE_SUSPEND, &tp->flags)) {
			tp->rtl_ops.autosuspend_en(tp, false);
			clear_bit(SELECTIVE_SUSPEND, &tp->flags);
			napi_disable(&tp->napi);
			set_bit(WORK_ENABLE, &tp->flags);
			if (netif_carrier_ok(tp->netdev))
				rtl_start_rx(tp);
			napi_enable(&tp->napi);
		} else {
			tp->rtl_ops.up(tp);
			netif_carrier_off(tp->netdev);
			set_bit(WORK_ENABLE, &tp->flags);
		}
		usb_submit_urb(tp->intr_urb, GFP_KERNEL);
	} else if (test_bit(SELECTIVE_SUSPEND, &tp->flags)) {
		if (tp->netdev->flags & IFF_UP)
			tp->rtl_ops.autosuspend_en(tp, false);
		clear_bit(SELECTIVE_SUSPEND, &tp->flags);
	}

	mutex_unlock(&tp->control);

	return 0;
}

static int rtl8152_reset_resume(struct usb_interface *intf)
{
	struct r8152 *tp = usb_get_intfdata(intf);

	clear_bit(SELECTIVE_SUSPEND, &tp->flags);
	return rtl8152_resume(intf);
}

static void rtl8152_get_wol(struct net_device *dev, struct ethtool_wolinfo *wol)
{
	struct r8152 *tp = netdev_priv(dev);

	if (usb_autopm_get_interface(tp->intf) < 0)
		return;

	if (!rtl_can_wakeup(tp)) {
		wol->supported = 0;
		wol->wolopts = 0;
	} else {
		mutex_lock(&tp->control);
		wol->supported = WAKE_ANY;
		wol->wolopts = __rtl_get_wol(tp);
		mutex_unlock(&tp->control);
	}

	usb_autopm_put_interface(tp->intf);
}

static int rtl8152_set_wol(struct net_device *dev, struct ethtool_wolinfo *wol)
{
	struct r8152 *tp = netdev_priv(dev);
	int ret;

	if (!rtl_can_wakeup(tp))
		return -EOPNOTSUPP;

	ret = usb_autopm_get_interface(tp->intf);
	if (ret < 0)
		goto out_set_wol;

	mutex_lock(&tp->control);

	__rtl_set_wol(tp, wol->wolopts);
	tp->saved_wolopts = wol->wolopts & WAKE_ANY;

	mutex_unlock(&tp->control);

	usb_autopm_put_interface(tp->intf);

out_set_wol:
	return ret;
}

static u32 rtl8152_get_msglevel(struct net_device *dev)
{
	struct r8152 *tp = netdev_priv(dev);

	return tp->msg_enable;
}

static void rtl8152_set_msglevel(struct net_device *dev, u32 value)
{
	struct r8152 *tp = netdev_priv(dev);

	tp->msg_enable = value;
}

static void rtl8152_get_drvinfo(struct net_device *netdev,
				struct ethtool_drvinfo *info)
{
	struct r8152 *tp = netdev_priv(netdev);

	strlcpy(info->driver, MODULENAME, sizeof(info->driver));
	strlcpy(info->version, DRIVER_VERSION, sizeof(info->version));
	usb_make_path(tp->udev, info->bus_info, sizeof(info->bus_info));
}

static
int rtl8152_get_settings(struct net_device *netdev, struct ethtool_cmd *cmd)
{
	struct r8152 *tp = netdev_priv(netdev);
	int ret;

	if (!tp->mii.mdio_read)
		return -EOPNOTSUPP;

	ret = usb_autopm_get_interface(tp->intf);
	if (ret < 0)
		goto out;

	mutex_lock(&tp->control);

	ret = mii_ethtool_gset(&tp->mii, cmd);

	mutex_unlock(&tp->control);

	usb_autopm_put_interface(tp->intf);

out:
	return ret;
}

static int rtl8152_set_settings(struct net_device *dev, struct ethtool_cmd *cmd)
{
	struct r8152 *tp = netdev_priv(dev);
	int ret;

	ret = usb_autopm_get_interface(tp->intf);
	if (ret < 0)
		goto out;

	mutex_lock(&tp->control);

	ret = rtl8152_set_speed(tp, cmd->autoneg, cmd->speed, cmd->duplex);
	if (!ret) {
		tp->autoneg = cmd->autoneg;
		tp->speed = cmd->speed;
		tp->duplex = cmd->duplex;
	}

	mutex_unlock(&tp->control);

	usb_autopm_put_interface(tp->intf);

out:
	return ret;
}

static const char rtl8152_gstrings[][ETH_GSTRING_LEN] = {
	"tx_packets",
	"rx_packets",
	"tx_errors",
	"rx_errors",
	"rx_missed",
	"align_errors",
	"tx_single_collisions",
	"tx_multi_collisions",
	"rx_unicast",
	"rx_broadcast",
	"rx_multicast",
	"tx_aborted",
	"tx_underrun",
};

static int rtl8152_get_sset_count(struct net_device *dev, int sset)
{
	switch (sset) {
	case ETH_SS_STATS:
		return ARRAY_SIZE(rtl8152_gstrings);
	default:
		return -EOPNOTSUPP;
	}
}

static void rtl8152_get_ethtool_stats(struct net_device *dev,
				      struct ethtool_stats *stats, u64 *data)
{
	struct r8152 *tp = netdev_priv(dev);
	struct tally_counter tally;

	if (usb_autopm_get_interface(tp->intf) < 0)
		return;

	generic_ocp_read(tp, PLA_TALLYCNT, sizeof(tally), &tally, MCU_TYPE_PLA);

	usb_autopm_put_interface(tp->intf);

	data[0] = le64_to_cpu(tally.tx_packets);
	data[1] = le64_to_cpu(tally.rx_packets);
	data[2] = le64_to_cpu(tally.tx_errors);
	data[3] = le32_to_cpu(tally.rx_errors);
	data[4] = le16_to_cpu(tally.rx_missed);
	data[5] = le16_to_cpu(tally.align_errors);
	data[6] = le32_to_cpu(tally.tx_one_collision);
	data[7] = le32_to_cpu(tally.tx_multi_collision);
	data[8] = le64_to_cpu(tally.rx_unicast);
	data[9] = le64_to_cpu(tally.rx_broadcast);
	data[10] = le32_to_cpu(tally.rx_multicast);
	data[11] = le16_to_cpu(tally.tx_aborted);
	data[12] = le16_to_cpu(tally.tx_underrun);
}

static void rtl8152_get_strings(struct net_device *dev, u32 stringset, u8 *data)
{
	switch (stringset) {
	case ETH_SS_STATS:
		memcpy(data, *rtl8152_gstrings, sizeof(rtl8152_gstrings));
		break;
	}
}

static int r8152_get_eee(struct r8152 *tp, struct ethtool_eee *eee)
{
	u32 ocp_data, lp, adv, supported = 0;
	u16 val;

	val = r8152_mmd_read(tp, MDIO_MMD_PCS, MDIO_PCS_EEE_ABLE);
	supported = mmd_eee_cap_to_ethtool_sup_t(val);

	val = r8152_mmd_read(tp, MDIO_MMD_AN, MDIO_AN_EEE_ADV);
	adv = mmd_eee_adv_to_ethtool_adv_t(val);

	val = r8152_mmd_read(tp, MDIO_MMD_AN, MDIO_AN_EEE_LPABLE);
	lp = mmd_eee_adv_to_ethtool_adv_t(val);

	ocp_data = ocp_read_word(tp, MCU_TYPE_PLA, PLA_EEE_CR);
	ocp_data &= EEE_RX_EN | EEE_TX_EN;

	eee->eee_enabled = !!ocp_data;
	eee->eee_active = !!(supported & adv & lp);
	eee->supported = supported;
	eee->advertised = adv;
	eee->lp_advertised = lp;

	return 0;
}

static int r8152_set_eee(struct r8152 *tp, struct ethtool_eee *eee)
{
	u16 val = ethtool_adv_to_mmd_eee_adv_t(eee->advertised);

	r8152_eee_en(tp, eee->eee_enabled);

	if (!eee->eee_enabled)
		val = 0;

	r8152_mmd_write(tp, MDIO_MMD_AN, MDIO_AN_EEE_ADV, val);

	return 0;
}

static int r8153_get_eee(struct r8152 *tp, struct ethtool_eee *eee)
{
	u32 ocp_data, lp, adv, supported = 0;
	u16 val;

	val = ocp_reg_read(tp, OCP_EEE_ABLE);
	supported = mmd_eee_cap_to_ethtool_sup_t(val);

	val = ocp_reg_read(tp, OCP_EEE_ADV);
	adv = mmd_eee_adv_to_ethtool_adv_t(val);

	val = ocp_reg_read(tp, OCP_EEE_LPABLE);
	lp = mmd_eee_adv_to_ethtool_adv_t(val);

	ocp_data = ocp_read_word(tp, MCU_TYPE_PLA, PLA_EEE_CR);
	ocp_data &= EEE_RX_EN | EEE_TX_EN;

	eee->eee_enabled = !!ocp_data;
	eee->eee_active = !!(supported & adv & lp);
	eee->supported = supported;
	eee->advertised = adv;
	eee->lp_advertised = lp;

	return 0;
}

static int r8153_set_eee(struct r8152 *tp, struct ethtool_eee *eee)
{
	u16 val = ethtool_adv_to_mmd_eee_adv_t(eee->advertised);

	r8153_eee_en(tp, eee->eee_enabled);

	if (!eee->eee_enabled)
		val = 0;

	ocp_reg_write(tp, OCP_EEE_ADV, val);

	return 0;
}

static int
rtl_ethtool_get_eee(struct net_device *net, struct ethtool_eee *edata)
{
	struct r8152 *tp = netdev_priv(net);
	int ret;

	ret = usb_autopm_get_interface(tp->intf);
	if (ret < 0)
		goto out;

	mutex_lock(&tp->control);

	ret = tp->rtl_ops.eee_get(tp, edata);

	mutex_unlock(&tp->control);

	usb_autopm_put_interface(tp->intf);

out:
	return ret;
}

static int
rtl_ethtool_set_eee(struct net_device *net, struct ethtool_eee *edata)
{
	struct r8152 *tp = netdev_priv(net);
	int ret;

	ret = usb_autopm_get_interface(tp->intf);
	if (ret < 0)
		goto out;

	mutex_lock(&tp->control);

	ret = tp->rtl_ops.eee_set(tp, edata);
	if (!ret)
		ret = mii_nway_restart(&tp->mii);

	mutex_unlock(&tp->control);

	usb_autopm_put_interface(tp->intf);

out:
	return ret;
}

static int rtl8152_nway_reset(struct net_device *dev)
{
	struct r8152 *tp = netdev_priv(dev);
	int ret;

	ret = usb_autopm_get_interface(tp->intf);
	if (ret < 0)
		goto out;

	mutex_lock(&tp->control);

	ret = mii_nway_restart(&tp->mii);

	mutex_unlock(&tp->control);

	usb_autopm_put_interface(tp->intf);

out:
	return ret;
}

static int rtl8152_get_coalesce(struct net_device *netdev,
				struct ethtool_coalesce *coalesce)
{
	struct r8152 *tp = netdev_priv(netdev);

	switch (tp->version) {
	case RTL_VER_01:
	case RTL_VER_02:
		return -EOPNOTSUPP;
	default:
		break;
	}

	coalesce->rx_coalesce_usecs = tp->coalesce;

	return 0;
}

static int rtl8152_set_coalesce(struct net_device *netdev,
				struct ethtool_coalesce *coalesce)
{
	struct r8152 *tp = netdev_priv(netdev);
	int ret;

	switch (tp->version) {
	case RTL_VER_01:
	case RTL_VER_02:
		return -EOPNOTSUPP;
	default:
		break;
	}

	if (coalesce->rx_coalesce_usecs > COALESCE_SLOW)
		return -EINVAL;

	ret = usb_autopm_get_interface(tp->intf);
	if (ret < 0)
		return ret;

	mutex_lock(&tp->control);

	if (tp->coalesce != coalesce->rx_coalesce_usecs) {
		tp->coalesce = coalesce->rx_coalesce_usecs;

		if (netif_running(tp->netdev) && netif_carrier_ok(netdev))
			r8153_set_rx_early_timeout(tp);
	}

	mutex_unlock(&tp->control);

	usb_autopm_put_interface(tp->intf);

	return ret;
}

static struct ethtool_ops ops = {
	.get_drvinfo = rtl8152_get_drvinfo,
	.get_settings = rtl8152_get_settings,
	.set_settings = rtl8152_set_settings,
	.get_link = ethtool_op_get_link,
	.nway_reset = rtl8152_nway_reset,
	.get_msglevel = rtl8152_get_msglevel,
	.set_msglevel = rtl8152_set_msglevel,
	.get_wol = rtl8152_get_wol,
	.set_wol = rtl8152_set_wol,
	.get_strings = rtl8152_get_strings,
	.get_sset_count = rtl8152_get_sset_count,
	.get_ethtool_stats = rtl8152_get_ethtool_stats,
	.get_coalesce = rtl8152_get_coalesce,
	.set_coalesce = rtl8152_set_coalesce,
	.get_eee = rtl_ethtool_get_eee,
	.set_eee = rtl_ethtool_set_eee,
};

static int rtl8152_ioctl(struct net_device *netdev, struct ifreq *rq, int cmd)
{
	struct r8152 *tp = netdev_priv(netdev);
	struct mii_ioctl_data *data = if_mii(rq);
	int res;

	if (test_bit(RTL8152_UNPLUG, &tp->flags))
		return -ENODEV;

	res = usb_autopm_get_interface(tp->intf);
	if (res < 0)
		goto out;

	switch (cmd) {
	case SIOCGMIIPHY:
		data->phy_id = R8152_PHY_ID; /* Internal PHY */
		break;

	case SIOCGMIIREG:
		mutex_lock(&tp->control);
		data->val_out = r8152_mdio_read(tp, data->reg_num);
		mutex_unlock(&tp->control);
		break;

	case SIOCSMIIREG:
		if (!capable(CAP_NET_ADMIN)) {
			res = -EPERM;
			break;
		}
		mutex_lock(&tp->control);
		r8152_mdio_write(tp, data->reg_num, data->val_in);
		mutex_unlock(&tp->control);
		break;

	default:
		res = -EOPNOTSUPP;
	}

	usb_autopm_put_interface(tp->intf);

out:
	return res;
}

static int rtl8152_change_mtu(struct net_device *dev, int new_mtu)
{
	struct r8152 *tp = netdev_priv(dev);
	int ret;

	switch (tp->version) {
	case RTL_VER_01:
	case RTL_VER_02:
		return eth_change_mtu(dev, new_mtu);
	default:
		break;
	}

	if (new_mtu < 68 || new_mtu > RTL8153_MAX_MTU)
		return -EINVAL;

	ret = usb_autopm_get_interface(tp->intf);
	if (ret < 0)
		return ret;

	mutex_lock(&tp->control);

	dev->mtu = new_mtu;

	if (netif_running(dev) && netif_carrier_ok(dev))
		r8153_set_rx_early_size(tp);

	mutex_unlock(&tp->control);

	usb_autopm_put_interface(tp->intf);

	return ret;
}

static const struct net_device_ops rtl8152_netdev_ops = {
	.ndo_open		= rtl8152_open,
	.ndo_stop		= rtl8152_close,
	.ndo_do_ioctl		= rtl8152_ioctl,
	.ndo_start_xmit		= rtl8152_start_xmit,
	.ndo_tx_timeout		= rtl8152_tx_timeout,
	.ndo_set_features	= rtl8152_set_features,
	.ndo_set_rx_mode	= rtl8152_set_rx_mode,
	.ndo_set_mac_address	= rtl8152_set_mac_address,
	.ndo_change_mtu		= rtl8152_change_mtu,
	.ndo_validate_addr	= eth_validate_addr,
	.ndo_features_check	= rtl8152_features_check,
};

static void r8152b_get_version(struct r8152 *tp)
{
	u32	ocp_data;
	u16	version;

	ocp_data = ocp_read_word(tp, MCU_TYPE_PLA, PLA_TCR1);
	version = (u16)(ocp_data & VERSION_MASK);

	switch (version) {
	case 0x4c00:
		tp->version = RTL_VER_01;
		break;
	case 0x4c10:
		tp->version = RTL_VER_02;
		break;
	case 0x5c00:
		tp->version = RTL_VER_03;
		tp->mii.supports_gmii = 1;
		break;
	case 0x5c10:
		tp->version = RTL_VER_04;
		tp->mii.supports_gmii = 1;
		break;
	case 0x5c20:
		tp->version = RTL_VER_05;
		tp->mii.supports_gmii = 1;
		break;
	case 0x5c30:
		tp->version = RTL_VER_06;
		tp->mii.supports_gmii = 1;
		break;
	default:
		netif_info(tp, probe, tp->netdev,
			   "Unknown version 0x%04x\n", version);
		break;
	}
}

static void rtl8152_unload(struct r8152 *tp)
{
	if (test_bit(RTL8152_UNPLUG, &tp->flags))
		return;

	if (tp->version != RTL_VER_01)
		r8152_power_cut_en(tp, true);
}

static void rtl8153_unload(struct r8152 *tp)
{
	if (test_bit(RTL8152_UNPLUG, &tp->flags))
		return;

	r8153_power_cut_en(tp, false);
}

static int rtl_ops_init(struct r8152 *tp)
{
	struct rtl_ops *ops = &tp->rtl_ops;
	int ret = 0;

	switch (tp->version) {
	case RTL_VER_01:
	case RTL_VER_02:
		ops->init		= r8152b_init;
		ops->enable		= rtl8152_enable;
		ops->disable		= rtl8152_disable;
		ops->up			= rtl8152_up;
		ops->down		= rtl8152_down;
		ops->unload		= rtl8152_unload;
		ops->eee_get		= r8152_get_eee;
		ops->eee_set		= r8152_set_eee;
		ops->in_nway		= rtl8152_in_nway;
<<<<<<< HEAD
=======
		ops->hw_phy_cfg		= r8152b_hw_phy_cfg;
>>>>>>> dfd2e9ab
		ops->autosuspend_en	= rtl_runtime_suspend_enable;
		break;

	case RTL_VER_03:
	case RTL_VER_04:
	case RTL_VER_05:
	case RTL_VER_06:
		ops->init		= r8153_init;
		ops->enable		= rtl8153_enable;
		ops->disable		= rtl8153_disable;
		ops->up			= rtl8153_up;
		ops->down		= rtl8153_down;
		ops->unload		= rtl8153_unload;
		ops->eee_get		= r8153_get_eee;
		ops->eee_set		= r8153_set_eee;
		ops->in_nway		= rtl8153_in_nway;
<<<<<<< HEAD
=======
		ops->hw_phy_cfg		= r8153_hw_phy_cfg;
>>>>>>> dfd2e9ab
		ops->autosuspend_en	= rtl8153_runtime_enable;
		break;

	default:
		ret = -ENODEV;
		netif_err(tp, probe, tp->netdev, "Unknown Device\n");
		break;
	}

	return ret;
}

static int rtl8152_probe(struct usb_interface *intf,
			 const struct usb_device_id *id)
{
	struct usb_device *udev = interface_to_usbdev(intf);
	struct r8152 *tp;
	struct net_device *netdev;
	int ret;

	if (udev->actconfig->desc.bConfigurationValue != 1) {
		usb_driver_set_configuration(udev, 1);
		return -ENODEV;
	}

	usb_reset_device(udev);
	netdev = alloc_etherdev(sizeof(struct r8152));
	if (!netdev) {
		dev_err(&intf->dev, "Out of memory\n");
		return -ENOMEM;
	}

	SET_NETDEV_DEV(netdev, &intf->dev);
	tp = netdev_priv(netdev);
	tp->msg_enable = 0x7FFF;

	tp->udev = udev;
	tp->netdev = netdev;
	tp->intf = intf;

	r8152b_get_version(tp);
	ret = rtl_ops_init(tp);
	if (ret)
		goto out;

	mutex_init(&tp->control);
	INIT_DELAYED_WORK(&tp->schedule, rtl_work_func_t);
	INIT_DELAYED_WORK(&tp->hw_phy_work, rtl_hw_phy_work_func_t);

	netdev->netdev_ops = &rtl8152_netdev_ops;
	netdev->watchdog_timeo = RTL8152_TX_TIMEOUT;

	netdev->features |= NETIF_F_RXCSUM | NETIF_F_IP_CSUM | NETIF_F_SG |
			    NETIF_F_TSO | NETIF_F_FRAGLIST | NETIF_F_IPV6_CSUM |
			    NETIF_F_TSO6 | NETIF_F_HW_VLAN_CTAG_RX |
			    NETIF_F_HW_VLAN_CTAG_TX;
	netdev->hw_features = NETIF_F_RXCSUM | NETIF_F_IP_CSUM | NETIF_F_SG |
			      NETIF_F_TSO | NETIF_F_FRAGLIST |
			      NETIF_F_IPV6_CSUM | NETIF_F_TSO6 |
			      NETIF_F_HW_VLAN_CTAG_RX | NETIF_F_HW_VLAN_CTAG_TX;
	netdev->vlan_features = NETIF_F_SG | NETIF_F_IP_CSUM | NETIF_F_TSO |
				NETIF_F_HIGHDMA | NETIF_F_FRAGLIST |
				NETIF_F_IPV6_CSUM | NETIF_F_TSO6;

	netdev->ethtool_ops = &ops;
	netif_set_gso_max_size(netdev, RTL_LIMITED_TSO_SIZE);

	tp->mii.dev = netdev;
	tp->mii.mdio_read = read_mii_word;
	tp->mii.mdio_write = write_mii_word;
	tp->mii.phy_id_mask = 0x3f;
	tp->mii.reg_num_mask = 0x1f;
	tp->mii.phy_id = R8152_PHY_ID;

	switch (udev->speed) {
	case USB_SPEED_SUPER:
	case USB_SPEED_SUPER_PLUS:
		tp->coalesce = COALESCE_SUPER;
		break;
	case USB_SPEED_HIGH:
		tp->coalesce = COALESCE_HIGH;
		break;
	default:
		tp->coalesce = COALESCE_SLOW;
		break;
	}

	tp->autoneg = AUTONEG_ENABLE;
	tp->speed = tp->mii.supports_gmii ? SPEED_1000 : SPEED_100;
	tp->duplex = DUPLEX_FULL;

	intf->needs_remote_wakeup = 1;

	tp->rtl_ops.init(tp);
	queue_delayed_work(system_long_wq, &tp->hw_phy_work, 0);
	set_ethernet_addr(tp);

	usb_set_intfdata(intf, tp);
	netif_napi_add(netdev, &tp->napi, r8152_poll, RTL8152_NAPI_WEIGHT);

	ret = register_netdev(netdev);
	if (ret != 0) {
		netif_err(tp, probe, netdev, "couldn't register the device\n");
		goto out1;
	}

	if (!rtl_can_wakeup(tp))
		__rtl_set_wol(tp, 0);

	tp->saved_wolopts = __rtl_get_wol(tp);
	if (tp->saved_wolopts)
		device_set_wakeup_enable(&udev->dev, true);
	else
		device_set_wakeup_enable(&udev->dev, false);

	netif_info(tp, probe, netdev, "%s\n", DRIVER_VERSION);

	return 0;

out1:
	netif_napi_del(&tp->napi);
	usb_set_intfdata(intf, NULL);
out:
	free_netdev(netdev);
	return ret;
}

static void rtl8152_disconnect(struct usb_interface *intf)
{
	struct r8152 *tp = usb_get_intfdata(intf);

	usb_set_intfdata(intf, NULL);
	if (tp) {
		struct usb_device *udev = tp->udev;

		if (udev->state == USB_STATE_NOTATTACHED)
			set_bit(RTL8152_UNPLUG, &tp->flags);

		netif_napi_del(&tp->napi);
		unregister_netdev(tp->netdev);
		cancel_delayed_work_sync(&tp->hw_phy_work);
		tp->rtl_ops.unload(tp);
		free_netdev(tp->netdev);
	}
}

#define REALTEK_USB_DEVICE(vend, prod)	\
	.match_flags = USB_DEVICE_ID_MATCH_DEVICE | \
		       USB_DEVICE_ID_MATCH_INT_CLASS, \
	.idVendor = (vend), \
	.idProduct = (prod), \
	.bInterfaceClass = USB_CLASS_VENDOR_SPEC \
}, \
{ \
	.match_flags = USB_DEVICE_ID_MATCH_INT_INFO | \
		       USB_DEVICE_ID_MATCH_DEVICE, \
	.idVendor = (vend), \
	.idProduct = (prod), \
	.bInterfaceClass = USB_CLASS_COMM, \
	.bInterfaceSubClass = USB_CDC_SUBCLASS_ETHERNET, \
	.bInterfaceProtocol = USB_CDC_PROTO_NONE

/* table of devices that work with this driver */
static struct usb_device_id rtl8152_table[] = {
	{REALTEK_USB_DEVICE(VENDOR_ID_REALTEK, 0x8152)},
	{REALTEK_USB_DEVICE(VENDOR_ID_REALTEK, 0x8153)},
	{REALTEK_USB_DEVICE(VENDOR_ID_SAMSUNG, 0xa101)},
	{REALTEK_USB_DEVICE(VENDOR_ID_LENOVO,  0x7205)},
	{REALTEK_USB_DEVICE(VENDOR_ID_LENOVO,  0x304f)},
	{REALTEK_USB_DEVICE(VENDOR_ID_NVIDIA,  0x09ff)},
	{}
};

MODULE_DEVICE_TABLE(usb, rtl8152_table);

static struct usb_driver rtl8152_driver = {
	.name =		MODULENAME,
	.id_table =	rtl8152_table,
	.probe =	rtl8152_probe,
	.disconnect =	rtl8152_disconnect,
	.suspend =	rtl8152_suspend,
	.resume =	rtl8152_resume,
	.reset_resume =	rtl8152_reset_resume,
	.pre_reset =	rtl8152_pre_reset,
	.post_reset =	rtl8152_post_reset,
	.supports_autosuspend = 1,
	.disable_hub_initiated_lpm = 1,
};

module_usb_driver(rtl8152_driver);

MODULE_AUTHOR(DRIVER_AUTHOR);
MODULE_DESCRIPTION(DRIVER_DESC);
MODULE_LICENSE("GPL");
MODULE_VERSION(DRIVER_VERSION);<|MERGE_RESOLUTION|>--- conflicted
+++ resolved
@@ -630,10 +630,7 @@
 		int (*eee_get)(struct r8152 *, struct ethtool_eee *);
 		int (*eee_set)(struct r8152 *, struct ethtool_eee *);
 		bool (*in_nway)(struct r8152 *);
-<<<<<<< HEAD
-=======
 		void (*hw_phy_cfg)(struct r8152 *);
->>>>>>> dfd2e9ab
 		void (*autosuspend_en)(struct r8152 *tp, bool enable);
 	} rtl_ops;
 
@@ -2495,32 +2492,6 @@
 		u32 ocp_data;
 
 		__rtl_set_wol(tp, tp->saved_wolopts);
-<<<<<<< HEAD
-
-		ocp_write_byte(tp, MCU_TYPE_PLA, PLA_CRWECR, CRWECR_CONFIG);
-
-		ocp_data = ocp_read_word(tp, MCU_TYPE_PLA, PLA_CONFIG34);
-		ocp_data &= ~LINK_OFF_WAKE_EN;
-		ocp_write_word(tp, MCU_TYPE_PLA, PLA_CONFIG34, ocp_data);
-
-		ocp_write_byte(tp, MCU_TYPE_PLA, PLA_CRWECR, CRWECR_NORAML);
-	}
-}
-
-static void rtl8153_runtime_enable(struct r8152 *tp, bool enable)
-{
-	rtl_runtime_suspend_enable(tp, enable);
-
-	if (enable) {
-		r8153_u1u2en(tp, false);
-		r8153_u2p3en(tp, false);
-	} else {
-		r8153_u2p3en(tp, true);
-		r8153_u1u2en(tp, true);
-	}
-}
-=======
->>>>>>> dfd2e9ab
 
 		ocp_write_byte(tp, MCU_TYPE_PLA, PLA_CRWECR, CRWECR_CONFIG);
 
@@ -4244,10 +4215,7 @@
 		ops->eee_get		= r8152_get_eee;
 		ops->eee_set		= r8152_set_eee;
 		ops->in_nway		= rtl8152_in_nway;
-<<<<<<< HEAD
-=======
 		ops->hw_phy_cfg		= r8152b_hw_phy_cfg;
->>>>>>> dfd2e9ab
 		ops->autosuspend_en	= rtl_runtime_suspend_enable;
 		break;
 
@@ -4264,10 +4232,7 @@
 		ops->eee_get		= r8153_get_eee;
 		ops->eee_set		= r8153_set_eee;
 		ops->in_nway		= rtl8153_in_nway;
-<<<<<<< HEAD
-=======
 		ops->hw_phy_cfg		= r8153_hw_phy_cfg;
->>>>>>> dfd2e9ab
 		ops->autosuspend_en	= rtl8153_runtime_enable;
 		break;
 

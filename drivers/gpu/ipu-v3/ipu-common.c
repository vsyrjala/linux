--- conflicted
+++ resolved
@@ -1401,12 +1401,8 @@
 
 	ipu->id = of_alias_get_id(np, "ipu");
 
-<<<<<<< HEAD
-	if (of_device_is_compatible(np, "fsl,imx6qp-ipu")) {
-=======
 	if (of_device_is_compatible(np, "fsl,imx6qp-ipu") &&
 	    IS_ENABLED(CONFIG_DRM)) {
->>>>>>> d455937e
 		ipu->prg_priv = ipu_prg_lookup_by_phandle(&pdev->dev,
 							  "fsl,prg", ipu->id);
 		if (!ipu->prg_priv)
@@ -1543,15 +1539,10 @@
 };
 
 static struct platform_driver * const drivers[] = {
-<<<<<<< HEAD
-	&ipu_pre_drv,
-	&ipu_prg_drv,
-=======
 #if IS_ENABLED(CONFIG_DRM)
 	&ipu_pre_drv,
 	&ipu_prg_drv,
 #endif
->>>>>>> d455937e
 	&imx_ipu_driver,
 };
 

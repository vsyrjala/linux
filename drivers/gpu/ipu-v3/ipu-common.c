--- conflicted
+++ resolved
@@ -1364,11 +1364,6 @@
 
 static int ipu_probe(struct platform_device *pdev)
 {
-<<<<<<< HEAD
-	const struct of_device_id *of_id =
-			of_match_device(imx_ipu_dt_ids, &pdev->dev);
-=======
->>>>>>> c0d5fb4d
 	struct device_node *np = pdev->dev.of_node;
 	struct ipu_soc *ipu;
 	struct resource *res;

obj-$(CONFIG_IMX_IPUV3_CORE) += imx-ipu-v3.o

imx-ipu-v3-objs := ipu-common.o ipu-cpmem.o ipu-csi.o ipu-dc.o ipu-di.o \
		ipu-dp.o ipu-dmfc.o ipu-ic.o ipu-image-convert.o \
<<<<<<< HEAD
		ipu-pre.o ipu-prg.o ipu-smfc.o ipu-vdi.o
=======
		ipu-smfc.o ipu-vdi.o

ifdef CONFIG_DRM
	imx-ipu-v3-objs += ipu-pre.o ipu-prg.o
endif
>>>>>>> d455937e
<|MERGE_RESOLUTION|>--- conflicted
+++ resolved
@@ -2,12 +2,8 @@
 
 imx-ipu-v3-objs := ipu-common.o ipu-cpmem.o ipu-csi.o ipu-dc.o ipu-di.o \
 		ipu-dp.o ipu-dmfc.o ipu-ic.o ipu-image-convert.o \
-<<<<<<< HEAD
-		ipu-pre.o ipu-prg.o ipu-smfc.o ipu-vdi.o
-=======
 		ipu-smfc.o ipu-vdi.o
 
 ifdef CONFIG_DRM
 	imx-ipu-v3-objs += ipu-pre.o ipu-prg.o
-endif
->>>>>>> d455937e
+endif
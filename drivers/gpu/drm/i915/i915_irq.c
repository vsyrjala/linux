/* i915_irq.c -- IRQ support for the I915 -*- linux-c -*-
 */
/*
 * Copyright 2003 Tungsten Graphics, Inc., Cedar Park, Texas.
 * All Rights Reserved.
 *
 * Permission is hereby granted, free of charge, to any person obtaining a
 * copy of this software and associated documentation files (the
 * "Software"), to deal in the Software without restriction, including
 * without limitation the rights to use, copy, modify, merge, publish,
 * distribute, sub license, and/or sell copies of the Software, and to
 * permit persons to whom the Software is furnished to do so, subject to
 * the following conditions:
 *
 * The above copyright notice and this permission notice (including the
 * next paragraph) shall be included in all copies or substantial portions
 * of the Software.
 *
 * THE SOFTWARE IS PROVIDED "AS IS", WITHOUT WARRANTY OF ANY KIND, EXPRESS
 * OR IMPLIED, INCLUDING BUT NOT LIMITED TO THE WARRANTIES OF
 * MERCHANTABILITY, FITNESS FOR A PARTICULAR PURPOSE AND NON-INFRINGEMENT.
 * IN NO EVENT SHALL TUNGSTEN GRAPHICS AND/OR ITS SUPPLIERS BE LIABLE FOR
 * ANY CLAIM, DAMAGES OR OTHER LIABILITY, WHETHER IN AN ACTION OF CONTRACT,
 * TORT OR OTHERWISE, ARISING FROM, OUT OF OR IN CONNECTION WITH THE
 * SOFTWARE OR THE USE OR OTHER DEALINGS IN THE SOFTWARE.
 *
 */

#define pr_fmt(fmt) KBUILD_MODNAME ": " fmt

#include <linux/sysrq.h>
#include <linux/slab.h>
#include <linux/circ_buf.h>
#include <drm/drmP.h>
#include <drm/i915_drm.h>
#include "i915_drv.h"
#include "i915_trace.h"
#include "intel_drv.h"

/**
 * DOC: interrupt handling
 *
 * These functions provide the basic support for enabling and disabling the
 * interrupt handling support. There's a lot more functionality in i915_irq.c
 * and related files, but that will be described in separate chapters.
 */

static const u32 hpd_ilk[HPD_NUM_PINS] = {
	[HPD_PORT_A] = DE_DP_A_HOTPLUG,
};

static const u32 hpd_ivb[HPD_NUM_PINS] = {
	[HPD_PORT_A] = DE_DP_A_HOTPLUG_IVB,
};

static const u32 hpd_bdw[HPD_NUM_PINS] = {
	[HPD_PORT_A] = GEN8_PORT_DP_A_HOTPLUG,
};

static const u32 hpd_ibx[HPD_NUM_PINS] = {
	[HPD_CRT] = SDE_CRT_HOTPLUG,
	[HPD_SDVO_B] = SDE_SDVOB_HOTPLUG,
	[HPD_PORT_B] = SDE_PORTB_HOTPLUG,
	[HPD_PORT_C] = SDE_PORTC_HOTPLUG,
	[HPD_PORT_D] = SDE_PORTD_HOTPLUG
};

static const u32 hpd_cpt[HPD_NUM_PINS] = {
	[HPD_CRT] = SDE_CRT_HOTPLUG_CPT,
	[HPD_SDVO_B] = SDE_SDVOB_HOTPLUG_CPT,
	[HPD_PORT_B] = SDE_PORTB_HOTPLUG_CPT,
	[HPD_PORT_C] = SDE_PORTC_HOTPLUG_CPT,
	[HPD_PORT_D] = SDE_PORTD_HOTPLUG_CPT
};

static const u32 hpd_spt[HPD_NUM_PINS] = {
	[HPD_PORT_A] = SDE_PORTA_HOTPLUG_SPT,
	[HPD_PORT_B] = SDE_PORTB_HOTPLUG_CPT,
	[HPD_PORT_C] = SDE_PORTC_HOTPLUG_CPT,
	[HPD_PORT_D] = SDE_PORTD_HOTPLUG_CPT,
	[HPD_PORT_E] = SDE_PORTE_HOTPLUG_SPT
};

static const u32 hpd_mask_i915[HPD_NUM_PINS] = {
	[HPD_CRT] = CRT_HOTPLUG_INT_EN,
	[HPD_SDVO_B] = SDVOB_HOTPLUG_INT_EN,
	[HPD_SDVO_C] = SDVOC_HOTPLUG_INT_EN,
	[HPD_PORT_B] = PORTB_HOTPLUG_INT_EN,
	[HPD_PORT_C] = PORTC_HOTPLUG_INT_EN,
	[HPD_PORT_D] = PORTD_HOTPLUG_INT_EN
};

static const u32 hpd_status_g4x[HPD_NUM_PINS] = {
	[HPD_CRT] = CRT_HOTPLUG_INT_STATUS,
	[HPD_SDVO_B] = SDVOB_HOTPLUG_INT_STATUS_G4X,
	[HPD_SDVO_C] = SDVOC_HOTPLUG_INT_STATUS_G4X,
	[HPD_PORT_B] = PORTB_HOTPLUG_INT_STATUS,
	[HPD_PORT_C] = PORTC_HOTPLUG_INT_STATUS,
	[HPD_PORT_D] = PORTD_HOTPLUG_INT_STATUS
};

static const u32 hpd_status_i915[HPD_NUM_PINS] = {
	[HPD_CRT] = CRT_HOTPLUG_INT_STATUS,
	[HPD_SDVO_B] = SDVOB_HOTPLUG_INT_STATUS_I915,
	[HPD_SDVO_C] = SDVOC_HOTPLUG_INT_STATUS_I915,
	[HPD_PORT_B] = PORTB_HOTPLUG_INT_STATUS,
	[HPD_PORT_C] = PORTC_HOTPLUG_INT_STATUS,
	[HPD_PORT_D] = PORTD_HOTPLUG_INT_STATUS
};

/* BXT hpd list */
static const u32 hpd_bxt[HPD_NUM_PINS] = {
	[HPD_PORT_A] = BXT_DE_PORT_HP_DDIA,
	[HPD_PORT_B] = BXT_DE_PORT_HP_DDIB,
	[HPD_PORT_C] = BXT_DE_PORT_HP_DDIC
};

/* IIR can theoretically queue up two events. Be paranoid. */
#define GEN8_IRQ_RESET_NDX(type, which) do { \
	I915_WRITE(GEN8_##type##_IMR(which), 0xffffffff); \
	POSTING_READ(GEN8_##type##_IMR(which)); \
	I915_WRITE(GEN8_##type##_IER(which), 0); \
	I915_WRITE(GEN8_##type##_IIR(which), 0xffffffff); \
	POSTING_READ(GEN8_##type##_IIR(which)); \
	I915_WRITE(GEN8_##type##_IIR(which), 0xffffffff); \
	POSTING_READ(GEN8_##type##_IIR(which)); \
} while (0)

#define GEN5_IRQ_RESET(type) do { \
	I915_WRITE(type##IMR, 0xffffffff); \
	POSTING_READ(type##IMR); \
	I915_WRITE(type##IER, 0); \
	I915_WRITE(type##IIR, 0xffffffff); \
	POSTING_READ(type##IIR); \
	I915_WRITE(type##IIR, 0xffffffff); \
	POSTING_READ(type##IIR); \
} while (0)

/*
 * We should clear IMR at preinstall/uninstall, and just check at postinstall.
 */
static void gen5_assert_iir_is_zero(struct drm_i915_private *dev_priv,
				    i915_reg_t reg)
{
	u32 val = I915_READ(reg);

	if (val == 0)
		return;

	WARN(1, "Interrupt register 0x%x is not zero: 0x%08x\n",
	     i915_mmio_reg_offset(reg), val);
	I915_WRITE(reg, 0xffffffff);
	POSTING_READ(reg);
	I915_WRITE(reg, 0xffffffff);
	POSTING_READ(reg);
}

#define GEN8_IRQ_INIT_NDX(type, which, imr_val, ier_val) do { \
	gen5_assert_iir_is_zero(dev_priv, GEN8_##type##_IIR(which)); \
	I915_WRITE(GEN8_##type##_IER(which), (ier_val)); \
	I915_WRITE(GEN8_##type##_IMR(which), (imr_val)); \
	POSTING_READ(GEN8_##type##_IMR(which)); \
} while (0)

#define GEN5_IRQ_INIT(type, imr_val, ier_val) do { \
	gen5_assert_iir_is_zero(dev_priv, type##IIR); \
	I915_WRITE(type##IER, (ier_val)); \
	I915_WRITE(type##IMR, (imr_val)); \
	POSTING_READ(type##IMR); \
} while (0)

static void gen6_rps_irq_handler(struct drm_i915_private *dev_priv, u32 pm_iir);

/* For display hotplug interrupt */
static inline void
i915_hotplug_interrupt_update_locked(struct drm_i915_private *dev_priv,
				     uint32_t mask,
				     uint32_t bits)
{
	uint32_t val;

	assert_spin_locked(&dev_priv->irq_lock);
	WARN_ON(bits & ~mask);

	val = I915_READ(PORT_HOTPLUG_EN);
	val &= ~mask;
	val |= bits;
	I915_WRITE(PORT_HOTPLUG_EN, val);
}

/**
 * i915_hotplug_interrupt_update - update hotplug interrupt enable
 * @dev_priv: driver private
 * @mask: bits to update
 * @bits: bits to enable
 * NOTE: the HPD enable bits are modified both inside and outside
 * of an interrupt context. To avoid that read-modify-write cycles
 * interfer, these bits are protected by a spinlock. Since this
 * function is usually not called from a context where the lock is
 * held already, this function acquires the lock itself. A non-locking
 * version is also available.
 */
void i915_hotplug_interrupt_update(struct drm_i915_private *dev_priv,
				   uint32_t mask,
				   uint32_t bits)
{
	spin_lock_irq(&dev_priv->irq_lock);
	i915_hotplug_interrupt_update_locked(dev_priv, mask, bits);
	spin_unlock_irq(&dev_priv->irq_lock);
}

/**
 * ilk_update_display_irq - update DEIMR
 * @dev_priv: driver private
 * @interrupt_mask: mask of interrupt bits to update
 * @enabled_irq_mask: mask of interrupt bits to enable
 */
void ilk_update_display_irq(struct drm_i915_private *dev_priv,
			    uint32_t interrupt_mask,
			    uint32_t enabled_irq_mask)
{
	uint32_t new_val;

	assert_spin_locked(&dev_priv->irq_lock);

	WARN_ON(enabled_irq_mask & ~interrupt_mask);

	if (WARN_ON(!intel_irqs_enabled(dev_priv)))
		return;

	new_val = dev_priv->irq_mask;
	new_val &= ~interrupt_mask;
	new_val |= (~enabled_irq_mask & interrupt_mask);

	if (new_val != dev_priv->irq_mask) {
		dev_priv->irq_mask = new_val;
		I915_WRITE(DEIMR, dev_priv->irq_mask);
		POSTING_READ(DEIMR);
	}
}

/**
 * ilk_update_gt_irq - update GTIMR
 * @dev_priv: driver private
 * @interrupt_mask: mask of interrupt bits to update
 * @enabled_irq_mask: mask of interrupt bits to enable
 */
static void ilk_update_gt_irq(struct drm_i915_private *dev_priv,
			      uint32_t interrupt_mask,
			      uint32_t enabled_irq_mask)
{
	assert_spin_locked(&dev_priv->irq_lock);

	WARN_ON(enabled_irq_mask & ~interrupt_mask);

	if (WARN_ON(!intel_irqs_enabled(dev_priv)))
		return;

	dev_priv->gt_irq_mask &= ~interrupt_mask;
	dev_priv->gt_irq_mask |= (~enabled_irq_mask & interrupt_mask);
	I915_WRITE(GTIMR, dev_priv->gt_irq_mask);
	POSTING_READ(GTIMR);
}

void gen5_enable_gt_irq(struct drm_i915_private *dev_priv, uint32_t mask)
{
	ilk_update_gt_irq(dev_priv, mask, mask);
}

void gen5_disable_gt_irq(struct drm_i915_private *dev_priv, uint32_t mask)
{
	ilk_update_gt_irq(dev_priv, mask, 0);
}

static i915_reg_t gen6_pm_iir(struct drm_i915_private *dev_priv)
{
	return INTEL_INFO(dev_priv)->gen >= 8 ? GEN8_GT_IIR(2) : GEN6_PMIIR;
}

static i915_reg_t gen6_pm_imr(struct drm_i915_private *dev_priv)
{
	return INTEL_INFO(dev_priv)->gen >= 8 ? GEN8_GT_IMR(2) : GEN6_PMIMR;
}

static i915_reg_t gen6_pm_ier(struct drm_i915_private *dev_priv)
{
	return INTEL_INFO(dev_priv)->gen >= 8 ? GEN8_GT_IER(2) : GEN6_PMIER;
}

/**
 * snb_update_pm_irq - update GEN6_PMIMR
 * @dev_priv: driver private
 * @interrupt_mask: mask of interrupt bits to update
 * @enabled_irq_mask: mask of interrupt bits to enable
 */
static void snb_update_pm_irq(struct drm_i915_private *dev_priv,
			      uint32_t interrupt_mask,
			      uint32_t enabled_irq_mask)
{
	uint32_t new_val;

	WARN_ON(enabled_irq_mask & ~interrupt_mask);

	assert_spin_locked(&dev_priv->irq_lock);

	new_val = dev_priv->pm_irq_mask;
	new_val &= ~interrupt_mask;
	new_val |= (~enabled_irq_mask & interrupt_mask);

	if (new_val != dev_priv->pm_irq_mask) {
		dev_priv->pm_irq_mask = new_val;
		I915_WRITE(gen6_pm_imr(dev_priv), dev_priv->pm_irq_mask);
		POSTING_READ(gen6_pm_imr(dev_priv));
	}
}

void gen6_enable_pm_irq(struct drm_i915_private *dev_priv, uint32_t mask)
{
	if (WARN_ON(!intel_irqs_enabled(dev_priv)))
		return;

	snb_update_pm_irq(dev_priv, mask, mask);
}

static void __gen6_disable_pm_irq(struct drm_i915_private *dev_priv,
				  uint32_t mask)
{
	snb_update_pm_irq(dev_priv, mask, 0);
}

void gen6_disable_pm_irq(struct drm_i915_private *dev_priv, uint32_t mask)
{
	if (WARN_ON(!intel_irqs_enabled(dev_priv)))
		return;

	__gen6_disable_pm_irq(dev_priv, mask);
}

void gen6_reset_rps_interrupts(struct drm_i915_private *dev_priv)
{
	i915_reg_t reg = gen6_pm_iir(dev_priv);

	spin_lock_irq(&dev_priv->irq_lock);
	I915_WRITE(reg, dev_priv->pm_rps_events);
	I915_WRITE(reg, dev_priv->pm_rps_events);
	POSTING_READ(reg);
	dev_priv->rps.pm_iir = 0;
	spin_unlock_irq(&dev_priv->irq_lock);
}

void gen6_enable_rps_interrupts(struct drm_i915_private *dev_priv)
{
	spin_lock_irq(&dev_priv->irq_lock);

	WARN_ON(dev_priv->rps.pm_iir);
	WARN_ON(I915_READ(gen6_pm_iir(dev_priv)) & dev_priv->pm_rps_events);
	dev_priv->rps.interrupts_enabled = true;
	I915_WRITE(gen6_pm_ier(dev_priv), I915_READ(gen6_pm_ier(dev_priv)) |
				dev_priv->pm_rps_events);
	gen6_enable_pm_irq(dev_priv, dev_priv->pm_rps_events);

	spin_unlock_irq(&dev_priv->irq_lock);
}

u32 gen6_sanitize_rps_pm_mask(struct drm_i915_private *dev_priv, u32 mask)
{
	/*
	 * SNB,IVB can while VLV,CHV may hard hang on looping batchbuffer
	 * if GEN6_PM_UP_EI_EXPIRED is masked.
	 *
	 * TODO: verify if this can be reproduced on VLV,CHV.
	 */
	if (INTEL_INFO(dev_priv)->gen <= 7 && !IS_HASWELL(dev_priv))
		mask &= ~GEN6_PM_RP_UP_EI_EXPIRED;

	if (INTEL_INFO(dev_priv)->gen >= 8)
		mask &= ~GEN8_PMINTR_REDIRECT_TO_NON_DISP;

	return mask;
}

void gen6_disable_rps_interrupts(struct drm_i915_private *dev_priv)
{
	spin_lock_irq(&dev_priv->irq_lock);
	dev_priv->rps.interrupts_enabled = false;
	spin_unlock_irq(&dev_priv->irq_lock);

	cancel_work_sync(&dev_priv->rps.work);

	spin_lock_irq(&dev_priv->irq_lock);

	I915_WRITE(GEN6_PMINTRMSK, gen6_sanitize_rps_pm_mask(dev_priv, ~0));

	__gen6_disable_pm_irq(dev_priv, dev_priv->pm_rps_events);
	I915_WRITE(gen6_pm_ier(dev_priv), I915_READ(gen6_pm_ier(dev_priv)) &
				~dev_priv->pm_rps_events);

	spin_unlock_irq(&dev_priv->irq_lock);

	synchronize_irq(dev_priv->dev->irq);
}

/**
 * bdw_update_port_irq - update DE port interrupt
 * @dev_priv: driver private
 * @interrupt_mask: mask of interrupt bits to update
 * @enabled_irq_mask: mask of interrupt bits to enable
 */
static void bdw_update_port_irq(struct drm_i915_private *dev_priv,
				uint32_t interrupt_mask,
				uint32_t enabled_irq_mask)
{
	uint32_t new_val;
	uint32_t old_val;

	assert_spin_locked(&dev_priv->irq_lock);

	WARN_ON(enabled_irq_mask & ~interrupt_mask);

	if (WARN_ON(!intel_irqs_enabled(dev_priv)))
		return;

	old_val = I915_READ(GEN8_DE_PORT_IMR);

	new_val = old_val;
	new_val &= ~interrupt_mask;
	new_val |= (~enabled_irq_mask & interrupt_mask);

	if (new_val != old_val) {
		I915_WRITE(GEN8_DE_PORT_IMR, new_val);
		POSTING_READ(GEN8_DE_PORT_IMR);
	}
}

/**
 * bdw_update_pipe_irq - update DE pipe interrupt
 * @dev_priv: driver private
 * @pipe: pipe whose interrupt to update
 * @interrupt_mask: mask of interrupt bits to update
 * @enabled_irq_mask: mask of interrupt bits to enable
 */
void bdw_update_pipe_irq(struct drm_i915_private *dev_priv,
			 enum pipe pipe,
			 uint32_t interrupt_mask,
			 uint32_t enabled_irq_mask)
{
	uint32_t new_val;

	assert_spin_locked(&dev_priv->irq_lock);

	WARN_ON(enabled_irq_mask & ~interrupt_mask);

	if (WARN_ON(!intel_irqs_enabled(dev_priv)))
		return;

	new_val = dev_priv->de_irq_mask[pipe];
	new_val &= ~interrupt_mask;
	new_val |= (~enabled_irq_mask & interrupt_mask);

	if (new_val != dev_priv->de_irq_mask[pipe]) {
		dev_priv->de_irq_mask[pipe] = new_val;
		I915_WRITE(GEN8_DE_PIPE_IMR(pipe), dev_priv->de_irq_mask[pipe]);
		POSTING_READ(GEN8_DE_PIPE_IMR(pipe));
	}
}

/**
 * ibx_display_interrupt_update - update SDEIMR
 * @dev_priv: driver private
 * @interrupt_mask: mask of interrupt bits to update
 * @enabled_irq_mask: mask of interrupt bits to enable
 */
void ibx_display_interrupt_update(struct drm_i915_private *dev_priv,
				  uint32_t interrupt_mask,
				  uint32_t enabled_irq_mask)
{
	uint32_t sdeimr = I915_READ(SDEIMR);
	sdeimr &= ~interrupt_mask;
	sdeimr |= (~enabled_irq_mask & interrupt_mask);

	WARN_ON(enabled_irq_mask & ~interrupt_mask);

	assert_spin_locked(&dev_priv->irq_lock);

	if (WARN_ON(!intel_irqs_enabled(dev_priv)))
		return;

	I915_WRITE(SDEIMR, sdeimr);
	POSTING_READ(SDEIMR);
}

static void
__i915_enable_pipestat(struct drm_i915_private *dev_priv, enum pipe pipe,
		       u32 enable_mask, u32 status_mask)
{
	i915_reg_t reg = PIPESTAT(pipe);
	u32 pipestat = I915_READ(reg) & PIPESTAT_INT_ENABLE_MASK;

	assert_spin_locked(&dev_priv->irq_lock);
	WARN_ON(!intel_irqs_enabled(dev_priv));

	if (WARN_ONCE(enable_mask & ~PIPESTAT_INT_ENABLE_MASK ||
		      status_mask & ~PIPESTAT_INT_STATUS_MASK,
		      "pipe %c: enable_mask=0x%x, status_mask=0x%x\n",
		      pipe_name(pipe), enable_mask, status_mask))
		return;

	if ((pipestat & enable_mask) == enable_mask)
		return;

	dev_priv->pipestat_irq_mask[pipe] |= status_mask;

	/* Enable the interrupt, clear any pending status */
	pipestat |= enable_mask | status_mask;
	I915_WRITE(reg, pipestat);
	POSTING_READ(reg);
}

static void
__i915_disable_pipestat(struct drm_i915_private *dev_priv, enum pipe pipe,
		        u32 enable_mask, u32 status_mask)
{
	i915_reg_t reg = PIPESTAT(pipe);
	u32 pipestat = I915_READ(reg) & PIPESTAT_INT_ENABLE_MASK;

	assert_spin_locked(&dev_priv->irq_lock);
	WARN_ON(!intel_irqs_enabled(dev_priv));

	if (WARN_ONCE(enable_mask & ~PIPESTAT_INT_ENABLE_MASK ||
		      status_mask & ~PIPESTAT_INT_STATUS_MASK,
		      "pipe %c: enable_mask=0x%x, status_mask=0x%x\n",
		      pipe_name(pipe), enable_mask, status_mask))
		return;

	if ((pipestat & enable_mask) == 0)
		return;

	dev_priv->pipestat_irq_mask[pipe] &= ~status_mask;

	pipestat &= ~enable_mask;
	I915_WRITE(reg, pipestat);
	POSTING_READ(reg);
}

static u32 vlv_get_pipestat_enable_mask(struct drm_device *dev, u32 status_mask)
{
	u32 enable_mask = status_mask << 16;

	/*
	 * On pipe A we don't support the PSR interrupt yet,
	 * on pipe B and C the same bit MBZ.
	 */
	if (WARN_ON_ONCE(status_mask & PIPE_A_PSR_STATUS_VLV))
		return 0;
	/*
	 * On pipe B and C we don't support the PSR interrupt yet, on pipe
	 * A the same bit is for perf counters which we don't use either.
	 */
	if (WARN_ON_ONCE(status_mask & PIPE_B_PSR_STATUS_VLV))
		return 0;

	enable_mask &= ~(PIPE_FIFO_UNDERRUN_STATUS |
			 SPRITE0_FLIP_DONE_INT_EN_VLV |
			 SPRITE1_FLIP_DONE_INT_EN_VLV);
	if (status_mask & SPRITE0_FLIP_DONE_INT_STATUS_VLV)
		enable_mask |= SPRITE0_FLIP_DONE_INT_EN_VLV;
	if (status_mask & SPRITE1_FLIP_DONE_INT_STATUS_VLV)
		enable_mask |= SPRITE1_FLIP_DONE_INT_EN_VLV;

	return enable_mask;
}

void
i915_enable_pipestat(struct drm_i915_private *dev_priv, enum pipe pipe,
		     u32 status_mask)
{
	u32 enable_mask;

	if (IS_VALLEYVIEW(dev_priv) || IS_CHERRYVIEW(dev_priv))
		enable_mask = vlv_get_pipestat_enable_mask(dev_priv->dev,
							   status_mask);
	else
		enable_mask = status_mask << 16;
	__i915_enable_pipestat(dev_priv, pipe, enable_mask, status_mask);
}

void
i915_disable_pipestat(struct drm_i915_private *dev_priv, enum pipe pipe,
		      u32 status_mask)
{
	u32 enable_mask;

	if (IS_VALLEYVIEW(dev_priv) || IS_CHERRYVIEW(dev_priv))
		enable_mask = vlv_get_pipestat_enable_mask(dev_priv->dev,
							   status_mask);
	else
		enable_mask = status_mask << 16;
	__i915_disable_pipestat(dev_priv, pipe, enable_mask, status_mask);
}

/**
 * i915_enable_asle_pipestat - enable ASLE pipestat for OpRegion
 * @dev: drm device
 */
static void i915_enable_asle_pipestat(struct drm_i915_private *dev_priv)
{
	if (!dev_priv->opregion.asle || !IS_MOBILE(dev_priv))
		return;

	spin_lock_irq(&dev_priv->irq_lock);

	i915_enable_pipestat(dev_priv, PIPE_B, PIPE_LEGACY_BLC_EVENT_STATUS);
	if (INTEL_GEN(dev_priv) >= 4)
		i915_enable_pipestat(dev_priv, PIPE_A,
				     PIPE_LEGACY_BLC_EVENT_STATUS);

	spin_unlock_irq(&dev_priv->irq_lock);
}

/*
 * This timing diagram depicts the video signal in and
 * around the vertical blanking period.
 *
 * Assumptions about the fictitious mode used in this example:
 *  vblank_start >= 3
 *  vsync_start = vblank_start + 1
 *  vsync_end = vblank_start + 2
 *  vtotal = vblank_start + 3
 *
 *           start of vblank:
 *           latch double buffered registers
 *           increment frame counter (ctg+)
 *           generate start of vblank interrupt (gen4+)
 *           |
 *           |          frame start:
 *           |          generate frame start interrupt (aka. vblank interrupt) (gmch)
 *           |          may be shifted forward 1-3 extra lines via PIPECONF
 *           |          |
 *           |          |  start of vsync:
 *           |          |  generate vsync interrupt
 *           |          |  |
 * ___xxxx___    ___xxxx___    ___xxxx___    ___xxxx___    ___xxxx___    ___xxxx
 *       .   \hs/   .      \hs/          \hs/          \hs/   .      \hs/
 * ----va---> <-----------------vb--------------------> <--------va-------------
 *       |          |       <----vs----->                     |
 * -vbs-----> <---vbs+1---> <---vbs+2---> <-----0-----> <-----1-----> <-----2--- (scanline counter gen2)
 * -vbs-2---> <---vbs-1---> <---vbs-----> <---vbs+1---> <---vbs+2---> <-----0--- (scanline counter gen3+)
 * -vbs-2---> <---vbs-2---> <---vbs-1---> <---vbs-----> <---vbs+1---> <---vbs+2- (scanline counter hsw+ hdmi)
 *       |          |                                         |
 *       last visible pixel                                   first visible pixel
 *                  |                                         increment frame counter (gen3/4)
 *                  pixel counter = vblank_start * htotal     pixel counter = 0 (gen3/4)
 *
 * x  = horizontal active
 * _  = horizontal blanking
 * hs = horizontal sync
 * va = vertical active
 * vb = vertical blanking
 * vs = vertical sync
 * vbs = vblank_start (number)
 *
 * Summary:
 * - most events happen at the start of horizontal sync
 * - frame start happens at the start of horizontal blank, 1-4 lines
 *   (depending on PIPECONF settings) after the start of vblank
 * - gen3/4 pixel and frame counter are synchronized with the start
 *   of horizontal active on the first line of vertical active
 */

static u32 i8xx_get_vblank_counter(struct drm_device *dev, unsigned int pipe)
{
	/* Gen2 doesn't have a hardware frame counter */
	return 0;
}

/* Called from drm generic code, passed a 'crtc', which
 * we use as a pipe index
 */
static u32 i915_get_vblank_counter(struct drm_device *dev, unsigned int pipe)
{
	struct drm_i915_private *dev_priv = dev->dev_private;
	i915_reg_t high_frame, low_frame;
	u32 high1, high2, low, pixel, vbl_start, hsync_start, htotal;
	struct intel_crtc *intel_crtc =
		to_intel_crtc(dev_priv->pipe_to_crtc_mapping[pipe]);
	const struct drm_display_mode *mode = &intel_crtc->base.hwmode;

	htotal = mode->crtc_htotal;
	hsync_start = mode->crtc_hsync_start;
	vbl_start = mode->crtc_vblank_start;
	if (mode->flags & DRM_MODE_FLAG_INTERLACE)
		vbl_start = DIV_ROUND_UP(vbl_start, 2);

	/* Convert to pixel count */
	vbl_start *= htotal;

	/* Start of vblank event occurs at start of hsync */
	vbl_start -= htotal - hsync_start;

	high_frame = PIPEFRAME(pipe);
	low_frame = PIPEFRAMEPIXEL(pipe);

	/*
	 * High & low register fields aren't synchronized, so make sure
	 * we get a low value that's stable across two reads of the high
	 * register.
	 */
	do {
		high1 = I915_READ(high_frame) & PIPE_FRAME_HIGH_MASK;
		low   = I915_READ(low_frame);
		high2 = I915_READ(high_frame) & PIPE_FRAME_HIGH_MASK;
	} while (high1 != high2);

	high1 >>= PIPE_FRAME_HIGH_SHIFT;
	pixel = low & PIPE_PIXEL_MASK;
	low >>= PIPE_FRAME_LOW_SHIFT;

	/*
	 * The frame counter increments at beginning of active.
	 * Cook up a vblank counter by also checking the pixel
	 * counter against vblank start.
	 */
	return (((high1 << 8) | low) + (pixel >= vbl_start)) & 0xffffff;
}

static u32 g4x_get_vblank_counter(struct drm_device *dev, unsigned int pipe)
{
	struct drm_i915_private *dev_priv = dev->dev_private;

	return I915_READ(PIPE_FRMCOUNT_G4X(pipe));
}

/* I915_READ_FW, only for fast reads of display block, no need for forcewake etc. */
static int __intel_get_crtc_scanline(struct intel_crtc *crtc)
{
	struct drm_device *dev = crtc->base.dev;
	struct drm_i915_private *dev_priv = dev->dev_private;
	const struct drm_display_mode *mode = &crtc->base.hwmode;
	enum pipe pipe = crtc->pipe;
	int position, vtotal;

	vtotal = mode->crtc_vtotal;
	if (mode->flags & DRM_MODE_FLAG_INTERLACE)
		vtotal /= 2;

	if (IS_GEN2(dev_priv))
		position = I915_READ_FW(PIPEDSL(pipe)) & DSL_LINEMASK_GEN2;
	else
		position = I915_READ_FW(PIPEDSL(pipe)) & DSL_LINEMASK_GEN3;

	/*
	 * On HSW, the DSL reg (0x70000) appears to return 0 if we
	 * read it just before the start of vblank.  So try it again
	 * so we don't accidentally end up spanning a vblank frame
	 * increment, causing the pipe_update_end() code to squak at us.
	 *
	 * The nature of this problem means we can't simply check the ISR
	 * bit and return the vblank start value; nor can we use the scanline
	 * debug register in the transcoder as it appears to have the same
	 * problem.  We may need to extend this to include other platforms,
	 * but so far testing only shows the problem on HSW.
	 */
	if (HAS_DDI(dev_priv) && !position) {
		int i, temp;

		for (i = 0; i < 100; i++) {
			udelay(1);
			temp = __raw_i915_read32(dev_priv, PIPEDSL(pipe)) &
				DSL_LINEMASK_GEN3;
			if (temp != position) {
				position = temp;
				break;
			}
		}
	}

	/*
	 * See update_scanline_offset() for the details on the
	 * scanline_offset adjustment.
	 */
	return (position + crtc->scanline_offset) % vtotal;
}

static int i915_get_crtc_scanoutpos(struct drm_device *dev, unsigned int pipe,
				    unsigned int flags, int *vpos, int *hpos,
				    ktime_t *stime, ktime_t *etime,
				    const struct drm_display_mode *mode)
{
	struct drm_i915_private *dev_priv = dev->dev_private;
	struct drm_crtc *crtc = dev_priv->pipe_to_crtc_mapping[pipe];
	struct intel_crtc *intel_crtc = to_intel_crtc(crtc);
	int position;
	int vbl_start, vbl_end, hsync_start, htotal, vtotal;
	bool in_vbl = true;
	int ret = 0;
	unsigned long irqflags;

	if (WARN_ON(!mode->crtc_clock)) {
		DRM_DEBUG_DRIVER("trying to get scanoutpos for disabled "
				 "pipe %c\n", pipe_name(pipe));
		return 0;
	}

	htotal = mode->crtc_htotal;
	hsync_start = mode->crtc_hsync_start;
	vtotal = mode->crtc_vtotal;
	vbl_start = mode->crtc_vblank_start;
	vbl_end = mode->crtc_vblank_end;

	if (mode->flags & DRM_MODE_FLAG_INTERLACE) {
		vbl_start = DIV_ROUND_UP(vbl_start, 2);
		vbl_end /= 2;
		vtotal /= 2;
	}

	ret |= DRM_SCANOUTPOS_VALID | DRM_SCANOUTPOS_ACCURATE;

	/*
	 * Lock uncore.lock, as we will do multiple timing critical raw
	 * register reads, potentially with preemption disabled, so the
	 * following code must not block on uncore.lock.
	 */
	spin_lock_irqsave(&dev_priv->uncore.lock, irqflags);

	/* preempt_disable_rt() should go right here in PREEMPT_RT patchset. */

	/* Get optional system timestamp before query. */
	if (stime)
		*stime = ktime_get();

	if (IS_GEN2(dev_priv) || IS_G4X(dev_priv) || INTEL_GEN(dev_priv) >= 5) {
		/* No obvious pixelcount register. Only query vertical
		 * scanout position from Display scan line register.
		 */
		position = __intel_get_crtc_scanline(intel_crtc);
	} else {
		/* Have access to pixelcount since start of frame.
		 * We can split this into vertical and horizontal
		 * scanout position.
		 */
		position = (I915_READ_FW(PIPEFRAMEPIXEL(pipe)) & PIPE_PIXEL_MASK) >> PIPE_PIXEL_SHIFT;

		/* convert to pixel counts */
		vbl_start *= htotal;
		vbl_end *= htotal;
		vtotal *= htotal;

		/*
		 * In interlaced modes, the pixel counter counts all pixels,
		 * so one field will have htotal more pixels. In order to avoid
		 * the reported position from jumping backwards when the pixel
		 * counter is beyond the length of the shorter field, just
		 * clamp the position the length of the shorter field. This
		 * matches how the scanline counter based position works since
		 * the scanline counter doesn't count the two half lines.
		 */
		if (position >= vtotal)
			position = vtotal - 1;

		/*
		 * Start of vblank interrupt is triggered at start of hsync,
		 * just prior to the first active line of vblank. However we
		 * consider lines to start at the leading edge of horizontal
		 * active. So, should we get here before we've crossed into
		 * the horizontal active of the first line in vblank, we would
		 * not set the DRM_SCANOUTPOS_INVBL flag. In order to fix that,
		 * always add htotal-hsync_start to the current pixel position.
		 */
		position = (position + htotal - hsync_start) % vtotal;
	}

	/* Get optional system timestamp after query. */
	if (etime)
		*etime = ktime_get();

	/* preempt_enable_rt() should go right here in PREEMPT_RT patchset. */

	spin_unlock_irqrestore(&dev_priv->uncore.lock, irqflags);

	in_vbl = position >= vbl_start && position < vbl_end;

	/*
	 * While in vblank, position will be negative
	 * counting up towards 0 at vbl_end. And outside
	 * vblank, position will be positive counting
	 * up since vbl_end.
	 */
	if (position >= vbl_start)
		position -= vbl_end;
	else
		position += vtotal - vbl_end;

	if (IS_GEN2(dev_priv) || IS_G4X(dev_priv) || INTEL_GEN(dev_priv) >= 5) {
		*vpos = position;
		*hpos = 0;
	} else {
		*vpos = position / htotal;
		*hpos = position - (*vpos * htotal);
	}

	/* In vblank? */
	if (in_vbl)
		ret |= DRM_SCANOUTPOS_IN_VBLANK;

	return ret;
}

int intel_get_crtc_scanline(struct intel_crtc *crtc)
{
	struct drm_i915_private *dev_priv = crtc->base.dev->dev_private;
	unsigned long irqflags;
	int position;

	spin_lock_irqsave(&dev_priv->uncore.lock, irqflags);
	position = __intel_get_crtc_scanline(crtc);
	spin_unlock_irqrestore(&dev_priv->uncore.lock, irqflags);

	return position;
}

static int i915_get_vblank_timestamp(struct drm_device *dev, unsigned int pipe,
			      int *max_error,
			      struct timeval *vblank_time,
			      unsigned flags)
{
	struct drm_crtc *crtc;

	if (pipe >= INTEL_INFO(dev)->num_pipes) {
		DRM_ERROR("Invalid crtc %u\n", pipe);
		return -EINVAL;
	}

	/* Get drm_crtc to timestamp: */
	crtc = intel_get_crtc_for_pipe(dev, pipe);
	if (crtc == NULL) {
		DRM_ERROR("Invalid crtc %u\n", pipe);
		return -EINVAL;
	}

	if (!crtc->hwmode.crtc_clock) {
		DRM_DEBUG_KMS("crtc %u is disabled\n", pipe);
		return -EBUSY;
	}

	/* Helper routine in DRM core does all the work: */
	return drm_calc_vbltimestamp_from_scanoutpos(dev, pipe, max_error,
						     vblank_time, flags,
						     &crtc->hwmode);
}

static void ironlake_rps_change_irq_handler(struct drm_i915_private *dev_priv)
{
	u32 busy_up, busy_down, max_avg, min_avg;
	u8 new_delay;

	spin_lock(&mchdev_lock);

	I915_WRITE16(MEMINTRSTS, I915_READ(MEMINTRSTS));

	new_delay = dev_priv->ips.cur_delay;

	I915_WRITE16(MEMINTRSTS, MEMINT_EVAL_CHG);
	busy_up = I915_READ(RCPREVBSYTUPAVG);
	busy_down = I915_READ(RCPREVBSYTDNAVG);
	max_avg = I915_READ(RCBMAXAVG);
	min_avg = I915_READ(RCBMINAVG);

	/* Handle RCS change request from hw */
	if (busy_up > max_avg) {
		if (dev_priv->ips.cur_delay != dev_priv->ips.max_delay)
			new_delay = dev_priv->ips.cur_delay - 1;
		if (new_delay < dev_priv->ips.max_delay)
			new_delay = dev_priv->ips.max_delay;
	} else if (busy_down < min_avg) {
		if (dev_priv->ips.cur_delay != dev_priv->ips.min_delay)
			new_delay = dev_priv->ips.cur_delay + 1;
		if (new_delay > dev_priv->ips.min_delay)
			new_delay = dev_priv->ips.min_delay;
	}

	if (ironlake_set_drps(dev_priv, new_delay))
		dev_priv->ips.cur_delay = new_delay;

	spin_unlock(&mchdev_lock);

	return;
}

static void notify_ring(struct intel_engine_cs *engine)
{
	if (!intel_engine_initialized(engine))
		return;

	trace_i915_gem_request_notify(engine);
	engine->user_interrupts++;

	wake_up_all(&engine->irq_queue);
}

static void vlv_c0_read(struct drm_i915_private *dev_priv,
			struct intel_rps_ei *ei)
{
	ei->cz_clock = vlv_punit_read(dev_priv, PUNIT_REG_CZ_TIMESTAMP);
	ei->render_c0 = I915_READ(VLV_RENDER_C0_COUNT);
	ei->media_c0 = I915_READ(VLV_MEDIA_C0_COUNT);
}

static bool vlv_c0_above(struct drm_i915_private *dev_priv,
			 const struct intel_rps_ei *old,
			 const struct intel_rps_ei *now,
			 int threshold)
{
	u64 time, c0;
	unsigned int mul = 100;

	if (old->cz_clock == 0)
		return false;

	if (I915_READ(VLV_COUNTER_CONTROL) & VLV_COUNT_RANGE_HIGH)
		mul <<= 8;

	time = now->cz_clock - old->cz_clock;
	time *= threshold * dev_priv->czclk_freq;

	/* Workload can be split between render + media, e.g. SwapBuffers
	 * being blitted in X after being rendered in mesa. To account for
	 * this we need to combine both engines into our activity counter.
	 */
	c0 = now->render_c0 - old->render_c0;
	c0 += now->media_c0 - old->media_c0;
	c0 *= mul * VLV_CZ_CLOCK_TO_MILLI_SEC;

	return c0 >= time;
}

void gen6_rps_reset_ei(struct drm_i915_private *dev_priv)
{
	vlv_c0_read(dev_priv, &dev_priv->rps.down_ei);
	dev_priv->rps.up_ei = dev_priv->rps.down_ei;
}

static u32 vlv_wa_c0_ei(struct drm_i915_private *dev_priv, u32 pm_iir)
{
	struct intel_rps_ei now;
	u32 events = 0;

	if ((pm_iir & (GEN6_PM_RP_DOWN_EI_EXPIRED | GEN6_PM_RP_UP_EI_EXPIRED)) == 0)
		return 0;

	vlv_c0_read(dev_priv, &now);
	if (now.cz_clock == 0)
		return 0;

	if (pm_iir & GEN6_PM_RP_DOWN_EI_EXPIRED) {
		if (!vlv_c0_above(dev_priv,
				  &dev_priv->rps.down_ei, &now,
				  dev_priv->rps.down_threshold))
			events |= GEN6_PM_RP_DOWN_THRESHOLD;
		dev_priv->rps.down_ei = now;
	}

	if (pm_iir & GEN6_PM_RP_UP_EI_EXPIRED) {
		if (vlv_c0_above(dev_priv,
				 &dev_priv->rps.up_ei, &now,
				 dev_priv->rps.up_threshold))
			events |= GEN6_PM_RP_UP_THRESHOLD;
		dev_priv->rps.up_ei = now;
	}

	return events;
}

static bool any_waiters(struct drm_i915_private *dev_priv)
{
	struct intel_engine_cs *engine;

	for_each_engine(engine, dev_priv)
		if (engine->irq_refcount)
			return true;

	return false;
}

static void gen6_pm_rps_work(struct work_struct *work)
{
	struct drm_i915_private *dev_priv =
		container_of(work, struct drm_i915_private, rps.work);
	bool client_boost;
	int new_delay, adj, min, max;
	u32 pm_iir;

	spin_lock_irq(&dev_priv->irq_lock);
	/* Speed up work cancelation during disabling rps interrupts. */
	if (!dev_priv->rps.interrupts_enabled) {
		spin_unlock_irq(&dev_priv->irq_lock);
		return;
	}

	/*
	 * The RPS work is synced during runtime suspend, we don't require a
	 * wakeref. TODO: instead of disabling the asserts make sure that we
	 * always hold an RPM reference while the work is running.
	 */
	DISABLE_RPM_WAKEREF_ASSERTS(dev_priv);

	pm_iir = dev_priv->rps.pm_iir;
	dev_priv->rps.pm_iir = 0;
	/* Make sure not to corrupt PMIMR state used by ringbuffer on GEN6 */
	gen6_enable_pm_irq(dev_priv, dev_priv->pm_rps_events);
	client_boost = dev_priv->rps.client_boost;
	dev_priv->rps.client_boost = false;
	spin_unlock_irq(&dev_priv->irq_lock);

	/* Make sure we didn't queue anything we're not going to process. */
	WARN_ON(pm_iir & ~dev_priv->pm_rps_events);

	if ((pm_iir & dev_priv->pm_rps_events) == 0 && !client_boost)
		goto out;

	mutex_lock(&dev_priv->rps.hw_lock);

	pm_iir |= vlv_wa_c0_ei(dev_priv, pm_iir);

	adj = dev_priv->rps.last_adj;
	new_delay = dev_priv->rps.cur_freq;
	min = dev_priv->rps.min_freq_softlimit;
	max = dev_priv->rps.max_freq_softlimit;

	if (client_boost) {
		new_delay = dev_priv->rps.max_freq_softlimit;
		adj = 0;
	} else if (pm_iir & GEN6_PM_RP_UP_THRESHOLD) {
		if (adj > 0)
			adj *= 2;
		else /* CHV needs even encode values */
			adj = IS_CHERRYVIEW(dev_priv) ? 2 : 1;
		/*
		 * For better performance, jump directly
		 * to RPe if we're below it.
		 */
		if (new_delay < dev_priv->rps.efficient_freq - adj) {
			new_delay = dev_priv->rps.efficient_freq;
			adj = 0;
		}
	} else if (any_waiters(dev_priv)) {
		adj = 0;
	} else if (pm_iir & GEN6_PM_RP_DOWN_TIMEOUT) {
		if (dev_priv->rps.cur_freq > dev_priv->rps.efficient_freq)
			new_delay = dev_priv->rps.efficient_freq;
		else
			new_delay = dev_priv->rps.min_freq_softlimit;
		adj = 0;
	} else if (pm_iir & GEN6_PM_RP_DOWN_THRESHOLD) {
		if (adj < 0)
			adj *= 2;
		else /* CHV needs even encode values */
			adj = IS_CHERRYVIEW(dev_priv) ? -2 : -1;
	} else { /* unknown event */
		adj = 0;
	}

	dev_priv->rps.last_adj = adj;

	/* sysfs frequency interfaces may have snuck in while servicing the
	 * interrupt
	 */
	new_delay += adj;
	new_delay = clamp_t(int, new_delay, min, max);

	intel_set_rps(dev_priv, new_delay);

	mutex_unlock(&dev_priv->rps.hw_lock);
out:
	ENABLE_RPM_WAKEREF_ASSERTS(dev_priv);
}


/**
 * ivybridge_parity_work - Workqueue called when a parity error interrupt
 * occurred.
 * @work: workqueue struct
 *
 * Doesn't actually do anything except notify userspace. As a consequence of
 * this event, userspace should try to remap the bad rows since statistically
 * it is likely the same row is more likely to go bad again.
 */
static void ivybridge_parity_work(struct work_struct *work)
{
	struct drm_i915_private *dev_priv =
		container_of(work, struct drm_i915_private, l3_parity.error_work);
	u32 error_status, row, bank, subbank;
	char *parity_event[6];
	uint32_t misccpctl;
	uint8_t slice = 0;

	/* We must turn off DOP level clock gating to access the L3 registers.
	 * In order to prevent a get/put style interface, acquire struct mutex
	 * any time we access those registers.
	 */
	mutex_lock(&dev_priv->dev->struct_mutex);

	/* If we've screwed up tracking, just let the interrupt fire again */
	if (WARN_ON(!dev_priv->l3_parity.which_slice))
		goto out;

	misccpctl = I915_READ(GEN7_MISCCPCTL);
	I915_WRITE(GEN7_MISCCPCTL, misccpctl & ~GEN7_DOP_CLOCK_GATE_ENABLE);
	POSTING_READ(GEN7_MISCCPCTL);

	while ((slice = ffs(dev_priv->l3_parity.which_slice)) != 0) {
		i915_reg_t reg;

		slice--;
		if (WARN_ON_ONCE(slice >= NUM_L3_SLICES(dev_priv)))
			break;

		dev_priv->l3_parity.which_slice &= ~(1<<slice);

		reg = GEN7_L3CDERRST1(slice);

		error_status = I915_READ(reg);
		row = GEN7_PARITY_ERROR_ROW(error_status);
		bank = GEN7_PARITY_ERROR_BANK(error_status);
		subbank = GEN7_PARITY_ERROR_SUBBANK(error_status);

		I915_WRITE(reg, GEN7_PARITY_ERROR_VALID | GEN7_L3CDERRST1_ENABLE);
		POSTING_READ(reg);

		parity_event[0] = I915_L3_PARITY_UEVENT "=1";
		parity_event[1] = kasprintf(GFP_KERNEL, "ROW=%d", row);
		parity_event[2] = kasprintf(GFP_KERNEL, "BANK=%d", bank);
		parity_event[3] = kasprintf(GFP_KERNEL, "SUBBANK=%d", subbank);
		parity_event[4] = kasprintf(GFP_KERNEL, "SLICE=%d", slice);
		parity_event[5] = NULL;

		kobject_uevent_env(&dev_priv->dev->primary->kdev->kobj,
				   KOBJ_CHANGE, parity_event);

		DRM_DEBUG("Parity error: Slice = %d, Row = %d, Bank = %d, Sub bank = %d.\n",
			  slice, row, bank, subbank);

		kfree(parity_event[4]);
		kfree(parity_event[3]);
		kfree(parity_event[2]);
		kfree(parity_event[1]);
	}

	I915_WRITE(GEN7_MISCCPCTL, misccpctl);

out:
	WARN_ON(dev_priv->l3_parity.which_slice);
	spin_lock_irq(&dev_priv->irq_lock);
	gen5_enable_gt_irq(dev_priv, GT_PARITY_ERROR(dev_priv));
	spin_unlock_irq(&dev_priv->irq_lock);

	mutex_unlock(&dev_priv->dev->struct_mutex);
}

static void ivybridge_parity_error_irq_handler(struct drm_i915_private *dev_priv,
					       u32 iir)
{
	if (!HAS_L3_DPF(dev_priv))
		return;

	spin_lock(&dev_priv->irq_lock);
	gen5_disable_gt_irq(dev_priv, GT_PARITY_ERROR(dev_priv));
	spin_unlock(&dev_priv->irq_lock);

	iir &= GT_PARITY_ERROR(dev_priv);
	if (iir & GT_RENDER_L3_PARITY_ERROR_INTERRUPT_S1)
		dev_priv->l3_parity.which_slice |= 1 << 1;

	if (iir & GT_RENDER_L3_PARITY_ERROR_INTERRUPT)
		dev_priv->l3_parity.which_slice |= 1 << 0;

	queue_work(dev_priv->wq, &dev_priv->l3_parity.error_work);
}

static void ilk_gt_irq_handler(struct drm_i915_private *dev_priv,
			       u32 gt_iir)
{
	if (gt_iir &
	    (GT_RENDER_USER_INTERRUPT | GT_RENDER_PIPECTL_NOTIFY_INTERRUPT))
		notify_ring(&dev_priv->engine[RCS]);
	if (gt_iir & ILK_BSD_USER_INTERRUPT)
		notify_ring(&dev_priv->engine[VCS]);
}

static void snb_gt_irq_handler(struct drm_i915_private *dev_priv,
			       u32 gt_iir)
{

	if (gt_iir &
	    (GT_RENDER_USER_INTERRUPT | GT_RENDER_PIPECTL_NOTIFY_INTERRUPT))
		notify_ring(&dev_priv->engine[RCS]);
	if (gt_iir & GT_BSD_USER_INTERRUPT)
		notify_ring(&dev_priv->engine[VCS]);
	if (gt_iir & GT_BLT_USER_INTERRUPT)
		notify_ring(&dev_priv->engine[BCS]);

	if (gt_iir & (GT_BLT_CS_ERROR_INTERRUPT |
		      GT_BSD_CS_ERROR_INTERRUPT |
		      GT_RENDER_CS_MASTER_ERROR_INTERRUPT))
		DRM_DEBUG("Command parser error, gt_iir 0x%08x\n", gt_iir);

	if (gt_iir & GT_PARITY_ERROR(dev_priv))
		ivybridge_parity_error_irq_handler(dev_priv, gt_iir);
}

static __always_inline void
gen8_cs_irq_handler(struct intel_engine_cs *engine, u32 iir, int test_shift)
{
	if (iir & (GT_RENDER_USER_INTERRUPT << test_shift))
		notify_ring(engine);
	if (iir & (GT_CONTEXT_SWITCH_INTERRUPT << test_shift))
		tasklet_schedule(&engine->irq_tasklet);
}

static irqreturn_t gen8_gt_irq_ack(struct drm_i915_private *dev_priv,
				   u32 master_ctl,
				   u32 gt_iir[4])
{
	irqreturn_t ret = IRQ_NONE;

	if (master_ctl & (GEN8_GT_RCS_IRQ | GEN8_GT_BCS_IRQ)) {
		gt_iir[0] = I915_READ_FW(GEN8_GT_IIR(0));
		if (gt_iir[0]) {
			I915_WRITE_FW(GEN8_GT_IIR(0), gt_iir[0]);
			ret = IRQ_HANDLED;
		} else
			DRM_ERROR("The master control interrupt lied (GT0)!\n");
	}

	if (master_ctl & (GEN8_GT_VCS1_IRQ | GEN8_GT_VCS2_IRQ)) {
		gt_iir[1] = I915_READ_FW(GEN8_GT_IIR(1));
		if (gt_iir[1]) {
			I915_WRITE_FW(GEN8_GT_IIR(1), gt_iir[1]);
			ret = IRQ_HANDLED;
		} else
			DRM_ERROR("The master control interrupt lied (GT1)!\n");
	}

	if (master_ctl & GEN8_GT_VECS_IRQ) {
		gt_iir[3] = I915_READ_FW(GEN8_GT_IIR(3));
		if (gt_iir[3]) {
			I915_WRITE_FW(GEN8_GT_IIR(3), gt_iir[3]);
			ret = IRQ_HANDLED;
		} else
			DRM_ERROR("The master control interrupt lied (GT3)!\n");
	}

	if (master_ctl & GEN8_GT_PM_IRQ) {
		gt_iir[2] = I915_READ_FW(GEN8_GT_IIR(2));
		if (gt_iir[2] & dev_priv->pm_rps_events) {
			I915_WRITE_FW(GEN8_GT_IIR(2),
				      gt_iir[2] & dev_priv->pm_rps_events);
			ret = IRQ_HANDLED;
		} else
			DRM_ERROR("The master control interrupt lied (PM)!\n");
	}

	return ret;
}

static void gen8_gt_irq_handler(struct drm_i915_private *dev_priv,
				u32 gt_iir[4])
{
	if (gt_iir[0]) {
		gen8_cs_irq_handler(&dev_priv->engine[RCS],
				    gt_iir[0], GEN8_RCS_IRQ_SHIFT);
		gen8_cs_irq_handler(&dev_priv->engine[BCS],
				    gt_iir[0], GEN8_BCS_IRQ_SHIFT);
	}

	if (gt_iir[1]) {
		gen8_cs_irq_handler(&dev_priv->engine[VCS],
				    gt_iir[1], GEN8_VCS1_IRQ_SHIFT);
		gen8_cs_irq_handler(&dev_priv->engine[VCS2],
				    gt_iir[1], GEN8_VCS2_IRQ_SHIFT);
	}

	if (gt_iir[3])
		gen8_cs_irq_handler(&dev_priv->engine[VECS],
				    gt_iir[3], GEN8_VECS_IRQ_SHIFT);

	if (gt_iir[2] & dev_priv->pm_rps_events)
		gen6_rps_irq_handler(dev_priv, gt_iir[2]);
}

static bool bxt_port_hotplug_long_detect(enum port port, u32 val)
{
	switch (port) {
	case PORT_A:
		return val & PORTA_HOTPLUG_LONG_DETECT;
	case PORT_B:
		return val & PORTB_HOTPLUG_LONG_DETECT;
	case PORT_C:
		return val & PORTC_HOTPLUG_LONG_DETECT;
	default:
		return false;
	}
}

static bool spt_port_hotplug2_long_detect(enum port port, u32 val)
{
	switch (port) {
	case PORT_E:
		return val & PORTE_HOTPLUG_LONG_DETECT;
	default:
		return false;
	}
}

static bool spt_port_hotplug_long_detect(enum port port, u32 val)
{
	switch (port) {
	case PORT_A:
		return val & PORTA_HOTPLUG_LONG_DETECT;
	case PORT_B:
		return val & PORTB_HOTPLUG_LONG_DETECT;
	case PORT_C:
		return val & PORTC_HOTPLUG_LONG_DETECT;
	case PORT_D:
		return val & PORTD_HOTPLUG_LONG_DETECT;
	default:
		return false;
	}
}

static bool ilk_port_hotplug_long_detect(enum port port, u32 val)
{
	switch (port) {
	case PORT_A:
		return val & DIGITAL_PORTA_HOTPLUG_LONG_DETECT;
	default:
		return false;
	}
}

static bool pch_port_hotplug_long_detect(enum port port, u32 val)
{
	switch (port) {
	case PORT_B:
		return val & PORTB_HOTPLUG_LONG_DETECT;
	case PORT_C:
		return val & PORTC_HOTPLUG_LONG_DETECT;
	case PORT_D:
		return val & PORTD_HOTPLUG_LONG_DETECT;
	default:
		return false;
	}
}

static bool i9xx_port_hotplug_long_detect(enum port port, u32 val)
{
	switch (port) {
	case PORT_B:
		return val & PORTB_HOTPLUG_INT_LONG_PULSE;
	case PORT_C:
		return val & PORTC_HOTPLUG_INT_LONG_PULSE;
	case PORT_D:
		return val & PORTD_HOTPLUG_INT_LONG_PULSE;
	default:
		return false;
	}
}

/*
 * Get a bit mask of pins that have triggered, and which ones may be long.
 * This can be called multiple times with the same masks to accumulate
 * hotplug detection results from several registers.
 *
 * Note that the caller is expected to zero out the masks initially.
 */
static void intel_get_hpd_pins(u32 *pin_mask, u32 *long_mask,
			     u32 hotplug_trigger, u32 dig_hotplug_reg,
			     const u32 hpd[HPD_NUM_PINS],
			     bool long_pulse_detect(enum port port, u32 val))
{
	enum port port;
	int i;

	for_each_hpd_pin(i) {
		if ((hpd[i] & hotplug_trigger) == 0)
			continue;

		*pin_mask |= BIT(i);

		if (!intel_hpd_pin_to_port(i, &port))
			continue;

		if (long_pulse_detect(port, dig_hotplug_reg))
			*long_mask |= BIT(i);
	}

	DRM_DEBUG_DRIVER("hotplug event received, stat 0x%08x, dig 0x%08x, pins 0x%08x\n",
			 hotplug_trigger, dig_hotplug_reg, *pin_mask);

}

static void gmbus_irq_handler(struct drm_i915_private *dev_priv)
{
	wake_up_all(&dev_priv->gmbus_wait_queue);
}

static void dp_aux_irq_handler(struct drm_i915_private *dev_priv)
{
	wake_up_all(&dev_priv->gmbus_wait_queue);
}

#if defined(CONFIG_DEBUG_FS)
static void display_pipe_crc_irq_handler(struct drm_i915_private *dev_priv,
					 enum pipe pipe,
					 uint32_t crc0, uint32_t crc1,
					 uint32_t crc2, uint32_t crc3,
					 uint32_t crc4)
{
	struct intel_pipe_crc *pipe_crc = &dev_priv->pipe_crc[pipe];
	struct intel_pipe_crc_entry *entry;
	int head, tail;

	spin_lock(&pipe_crc->lock);

	if (!pipe_crc->entries) {
		spin_unlock(&pipe_crc->lock);
		DRM_DEBUG_KMS("spurious interrupt\n");
		return;
	}

	head = pipe_crc->head;
	tail = pipe_crc->tail;

	if (CIRC_SPACE(head, tail, INTEL_PIPE_CRC_ENTRIES_NR) < 1) {
		spin_unlock(&pipe_crc->lock);
		DRM_ERROR("CRC buffer overflowing\n");
		return;
	}

	entry = &pipe_crc->entries[head];

	entry->frame = dev_priv->dev->driver->get_vblank_counter(dev_priv->dev,
								 pipe);
	entry->crc[0] = crc0;
	entry->crc[1] = crc1;
	entry->crc[2] = crc2;
	entry->crc[3] = crc3;
	entry->crc[4] = crc4;

	head = (head + 1) & (INTEL_PIPE_CRC_ENTRIES_NR - 1);
	pipe_crc->head = head;

	spin_unlock(&pipe_crc->lock);

	wake_up_interruptible(&pipe_crc->wq);
}
#else
static inline void
display_pipe_crc_irq_handler(struct drm_i915_private *dev_priv,
			     enum pipe pipe,
			     uint32_t crc0, uint32_t crc1,
			     uint32_t crc2, uint32_t crc3,
			     uint32_t crc4) {}
#endif


static void hsw_pipe_crc_irq_handler(struct drm_i915_private *dev_priv,
				     enum pipe pipe)
{
	display_pipe_crc_irq_handler(dev_priv, pipe,
				     I915_READ(PIPE_CRC_RES_1_IVB(pipe)),
				     0, 0, 0, 0);
}

static void ivb_pipe_crc_irq_handler(struct drm_i915_private *dev_priv,
				     enum pipe pipe)
{
	display_pipe_crc_irq_handler(dev_priv, pipe,
				     I915_READ(PIPE_CRC_RES_1_IVB(pipe)),
				     I915_READ(PIPE_CRC_RES_2_IVB(pipe)),
				     I915_READ(PIPE_CRC_RES_3_IVB(pipe)),
				     I915_READ(PIPE_CRC_RES_4_IVB(pipe)),
				     I915_READ(PIPE_CRC_RES_5_IVB(pipe)));
}

static void i9xx_pipe_crc_irq_handler(struct drm_i915_private *dev_priv,
				      enum pipe pipe)
{
	uint32_t res1, res2;

	if (INTEL_GEN(dev_priv) >= 3)
		res1 = I915_READ(PIPE_CRC_RES_RES1_I915(pipe));
	else
		res1 = 0;

	if (INTEL_GEN(dev_priv) >= 5 || IS_G4X(dev_priv))
		res2 = I915_READ(PIPE_CRC_RES_RES2_G4X(pipe));
	else
		res2 = 0;

	display_pipe_crc_irq_handler(dev_priv, pipe,
				     I915_READ(PIPE_CRC_RES_RED(pipe)),
				     I915_READ(PIPE_CRC_RES_GREEN(pipe)),
				     I915_READ(PIPE_CRC_RES_BLUE(pipe)),
				     res1, res2);
}

/* The RPS events need forcewake, so we add them to a work queue and mask their
 * IMR bits until the work is done. Other interrupts can be processed without
 * the work queue. */
static void gen6_rps_irq_handler(struct drm_i915_private *dev_priv, u32 pm_iir)
{
	if (pm_iir & dev_priv->pm_rps_events) {
		spin_lock(&dev_priv->irq_lock);
		gen6_disable_pm_irq(dev_priv, pm_iir & dev_priv->pm_rps_events);
		if (dev_priv->rps.interrupts_enabled) {
			dev_priv->rps.pm_iir |= pm_iir & dev_priv->pm_rps_events;
			queue_work(dev_priv->wq, &dev_priv->rps.work);
		}
		spin_unlock(&dev_priv->irq_lock);
	}

	if (INTEL_INFO(dev_priv)->gen >= 8)
		return;

	if (HAS_VEBOX(dev_priv)) {
		if (pm_iir & PM_VEBOX_USER_INTERRUPT)
			notify_ring(&dev_priv->engine[VECS]);

		if (pm_iir & PM_VEBOX_CS_ERROR_INTERRUPT)
			DRM_DEBUG("Command parser error, pm_iir 0x%08x\n", pm_iir);
	}
}

static bool intel_pipe_handle_vblank(struct drm_i915_private *dev_priv,
				     enum pipe pipe)
{
	return drm_handle_vblank(dev_priv->dev, pipe);
}

<<<<<<< HEAD
static void valleyview_pipestat_irq_ack(struct drm_device *dev, u32 iir,
					u32 pipe_stats[I915_MAX_PIPES])
{
	struct drm_i915_private *dev_priv = dev->dev_private;
=======
static void valleyview_pipestat_irq_ack(struct drm_i915_private *dev_priv,
					u32 iir, u32 pipe_stats[I915_MAX_PIPES])
{
>>>>>>> af4a879e
	int pipe;

	spin_lock(&dev_priv->irq_lock);

	if (!dev_priv->display_irqs_enabled) {
		spin_unlock(&dev_priv->irq_lock);
		return;
	}

	for_each_pipe(dev_priv, pipe) {
		i915_reg_t reg;
		u32 mask, iir_bit = 0;

		/*
		 * PIPESTAT bits get signalled even when the interrupt is
		 * disabled with the mask bits, and some of the status bits do
		 * not generate interrupts at all (like the underrun bit). Hence
		 * we need to be careful that we only handle what we want to
		 * handle.
		 */

		/* fifo underruns are filterered in the underrun handler. */
		mask = PIPE_FIFO_UNDERRUN_STATUS;

		switch (pipe) {
		case PIPE_A:
			iir_bit = I915_DISPLAY_PIPE_A_EVENT_INTERRUPT;
			break;
		case PIPE_B:
			iir_bit = I915_DISPLAY_PIPE_B_EVENT_INTERRUPT;
			break;
		case PIPE_C:
			iir_bit = I915_DISPLAY_PIPE_C_EVENT_INTERRUPT;
			break;
		}
		if (iir & iir_bit)
			mask |= dev_priv->pipestat_irq_mask[pipe];

		if (!mask)
			continue;

		reg = PIPESTAT(pipe);
		mask |= PIPESTAT_INT_ENABLE_MASK;
		pipe_stats[pipe] = I915_READ(reg) & mask;

		/*
		 * Clear the PIPE*STAT regs before the IIR
		 */
		if (pipe_stats[pipe] & (PIPE_FIFO_UNDERRUN_STATUS |
					PIPESTAT_INT_STATUS_MASK))
			I915_WRITE(reg, pipe_stats[pipe]);
	}
	spin_unlock(&dev_priv->irq_lock);
}

<<<<<<< HEAD
static void valleyview_pipestat_irq_handler(struct drm_device *dev,
					    u32 pipe_stats[I915_MAX_PIPES])
{
	struct drm_i915_private *dev_priv = to_i915(dev);
=======
static void valleyview_pipestat_irq_handler(struct drm_i915_private *dev_priv,
					    u32 pipe_stats[I915_MAX_PIPES])
{
>>>>>>> af4a879e
	enum pipe pipe;

	for_each_pipe(dev_priv, pipe) {
		if (pipe_stats[pipe] & PIPE_START_VBLANK_INTERRUPT_STATUS &&
		    intel_pipe_handle_vblank(dev_priv, pipe))
			intel_check_page_flip(dev_priv, pipe);

		if (pipe_stats[pipe] & PLANE_FLIP_DONE_INT_STATUS_VLV) {
			intel_prepare_page_flip(dev_priv, pipe);
			intel_finish_page_flip(dev_priv, pipe);
		}

		if (pipe_stats[pipe] & PIPE_CRC_DONE_INTERRUPT_STATUS)
			i9xx_pipe_crc_irq_handler(dev_priv, pipe);

		if (pipe_stats[pipe] & PIPE_FIFO_UNDERRUN_STATUS)
			intel_cpu_fifo_underrun_irq_handler(dev_priv, pipe);
	}

	if (pipe_stats[0] & PIPE_GMBUS_INTERRUPT_STATUS)
		gmbus_irq_handler(dev_priv);
}

static u32 i9xx_hpd_irq_ack(struct drm_i915_private *dev_priv)
{
	u32 hotplug_status = I915_READ(PORT_HOTPLUG_STAT);

	if (hotplug_status)
		I915_WRITE(PORT_HOTPLUG_STAT, hotplug_status);

	return hotplug_status;
}
<<<<<<< HEAD

static void i9xx_hpd_irq_handler(struct drm_device *dev,
				 u32 hotplug_status)
{
	u32 pin_mask = 0, long_mask = 0;
=======
>>>>>>> af4a879e

static void i9xx_hpd_irq_handler(struct drm_i915_private *dev_priv,
				 u32 hotplug_status)
{
	u32 pin_mask = 0, long_mask = 0;

	if (IS_G4X(dev_priv) || IS_VALLEYVIEW(dev_priv) ||
	    IS_CHERRYVIEW(dev_priv)) {
		u32 hotplug_trigger = hotplug_status & HOTPLUG_INT_STATUS_G4X;

		if (hotplug_trigger) {
			intel_get_hpd_pins(&pin_mask, &long_mask, hotplug_trigger,
					   hotplug_trigger, hpd_status_g4x,
					   i9xx_port_hotplug_long_detect);

			intel_hpd_irq_handler(dev_priv, pin_mask, long_mask);
		}

		if (hotplug_status & DP_AUX_CHANNEL_MASK_INT_STATUS_G4X)
			dp_aux_irq_handler(dev_priv);
	} else {
		u32 hotplug_trigger = hotplug_status & HOTPLUG_INT_STATUS_I915;

		if (hotplug_trigger) {
			intel_get_hpd_pins(&pin_mask, &long_mask, hotplug_trigger,
					   hotplug_trigger, hpd_status_i915,
					   i9xx_port_hotplug_long_detect);
			intel_hpd_irq_handler(dev_priv, pin_mask, long_mask);
		}
	}
}

static irqreturn_t valleyview_irq_handler(int irq, void *arg)
{
	struct drm_device *dev = arg;
	struct drm_i915_private *dev_priv = dev->dev_private;
	irqreturn_t ret = IRQ_NONE;

	if (!intel_irqs_enabled(dev_priv))
		return IRQ_NONE;

	/* IRQs are synced during runtime_suspend, we don't require a wakeref */
	disable_rpm_wakeref_asserts(dev_priv);

	do {
		u32 iir, gt_iir, pm_iir;
		u32 pipe_stats[I915_MAX_PIPES] = {};
		u32 hotplug_status = 0;
		u32 ier = 0;

		gt_iir = I915_READ(GTIIR);
		pm_iir = I915_READ(GEN6_PMIIR);
		iir = I915_READ(VLV_IIR);

		if (gt_iir == 0 && pm_iir == 0 && iir == 0)
			break;

		ret = IRQ_HANDLED;

		/*
		 * Theory on interrupt generation, based on empirical evidence:
		 *
		 * x = ((VLV_IIR & VLV_IER) ||
		 *      (((GT_IIR & GT_IER) || (GEN6_PMIIR & GEN6_PMIER)) &&
		 *       (VLV_MASTER_IER & MASTER_INTERRUPT_ENABLE)));
		 *
		 * A CPU interrupt will only be raised when 'x' has a 0->1 edge.
		 * Hence we clear MASTER_INTERRUPT_ENABLE and VLV_IER to
		 * guarantee the CPU interrupt will be raised again even if we
		 * don't end up clearing all the VLV_IIR, GT_IIR, GEN6_PMIIR
		 * bits this time around.
		 */
		I915_WRITE(VLV_MASTER_IER, 0);
		ier = I915_READ(VLV_IER);
		I915_WRITE(VLV_IER, 0);

		if (gt_iir)
			I915_WRITE(GTIIR, gt_iir);
		if (pm_iir)
			I915_WRITE(GEN6_PMIIR, pm_iir);

		if (iir & I915_DISPLAY_PORT_INTERRUPT)
			hotplug_status = i9xx_hpd_irq_ack(dev_priv);

		/* Call regardless, as some status bits might not be
		 * signalled in iir */
<<<<<<< HEAD
		valleyview_pipestat_irq_ack(dev, iir, pipe_stats);
=======
		valleyview_pipestat_irq_ack(dev_priv, iir, pipe_stats);
>>>>>>> af4a879e

		/*
		 * VLV_IIR is single buffered, and reflects the level
		 * from PIPESTAT/PORT_HOTPLUG_STAT, hence clear it last.
		 */
		if (iir)
			I915_WRITE(VLV_IIR, iir);

		I915_WRITE(VLV_IER, ier);
		I915_WRITE(VLV_MASTER_IER, MASTER_INTERRUPT_ENABLE);
		POSTING_READ(VLV_MASTER_IER);

		if (gt_iir)
			snb_gt_irq_handler(dev_priv, gt_iir);
		if (pm_iir)
			gen6_rps_irq_handler(dev_priv, pm_iir);

		if (hotplug_status)
<<<<<<< HEAD
			i9xx_hpd_irq_handler(dev, hotplug_status);

		valleyview_pipestat_irq_handler(dev, pipe_stats);
=======
			i9xx_hpd_irq_handler(dev_priv, hotplug_status);

		valleyview_pipestat_irq_handler(dev_priv, pipe_stats);
>>>>>>> af4a879e
	} while (0);

	enable_rpm_wakeref_asserts(dev_priv);

	return ret;
}

static irqreturn_t cherryview_irq_handler(int irq, void *arg)
{
	struct drm_device *dev = arg;
	struct drm_i915_private *dev_priv = dev->dev_private;
	irqreturn_t ret = IRQ_NONE;

	if (!intel_irqs_enabled(dev_priv))
		return IRQ_NONE;

	/* IRQs are synced during runtime_suspend, we don't require a wakeref */
	disable_rpm_wakeref_asserts(dev_priv);

	do {
		u32 master_ctl, iir;
		u32 gt_iir[4] = {};
		u32 pipe_stats[I915_MAX_PIPES] = {};
		u32 hotplug_status = 0;
		u32 ier = 0;

		master_ctl = I915_READ(GEN8_MASTER_IRQ) & ~GEN8_MASTER_IRQ_CONTROL;
		iir = I915_READ(VLV_IIR);

		if (master_ctl == 0 && iir == 0)
			break;

		ret = IRQ_HANDLED;

		/*
		 * Theory on interrupt generation, based on empirical evidence:
		 *
		 * x = ((VLV_IIR & VLV_IER) ||
		 *      ((GEN8_MASTER_IRQ & ~GEN8_MASTER_IRQ_CONTROL) &&
		 *       (GEN8_MASTER_IRQ & GEN8_MASTER_IRQ_CONTROL)));
		 *
		 * A CPU interrupt will only be raised when 'x' has a 0->1 edge.
		 * Hence we clear GEN8_MASTER_IRQ_CONTROL and VLV_IER to
		 * guarantee the CPU interrupt will be raised again even if we
		 * don't end up clearing all the VLV_IIR and GEN8_MASTER_IRQ_CONTROL
		 * bits this time around.
		 */
		I915_WRITE(GEN8_MASTER_IRQ, 0);
		ier = I915_READ(VLV_IER);
		I915_WRITE(VLV_IER, 0);

		gen8_gt_irq_ack(dev_priv, master_ctl, gt_iir);

		if (iir & I915_DISPLAY_PORT_INTERRUPT)
			hotplug_status = i9xx_hpd_irq_ack(dev_priv);

		/* Call regardless, as some status bits might not be
		 * signalled in iir */
<<<<<<< HEAD
		valleyview_pipestat_irq_ack(dev, iir, pipe_stats);
=======
		valleyview_pipestat_irq_ack(dev_priv, iir, pipe_stats);
>>>>>>> af4a879e

		/*
		 * VLV_IIR is single buffered, and reflects the level
		 * from PIPESTAT/PORT_HOTPLUG_STAT, hence clear it last.
		 */
		if (iir)
			I915_WRITE(VLV_IIR, iir);

		I915_WRITE(VLV_IER, ier);
		I915_WRITE(GEN8_MASTER_IRQ, GEN8_MASTER_IRQ_CONTROL);
		POSTING_READ(GEN8_MASTER_IRQ);

		gen8_gt_irq_handler(dev_priv, gt_iir);

		if (hotplug_status)
<<<<<<< HEAD
			i9xx_hpd_irq_handler(dev, hotplug_status);

		valleyview_pipestat_irq_handler(dev, pipe_stats);
=======
			i9xx_hpd_irq_handler(dev_priv, hotplug_status);

		valleyview_pipestat_irq_handler(dev_priv, pipe_stats);
>>>>>>> af4a879e
	} while (0);

	enable_rpm_wakeref_asserts(dev_priv);

	return ret;
}

static void ibx_hpd_irq_handler(struct drm_i915_private *dev_priv,
				u32 hotplug_trigger,
				const u32 hpd[HPD_NUM_PINS])
{
	u32 dig_hotplug_reg, pin_mask = 0, long_mask = 0;

	/*
	 * Somehow the PCH doesn't seem to really ack the interrupt to the CPU
	 * unless we touch the hotplug register, even if hotplug_trigger is
	 * zero. Not acking leads to "The master control interrupt lied (SDE)!"
	 * errors.
	 */
	dig_hotplug_reg = I915_READ(PCH_PORT_HOTPLUG);
	if (!hotplug_trigger) {
		u32 mask = PORTA_HOTPLUG_STATUS_MASK |
			PORTD_HOTPLUG_STATUS_MASK |
			PORTC_HOTPLUG_STATUS_MASK |
			PORTB_HOTPLUG_STATUS_MASK;
		dig_hotplug_reg &= ~mask;
	}

	I915_WRITE(PCH_PORT_HOTPLUG, dig_hotplug_reg);
	if (!hotplug_trigger)
		return;

	intel_get_hpd_pins(&pin_mask, &long_mask, hotplug_trigger,
			   dig_hotplug_reg, hpd,
			   pch_port_hotplug_long_detect);

	intel_hpd_irq_handler(dev_priv, pin_mask, long_mask);
}

static void ibx_irq_handler(struct drm_i915_private *dev_priv, u32 pch_iir)
{
	int pipe;
	u32 hotplug_trigger = pch_iir & SDE_HOTPLUG_MASK;

	ibx_hpd_irq_handler(dev_priv, hotplug_trigger, hpd_ibx);

	if (pch_iir & SDE_AUDIO_POWER_MASK) {
		int port = ffs((pch_iir & SDE_AUDIO_POWER_MASK) >>
			       SDE_AUDIO_POWER_SHIFT);
		DRM_DEBUG_DRIVER("PCH audio power change on port %d\n",
				 port_name(port));
	}

	if (pch_iir & SDE_AUX_MASK)
		dp_aux_irq_handler(dev_priv);

	if (pch_iir & SDE_GMBUS)
		gmbus_irq_handler(dev_priv);

	if (pch_iir & SDE_AUDIO_HDCP_MASK)
		DRM_DEBUG_DRIVER("PCH HDCP audio interrupt\n");

	if (pch_iir & SDE_AUDIO_TRANS_MASK)
		DRM_DEBUG_DRIVER("PCH transcoder audio interrupt\n");

	if (pch_iir & SDE_POISON)
		DRM_ERROR("PCH poison interrupt\n");

	if (pch_iir & SDE_FDI_MASK)
		for_each_pipe(dev_priv, pipe)
			DRM_DEBUG_DRIVER("  pipe %c FDI IIR: 0x%08x\n",
					 pipe_name(pipe),
					 I915_READ(FDI_RX_IIR(pipe)));

	if (pch_iir & (SDE_TRANSB_CRC_DONE | SDE_TRANSA_CRC_DONE))
		DRM_DEBUG_DRIVER("PCH transcoder CRC done interrupt\n");

	if (pch_iir & (SDE_TRANSB_CRC_ERR | SDE_TRANSA_CRC_ERR))
		DRM_DEBUG_DRIVER("PCH transcoder CRC error interrupt\n");

	if (pch_iir & SDE_TRANSA_FIFO_UNDER)
		intel_pch_fifo_underrun_irq_handler(dev_priv, TRANSCODER_A);

	if (pch_iir & SDE_TRANSB_FIFO_UNDER)
		intel_pch_fifo_underrun_irq_handler(dev_priv, TRANSCODER_B);
}

static void ivb_err_int_handler(struct drm_i915_private *dev_priv)
{
	u32 err_int = I915_READ(GEN7_ERR_INT);
	enum pipe pipe;

	if (err_int & ERR_INT_POISON)
		DRM_ERROR("Poison interrupt\n");

	for_each_pipe(dev_priv, pipe) {
		if (err_int & ERR_INT_FIFO_UNDERRUN(pipe))
			intel_cpu_fifo_underrun_irq_handler(dev_priv, pipe);

		if (err_int & ERR_INT_PIPE_CRC_DONE(pipe)) {
			if (IS_IVYBRIDGE(dev_priv))
				ivb_pipe_crc_irq_handler(dev_priv, pipe);
			else
				hsw_pipe_crc_irq_handler(dev_priv, pipe);
		}
	}

	I915_WRITE(GEN7_ERR_INT, err_int);
}

static void cpt_serr_int_handler(struct drm_i915_private *dev_priv)
{
	u32 serr_int = I915_READ(SERR_INT);

	if (serr_int & SERR_INT_POISON)
		DRM_ERROR("PCH poison interrupt\n");

	if (serr_int & SERR_INT_TRANS_A_FIFO_UNDERRUN)
		intel_pch_fifo_underrun_irq_handler(dev_priv, TRANSCODER_A);

	if (serr_int & SERR_INT_TRANS_B_FIFO_UNDERRUN)
		intel_pch_fifo_underrun_irq_handler(dev_priv, TRANSCODER_B);

	if (serr_int & SERR_INT_TRANS_C_FIFO_UNDERRUN)
		intel_pch_fifo_underrun_irq_handler(dev_priv, TRANSCODER_C);

	I915_WRITE(SERR_INT, serr_int);
}

static void cpt_irq_handler(struct drm_i915_private *dev_priv, u32 pch_iir)
{
	int pipe;
	u32 hotplug_trigger = pch_iir & SDE_HOTPLUG_MASK_CPT;

	ibx_hpd_irq_handler(dev_priv, hotplug_trigger, hpd_cpt);

	if (pch_iir & SDE_AUDIO_POWER_MASK_CPT) {
		int port = ffs((pch_iir & SDE_AUDIO_POWER_MASK_CPT) >>
			       SDE_AUDIO_POWER_SHIFT_CPT);
		DRM_DEBUG_DRIVER("PCH audio power change on port %c\n",
				 port_name(port));
	}

	if (pch_iir & SDE_AUX_MASK_CPT)
		dp_aux_irq_handler(dev_priv);

	if (pch_iir & SDE_GMBUS_CPT)
		gmbus_irq_handler(dev_priv);

	if (pch_iir & SDE_AUDIO_CP_REQ_CPT)
		DRM_DEBUG_DRIVER("Audio CP request interrupt\n");

	if (pch_iir & SDE_AUDIO_CP_CHG_CPT)
		DRM_DEBUG_DRIVER("Audio CP change interrupt\n");

	if (pch_iir & SDE_FDI_MASK_CPT)
		for_each_pipe(dev_priv, pipe)
			DRM_DEBUG_DRIVER("  pipe %c FDI IIR: 0x%08x\n",
					 pipe_name(pipe),
					 I915_READ(FDI_RX_IIR(pipe)));

	if (pch_iir & SDE_ERROR_CPT)
		cpt_serr_int_handler(dev_priv);
}

static void spt_irq_handler(struct drm_i915_private *dev_priv, u32 pch_iir)
{
	u32 hotplug_trigger = pch_iir & SDE_HOTPLUG_MASK_SPT &
		~SDE_PORTE_HOTPLUG_SPT;
	u32 hotplug2_trigger = pch_iir & SDE_PORTE_HOTPLUG_SPT;
	u32 pin_mask = 0, long_mask = 0;

	if (hotplug_trigger) {
		u32 dig_hotplug_reg;

		dig_hotplug_reg = I915_READ(PCH_PORT_HOTPLUG);
		I915_WRITE(PCH_PORT_HOTPLUG, dig_hotplug_reg);

		intel_get_hpd_pins(&pin_mask, &long_mask, hotplug_trigger,
				   dig_hotplug_reg, hpd_spt,
				   spt_port_hotplug_long_detect);
	}

	if (hotplug2_trigger) {
		u32 dig_hotplug_reg;

		dig_hotplug_reg = I915_READ(PCH_PORT_HOTPLUG2);
		I915_WRITE(PCH_PORT_HOTPLUG2, dig_hotplug_reg);

		intel_get_hpd_pins(&pin_mask, &long_mask, hotplug2_trigger,
				   dig_hotplug_reg, hpd_spt,
				   spt_port_hotplug2_long_detect);
	}

	if (pin_mask)
		intel_hpd_irq_handler(dev_priv, pin_mask, long_mask);

	if (pch_iir & SDE_GMBUS_CPT)
		gmbus_irq_handler(dev_priv);
}

static void ilk_hpd_irq_handler(struct drm_i915_private *dev_priv,
				u32 hotplug_trigger,
				const u32 hpd[HPD_NUM_PINS])
{
	u32 dig_hotplug_reg, pin_mask = 0, long_mask = 0;

	dig_hotplug_reg = I915_READ(DIGITAL_PORT_HOTPLUG_CNTRL);
	I915_WRITE(DIGITAL_PORT_HOTPLUG_CNTRL, dig_hotplug_reg);

	intel_get_hpd_pins(&pin_mask, &long_mask, hotplug_trigger,
			   dig_hotplug_reg, hpd,
			   ilk_port_hotplug_long_detect);

	intel_hpd_irq_handler(dev_priv, pin_mask, long_mask);
}

static void ilk_display_irq_handler(struct drm_i915_private *dev_priv,
				    u32 de_iir)
{
	enum pipe pipe;
	u32 hotplug_trigger = de_iir & DE_DP_A_HOTPLUG;

	if (hotplug_trigger)
		ilk_hpd_irq_handler(dev_priv, hotplug_trigger, hpd_ilk);

	if (de_iir & DE_AUX_CHANNEL_A)
		dp_aux_irq_handler(dev_priv);

	if (de_iir & DE_GSE)
		intel_opregion_asle_intr(dev_priv);

	if (de_iir & DE_POISON)
		DRM_ERROR("Poison interrupt\n");

	for_each_pipe(dev_priv, pipe) {
		if (de_iir & DE_PIPE_VBLANK(pipe) &&
		    intel_pipe_handle_vblank(dev_priv, pipe))
			intel_check_page_flip(dev_priv, pipe);

		if (de_iir & DE_PIPE_FIFO_UNDERRUN(pipe))
			intel_cpu_fifo_underrun_irq_handler(dev_priv, pipe);

		if (de_iir & DE_PIPE_CRC_DONE(pipe))
			i9xx_pipe_crc_irq_handler(dev_priv, pipe);

		/* plane/pipes map 1:1 on ilk+ */
		if (de_iir & DE_PLANE_FLIP_DONE(pipe)) {
			intel_prepare_page_flip(dev_priv, pipe);
			intel_finish_page_flip_plane(dev_priv, pipe);
		}
	}

	/* check event from PCH */
	if (de_iir & DE_PCH_EVENT) {
		u32 pch_iir = I915_READ(SDEIIR);

		if (HAS_PCH_CPT(dev_priv))
			cpt_irq_handler(dev_priv, pch_iir);
		else
			ibx_irq_handler(dev_priv, pch_iir);

		/* should clear PCH hotplug event before clear CPU irq */
		I915_WRITE(SDEIIR, pch_iir);
	}

	if (IS_GEN5(dev_priv) && de_iir & DE_PCU_EVENT)
		ironlake_rps_change_irq_handler(dev_priv);
}

static void ivb_display_irq_handler(struct drm_i915_private *dev_priv,
				    u32 de_iir)
{
	enum pipe pipe;
	u32 hotplug_trigger = de_iir & DE_DP_A_HOTPLUG_IVB;

	if (hotplug_trigger)
		ilk_hpd_irq_handler(dev_priv, hotplug_trigger, hpd_ivb);

	if (de_iir & DE_ERR_INT_IVB)
		ivb_err_int_handler(dev_priv);

	if (de_iir & DE_AUX_CHANNEL_A_IVB)
		dp_aux_irq_handler(dev_priv);

	if (de_iir & DE_GSE_IVB)
		intel_opregion_asle_intr(dev_priv);

	for_each_pipe(dev_priv, pipe) {
		if (de_iir & (DE_PIPE_VBLANK_IVB(pipe)) &&
		    intel_pipe_handle_vblank(dev_priv, pipe))
			intel_check_page_flip(dev_priv, pipe);

		/* plane/pipes map 1:1 on ilk+ */
		if (de_iir & DE_PLANE_FLIP_DONE_IVB(pipe)) {
			intel_prepare_page_flip(dev_priv, pipe);
			intel_finish_page_flip_plane(dev_priv, pipe);
		}
	}

	/* check event from PCH */
	if (!HAS_PCH_NOP(dev_priv) && (de_iir & DE_PCH_EVENT_IVB)) {
		u32 pch_iir = I915_READ(SDEIIR);

		cpt_irq_handler(dev_priv, pch_iir);

		/* clear PCH hotplug event before clear CPU irq */
		I915_WRITE(SDEIIR, pch_iir);
	}
}

/*
 * To handle irqs with the minimum potential races with fresh interrupts, we:
 * 1 - Disable Master Interrupt Control.
 * 2 - Find the source(s) of the interrupt.
 * 3 - Clear the Interrupt Identity bits (IIR).
 * 4 - Process the interrupt(s) that had bits set in the IIRs.
 * 5 - Re-enable Master Interrupt Control.
 */
static irqreturn_t ironlake_irq_handler(int irq, void *arg)
{
	struct drm_device *dev = arg;
	struct drm_i915_private *dev_priv = dev->dev_private;
	u32 de_iir, gt_iir, de_ier, sde_ier = 0;
	irqreturn_t ret = IRQ_NONE;

	if (!intel_irqs_enabled(dev_priv))
		return IRQ_NONE;

	/* IRQs are synced during runtime_suspend, we don't require a wakeref */
	disable_rpm_wakeref_asserts(dev_priv);

	/* disable master interrupt before clearing iir  */
	de_ier = I915_READ(DEIER);
	I915_WRITE(DEIER, de_ier & ~DE_MASTER_IRQ_CONTROL);
	POSTING_READ(DEIER);

	/* Disable south interrupts. We'll only write to SDEIIR once, so further
	 * interrupts will will be stored on its back queue, and then we'll be
	 * able to process them after we restore SDEIER (as soon as we restore
	 * it, we'll get an interrupt if SDEIIR still has something to process
	 * due to its back queue). */
	if (!HAS_PCH_NOP(dev_priv)) {
		sde_ier = I915_READ(SDEIER);
		I915_WRITE(SDEIER, 0);
		POSTING_READ(SDEIER);
	}

	/* Find, clear, then process each source of interrupt */

	gt_iir = I915_READ(GTIIR);
	if (gt_iir) {
		I915_WRITE(GTIIR, gt_iir);
		ret = IRQ_HANDLED;
<<<<<<< HEAD
		if (INTEL_INFO(dev)->gen >= 6)
=======
		if (INTEL_GEN(dev_priv) >= 6)
>>>>>>> af4a879e
			snb_gt_irq_handler(dev_priv, gt_iir);
		else
			ilk_gt_irq_handler(dev_priv, gt_iir);
	}

	de_iir = I915_READ(DEIIR);
	if (de_iir) {
		I915_WRITE(DEIIR, de_iir);
		ret = IRQ_HANDLED;
		if (INTEL_GEN(dev_priv) >= 7)
			ivb_display_irq_handler(dev_priv, de_iir);
		else
			ilk_display_irq_handler(dev_priv, de_iir);
	}

	if (INTEL_GEN(dev_priv) >= 6) {
		u32 pm_iir = I915_READ(GEN6_PMIIR);
		if (pm_iir) {
			I915_WRITE(GEN6_PMIIR, pm_iir);
			ret = IRQ_HANDLED;
			gen6_rps_irq_handler(dev_priv, pm_iir);
		}
	}

	I915_WRITE(DEIER, de_ier);
	POSTING_READ(DEIER);
	if (!HAS_PCH_NOP(dev_priv)) {
		I915_WRITE(SDEIER, sde_ier);
		POSTING_READ(SDEIER);
	}

	/* IRQs are synced during runtime_suspend, we don't require a wakeref */
	enable_rpm_wakeref_asserts(dev_priv);

	return ret;
}

static void bxt_hpd_irq_handler(struct drm_i915_private *dev_priv,
				u32 hotplug_trigger,
				const u32 hpd[HPD_NUM_PINS])
{
	u32 dig_hotplug_reg, pin_mask = 0, long_mask = 0;

	dig_hotplug_reg = I915_READ(PCH_PORT_HOTPLUG);
	I915_WRITE(PCH_PORT_HOTPLUG, dig_hotplug_reg);

	intel_get_hpd_pins(&pin_mask, &long_mask, hotplug_trigger,
			   dig_hotplug_reg, hpd,
			   bxt_port_hotplug_long_detect);

	intel_hpd_irq_handler(dev_priv, pin_mask, long_mask);
}

static irqreturn_t
gen8_de_irq_handler(struct drm_i915_private *dev_priv, u32 master_ctl)
{
	irqreturn_t ret = IRQ_NONE;
	u32 iir;
	enum pipe pipe;

	if (master_ctl & GEN8_DE_MISC_IRQ) {
		iir = I915_READ(GEN8_DE_MISC_IIR);
		if (iir) {
			I915_WRITE(GEN8_DE_MISC_IIR, iir);
			ret = IRQ_HANDLED;
			if (iir & GEN8_DE_MISC_GSE)
				intel_opregion_asle_intr(dev_priv);
			else
				DRM_ERROR("Unexpected DE Misc interrupt\n");
		}
		else
			DRM_ERROR("The master control interrupt lied (DE MISC)!\n");
	}

	if (master_ctl & GEN8_DE_PORT_IRQ) {
		iir = I915_READ(GEN8_DE_PORT_IIR);
		if (iir) {
			u32 tmp_mask;
			bool found = false;

			I915_WRITE(GEN8_DE_PORT_IIR, iir);
			ret = IRQ_HANDLED;

			tmp_mask = GEN8_AUX_CHANNEL_A;
			if (INTEL_INFO(dev_priv)->gen >= 9)
				tmp_mask |= GEN9_AUX_CHANNEL_B |
					    GEN9_AUX_CHANNEL_C |
					    GEN9_AUX_CHANNEL_D;

			if (iir & tmp_mask) {
				dp_aux_irq_handler(dev_priv);
				found = true;
			}

			if (IS_BROXTON(dev_priv)) {
				tmp_mask = iir & BXT_DE_PORT_HOTPLUG_MASK;
				if (tmp_mask) {
					bxt_hpd_irq_handler(dev_priv, tmp_mask,
							    hpd_bxt);
					found = true;
				}
			} else if (IS_BROADWELL(dev_priv)) {
				tmp_mask = iir & GEN8_PORT_DP_A_HOTPLUG;
				if (tmp_mask) {
					ilk_hpd_irq_handler(dev_priv,
							    tmp_mask, hpd_bdw);
					found = true;
				}
			}

			if (IS_BROXTON(dev_priv) && (iir & BXT_DE_PORT_GMBUS)) {
				gmbus_irq_handler(dev_priv);
				found = true;
			}

			if (!found)
				DRM_ERROR("Unexpected DE Port interrupt\n");
		}
		else
			DRM_ERROR("The master control interrupt lied (DE PORT)!\n");
	}

	for_each_pipe(dev_priv, pipe) {
		u32 flip_done, fault_errors;

		if (!(master_ctl & GEN8_DE_PIPE_IRQ(pipe)))
			continue;

		iir = I915_READ(GEN8_DE_PIPE_IIR(pipe));
		if (!iir) {
			DRM_ERROR("The master control interrupt lied (DE PIPE)!\n");
			continue;
		}

		ret = IRQ_HANDLED;
		I915_WRITE(GEN8_DE_PIPE_IIR(pipe), iir);

		if (iir & GEN8_PIPE_VBLANK &&
		    intel_pipe_handle_vblank(dev_priv, pipe))
			intel_check_page_flip(dev_priv, pipe);

		flip_done = iir;
		if (INTEL_INFO(dev_priv)->gen >= 9)
			flip_done &= GEN9_PIPE_PLANE1_FLIP_DONE;
		else
			flip_done &= GEN8_PIPE_PRIMARY_FLIP_DONE;

		if (flip_done) {
			intel_prepare_page_flip(dev_priv, pipe);
			intel_finish_page_flip_plane(dev_priv, pipe);
		}

		if (iir & GEN8_PIPE_CDCLK_CRC_DONE)
			hsw_pipe_crc_irq_handler(dev_priv, pipe);

		if (iir & GEN8_PIPE_FIFO_UNDERRUN)
			intel_cpu_fifo_underrun_irq_handler(dev_priv, pipe);

		fault_errors = iir;
		if (INTEL_INFO(dev_priv)->gen >= 9)
			fault_errors &= GEN9_DE_PIPE_IRQ_FAULT_ERRORS;
		else
			fault_errors &= GEN8_DE_PIPE_IRQ_FAULT_ERRORS;

		if (fault_errors)
			DRM_ERROR("Fault errors on pipe %c\n: 0x%08x",
				  pipe_name(pipe),
				  fault_errors);
	}

	if (HAS_PCH_SPLIT(dev_priv) && !HAS_PCH_NOP(dev_priv) &&
	    master_ctl & GEN8_DE_PCH_IRQ) {
		/*
		 * FIXME(BDW): Assume for now that the new interrupt handling
		 * scheme also closed the SDE interrupt handling race we've seen
		 * on older pch-split platforms. But this needs testing.
		 */
		iir = I915_READ(SDEIIR);
		if (iir) {
			I915_WRITE(SDEIIR, iir);
			ret = IRQ_HANDLED;

			if (HAS_PCH_SPT(dev_priv))
				spt_irq_handler(dev_priv, iir);
			else
				cpt_irq_handler(dev_priv, iir);
		} else {
			/*
			 * Like on previous PCH there seems to be something
			 * fishy going on with forwarding PCH interrupts.
			 */
			DRM_DEBUG_DRIVER("The master control interrupt lied (SDE)!\n");
		}
	}

	return ret;
}

static irqreturn_t gen8_irq_handler(int irq, void *arg)
{
	struct drm_device *dev = arg;
	struct drm_i915_private *dev_priv = dev->dev_private;
	u32 master_ctl;
	u32 gt_iir[4] = {};
	irqreturn_t ret;

	if (!intel_irqs_enabled(dev_priv))
		return IRQ_NONE;

	master_ctl = I915_READ_FW(GEN8_MASTER_IRQ);
	master_ctl &= ~GEN8_MASTER_IRQ_CONTROL;
	if (!master_ctl)
		return IRQ_NONE;

	I915_WRITE_FW(GEN8_MASTER_IRQ, 0);

	/* IRQs are synced during runtime_suspend, we don't require a wakeref */
	disable_rpm_wakeref_asserts(dev_priv);

	/* Find, clear, then process each source of interrupt */
	ret = gen8_gt_irq_ack(dev_priv, master_ctl, gt_iir);
	gen8_gt_irq_handler(dev_priv, gt_iir);
	ret |= gen8_de_irq_handler(dev_priv, master_ctl);

	I915_WRITE_FW(GEN8_MASTER_IRQ, GEN8_MASTER_IRQ_CONTROL);
	POSTING_READ_FW(GEN8_MASTER_IRQ);

	enable_rpm_wakeref_asserts(dev_priv);

	return ret;
}

static void i915_error_wake_up(struct drm_i915_private *dev_priv,
			       bool reset_completed)
{
	struct intel_engine_cs *engine;

	/*
	 * Notify all waiters for GPU completion events that reset state has
	 * been changed, and that they need to restart their wait after
	 * checking for potential errors (and bail out to drop locks if there is
	 * a gpu reset pending so that i915_error_work_func can acquire them).
	 */

	/* Wake up __wait_seqno, potentially holding dev->struct_mutex. */
	for_each_engine(engine, dev_priv)
		wake_up_all(&engine->irq_queue);

	/* Wake up intel_crtc_wait_for_pending_flips, holding crtc->mutex. */
	wake_up_all(&dev_priv->pending_flip_queue);

	/*
	 * Signal tasks blocked in i915_gem_wait_for_error that the pending
	 * reset state is cleared.
	 */
	if (reset_completed)
		wake_up_all(&dev_priv->gpu_error.reset_queue);
}

/**
 * i915_reset_and_wakeup - do process context error handling work
 * @dev: drm device
 *
 * Fire an error uevent so userspace can see that a hang or error
 * was detected.
 */
static void i915_reset_and_wakeup(struct drm_i915_private *dev_priv)
{
<<<<<<< HEAD
	struct drm_i915_private *dev_priv = to_i915(dev);
=======
	struct kobject *kobj = &dev_priv->dev->primary->kdev->kobj;
>>>>>>> af4a879e
	char *error_event[] = { I915_ERROR_UEVENT "=1", NULL };
	char *reset_event[] = { I915_RESET_UEVENT "=1", NULL };
	char *reset_done_event[] = { I915_ERROR_UEVENT "=0", NULL };
	int ret;

	kobject_uevent_env(kobj, KOBJ_CHANGE, error_event);

	/*
	 * Note that there's only one work item which does gpu resets, so we
	 * need not worry about concurrent gpu resets potentially incrementing
	 * error->reset_counter twice. We only need to take care of another
	 * racing irq/hangcheck declaring the gpu dead for a second time. A
	 * quick check for that is good enough: schedule_work ensures the
	 * correct ordering between hang detection and this work item, and since
	 * the reset in-progress bit is only ever set by code outside of this
	 * work we don't need to worry about any other races.
	 */
	if (i915_reset_in_progress(&dev_priv->gpu_error)) {
		DRM_DEBUG_DRIVER("resetting chip\n");
		kobject_uevent_env(kobj, KOBJ_CHANGE, reset_event);

		/*
		 * In most cases it's guaranteed that we get here with an RPM
		 * reference held, for example because there is a pending GPU
		 * request that won't finish until the reset is done. This
		 * isn't the case at least when we get here by doing a
		 * simulated reset via debugs, so get an RPM reference.
		 */
		intel_runtime_pm_get(dev_priv);

		intel_prepare_reset(dev_priv);

		/*
		 * All state reset _must_ be completed before we update the
		 * reset counter, for otherwise waiters might miss the reset
		 * pending state and not properly drop locks, resulting in
		 * deadlocks with the reset work.
		 */
		ret = i915_reset(dev_priv);

		intel_finish_reset(dev_priv);

		intel_runtime_pm_put(dev_priv);

		if (ret == 0)
<<<<<<< HEAD
			kobject_uevent_env(&dev->primary->kdev->kobj,
=======
			kobject_uevent_env(kobj,
>>>>>>> af4a879e
					   KOBJ_CHANGE, reset_done_event);

		/*
		 * Note: The wake_up also serves as a memory barrier so that
		 * waiters see the update value of the reset counter atomic_t.
		 */
		i915_error_wake_up(dev_priv, true);
	}
}

static void i915_report_and_clear_eir(struct drm_i915_private *dev_priv)
{
	uint32_t instdone[I915_NUM_INSTDONE_REG];
	u32 eir = I915_READ(EIR);
	int pipe, i;

	if (!eir)
		return;

	pr_err("render error detected, EIR: 0x%08x\n", eir);

	i915_get_extra_instdone(dev_priv, instdone);

	if (IS_G4X(dev_priv)) {
		if (eir & (GM45_ERROR_MEM_PRIV | GM45_ERROR_CP_PRIV)) {
			u32 ipeir = I915_READ(IPEIR_I965);

			pr_err("  IPEIR: 0x%08x\n", I915_READ(IPEIR_I965));
			pr_err("  IPEHR: 0x%08x\n", I915_READ(IPEHR_I965));
			for (i = 0; i < ARRAY_SIZE(instdone); i++)
				pr_err("  INSTDONE_%d: 0x%08x\n", i, instdone[i]);
			pr_err("  INSTPS: 0x%08x\n", I915_READ(INSTPS));
			pr_err("  ACTHD: 0x%08x\n", I915_READ(ACTHD_I965));
			I915_WRITE(IPEIR_I965, ipeir);
			POSTING_READ(IPEIR_I965);
		}
		if (eir & GM45_ERROR_PAGE_TABLE) {
			u32 pgtbl_err = I915_READ(PGTBL_ER);
			pr_err("page table error\n");
			pr_err("  PGTBL_ER: 0x%08x\n", pgtbl_err);
			I915_WRITE(PGTBL_ER, pgtbl_err);
			POSTING_READ(PGTBL_ER);
		}
	}

	if (!IS_GEN2(dev_priv)) {
		if (eir & I915_ERROR_PAGE_TABLE) {
			u32 pgtbl_err = I915_READ(PGTBL_ER);
			pr_err("page table error\n");
			pr_err("  PGTBL_ER: 0x%08x\n", pgtbl_err);
			I915_WRITE(PGTBL_ER, pgtbl_err);
			POSTING_READ(PGTBL_ER);
		}
	}

	if (eir & I915_ERROR_MEMORY_REFRESH) {
		pr_err("memory refresh error:\n");
		for_each_pipe(dev_priv, pipe)
			pr_err("pipe %c stat: 0x%08x\n",
			       pipe_name(pipe), I915_READ(PIPESTAT(pipe)));
		/* pipestat has already been acked */
	}
	if (eir & I915_ERROR_INSTRUCTION) {
		pr_err("instruction error\n");
		pr_err("  INSTPM: 0x%08x\n", I915_READ(INSTPM));
		for (i = 0; i < ARRAY_SIZE(instdone); i++)
			pr_err("  INSTDONE_%d: 0x%08x\n", i, instdone[i]);
		if (INTEL_GEN(dev_priv) < 4) {
			u32 ipeir = I915_READ(IPEIR);

			pr_err("  IPEIR: 0x%08x\n", I915_READ(IPEIR));
			pr_err("  IPEHR: 0x%08x\n", I915_READ(IPEHR));
			pr_err("  ACTHD: 0x%08x\n", I915_READ(ACTHD));
			I915_WRITE(IPEIR, ipeir);
			POSTING_READ(IPEIR);
		} else {
			u32 ipeir = I915_READ(IPEIR_I965);

			pr_err("  IPEIR: 0x%08x\n", I915_READ(IPEIR_I965));
			pr_err("  IPEHR: 0x%08x\n", I915_READ(IPEHR_I965));
			pr_err("  INSTPS: 0x%08x\n", I915_READ(INSTPS));
			pr_err("  ACTHD: 0x%08x\n", I915_READ(ACTHD_I965));
			I915_WRITE(IPEIR_I965, ipeir);
			POSTING_READ(IPEIR_I965);
		}
	}

	I915_WRITE(EIR, eir);
	POSTING_READ(EIR);
	eir = I915_READ(EIR);
	if (eir) {
		/*
		 * some errors might have become stuck,
		 * mask them.
		 */
		DRM_ERROR("EIR stuck: 0x%08x, masking\n", eir);
		I915_WRITE(EMR, I915_READ(EMR) | eir);
		I915_WRITE(IIR, I915_RENDER_COMMAND_PARSER_ERROR_INTERRUPT);
	}
}

/**
 * i915_handle_error - handle a gpu error
 * @dev: drm device
 * @engine_mask: mask representing engines that are hung
 * Do some basic checking of register state at error time and
 * dump it to the syslog.  Also call i915_capture_error_state() to make
 * sure we get a record and make it available in debugfs.  Fire a uevent
 * so userspace knows something bad happened (should trigger collection
 * of a ring dump etc.).
 */
<<<<<<< HEAD
void i915_handle_error(struct drm_device *dev, u32 engine_mask,
=======
void i915_handle_error(struct drm_i915_private *dev_priv,
		       u32 engine_mask,
>>>>>>> af4a879e
		       const char *fmt, ...)
{
	va_list args;
	char error_msg[80];

	va_start(args, fmt);
	vscnprintf(error_msg, sizeof(error_msg), fmt, args);
	va_end(args);

<<<<<<< HEAD
	i915_capture_error_state(dev, engine_mask, error_msg);
	i915_report_and_clear_eir(dev);
=======
	i915_capture_error_state(dev_priv, engine_mask, error_msg);
	i915_report_and_clear_eir(dev_priv);
>>>>>>> af4a879e

	if (engine_mask) {
		atomic_or(I915_RESET_IN_PROGRESS_FLAG,
				&dev_priv->gpu_error.reset_counter);

		/*
		 * Wakeup waiting processes so that the reset function
		 * i915_reset_and_wakeup doesn't deadlock trying to grab
		 * various locks. By bumping the reset counter first, the woken
		 * processes will see a reset in progress and back off,
		 * releasing their locks and then wait for the reset completion.
		 * We must do this for _all_ gpu waiters that might hold locks
		 * that the reset work needs to acquire.
		 *
		 * Note: The wake_up serves as the required memory barrier to
		 * ensure that the waiters see the updated value of the reset
		 * counter atomic_t.
		 */
		i915_error_wake_up(dev_priv, false);
	}

	i915_reset_and_wakeup(dev_priv);
}

/* Called from drm generic code, passed 'crtc' which
 * we use as a pipe index
 */
static int i915_enable_vblank(struct drm_device *dev, unsigned int pipe)
{
	struct drm_i915_private *dev_priv = dev->dev_private;
	unsigned long irqflags;

	spin_lock_irqsave(&dev_priv->irq_lock, irqflags);
	if (INTEL_INFO(dev)->gen >= 4)
		i915_enable_pipestat(dev_priv, pipe,
				     PIPE_START_VBLANK_INTERRUPT_STATUS);
	else
		i915_enable_pipestat(dev_priv, pipe,
				     PIPE_VBLANK_INTERRUPT_STATUS);
	spin_unlock_irqrestore(&dev_priv->irq_lock, irqflags);

	return 0;
}

static int ironlake_enable_vblank(struct drm_device *dev, unsigned int pipe)
{
	struct drm_i915_private *dev_priv = dev->dev_private;
	unsigned long irqflags;
	uint32_t bit = (INTEL_INFO(dev)->gen >= 7) ? DE_PIPE_VBLANK_IVB(pipe) :
						     DE_PIPE_VBLANK(pipe);

	spin_lock_irqsave(&dev_priv->irq_lock, irqflags);
	ilk_enable_display_irq(dev_priv, bit);
	spin_unlock_irqrestore(&dev_priv->irq_lock, irqflags);

	return 0;
}

static int valleyview_enable_vblank(struct drm_device *dev, unsigned int pipe)
{
	struct drm_i915_private *dev_priv = dev->dev_private;
	unsigned long irqflags;

	spin_lock_irqsave(&dev_priv->irq_lock, irqflags);
	i915_enable_pipestat(dev_priv, pipe,
			     PIPE_START_VBLANK_INTERRUPT_STATUS);
	spin_unlock_irqrestore(&dev_priv->irq_lock, irqflags);

	return 0;
}

static int gen8_enable_vblank(struct drm_device *dev, unsigned int pipe)
{
	struct drm_i915_private *dev_priv = dev->dev_private;
	unsigned long irqflags;

	spin_lock_irqsave(&dev_priv->irq_lock, irqflags);
	bdw_enable_pipe_irq(dev_priv, pipe, GEN8_PIPE_VBLANK);
	spin_unlock_irqrestore(&dev_priv->irq_lock, irqflags);

	return 0;
}

/* Called from drm generic code, passed 'crtc' which
 * we use as a pipe index
 */
static void i915_disable_vblank(struct drm_device *dev, unsigned int pipe)
{
	struct drm_i915_private *dev_priv = dev->dev_private;
	unsigned long irqflags;

	spin_lock_irqsave(&dev_priv->irq_lock, irqflags);
	i915_disable_pipestat(dev_priv, pipe,
			      PIPE_VBLANK_INTERRUPT_STATUS |
			      PIPE_START_VBLANK_INTERRUPT_STATUS);
	spin_unlock_irqrestore(&dev_priv->irq_lock, irqflags);
}

static void ironlake_disable_vblank(struct drm_device *dev, unsigned int pipe)
{
	struct drm_i915_private *dev_priv = dev->dev_private;
	unsigned long irqflags;
	uint32_t bit = (INTEL_INFO(dev)->gen >= 7) ? DE_PIPE_VBLANK_IVB(pipe) :
						     DE_PIPE_VBLANK(pipe);

	spin_lock_irqsave(&dev_priv->irq_lock, irqflags);
	ilk_disable_display_irq(dev_priv, bit);
	spin_unlock_irqrestore(&dev_priv->irq_lock, irqflags);
}

static void valleyview_disable_vblank(struct drm_device *dev, unsigned int pipe)
{
	struct drm_i915_private *dev_priv = dev->dev_private;
	unsigned long irqflags;

	spin_lock_irqsave(&dev_priv->irq_lock, irqflags);
	i915_disable_pipestat(dev_priv, pipe,
			      PIPE_START_VBLANK_INTERRUPT_STATUS);
	spin_unlock_irqrestore(&dev_priv->irq_lock, irqflags);
}

static void gen8_disable_vblank(struct drm_device *dev, unsigned int pipe)
{
	struct drm_i915_private *dev_priv = dev->dev_private;
	unsigned long irqflags;

	spin_lock_irqsave(&dev_priv->irq_lock, irqflags);
	bdw_disable_pipe_irq(dev_priv, pipe, GEN8_PIPE_VBLANK);
	spin_unlock_irqrestore(&dev_priv->irq_lock, irqflags);
}

static bool
ring_idle(struct intel_engine_cs *engine, u32 seqno)
{
	return i915_seqno_passed(seqno,
				 READ_ONCE(engine->last_submitted_seqno));
}

static bool
ipehr_is_semaphore_wait(struct drm_i915_private *dev_priv, u32 ipehr)
{
	if (INTEL_GEN(dev_priv) >= 8) {
		return (ipehr >> 23) == 0x1c;
	} else {
		ipehr &= ~MI_SEMAPHORE_SYNC_MASK;
		return ipehr == (MI_SEMAPHORE_MBOX | MI_SEMAPHORE_COMPARE |
				 MI_SEMAPHORE_REGISTER);
	}
}

static struct intel_engine_cs *
semaphore_wait_to_signaller_ring(struct intel_engine_cs *engine, u32 ipehr,
				 u64 offset)
{
<<<<<<< HEAD
	struct drm_i915_private *dev_priv = engine->dev->dev_private;
	struct intel_engine_cs *signaller;

	if (INTEL_INFO(dev_priv)->gen >= 8) {
=======
	struct drm_i915_private *dev_priv = engine->i915;
	struct intel_engine_cs *signaller;

	if (INTEL_GEN(dev_priv) >= 8) {
>>>>>>> af4a879e
		for_each_engine(signaller, dev_priv) {
			if (engine == signaller)
				continue;

			if (offset == signaller->semaphore.signal_ggtt[engine->id])
				return signaller;
		}
	} else {
		u32 sync_bits = ipehr & MI_SEMAPHORE_SYNC_MASK;

		for_each_engine(signaller, dev_priv) {
			if(engine == signaller)
				continue;

			if (sync_bits == signaller->semaphore.mbox.wait[engine->id])
				return signaller;
		}
	}

	DRM_ERROR("No signaller ring found for ring %i, ipehr 0x%08x, offset 0x%016llx\n",
		  engine->id, ipehr, offset);

	return NULL;
}

static struct intel_engine_cs *
semaphore_waits_for(struct intel_engine_cs *engine, u32 *seqno)
{
<<<<<<< HEAD
	struct drm_i915_private *dev_priv = engine->dev->dev_private;
=======
	struct drm_i915_private *dev_priv = engine->i915;
>>>>>>> af4a879e
	u32 cmd, ipehr, head;
	u64 offset = 0;
	int i, backwards;

	/*
	 * This function does not support execlist mode - any attempt to
	 * proceed further into this function will result in a kernel panic
	 * when dereferencing ring->buffer, which is not set up in execlist
	 * mode.
	 *
	 * The correct way of doing it would be to derive the currently
	 * executing ring buffer from the current context, which is derived
	 * from the currently running request. Unfortunately, to get the
	 * current request we would have to grab the struct_mutex before doing
	 * anything else, which would be ill-advised since some other thread
	 * might have grabbed it already and managed to hang itself, causing
	 * the hang checker to deadlock.
	 *
	 * Therefore, this function does not support execlist mode in its
	 * current form. Just return NULL and move on.
	 */
	if (engine->buffer == NULL)
		return NULL;

	ipehr = I915_READ(RING_IPEHR(engine->mmio_base));
<<<<<<< HEAD
	if (!ipehr_is_semaphore_wait(engine->dev, ipehr))
=======
	if (!ipehr_is_semaphore_wait(engine->i915, ipehr))
>>>>>>> af4a879e
		return NULL;

	/*
	 * HEAD is likely pointing to the dword after the actual command,
	 * so scan backwards until we find the MBOX. But limit it to just 3
	 * or 4 dwords depending on the semaphore wait command size.
	 * Note that we don't care about ACTHD here since that might
	 * point at at batch, and semaphores are always emitted into the
	 * ringbuffer itself.
	 */
	head = I915_READ_HEAD(engine) & HEAD_ADDR;
<<<<<<< HEAD
	backwards = (INTEL_INFO(engine->dev)->gen >= 8) ? 5 : 4;
=======
	backwards = (INTEL_GEN(dev_priv) >= 8) ? 5 : 4;
>>>>>>> af4a879e

	for (i = backwards; i; --i) {
		/*
		 * Be paranoid and presume the hw has gone off into the wild -
		 * our ring is smaller than what the hardware (and hence
		 * HEAD_ADDR) allows. Also handles wrap-around.
		 */
		head &= engine->buffer->size - 1;

		/* This here seems to blow up */
		cmd = ioread32(engine->buffer->virtual_start + head);
		if (cmd == ipehr)
			break;

		head -= 4;
	}

	if (!i)
		return NULL;

	*seqno = ioread32(engine->buffer->virtual_start + head + 4) + 1;
<<<<<<< HEAD
	if (INTEL_INFO(engine->dev)->gen >= 8) {
=======
	if (INTEL_GEN(dev_priv) >= 8) {
>>>>>>> af4a879e
		offset = ioread32(engine->buffer->virtual_start + head + 12);
		offset <<= 32;
		offset = ioread32(engine->buffer->virtual_start + head + 8);
	}
	return semaphore_wait_to_signaller_ring(engine, ipehr, offset);
}

static int semaphore_passed(struct intel_engine_cs *engine)
{
<<<<<<< HEAD
	struct drm_i915_private *dev_priv = engine->dev->dev_private;
=======
	struct drm_i915_private *dev_priv = engine->i915;
>>>>>>> af4a879e
	struct intel_engine_cs *signaller;
	u32 seqno;

	engine->hangcheck.deadlock++;

	signaller = semaphore_waits_for(engine, &seqno);
	if (signaller == NULL)
		return -1;

	/* Prevent pathological recursion due to driver bugs */
	if (signaller->hangcheck.deadlock >= I915_NUM_ENGINES)
		return -1;

	if (i915_seqno_passed(signaller->get_seqno(signaller), seqno))
		return 1;

	/* cursory check for an unkickable deadlock */
	if (I915_READ_CTL(signaller) & RING_WAIT_SEMAPHORE &&
	    semaphore_passed(signaller) < 0)
		return -1;

	return 0;
}

static void semaphore_clear_deadlocks(struct drm_i915_private *dev_priv)
{
	struct intel_engine_cs *engine;

	for_each_engine(engine, dev_priv)
		engine->hangcheck.deadlock = 0;
}

static bool subunits_stuck(struct intel_engine_cs *engine)
{
	u32 instdone[I915_NUM_INSTDONE_REG];
	bool stuck;
	int i;

	if (engine->id != RCS)
		return true;

<<<<<<< HEAD
	i915_get_extra_instdone(engine->dev, instdone);
=======
	i915_get_extra_instdone(engine->i915, instdone);
>>>>>>> af4a879e

	/* There might be unstable subunit states even when
	 * actual head is not moving. Filter out the unstable ones by
	 * accumulating the undone -> done transitions and only
	 * consider those as progress.
	 */
	stuck = true;
	for (i = 0; i < I915_NUM_INSTDONE_REG; i++) {
		const u32 tmp = instdone[i] | engine->hangcheck.instdone[i];

		if (tmp != engine->hangcheck.instdone[i])
			stuck = false;

		engine->hangcheck.instdone[i] |= tmp;
	}

	return stuck;
}

static enum intel_ring_hangcheck_action
head_stuck(struct intel_engine_cs *engine, u64 acthd)
{
	if (acthd != engine->hangcheck.acthd) {

		/* Clear subunit states on head movement */
		memset(engine->hangcheck.instdone, 0,
		       sizeof(engine->hangcheck.instdone));

		return HANGCHECK_ACTIVE;
	}

	if (!subunits_stuck(engine))
		return HANGCHECK_ACTIVE;

	return HANGCHECK_HUNG;
}

static enum intel_ring_hangcheck_action
ring_stuck(struct intel_engine_cs *engine, u64 acthd)
{
<<<<<<< HEAD
	struct drm_device *dev = engine->dev;
	struct drm_i915_private *dev_priv = dev->dev_private;
=======
	struct drm_i915_private *dev_priv = engine->i915;
>>>>>>> af4a879e
	enum intel_ring_hangcheck_action ha;
	u32 tmp;

	ha = head_stuck(engine, acthd);
	if (ha != HANGCHECK_HUNG)
		return ha;

	if (IS_GEN2(dev_priv))
		return HANGCHECK_HUNG;

	/* Is the chip hanging on a WAIT_FOR_EVENT?
	 * If so we can simply poke the RB_WAIT bit
	 * and break the hang. This should work on
	 * all but the second generation chipsets.
	 */
	tmp = I915_READ_CTL(engine);
	if (tmp & RING_WAIT) {
<<<<<<< HEAD
		i915_handle_error(dev, 0,
=======
		i915_handle_error(dev_priv, 0,
>>>>>>> af4a879e
				  "Kicking stuck wait on %s",
				  engine->name);
		I915_WRITE_CTL(engine, tmp);
		return HANGCHECK_KICK;
	}

<<<<<<< HEAD
	if (INTEL_INFO(dev)->gen >= 6 && tmp & RING_WAIT_SEMAPHORE) {
=======
	if (INTEL_GEN(dev_priv) >= 6 && tmp & RING_WAIT_SEMAPHORE) {
>>>>>>> af4a879e
		switch (semaphore_passed(engine)) {
		default:
			return HANGCHECK_HUNG;
		case 1:
<<<<<<< HEAD
			i915_handle_error(dev, 0,
=======
			i915_handle_error(dev_priv, 0,
>>>>>>> af4a879e
					  "Kicking stuck semaphore on %s",
					  engine->name);
			I915_WRITE_CTL(engine, tmp);
			return HANGCHECK_KICK;
		case 0:
			return HANGCHECK_WAIT;
		}
	}

	return HANGCHECK_HUNG;
}

static unsigned kick_waiters(struct intel_engine_cs *engine)
{
<<<<<<< HEAD
	struct drm_i915_private *i915 = to_i915(engine->dev);
=======
	struct drm_i915_private *i915 = engine->i915;
>>>>>>> af4a879e
	unsigned user_interrupts = READ_ONCE(engine->user_interrupts);

	if (engine->hangcheck.user_interrupts == user_interrupts &&
	    !test_and_set_bit(engine->id, &i915->gpu_error.missed_irq_rings)) {
		if (!(i915->gpu_error.test_irq_rings & intel_engine_flag(engine)))
			DRM_ERROR("Hangcheck timer elapsed... %s idle\n",
				  engine->name);
		else
			DRM_INFO("Fake missed irq on %s\n",
				 engine->name);
		wake_up_all(&engine->irq_queue);
	}

	return user_interrupts;
}
/*
 * This is called when the chip hasn't reported back with completed
 * batchbuffers in a long time. We keep track per ring seqno progress and
 * if there are no progress, hangcheck score for that ring is increased.
 * Further, acthd is inspected to see if the ring is stuck. On stuck case
 * we kick the ring. If we see no progress on three subsequent calls
 * we assume chip is wedged and try to fix it by resetting the chip.
 */
static void i915_hangcheck_elapsed(struct work_struct *work)
{
	struct drm_i915_private *dev_priv =
		container_of(work, typeof(*dev_priv),
			     gpu_error.hangcheck_work.work);
<<<<<<< HEAD
	struct drm_device *dev = dev_priv->dev;
=======
>>>>>>> af4a879e
	struct intel_engine_cs *engine;
	enum intel_engine_id id;
	int busy_count = 0, rings_hung = 0;
	bool stuck[I915_NUM_ENGINES] = { 0 };
#define BUSY 1
#define KICK 5
#define HUNG 20
#define ACTIVE_DECAY 15

	if (!i915.enable_hangcheck)
		return;

	/*
	 * The hangcheck work is synced during runtime suspend, we don't
	 * require a wakeref. TODO: instead of disabling the asserts make
	 * sure that we hold a reference when this work is running.
	 */
	DISABLE_RPM_WAKEREF_ASSERTS(dev_priv);

	/* As enabling the GPU requires fairly extensive mmio access,
	 * periodically arm the mmio checker to see if we are triggering
	 * any invalid access.
	 */
	intel_uncore_arm_unclaimed_mmio_detection(dev_priv);

	for_each_engine_id(engine, dev_priv, id) {
		u64 acthd;
		u32 seqno;
		unsigned user_interrupts;
		bool busy = true;

		semaphore_clear_deadlocks(dev_priv);

		/* We don't strictly need an irq-barrier here, as we are not
		 * serving an interrupt request, be paranoid in case the
		 * barrier has side-effects (such as preventing a broken
		 * cacheline snoop) and so be sure that we can see the seqno
		 * advance. If the seqno should stick, due to a stale
		 * cacheline, we would erroneously declare the GPU hung.
		 */
		if (engine->irq_seqno_barrier)
			engine->irq_seqno_barrier(engine);

		acthd = intel_ring_get_active_head(engine);
		seqno = engine->get_seqno(engine);

		/* Reset stuck interrupts between batch advances */
		user_interrupts = 0;

		if (engine->hangcheck.seqno == seqno) {
			if (ring_idle(engine, seqno)) {
				engine->hangcheck.action = HANGCHECK_IDLE;
				if (waitqueue_active(&engine->irq_queue)) {
					/* Safeguard against driver failure */
					user_interrupts = kick_waiters(engine);
					engine->hangcheck.score += BUSY;
				} else
					busy = false;
			} else {
				/* We always increment the hangcheck score
				 * if the ring is busy and still processing
				 * the same request, so that no single request
				 * can run indefinitely (such as a chain of
				 * batches). The only time we do not increment
				 * the hangcheck score on this ring, if this
				 * ring is in a legitimate wait for another
				 * ring. In that case the waiting ring is a
				 * victim and we want to be sure we catch the
				 * right culprit. Then every time we do kick
				 * the ring, add a small increment to the
				 * score so that we can catch a batch that is
				 * being repeatedly kicked and so responsible
				 * for stalling the machine.
				 */
				engine->hangcheck.action = ring_stuck(engine,
								      acthd);

				switch (engine->hangcheck.action) {
				case HANGCHECK_IDLE:
				case HANGCHECK_WAIT:
					break;
				case HANGCHECK_ACTIVE:
					engine->hangcheck.score += BUSY;
					break;
				case HANGCHECK_KICK:
					engine->hangcheck.score += KICK;
					break;
				case HANGCHECK_HUNG:
					engine->hangcheck.score += HUNG;
					stuck[id] = true;
					break;
				}
			}
		} else {
			engine->hangcheck.action = HANGCHECK_ACTIVE;

			/* Gradually reduce the count so that we catch DoS
			 * attempts across multiple batches.
			 */
			if (engine->hangcheck.score > 0)
				engine->hangcheck.score -= ACTIVE_DECAY;
			if (engine->hangcheck.score < 0)
				engine->hangcheck.score = 0;

			/* Clear head and subunit states on seqno movement */
			acthd = 0;

			memset(engine->hangcheck.instdone, 0,
			       sizeof(engine->hangcheck.instdone));
		}

		engine->hangcheck.seqno = seqno;
		engine->hangcheck.acthd = acthd;
		engine->hangcheck.user_interrupts = user_interrupts;
		busy_count += busy;
	}

	for_each_engine_id(engine, dev_priv, id) {
		if (engine->hangcheck.score >= HANGCHECK_SCORE_RING_HUNG) {
			DRM_INFO("%s on %s\n",
				 stuck[id] ? "stuck" : "no progress",
				 engine->name);
			rings_hung |= intel_engine_flag(engine);
		}
	}

	if (rings_hung) {
<<<<<<< HEAD
		i915_handle_error(dev, rings_hung, "Engine(s) hung");
=======
		i915_handle_error(dev_priv, rings_hung, "Engine(s) hung");
>>>>>>> af4a879e
		goto out;
	}

	if (busy_count)
		/* Reset timer case chip hangs without another request
		 * being added */
		i915_queue_hangcheck(dev_priv);

out:
	ENABLE_RPM_WAKEREF_ASSERTS(dev_priv);
}

void i915_queue_hangcheck(struct drm_i915_private *dev_priv)
{
	struct i915_gpu_error *e = &dev_priv->gpu_error;

	if (!i915.enable_hangcheck)
		return;

	/* Don't continually defer the hangcheck so that it is always run at
	 * least once after work has been scheduled on any ring. Otherwise,
	 * we will ignore a hung ring if a second ring is kept busy.
	 */

	queue_delayed_work(e->hangcheck_wq, &e->hangcheck_work,
			   round_jiffies_up_relative(DRM_I915_HANGCHECK_JIFFIES));
}

static void ibx_irq_reset(struct drm_device *dev)
{
	struct drm_i915_private *dev_priv = dev->dev_private;

	if (HAS_PCH_NOP(dev))
		return;

	GEN5_IRQ_RESET(SDE);

	if (HAS_PCH_CPT(dev) || HAS_PCH_LPT(dev))
		I915_WRITE(SERR_INT, 0xffffffff);
}

/*
 * SDEIER is also touched by the interrupt handler to work around missed PCH
 * interrupts. Hence we can't update it after the interrupt handler is enabled -
 * instead we unconditionally enable all PCH interrupt sources here, but then
 * only unmask them as needed with SDEIMR.
 *
 * This function needs to be called before interrupts are enabled.
 */
static void ibx_irq_pre_postinstall(struct drm_device *dev)
{
	struct drm_i915_private *dev_priv = dev->dev_private;

	if (HAS_PCH_NOP(dev))
		return;

	WARN_ON(I915_READ(SDEIER) != 0);
	I915_WRITE(SDEIER, 0xffffffff);
	POSTING_READ(SDEIER);
}

static void gen5_gt_irq_reset(struct drm_device *dev)
{
	struct drm_i915_private *dev_priv = dev->dev_private;

	GEN5_IRQ_RESET(GT);
	if (INTEL_INFO(dev)->gen >= 6)
		GEN5_IRQ_RESET(GEN6_PM);
}

static void vlv_display_irq_reset(struct drm_i915_private *dev_priv)
{
	enum pipe pipe;

	if (IS_CHERRYVIEW(dev_priv))
		I915_WRITE(DPINVGTT, DPINVGTT_STATUS_MASK_CHV);
	else
		I915_WRITE(DPINVGTT, DPINVGTT_STATUS_MASK);

	i915_hotplug_interrupt_update_locked(dev_priv, 0xffffffff, 0);
	I915_WRITE(PORT_HOTPLUG_STAT, I915_READ(PORT_HOTPLUG_STAT));

	for_each_pipe(dev_priv, pipe) {
		I915_WRITE(PIPESTAT(pipe),
			   PIPE_FIFO_UNDERRUN_STATUS |
			   PIPESTAT_INT_STATUS_MASK);
		dev_priv->pipestat_irq_mask[pipe] = 0;
	}

	GEN5_IRQ_RESET(VLV_);
	dev_priv->irq_mask = ~0;
}

static void vlv_display_irq_postinstall(struct drm_i915_private *dev_priv)
{
	u32 pipestat_mask;
	u32 enable_mask;
	enum pipe pipe;

	pipestat_mask = PLANE_FLIP_DONE_INT_STATUS_VLV |
			PIPE_CRC_DONE_INTERRUPT_STATUS;

	i915_enable_pipestat(dev_priv, PIPE_A, PIPE_GMBUS_INTERRUPT_STATUS);
	for_each_pipe(dev_priv, pipe)
		i915_enable_pipestat(dev_priv, pipe, pipestat_mask);

	enable_mask = I915_DISPLAY_PORT_INTERRUPT |
		I915_DISPLAY_PIPE_A_EVENT_INTERRUPT |
		I915_DISPLAY_PIPE_B_EVENT_INTERRUPT;
	if (IS_CHERRYVIEW(dev_priv))
		enable_mask |= I915_DISPLAY_PIPE_C_EVENT_INTERRUPT;

	WARN_ON(dev_priv->irq_mask != ~0);

	dev_priv->irq_mask = ~enable_mask;

	GEN5_IRQ_INIT(VLV_, dev_priv->irq_mask, enable_mask);
}

/* drm_dma.h hooks
*/
static void ironlake_irq_reset(struct drm_device *dev)
{
	struct drm_i915_private *dev_priv = dev->dev_private;

	I915_WRITE(HWSTAM, 0xffffffff);

	GEN5_IRQ_RESET(DE);
	if (IS_GEN7(dev))
		I915_WRITE(GEN7_ERR_INT, 0xffffffff);

	gen5_gt_irq_reset(dev);

	ibx_irq_reset(dev);
}

static void valleyview_irq_preinstall(struct drm_device *dev)
{
	struct drm_i915_private *dev_priv = dev->dev_private;

	I915_WRITE(VLV_MASTER_IER, 0);
	POSTING_READ(VLV_MASTER_IER);

	gen5_gt_irq_reset(dev);

	spin_lock_irq(&dev_priv->irq_lock);
	if (dev_priv->display_irqs_enabled)
		vlv_display_irq_reset(dev_priv);
	spin_unlock_irq(&dev_priv->irq_lock);
}

static void gen8_gt_irq_reset(struct drm_i915_private *dev_priv)
{
	GEN8_IRQ_RESET_NDX(GT, 0);
	GEN8_IRQ_RESET_NDX(GT, 1);
	GEN8_IRQ_RESET_NDX(GT, 2);
	GEN8_IRQ_RESET_NDX(GT, 3);
}

static void gen8_irq_reset(struct drm_device *dev)
{
	struct drm_i915_private *dev_priv = dev->dev_private;
	int pipe;

	I915_WRITE(GEN8_MASTER_IRQ, 0);
	POSTING_READ(GEN8_MASTER_IRQ);

	gen8_gt_irq_reset(dev_priv);

	for_each_pipe(dev_priv, pipe)
		if (intel_display_power_is_enabled(dev_priv,
						   POWER_DOMAIN_PIPE(pipe)))
			GEN8_IRQ_RESET_NDX(DE_PIPE, pipe);

	GEN5_IRQ_RESET(GEN8_DE_PORT_);
	GEN5_IRQ_RESET(GEN8_DE_MISC_);
	GEN5_IRQ_RESET(GEN8_PCU_);

	if (HAS_PCH_SPLIT(dev))
		ibx_irq_reset(dev);
}

void gen8_irq_power_well_post_enable(struct drm_i915_private *dev_priv,
				     unsigned int pipe_mask)
{
	uint32_t extra_ier = GEN8_PIPE_VBLANK | GEN8_PIPE_FIFO_UNDERRUN;
	enum pipe pipe;

	spin_lock_irq(&dev_priv->irq_lock);
	for_each_pipe_masked(dev_priv, pipe, pipe_mask)
		GEN8_IRQ_INIT_NDX(DE_PIPE, pipe,
				  dev_priv->de_irq_mask[pipe],
				  ~dev_priv->de_irq_mask[pipe] | extra_ier);
	spin_unlock_irq(&dev_priv->irq_lock);
}

void gen8_irq_power_well_pre_disable(struct drm_i915_private *dev_priv,
				     unsigned int pipe_mask)
{
	enum pipe pipe;

	spin_lock_irq(&dev_priv->irq_lock);
	for_each_pipe_masked(dev_priv, pipe, pipe_mask)
		GEN8_IRQ_RESET_NDX(DE_PIPE, pipe);
	spin_unlock_irq(&dev_priv->irq_lock);

	/* make sure we're done processing display irqs */
	synchronize_irq(dev_priv->dev->irq);
}

static void cherryview_irq_preinstall(struct drm_device *dev)
{
	struct drm_i915_private *dev_priv = dev->dev_private;

	I915_WRITE(GEN8_MASTER_IRQ, 0);
	POSTING_READ(GEN8_MASTER_IRQ);

	gen8_gt_irq_reset(dev_priv);

	GEN5_IRQ_RESET(GEN8_PCU_);

	spin_lock_irq(&dev_priv->irq_lock);
	if (dev_priv->display_irqs_enabled)
		vlv_display_irq_reset(dev_priv);
	spin_unlock_irq(&dev_priv->irq_lock);
}

static u32 intel_hpd_enabled_irqs(struct drm_i915_private *dev_priv,
				  const u32 hpd[HPD_NUM_PINS])
{
	struct intel_encoder *encoder;
	u32 enabled_irqs = 0;

	for_each_intel_encoder(dev_priv->dev, encoder)
		if (dev_priv->hotplug.stats[encoder->hpd_pin].state == HPD_ENABLED)
			enabled_irqs |= hpd[encoder->hpd_pin];

	return enabled_irqs;
}

static void ibx_hpd_irq_setup(struct drm_i915_private *dev_priv)
{
	u32 hotplug_irqs, hotplug, enabled_irqs;

	if (HAS_PCH_IBX(dev_priv)) {
		hotplug_irqs = SDE_HOTPLUG_MASK;
		enabled_irqs = intel_hpd_enabled_irqs(dev_priv, hpd_ibx);
	} else {
		hotplug_irqs = SDE_HOTPLUG_MASK_CPT;
		enabled_irqs = intel_hpd_enabled_irqs(dev_priv, hpd_cpt);
	}

	ibx_display_interrupt_update(dev_priv, hotplug_irqs, enabled_irqs);

	/*
	 * Enable digital hotplug on the PCH, and configure the DP short pulse
	 * duration to 2ms (which is the minimum in the Display Port spec).
	 * The pulse duration bits are reserved on LPT+.
	 */
	hotplug = I915_READ(PCH_PORT_HOTPLUG);
	hotplug &= ~(PORTD_PULSE_DURATION_MASK|PORTC_PULSE_DURATION_MASK|PORTB_PULSE_DURATION_MASK);
	hotplug |= PORTD_HOTPLUG_ENABLE | PORTD_PULSE_DURATION_2ms;
	hotplug |= PORTC_HOTPLUG_ENABLE | PORTC_PULSE_DURATION_2ms;
	hotplug |= PORTB_HOTPLUG_ENABLE | PORTB_PULSE_DURATION_2ms;
	/*
	 * When CPU and PCH are on the same package, port A
	 * HPD must be enabled in both north and south.
	 */
	if (HAS_PCH_LPT_LP(dev_priv))
		hotplug |= PORTA_HOTPLUG_ENABLE;
	I915_WRITE(PCH_PORT_HOTPLUG, hotplug);
}

static void spt_hpd_irq_setup(struct drm_i915_private *dev_priv)
{
	u32 hotplug_irqs, hotplug, enabled_irqs;

	hotplug_irqs = SDE_HOTPLUG_MASK_SPT;
	enabled_irqs = intel_hpd_enabled_irqs(dev_priv, hpd_spt);

	ibx_display_interrupt_update(dev_priv, hotplug_irqs, enabled_irqs);

	/* Enable digital hotplug on the PCH */
	hotplug = I915_READ(PCH_PORT_HOTPLUG);
	hotplug |= PORTD_HOTPLUG_ENABLE | PORTC_HOTPLUG_ENABLE |
		PORTB_HOTPLUG_ENABLE | PORTA_HOTPLUG_ENABLE;
	I915_WRITE(PCH_PORT_HOTPLUG, hotplug);

	hotplug = I915_READ(PCH_PORT_HOTPLUG2);
	hotplug |= PORTE_HOTPLUG_ENABLE;
	I915_WRITE(PCH_PORT_HOTPLUG2, hotplug);
}

static void ilk_hpd_irq_setup(struct drm_i915_private *dev_priv)
{
	u32 hotplug_irqs, hotplug, enabled_irqs;

	if (INTEL_GEN(dev_priv) >= 8) {
		hotplug_irqs = GEN8_PORT_DP_A_HOTPLUG;
		enabled_irqs = intel_hpd_enabled_irqs(dev_priv, hpd_bdw);

		bdw_update_port_irq(dev_priv, hotplug_irqs, enabled_irqs);
	} else if (INTEL_GEN(dev_priv) >= 7) {
		hotplug_irqs = DE_DP_A_HOTPLUG_IVB;
		enabled_irqs = intel_hpd_enabled_irqs(dev_priv, hpd_ivb);

		ilk_update_display_irq(dev_priv, hotplug_irqs, enabled_irqs);
	} else {
		hotplug_irqs = DE_DP_A_HOTPLUG;
		enabled_irqs = intel_hpd_enabled_irqs(dev_priv, hpd_ilk);

		ilk_update_display_irq(dev_priv, hotplug_irqs, enabled_irqs);
	}

	/*
	 * Enable digital hotplug on the CPU, and configure the DP short pulse
	 * duration to 2ms (which is the minimum in the Display Port spec)
	 * The pulse duration bits are reserved on HSW+.
	 */
	hotplug = I915_READ(DIGITAL_PORT_HOTPLUG_CNTRL);
	hotplug &= ~DIGITAL_PORTA_PULSE_DURATION_MASK;
	hotplug |= DIGITAL_PORTA_HOTPLUG_ENABLE | DIGITAL_PORTA_PULSE_DURATION_2ms;
	I915_WRITE(DIGITAL_PORT_HOTPLUG_CNTRL, hotplug);

	ibx_hpd_irq_setup(dev_priv);
}

static void bxt_hpd_irq_setup(struct drm_i915_private *dev_priv)
{
	u32 hotplug_irqs, hotplug, enabled_irqs;

	enabled_irqs = intel_hpd_enabled_irqs(dev_priv, hpd_bxt);
	hotplug_irqs = BXT_DE_PORT_HOTPLUG_MASK;

	bdw_update_port_irq(dev_priv, hotplug_irqs, enabled_irqs);

	hotplug = I915_READ(PCH_PORT_HOTPLUG);
	hotplug |= PORTC_HOTPLUG_ENABLE | PORTB_HOTPLUG_ENABLE |
		PORTA_HOTPLUG_ENABLE;

	DRM_DEBUG_KMS("Invert bit setting: hp_ctl:%x hp_port:%x\n",
		      hotplug, enabled_irqs);
	hotplug &= ~BXT_DDI_HPD_INVERT_MASK;

	/*
	 * For BXT invert bit has to be set based on AOB design
	 * for HPD detection logic, update it based on VBT fields.
	 */

	if ((enabled_irqs & BXT_DE_PORT_HP_DDIA) &&
	    intel_bios_is_port_hpd_inverted(dev_priv, PORT_A))
		hotplug |= BXT_DDIA_HPD_INVERT;
	if ((enabled_irqs & BXT_DE_PORT_HP_DDIB) &&
	    intel_bios_is_port_hpd_inverted(dev_priv, PORT_B))
		hotplug |= BXT_DDIB_HPD_INVERT;
	if ((enabled_irqs & BXT_DE_PORT_HP_DDIC) &&
	    intel_bios_is_port_hpd_inverted(dev_priv, PORT_C))
		hotplug |= BXT_DDIC_HPD_INVERT;

	I915_WRITE(PCH_PORT_HOTPLUG, hotplug);
}

static void ibx_irq_postinstall(struct drm_device *dev)
{
	struct drm_i915_private *dev_priv = dev->dev_private;
	u32 mask;

	if (HAS_PCH_NOP(dev))
		return;

	if (HAS_PCH_IBX(dev))
		mask = SDE_GMBUS | SDE_AUX_MASK | SDE_POISON;
	else
		mask = SDE_GMBUS_CPT | SDE_AUX_MASK_CPT;

	gen5_assert_iir_is_zero(dev_priv, SDEIIR);
	I915_WRITE(SDEIMR, ~mask);
}

static void gen5_gt_irq_postinstall(struct drm_device *dev)
{
	struct drm_i915_private *dev_priv = dev->dev_private;
	u32 pm_irqs, gt_irqs;

	pm_irqs = gt_irqs = 0;

	dev_priv->gt_irq_mask = ~0;
	if (HAS_L3_DPF(dev)) {
		/* L3 parity interrupt is always unmasked. */
		dev_priv->gt_irq_mask = ~GT_PARITY_ERROR(dev);
		gt_irqs |= GT_PARITY_ERROR(dev);
	}

	gt_irqs |= GT_RENDER_USER_INTERRUPT;
	if (IS_GEN5(dev)) {
		gt_irqs |= GT_RENDER_PIPECTL_NOTIFY_INTERRUPT |
			   ILK_BSD_USER_INTERRUPT;
	} else {
		gt_irqs |= GT_BLT_USER_INTERRUPT | GT_BSD_USER_INTERRUPT;
	}

	GEN5_IRQ_INIT(GT, dev_priv->gt_irq_mask, gt_irqs);

	if (INTEL_INFO(dev)->gen >= 6) {
		/*
		 * RPS interrupts will get enabled/disabled on demand when RPS
		 * itself is enabled/disabled.
		 */
		if (HAS_VEBOX(dev))
			pm_irqs |= PM_VEBOX_USER_INTERRUPT;

		dev_priv->pm_irq_mask = 0xffffffff;
		GEN5_IRQ_INIT(GEN6_PM, dev_priv->pm_irq_mask, pm_irqs);
	}
}

static int ironlake_irq_postinstall(struct drm_device *dev)
{
	struct drm_i915_private *dev_priv = dev->dev_private;
	u32 display_mask, extra_mask;

	if (INTEL_INFO(dev)->gen >= 7) {
		display_mask = (DE_MASTER_IRQ_CONTROL | DE_GSE_IVB |
				DE_PCH_EVENT_IVB | DE_PLANEC_FLIP_DONE_IVB |
				DE_PLANEB_FLIP_DONE_IVB |
				DE_PLANEA_FLIP_DONE_IVB | DE_AUX_CHANNEL_A_IVB);
		extra_mask = (DE_PIPEC_VBLANK_IVB | DE_PIPEB_VBLANK_IVB |
			      DE_PIPEA_VBLANK_IVB | DE_ERR_INT_IVB |
			      DE_DP_A_HOTPLUG_IVB);
	} else {
		display_mask = (DE_MASTER_IRQ_CONTROL | DE_GSE | DE_PCH_EVENT |
				DE_PLANEA_FLIP_DONE | DE_PLANEB_FLIP_DONE |
				DE_AUX_CHANNEL_A |
				DE_PIPEB_CRC_DONE | DE_PIPEA_CRC_DONE |
				DE_POISON);
		extra_mask = (DE_PIPEA_VBLANK | DE_PIPEB_VBLANK | DE_PCU_EVENT |
			      DE_PIPEB_FIFO_UNDERRUN | DE_PIPEA_FIFO_UNDERRUN |
			      DE_DP_A_HOTPLUG);
	}

	dev_priv->irq_mask = ~display_mask;

	I915_WRITE(HWSTAM, 0xeffe);

	ibx_irq_pre_postinstall(dev);

	GEN5_IRQ_INIT(DE, dev_priv->irq_mask, display_mask | extra_mask);

	gen5_gt_irq_postinstall(dev);

	ibx_irq_postinstall(dev);

	if (IS_IRONLAKE_M(dev)) {
		/* Enable PCU event interrupts
		 *
		 * spinlocking not required here for correctness since interrupt
		 * setup is guaranteed to run in single-threaded context. But we
		 * need it to make the assert_spin_locked happy. */
		spin_lock_irq(&dev_priv->irq_lock);
		ilk_enable_display_irq(dev_priv, DE_PCU_EVENT);
		spin_unlock_irq(&dev_priv->irq_lock);
	}

	return 0;
}

void valleyview_enable_display_irqs(struct drm_i915_private *dev_priv)
{
	assert_spin_locked(&dev_priv->irq_lock);

	if (dev_priv->display_irqs_enabled)
		return;

	dev_priv->display_irqs_enabled = true;

	if (intel_irqs_enabled(dev_priv)) {
		vlv_display_irq_reset(dev_priv);
		vlv_display_irq_postinstall(dev_priv);
	}
}

void valleyview_disable_display_irqs(struct drm_i915_private *dev_priv)
{
	assert_spin_locked(&dev_priv->irq_lock);

	if (!dev_priv->display_irqs_enabled)
		return;

	dev_priv->display_irqs_enabled = false;

	if (intel_irqs_enabled(dev_priv))
		vlv_display_irq_reset(dev_priv);
}


static int valleyview_irq_postinstall(struct drm_device *dev)
{
	struct drm_i915_private *dev_priv = dev->dev_private;

	gen5_gt_irq_postinstall(dev);

	spin_lock_irq(&dev_priv->irq_lock);
	if (dev_priv->display_irqs_enabled)
		vlv_display_irq_postinstall(dev_priv);
	spin_unlock_irq(&dev_priv->irq_lock);

	I915_WRITE(VLV_MASTER_IER, MASTER_INTERRUPT_ENABLE);
	POSTING_READ(VLV_MASTER_IER);

	return 0;
}

static void gen8_gt_irq_postinstall(struct drm_i915_private *dev_priv)
{
	/* These are interrupts we'll toggle with the ring mask register */
	uint32_t gt_interrupts[] = {
		GT_RENDER_USER_INTERRUPT << GEN8_RCS_IRQ_SHIFT |
			GT_CONTEXT_SWITCH_INTERRUPT << GEN8_RCS_IRQ_SHIFT |
			GT_RENDER_USER_INTERRUPT << GEN8_BCS_IRQ_SHIFT |
			GT_CONTEXT_SWITCH_INTERRUPT << GEN8_BCS_IRQ_SHIFT,
		GT_RENDER_USER_INTERRUPT << GEN8_VCS1_IRQ_SHIFT |
			GT_CONTEXT_SWITCH_INTERRUPT << GEN8_VCS1_IRQ_SHIFT |
			GT_RENDER_USER_INTERRUPT << GEN8_VCS2_IRQ_SHIFT |
			GT_CONTEXT_SWITCH_INTERRUPT << GEN8_VCS2_IRQ_SHIFT,
		0,
		GT_RENDER_USER_INTERRUPT << GEN8_VECS_IRQ_SHIFT |
			GT_CONTEXT_SWITCH_INTERRUPT << GEN8_VECS_IRQ_SHIFT
		};

	if (HAS_L3_DPF(dev_priv))
		gt_interrupts[0] |= GT_RENDER_L3_PARITY_ERROR_INTERRUPT;

	dev_priv->pm_irq_mask = 0xffffffff;
	GEN8_IRQ_INIT_NDX(GT, 0, ~gt_interrupts[0], gt_interrupts[0]);
	GEN8_IRQ_INIT_NDX(GT, 1, ~gt_interrupts[1], gt_interrupts[1]);
	/*
	 * RPS interrupts will get enabled/disabled on demand when RPS itself
	 * is enabled/disabled.
	 */
	GEN8_IRQ_INIT_NDX(GT, 2, dev_priv->pm_irq_mask, 0);
	GEN8_IRQ_INIT_NDX(GT, 3, ~gt_interrupts[3], gt_interrupts[3]);
}

static void gen8_de_irq_postinstall(struct drm_i915_private *dev_priv)
{
	uint32_t de_pipe_masked = GEN8_PIPE_CDCLK_CRC_DONE;
	uint32_t de_pipe_enables;
	u32 de_port_masked = GEN8_AUX_CHANNEL_A;
	u32 de_port_enables;
	enum pipe pipe;

	if (INTEL_INFO(dev_priv)->gen >= 9) {
		de_pipe_masked |= GEN9_PIPE_PLANE1_FLIP_DONE |
				  GEN9_DE_PIPE_IRQ_FAULT_ERRORS;
		de_port_masked |= GEN9_AUX_CHANNEL_B | GEN9_AUX_CHANNEL_C |
				  GEN9_AUX_CHANNEL_D;
		if (IS_BROXTON(dev_priv))
			de_port_masked |= BXT_DE_PORT_GMBUS;
	} else {
		de_pipe_masked |= GEN8_PIPE_PRIMARY_FLIP_DONE |
				  GEN8_DE_PIPE_IRQ_FAULT_ERRORS;
	}

	de_pipe_enables = de_pipe_masked | GEN8_PIPE_VBLANK |
					   GEN8_PIPE_FIFO_UNDERRUN;

	de_port_enables = de_port_masked;
	if (IS_BROXTON(dev_priv))
		de_port_enables |= BXT_DE_PORT_HOTPLUG_MASK;
	else if (IS_BROADWELL(dev_priv))
		de_port_enables |= GEN8_PORT_DP_A_HOTPLUG;

	dev_priv->de_irq_mask[PIPE_A] = ~de_pipe_masked;
	dev_priv->de_irq_mask[PIPE_B] = ~de_pipe_masked;
	dev_priv->de_irq_mask[PIPE_C] = ~de_pipe_masked;

	for_each_pipe(dev_priv, pipe)
		if (intel_display_power_is_enabled(dev_priv,
				POWER_DOMAIN_PIPE(pipe)))
			GEN8_IRQ_INIT_NDX(DE_PIPE, pipe,
					  dev_priv->de_irq_mask[pipe],
					  de_pipe_enables);

	GEN5_IRQ_INIT(GEN8_DE_PORT_, ~de_port_masked, de_port_enables);
}

static int gen8_irq_postinstall(struct drm_device *dev)
{
	struct drm_i915_private *dev_priv = dev->dev_private;

	if (HAS_PCH_SPLIT(dev))
		ibx_irq_pre_postinstall(dev);

	gen8_gt_irq_postinstall(dev_priv);
	gen8_de_irq_postinstall(dev_priv);

	if (HAS_PCH_SPLIT(dev))
		ibx_irq_postinstall(dev);

	I915_WRITE(GEN8_MASTER_IRQ, GEN8_MASTER_IRQ_CONTROL);
	POSTING_READ(GEN8_MASTER_IRQ);

	return 0;
}

static int cherryview_irq_postinstall(struct drm_device *dev)
{
	struct drm_i915_private *dev_priv = dev->dev_private;

	gen8_gt_irq_postinstall(dev_priv);

	spin_lock_irq(&dev_priv->irq_lock);
	if (dev_priv->display_irqs_enabled)
		vlv_display_irq_postinstall(dev_priv);
	spin_unlock_irq(&dev_priv->irq_lock);

	I915_WRITE(GEN8_MASTER_IRQ, GEN8_MASTER_IRQ_CONTROL);
	POSTING_READ(GEN8_MASTER_IRQ);

	return 0;
}

static void gen8_irq_uninstall(struct drm_device *dev)
{
	struct drm_i915_private *dev_priv = dev->dev_private;

	if (!dev_priv)
		return;

	gen8_irq_reset(dev);
}

static void valleyview_irq_uninstall(struct drm_device *dev)
{
	struct drm_i915_private *dev_priv = dev->dev_private;

	if (!dev_priv)
		return;

	I915_WRITE(VLV_MASTER_IER, 0);
	POSTING_READ(VLV_MASTER_IER);

	gen5_gt_irq_reset(dev);

	I915_WRITE(HWSTAM, 0xffffffff);

	spin_lock_irq(&dev_priv->irq_lock);
	if (dev_priv->display_irqs_enabled)
		vlv_display_irq_reset(dev_priv);
	spin_unlock_irq(&dev_priv->irq_lock);
}

static void cherryview_irq_uninstall(struct drm_device *dev)
{
	struct drm_i915_private *dev_priv = dev->dev_private;

	if (!dev_priv)
		return;

	I915_WRITE(GEN8_MASTER_IRQ, 0);
	POSTING_READ(GEN8_MASTER_IRQ);

	gen8_gt_irq_reset(dev_priv);

	GEN5_IRQ_RESET(GEN8_PCU_);

	spin_lock_irq(&dev_priv->irq_lock);
	if (dev_priv->display_irqs_enabled)
		vlv_display_irq_reset(dev_priv);
	spin_unlock_irq(&dev_priv->irq_lock);
}

static void ironlake_irq_uninstall(struct drm_device *dev)
{
	struct drm_i915_private *dev_priv = dev->dev_private;

	if (!dev_priv)
		return;

	ironlake_irq_reset(dev);
}

static void i8xx_irq_preinstall(struct drm_device * dev)
{
	struct drm_i915_private *dev_priv = dev->dev_private;
	int pipe;

	for_each_pipe(dev_priv, pipe)
		I915_WRITE(PIPESTAT(pipe), 0);
	I915_WRITE16(IMR, 0xffff);
	I915_WRITE16(IER, 0x0);
	POSTING_READ16(IER);
}

static int i8xx_irq_postinstall(struct drm_device *dev)
{
	struct drm_i915_private *dev_priv = dev->dev_private;

	I915_WRITE16(EMR,
		     ~(I915_ERROR_PAGE_TABLE | I915_ERROR_MEMORY_REFRESH));

	/* Unmask the interrupts that we always want on. */
	dev_priv->irq_mask =
		~(I915_DISPLAY_PIPE_A_EVENT_INTERRUPT |
		  I915_DISPLAY_PIPE_B_EVENT_INTERRUPT |
		  I915_DISPLAY_PLANE_A_FLIP_PENDING_INTERRUPT |
		  I915_DISPLAY_PLANE_B_FLIP_PENDING_INTERRUPT);
	I915_WRITE16(IMR, dev_priv->irq_mask);

	I915_WRITE16(IER,
		     I915_DISPLAY_PIPE_A_EVENT_INTERRUPT |
		     I915_DISPLAY_PIPE_B_EVENT_INTERRUPT |
		     I915_USER_INTERRUPT);
	POSTING_READ16(IER);

	/* Interrupt setup is already guaranteed to be single-threaded, this is
	 * just to make the assert_spin_locked check happy. */
	spin_lock_irq(&dev_priv->irq_lock);
	i915_enable_pipestat(dev_priv, PIPE_A, PIPE_CRC_DONE_INTERRUPT_STATUS);
	i915_enable_pipestat(dev_priv, PIPE_B, PIPE_CRC_DONE_INTERRUPT_STATUS);
	spin_unlock_irq(&dev_priv->irq_lock);

	return 0;
}

/*
 * Returns true when a page flip has completed.
 */
static bool i8xx_handle_vblank(struct drm_i915_private *dev_priv,
			       int plane, int pipe, u32 iir)
{
	u16 flip_pending = DISPLAY_PLANE_FLIP_PENDING(plane);

	if (!intel_pipe_handle_vblank(dev_priv, pipe))
		return false;

	if ((iir & flip_pending) == 0)
		goto check_page_flip;

	/* We detect FlipDone by looking for the change in PendingFlip from '1'
	 * to '0' on the following vblank, i.e. IIR has the Pendingflip
	 * asserted following the MI_DISPLAY_FLIP, but ISR is deasserted, hence
	 * the flip is completed (no longer pending). Since this doesn't raise
	 * an interrupt per se, we watch for the change at vblank.
	 */
	if (I915_READ16(ISR) & flip_pending)
		goto check_page_flip;

	intel_prepare_page_flip(dev_priv, plane);
	intel_finish_page_flip(dev_priv, pipe);
	return true;

check_page_flip:
	intel_check_page_flip(dev_priv, pipe);
	return false;
}

static irqreturn_t i8xx_irq_handler(int irq, void *arg)
{
	struct drm_device *dev = arg;
	struct drm_i915_private *dev_priv = dev->dev_private;
	u16 iir, new_iir;
	u32 pipe_stats[2];
	int pipe;
	u16 flip_mask =
		I915_DISPLAY_PLANE_A_FLIP_PENDING_INTERRUPT |
		I915_DISPLAY_PLANE_B_FLIP_PENDING_INTERRUPT;
	irqreturn_t ret;

	if (!intel_irqs_enabled(dev_priv))
		return IRQ_NONE;

	/* IRQs are synced during runtime_suspend, we don't require a wakeref */
	disable_rpm_wakeref_asserts(dev_priv);

	ret = IRQ_NONE;
	iir = I915_READ16(IIR);
	if (iir == 0)
		goto out;

	while (iir & ~flip_mask) {
		/* Can't rely on pipestat interrupt bit in iir as it might
		 * have been cleared after the pipestat interrupt was received.
		 * It doesn't set the bit in iir again, but it still produces
		 * interrupts (for non-MSI).
		 */
		spin_lock(&dev_priv->irq_lock);
		if (iir & I915_RENDER_COMMAND_PARSER_ERROR_INTERRUPT)
			DRM_DEBUG("Command parser error, iir 0x%08x\n", iir);

		for_each_pipe(dev_priv, pipe) {
			i915_reg_t reg = PIPESTAT(pipe);
			pipe_stats[pipe] = I915_READ(reg);

			/*
			 * Clear the PIPE*STAT regs before the IIR
			 */
			if (pipe_stats[pipe] & 0x8000ffff)
				I915_WRITE(reg, pipe_stats[pipe]);
		}
		spin_unlock(&dev_priv->irq_lock);

		I915_WRITE16(IIR, iir & ~flip_mask);
		new_iir = I915_READ16(IIR); /* Flush posted writes */

		if (iir & I915_USER_INTERRUPT)
			notify_ring(&dev_priv->engine[RCS]);

		for_each_pipe(dev_priv, pipe) {
			int plane = pipe;
			if (HAS_FBC(dev_priv))
				plane = !plane;

			if (pipe_stats[pipe] & PIPE_VBLANK_INTERRUPT_STATUS &&
			    i8xx_handle_vblank(dev_priv, plane, pipe, iir))
				flip_mask &= ~DISPLAY_PLANE_FLIP_PENDING(plane);

			if (pipe_stats[pipe] & PIPE_CRC_DONE_INTERRUPT_STATUS)
				i9xx_pipe_crc_irq_handler(dev_priv, pipe);

			if (pipe_stats[pipe] & PIPE_FIFO_UNDERRUN_STATUS)
				intel_cpu_fifo_underrun_irq_handler(dev_priv,
								    pipe);
		}

		iir = new_iir;
	}
	ret = IRQ_HANDLED;

out:
	enable_rpm_wakeref_asserts(dev_priv);

	return ret;
}

static void i8xx_irq_uninstall(struct drm_device * dev)
{
	struct drm_i915_private *dev_priv = dev->dev_private;
	int pipe;

	for_each_pipe(dev_priv, pipe) {
		/* Clear enable bits; then clear status bits */
		I915_WRITE(PIPESTAT(pipe), 0);
		I915_WRITE(PIPESTAT(pipe), I915_READ(PIPESTAT(pipe)));
	}
	I915_WRITE16(IMR, 0xffff);
	I915_WRITE16(IER, 0x0);
	I915_WRITE16(IIR, I915_READ16(IIR));
}

static void i915_irq_preinstall(struct drm_device * dev)
{
	struct drm_i915_private *dev_priv = dev->dev_private;
	int pipe;

	if (I915_HAS_HOTPLUG(dev)) {
		i915_hotplug_interrupt_update(dev_priv, 0xffffffff, 0);
		I915_WRITE(PORT_HOTPLUG_STAT, I915_READ(PORT_HOTPLUG_STAT));
	}

	I915_WRITE16(HWSTAM, 0xeffe);
	for_each_pipe(dev_priv, pipe)
		I915_WRITE(PIPESTAT(pipe), 0);
	I915_WRITE(IMR, 0xffffffff);
	I915_WRITE(IER, 0x0);
	POSTING_READ(IER);
}

static int i915_irq_postinstall(struct drm_device *dev)
{
	struct drm_i915_private *dev_priv = dev->dev_private;
	u32 enable_mask;

	I915_WRITE(EMR, ~(I915_ERROR_PAGE_TABLE | I915_ERROR_MEMORY_REFRESH));

	/* Unmask the interrupts that we always want on. */
	dev_priv->irq_mask =
		~(I915_ASLE_INTERRUPT |
		  I915_DISPLAY_PIPE_A_EVENT_INTERRUPT |
		  I915_DISPLAY_PIPE_B_EVENT_INTERRUPT |
		  I915_DISPLAY_PLANE_A_FLIP_PENDING_INTERRUPT |
		  I915_DISPLAY_PLANE_B_FLIP_PENDING_INTERRUPT);

	enable_mask =
		I915_ASLE_INTERRUPT |
		I915_DISPLAY_PIPE_A_EVENT_INTERRUPT |
		I915_DISPLAY_PIPE_B_EVENT_INTERRUPT |
		I915_USER_INTERRUPT;

	if (I915_HAS_HOTPLUG(dev)) {
		i915_hotplug_interrupt_update(dev_priv, 0xffffffff, 0);
		POSTING_READ(PORT_HOTPLUG_EN);

		/* Enable in IER... */
		enable_mask |= I915_DISPLAY_PORT_INTERRUPT;
		/* and unmask in IMR */
		dev_priv->irq_mask &= ~I915_DISPLAY_PORT_INTERRUPT;
	}

	I915_WRITE(IMR, dev_priv->irq_mask);
	I915_WRITE(IER, enable_mask);
	POSTING_READ(IER);

	i915_enable_asle_pipestat(dev_priv);

	/* Interrupt setup is already guaranteed to be single-threaded, this is
	 * just to make the assert_spin_locked check happy. */
	spin_lock_irq(&dev_priv->irq_lock);
	i915_enable_pipestat(dev_priv, PIPE_A, PIPE_CRC_DONE_INTERRUPT_STATUS);
	i915_enable_pipestat(dev_priv, PIPE_B, PIPE_CRC_DONE_INTERRUPT_STATUS);
	spin_unlock_irq(&dev_priv->irq_lock);

	return 0;
}

/*
 * Returns true when a page flip has completed.
 */
static bool i915_handle_vblank(struct drm_i915_private *dev_priv,
			       int plane, int pipe, u32 iir)
{
	u32 flip_pending = DISPLAY_PLANE_FLIP_PENDING(plane);

	if (!intel_pipe_handle_vblank(dev_priv, pipe))
		return false;

	if ((iir & flip_pending) == 0)
		goto check_page_flip;

	/* We detect FlipDone by looking for the change in PendingFlip from '1'
	 * to '0' on the following vblank, i.e. IIR has the Pendingflip
	 * asserted following the MI_DISPLAY_FLIP, but ISR is deasserted, hence
	 * the flip is completed (no longer pending). Since this doesn't raise
	 * an interrupt per se, we watch for the change at vblank.
	 */
	if (I915_READ(ISR) & flip_pending)
		goto check_page_flip;

	intel_prepare_page_flip(dev_priv, plane);
	intel_finish_page_flip(dev_priv, pipe);
	return true;

check_page_flip:
	intel_check_page_flip(dev_priv, pipe);
	return false;
}

static irqreturn_t i915_irq_handler(int irq, void *arg)
{
	struct drm_device *dev = arg;
	struct drm_i915_private *dev_priv = dev->dev_private;
	u32 iir, new_iir, pipe_stats[I915_MAX_PIPES];
	u32 flip_mask =
		I915_DISPLAY_PLANE_A_FLIP_PENDING_INTERRUPT |
		I915_DISPLAY_PLANE_B_FLIP_PENDING_INTERRUPT;
	int pipe, ret = IRQ_NONE;

	if (!intel_irqs_enabled(dev_priv))
		return IRQ_NONE;

	/* IRQs are synced during runtime_suspend, we don't require a wakeref */
	disable_rpm_wakeref_asserts(dev_priv);

	iir = I915_READ(IIR);
	do {
		bool irq_received = (iir & ~flip_mask) != 0;
		bool blc_event = false;

		/* Can't rely on pipestat interrupt bit in iir as it might
		 * have been cleared after the pipestat interrupt was received.
		 * It doesn't set the bit in iir again, but it still produces
		 * interrupts (for non-MSI).
		 */
		spin_lock(&dev_priv->irq_lock);
		if (iir & I915_RENDER_COMMAND_PARSER_ERROR_INTERRUPT)
			DRM_DEBUG("Command parser error, iir 0x%08x\n", iir);

		for_each_pipe(dev_priv, pipe) {
			i915_reg_t reg = PIPESTAT(pipe);
			pipe_stats[pipe] = I915_READ(reg);

			/* Clear the PIPE*STAT regs before the IIR */
			if (pipe_stats[pipe] & 0x8000ffff) {
				I915_WRITE(reg, pipe_stats[pipe]);
				irq_received = true;
			}
		}
		spin_unlock(&dev_priv->irq_lock);

		if (!irq_received)
			break;

		/* Consume port.  Then clear IIR or we'll miss events */
<<<<<<< HEAD
		if (I915_HAS_HOTPLUG(dev) &&
		    iir & I915_DISPLAY_PORT_INTERRUPT) {
			u32 hotplug_status = i9xx_hpd_irq_ack(dev_priv);
			if (hotplug_status)
				i9xx_hpd_irq_handler(dev, hotplug_status);
=======
		if (I915_HAS_HOTPLUG(dev_priv) &&
		    iir & I915_DISPLAY_PORT_INTERRUPT) {
			u32 hotplug_status = i9xx_hpd_irq_ack(dev_priv);
			if (hotplug_status)
				i9xx_hpd_irq_handler(dev_priv, hotplug_status);
>>>>>>> af4a879e
		}

		I915_WRITE(IIR, iir & ~flip_mask);
		new_iir = I915_READ(IIR); /* Flush posted writes */

		if (iir & I915_USER_INTERRUPT)
			notify_ring(&dev_priv->engine[RCS]);

		for_each_pipe(dev_priv, pipe) {
			int plane = pipe;
			if (HAS_FBC(dev_priv))
				plane = !plane;

			if (pipe_stats[pipe] & PIPE_VBLANK_INTERRUPT_STATUS &&
			    i915_handle_vblank(dev_priv, plane, pipe, iir))
				flip_mask &= ~DISPLAY_PLANE_FLIP_PENDING(plane);

			if (pipe_stats[pipe] & PIPE_LEGACY_BLC_EVENT_STATUS)
				blc_event = true;

			if (pipe_stats[pipe] & PIPE_CRC_DONE_INTERRUPT_STATUS)
				i9xx_pipe_crc_irq_handler(dev_priv, pipe);

			if (pipe_stats[pipe] & PIPE_FIFO_UNDERRUN_STATUS)
				intel_cpu_fifo_underrun_irq_handler(dev_priv,
								    pipe);
		}

		if (blc_event || (iir & I915_ASLE_INTERRUPT))
			intel_opregion_asle_intr(dev_priv);

		/* With MSI, interrupts are only generated when iir
		 * transitions from zero to nonzero.  If another bit got
		 * set while we were handling the existing iir bits, then
		 * we would never get another interrupt.
		 *
		 * This is fine on non-MSI as well, as if we hit this path
		 * we avoid exiting the interrupt handler only to generate
		 * another one.
		 *
		 * Note that for MSI this could cause a stray interrupt report
		 * if an interrupt landed in the time between writing IIR and
		 * the posting read.  This should be rare enough to never
		 * trigger the 99% of 100,000 interrupts test for disabling
		 * stray interrupts.
		 */
		ret = IRQ_HANDLED;
		iir = new_iir;
	} while (iir & ~flip_mask);

	enable_rpm_wakeref_asserts(dev_priv);

	return ret;
}

static void i915_irq_uninstall(struct drm_device * dev)
{
	struct drm_i915_private *dev_priv = dev->dev_private;
	int pipe;

	if (I915_HAS_HOTPLUG(dev)) {
		i915_hotplug_interrupt_update(dev_priv, 0xffffffff, 0);
		I915_WRITE(PORT_HOTPLUG_STAT, I915_READ(PORT_HOTPLUG_STAT));
	}

	I915_WRITE16(HWSTAM, 0xffff);
	for_each_pipe(dev_priv, pipe) {
		/* Clear enable bits; then clear status bits */
		I915_WRITE(PIPESTAT(pipe), 0);
		I915_WRITE(PIPESTAT(pipe), I915_READ(PIPESTAT(pipe)));
	}
	I915_WRITE(IMR, 0xffffffff);
	I915_WRITE(IER, 0x0);

	I915_WRITE(IIR, I915_READ(IIR));
}

static void i965_irq_preinstall(struct drm_device * dev)
{
	struct drm_i915_private *dev_priv = dev->dev_private;
	int pipe;

	i915_hotplug_interrupt_update(dev_priv, 0xffffffff, 0);
	I915_WRITE(PORT_HOTPLUG_STAT, I915_READ(PORT_HOTPLUG_STAT));

	I915_WRITE(HWSTAM, 0xeffe);
	for_each_pipe(dev_priv, pipe)
		I915_WRITE(PIPESTAT(pipe), 0);
	I915_WRITE(IMR, 0xffffffff);
	I915_WRITE(IER, 0x0);
	POSTING_READ(IER);
}

static int i965_irq_postinstall(struct drm_device *dev)
{
	struct drm_i915_private *dev_priv = dev->dev_private;
	u32 enable_mask;
	u32 error_mask;

	/* Unmask the interrupts that we always want on. */
	dev_priv->irq_mask = ~(I915_ASLE_INTERRUPT |
			       I915_DISPLAY_PORT_INTERRUPT |
			       I915_DISPLAY_PIPE_A_EVENT_INTERRUPT |
			       I915_DISPLAY_PIPE_B_EVENT_INTERRUPT |
			       I915_DISPLAY_PLANE_A_FLIP_PENDING_INTERRUPT |
			       I915_DISPLAY_PLANE_B_FLIP_PENDING_INTERRUPT |
			       I915_RENDER_COMMAND_PARSER_ERROR_INTERRUPT);

	enable_mask = ~dev_priv->irq_mask;
	enable_mask &= ~(I915_DISPLAY_PLANE_A_FLIP_PENDING_INTERRUPT |
			 I915_DISPLAY_PLANE_B_FLIP_PENDING_INTERRUPT);
	enable_mask |= I915_USER_INTERRUPT;

	if (IS_G4X(dev_priv))
		enable_mask |= I915_BSD_USER_INTERRUPT;

	/* Interrupt setup is already guaranteed to be single-threaded, this is
	 * just to make the assert_spin_locked check happy. */
	spin_lock_irq(&dev_priv->irq_lock);
	i915_enable_pipestat(dev_priv, PIPE_A, PIPE_GMBUS_INTERRUPT_STATUS);
	i915_enable_pipestat(dev_priv, PIPE_A, PIPE_CRC_DONE_INTERRUPT_STATUS);
	i915_enable_pipestat(dev_priv, PIPE_B, PIPE_CRC_DONE_INTERRUPT_STATUS);
	spin_unlock_irq(&dev_priv->irq_lock);

	/*
	 * Enable some error detection, note the instruction error mask
	 * bit is reserved, so we leave it masked.
	 */
	if (IS_G4X(dev_priv)) {
		error_mask = ~(GM45_ERROR_PAGE_TABLE |
			       GM45_ERROR_MEM_PRIV |
			       GM45_ERROR_CP_PRIV |
			       I915_ERROR_MEMORY_REFRESH);
	} else {
		error_mask = ~(I915_ERROR_PAGE_TABLE |
			       I915_ERROR_MEMORY_REFRESH);
	}
	I915_WRITE(EMR, error_mask);

	I915_WRITE(IMR, dev_priv->irq_mask);
	I915_WRITE(IER, enable_mask);
	POSTING_READ(IER);

	i915_hotplug_interrupt_update(dev_priv, 0xffffffff, 0);
	POSTING_READ(PORT_HOTPLUG_EN);

	i915_enable_asle_pipestat(dev_priv);

	return 0;
}

static void i915_hpd_irq_setup(struct drm_i915_private *dev_priv)
{
	u32 hotplug_en;

	assert_spin_locked(&dev_priv->irq_lock);

	/* Note HDMI and DP share hotplug bits */
	/* enable bits are the same for all generations */
	hotplug_en = intel_hpd_enabled_irqs(dev_priv, hpd_mask_i915);
	/* Programming the CRT detection parameters tends
	   to generate a spurious hotplug event about three
	   seconds later.  So just do it once.
	*/
	if (IS_G4X(dev_priv))
		hotplug_en |= CRT_HOTPLUG_ACTIVATION_PERIOD_64;
	hotplug_en |= CRT_HOTPLUG_VOLTAGE_COMPARE_50;

	/* Ignore TV since it's buggy */
	i915_hotplug_interrupt_update_locked(dev_priv,
					     HOTPLUG_INT_EN_MASK |
					     CRT_HOTPLUG_VOLTAGE_COMPARE_MASK |
					     CRT_HOTPLUG_ACTIVATION_PERIOD_64,
					     hotplug_en);
}

static irqreturn_t i965_irq_handler(int irq, void *arg)
{
	struct drm_device *dev = arg;
	struct drm_i915_private *dev_priv = dev->dev_private;
	u32 iir, new_iir;
	u32 pipe_stats[I915_MAX_PIPES];
	int ret = IRQ_NONE, pipe;
	u32 flip_mask =
		I915_DISPLAY_PLANE_A_FLIP_PENDING_INTERRUPT |
		I915_DISPLAY_PLANE_B_FLIP_PENDING_INTERRUPT;

	if (!intel_irqs_enabled(dev_priv))
		return IRQ_NONE;

	/* IRQs are synced during runtime_suspend, we don't require a wakeref */
	disable_rpm_wakeref_asserts(dev_priv);

	iir = I915_READ(IIR);

	for (;;) {
		bool irq_received = (iir & ~flip_mask) != 0;
		bool blc_event = false;

		/* Can't rely on pipestat interrupt bit in iir as it might
		 * have been cleared after the pipestat interrupt was received.
		 * It doesn't set the bit in iir again, but it still produces
		 * interrupts (for non-MSI).
		 */
		spin_lock(&dev_priv->irq_lock);
		if (iir & I915_RENDER_COMMAND_PARSER_ERROR_INTERRUPT)
			DRM_DEBUG("Command parser error, iir 0x%08x\n", iir);

		for_each_pipe(dev_priv, pipe) {
			i915_reg_t reg = PIPESTAT(pipe);
			pipe_stats[pipe] = I915_READ(reg);

			/*
			 * Clear the PIPE*STAT regs before the IIR
			 */
			if (pipe_stats[pipe] & 0x8000ffff) {
				I915_WRITE(reg, pipe_stats[pipe]);
				irq_received = true;
			}
		}
		spin_unlock(&dev_priv->irq_lock);

		if (!irq_received)
			break;

		ret = IRQ_HANDLED;

		/* Consume port.  Then clear IIR or we'll miss events */
		if (iir & I915_DISPLAY_PORT_INTERRUPT) {
			u32 hotplug_status = i9xx_hpd_irq_ack(dev_priv);
			if (hotplug_status)
<<<<<<< HEAD
				i9xx_hpd_irq_handler(dev, hotplug_status);
=======
				i9xx_hpd_irq_handler(dev_priv, hotplug_status);
>>>>>>> af4a879e
		}

		I915_WRITE(IIR, iir & ~flip_mask);
		new_iir = I915_READ(IIR); /* Flush posted writes */

		if (iir & I915_USER_INTERRUPT)
			notify_ring(&dev_priv->engine[RCS]);
		if (iir & I915_BSD_USER_INTERRUPT)
			notify_ring(&dev_priv->engine[VCS]);

		for_each_pipe(dev_priv, pipe) {
			if (pipe_stats[pipe] & PIPE_START_VBLANK_INTERRUPT_STATUS &&
			    i915_handle_vblank(dev_priv, pipe, pipe, iir))
				flip_mask &= ~DISPLAY_PLANE_FLIP_PENDING(pipe);

			if (pipe_stats[pipe] & PIPE_LEGACY_BLC_EVENT_STATUS)
				blc_event = true;

			if (pipe_stats[pipe] & PIPE_CRC_DONE_INTERRUPT_STATUS)
				i9xx_pipe_crc_irq_handler(dev_priv, pipe);

			if (pipe_stats[pipe] & PIPE_FIFO_UNDERRUN_STATUS)
				intel_cpu_fifo_underrun_irq_handler(dev_priv, pipe);
		}

		if (blc_event || (iir & I915_ASLE_INTERRUPT))
			intel_opregion_asle_intr(dev_priv);

		if (pipe_stats[0] & PIPE_GMBUS_INTERRUPT_STATUS)
			gmbus_irq_handler(dev_priv);

		/* With MSI, interrupts are only generated when iir
		 * transitions from zero to nonzero.  If another bit got
		 * set while we were handling the existing iir bits, then
		 * we would never get another interrupt.
		 *
		 * This is fine on non-MSI as well, as if we hit this path
		 * we avoid exiting the interrupt handler only to generate
		 * another one.
		 *
		 * Note that for MSI this could cause a stray interrupt report
		 * if an interrupt landed in the time between writing IIR and
		 * the posting read.  This should be rare enough to never
		 * trigger the 99% of 100,000 interrupts test for disabling
		 * stray interrupts.
		 */
		iir = new_iir;
	}

	enable_rpm_wakeref_asserts(dev_priv);

	return ret;
}

static void i965_irq_uninstall(struct drm_device * dev)
{
	struct drm_i915_private *dev_priv = dev->dev_private;
	int pipe;

	if (!dev_priv)
		return;

	i915_hotplug_interrupt_update(dev_priv, 0xffffffff, 0);
	I915_WRITE(PORT_HOTPLUG_STAT, I915_READ(PORT_HOTPLUG_STAT));

	I915_WRITE(HWSTAM, 0xffffffff);
	for_each_pipe(dev_priv, pipe)
		I915_WRITE(PIPESTAT(pipe), 0);
	I915_WRITE(IMR, 0xffffffff);
	I915_WRITE(IER, 0x0);

	for_each_pipe(dev_priv, pipe)
		I915_WRITE(PIPESTAT(pipe),
			   I915_READ(PIPESTAT(pipe)) & 0x8000ffff);
	I915_WRITE(IIR, I915_READ(IIR));
}

/**
 * intel_irq_init - initializes irq support
 * @dev_priv: i915 device instance
 *
 * This function initializes all the irq support including work items, timers
 * and all the vtables. It does not setup the interrupt itself though.
 */
void intel_irq_init(struct drm_i915_private *dev_priv)
{
	struct drm_device *dev = dev_priv->dev;

	intel_hpd_init_work(dev_priv);

	INIT_WORK(&dev_priv->rps.work, gen6_pm_rps_work);
	INIT_WORK(&dev_priv->l3_parity.error_work, ivybridge_parity_work);

	/* Let's track the enabled rps events */
	if (IS_VALLEYVIEW(dev_priv))
		/* WaGsvRC0ResidencyMethod:vlv */
		dev_priv->pm_rps_events = GEN6_PM_RP_DOWN_EI_EXPIRED | GEN6_PM_RP_UP_EI_EXPIRED;
	else
		dev_priv->pm_rps_events = GEN6_PM_RPS_EVENTS;

	INIT_DELAYED_WORK(&dev_priv->gpu_error.hangcheck_work,
			  i915_hangcheck_elapsed);

	if (IS_GEN2(dev_priv)) {
		dev->max_vblank_count = 0;
		dev->driver->get_vblank_counter = i8xx_get_vblank_counter;
	} else if (IS_G4X(dev_priv) || INTEL_INFO(dev_priv)->gen >= 5) {
		dev->max_vblank_count = 0xffffffff; /* full 32 bit counter */
		dev->driver->get_vblank_counter = g4x_get_vblank_counter;
	} else {
		dev->driver->get_vblank_counter = i915_get_vblank_counter;
		dev->max_vblank_count = 0xffffff; /* only 24 bits of frame count */
	}

	/*
	 * Opt out of the vblank disable timer on everything except gen2.
	 * Gen2 doesn't have a hardware frame counter and so depends on
	 * vblank interrupts to produce sane vblank seuquence numbers.
	 */
	if (!IS_GEN2(dev_priv))
		dev->vblank_disable_immediate = true;

	dev->driver->get_vblank_timestamp = i915_get_vblank_timestamp;
	dev->driver->get_scanout_position = i915_get_crtc_scanoutpos;

	if (IS_CHERRYVIEW(dev_priv)) {
		dev->driver->irq_handler = cherryview_irq_handler;
		dev->driver->irq_preinstall = cherryview_irq_preinstall;
		dev->driver->irq_postinstall = cherryview_irq_postinstall;
		dev->driver->irq_uninstall = cherryview_irq_uninstall;
		dev->driver->enable_vblank = valleyview_enable_vblank;
		dev->driver->disable_vblank = valleyview_disable_vblank;
		dev_priv->display.hpd_irq_setup = i915_hpd_irq_setup;
	} else if (IS_VALLEYVIEW(dev_priv)) {
		dev->driver->irq_handler = valleyview_irq_handler;
		dev->driver->irq_preinstall = valleyview_irq_preinstall;
		dev->driver->irq_postinstall = valleyview_irq_postinstall;
		dev->driver->irq_uninstall = valleyview_irq_uninstall;
		dev->driver->enable_vblank = valleyview_enable_vblank;
		dev->driver->disable_vblank = valleyview_disable_vblank;
		dev_priv->display.hpd_irq_setup = i915_hpd_irq_setup;
	} else if (INTEL_INFO(dev_priv)->gen >= 8) {
		dev->driver->irq_handler = gen8_irq_handler;
		dev->driver->irq_preinstall = gen8_irq_reset;
		dev->driver->irq_postinstall = gen8_irq_postinstall;
		dev->driver->irq_uninstall = gen8_irq_uninstall;
		dev->driver->enable_vblank = gen8_enable_vblank;
		dev->driver->disable_vblank = gen8_disable_vblank;
		if (IS_BROXTON(dev))
			dev_priv->display.hpd_irq_setup = bxt_hpd_irq_setup;
		else if (HAS_PCH_SPT(dev))
			dev_priv->display.hpd_irq_setup = spt_hpd_irq_setup;
		else
			dev_priv->display.hpd_irq_setup = ilk_hpd_irq_setup;
	} else if (HAS_PCH_SPLIT(dev)) {
		dev->driver->irq_handler = ironlake_irq_handler;
		dev->driver->irq_preinstall = ironlake_irq_reset;
		dev->driver->irq_postinstall = ironlake_irq_postinstall;
		dev->driver->irq_uninstall = ironlake_irq_uninstall;
		dev->driver->enable_vblank = ironlake_enable_vblank;
		dev->driver->disable_vblank = ironlake_disable_vblank;
		dev_priv->display.hpd_irq_setup = ilk_hpd_irq_setup;
	} else {
		if (IS_GEN2(dev_priv)) {
			dev->driver->irq_preinstall = i8xx_irq_preinstall;
			dev->driver->irq_postinstall = i8xx_irq_postinstall;
			dev->driver->irq_handler = i8xx_irq_handler;
			dev->driver->irq_uninstall = i8xx_irq_uninstall;
		} else if (IS_GEN3(dev_priv)) {
			dev->driver->irq_preinstall = i915_irq_preinstall;
			dev->driver->irq_postinstall = i915_irq_postinstall;
			dev->driver->irq_uninstall = i915_irq_uninstall;
			dev->driver->irq_handler = i915_irq_handler;
		} else {
			dev->driver->irq_preinstall = i965_irq_preinstall;
			dev->driver->irq_postinstall = i965_irq_postinstall;
			dev->driver->irq_uninstall = i965_irq_uninstall;
			dev->driver->irq_handler = i965_irq_handler;
		}
		if (I915_HAS_HOTPLUG(dev_priv))
			dev_priv->display.hpd_irq_setup = i915_hpd_irq_setup;
		dev->driver->enable_vblank = i915_enable_vblank;
		dev->driver->disable_vblank = i915_disable_vblank;
	}
}

/**
 * intel_irq_install - enables the hardware interrupt
 * @dev_priv: i915 device instance
 *
 * This function enables the hardware interrupt handling, but leaves the hotplug
 * handling still disabled. It is called after intel_irq_init().
 *
 * In the driver load and resume code we need working interrupts in a few places
 * but don't want to deal with the hassle of concurrent probe and hotplug
 * workers. Hence the split into this two-stage approach.
 */
int intel_irq_install(struct drm_i915_private *dev_priv)
{
	/*
	 * We enable some interrupt sources in our postinstall hooks, so mark
	 * interrupts as enabled _before_ actually enabling them to avoid
	 * special cases in our ordering checks.
	 */
	dev_priv->pm.irqs_enabled = true;

	return drm_irq_install(dev_priv->dev, dev_priv->dev->pdev->irq);
}

/**
 * intel_irq_uninstall - finilizes all irq handling
 * @dev_priv: i915 device instance
 *
 * This stops interrupt and hotplug handling and unregisters and frees all
 * resources acquired in the init functions.
 */
void intel_irq_uninstall(struct drm_i915_private *dev_priv)
{
	drm_irq_uninstall(dev_priv->dev);
	intel_hpd_cancel_work(dev_priv);
	dev_priv->pm.irqs_enabled = false;
}

/**
 * intel_runtime_pm_disable_interrupts - runtime interrupt disabling
 * @dev_priv: i915 device instance
 *
 * This function is used to disable interrupts at runtime, both in the runtime
 * pm and the system suspend/resume code.
 */
void intel_runtime_pm_disable_interrupts(struct drm_i915_private *dev_priv)
{
	dev_priv->dev->driver->irq_uninstall(dev_priv->dev);
	dev_priv->pm.irqs_enabled = false;
	synchronize_irq(dev_priv->dev->irq);
}

/**
 * intel_runtime_pm_enable_interrupts - runtime interrupt enabling
 * @dev_priv: i915 device instance
 *
 * This function is used to enable interrupts at runtime, both in the runtime
 * pm and the system suspend/resume code.
 */
void intel_runtime_pm_enable_interrupts(struct drm_i915_private *dev_priv)
{
	dev_priv->pm.irqs_enabled = true;
	dev_priv->dev->driver->irq_preinstall(dev_priv->dev);
	dev_priv->dev->driver->irq_postinstall(dev_priv->dev);
}<|MERGE_RESOLUTION|>--- conflicted
+++ resolved
@@ -1637,16 +1637,9 @@
 	return drm_handle_vblank(dev_priv->dev, pipe);
 }
 
-<<<<<<< HEAD
-static void valleyview_pipestat_irq_ack(struct drm_device *dev, u32 iir,
-					u32 pipe_stats[I915_MAX_PIPES])
-{
-	struct drm_i915_private *dev_priv = dev->dev_private;
-=======
 static void valleyview_pipestat_irq_ack(struct drm_i915_private *dev_priv,
 					u32 iir, u32 pipe_stats[I915_MAX_PIPES])
 {
->>>>>>> af4a879e
 	int pipe;
 
 	spin_lock(&dev_priv->irq_lock);
@@ -1702,16 +1695,9 @@
 	spin_unlock(&dev_priv->irq_lock);
 }
 
-<<<<<<< HEAD
-static void valleyview_pipestat_irq_handler(struct drm_device *dev,
-					    u32 pipe_stats[I915_MAX_PIPES])
-{
-	struct drm_i915_private *dev_priv = to_i915(dev);
-=======
 static void valleyview_pipestat_irq_handler(struct drm_i915_private *dev_priv,
 					    u32 pipe_stats[I915_MAX_PIPES])
 {
->>>>>>> af4a879e
 	enum pipe pipe;
 
 	for_each_pipe(dev_priv, pipe) {
@@ -1744,14 +1730,6 @@
 
 	return hotplug_status;
 }
-<<<<<<< HEAD
-
-static void i9xx_hpd_irq_handler(struct drm_device *dev,
-				 u32 hotplug_status)
-{
-	u32 pin_mask = 0, long_mask = 0;
-=======
->>>>>>> af4a879e
 
 static void i9xx_hpd_irq_handler(struct drm_i915_private *dev_priv,
 				 u32 hotplug_status)
@@ -1838,11 +1816,7 @@
 
 		/* Call regardless, as some status bits might not be
 		 * signalled in iir */
-<<<<<<< HEAD
-		valleyview_pipestat_irq_ack(dev, iir, pipe_stats);
-=======
 		valleyview_pipestat_irq_ack(dev_priv, iir, pipe_stats);
->>>>>>> af4a879e
 
 		/*
 		 * VLV_IIR is single buffered, and reflects the level
@@ -1861,15 +1835,9 @@
 			gen6_rps_irq_handler(dev_priv, pm_iir);
 
 		if (hotplug_status)
-<<<<<<< HEAD
-			i9xx_hpd_irq_handler(dev, hotplug_status);
-
-		valleyview_pipestat_irq_handler(dev, pipe_stats);
-=======
 			i9xx_hpd_irq_handler(dev_priv, hotplug_status);
 
 		valleyview_pipestat_irq_handler(dev_priv, pipe_stats);
->>>>>>> af4a879e
 	} while (0);
 
 	enable_rpm_wakeref_asserts(dev_priv);
@@ -1928,11 +1896,7 @@
 
 		/* Call regardless, as some status bits might not be
 		 * signalled in iir */
-<<<<<<< HEAD
-		valleyview_pipestat_irq_ack(dev, iir, pipe_stats);
-=======
 		valleyview_pipestat_irq_ack(dev_priv, iir, pipe_stats);
->>>>>>> af4a879e
 
 		/*
 		 * VLV_IIR is single buffered, and reflects the level
@@ -1948,15 +1912,9 @@
 		gen8_gt_irq_handler(dev_priv, gt_iir);
 
 		if (hotplug_status)
-<<<<<<< HEAD
-			i9xx_hpd_irq_handler(dev, hotplug_status);
-
-		valleyview_pipestat_irq_handler(dev, pipe_stats);
-=======
 			i9xx_hpd_irq_handler(dev_priv, hotplug_status);
 
 		valleyview_pipestat_irq_handler(dev_priv, pipe_stats);
->>>>>>> af4a879e
 	} while (0);
 
 	enable_rpm_wakeref_asserts(dev_priv);
@@ -2311,11 +2269,7 @@
 	if (gt_iir) {
 		I915_WRITE(GTIIR, gt_iir);
 		ret = IRQ_HANDLED;
-<<<<<<< HEAD
-		if (INTEL_INFO(dev)->gen >= 6)
-=======
 		if (INTEL_GEN(dev_priv) >= 6)
->>>>>>> af4a879e
 			snb_gt_irq_handler(dev_priv, gt_iir);
 		else
 			ilk_gt_irq_handler(dev_priv, gt_iir);
@@ -2584,11 +2538,7 @@
  */
 static void i915_reset_and_wakeup(struct drm_i915_private *dev_priv)
 {
-<<<<<<< HEAD
-	struct drm_i915_private *dev_priv = to_i915(dev);
-=======
 	struct kobject *kobj = &dev_priv->dev->primary->kdev->kobj;
->>>>>>> af4a879e
 	char *error_event[] = { I915_ERROR_UEVENT "=1", NULL };
 	char *reset_event[] = { I915_RESET_UEVENT "=1", NULL };
 	char *reset_done_event[] = { I915_ERROR_UEVENT "=0", NULL };
@@ -2634,11 +2584,7 @@
 		intel_runtime_pm_put(dev_priv);
 
 		if (ret == 0)
-<<<<<<< HEAD
-			kobject_uevent_env(&dev->primary->kdev->kobj,
-=======
 			kobject_uevent_env(kobj,
->>>>>>> af4a879e
 					   KOBJ_CHANGE, reset_done_event);
 
 		/*
@@ -2750,12 +2696,8 @@
  * so userspace knows something bad happened (should trigger collection
  * of a ring dump etc.).
  */
-<<<<<<< HEAD
-void i915_handle_error(struct drm_device *dev, u32 engine_mask,
-=======
 void i915_handle_error(struct drm_i915_private *dev_priv,
 		       u32 engine_mask,
->>>>>>> af4a879e
 		       const char *fmt, ...)
 {
 	va_list args;
@@ -2765,13 +2707,8 @@
 	vscnprintf(error_msg, sizeof(error_msg), fmt, args);
 	va_end(args);
 
-<<<<<<< HEAD
-	i915_capture_error_state(dev, engine_mask, error_msg);
-	i915_report_and_clear_eir(dev);
-=======
 	i915_capture_error_state(dev_priv, engine_mask, error_msg);
 	i915_report_and_clear_eir(dev_priv);
->>>>>>> af4a879e
 
 	if (engine_mask) {
 		atomic_or(I915_RESET_IN_PROGRESS_FLAG,
@@ -2926,17 +2863,10 @@
 semaphore_wait_to_signaller_ring(struct intel_engine_cs *engine, u32 ipehr,
 				 u64 offset)
 {
-<<<<<<< HEAD
-	struct drm_i915_private *dev_priv = engine->dev->dev_private;
-	struct intel_engine_cs *signaller;
-
-	if (INTEL_INFO(dev_priv)->gen >= 8) {
-=======
 	struct drm_i915_private *dev_priv = engine->i915;
 	struct intel_engine_cs *signaller;
 
 	if (INTEL_GEN(dev_priv) >= 8) {
->>>>>>> af4a879e
 		for_each_engine(signaller, dev_priv) {
 			if (engine == signaller)
 				continue;
@@ -2965,11 +2895,7 @@
 static struct intel_engine_cs *
 semaphore_waits_for(struct intel_engine_cs *engine, u32 *seqno)
 {
-<<<<<<< HEAD
-	struct drm_i915_private *dev_priv = engine->dev->dev_private;
-=======
 	struct drm_i915_private *dev_priv = engine->i915;
->>>>>>> af4a879e
 	u32 cmd, ipehr, head;
 	u64 offset = 0;
 	int i, backwards;
@@ -2995,11 +2921,7 @@
 		return NULL;
 
 	ipehr = I915_READ(RING_IPEHR(engine->mmio_base));
-<<<<<<< HEAD
-	if (!ipehr_is_semaphore_wait(engine->dev, ipehr))
-=======
 	if (!ipehr_is_semaphore_wait(engine->i915, ipehr))
->>>>>>> af4a879e
 		return NULL;
 
 	/*
@@ -3011,11 +2933,7 @@
 	 * ringbuffer itself.
 	 */
 	head = I915_READ_HEAD(engine) & HEAD_ADDR;
-<<<<<<< HEAD
-	backwards = (INTEL_INFO(engine->dev)->gen >= 8) ? 5 : 4;
-=======
 	backwards = (INTEL_GEN(dev_priv) >= 8) ? 5 : 4;
->>>>>>> af4a879e
 
 	for (i = backwards; i; --i) {
 		/*
@@ -3037,11 +2955,7 @@
 		return NULL;
 
 	*seqno = ioread32(engine->buffer->virtual_start + head + 4) + 1;
-<<<<<<< HEAD
-	if (INTEL_INFO(engine->dev)->gen >= 8) {
-=======
 	if (INTEL_GEN(dev_priv) >= 8) {
->>>>>>> af4a879e
 		offset = ioread32(engine->buffer->virtual_start + head + 12);
 		offset <<= 32;
 		offset = ioread32(engine->buffer->virtual_start + head + 8);
@@ -3051,11 +2965,7 @@
 
 static int semaphore_passed(struct intel_engine_cs *engine)
 {
-<<<<<<< HEAD
-	struct drm_i915_private *dev_priv = engine->dev->dev_private;
-=======
 	struct drm_i915_private *dev_priv = engine->i915;
->>>>>>> af4a879e
 	struct intel_engine_cs *signaller;
 	u32 seqno;
 
@@ -3097,11 +3007,7 @@
 	if (engine->id != RCS)
 		return true;
 
-<<<<<<< HEAD
-	i915_get_extra_instdone(engine->dev, instdone);
-=======
 	i915_get_extra_instdone(engine->i915, instdone);
->>>>>>> af4a879e
 
 	/* There might be unstable subunit states even when
 	 * actual head is not moving. Filter out the unstable ones by
@@ -3142,12 +3048,7 @@
 static enum intel_ring_hangcheck_action
 ring_stuck(struct intel_engine_cs *engine, u64 acthd)
 {
-<<<<<<< HEAD
-	struct drm_device *dev = engine->dev;
-	struct drm_i915_private *dev_priv = dev->dev_private;
-=======
 	struct drm_i915_private *dev_priv = engine->i915;
->>>>>>> af4a879e
 	enum intel_ring_hangcheck_action ha;
 	u32 tmp;
 
@@ -3165,31 +3066,19 @@
 	 */
 	tmp = I915_READ_CTL(engine);
 	if (tmp & RING_WAIT) {
-<<<<<<< HEAD
-		i915_handle_error(dev, 0,
-=======
 		i915_handle_error(dev_priv, 0,
->>>>>>> af4a879e
 				  "Kicking stuck wait on %s",
 				  engine->name);
 		I915_WRITE_CTL(engine, tmp);
 		return HANGCHECK_KICK;
 	}
 
-<<<<<<< HEAD
-	if (INTEL_INFO(dev)->gen >= 6 && tmp & RING_WAIT_SEMAPHORE) {
-=======
 	if (INTEL_GEN(dev_priv) >= 6 && tmp & RING_WAIT_SEMAPHORE) {
->>>>>>> af4a879e
 		switch (semaphore_passed(engine)) {
 		default:
 			return HANGCHECK_HUNG;
 		case 1:
-<<<<<<< HEAD
-			i915_handle_error(dev, 0,
-=======
 			i915_handle_error(dev_priv, 0,
->>>>>>> af4a879e
 					  "Kicking stuck semaphore on %s",
 					  engine->name);
 			I915_WRITE_CTL(engine, tmp);
@@ -3204,11 +3093,7 @@
 
 static unsigned kick_waiters(struct intel_engine_cs *engine)
 {
-<<<<<<< HEAD
-	struct drm_i915_private *i915 = to_i915(engine->dev);
-=======
 	struct drm_i915_private *i915 = engine->i915;
->>>>>>> af4a879e
 	unsigned user_interrupts = READ_ONCE(engine->user_interrupts);
 
 	if (engine->hangcheck.user_interrupts == user_interrupts &&
@@ -3237,10 +3122,6 @@
 	struct drm_i915_private *dev_priv =
 		container_of(work, typeof(*dev_priv),
 			     gpu_error.hangcheck_work.work);
-<<<<<<< HEAD
-	struct drm_device *dev = dev_priv->dev;
-=======
->>>>>>> af4a879e
 	struct intel_engine_cs *engine;
 	enum intel_engine_id id;
 	int busy_count = 0, rings_hung = 0;
@@ -3368,11 +3249,7 @@
 	}
 
 	if (rings_hung) {
-<<<<<<< HEAD
-		i915_handle_error(dev, rings_hung, "Engine(s) hung");
-=======
 		i915_handle_error(dev_priv, rings_hung, "Engine(s) hung");
->>>>>>> af4a879e
 		goto out;
 	}
 
@@ -4366,19 +4243,11 @@
 			break;
 
 		/* Consume port.  Then clear IIR or we'll miss events */
-<<<<<<< HEAD
-		if (I915_HAS_HOTPLUG(dev) &&
-		    iir & I915_DISPLAY_PORT_INTERRUPT) {
-			u32 hotplug_status = i9xx_hpd_irq_ack(dev_priv);
-			if (hotplug_status)
-				i9xx_hpd_irq_handler(dev, hotplug_status);
-=======
 		if (I915_HAS_HOTPLUG(dev_priv) &&
 		    iir & I915_DISPLAY_PORT_INTERRUPT) {
 			u32 hotplug_status = i9xx_hpd_irq_ack(dev_priv);
 			if (hotplug_status)
 				i9xx_hpd_irq_handler(dev_priv, hotplug_status);
->>>>>>> af4a879e
 		}
 
 		I915_WRITE(IIR, iir & ~flip_mask);
@@ -4610,11 +4479,7 @@
 		if (iir & I915_DISPLAY_PORT_INTERRUPT) {
 			u32 hotplug_status = i9xx_hpd_irq_ack(dev_priv);
 			if (hotplug_status)
-<<<<<<< HEAD
-				i9xx_hpd_irq_handler(dev, hotplug_status);
-=======
 				i9xx_hpd_irq_handler(dev_priv, hotplug_status);
->>>>>>> af4a879e
 		}
 
 		I915_WRITE(IIR, iir & ~flip_mask);

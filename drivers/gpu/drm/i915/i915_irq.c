--- conflicted
+++ resolved
@@ -4413,18 +4413,6 @@
 	if (IS_VALLEYVIEW(dev_priv) || IS_CHERRYVIEW(dev_priv))
 		dev_priv->display_irqs_enabled = false;
 
-<<<<<<< HEAD
-	dev_priv->display.hotplug.hpd_storm_threshold = HPD_STORM_DEFAULT_THRESHOLD;
-	/* If we have MST support, we want to avoid doing short HPD IRQ storm
-	 * detection, as short HPD storms will occur as a natural part of
-	 * sideband messaging with MST.
-	 * On older platforms however, IRQ storms can occur with both long and
-	 * short pulses, as seen on some G4x systems.
-	 */
-	dev_priv->display.hotplug.hpd_short_storm_enabled = !HAS_DP_MST(dev_priv);
-
-=======
->>>>>>> 429a0955
 	if (HAS_GMCH(dev_priv)) {
 		if (I915_HAS_HOTPLUG(dev_priv))
 			dev_priv->display.funcs.hotplug = &i915_hpd_funcs;

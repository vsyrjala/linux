/* i915_irq.c -- IRQ support for the I915 -*- linux-c -*-
 */
/*
 * Copyright 2003 Tungsten Graphics, Inc., Cedar Park, Texas.
 * All Rights Reserved.
 *
 * Permission is hereby granted, free of charge, to any person obtaining a
 * copy of this software and associated documentation files (the
 * "Software"), to deal in the Software without restriction, including
 * without limitation the rights to use, copy, modify, merge, publish,
 * distribute, sub license, and/or sell copies of the Software, and to
 * permit persons to whom the Software is furnished to do so, subject to
 * the following conditions:
 *
 * The above copyright notice and this permission notice (including the
 * next paragraph) shall be included in all copies or substantial portions
 * of the Software.
 *
 * THE SOFTWARE IS PROVIDED "AS IS", WITHOUT WARRANTY OF ANY KIND, EXPRESS
 * OR IMPLIED, INCLUDING BUT NOT LIMITED TO THE WARRANTIES OF
 * MERCHANTABILITY, FITNESS FOR A PARTICULAR PURPOSE AND NON-INFRINGEMENT.
 * IN NO EVENT SHALL TUNGSTEN GRAPHICS AND/OR ITS SUPPLIERS BE LIABLE FOR
 * ANY CLAIM, DAMAGES OR OTHER LIABILITY, WHETHER IN AN ACTION OF CONTRACT,
 * TORT OR OTHERWISE, ARISING FROM, OUT OF OR IN CONNECTION WITH THE
 * SOFTWARE OR THE USE OR OTHER DEALINGS IN THE SOFTWARE.
 *
 */

#define pr_fmt(fmt) KBUILD_MODNAME ": " fmt

#include <linux/sysrq.h>
#include <linux/slab.h>
#include <linux/circ_buf.h>
#include <drm/drmP.h>
#include <drm/i915_drm.h>
#include "i915_drv.h"
#include "i915_trace.h"
#include "intel_drv.h"

/**
 * DOC: interrupt handling
 *
 * These functions provide the basic support for enabling and disabling the
 * interrupt handling support. There's a lot more functionality in i915_irq.c
 * and related files, but that will be described in separate chapters.
 */

static const u32 hpd_ilk[HPD_NUM_PINS] = {
	[HPD_PORT_A] = DE_DP_A_HOTPLUG,
};

static const u32 hpd_ivb[HPD_NUM_PINS] = {
	[HPD_PORT_A] = DE_DP_A_HOTPLUG_IVB,
};

static const u32 hpd_bdw[HPD_NUM_PINS] = {
	[HPD_PORT_A] = GEN8_PORT_DP_A_HOTPLUG,
};

static const u32 hpd_ibx[HPD_NUM_PINS] = {
	[HPD_CRT] = SDE_CRT_HOTPLUG,
	[HPD_SDVO_B] = SDE_SDVOB_HOTPLUG,
	[HPD_PORT_B] = SDE_PORTB_HOTPLUG,
	[HPD_PORT_C] = SDE_PORTC_HOTPLUG,
	[HPD_PORT_D] = SDE_PORTD_HOTPLUG
};

static const u32 hpd_cpt[HPD_NUM_PINS] = {
	[HPD_CRT] = SDE_CRT_HOTPLUG_CPT,
	[HPD_SDVO_B] = SDE_SDVOB_HOTPLUG_CPT,
	[HPD_PORT_B] = SDE_PORTB_HOTPLUG_CPT,
	[HPD_PORT_C] = SDE_PORTC_HOTPLUG_CPT,
	[HPD_PORT_D] = SDE_PORTD_HOTPLUG_CPT
};

static const u32 hpd_spt[HPD_NUM_PINS] = {
	[HPD_PORT_A] = SDE_PORTA_HOTPLUG_SPT,
	[HPD_PORT_B] = SDE_PORTB_HOTPLUG_CPT,
	[HPD_PORT_C] = SDE_PORTC_HOTPLUG_CPT,
	[HPD_PORT_D] = SDE_PORTD_HOTPLUG_CPT,
	[HPD_PORT_E] = SDE_PORTE_HOTPLUG_SPT
};

static const u32 hpd_mask_i915[HPD_NUM_PINS] = {
	[HPD_CRT] = CRT_HOTPLUG_INT_EN,
	[HPD_SDVO_B] = SDVOB_HOTPLUG_INT_EN,
	[HPD_SDVO_C] = SDVOC_HOTPLUG_INT_EN,
	[HPD_PORT_B] = PORTB_HOTPLUG_INT_EN,
	[HPD_PORT_C] = PORTC_HOTPLUG_INT_EN,
	[HPD_PORT_D] = PORTD_HOTPLUG_INT_EN
};

static const u32 hpd_status_g4x[HPD_NUM_PINS] = {
	[HPD_CRT] = CRT_HOTPLUG_INT_STATUS,
	[HPD_SDVO_B] = SDVOB_HOTPLUG_INT_STATUS_G4X,
	[HPD_SDVO_C] = SDVOC_HOTPLUG_INT_STATUS_G4X,
	[HPD_PORT_B] = PORTB_HOTPLUG_INT_STATUS,
	[HPD_PORT_C] = PORTC_HOTPLUG_INT_STATUS,
	[HPD_PORT_D] = PORTD_HOTPLUG_INT_STATUS
};

static const u32 hpd_status_i915[HPD_NUM_PINS] = {
	[HPD_CRT] = CRT_HOTPLUG_INT_STATUS,
	[HPD_SDVO_B] = SDVOB_HOTPLUG_INT_STATUS_I915,
	[HPD_SDVO_C] = SDVOC_HOTPLUG_INT_STATUS_I915,
	[HPD_PORT_B] = PORTB_HOTPLUG_INT_STATUS,
	[HPD_PORT_C] = PORTC_HOTPLUG_INT_STATUS,
	[HPD_PORT_D] = PORTD_HOTPLUG_INT_STATUS
};

/* BXT hpd list */
static const u32 hpd_bxt[HPD_NUM_PINS] = {
	[HPD_PORT_A] = BXT_DE_PORT_HP_DDIA,
	[HPD_PORT_B] = BXT_DE_PORT_HP_DDIB,
	[HPD_PORT_C] = BXT_DE_PORT_HP_DDIC
};

/* IIR can theoretically queue up two events. Be paranoid. */
#define GEN8_IRQ_RESET_NDX(type, which) do { \
	I915_WRITE(GEN8_##type##_IMR(which), 0xffffffff); \
	POSTING_READ(GEN8_##type##_IMR(which)); \
	I915_WRITE(GEN8_##type##_IER(which), 0); \
	I915_WRITE(GEN8_##type##_IIR(which), 0xffffffff); \
	POSTING_READ(GEN8_##type##_IIR(which)); \
	I915_WRITE(GEN8_##type##_IIR(which), 0xffffffff); \
	POSTING_READ(GEN8_##type##_IIR(which)); \
} while (0)

#define GEN5_IRQ_RESET(type) do { \
	I915_WRITE(type##IMR, 0xffffffff); \
	POSTING_READ(type##IMR); \
	I915_WRITE(type##IER, 0); \
	I915_WRITE(type##IIR, 0xffffffff); \
	POSTING_READ(type##IIR); \
	I915_WRITE(type##IIR, 0xffffffff); \
	POSTING_READ(type##IIR); \
} while (0)

/*
 * We should clear IMR at preinstall/uninstall, and just check at postinstall.
 */
static void gen5_assert_iir_is_zero(struct drm_i915_private *dev_priv,
				    i915_reg_t reg)
{
	u32 val = I915_READ(reg);

	if (val == 0)
		return;

	WARN(1, "Interrupt register 0x%x is not zero: 0x%08x\n",
	     i915_mmio_reg_offset(reg), val);
	I915_WRITE(reg, 0xffffffff);
	POSTING_READ(reg);
	I915_WRITE(reg, 0xffffffff);
	POSTING_READ(reg);
}

#define GEN8_IRQ_INIT_NDX(type, which, imr_val, ier_val) do { \
	gen5_assert_iir_is_zero(dev_priv, GEN8_##type##_IIR(which)); \
	I915_WRITE(GEN8_##type##_IER(which), (ier_val)); \
	I915_WRITE(GEN8_##type##_IMR(which), (imr_val)); \
	POSTING_READ(GEN8_##type##_IMR(which)); \
} while (0)

#define GEN5_IRQ_INIT(type, imr_val, ier_val) do { \
	gen5_assert_iir_is_zero(dev_priv, type##IIR); \
	I915_WRITE(type##IER, (ier_val)); \
	I915_WRITE(type##IMR, (imr_val)); \
	POSTING_READ(type##IMR); \
} while (0)

static void gen6_rps_irq_handler(struct drm_i915_private *dev_priv, u32 pm_iir);
static void gen9_guc_irq_handler(struct drm_i915_private *dev_priv, u32 pm_iir);

/* For display hotplug interrupt */
static inline void
i915_hotplug_interrupt_update_locked(struct drm_i915_private *dev_priv,
				     uint32_t mask,
				     uint32_t bits)
{
	uint32_t val;

	assert_spin_locked(&dev_priv->irq_lock);
	WARN_ON(bits & ~mask);

	val = I915_READ(PORT_HOTPLUG_EN);
	val &= ~mask;
	val |= bits;
	I915_WRITE(PORT_HOTPLUG_EN, val);
}

/**
 * i915_hotplug_interrupt_update - update hotplug interrupt enable
 * @dev_priv: driver private
 * @mask: bits to update
 * @bits: bits to enable
 * NOTE: the HPD enable bits are modified both inside and outside
 * of an interrupt context. To avoid that read-modify-write cycles
 * interfer, these bits are protected by a spinlock. Since this
 * function is usually not called from a context where the lock is
 * held already, this function acquires the lock itself. A non-locking
 * version is also available.
 */
void i915_hotplug_interrupt_update(struct drm_i915_private *dev_priv,
				   uint32_t mask,
				   uint32_t bits)
{
	spin_lock_irq(&dev_priv->irq_lock);
	i915_hotplug_interrupt_update_locked(dev_priv, mask, bits);
	spin_unlock_irq(&dev_priv->irq_lock);
}

/**
 * ilk_update_display_irq - update DEIMR
 * @dev_priv: driver private
 * @interrupt_mask: mask of interrupt bits to update
 * @enabled_irq_mask: mask of interrupt bits to enable
 */
void ilk_update_display_irq(struct drm_i915_private *dev_priv,
			    uint32_t interrupt_mask,
			    uint32_t enabled_irq_mask)
{
	uint32_t new_val;

	assert_spin_locked(&dev_priv->irq_lock);

	WARN_ON(enabled_irq_mask & ~interrupt_mask);

	if (WARN_ON(!intel_irqs_enabled(dev_priv)))
		return;

	new_val = dev_priv->irq_mask;
	new_val &= ~interrupt_mask;
	new_val |= (~enabled_irq_mask & interrupt_mask);

	if (new_val != dev_priv->irq_mask) {
		dev_priv->irq_mask = new_val;
		I915_WRITE(DEIMR, dev_priv->irq_mask);
		POSTING_READ(DEIMR);
	}
}

/**
 * ilk_update_gt_irq - update GTIMR
 * @dev_priv: driver private
 * @interrupt_mask: mask of interrupt bits to update
 * @enabled_irq_mask: mask of interrupt bits to enable
 */
static void ilk_update_gt_irq(struct drm_i915_private *dev_priv,
			      uint32_t interrupt_mask,
			      uint32_t enabled_irq_mask)
{
	assert_spin_locked(&dev_priv->irq_lock);

	WARN_ON(enabled_irq_mask & ~interrupt_mask);

	if (WARN_ON(!intel_irqs_enabled(dev_priv)))
		return;

	dev_priv->gt_irq_mask &= ~interrupt_mask;
	dev_priv->gt_irq_mask |= (~enabled_irq_mask & interrupt_mask);
	I915_WRITE(GTIMR, dev_priv->gt_irq_mask);
}

void gen5_enable_gt_irq(struct drm_i915_private *dev_priv, uint32_t mask)
{
	ilk_update_gt_irq(dev_priv, mask, mask);
	POSTING_READ_FW(GTIMR);
}

void gen5_disable_gt_irq(struct drm_i915_private *dev_priv, uint32_t mask)
{
	ilk_update_gt_irq(dev_priv, mask, 0);
}

static i915_reg_t gen6_pm_iir(struct drm_i915_private *dev_priv)
{
	return INTEL_INFO(dev_priv)->gen >= 8 ? GEN8_GT_IIR(2) : GEN6_PMIIR;
}

static i915_reg_t gen6_pm_imr(struct drm_i915_private *dev_priv)
{
	return INTEL_INFO(dev_priv)->gen >= 8 ? GEN8_GT_IMR(2) : GEN6_PMIMR;
}

static i915_reg_t gen6_pm_ier(struct drm_i915_private *dev_priv)
{
	return INTEL_INFO(dev_priv)->gen >= 8 ? GEN8_GT_IER(2) : GEN6_PMIER;
}

/**
 * snb_update_pm_irq - update GEN6_PMIMR
 * @dev_priv: driver private
 * @interrupt_mask: mask of interrupt bits to update
 * @enabled_irq_mask: mask of interrupt bits to enable
 */
static void snb_update_pm_irq(struct drm_i915_private *dev_priv,
			      uint32_t interrupt_mask,
			      uint32_t enabled_irq_mask)
{
	uint32_t new_val;

	WARN_ON(enabled_irq_mask & ~interrupt_mask);

	assert_spin_locked(&dev_priv->irq_lock);

	new_val = dev_priv->pm_imr;
	new_val &= ~interrupt_mask;
	new_val |= (~enabled_irq_mask & interrupt_mask);

	if (new_val != dev_priv->pm_imr) {
		dev_priv->pm_imr = new_val;
		I915_WRITE(gen6_pm_imr(dev_priv), dev_priv->pm_imr);
		POSTING_READ(gen6_pm_imr(dev_priv));
	}
}

void gen6_unmask_pm_irq(struct drm_i915_private *dev_priv, u32 mask)
{
	if (WARN_ON(!intel_irqs_enabled(dev_priv)))
		return;

	snb_update_pm_irq(dev_priv, mask, mask);
}

static void __gen6_mask_pm_irq(struct drm_i915_private *dev_priv, u32 mask)
{
	snb_update_pm_irq(dev_priv, mask, 0);
}

void gen6_mask_pm_irq(struct drm_i915_private *dev_priv, u32 mask)
{
	if (WARN_ON(!intel_irqs_enabled(dev_priv)))
		return;

	__gen6_mask_pm_irq(dev_priv, mask);
}

void gen6_reset_pm_iir(struct drm_i915_private *dev_priv, u32 reset_mask)
{
	i915_reg_t reg = gen6_pm_iir(dev_priv);

	assert_spin_locked(&dev_priv->irq_lock);

	I915_WRITE(reg, reset_mask);
	I915_WRITE(reg, reset_mask);
	POSTING_READ(reg);
}

void gen6_enable_pm_irq(struct drm_i915_private *dev_priv, u32 enable_mask)
{
	assert_spin_locked(&dev_priv->irq_lock);

	dev_priv->pm_ier |= enable_mask;
	I915_WRITE(gen6_pm_ier(dev_priv), dev_priv->pm_ier);
	gen6_unmask_pm_irq(dev_priv, enable_mask);
	/* unmask_pm_irq provides an implicit barrier (POSTING_READ) */
}

void gen6_disable_pm_irq(struct drm_i915_private *dev_priv, u32 disable_mask)
{
	assert_spin_locked(&dev_priv->irq_lock);

	dev_priv->pm_ier &= ~disable_mask;
	__gen6_mask_pm_irq(dev_priv, disable_mask);
	I915_WRITE(gen6_pm_ier(dev_priv), dev_priv->pm_ier);
	/* though a barrier is missing here, but don't really need a one */
}

void gen6_reset_rps_interrupts(struct drm_i915_private *dev_priv)
{
	spin_lock_irq(&dev_priv->irq_lock);
	gen6_reset_pm_iir(dev_priv, dev_priv->pm_rps_events);
	dev_priv->rps.pm_iir = 0;
	spin_unlock_irq(&dev_priv->irq_lock);
}

void gen6_enable_rps_interrupts(struct drm_i915_private *dev_priv)
{
	if (READ_ONCE(dev_priv->rps.interrupts_enabled))
		return;

	spin_lock_irq(&dev_priv->irq_lock);
	WARN_ON_ONCE(dev_priv->rps.pm_iir);
	WARN_ON_ONCE(I915_READ(gen6_pm_iir(dev_priv)) & dev_priv->pm_rps_events);
	dev_priv->rps.interrupts_enabled = true;
	gen6_enable_pm_irq(dev_priv, dev_priv->pm_rps_events);

	spin_unlock_irq(&dev_priv->irq_lock);
}

u32 gen6_sanitize_rps_pm_mask(struct drm_i915_private *dev_priv, u32 mask)
{
	return (mask & ~dev_priv->rps.pm_intr_keep);
}

void gen6_disable_rps_interrupts(struct drm_i915_private *dev_priv)
{
	if (!READ_ONCE(dev_priv->rps.interrupts_enabled))
		return;

	spin_lock_irq(&dev_priv->irq_lock);
	dev_priv->rps.interrupts_enabled = false;

	I915_WRITE(GEN6_PMINTRMSK, gen6_sanitize_rps_pm_mask(dev_priv, ~0u));

	gen6_disable_pm_irq(dev_priv, dev_priv->pm_rps_events);

	spin_unlock_irq(&dev_priv->irq_lock);
	synchronize_irq(dev_priv->drm.irq);

	/* Now that we will not be generating any more work, flush any
	 * outsanding tasks. As we are called on the RPS idle path,
	 * we will reset the GPU to minimum frequencies, so the current
	 * state of the worker can be discarded.
	 */
	cancel_work_sync(&dev_priv->rps.work);
	gen6_reset_rps_interrupts(dev_priv);
}

void gen9_reset_guc_interrupts(struct drm_i915_private *dev_priv)
{
	spin_lock_irq(&dev_priv->irq_lock);
	gen6_reset_pm_iir(dev_priv, dev_priv->pm_guc_events);
	spin_unlock_irq(&dev_priv->irq_lock);
}

void gen9_enable_guc_interrupts(struct drm_i915_private *dev_priv)
{
	spin_lock_irq(&dev_priv->irq_lock);
	if (!dev_priv->guc.interrupts_enabled) {
		WARN_ON_ONCE(I915_READ(gen6_pm_iir(dev_priv)) &
				       dev_priv->pm_guc_events);
		dev_priv->guc.interrupts_enabled = true;
		gen6_enable_pm_irq(dev_priv, dev_priv->pm_guc_events);
	}
	spin_unlock_irq(&dev_priv->irq_lock);
}

void gen9_disable_guc_interrupts(struct drm_i915_private *dev_priv)
{
	spin_lock_irq(&dev_priv->irq_lock);
	dev_priv->guc.interrupts_enabled = false;

	gen6_disable_pm_irq(dev_priv, dev_priv->pm_guc_events);

	spin_unlock_irq(&dev_priv->irq_lock);
	synchronize_irq(dev_priv->drm.irq);

	gen9_reset_guc_interrupts(dev_priv);
}

/**
 * bdw_update_port_irq - update DE port interrupt
 * @dev_priv: driver private
 * @interrupt_mask: mask of interrupt bits to update
 * @enabled_irq_mask: mask of interrupt bits to enable
 */
static void bdw_update_port_irq(struct drm_i915_private *dev_priv,
				uint32_t interrupt_mask,
				uint32_t enabled_irq_mask)
{
	uint32_t new_val;
	uint32_t old_val;

	assert_spin_locked(&dev_priv->irq_lock);

	WARN_ON(enabled_irq_mask & ~interrupt_mask);

	if (WARN_ON(!intel_irqs_enabled(dev_priv)))
		return;

	old_val = I915_READ(GEN8_DE_PORT_IMR);

	new_val = old_val;
	new_val &= ~interrupt_mask;
	new_val |= (~enabled_irq_mask & interrupt_mask);

	if (new_val != old_val) {
		I915_WRITE(GEN8_DE_PORT_IMR, new_val);
		POSTING_READ(GEN8_DE_PORT_IMR);
	}
}

/**
 * bdw_update_pipe_irq - update DE pipe interrupt
 * @dev_priv: driver private
 * @pipe: pipe whose interrupt to update
 * @interrupt_mask: mask of interrupt bits to update
 * @enabled_irq_mask: mask of interrupt bits to enable
 */
void bdw_update_pipe_irq(struct drm_i915_private *dev_priv,
			 enum pipe pipe,
			 uint32_t interrupt_mask,
			 uint32_t enabled_irq_mask)
{
	uint32_t new_val;

	assert_spin_locked(&dev_priv->irq_lock);

	WARN_ON(enabled_irq_mask & ~interrupt_mask);

	if (WARN_ON(!intel_irqs_enabled(dev_priv)))
		return;

	new_val = dev_priv->de_irq_mask[pipe];
	new_val &= ~interrupt_mask;
	new_val |= (~enabled_irq_mask & interrupt_mask);

	if (new_val != dev_priv->de_irq_mask[pipe]) {
		dev_priv->de_irq_mask[pipe] = new_val;
		I915_WRITE(GEN8_DE_PIPE_IMR(pipe), dev_priv->de_irq_mask[pipe]);
		POSTING_READ(GEN8_DE_PIPE_IMR(pipe));
	}
}

/**
 * ibx_display_interrupt_update - update SDEIMR
 * @dev_priv: driver private
 * @interrupt_mask: mask of interrupt bits to update
 * @enabled_irq_mask: mask of interrupt bits to enable
 */
void ibx_display_interrupt_update(struct drm_i915_private *dev_priv,
				  uint32_t interrupt_mask,
				  uint32_t enabled_irq_mask)
{
	uint32_t sdeimr = I915_READ(SDEIMR);
	sdeimr &= ~interrupt_mask;
	sdeimr |= (~enabled_irq_mask & interrupt_mask);

	WARN_ON(enabled_irq_mask & ~interrupt_mask);

	assert_spin_locked(&dev_priv->irq_lock);

	if (WARN_ON(!intel_irqs_enabled(dev_priv)))
		return;

	I915_WRITE(SDEIMR, sdeimr);
	POSTING_READ(SDEIMR);
}

static void
__i915_enable_pipestat(struct drm_i915_private *dev_priv, enum pipe pipe,
		       u32 enable_mask, u32 status_mask)
{
	i915_reg_t reg = PIPESTAT(pipe);
	u32 pipestat = I915_READ(reg) & PIPESTAT_INT_ENABLE_MASK;

	assert_spin_locked(&dev_priv->irq_lock);
	WARN_ON(!intel_irqs_enabled(dev_priv));

	if (WARN_ONCE(enable_mask & ~PIPESTAT_INT_ENABLE_MASK ||
		      status_mask & ~PIPESTAT_INT_STATUS_MASK,
		      "pipe %c: enable_mask=0x%x, status_mask=0x%x\n",
		      pipe_name(pipe), enable_mask, status_mask))
		return;

	if ((pipestat & enable_mask) == enable_mask)
		return;

	dev_priv->pipestat_irq_mask[pipe] |= status_mask;

	/* Enable the interrupt, clear any pending status */
	pipestat |= enable_mask | status_mask;
	I915_WRITE(reg, pipestat);
	POSTING_READ(reg);
}

static void
__i915_disable_pipestat(struct drm_i915_private *dev_priv, enum pipe pipe,
		        u32 enable_mask, u32 status_mask)
{
	i915_reg_t reg = PIPESTAT(pipe);
	u32 pipestat = I915_READ(reg) & PIPESTAT_INT_ENABLE_MASK;

	assert_spin_locked(&dev_priv->irq_lock);
	WARN_ON(!intel_irqs_enabled(dev_priv));

	if (WARN_ONCE(enable_mask & ~PIPESTAT_INT_ENABLE_MASK ||
		      status_mask & ~PIPESTAT_INT_STATUS_MASK,
		      "pipe %c: enable_mask=0x%x, status_mask=0x%x\n",
		      pipe_name(pipe), enable_mask, status_mask))
		return;

	if ((pipestat & enable_mask) == 0)
		return;

	dev_priv->pipestat_irq_mask[pipe] &= ~status_mask;

	pipestat &= ~enable_mask;
	I915_WRITE(reg, pipestat);
	POSTING_READ(reg);
}

static u32 vlv_get_pipestat_enable_mask(struct drm_device *dev, u32 status_mask)
{
	u32 enable_mask = status_mask << 16;

	/*
	 * On pipe A we don't support the PSR interrupt yet,
	 * on pipe B and C the same bit MBZ.
	 */
	if (WARN_ON_ONCE(status_mask & PIPE_A_PSR_STATUS_VLV))
		return 0;
	/*
	 * On pipe B and C we don't support the PSR interrupt yet, on pipe
	 * A the same bit is for perf counters which we don't use either.
	 */
	if (WARN_ON_ONCE(status_mask & PIPE_B_PSR_STATUS_VLV))
		return 0;

	enable_mask &= ~(PIPE_FIFO_UNDERRUN_STATUS |
			 SPRITE0_FLIP_DONE_INT_EN_VLV |
			 SPRITE1_FLIP_DONE_INT_EN_VLV);
	if (status_mask & SPRITE0_FLIP_DONE_INT_STATUS_VLV)
		enable_mask |= SPRITE0_FLIP_DONE_INT_EN_VLV;
	if (status_mask & SPRITE1_FLIP_DONE_INT_STATUS_VLV)
		enable_mask |= SPRITE1_FLIP_DONE_INT_EN_VLV;

	return enable_mask;
}

void
i915_enable_pipestat(struct drm_i915_private *dev_priv, enum pipe pipe,
		     u32 status_mask)
{
	u32 enable_mask;

	if (IS_VALLEYVIEW(dev_priv) || IS_CHERRYVIEW(dev_priv))
		enable_mask = vlv_get_pipestat_enable_mask(&dev_priv->drm,
							   status_mask);
	else
		enable_mask = status_mask << 16;
	__i915_enable_pipestat(dev_priv, pipe, enable_mask, status_mask);
}

void
i915_disable_pipestat(struct drm_i915_private *dev_priv, enum pipe pipe,
		      u32 status_mask)
{
	u32 enable_mask;

	if (IS_VALLEYVIEW(dev_priv) || IS_CHERRYVIEW(dev_priv))
		enable_mask = vlv_get_pipestat_enable_mask(&dev_priv->drm,
							   status_mask);
	else
		enable_mask = status_mask << 16;
	__i915_disable_pipestat(dev_priv, pipe, enable_mask, status_mask);
}

/**
 * i915_enable_asle_pipestat - enable ASLE pipestat for OpRegion
 * @dev_priv: i915 device private
 */
static void i915_enable_asle_pipestat(struct drm_i915_private *dev_priv)
{
	if (!dev_priv->opregion.asle || !IS_MOBILE(dev_priv))
		return;

	spin_lock_irq(&dev_priv->irq_lock);

	i915_enable_pipestat(dev_priv, PIPE_B, PIPE_LEGACY_BLC_EVENT_STATUS);
	if (INTEL_GEN(dev_priv) >= 4)
		i915_enable_pipestat(dev_priv, PIPE_A,
				     PIPE_LEGACY_BLC_EVENT_STATUS);

	spin_unlock_irq(&dev_priv->irq_lock);
}

/*
 * This timing diagram depicts the video signal in and
 * around the vertical blanking period.
 *
 * Assumptions about the fictitious mode used in this example:
 *  vblank_start >= 3
 *  vsync_start = vblank_start + 1
 *  vsync_end = vblank_start + 2
 *  vtotal = vblank_start + 3
 *
 *           start of vblank:
 *           latch double buffered registers
 *           increment frame counter (ctg+)
 *           generate start of vblank interrupt (gen4+)
 *           |
 *           |          frame start:
 *           |          generate frame start interrupt (aka. vblank interrupt) (gmch)
 *           |          may be shifted forward 1-3 extra lines via PIPECONF
 *           |          |
 *           |          |  start of vsync:
 *           |          |  generate vsync interrupt
 *           |          |  |
 * ___xxxx___    ___xxxx___    ___xxxx___    ___xxxx___    ___xxxx___    ___xxxx
 *       .   \hs/   .      \hs/          \hs/          \hs/   .      \hs/
 * ----va---> <-----------------vb--------------------> <--------va-------------
 *       |          |       <----vs----->                     |
 * -vbs-----> <---vbs+1---> <---vbs+2---> <-----0-----> <-----1-----> <-----2--- (scanline counter gen2)
 * -vbs-2---> <---vbs-1---> <---vbs-----> <---vbs+1---> <---vbs+2---> <-----0--- (scanline counter gen3+)
 * -vbs-2---> <---vbs-2---> <---vbs-1---> <---vbs-----> <---vbs+1---> <---vbs+2- (scanline counter hsw+ hdmi)
 *       |          |                                         |
 *       last visible pixel                                   first visible pixel
 *                  |                                         increment frame counter (gen3/4)
 *                  pixel counter = vblank_start * htotal     pixel counter = 0 (gen3/4)
 *
 * x  = horizontal active
 * _  = horizontal blanking
 * hs = horizontal sync
 * va = vertical active
 * vb = vertical blanking
 * vs = vertical sync
 * vbs = vblank_start (number)
 *
 * Summary:
 * - most events happen at the start of horizontal sync
 * - frame start happens at the start of horizontal blank, 1-4 lines
 *   (depending on PIPECONF settings) after the start of vblank
 * - gen3/4 pixel and frame counter are synchronized with the start
 *   of horizontal active on the first line of vertical active
 */

/* Called from drm generic code, passed a 'crtc', which
 * we use as a pipe index
 */
static u32 i915_get_vblank_counter(struct drm_device *dev, unsigned int pipe)
{
	struct drm_i915_private *dev_priv = to_i915(dev);
	i915_reg_t high_frame, low_frame;
	u32 high1, high2, low, pixel, vbl_start, hsync_start, htotal;
	struct intel_crtc *intel_crtc = intel_get_crtc_for_pipe(dev_priv,
								pipe);
	const struct drm_display_mode *mode = &intel_crtc->base.hwmode;

	htotal = mode->crtc_htotal;
	hsync_start = mode->crtc_hsync_start;
	vbl_start = mode->crtc_vblank_start;
	if (mode->flags & DRM_MODE_FLAG_INTERLACE)
		vbl_start = DIV_ROUND_UP(vbl_start, 2);

	/* Convert to pixel count */
	vbl_start *= htotal;

	/* Start of vblank event occurs at start of hsync */
	vbl_start -= htotal - hsync_start;

	high_frame = PIPEFRAME(pipe);
	low_frame = PIPEFRAMEPIXEL(pipe);

	/*
	 * High & low register fields aren't synchronized, so make sure
	 * we get a low value that's stable across two reads of the high
	 * register.
	 */
	do {
		high1 = I915_READ(high_frame) & PIPE_FRAME_HIGH_MASK;
		low   = I915_READ(low_frame);
		high2 = I915_READ(high_frame) & PIPE_FRAME_HIGH_MASK;
	} while (high1 != high2);

	high1 >>= PIPE_FRAME_HIGH_SHIFT;
	pixel = low & PIPE_PIXEL_MASK;
	low >>= PIPE_FRAME_LOW_SHIFT;

	/*
	 * The frame counter increments at beginning of active.
	 * Cook up a vblank counter by also checking the pixel
	 * counter against vblank start.
	 */
	return (((high1 << 8) | low) + (pixel >= vbl_start)) & 0xffffff;
}

static u32 g4x_get_vblank_counter(struct drm_device *dev, unsigned int pipe)
{
	struct drm_i915_private *dev_priv = to_i915(dev);

	return I915_READ(PIPE_FRMCOUNT_G4X(pipe));
}

/* I915_READ_FW, only for fast reads of display block, no need for forcewake etc. */
static int __intel_get_crtc_scanline(struct intel_crtc *crtc)
{
	struct drm_device *dev = crtc->base.dev;
	struct drm_i915_private *dev_priv = to_i915(dev);
	const struct drm_display_mode *mode = &crtc->base.hwmode;
	enum pipe pipe = crtc->pipe;
	int position, vtotal;

	vtotal = mode->crtc_vtotal;
	if (mode->flags & DRM_MODE_FLAG_INTERLACE)
		vtotal /= 2;

	if (IS_GEN2(dev_priv))
		position = I915_READ_FW(PIPEDSL(pipe)) & DSL_LINEMASK_GEN2;
	else
		position = I915_READ_FW(PIPEDSL(pipe)) & DSL_LINEMASK_GEN3;

	/*
	 * On HSW, the DSL reg (0x70000) appears to return 0 if we
	 * read it just before the start of vblank.  So try it again
	 * so we don't accidentally end up spanning a vblank frame
	 * increment, causing the pipe_update_end() code to squak at us.
	 *
	 * The nature of this problem means we can't simply check the ISR
	 * bit and return the vblank start value; nor can we use the scanline
	 * debug register in the transcoder as it appears to have the same
	 * problem.  We may need to extend this to include other platforms,
	 * but so far testing only shows the problem on HSW.
	 */
	if (HAS_DDI(dev_priv) && !position) {
		int i, temp;

		for (i = 0; i < 100; i++) {
			udelay(1);
			temp = __raw_i915_read32(dev_priv, PIPEDSL(pipe)) &
				DSL_LINEMASK_GEN3;
			if (temp != position) {
				position = temp;
				break;
			}
		}
	}

	/*
	 * See update_scanline_offset() for the details on the
	 * scanline_offset adjustment.
	 */
	return (position + crtc->scanline_offset) % vtotal;
}

static int i915_get_crtc_scanoutpos(struct drm_device *dev, unsigned int pipe,
				    unsigned int flags, int *vpos, int *hpos,
				    ktime_t *stime, ktime_t *etime,
				    const struct drm_display_mode *mode)
{
	struct drm_i915_private *dev_priv = to_i915(dev);
	struct intel_crtc *intel_crtc = intel_get_crtc_for_pipe(dev_priv,
								pipe);
	int position;
	int vbl_start, vbl_end, hsync_start, htotal, vtotal;
	bool in_vbl = true;
	int ret = 0;
	unsigned long irqflags;

	if (WARN_ON(!mode->crtc_clock)) {
		DRM_DEBUG_DRIVER("trying to get scanoutpos for disabled "
				 "pipe %c\n", pipe_name(pipe));
		return 0;
	}

	htotal = mode->crtc_htotal;
	hsync_start = mode->crtc_hsync_start;
	vtotal = mode->crtc_vtotal;
	vbl_start = mode->crtc_vblank_start;
	vbl_end = mode->crtc_vblank_end;

	if (mode->flags & DRM_MODE_FLAG_INTERLACE) {
		vbl_start = DIV_ROUND_UP(vbl_start, 2);
		vbl_end /= 2;
		vtotal /= 2;
	}

	ret |= DRM_SCANOUTPOS_VALID | DRM_SCANOUTPOS_ACCURATE;

	/*
	 * Lock uncore.lock, as we will do multiple timing critical raw
	 * register reads, potentially with preemption disabled, so the
	 * following code must not block on uncore.lock.
	 */
	spin_lock_irqsave(&dev_priv->uncore.lock, irqflags);

	/* preempt_disable_rt() should go right here in PREEMPT_RT patchset. */

	/* Get optional system timestamp before query. */
	if (stime)
		*stime = ktime_get();

	if (IS_GEN2(dev_priv) || IS_G4X(dev_priv) || INTEL_GEN(dev_priv) >= 5) {
		/* No obvious pixelcount register. Only query vertical
		 * scanout position from Display scan line register.
		 */
		position = __intel_get_crtc_scanline(intel_crtc);
	} else {
		/* Have access to pixelcount since start of frame.
		 * We can split this into vertical and horizontal
		 * scanout position.
		 */
		position = (I915_READ_FW(PIPEFRAMEPIXEL(pipe)) & PIPE_PIXEL_MASK) >> PIPE_PIXEL_SHIFT;

		/* convert to pixel counts */
		vbl_start *= htotal;
		vbl_end *= htotal;
		vtotal *= htotal;

		/*
		 * In interlaced modes, the pixel counter counts all pixels,
		 * so one field will have htotal more pixels. In order to avoid
		 * the reported position from jumping backwards when the pixel
		 * counter is beyond the length of the shorter field, just
		 * clamp the position the length of the shorter field. This
		 * matches how the scanline counter based position works since
		 * the scanline counter doesn't count the two half lines.
		 */
		if (position >= vtotal)
			position = vtotal - 1;

		/*
		 * Start of vblank interrupt is triggered at start of hsync,
		 * just prior to the first active line of vblank. However we
		 * consider lines to start at the leading edge of horizontal
		 * active. So, should we get here before we've crossed into
		 * the horizontal active of the first line in vblank, we would
		 * not set the DRM_SCANOUTPOS_INVBL flag. In order to fix that,
		 * always add htotal-hsync_start to the current pixel position.
		 */
		position = (position + htotal - hsync_start) % vtotal;
	}

	/* Get optional system timestamp after query. */
	if (etime)
		*etime = ktime_get();

	/* preempt_enable_rt() should go right here in PREEMPT_RT patchset. */

	spin_unlock_irqrestore(&dev_priv->uncore.lock, irqflags);

	in_vbl = position >= vbl_start && position < vbl_end;

	/*
	 * While in vblank, position will be negative
	 * counting up towards 0 at vbl_end. And outside
	 * vblank, position will be positive counting
	 * up since vbl_end.
	 */
	if (position >= vbl_start)
		position -= vbl_end;
	else
		position += vtotal - vbl_end;

	if (IS_GEN2(dev_priv) || IS_G4X(dev_priv) || INTEL_GEN(dev_priv) >= 5) {
		*vpos = position;
		*hpos = 0;
	} else {
		*vpos = position / htotal;
		*hpos = position - (*vpos * htotal);
	}

	/* In vblank? */
	if (in_vbl)
		ret |= DRM_SCANOUTPOS_IN_VBLANK;

	return ret;
}

int intel_get_crtc_scanline(struct intel_crtc *crtc)
{
	struct drm_i915_private *dev_priv = to_i915(crtc->base.dev);
	unsigned long irqflags;
	int position;

	spin_lock_irqsave(&dev_priv->uncore.lock, irqflags);
	position = __intel_get_crtc_scanline(crtc);
	spin_unlock_irqrestore(&dev_priv->uncore.lock, irqflags);

	return position;
}

static int i915_get_vblank_timestamp(struct drm_device *dev, unsigned int pipe,
			      int *max_error,
			      struct timeval *vblank_time,
			      unsigned flags)
{
	struct drm_i915_private *dev_priv = to_i915(dev);
	struct intel_crtc *crtc;

	if (pipe >= INTEL_INFO(dev_priv)->num_pipes) {
		DRM_ERROR("Invalid crtc %u\n", pipe);
		return -EINVAL;
	}

	/* Get drm_crtc to timestamp: */
	crtc = intel_get_crtc_for_pipe(dev_priv, pipe);
	if (crtc == NULL) {
		DRM_ERROR("Invalid crtc %u\n", pipe);
		return -EINVAL;
	}

	if (!crtc->base.hwmode.crtc_clock) {
		DRM_DEBUG_KMS("crtc %u is disabled\n", pipe);
		return -EBUSY;
	}

	/* Helper routine in DRM core does all the work: */
	return drm_calc_vbltimestamp_from_scanoutpos(dev, pipe, max_error,
						     vblank_time, flags,
						     &crtc->base.hwmode);
}

static void ironlake_rps_change_irq_handler(struct drm_i915_private *dev_priv)
{
	u32 busy_up, busy_down, max_avg, min_avg;
	u8 new_delay;

	spin_lock(&mchdev_lock);

	I915_WRITE16(MEMINTRSTS, I915_READ(MEMINTRSTS));

	new_delay = dev_priv->ips.cur_delay;

	I915_WRITE16(MEMINTRSTS, MEMINT_EVAL_CHG);
	busy_up = I915_READ(RCPREVBSYTUPAVG);
	busy_down = I915_READ(RCPREVBSYTDNAVG);
	max_avg = I915_READ(RCBMAXAVG);
	min_avg = I915_READ(RCBMINAVG);

	/* Handle RCS change request from hw */
	if (busy_up > max_avg) {
		if (dev_priv->ips.cur_delay != dev_priv->ips.max_delay)
			new_delay = dev_priv->ips.cur_delay - 1;
		if (new_delay < dev_priv->ips.max_delay)
			new_delay = dev_priv->ips.max_delay;
	} else if (busy_down < min_avg) {
		if (dev_priv->ips.cur_delay != dev_priv->ips.min_delay)
			new_delay = dev_priv->ips.cur_delay + 1;
		if (new_delay > dev_priv->ips.min_delay)
			new_delay = dev_priv->ips.min_delay;
	}

	if (ironlake_set_drps(dev_priv, new_delay))
		dev_priv->ips.cur_delay = new_delay;

	spin_unlock(&mchdev_lock);

	return;
}

static void notify_ring(struct intel_engine_cs *engine)
{
	bool waiters;

	atomic_inc(&engine->irq_count);
	set_bit(ENGINE_IRQ_BREADCRUMB, &engine->irq_posted);
	waiters = intel_engine_wakeup(engine);
	trace_intel_engine_notify(engine, waiters);
}

static void vlv_c0_read(struct drm_i915_private *dev_priv,
			struct intel_rps_ei *ei)
{
	ei->cz_clock = vlv_punit_read(dev_priv, PUNIT_REG_CZ_TIMESTAMP);
	ei->render_c0 = I915_READ(VLV_RENDER_C0_COUNT);
	ei->media_c0 = I915_READ(VLV_MEDIA_C0_COUNT);
}

static bool vlv_c0_above(struct drm_i915_private *dev_priv,
			 const struct intel_rps_ei *old,
			 const struct intel_rps_ei *now,
			 int threshold)
{
	u64 time, c0;
	unsigned int mul = 100;

	if (old->cz_clock == 0)
		return false;

	if (I915_READ(VLV_COUNTER_CONTROL) & VLV_COUNT_RANGE_HIGH)
		mul <<= 8;

	time = now->cz_clock - old->cz_clock;
	time *= threshold * dev_priv->czclk_freq;

	/* Workload can be split between render + media, e.g. SwapBuffers
	 * being blitted in X after being rendered in mesa. To account for
	 * this we need to combine both engines into our activity counter.
	 */
	c0 = now->render_c0 - old->render_c0;
	c0 += now->media_c0 - old->media_c0;
	c0 *= mul * VLV_CZ_CLOCK_TO_MILLI_SEC;

	return c0 >= time;
}

void gen6_rps_reset_ei(struct drm_i915_private *dev_priv)
{
	vlv_c0_read(dev_priv, &dev_priv->rps.down_ei);
	dev_priv->rps.up_ei = dev_priv->rps.down_ei;
}

static u32 vlv_wa_c0_ei(struct drm_i915_private *dev_priv, u32 pm_iir)
{
	struct intel_rps_ei now;
	u32 events = 0;

	if ((pm_iir & (GEN6_PM_RP_DOWN_EI_EXPIRED | GEN6_PM_RP_UP_EI_EXPIRED)) == 0)
		return 0;

	vlv_c0_read(dev_priv, &now);
	if (now.cz_clock == 0)
		return 0;

	if (pm_iir & GEN6_PM_RP_DOWN_EI_EXPIRED) {
		if (!vlv_c0_above(dev_priv,
				  &dev_priv->rps.down_ei, &now,
				  dev_priv->rps.down_threshold))
			events |= GEN6_PM_RP_DOWN_THRESHOLD;
		dev_priv->rps.down_ei = now;
	}

	if (pm_iir & GEN6_PM_RP_UP_EI_EXPIRED) {
		if (vlv_c0_above(dev_priv,
				 &dev_priv->rps.up_ei, &now,
				 dev_priv->rps.up_threshold))
			events |= GEN6_PM_RP_UP_THRESHOLD;
		dev_priv->rps.up_ei = now;
	}

	return events;
}

static bool any_waiters(struct drm_i915_private *dev_priv)
{
	struct intel_engine_cs *engine;
	enum intel_engine_id id;

	for_each_engine(engine, dev_priv, id)
		if (intel_engine_has_waiter(engine))
			return true;

	return false;
}

static void gen6_pm_rps_work(struct work_struct *work)
{
	struct drm_i915_private *dev_priv =
		container_of(work, struct drm_i915_private, rps.work);
	bool client_boost;
	int new_delay, adj, min, max;
	u32 pm_iir;

	spin_lock_irq(&dev_priv->irq_lock);
	/* Speed up work cancelation during disabling rps interrupts. */
	if (!dev_priv->rps.interrupts_enabled) {
		spin_unlock_irq(&dev_priv->irq_lock);
		return;
	}

	pm_iir = dev_priv->rps.pm_iir;
	dev_priv->rps.pm_iir = 0;
	/* Make sure not to corrupt PMIMR state used by ringbuffer on GEN6 */
	gen6_unmask_pm_irq(dev_priv, dev_priv->pm_rps_events);
	client_boost = dev_priv->rps.client_boost;
	dev_priv->rps.client_boost = false;
	spin_unlock_irq(&dev_priv->irq_lock);

	/* Make sure we didn't queue anything we're not going to process. */
	WARN_ON(pm_iir & ~dev_priv->pm_rps_events);

	if ((pm_iir & dev_priv->pm_rps_events) == 0 && !client_boost)
		return;

	mutex_lock(&dev_priv->rps.hw_lock);

	pm_iir |= vlv_wa_c0_ei(dev_priv, pm_iir);

	adj = dev_priv->rps.last_adj;
	new_delay = dev_priv->rps.cur_freq;
	min = dev_priv->rps.min_freq_softlimit;
	max = dev_priv->rps.max_freq_softlimit;
	if (client_boost || any_waiters(dev_priv))
		max = dev_priv->rps.max_freq;
	if (client_boost && new_delay < dev_priv->rps.boost_freq) {
		new_delay = dev_priv->rps.boost_freq;
		adj = 0;
	} else if (pm_iir & GEN6_PM_RP_UP_THRESHOLD) {
		if (adj > 0)
			adj *= 2;
		else /* CHV needs even encode values */
			adj = IS_CHERRYVIEW(dev_priv) ? 2 : 1;

		if (new_delay >= dev_priv->rps.max_freq_softlimit)
			adj = 0;
	} else if (client_boost || any_waiters(dev_priv)) {
		adj = 0;
	} else if (pm_iir & GEN6_PM_RP_DOWN_TIMEOUT) {
		if (dev_priv->rps.cur_freq > dev_priv->rps.efficient_freq)
			new_delay = dev_priv->rps.efficient_freq;
		else if (dev_priv->rps.cur_freq > dev_priv->rps.min_freq_softlimit)
			new_delay = dev_priv->rps.min_freq_softlimit;
		adj = 0;
	} else if (pm_iir & GEN6_PM_RP_DOWN_THRESHOLD) {
		if (adj < 0)
			adj *= 2;
		else /* CHV needs even encode values */
			adj = IS_CHERRYVIEW(dev_priv) ? -2 : -1;

		if (new_delay <= dev_priv->rps.min_freq_softlimit)
			adj = 0;
	} else { /* unknown event */
		adj = 0;
	}

	dev_priv->rps.last_adj = adj;

	/* sysfs frequency interfaces may have snuck in while servicing the
	 * interrupt
	 */
	new_delay += adj;
	new_delay = clamp_t(int, new_delay, min, max);

	if (intel_set_rps(dev_priv, new_delay)) {
		DRM_DEBUG_DRIVER("Failed to set new GPU frequency\n");
		dev_priv->rps.last_adj = 0;
	}

	mutex_unlock(&dev_priv->rps.hw_lock);
}


/**
 * ivybridge_parity_work - Workqueue called when a parity error interrupt
 * occurred.
 * @work: workqueue struct
 *
 * Doesn't actually do anything except notify userspace. As a consequence of
 * this event, userspace should try to remap the bad rows since statistically
 * it is likely the same row is more likely to go bad again.
 */
static void ivybridge_parity_work(struct work_struct *work)
{
	struct drm_i915_private *dev_priv =
		container_of(work, struct drm_i915_private, l3_parity.error_work);
	u32 error_status, row, bank, subbank;
	char *parity_event[6];
	uint32_t misccpctl;
	uint8_t slice = 0;

	/* We must turn off DOP level clock gating to access the L3 registers.
	 * In order to prevent a get/put style interface, acquire struct mutex
	 * any time we access those registers.
	 */
	mutex_lock(&dev_priv->drm.struct_mutex);

	/* If we've screwed up tracking, just let the interrupt fire again */
	if (WARN_ON(!dev_priv->l3_parity.which_slice))
		goto out;

	misccpctl = I915_READ(GEN7_MISCCPCTL);
	I915_WRITE(GEN7_MISCCPCTL, misccpctl & ~GEN7_DOP_CLOCK_GATE_ENABLE);
	POSTING_READ(GEN7_MISCCPCTL);

	while ((slice = ffs(dev_priv->l3_parity.which_slice)) != 0) {
		i915_reg_t reg;

		slice--;
		if (WARN_ON_ONCE(slice >= NUM_L3_SLICES(dev_priv)))
			break;

		dev_priv->l3_parity.which_slice &= ~(1<<slice);

		reg = GEN7_L3CDERRST1(slice);

		error_status = I915_READ(reg);
		row = GEN7_PARITY_ERROR_ROW(error_status);
		bank = GEN7_PARITY_ERROR_BANK(error_status);
		subbank = GEN7_PARITY_ERROR_SUBBANK(error_status);

		I915_WRITE(reg, GEN7_PARITY_ERROR_VALID | GEN7_L3CDERRST1_ENABLE);
		POSTING_READ(reg);

		parity_event[0] = I915_L3_PARITY_UEVENT "=1";
		parity_event[1] = kasprintf(GFP_KERNEL, "ROW=%d", row);
		parity_event[2] = kasprintf(GFP_KERNEL, "BANK=%d", bank);
		parity_event[3] = kasprintf(GFP_KERNEL, "SUBBANK=%d", subbank);
		parity_event[4] = kasprintf(GFP_KERNEL, "SLICE=%d", slice);
		parity_event[5] = NULL;

		kobject_uevent_env(&dev_priv->drm.primary->kdev->kobj,
				   KOBJ_CHANGE, parity_event);

		DRM_DEBUG("Parity error: Slice = %d, Row = %d, Bank = %d, Sub bank = %d.\n",
			  slice, row, bank, subbank);

		kfree(parity_event[4]);
		kfree(parity_event[3]);
		kfree(parity_event[2]);
		kfree(parity_event[1]);
	}

	I915_WRITE(GEN7_MISCCPCTL, misccpctl);

out:
	WARN_ON(dev_priv->l3_parity.which_slice);
	spin_lock_irq(&dev_priv->irq_lock);
	gen5_enable_gt_irq(dev_priv, GT_PARITY_ERROR(dev_priv));
	spin_unlock_irq(&dev_priv->irq_lock);

	mutex_unlock(&dev_priv->drm.struct_mutex);
}

static void ivybridge_parity_error_irq_handler(struct drm_i915_private *dev_priv,
					       u32 iir)
{
	if (!HAS_L3_DPF(dev_priv))
		return;

	spin_lock(&dev_priv->irq_lock);
	gen5_disable_gt_irq(dev_priv, GT_PARITY_ERROR(dev_priv));
	spin_unlock(&dev_priv->irq_lock);

	iir &= GT_PARITY_ERROR(dev_priv);
	if (iir & GT_RENDER_L3_PARITY_ERROR_INTERRUPT_S1)
		dev_priv->l3_parity.which_slice |= 1 << 1;

	if (iir & GT_RENDER_L3_PARITY_ERROR_INTERRUPT)
		dev_priv->l3_parity.which_slice |= 1 << 0;

	queue_work(dev_priv->wq, &dev_priv->l3_parity.error_work);
}

static void ilk_gt_irq_handler(struct drm_i915_private *dev_priv,
			       u32 gt_iir)
{
	if (gt_iir & GT_RENDER_USER_INTERRUPT)
		notify_ring(dev_priv->engine[RCS]);
	if (gt_iir & ILK_BSD_USER_INTERRUPT)
		notify_ring(dev_priv->engine[VCS]);
}

static void snb_gt_irq_handler(struct drm_i915_private *dev_priv,
			       u32 gt_iir)
{
	if (gt_iir & GT_RENDER_USER_INTERRUPT)
		notify_ring(dev_priv->engine[RCS]);
	if (gt_iir & GT_BSD_USER_INTERRUPT)
		notify_ring(dev_priv->engine[VCS]);
	if (gt_iir & GT_BLT_USER_INTERRUPT)
		notify_ring(dev_priv->engine[BCS]);

	if (gt_iir & (GT_BLT_CS_ERROR_INTERRUPT |
		      GT_BSD_CS_ERROR_INTERRUPT |
		      GT_RENDER_CS_MASTER_ERROR_INTERRUPT))
		DRM_DEBUG("Command parser error, gt_iir 0x%08x\n", gt_iir);

	if (gt_iir & GT_PARITY_ERROR(dev_priv))
		ivybridge_parity_error_irq_handler(dev_priv, gt_iir);
}

static __always_inline void
gen8_cs_irq_handler(struct intel_engine_cs *engine, u32 iir, int test_shift)
{
	if (iir & (GT_RENDER_USER_INTERRUPT << test_shift))
		notify_ring(engine);

	if (iir & (GT_CONTEXT_SWITCH_INTERRUPT << test_shift)) {
		set_bit(ENGINE_IRQ_EXECLIST, &engine->irq_posted);
		tasklet_hi_schedule(&engine->irq_tasklet);
	}
}

static irqreturn_t gen8_gt_irq_ack(struct drm_i915_private *dev_priv,
				   u32 master_ctl,
				   u32 gt_iir[4])
{
	irqreturn_t ret = IRQ_NONE;

	if (master_ctl & (GEN8_GT_RCS_IRQ | GEN8_GT_BCS_IRQ)) {
		gt_iir[0] = I915_READ_FW(GEN8_GT_IIR(0));
		if (gt_iir[0]) {
			I915_WRITE_FW(GEN8_GT_IIR(0), gt_iir[0]);
			ret = IRQ_HANDLED;
		} else
			DRM_ERROR("The master control interrupt lied (GT0)!\n");
	}

	if (master_ctl & (GEN8_GT_VCS1_IRQ | GEN8_GT_VCS2_IRQ)) {
		gt_iir[1] = I915_READ_FW(GEN8_GT_IIR(1));
		if (gt_iir[1]) {
			I915_WRITE_FW(GEN8_GT_IIR(1), gt_iir[1]);
			ret = IRQ_HANDLED;
		} else
			DRM_ERROR("The master control interrupt lied (GT1)!\n");
	}

	if (master_ctl & GEN8_GT_VECS_IRQ) {
		gt_iir[3] = I915_READ_FW(GEN8_GT_IIR(3));
		if (gt_iir[3]) {
			I915_WRITE_FW(GEN8_GT_IIR(3), gt_iir[3]);
			ret = IRQ_HANDLED;
		} else
			DRM_ERROR("The master control interrupt lied (GT3)!\n");
	}

	if (master_ctl & (GEN8_GT_PM_IRQ | GEN8_GT_GUC_IRQ)) {
		gt_iir[2] = I915_READ_FW(GEN8_GT_IIR(2));
		if (gt_iir[2] & (dev_priv->pm_rps_events |
				 dev_priv->pm_guc_events)) {
			I915_WRITE_FW(GEN8_GT_IIR(2),
				      gt_iir[2] & (dev_priv->pm_rps_events |
						   dev_priv->pm_guc_events));
			ret = IRQ_HANDLED;
		} else
			DRM_ERROR("The master control interrupt lied (PM)!\n");
	}

	return ret;
}

static void gen8_gt_irq_handler(struct drm_i915_private *dev_priv,
				u32 gt_iir[4])
{
	if (gt_iir[0]) {
		gen8_cs_irq_handler(dev_priv->engine[RCS],
				    gt_iir[0], GEN8_RCS_IRQ_SHIFT);
		gen8_cs_irq_handler(dev_priv->engine[BCS],
				    gt_iir[0], GEN8_BCS_IRQ_SHIFT);
	}

	if (gt_iir[1]) {
		gen8_cs_irq_handler(dev_priv->engine[VCS],
				    gt_iir[1], GEN8_VCS1_IRQ_SHIFT);
		gen8_cs_irq_handler(dev_priv->engine[VCS2],
				    gt_iir[1], GEN8_VCS2_IRQ_SHIFT);
	}

	if (gt_iir[3])
		gen8_cs_irq_handler(dev_priv->engine[VECS],
				    gt_iir[3], GEN8_VECS_IRQ_SHIFT);

	if (gt_iir[2] & dev_priv->pm_rps_events)
		gen6_rps_irq_handler(dev_priv, gt_iir[2]);

	if (gt_iir[2] & dev_priv->pm_guc_events)
		gen9_guc_irq_handler(dev_priv, gt_iir[2]);
}

static bool bxt_port_hotplug_long_detect(enum port port, u32 val)
{
	switch (port) {
	case PORT_A:
		return val & PORTA_HOTPLUG_LONG_DETECT;
	case PORT_B:
		return val & PORTB_HOTPLUG_LONG_DETECT;
	case PORT_C:
		return val & PORTC_HOTPLUG_LONG_DETECT;
	default:
		return false;
	}
}

static bool spt_port_hotplug2_long_detect(enum port port, u32 val)
{
	switch (port) {
	case PORT_E:
		return val & PORTE_HOTPLUG_LONG_DETECT;
	default:
		return false;
	}
}

static bool spt_port_hotplug_long_detect(enum port port, u32 val)
{
	switch (port) {
	case PORT_A:
		return val & PORTA_HOTPLUG_LONG_DETECT;
	case PORT_B:
		return val & PORTB_HOTPLUG_LONG_DETECT;
	case PORT_C:
		return val & PORTC_HOTPLUG_LONG_DETECT;
	case PORT_D:
		return val & PORTD_HOTPLUG_LONG_DETECT;
	default:
		return false;
	}
}

static bool ilk_port_hotplug_long_detect(enum port port, u32 val)
{
	switch (port) {
	case PORT_A:
		return val & DIGITAL_PORTA_HOTPLUG_LONG_DETECT;
	default:
		return false;
	}
}

static bool pch_port_hotplug_long_detect(enum port port, u32 val)
{
	switch (port) {
	case PORT_B:
		return val & PORTB_HOTPLUG_LONG_DETECT;
	case PORT_C:
		return val & PORTC_HOTPLUG_LONG_DETECT;
	case PORT_D:
		return val & PORTD_HOTPLUG_LONG_DETECT;
	default:
		return false;
	}
}

static bool i9xx_port_hotplug_long_detect(enum port port, u32 val)
{
	switch (port) {
	case PORT_B:
		return val & PORTB_HOTPLUG_INT_LONG_PULSE;
	case PORT_C:
		return val & PORTC_HOTPLUG_INT_LONG_PULSE;
	case PORT_D:
		return val & PORTD_HOTPLUG_INT_LONG_PULSE;
	default:
		return false;
	}
}

/*
 * Get a bit mask of pins that have triggered, and which ones may be long.
 * This can be called multiple times with the same masks to accumulate
 * hotplug detection results from several registers.
 *
 * Note that the caller is expected to zero out the masks initially.
 */
static void intel_get_hpd_pins(u32 *pin_mask, u32 *long_mask,
			     u32 hotplug_trigger, u32 dig_hotplug_reg,
			     const u32 hpd[HPD_NUM_PINS],
			     bool long_pulse_detect(enum port port, u32 val))
{
	enum port port;
	int i;

	for_each_hpd_pin(i) {
		if ((hpd[i] & hotplug_trigger) == 0)
			continue;

		*pin_mask |= BIT(i);

		if (!intel_hpd_pin_to_port(i, &port))
			continue;

		if (long_pulse_detect(port, dig_hotplug_reg))
			*long_mask |= BIT(i);
	}

	DRM_DEBUG_DRIVER("hotplug event received, stat 0x%08x, dig 0x%08x, pins 0x%08x\n",
			 hotplug_trigger, dig_hotplug_reg, *pin_mask);

}

static void gmbus_irq_handler(struct drm_i915_private *dev_priv)
{
	wake_up_all(&dev_priv->gmbus_wait_queue);
}

static void dp_aux_irq_handler(struct drm_i915_private *dev_priv)
{
	wake_up_all(&dev_priv->gmbus_wait_queue);
}

#if defined(CONFIG_DEBUG_FS)
static void display_pipe_crc_irq_handler(struct drm_i915_private *dev_priv,
					 enum pipe pipe,
					 uint32_t crc0, uint32_t crc1,
					 uint32_t crc2, uint32_t crc3,
					 uint32_t crc4)
{
	struct intel_pipe_crc *pipe_crc = &dev_priv->pipe_crc[pipe];
	struct intel_pipe_crc_entry *entry;
	struct intel_crtc *crtc = intel_get_crtc_for_pipe(dev_priv, pipe);
	struct drm_driver *driver = dev_priv->drm.driver;
	uint32_t crcs[5];
	int head, tail;

	spin_lock(&pipe_crc->lock);
	if (pipe_crc->source) {
		if (!pipe_crc->entries) {
			spin_unlock(&pipe_crc->lock);
			DRM_DEBUG_KMS("spurious interrupt\n");
			return;
		}

		head = pipe_crc->head;
		tail = pipe_crc->tail;

		if (CIRC_SPACE(head, tail, INTEL_PIPE_CRC_ENTRIES_NR) < 1) {
			spin_unlock(&pipe_crc->lock);
			DRM_ERROR("CRC buffer overflowing\n");
			return;
		}

		entry = &pipe_crc->entries[head];

		entry->frame = driver->get_vblank_counter(&dev_priv->drm, pipe);
		entry->crc[0] = crc0;
		entry->crc[1] = crc1;
		entry->crc[2] = crc2;
		entry->crc[3] = crc3;
		entry->crc[4] = crc4;

		head = (head + 1) & (INTEL_PIPE_CRC_ENTRIES_NR - 1);
		pipe_crc->head = head;

		spin_unlock(&pipe_crc->lock);

		wake_up_interruptible(&pipe_crc->wq);
	} else {
		/*
		 * For some not yet identified reason, the first CRC is
		 * bonkers. So let's just wait for the next vblank and read
		 * out the buggy result.
		 *
		 * On CHV sometimes the second CRC is bonkers as well, so
		 * don't trust that one either.
		 */
		if (pipe_crc->skipped == 0 ||
		    (IS_CHERRYVIEW(dev_priv) && pipe_crc->skipped == 1)) {
			pipe_crc->skipped++;
			spin_unlock(&pipe_crc->lock);
			return;
		}
		spin_unlock(&pipe_crc->lock);
		crcs[0] = crc0;
		crcs[1] = crc1;
		crcs[2] = crc2;
		crcs[3] = crc3;
		crcs[4] = crc4;
		drm_crtc_add_crc_entry(&crtc->base, true,
				       drm_accurate_vblank_count(&crtc->base),
				       crcs);
	}
}
#else
static inline void
display_pipe_crc_irq_handler(struct drm_i915_private *dev_priv,
			     enum pipe pipe,
			     uint32_t crc0, uint32_t crc1,
			     uint32_t crc2, uint32_t crc3,
			     uint32_t crc4) {}
#endif


static void hsw_pipe_crc_irq_handler(struct drm_i915_private *dev_priv,
				     enum pipe pipe)
{
	display_pipe_crc_irq_handler(dev_priv, pipe,
				     I915_READ(PIPE_CRC_RES_1_IVB(pipe)),
				     0, 0, 0, 0);
}

static void ivb_pipe_crc_irq_handler(struct drm_i915_private *dev_priv,
				     enum pipe pipe)
{
	display_pipe_crc_irq_handler(dev_priv, pipe,
				     I915_READ(PIPE_CRC_RES_1_IVB(pipe)),
				     I915_READ(PIPE_CRC_RES_2_IVB(pipe)),
				     I915_READ(PIPE_CRC_RES_3_IVB(pipe)),
				     I915_READ(PIPE_CRC_RES_4_IVB(pipe)),
				     I915_READ(PIPE_CRC_RES_5_IVB(pipe)));
}

static void i9xx_pipe_crc_irq_handler(struct drm_i915_private *dev_priv,
				      enum pipe pipe)
{
	uint32_t res1, res2;

	if (INTEL_GEN(dev_priv) >= 3)
		res1 = I915_READ(PIPE_CRC_RES_RES1_I915(pipe));
	else
		res1 = 0;

	if (INTEL_GEN(dev_priv) >= 5 || IS_G4X(dev_priv))
		res2 = I915_READ(PIPE_CRC_RES_RES2_G4X(pipe));
	else
		res2 = 0;

	display_pipe_crc_irq_handler(dev_priv, pipe,
				     I915_READ(PIPE_CRC_RES_RED(pipe)),
				     I915_READ(PIPE_CRC_RES_GREEN(pipe)),
				     I915_READ(PIPE_CRC_RES_BLUE(pipe)),
				     res1, res2);
}

/* The RPS events need forcewake, so we add them to a work queue and mask their
 * IMR bits until the work is done. Other interrupts can be processed without
 * the work queue. */
static void gen6_rps_irq_handler(struct drm_i915_private *dev_priv, u32 pm_iir)
{
	if (pm_iir & dev_priv->pm_rps_events) {
		spin_lock(&dev_priv->irq_lock);
		gen6_mask_pm_irq(dev_priv, pm_iir & dev_priv->pm_rps_events);
		if (dev_priv->rps.interrupts_enabled) {
			dev_priv->rps.pm_iir |= pm_iir & dev_priv->pm_rps_events;
			schedule_work(&dev_priv->rps.work);
		}
		spin_unlock(&dev_priv->irq_lock);
	}

	if (INTEL_INFO(dev_priv)->gen >= 8)
		return;

	if (HAS_VEBOX(dev_priv)) {
		if (pm_iir & PM_VEBOX_USER_INTERRUPT)
			notify_ring(dev_priv->engine[VECS]);

		if (pm_iir & PM_VEBOX_CS_ERROR_INTERRUPT)
			DRM_DEBUG("Command parser error, pm_iir 0x%08x\n", pm_iir);
	}
}

static void gen9_guc_irq_handler(struct drm_i915_private *dev_priv, u32 gt_iir)
{
	if (gt_iir & GEN9_GUC_TO_HOST_INT_EVENT) {
		/* Sample the log buffer flush related bits & clear them out now
		 * itself from the message identity register to minimize the
		 * probability of losing a flush interrupt, when there are back
		 * to back flush interrupts.
		 * There can be a new flush interrupt, for different log buffer
		 * type (like for ISR), whilst Host is handling one (for DPC).
		 * Since same bit is used in message register for ISR & DPC, it
		 * could happen that GuC sets the bit for 2nd interrupt but Host
		 * clears out the bit on handling the 1st interrupt.
		 */
		u32 msg, flush;

		msg = I915_READ(SOFT_SCRATCH(15));
		flush = msg & (INTEL_GUC_RECV_MSG_CRASH_DUMP_POSTED |
			       INTEL_GUC_RECV_MSG_FLUSH_LOG_BUFFER);
		if (flush) {
			/* Clear the message bits that are handled */
			I915_WRITE(SOFT_SCRATCH(15), msg & ~flush);

			/* Handle flush interrupt in bottom half */
			queue_work(dev_priv->guc.log.flush_wq,
				   &dev_priv->guc.log.flush_work);

			dev_priv->guc.log.flush_interrupt_count++;
		} else {
			/* Not clearing of unhandled event bits won't result in
			 * re-triggering of the interrupt.
			 */
		}
	}
}

static bool intel_pipe_handle_vblank(struct drm_i915_private *dev_priv,
				     enum pipe pipe)
{
	bool ret;

	ret = drm_handle_vblank(&dev_priv->drm, pipe);
	if (ret)
		intel_finish_page_flip_mmio(dev_priv, pipe);

	return ret;
}

static void valleyview_pipestat_irq_ack(struct drm_i915_private *dev_priv,
					u32 iir, u32 pipe_stats[I915_MAX_PIPES])
{
	int pipe;

	spin_lock(&dev_priv->irq_lock);

	if (!dev_priv->display_irqs_enabled) {
		spin_unlock(&dev_priv->irq_lock);
		return;
	}

	for_each_pipe(dev_priv, pipe) {
		i915_reg_t reg;
		u32 mask, iir_bit = 0;

		/*
		 * PIPESTAT bits get signalled even when the interrupt is
		 * disabled with the mask bits, and some of the status bits do
		 * not generate interrupts at all (like the underrun bit). Hence
		 * we need to be careful that we only handle what we want to
		 * handle.
		 */

		/* fifo underruns are filterered in the underrun handler. */
		mask = PIPE_FIFO_UNDERRUN_STATUS;

		switch (pipe) {
		case PIPE_A:
			iir_bit = I915_DISPLAY_PIPE_A_EVENT_INTERRUPT;
			break;
		case PIPE_B:
			iir_bit = I915_DISPLAY_PIPE_B_EVENT_INTERRUPT;
			break;
		case PIPE_C:
			iir_bit = I915_DISPLAY_PIPE_C_EVENT_INTERRUPT;
			break;
		}
		if (iir & iir_bit)
			mask |= dev_priv->pipestat_irq_mask[pipe];

		if (!mask)
			continue;

		reg = PIPESTAT(pipe);
		mask |= PIPESTAT_INT_ENABLE_MASK;
		pipe_stats[pipe] = I915_READ(reg) & mask;

		/*
		 * Clear the PIPE*STAT regs before the IIR
		 */
		if (pipe_stats[pipe] & (PIPE_FIFO_UNDERRUN_STATUS |
					PIPESTAT_INT_STATUS_MASK))
			I915_WRITE(reg, pipe_stats[pipe]);
	}
	spin_unlock(&dev_priv->irq_lock);
}

static void valleyview_pipestat_irq_handler(struct drm_i915_private *dev_priv,
					    u32 pipe_stats[I915_MAX_PIPES])
{
	enum pipe pipe;

	for_each_pipe(dev_priv, pipe) {
		if (pipe_stats[pipe] & PIPE_START_VBLANK_INTERRUPT_STATUS &&
		    intel_pipe_handle_vblank(dev_priv, pipe))
			intel_check_page_flip(dev_priv, pipe);

		if (pipe_stats[pipe] & PLANE_FLIP_DONE_INT_STATUS_VLV)
			intel_finish_page_flip_cs(dev_priv, pipe);

		if (pipe_stats[pipe] & PIPE_CRC_DONE_INTERRUPT_STATUS)
			i9xx_pipe_crc_irq_handler(dev_priv, pipe);

		if (pipe_stats[pipe] & PIPE_FIFO_UNDERRUN_STATUS)
			intel_cpu_fifo_underrun_irq_handler(dev_priv, pipe);
	}

	if (pipe_stats[0] & PIPE_GMBUS_INTERRUPT_STATUS)
		gmbus_irq_handler(dev_priv);
}

static u32 i9xx_hpd_irq_ack(struct drm_i915_private *dev_priv)
{
	u32 hotplug_status = I915_READ(PORT_HOTPLUG_STAT);

	if (hotplug_status)
		I915_WRITE(PORT_HOTPLUG_STAT, hotplug_status);

	return hotplug_status;
}

static void i9xx_hpd_irq_handler(struct drm_i915_private *dev_priv,
				 u32 hotplug_status)
{
	u32 pin_mask = 0, long_mask = 0;

	if (IS_G4X(dev_priv) || IS_VALLEYVIEW(dev_priv) ||
	    IS_CHERRYVIEW(dev_priv)) {
		u32 hotplug_trigger = hotplug_status & HOTPLUG_INT_STATUS_G4X;

		if (hotplug_trigger) {
			intel_get_hpd_pins(&pin_mask, &long_mask, hotplug_trigger,
					   hotplug_trigger, hpd_status_g4x,
					   i9xx_port_hotplug_long_detect);

			intel_hpd_irq_handler(dev_priv, pin_mask, long_mask);
		}

		if (hotplug_status & DP_AUX_CHANNEL_MASK_INT_STATUS_G4X)
			dp_aux_irq_handler(dev_priv);
	} else {
		u32 hotplug_trigger = hotplug_status & HOTPLUG_INT_STATUS_I915;

		if (hotplug_trigger) {
			intel_get_hpd_pins(&pin_mask, &long_mask, hotplug_trigger,
					   hotplug_trigger, hpd_status_i915,
					   i9xx_port_hotplug_long_detect);
			intel_hpd_irq_handler(dev_priv, pin_mask, long_mask);
		}
	}
}

static irqreturn_t valleyview_irq_handler(int irq, void *arg)
{
	struct drm_device *dev = arg;
	struct drm_i915_private *dev_priv = to_i915(dev);
	irqreturn_t ret = IRQ_NONE;

	if (!intel_irqs_enabled(dev_priv))
		return IRQ_NONE;

	/* IRQs are synced during runtime_suspend, we don't require a wakeref */
	disable_rpm_wakeref_asserts(dev_priv);

	do {
		u32 iir, gt_iir, pm_iir;
		u32 pipe_stats[I915_MAX_PIPES] = {};
		u32 hotplug_status = 0;
		u32 ier = 0;

		gt_iir = I915_READ(GTIIR);
		pm_iir = I915_READ(GEN6_PMIIR);
		iir = I915_READ(VLV_IIR);

		if (gt_iir == 0 && pm_iir == 0 && iir == 0)
			break;

		ret = IRQ_HANDLED;

		/*
		 * Theory on interrupt generation, based on empirical evidence:
		 *
		 * x = ((VLV_IIR & VLV_IER) ||
		 *      (((GT_IIR & GT_IER) || (GEN6_PMIIR & GEN6_PMIER)) &&
		 *       (VLV_MASTER_IER & MASTER_INTERRUPT_ENABLE)));
		 *
		 * A CPU interrupt will only be raised when 'x' has a 0->1 edge.
		 * Hence we clear MASTER_INTERRUPT_ENABLE and VLV_IER to
		 * guarantee the CPU interrupt will be raised again even if we
		 * don't end up clearing all the VLV_IIR, GT_IIR, GEN6_PMIIR
		 * bits this time around.
		 */
		I915_WRITE(VLV_MASTER_IER, 0);
		ier = I915_READ(VLV_IER);
		I915_WRITE(VLV_IER, 0);

		if (gt_iir)
			I915_WRITE(GTIIR, gt_iir);
		if (pm_iir)
			I915_WRITE(GEN6_PMIIR, pm_iir);

		if (iir & I915_DISPLAY_PORT_INTERRUPT)
			hotplug_status = i9xx_hpd_irq_ack(dev_priv);

		/* Call regardless, as some status bits might not be
		 * signalled in iir */
		valleyview_pipestat_irq_ack(dev_priv, iir, pipe_stats);

		/*
		 * VLV_IIR is single buffered, and reflects the level
		 * from PIPESTAT/PORT_HOTPLUG_STAT, hence clear it last.
		 */
		if (iir)
			I915_WRITE(VLV_IIR, iir);

		I915_WRITE(VLV_IER, ier);
		I915_WRITE(VLV_MASTER_IER, MASTER_INTERRUPT_ENABLE);
		POSTING_READ(VLV_MASTER_IER);

		if (gt_iir)
			snb_gt_irq_handler(dev_priv, gt_iir);
		if (pm_iir)
			gen6_rps_irq_handler(dev_priv, pm_iir);

		if (hotplug_status)
			i9xx_hpd_irq_handler(dev_priv, hotplug_status);

		valleyview_pipestat_irq_handler(dev_priv, pipe_stats);
	} while (0);

	enable_rpm_wakeref_asserts(dev_priv);

	return ret;
}

static irqreturn_t cherryview_irq_handler(int irq, void *arg)
{
	struct drm_device *dev = arg;
	struct drm_i915_private *dev_priv = to_i915(dev);
	irqreturn_t ret = IRQ_NONE;

	if (!intel_irqs_enabled(dev_priv))
		return IRQ_NONE;

	/* IRQs are synced during runtime_suspend, we don't require a wakeref */
	disable_rpm_wakeref_asserts(dev_priv);

	do {
		u32 master_ctl, iir;
		u32 gt_iir[4] = {};
		u32 pipe_stats[I915_MAX_PIPES] = {};
		u32 hotplug_status = 0;
		u32 ier = 0;

		master_ctl = I915_READ(GEN8_MASTER_IRQ) & ~GEN8_MASTER_IRQ_CONTROL;
		iir = I915_READ(VLV_IIR);

		if (master_ctl == 0 && iir == 0)
			break;

		ret = IRQ_HANDLED;

		/*
		 * Theory on interrupt generation, based on empirical evidence:
		 *
		 * x = ((VLV_IIR & VLV_IER) ||
		 *      ((GEN8_MASTER_IRQ & ~GEN8_MASTER_IRQ_CONTROL) &&
		 *       (GEN8_MASTER_IRQ & GEN8_MASTER_IRQ_CONTROL)));
		 *
		 * A CPU interrupt will only be raised when 'x' has a 0->1 edge.
		 * Hence we clear GEN8_MASTER_IRQ_CONTROL and VLV_IER to
		 * guarantee the CPU interrupt will be raised again even if we
		 * don't end up clearing all the VLV_IIR and GEN8_MASTER_IRQ_CONTROL
		 * bits this time around.
		 */
		I915_WRITE(GEN8_MASTER_IRQ, 0);
		ier = I915_READ(VLV_IER);
		I915_WRITE(VLV_IER, 0);

		gen8_gt_irq_ack(dev_priv, master_ctl, gt_iir);

		if (iir & I915_DISPLAY_PORT_INTERRUPT)
			hotplug_status = i9xx_hpd_irq_ack(dev_priv);

		/* Call regardless, as some status bits might not be
		 * signalled in iir */
		valleyview_pipestat_irq_ack(dev_priv, iir, pipe_stats);

		/*
		 * VLV_IIR is single buffered, and reflects the level
		 * from PIPESTAT/PORT_HOTPLUG_STAT, hence clear it last.
		 */
		if (iir)
			I915_WRITE(VLV_IIR, iir);

		I915_WRITE(VLV_IER, ier);
		I915_WRITE(GEN8_MASTER_IRQ, GEN8_MASTER_IRQ_CONTROL);
		POSTING_READ(GEN8_MASTER_IRQ);

		gen8_gt_irq_handler(dev_priv, gt_iir);

		if (hotplug_status)
			i9xx_hpd_irq_handler(dev_priv, hotplug_status);

		valleyview_pipestat_irq_handler(dev_priv, pipe_stats);
	} while (0);

	enable_rpm_wakeref_asserts(dev_priv);

	return ret;
}

static void ibx_hpd_irq_handler(struct drm_i915_private *dev_priv,
				u32 hotplug_trigger,
				const u32 hpd[HPD_NUM_PINS])
{
	u32 dig_hotplug_reg, pin_mask = 0, long_mask = 0;

	/*
	 * Somehow the PCH doesn't seem to really ack the interrupt to the CPU
	 * unless we touch the hotplug register, even if hotplug_trigger is
	 * zero. Not acking leads to "The master control interrupt lied (SDE)!"
	 * errors.
	 */
	dig_hotplug_reg = I915_READ(PCH_PORT_HOTPLUG);
	if (!hotplug_trigger) {
		u32 mask = PORTA_HOTPLUG_STATUS_MASK |
			PORTD_HOTPLUG_STATUS_MASK |
			PORTC_HOTPLUG_STATUS_MASK |
			PORTB_HOTPLUG_STATUS_MASK;
		dig_hotplug_reg &= ~mask;
	}

	I915_WRITE(PCH_PORT_HOTPLUG, dig_hotplug_reg);
	if (!hotplug_trigger)
		return;

	intel_get_hpd_pins(&pin_mask, &long_mask, hotplug_trigger,
			   dig_hotplug_reg, hpd,
			   pch_port_hotplug_long_detect);

	intel_hpd_irq_handler(dev_priv, pin_mask, long_mask);
}

static void ibx_irq_handler(struct drm_i915_private *dev_priv, u32 pch_iir)
{
	int pipe;
	u32 hotplug_trigger = pch_iir & SDE_HOTPLUG_MASK;

	ibx_hpd_irq_handler(dev_priv, hotplug_trigger, hpd_ibx);

	if (pch_iir & SDE_AUDIO_POWER_MASK) {
		int port = ffs((pch_iir & SDE_AUDIO_POWER_MASK) >>
			       SDE_AUDIO_POWER_SHIFT);
		DRM_DEBUG_DRIVER("PCH audio power change on port %d\n",
				 port_name(port));
	}

	if (pch_iir & SDE_AUX_MASK)
		dp_aux_irq_handler(dev_priv);

	if (pch_iir & SDE_GMBUS)
		gmbus_irq_handler(dev_priv);

	if (pch_iir & SDE_AUDIO_HDCP_MASK)
		DRM_DEBUG_DRIVER("PCH HDCP audio interrupt\n");

	if (pch_iir & SDE_AUDIO_TRANS_MASK)
		DRM_DEBUG_DRIVER("PCH transcoder audio interrupt\n");

	if (pch_iir & SDE_POISON)
		DRM_ERROR("PCH poison interrupt\n");

	if (pch_iir & SDE_FDI_MASK)
		for_each_pipe(dev_priv, pipe)
			DRM_DEBUG_DRIVER("  pipe %c FDI IIR: 0x%08x\n",
					 pipe_name(pipe),
					 I915_READ(FDI_RX_IIR(pipe)));

	if (pch_iir & (SDE_TRANSB_CRC_DONE | SDE_TRANSA_CRC_DONE))
		DRM_DEBUG_DRIVER("PCH transcoder CRC done interrupt\n");

	if (pch_iir & (SDE_TRANSB_CRC_ERR | SDE_TRANSA_CRC_ERR))
		DRM_DEBUG_DRIVER("PCH transcoder CRC error interrupt\n");

	if (pch_iir & SDE_TRANSA_FIFO_UNDER)
		intel_pch_fifo_underrun_irq_handler(dev_priv, TRANSCODER_A);

	if (pch_iir & SDE_TRANSB_FIFO_UNDER)
		intel_pch_fifo_underrun_irq_handler(dev_priv, TRANSCODER_B);
}

static void ivb_err_int_handler(struct drm_i915_private *dev_priv)
{
	u32 err_int = I915_READ(GEN7_ERR_INT);
	enum pipe pipe;

	if (err_int & ERR_INT_POISON)
		DRM_ERROR("Poison interrupt\n");

	for_each_pipe(dev_priv, pipe) {
		if (err_int & ERR_INT_FIFO_UNDERRUN(pipe))
			intel_cpu_fifo_underrun_irq_handler(dev_priv, pipe);

		if (err_int & ERR_INT_PIPE_CRC_DONE(pipe)) {
			if (IS_IVYBRIDGE(dev_priv))
				ivb_pipe_crc_irq_handler(dev_priv, pipe);
			else
				hsw_pipe_crc_irq_handler(dev_priv, pipe);
		}
	}

	I915_WRITE(GEN7_ERR_INT, err_int);
}

static void cpt_serr_int_handler(struct drm_i915_private *dev_priv)
{
	u32 serr_int = I915_READ(SERR_INT);

	if (serr_int & SERR_INT_POISON)
		DRM_ERROR("PCH poison interrupt\n");

	if (serr_int & SERR_INT_TRANS_A_FIFO_UNDERRUN)
		intel_pch_fifo_underrun_irq_handler(dev_priv, TRANSCODER_A);

	if (serr_int & SERR_INT_TRANS_B_FIFO_UNDERRUN)
		intel_pch_fifo_underrun_irq_handler(dev_priv, TRANSCODER_B);

	if (serr_int & SERR_INT_TRANS_C_FIFO_UNDERRUN)
		intel_pch_fifo_underrun_irq_handler(dev_priv, TRANSCODER_C);

	I915_WRITE(SERR_INT, serr_int);
}

static void cpt_irq_handler(struct drm_i915_private *dev_priv, u32 pch_iir)
{
	int pipe;
	u32 hotplug_trigger = pch_iir & SDE_HOTPLUG_MASK_CPT;

	ibx_hpd_irq_handler(dev_priv, hotplug_trigger, hpd_cpt);

	if (pch_iir & SDE_AUDIO_POWER_MASK_CPT) {
		int port = ffs((pch_iir & SDE_AUDIO_POWER_MASK_CPT) >>
			       SDE_AUDIO_POWER_SHIFT_CPT);
		DRM_DEBUG_DRIVER("PCH audio power change on port %c\n",
				 port_name(port));
	}

	if (pch_iir & SDE_AUX_MASK_CPT)
		dp_aux_irq_handler(dev_priv);

	if (pch_iir & SDE_GMBUS_CPT)
		gmbus_irq_handler(dev_priv);

	if (pch_iir & SDE_AUDIO_CP_REQ_CPT)
		DRM_DEBUG_DRIVER("Audio CP request interrupt\n");

	if (pch_iir & SDE_AUDIO_CP_CHG_CPT)
		DRM_DEBUG_DRIVER("Audio CP change interrupt\n");

	if (pch_iir & SDE_FDI_MASK_CPT)
		for_each_pipe(dev_priv, pipe)
			DRM_DEBUG_DRIVER("  pipe %c FDI IIR: 0x%08x\n",
					 pipe_name(pipe),
					 I915_READ(FDI_RX_IIR(pipe)));

	if (pch_iir & SDE_ERROR_CPT)
		cpt_serr_int_handler(dev_priv);
}

static void spt_irq_handler(struct drm_i915_private *dev_priv, u32 pch_iir)
{
	u32 hotplug_trigger = pch_iir & SDE_HOTPLUG_MASK_SPT &
		~SDE_PORTE_HOTPLUG_SPT;
	u32 hotplug2_trigger = pch_iir & SDE_PORTE_HOTPLUG_SPT;
	u32 pin_mask = 0, long_mask = 0;

	if (hotplug_trigger) {
		u32 dig_hotplug_reg;

		dig_hotplug_reg = I915_READ(PCH_PORT_HOTPLUG);
		I915_WRITE(PCH_PORT_HOTPLUG, dig_hotplug_reg);

		intel_get_hpd_pins(&pin_mask, &long_mask, hotplug_trigger,
				   dig_hotplug_reg, hpd_spt,
				   spt_port_hotplug_long_detect);
	}

	if (hotplug2_trigger) {
		u32 dig_hotplug_reg;

		dig_hotplug_reg = I915_READ(PCH_PORT_HOTPLUG2);
		I915_WRITE(PCH_PORT_HOTPLUG2, dig_hotplug_reg);

		intel_get_hpd_pins(&pin_mask, &long_mask, hotplug2_trigger,
				   dig_hotplug_reg, hpd_spt,
				   spt_port_hotplug2_long_detect);
	}

	if (pin_mask)
		intel_hpd_irq_handler(dev_priv, pin_mask, long_mask);

	if (pch_iir & SDE_GMBUS_CPT)
		gmbus_irq_handler(dev_priv);
}

static void ilk_hpd_irq_handler(struct drm_i915_private *dev_priv,
				u32 hotplug_trigger,
				const u32 hpd[HPD_NUM_PINS])
{
	u32 dig_hotplug_reg, pin_mask = 0, long_mask = 0;

	dig_hotplug_reg = I915_READ(DIGITAL_PORT_HOTPLUG_CNTRL);
	I915_WRITE(DIGITAL_PORT_HOTPLUG_CNTRL, dig_hotplug_reg);

	intel_get_hpd_pins(&pin_mask, &long_mask, hotplug_trigger,
			   dig_hotplug_reg, hpd,
			   ilk_port_hotplug_long_detect);

	intel_hpd_irq_handler(dev_priv, pin_mask, long_mask);
}

static void ilk_display_irq_handler(struct drm_i915_private *dev_priv,
				    u32 de_iir)
{
	enum pipe pipe;
	u32 hotplug_trigger = de_iir & DE_DP_A_HOTPLUG;

	if (hotplug_trigger)
		ilk_hpd_irq_handler(dev_priv, hotplug_trigger, hpd_ilk);

	if (de_iir & DE_AUX_CHANNEL_A)
		dp_aux_irq_handler(dev_priv);

	if (de_iir & DE_GSE)
		intel_opregion_asle_intr(dev_priv);

	if (de_iir & DE_POISON)
		DRM_ERROR("Poison interrupt\n");

	for_each_pipe(dev_priv, pipe) {
		if (de_iir & DE_PIPE_VBLANK(pipe) &&
		    intel_pipe_handle_vblank(dev_priv, pipe))
			intel_check_page_flip(dev_priv, pipe);

		if (de_iir & DE_PIPE_FIFO_UNDERRUN(pipe))
			intel_cpu_fifo_underrun_irq_handler(dev_priv, pipe);

		if (de_iir & DE_PIPE_CRC_DONE(pipe))
			i9xx_pipe_crc_irq_handler(dev_priv, pipe);

		/* plane/pipes map 1:1 on ilk+ */
		if (de_iir & DE_PLANE_FLIP_DONE(pipe))
			intel_finish_page_flip_cs(dev_priv, pipe);
	}

	/* check event from PCH */
	if (de_iir & DE_PCH_EVENT) {
		u32 pch_iir = I915_READ(SDEIIR);

		if (HAS_PCH_CPT(dev_priv))
			cpt_irq_handler(dev_priv, pch_iir);
		else
			ibx_irq_handler(dev_priv, pch_iir);

		/* should clear PCH hotplug event before clear CPU irq */
		I915_WRITE(SDEIIR, pch_iir);
	}

	if (IS_GEN5(dev_priv) && de_iir & DE_PCU_EVENT)
		ironlake_rps_change_irq_handler(dev_priv);
}

static void ivb_display_irq_handler(struct drm_i915_private *dev_priv,
				    u32 de_iir)
{
	enum pipe pipe;
	u32 hotplug_trigger = de_iir & DE_DP_A_HOTPLUG_IVB;

	if (hotplug_trigger)
		ilk_hpd_irq_handler(dev_priv, hotplug_trigger, hpd_ivb);

	if (de_iir & DE_ERR_INT_IVB)
		ivb_err_int_handler(dev_priv);

	if (de_iir & DE_AUX_CHANNEL_A_IVB)
		dp_aux_irq_handler(dev_priv);

	if (de_iir & DE_GSE_IVB)
		intel_opregion_asle_intr(dev_priv);

	for_each_pipe(dev_priv, pipe) {
		if (de_iir & (DE_PIPE_VBLANK_IVB(pipe)) &&
		    intel_pipe_handle_vblank(dev_priv, pipe))
			intel_check_page_flip(dev_priv, pipe);

		/* plane/pipes map 1:1 on ilk+ */
		if (de_iir & DE_PLANE_FLIP_DONE_IVB(pipe))
			intel_finish_page_flip_cs(dev_priv, pipe);
	}

	/* check event from PCH */
	if (!HAS_PCH_NOP(dev_priv) && (de_iir & DE_PCH_EVENT_IVB)) {
		u32 pch_iir = I915_READ(SDEIIR);

		cpt_irq_handler(dev_priv, pch_iir);

		/* clear PCH hotplug event before clear CPU irq */
		I915_WRITE(SDEIIR, pch_iir);
	}
}

/*
 * To handle irqs with the minimum potential races with fresh interrupts, we:
 * 1 - Disable Master Interrupt Control.
 * 2 - Find the source(s) of the interrupt.
 * 3 - Clear the Interrupt Identity bits (IIR).
 * 4 - Process the interrupt(s) that had bits set in the IIRs.
 * 5 - Re-enable Master Interrupt Control.
 */
static irqreturn_t ironlake_irq_handler(int irq, void *arg)
{
	struct drm_device *dev = arg;
	struct drm_i915_private *dev_priv = to_i915(dev);
	u32 de_iir, gt_iir, de_ier, sde_ier = 0;
	irqreturn_t ret = IRQ_NONE;

	if (!intel_irqs_enabled(dev_priv))
		return IRQ_NONE;

	/* IRQs are synced during runtime_suspend, we don't require a wakeref */
	disable_rpm_wakeref_asserts(dev_priv);

	/* disable master interrupt before clearing iir  */
	de_ier = I915_READ(DEIER);
	I915_WRITE(DEIER, de_ier & ~DE_MASTER_IRQ_CONTROL);
	POSTING_READ(DEIER);

	/* Disable south interrupts. We'll only write to SDEIIR once, so further
	 * interrupts will will be stored on its back queue, and then we'll be
	 * able to process them after we restore SDEIER (as soon as we restore
	 * it, we'll get an interrupt if SDEIIR still has something to process
	 * due to its back queue). */
	if (!HAS_PCH_NOP(dev_priv)) {
		sde_ier = I915_READ(SDEIER);
		I915_WRITE(SDEIER, 0);
		POSTING_READ(SDEIER);
	}

	/* Find, clear, then process each source of interrupt */

	gt_iir = I915_READ(GTIIR);
	if (gt_iir) {
		I915_WRITE(GTIIR, gt_iir);
		ret = IRQ_HANDLED;
		if (INTEL_GEN(dev_priv) >= 6)
			snb_gt_irq_handler(dev_priv, gt_iir);
		else
			ilk_gt_irq_handler(dev_priv, gt_iir);
	}

	de_iir = I915_READ(DEIIR);
	if (de_iir) {
		I915_WRITE(DEIIR, de_iir);
		ret = IRQ_HANDLED;
		if (INTEL_GEN(dev_priv) >= 7)
			ivb_display_irq_handler(dev_priv, de_iir);
		else
			ilk_display_irq_handler(dev_priv, de_iir);
	}

	if (INTEL_GEN(dev_priv) >= 6) {
		u32 pm_iir = I915_READ(GEN6_PMIIR);
		if (pm_iir) {
			I915_WRITE(GEN6_PMIIR, pm_iir);
			ret = IRQ_HANDLED;
			gen6_rps_irq_handler(dev_priv, pm_iir);
		}
	}

	I915_WRITE(DEIER, de_ier);
	POSTING_READ(DEIER);
	if (!HAS_PCH_NOP(dev_priv)) {
		I915_WRITE(SDEIER, sde_ier);
		POSTING_READ(SDEIER);
	}

	/* IRQs are synced during runtime_suspend, we don't require a wakeref */
	enable_rpm_wakeref_asserts(dev_priv);

	return ret;
}

static void bxt_hpd_irq_handler(struct drm_i915_private *dev_priv,
				u32 hotplug_trigger,
				const u32 hpd[HPD_NUM_PINS])
{
	u32 dig_hotplug_reg, pin_mask = 0, long_mask = 0;

	dig_hotplug_reg = I915_READ(PCH_PORT_HOTPLUG);
	I915_WRITE(PCH_PORT_HOTPLUG, dig_hotplug_reg);

	intel_get_hpd_pins(&pin_mask, &long_mask, hotplug_trigger,
			   dig_hotplug_reg, hpd,
			   bxt_port_hotplug_long_detect);

	intel_hpd_irq_handler(dev_priv, pin_mask, long_mask);
}

static irqreturn_t
gen8_de_irq_handler(struct drm_i915_private *dev_priv, u32 master_ctl)
{
	irqreturn_t ret = IRQ_NONE;
	u32 iir;
	enum pipe pipe;

	if (master_ctl & GEN8_DE_MISC_IRQ) {
		iir = I915_READ(GEN8_DE_MISC_IIR);
		if (iir) {
			I915_WRITE(GEN8_DE_MISC_IIR, iir);
			ret = IRQ_HANDLED;
			if (iir & GEN8_DE_MISC_GSE)
				intel_opregion_asle_intr(dev_priv);
			else
				DRM_ERROR("Unexpected DE Misc interrupt\n");
		}
		else
			DRM_ERROR("The master control interrupt lied (DE MISC)!\n");
	}

	if (master_ctl & GEN8_DE_PORT_IRQ) {
		iir = I915_READ(GEN8_DE_PORT_IIR);
		if (iir) {
			u32 tmp_mask;
			bool found = false;

			I915_WRITE(GEN8_DE_PORT_IIR, iir);
			ret = IRQ_HANDLED;

			tmp_mask = GEN8_AUX_CHANNEL_A;
			if (INTEL_INFO(dev_priv)->gen >= 9)
				tmp_mask |= GEN9_AUX_CHANNEL_B |
					    GEN9_AUX_CHANNEL_C |
					    GEN9_AUX_CHANNEL_D;

			if (iir & tmp_mask) {
				dp_aux_irq_handler(dev_priv);
				found = true;
			}

			if (IS_GEN9_LP(dev_priv)) {
				tmp_mask = iir & BXT_DE_PORT_HOTPLUG_MASK;
				if (tmp_mask) {
					bxt_hpd_irq_handler(dev_priv, tmp_mask,
							    hpd_bxt);
					found = true;
				}
			} else if (IS_BROADWELL(dev_priv)) {
				tmp_mask = iir & GEN8_PORT_DP_A_HOTPLUG;
				if (tmp_mask) {
					ilk_hpd_irq_handler(dev_priv,
							    tmp_mask, hpd_bdw);
					found = true;
				}
			}

			if (IS_GEN9_LP(dev_priv) && (iir & BXT_DE_PORT_GMBUS)) {
				gmbus_irq_handler(dev_priv);
				found = true;
			}

			if (!found)
				DRM_ERROR("Unexpected DE Port interrupt\n");
		}
		else
			DRM_ERROR("The master control interrupt lied (DE PORT)!\n");
	}

	for_each_pipe(dev_priv, pipe) {
		u32 flip_done, fault_errors;

		if (!(master_ctl & GEN8_DE_PIPE_IRQ(pipe)))
			continue;

		iir = I915_READ(GEN8_DE_PIPE_IIR(pipe));
		if (!iir) {
			DRM_ERROR("The master control interrupt lied (DE PIPE)!\n");
			continue;
		}

		ret = IRQ_HANDLED;
		I915_WRITE(GEN8_DE_PIPE_IIR(pipe), iir);

		if (iir & GEN8_PIPE_VBLANK &&
		    intel_pipe_handle_vblank(dev_priv, pipe))
			intel_check_page_flip(dev_priv, pipe);

		flip_done = iir;
		if (INTEL_INFO(dev_priv)->gen >= 9)
			flip_done &= GEN9_PIPE_PLANE1_FLIP_DONE;
		else
			flip_done &= GEN8_PIPE_PRIMARY_FLIP_DONE;

		if (flip_done)
			intel_finish_page_flip_cs(dev_priv, pipe);

		if (iir & GEN8_PIPE_CDCLK_CRC_DONE)
			hsw_pipe_crc_irq_handler(dev_priv, pipe);

		if (iir & GEN8_PIPE_FIFO_UNDERRUN)
			intel_cpu_fifo_underrun_irq_handler(dev_priv, pipe);

		fault_errors = iir;
		if (INTEL_INFO(dev_priv)->gen >= 9)
			fault_errors &= GEN9_DE_PIPE_IRQ_FAULT_ERRORS;
		else
			fault_errors &= GEN8_DE_PIPE_IRQ_FAULT_ERRORS;

		if (fault_errors)
			DRM_ERROR("Fault errors on pipe %c: 0x%08x\n",
				  pipe_name(pipe),
				  fault_errors);
	}

	if (HAS_PCH_SPLIT(dev_priv) && !HAS_PCH_NOP(dev_priv) &&
	    master_ctl & GEN8_DE_PCH_IRQ) {
		/*
		 * FIXME(BDW): Assume for now that the new interrupt handling
		 * scheme also closed the SDE interrupt handling race we've seen
		 * on older pch-split platforms. But this needs testing.
		 */
		iir = I915_READ(SDEIIR);
		if (iir) {
			I915_WRITE(SDEIIR, iir);
			ret = IRQ_HANDLED;

			if (HAS_PCH_SPT(dev_priv) || HAS_PCH_KBP(dev_priv))
				spt_irq_handler(dev_priv, iir);
			else
				cpt_irq_handler(dev_priv, iir);
		} else {
			/*
			 * Like on previous PCH there seems to be something
			 * fishy going on with forwarding PCH interrupts.
			 */
			DRM_DEBUG_DRIVER("The master control interrupt lied (SDE)!\n");
		}
	}

	return ret;
}

static irqreturn_t gen8_irq_handler(int irq, void *arg)
{
	struct drm_device *dev = arg;
	struct drm_i915_private *dev_priv = to_i915(dev);
	u32 master_ctl;
	u32 gt_iir[4] = {};
	irqreturn_t ret;

	if (!intel_irqs_enabled(dev_priv))
		return IRQ_NONE;

	master_ctl = I915_READ_FW(GEN8_MASTER_IRQ);
	master_ctl &= ~GEN8_MASTER_IRQ_CONTROL;
	if (!master_ctl)
		return IRQ_NONE;

	I915_WRITE_FW(GEN8_MASTER_IRQ, 0);

	/* IRQs are synced during runtime_suspend, we don't require a wakeref */
	disable_rpm_wakeref_asserts(dev_priv);

	/* Find, clear, then process each source of interrupt */
	ret = gen8_gt_irq_ack(dev_priv, master_ctl, gt_iir);
	gen8_gt_irq_handler(dev_priv, gt_iir);
	ret |= gen8_de_irq_handler(dev_priv, master_ctl);

	I915_WRITE_FW(GEN8_MASTER_IRQ, GEN8_MASTER_IRQ_CONTROL);
	POSTING_READ_FW(GEN8_MASTER_IRQ);

	enable_rpm_wakeref_asserts(dev_priv);

	return ret;
}

static void i915_error_wake_up(struct drm_i915_private *dev_priv)
{
	/*
	 * Notify all waiters for GPU completion events that reset state has
	 * been changed, and that they need to restart their wait after
	 * checking for potential errors (and bail out to drop locks if there is
	 * a gpu reset pending so that i915_error_work_func can acquire them).
	 */

	/* Wake up __wait_seqno, potentially holding dev->struct_mutex. */
	wake_up_all(&dev_priv->gpu_error.wait_queue);

	/* Wake up intel_crtc_wait_for_pending_flips, holding crtc->mutex. */
	wake_up_all(&dev_priv->pending_flip_queue);
}

/**
 * i915_reset_and_wakeup - do process context error handling work
 * @dev_priv: i915 device private
 *
 * Fire an error uevent so userspace can see that a hang or error
 * was detected.
 */
static void i915_reset_and_wakeup(struct drm_i915_private *dev_priv)
{
	struct kobject *kobj = &dev_priv->drm.primary->kdev->kobj;
	char *error_event[] = { I915_ERROR_UEVENT "=1", NULL };
	char *reset_event[] = { I915_RESET_UEVENT "=1", NULL };
	char *reset_done_event[] = { I915_ERROR_UEVENT "=0", NULL };

	kobject_uevent_env(kobj, KOBJ_CHANGE, error_event);

	DRM_DEBUG_DRIVER("resetting chip\n");
	kobject_uevent_env(kobj, KOBJ_CHANGE, reset_event);

	/*
	 * In most cases it's guaranteed that we get here with an RPM
	 * reference held, for example because there is a pending GPU
	 * request that won't finish until the reset is done. This
	 * isn't the case at least when we get here by doing a
	 * simulated reset via debugs, so get an RPM reference.
	 */
	intel_runtime_pm_get(dev_priv);
	intel_prepare_reset(dev_priv);

	do {
		/*
		 * All state reset _must_ be completed before we update the
		 * reset counter, for otherwise waiters might miss the reset
		 * pending state and not properly drop locks, resulting in
		 * deadlocks with the reset work.
		 */
		if (mutex_trylock(&dev_priv->drm.struct_mutex)) {
			i915_reset(dev_priv);
			mutex_unlock(&dev_priv->drm.struct_mutex);
		}

		/* We need to wait for anyone holding the lock to wakeup */
	} while (wait_on_bit_timeout(&dev_priv->gpu_error.flags,
				     I915_RESET_IN_PROGRESS,
				     TASK_UNINTERRUPTIBLE,
				     HZ));

	intel_finish_reset(dev_priv);
	intel_runtime_pm_put(dev_priv);

	if (!test_bit(I915_WEDGED, &dev_priv->gpu_error.flags))
		kobject_uevent_env(kobj,
				   KOBJ_CHANGE, reset_done_event);

	/*
	 * Note: The wake_up also serves as a memory barrier so that
	 * waiters see the updated value of the dev_priv->gpu_error.
	 */
	wake_up_all(&dev_priv->gpu_error.reset_queue);
}

static inline void
i915_err_print_instdone(struct drm_i915_private *dev_priv,
			struct intel_instdone *instdone)
{
	int slice;
	int subslice;

	pr_err("  INSTDONE: 0x%08x\n", instdone->instdone);

	if (INTEL_GEN(dev_priv) <= 3)
		return;

	pr_err("  SC_INSTDONE: 0x%08x\n", instdone->slice_common);

	if (INTEL_GEN(dev_priv) <= 6)
		return;

	for_each_instdone_slice_subslice(dev_priv, slice, subslice)
		pr_err("  SAMPLER_INSTDONE[%d][%d]: 0x%08x\n",
		       slice, subslice, instdone->sampler[slice][subslice]);

	for_each_instdone_slice_subslice(dev_priv, slice, subslice)
		pr_err("  ROW_INSTDONE[%d][%d]: 0x%08x\n",
		       slice, subslice, instdone->row[slice][subslice]);
}

static void i915_clear_error_registers(struct drm_i915_private *dev_priv)
{
	u32 eir;

	if (!IS_GEN2(dev_priv))
		I915_WRITE(PGTBL_ER, I915_READ(PGTBL_ER));

	if (INTEL_GEN(dev_priv) < 4)
		I915_WRITE(IPEIR, I915_READ(IPEIR));
	else
		I915_WRITE(IPEIR_I965, I915_READ(IPEIR_I965));

	I915_WRITE(EIR, I915_READ(EIR));
	eir = I915_READ(EIR);
	if (eir) {
		/*
		 * some errors might have become stuck,
		 * mask them.
		 */
		DRM_DEBUG_DRIVER("EIR stuck: 0x%08x, masking\n", eir);
		I915_WRITE(EMR, I915_READ(EMR) | eir);
		I915_WRITE(IIR, I915_RENDER_COMMAND_PARSER_ERROR_INTERRUPT);
	}
}

/**
 * i915_handle_error - handle a gpu error
 * @dev_priv: i915 device private
 * @engine_mask: mask representing engines that are hung
 * @fmt: Error message format string
 *
 * Do some basic checking of register state at error time and
 * dump it to the syslog.  Also call i915_capture_error_state() to make
 * sure we get a record and make it available in debugfs.  Fire a uevent
 * so userspace knows something bad happened (should trigger collection
 * of a ring dump etc.).
 */
void i915_handle_error(struct drm_i915_private *dev_priv,
		       u32 engine_mask,
		       const char *fmt, ...)
{
	va_list args;
	char error_msg[80];

	va_start(args, fmt);
	vscnprintf(error_msg, sizeof(error_msg), fmt, args);
	va_end(args);

	i915_capture_error_state(dev_priv, engine_mask, error_msg);
	i915_clear_error_registers(dev_priv);

	if (!engine_mask)
		return;

	if (test_and_set_bit(I915_RESET_IN_PROGRESS,
			     &dev_priv->gpu_error.flags))
		return;

	/*
	 * Wakeup waiting processes so that the reset function
	 * i915_reset_and_wakeup doesn't deadlock trying to grab
	 * various locks. By bumping the reset counter first, the woken
	 * processes will see a reset in progress and back off,
	 * releasing their locks and then wait for the reset completion.
	 * We must do this for _all_ gpu waiters that might hold locks
	 * that the reset work needs to acquire.
	 *
	 * Note: The wake_up also provides a memory barrier to ensure that the
	 * waiters see the updated value of the reset flags.
	 */
	i915_error_wake_up(dev_priv);

	i915_reset_and_wakeup(dev_priv);
}

/* Called from drm generic code, passed 'crtc' which
 * we use as a pipe index
 */
static int i8xx_enable_vblank(struct drm_device *dev, unsigned int pipe)
{
	struct drm_i915_private *dev_priv = to_i915(dev);
	unsigned long irqflags;

	spin_lock_irqsave(&dev_priv->irq_lock, irqflags);
	i915_enable_pipestat(dev_priv, pipe, PIPE_VBLANK_INTERRUPT_STATUS);
	spin_unlock_irqrestore(&dev_priv->irq_lock, irqflags);

	return 0;
}

static int i965_enable_vblank(struct drm_device *dev, unsigned int pipe)
{
	struct drm_i915_private *dev_priv = to_i915(dev);
	unsigned long irqflags;

	spin_lock_irqsave(&dev_priv->irq_lock, irqflags);
	i915_enable_pipestat(dev_priv, pipe,
			     PIPE_START_VBLANK_INTERRUPT_STATUS);
	spin_unlock_irqrestore(&dev_priv->irq_lock, irqflags);

	return 0;
}

static int ironlake_enable_vblank(struct drm_device *dev, unsigned int pipe)
{
	struct drm_i915_private *dev_priv = to_i915(dev);
	unsigned long irqflags;
	uint32_t bit = INTEL_GEN(dev_priv) >= 7 ?
		DE_PIPE_VBLANK_IVB(pipe) : DE_PIPE_VBLANK(pipe);

	spin_lock_irqsave(&dev_priv->irq_lock, irqflags);
	ilk_enable_display_irq(dev_priv, bit);
	spin_unlock_irqrestore(&dev_priv->irq_lock, irqflags);

	return 0;
}

static int gen8_enable_vblank(struct drm_device *dev, unsigned int pipe)
{
	struct drm_i915_private *dev_priv = to_i915(dev);
	unsigned long irqflags;

	spin_lock_irqsave(&dev_priv->irq_lock, irqflags);
	bdw_enable_pipe_irq(dev_priv, pipe, GEN8_PIPE_VBLANK);
	spin_unlock_irqrestore(&dev_priv->irq_lock, irqflags);

	return 0;
}

/* Called from drm generic code, passed 'crtc' which
 * we use as a pipe index
 */
static void i8xx_disable_vblank(struct drm_device *dev, unsigned int pipe)
{
	struct drm_i915_private *dev_priv = to_i915(dev);
	unsigned long irqflags;

	spin_lock_irqsave(&dev_priv->irq_lock, irqflags);
	i915_disable_pipestat(dev_priv, pipe, PIPE_VBLANK_INTERRUPT_STATUS);
	spin_unlock_irqrestore(&dev_priv->irq_lock, irqflags);
}

static void i965_disable_vblank(struct drm_device *dev, unsigned int pipe)
{
	struct drm_i915_private *dev_priv = to_i915(dev);
	unsigned long irqflags;

	spin_lock_irqsave(&dev_priv->irq_lock, irqflags);
	i915_disable_pipestat(dev_priv, pipe,
			      PIPE_START_VBLANK_INTERRUPT_STATUS);
	spin_unlock_irqrestore(&dev_priv->irq_lock, irqflags);
}

static void ironlake_disable_vblank(struct drm_device *dev, unsigned int pipe)
{
	struct drm_i915_private *dev_priv = to_i915(dev);
	unsigned long irqflags;
	uint32_t bit = INTEL_GEN(dev_priv) >= 7 ?
		DE_PIPE_VBLANK_IVB(pipe) : DE_PIPE_VBLANK(pipe);

	spin_lock_irqsave(&dev_priv->irq_lock, irqflags);
	ilk_disable_display_irq(dev_priv, bit);
	spin_unlock_irqrestore(&dev_priv->irq_lock, irqflags);
}

static void gen8_disable_vblank(struct drm_device *dev, unsigned int pipe)
{
	struct drm_i915_private *dev_priv = to_i915(dev);
	unsigned long irqflags;

	spin_lock_irqsave(&dev_priv->irq_lock, irqflags);
	bdw_disable_pipe_irq(dev_priv, pipe, GEN8_PIPE_VBLANK);
	spin_unlock_irqrestore(&dev_priv->irq_lock, irqflags);
}

static void ibx_irq_reset(struct drm_i915_private *dev_priv)
{
	if (HAS_PCH_NOP(dev_priv))
		return;

	GEN5_IRQ_RESET(SDE);

	if (HAS_PCH_CPT(dev_priv) || HAS_PCH_LPT(dev_priv))
		I915_WRITE(SERR_INT, 0xffffffff);
}

/*
 * SDEIER is also touched by the interrupt handler to work around missed PCH
 * interrupts. Hence we can't update it after the interrupt handler is enabled -
 * instead we unconditionally enable all PCH interrupt sources here, but then
 * only unmask them as needed with SDEIMR.
 *
 * This function needs to be called before interrupts are enabled.
 */
static void ibx_irq_pre_postinstall(struct drm_device *dev)
{
	struct drm_i915_private *dev_priv = to_i915(dev);

	if (HAS_PCH_NOP(dev_priv))
		return;

	WARN_ON(I915_READ(SDEIER) != 0);
	I915_WRITE(SDEIER, 0xffffffff);
	POSTING_READ(SDEIER);
}

static void gen5_gt_irq_reset(struct drm_i915_private *dev_priv)
{
	GEN5_IRQ_RESET(GT);
	if (INTEL_GEN(dev_priv) >= 6)
		GEN5_IRQ_RESET(GEN6_PM);
}

static void vlv_display_irq_reset(struct drm_i915_private *dev_priv)
{
	enum pipe pipe;

	if (IS_CHERRYVIEW(dev_priv))
		I915_WRITE(DPINVGTT, DPINVGTT_STATUS_MASK_CHV);
	else
		I915_WRITE(DPINVGTT, DPINVGTT_STATUS_MASK);

	i915_hotplug_interrupt_update_locked(dev_priv, 0xffffffff, 0);
	I915_WRITE(PORT_HOTPLUG_STAT, I915_READ(PORT_HOTPLUG_STAT));

	for_each_pipe(dev_priv, pipe) {
		I915_WRITE(PIPESTAT(pipe),
			   PIPE_FIFO_UNDERRUN_STATUS |
			   PIPESTAT_INT_STATUS_MASK);
		dev_priv->pipestat_irq_mask[pipe] = 0;
	}

	GEN5_IRQ_RESET(VLV_);
	dev_priv->irq_mask = ~0;
}

static void vlv_display_irq_postinstall(struct drm_i915_private *dev_priv)
{
	u32 pipestat_mask;
	u32 enable_mask;
	enum pipe pipe;

	pipestat_mask = PLANE_FLIP_DONE_INT_STATUS_VLV |
			PIPE_CRC_DONE_INTERRUPT_STATUS;

	i915_enable_pipestat(dev_priv, PIPE_A, PIPE_GMBUS_INTERRUPT_STATUS);
	for_each_pipe(dev_priv, pipe)
		i915_enable_pipestat(dev_priv, pipe, pipestat_mask);

	enable_mask = I915_DISPLAY_PORT_INTERRUPT |
		I915_DISPLAY_PIPE_A_EVENT_INTERRUPT |
		I915_DISPLAY_PIPE_B_EVENT_INTERRUPT;
	if (IS_CHERRYVIEW(dev_priv))
		enable_mask |= I915_DISPLAY_PIPE_C_EVENT_INTERRUPT;

	WARN_ON(dev_priv->irq_mask != ~0);

	dev_priv->irq_mask = ~enable_mask;

	GEN5_IRQ_INIT(VLV_, dev_priv->irq_mask, enable_mask);
}

/* drm_dma.h hooks
*/
static void ironlake_irq_reset(struct drm_device *dev)
{
	struct drm_i915_private *dev_priv = to_i915(dev);

	I915_WRITE(HWSTAM, 0xffffffff);

	GEN5_IRQ_RESET(DE);
	if (IS_GEN7(dev_priv))
		I915_WRITE(GEN7_ERR_INT, 0xffffffff);

	gen5_gt_irq_reset(dev_priv);

	ibx_irq_reset(dev_priv);
}

static void valleyview_irq_preinstall(struct drm_device *dev)
{
	struct drm_i915_private *dev_priv = to_i915(dev);

	I915_WRITE(VLV_MASTER_IER, 0);
	POSTING_READ(VLV_MASTER_IER);

	gen5_gt_irq_reset(dev_priv);

	spin_lock_irq(&dev_priv->irq_lock);
	if (dev_priv->display_irqs_enabled)
		vlv_display_irq_reset(dev_priv);
	spin_unlock_irq(&dev_priv->irq_lock);
}

static void gen8_gt_irq_reset(struct drm_i915_private *dev_priv)
{
	GEN8_IRQ_RESET_NDX(GT, 0);
	GEN8_IRQ_RESET_NDX(GT, 1);
	GEN8_IRQ_RESET_NDX(GT, 2);
	GEN8_IRQ_RESET_NDX(GT, 3);
}

static void gen8_irq_reset(struct drm_device *dev)
{
	struct drm_i915_private *dev_priv = to_i915(dev);
	int pipe;

	I915_WRITE(GEN8_MASTER_IRQ, 0);
	POSTING_READ(GEN8_MASTER_IRQ);

	gen8_gt_irq_reset(dev_priv);

	for_each_pipe(dev_priv, pipe)
		if (intel_display_power_is_enabled(dev_priv,
						   POWER_DOMAIN_PIPE(pipe)))
			GEN8_IRQ_RESET_NDX(DE_PIPE, pipe);

	GEN5_IRQ_RESET(GEN8_DE_PORT_);
	GEN5_IRQ_RESET(GEN8_DE_MISC_);
	GEN5_IRQ_RESET(GEN8_PCU_);

	if (HAS_PCH_SPLIT(dev_priv))
		ibx_irq_reset(dev_priv);
}

void gen8_irq_power_well_post_enable(struct drm_i915_private *dev_priv,
				     unsigned int pipe_mask)
{
	uint32_t extra_ier = GEN8_PIPE_VBLANK | GEN8_PIPE_FIFO_UNDERRUN;
	enum pipe pipe;

	spin_lock_irq(&dev_priv->irq_lock);
	for_each_pipe_masked(dev_priv, pipe, pipe_mask)
		GEN8_IRQ_INIT_NDX(DE_PIPE, pipe,
				  dev_priv->de_irq_mask[pipe],
				  ~dev_priv->de_irq_mask[pipe] | extra_ier);
	spin_unlock_irq(&dev_priv->irq_lock);
}

void gen8_irq_power_well_pre_disable(struct drm_i915_private *dev_priv,
				     unsigned int pipe_mask)
{
	enum pipe pipe;

	spin_lock_irq(&dev_priv->irq_lock);
	for_each_pipe_masked(dev_priv, pipe, pipe_mask)
		GEN8_IRQ_RESET_NDX(DE_PIPE, pipe);
	spin_unlock_irq(&dev_priv->irq_lock);

	/* make sure we're done processing display irqs */
	synchronize_irq(dev_priv->drm.irq);
}

static void cherryview_irq_preinstall(struct drm_device *dev)
{
	struct drm_i915_private *dev_priv = to_i915(dev);

	I915_WRITE(GEN8_MASTER_IRQ, 0);
	POSTING_READ(GEN8_MASTER_IRQ);

	gen8_gt_irq_reset(dev_priv);

	GEN5_IRQ_RESET(GEN8_PCU_);

	spin_lock_irq(&dev_priv->irq_lock);
	if (dev_priv->display_irqs_enabled)
		vlv_display_irq_reset(dev_priv);
	spin_unlock_irq(&dev_priv->irq_lock);
}

static u32 intel_hpd_enabled_irqs(struct drm_i915_private *dev_priv,
				  const u32 hpd[HPD_NUM_PINS])
{
	struct intel_encoder *encoder;
	u32 enabled_irqs = 0;

	for_each_intel_encoder(&dev_priv->drm, encoder)
		if (dev_priv->hotplug.stats[encoder->hpd_pin].state == HPD_ENABLED)
			enabled_irqs |= hpd[encoder->hpd_pin];

	return enabled_irqs;
}

static void ibx_hpd_detection_setup(struct drm_i915_private *dev_priv)
{
	u32 hotplug;

	/*
	 * Enable digital hotplug on the PCH, and configure the DP short pulse
	 * duration to 2ms (which is the minimum in the Display Port spec).
	 * The pulse duration bits are reserved on LPT+.
	 */
	hotplug = I915_READ(PCH_PORT_HOTPLUG);
	hotplug &= ~(PORTB_PULSE_DURATION_MASK |
		     PORTC_PULSE_DURATION_MASK |
		     PORTD_PULSE_DURATION_MASK);
	hotplug |= PORTB_HOTPLUG_ENABLE | PORTB_PULSE_DURATION_2ms;
	hotplug |= PORTC_HOTPLUG_ENABLE | PORTC_PULSE_DURATION_2ms;
	hotplug |= PORTD_HOTPLUG_ENABLE | PORTD_PULSE_DURATION_2ms;
	/*
	 * When CPU and PCH are on the same package, port A
	 * HPD must be enabled in both north and south.
	 */
	if (HAS_PCH_LPT_LP(dev_priv))
		hotplug |= PORTA_HOTPLUG_ENABLE;
	I915_WRITE(PCH_PORT_HOTPLUG, hotplug);
}

<<<<<<< HEAD
static void spt_hpd_detection_setup(struct drm_i915_private *dev_priv)
{
	u32 hotplug;
=======
static void ibx_hpd_irq_setup(struct drm_i915_private *dev_priv)
{
	u32 hotplug_irqs, enabled_irqs;

	if (HAS_PCH_IBX(dev_priv)) {
		hotplug_irqs = SDE_HOTPLUG_MASK;
		enabled_irqs = intel_hpd_enabled_irqs(dev_priv, hpd_ibx);
	} else {
		hotplug_irqs = SDE_HOTPLUG_MASK_CPT;
		enabled_irqs = intel_hpd_enabled_irqs(dev_priv, hpd_cpt);
	}

	ibx_display_interrupt_update(dev_priv, hotplug_irqs, enabled_irqs);
>>>>>>> fe9ae7a3

	ibx_hpd_detection_setup(dev_priv);
}

static void spt_hpd_detection_setup(struct drm_i915_private *dev_priv)
{
	u32 hotplug;

	/* Enable digital hotplug on the PCH */
	hotplug = I915_READ(PCH_PORT_HOTPLUG);
	hotplug |= PORTA_HOTPLUG_ENABLE |
		   PORTB_HOTPLUG_ENABLE |
		   PORTC_HOTPLUG_ENABLE |
		   PORTD_HOTPLUG_ENABLE;
	I915_WRITE(PCH_PORT_HOTPLUG, hotplug);

	hotplug = I915_READ(PCH_PORT_HOTPLUG2);
	hotplug |= PORTE_HOTPLUG_ENABLE;
	I915_WRITE(PCH_PORT_HOTPLUG2, hotplug);
}

static void spt_hpd_irq_setup(struct drm_i915_private *dev_priv)
{
	u32 hotplug_irqs, enabled_irqs;

	hotplug_irqs = SDE_HOTPLUG_MASK_SPT;
	enabled_irqs = intel_hpd_enabled_irqs(dev_priv, hpd_spt);

	ibx_display_interrupt_update(dev_priv, hotplug_irqs, enabled_irqs);

	spt_hpd_detection_setup(dev_priv);
}

<<<<<<< HEAD
=======
static void ilk_hpd_detection_setup(struct drm_i915_private *dev_priv)
{
	u32 hotplug;

	/*
	 * Enable digital hotplug on the CPU, and configure the DP short pulse
	 * duration to 2ms (which is the minimum in the Display Port spec)
	 * The pulse duration bits are reserved on HSW+.
	 */
	hotplug = I915_READ(DIGITAL_PORT_HOTPLUG_CNTRL);
	hotplug &= ~DIGITAL_PORTA_PULSE_DURATION_MASK;
	hotplug |= DIGITAL_PORTA_HOTPLUG_ENABLE |
		   DIGITAL_PORTA_PULSE_DURATION_2ms;
	I915_WRITE(DIGITAL_PORT_HOTPLUG_CNTRL, hotplug);
}

>>>>>>> fe9ae7a3
static void ilk_hpd_irq_setup(struct drm_i915_private *dev_priv)
{
	u32 hotplug_irqs, enabled_irqs;

	if (INTEL_GEN(dev_priv) >= 8) {
		hotplug_irqs = GEN8_PORT_DP_A_HOTPLUG;
		enabled_irqs = intel_hpd_enabled_irqs(dev_priv, hpd_bdw);

		bdw_update_port_irq(dev_priv, hotplug_irqs, enabled_irqs);
	} else if (INTEL_GEN(dev_priv) >= 7) {
		hotplug_irqs = DE_DP_A_HOTPLUG_IVB;
		enabled_irqs = intel_hpd_enabled_irqs(dev_priv, hpd_ivb);

		ilk_update_display_irq(dev_priv, hotplug_irqs, enabled_irqs);
	} else {
		hotplug_irqs = DE_DP_A_HOTPLUG;
		enabled_irqs = intel_hpd_enabled_irqs(dev_priv, hpd_ilk);

		ilk_update_display_irq(dev_priv, hotplug_irqs, enabled_irqs);
	}

	ilk_hpd_detection_setup(dev_priv);

	ibx_hpd_irq_setup(dev_priv);
}

static void __bxt_hpd_detection_setup(struct drm_i915_private *dev_priv,
				      u32 enabled_irqs)
{
	u32 hotplug;

	hotplug = I915_READ(PCH_PORT_HOTPLUG);
	hotplug |= PORTA_HOTPLUG_ENABLE |
		   PORTB_HOTPLUG_ENABLE |
		   PORTC_HOTPLUG_ENABLE;

	DRM_DEBUG_KMS("Invert bit setting: hp_ctl:%x hp_port:%x\n",
		      hotplug, enabled_irqs);
	hotplug &= ~BXT_DDI_HPD_INVERT_MASK;

	/*
	 * For BXT invert bit has to be set based on AOB design
	 * for HPD detection logic, update it based on VBT fields.
	 */
	if ((enabled_irqs & BXT_DE_PORT_HP_DDIA) &&
	    intel_bios_is_port_hpd_inverted(dev_priv, PORT_A))
		hotplug |= BXT_DDIA_HPD_INVERT;
	if ((enabled_irqs & BXT_DE_PORT_HP_DDIB) &&
	    intel_bios_is_port_hpd_inverted(dev_priv, PORT_B))
		hotplug |= BXT_DDIB_HPD_INVERT;
	if ((enabled_irqs & BXT_DE_PORT_HP_DDIC) &&
	    intel_bios_is_port_hpd_inverted(dev_priv, PORT_C))
		hotplug |= BXT_DDIC_HPD_INVERT;

	I915_WRITE(PCH_PORT_HOTPLUG, hotplug);
}

static void bxt_hpd_detection_setup(struct drm_i915_private *dev_priv)
{
	__bxt_hpd_detection_setup(dev_priv, BXT_DE_PORT_HOTPLUG_MASK);
}

static void bxt_hpd_irq_setup(struct drm_i915_private *dev_priv)
{
	u32 hotplug_irqs, enabled_irqs;

	enabled_irqs = intel_hpd_enabled_irqs(dev_priv, hpd_bxt);
	hotplug_irqs = BXT_DE_PORT_HOTPLUG_MASK;

	bdw_update_port_irq(dev_priv, hotplug_irqs, enabled_irqs);

	__bxt_hpd_detection_setup(dev_priv, enabled_irqs);
}

static void ibx_irq_postinstall(struct drm_device *dev)
{
	struct drm_i915_private *dev_priv = to_i915(dev);
	u32 mask;

	if (HAS_PCH_NOP(dev_priv))
		return;

	if (HAS_PCH_IBX(dev_priv))
		mask = SDE_GMBUS | SDE_AUX_MASK | SDE_POISON;
	else
		mask = SDE_GMBUS_CPT | SDE_AUX_MASK_CPT;

	gen5_assert_iir_is_zero(dev_priv, SDEIIR);
	I915_WRITE(SDEIMR, ~mask);

	if (HAS_PCH_IBX(dev_priv) || HAS_PCH_CPT(dev_priv) ||
	    HAS_PCH_LPT(dev_priv))
<<<<<<< HEAD
		; /* TODO: Enable HPD detection on older PCH platforms too */
=======
		ibx_hpd_detection_setup(dev_priv);
>>>>>>> fe9ae7a3
	else
		spt_hpd_detection_setup(dev_priv);
}

static void gen5_gt_irq_postinstall(struct drm_device *dev)
{
	struct drm_i915_private *dev_priv = to_i915(dev);
	u32 pm_irqs, gt_irqs;

	pm_irqs = gt_irqs = 0;

	dev_priv->gt_irq_mask = ~0;
	if (HAS_L3_DPF(dev_priv)) {
		/* L3 parity interrupt is always unmasked. */
		dev_priv->gt_irq_mask = ~GT_PARITY_ERROR(dev_priv);
		gt_irqs |= GT_PARITY_ERROR(dev_priv);
	}

	gt_irqs |= GT_RENDER_USER_INTERRUPT;
	if (IS_GEN5(dev_priv)) {
		gt_irqs |= ILK_BSD_USER_INTERRUPT;
	} else {
		gt_irqs |= GT_BLT_USER_INTERRUPT | GT_BSD_USER_INTERRUPT;
	}

	GEN5_IRQ_INIT(GT, dev_priv->gt_irq_mask, gt_irqs);

	if (INTEL_GEN(dev_priv) >= 6) {
		/*
		 * RPS interrupts will get enabled/disabled on demand when RPS
		 * itself is enabled/disabled.
		 */
		if (HAS_VEBOX(dev_priv)) {
			pm_irqs |= PM_VEBOX_USER_INTERRUPT;
			dev_priv->pm_ier |= PM_VEBOX_USER_INTERRUPT;
		}

		dev_priv->pm_imr = 0xffffffff;
		GEN5_IRQ_INIT(GEN6_PM, dev_priv->pm_imr, pm_irqs);
	}
}

static int ironlake_irq_postinstall(struct drm_device *dev)
{
	struct drm_i915_private *dev_priv = to_i915(dev);
	u32 display_mask, extra_mask;

	if (INTEL_GEN(dev_priv) >= 7) {
		display_mask = (DE_MASTER_IRQ_CONTROL | DE_GSE_IVB |
				DE_PCH_EVENT_IVB | DE_PLANEC_FLIP_DONE_IVB |
				DE_PLANEB_FLIP_DONE_IVB |
				DE_PLANEA_FLIP_DONE_IVB | DE_AUX_CHANNEL_A_IVB);
		extra_mask = (DE_PIPEC_VBLANK_IVB | DE_PIPEB_VBLANK_IVB |
			      DE_PIPEA_VBLANK_IVB | DE_ERR_INT_IVB |
			      DE_DP_A_HOTPLUG_IVB);
	} else {
		display_mask = (DE_MASTER_IRQ_CONTROL | DE_GSE | DE_PCH_EVENT |
				DE_PLANEA_FLIP_DONE | DE_PLANEB_FLIP_DONE |
				DE_AUX_CHANNEL_A |
				DE_PIPEB_CRC_DONE | DE_PIPEA_CRC_DONE |
				DE_POISON);
		extra_mask = (DE_PIPEA_VBLANK | DE_PIPEB_VBLANK | DE_PCU_EVENT |
			      DE_PIPEB_FIFO_UNDERRUN | DE_PIPEA_FIFO_UNDERRUN |
			      DE_DP_A_HOTPLUG);
	}

	dev_priv->irq_mask = ~display_mask;

	I915_WRITE(HWSTAM, 0xeffe);

	ibx_irq_pre_postinstall(dev);

	GEN5_IRQ_INIT(DE, dev_priv->irq_mask, display_mask | extra_mask);

	gen5_gt_irq_postinstall(dev);

	ilk_hpd_detection_setup(dev_priv);

	ibx_irq_postinstall(dev);

	if (IS_IRONLAKE_M(dev_priv)) {
		/* Enable PCU event interrupts
		 *
		 * spinlocking not required here for correctness since interrupt
		 * setup is guaranteed to run in single-threaded context. But we
		 * need it to make the assert_spin_locked happy. */
		spin_lock_irq(&dev_priv->irq_lock);
		ilk_enable_display_irq(dev_priv, DE_PCU_EVENT);
		spin_unlock_irq(&dev_priv->irq_lock);
	}

	return 0;
}

void valleyview_enable_display_irqs(struct drm_i915_private *dev_priv)
{
	assert_spin_locked(&dev_priv->irq_lock);

	if (dev_priv->display_irqs_enabled)
		return;

	dev_priv->display_irqs_enabled = true;

	if (intel_irqs_enabled(dev_priv)) {
		vlv_display_irq_reset(dev_priv);
		vlv_display_irq_postinstall(dev_priv);
	}
}

void valleyview_disable_display_irqs(struct drm_i915_private *dev_priv)
{
	assert_spin_locked(&dev_priv->irq_lock);

	if (!dev_priv->display_irqs_enabled)
		return;

	dev_priv->display_irqs_enabled = false;

	if (intel_irqs_enabled(dev_priv))
		vlv_display_irq_reset(dev_priv);
}


static int valleyview_irq_postinstall(struct drm_device *dev)
{
	struct drm_i915_private *dev_priv = to_i915(dev);

	gen5_gt_irq_postinstall(dev);

	spin_lock_irq(&dev_priv->irq_lock);
	if (dev_priv->display_irqs_enabled)
		vlv_display_irq_postinstall(dev_priv);
	spin_unlock_irq(&dev_priv->irq_lock);

	I915_WRITE(VLV_MASTER_IER, MASTER_INTERRUPT_ENABLE);
	POSTING_READ(VLV_MASTER_IER);

	return 0;
}

static void gen8_gt_irq_postinstall(struct drm_i915_private *dev_priv)
{
	/* These are interrupts we'll toggle with the ring mask register */
	uint32_t gt_interrupts[] = {
		GT_RENDER_USER_INTERRUPT << GEN8_RCS_IRQ_SHIFT |
			GT_CONTEXT_SWITCH_INTERRUPT << GEN8_RCS_IRQ_SHIFT |
			GT_RENDER_USER_INTERRUPT << GEN8_BCS_IRQ_SHIFT |
			GT_CONTEXT_SWITCH_INTERRUPT << GEN8_BCS_IRQ_SHIFT,
		GT_RENDER_USER_INTERRUPT << GEN8_VCS1_IRQ_SHIFT |
			GT_CONTEXT_SWITCH_INTERRUPT << GEN8_VCS1_IRQ_SHIFT |
			GT_RENDER_USER_INTERRUPT << GEN8_VCS2_IRQ_SHIFT |
			GT_CONTEXT_SWITCH_INTERRUPT << GEN8_VCS2_IRQ_SHIFT,
		0,
		GT_RENDER_USER_INTERRUPT << GEN8_VECS_IRQ_SHIFT |
			GT_CONTEXT_SWITCH_INTERRUPT << GEN8_VECS_IRQ_SHIFT
		};

	if (HAS_L3_DPF(dev_priv))
		gt_interrupts[0] |= GT_RENDER_L3_PARITY_ERROR_INTERRUPT;

	dev_priv->pm_ier = 0x0;
	dev_priv->pm_imr = ~dev_priv->pm_ier;
	GEN8_IRQ_INIT_NDX(GT, 0, ~gt_interrupts[0], gt_interrupts[0]);
	GEN8_IRQ_INIT_NDX(GT, 1, ~gt_interrupts[1], gt_interrupts[1]);
	/*
	 * RPS interrupts will get enabled/disabled on demand when RPS itself
	 * is enabled/disabled. Same wil be the case for GuC interrupts.
	 */
	GEN8_IRQ_INIT_NDX(GT, 2, dev_priv->pm_imr, dev_priv->pm_ier);
	GEN8_IRQ_INIT_NDX(GT, 3, ~gt_interrupts[3], gt_interrupts[3]);
}

static void gen8_de_irq_postinstall(struct drm_i915_private *dev_priv)
{
	uint32_t de_pipe_masked = GEN8_PIPE_CDCLK_CRC_DONE;
	uint32_t de_pipe_enables;
	u32 de_port_masked = GEN8_AUX_CHANNEL_A;
	u32 de_port_enables;
	u32 de_misc_masked = GEN8_DE_MISC_GSE;
	enum pipe pipe;

	if (INTEL_INFO(dev_priv)->gen >= 9) {
		de_pipe_masked |= GEN9_PIPE_PLANE1_FLIP_DONE |
				  GEN9_DE_PIPE_IRQ_FAULT_ERRORS;
		de_port_masked |= GEN9_AUX_CHANNEL_B | GEN9_AUX_CHANNEL_C |
				  GEN9_AUX_CHANNEL_D;
		if (IS_GEN9_LP(dev_priv))
			de_port_masked |= BXT_DE_PORT_GMBUS;
	} else {
		de_pipe_masked |= GEN8_PIPE_PRIMARY_FLIP_DONE |
				  GEN8_DE_PIPE_IRQ_FAULT_ERRORS;
	}

	de_pipe_enables = de_pipe_masked | GEN8_PIPE_VBLANK |
					   GEN8_PIPE_FIFO_UNDERRUN;

	de_port_enables = de_port_masked;
	if (IS_GEN9_LP(dev_priv))
		de_port_enables |= BXT_DE_PORT_HOTPLUG_MASK;
	else if (IS_BROADWELL(dev_priv))
		de_port_enables |= GEN8_PORT_DP_A_HOTPLUG;

	dev_priv->de_irq_mask[PIPE_A] = ~de_pipe_masked;
	dev_priv->de_irq_mask[PIPE_B] = ~de_pipe_masked;
	dev_priv->de_irq_mask[PIPE_C] = ~de_pipe_masked;

	for_each_pipe(dev_priv, pipe)
		if (intel_display_power_is_enabled(dev_priv,
				POWER_DOMAIN_PIPE(pipe)))
			GEN8_IRQ_INIT_NDX(DE_PIPE, pipe,
					  dev_priv->de_irq_mask[pipe],
					  de_pipe_enables);

	GEN5_IRQ_INIT(GEN8_DE_PORT_, ~de_port_masked, de_port_enables);
	GEN5_IRQ_INIT(GEN8_DE_MISC_, ~de_misc_masked, de_misc_masked);

	if (IS_GEN9_LP(dev_priv))
		bxt_hpd_detection_setup(dev_priv);
<<<<<<< HEAD
=======
	else if (IS_BROADWELL(dev_priv))
		ilk_hpd_detection_setup(dev_priv);
>>>>>>> fe9ae7a3
}

static int gen8_irq_postinstall(struct drm_device *dev)
{
	struct drm_i915_private *dev_priv = to_i915(dev);

	if (HAS_PCH_SPLIT(dev_priv))
		ibx_irq_pre_postinstall(dev);

	gen8_gt_irq_postinstall(dev_priv);
	gen8_de_irq_postinstall(dev_priv);

	if (HAS_PCH_SPLIT(dev_priv))
		ibx_irq_postinstall(dev);

	I915_WRITE(GEN8_MASTER_IRQ, GEN8_MASTER_IRQ_CONTROL);
	POSTING_READ(GEN8_MASTER_IRQ);

	return 0;
}

static int cherryview_irq_postinstall(struct drm_device *dev)
{
	struct drm_i915_private *dev_priv = to_i915(dev);

	gen8_gt_irq_postinstall(dev_priv);

	spin_lock_irq(&dev_priv->irq_lock);
	if (dev_priv->display_irqs_enabled)
		vlv_display_irq_postinstall(dev_priv);
	spin_unlock_irq(&dev_priv->irq_lock);

	I915_WRITE(GEN8_MASTER_IRQ, GEN8_MASTER_IRQ_CONTROL);
	POSTING_READ(GEN8_MASTER_IRQ);

	return 0;
}

static void gen8_irq_uninstall(struct drm_device *dev)
{
	struct drm_i915_private *dev_priv = to_i915(dev);

	if (!dev_priv)
		return;

	gen8_irq_reset(dev);
}

static void valleyview_irq_uninstall(struct drm_device *dev)
{
	struct drm_i915_private *dev_priv = to_i915(dev);

	if (!dev_priv)
		return;

	I915_WRITE(VLV_MASTER_IER, 0);
	POSTING_READ(VLV_MASTER_IER);

	gen5_gt_irq_reset(dev_priv);

	I915_WRITE(HWSTAM, 0xffffffff);

	spin_lock_irq(&dev_priv->irq_lock);
	if (dev_priv->display_irqs_enabled)
		vlv_display_irq_reset(dev_priv);
	spin_unlock_irq(&dev_priv->irq_lock);
}

static void cherryview_irq_uninstall(struct drm_device *dev)
{
	struct drm_i915_private *dev_priv = to_i915(dev);

	if (!dev_priv)
		return;

	I915_WRITE(GEN8_MASTER_IRQ, 0);
	POSTING_READ(GEN8_MASTER_IRQ);

	gen8_gt_irq_reset(dev_priv);

	GEN5_IRQ_RESET(GEN8_PCU_);

	spin_lock_irq(&dev_priv->irq_lock);
	if (dev_priv->display_irqs_enabled)
		vlv_display_irq_reset(dev_priv);
	spin_unlock_irq(&dev_priv->irq_lock);
}

static void ironlake_irq_uninstall(struct drm_device *dev)
{
	struct drm_i915_private *dev_priv = to_i915(dev);

	if (!dev_priv)
		return;

	ironlake_irq_reset(dev);
}

static void i8xx_irq_preinstall(struct drm_device * dev)
{
	struct drm_i915_private *dev_priv = to_i915(dev);
	int pipe;

	for_each_pipe(dev_priv, pipe)
		I915_WRITE(PIPESTAT(pipe), 0);
	I915_WRITE16(IMR, 0xffff);
	I915_WRITE16(IER, 0x0);
	POSTING_READ16(IER);
}

static int i8xx_irq_postinstall(struct drm_device *dev)
{
	struct drm_i915_private *dev_priv = to_i915(dev);

	I915_WRITE16(EMR,
		     ~(I915_ERROR_PAGE_TABLE | I915_ERROR_MEMORY_REFRESH));

	/* Unmask the interrupts that we always want on. */
	dev_priv->irq_mask =
		~(I915_DISPLAY_PIPE_A_EVENT_INTERRUPT |
		  I915_DISPLAY_PIPE_B_EVENT_INTERRUPT |
		  I915_DISPLAY_PLANE_A_FLIP_PENDING_INTERRUPT |
		  I915_DISPLAY_PLANE_B_FLIP_PENDING_INTERRUPT);
	I915_WRITE16(IMR, dev_priv->irq_mask);

	I915_WRITE16(IER,
		     I915_DISPLAY_PIPE_A_EVENT_INTERRUPT |
		     I915_DISPLAY_PIPE_B_EVENT_INTERRUPT |
		     I915_USER_INTERRUPT);
	POSTING_READ16(IER);

	/* Interrupt setup is already guaranteed to be single-threaded, this is
	 * just to make the assert_spin_locked check happy. */
	spin_lock_irq(&dev_priv->irq_lock);
	i915_enable_pipestat(dev_priv, PIPE_A, PIPE_CRC_DONE_INTERRUPT_STATUS);
	i915_enable_pipestat(dev_priv, PIPE_B, PIPE_CRC_DONE_INTERRUPT_STATUS);
	spin_unlock_irq(&dev_priv->irq_lock);

	return 0;
}

/*
 * Returns true when a page flip has completed.
 */
static bool i8xx_handle_vblank(struct drm_i915_private *dev_priv,
			       int plane, int pipe, u32 iir)
{
	u16 flip_pending = DISPLAY_PLANE_FLIP_PENDING(plane);

	if (!intel_pipe_handle_vblank(dev_priv, pipe))
		return false;

	if ((iir & flip_pending) == 0)
		goto check_page_flip;

	/* We detect FlipDone by looking for the change in PendingFlip from '1'
	 * to '0' on the following vblank, i.e. IIR has the Pendingflip
	 * asserted following the MI_DISPLAY_FLIP, but ISR is deasserted, hence
	 * the flip is completed (no longer pending). Since this doesn't raise
	 * an interrupt per se, we watch for the change at vblank.
	 */
	if (I915_READ16(ISR) & flip_pending)
		goto check_page_flip;

	intel_finish_page_flip_cs(dev_priv, pipe);
	return true;

check_page_flip:
	intel_check_page_flip(dev_priv, pipe);
	return false;
}

static irqreturn_t i8xx_irq_handler(int irq, void *arg)
{
	struct drm_device *dev = arg;
	struct drm_i915_private *dev_priv = to_i915(dev);
	u16 iir, new_iir;
	u32 pipe_stats[2];
	int pipe;
	u16 flip_mask =
		I915_DISPLAY_PLANE_A_FLIP_PENDING_INTERRUPT |
		I915_DISPLAY_PLANE_B_FLIP_PENDING_INTERRUPT;
	irqreturn_t ret;

	if (!intel_irqs_enabled(dev_priv))
		return IRQ_NONE;

	/* IRQs are synced during runtime_suspend, we don't require a wakeref */
	disable_rpm_wakeref_asserts(dev_priv);

	ret = IRQ_NONE;
	iir = I915_READ16(IIR);
	if (iir == 0)
		goto out;

	while (iir & ~flip_mask) {
		/* Can't rely on pipestat interrupt bit in iir as it might
		 * have been cleared after the pipestat interrupt was received.
		 * It doesn't set the bit in iir again, but it still produces
		 * interrupts (for non-MSI).
		 */
		spin_lock(&dev_priv->irq_lock);
		if (iir & I915_RENDER_COMMAND_PARSER_ERROR_INTERRUPT)
			DRM_DEBUG("Command parser error, iir 0x%08x\n", iir);

		for_each_pipe(dev_priv, pipe) {
			i915_reg_t reg = PIPESTAT(pipe);
			pipe_stats[pipe] = I915_READ(reg);

			/*
			 * Clear the PIPE*STAT regs before the IIR
			 */
			if (pipe_stats[pipe] & 0x8000ffff)
				I915_WRITE(reg, pipe_stats[pipe]);
		}
		spin_unlock(&dev_priv->irq_lock);

		I915_WRITE16(IIR, iir & ~flip_mask);
		new_iir = I915_READ16(IIR); /* Flush posted writes */

		if (iir & I915_USER_INTERRUPT)
			notify_ring(dev_priv->engine[RCS]);

		for_each_pipe(dev_priv, pipe) {
			int plane = pipe;
			if (HAS_FBC(dev_priv))
				plane = !plane;

			if (pipe_stats[pipe] & PIPE_VBLANK_INTERRUPT_STATUS &&
			    i8xx_handle_vblank(dev_priv, plane, pipe, iir))
				flip_mask &= ~DISPLAY_PLANE_FLIP_PENDING(plane);

			if (pipe_stats[pipe] & PIPE_CRC_DONE_INTERRUPT_STATUS)
				i9xx_pipe_crc_irq_handler(dev_priv, pipe);

			if (pipe_stats[pipe] & PIPE_FIFO_UNDERRUN_STATUS)
				intel_cpu_fifo_underrun_irq_handler(dev_priv,
								    pipe);
		}

		iir = new_iir;
	}
	ret = IRQ_HANDLED;

out:
	enable_rpm_wakeref_asserts(dev_priv);

	return ret;
}

static void i8xx_irq_uninstall(struct drm_device * dev)
{
	struct drm_i915_private *dev_priv = to_i915(dev);
	int pipe;

	for_each_pipe(dev_priv, pipe) {
		/* Clear enable bits; then clear status bits */
		I915_WRITE(PIPESTAT(pipe), 0);
		I915_WRITE(PIPESTAT(pipe), I915_READ(PIPESTAT(pipe)));
	}
	I915_WRITE16(IMR, 0xffff);
	I915_WRITE16(IER, 0x0);
	I915_WRITE16(IIR, I915_READ16(IIR));
}

static void i915_irq_preinstall(struct drm_device * dev)
{
	struct drm_i915_private *dev_priv = to_i915(dev);
	int pipe;

	if (I915_HAS_HOTPLUG(dev_priv)) {
		i915_hotplug_interrupt_update(dev_priv, 0xffffffff, 0);
		I915_WRITE(PORT_HOTPLUG_STAT, I915_READ(PORT_HOTPLUG_STAT));
	}

	I915_WRITE16(HWSTAM, 0xeffe);
	for_each_pipe(dev_priv, pipe)
		I915_WRITE(PIPESTAT(pipe), 0);
	I915_WRITE(IMR, 0xffffffff);
	I915_WRITE(IER, 0x0);
	POSTING_READ(IER);
}

static int i915_irq_postinstall(struct drm_device *dev)
{
	struct drm_i915_private *dev_priv = to_i915(dev);
	u32 enable_mask;

	I915_WRITE(EMR, ~(I915_ERROR_PAGE_TABLE | I915_ERROR_MEMORY_REFRESH));

	/* Unmask the interrupts that we always want on. */
	dev_priv->irq_mask =
		~(I915_ASLE_INTERRUPT |
		  I915_DISPLAY_PIPE_A_EVENT_INTERRUPT |
		  I915_DISPLAY_PIPE_B_EVENT_INTERRUPT |
		  I915_DISPLAY_PLANE_A_FLIP_PENDING_INTERRUPT |
		  I915_DISPLAY_PLANE_B_FLIP_PENDING_INTERRUPT);

	enable_mask =
		I915_ASLE_INTERRUPT |
		I915_DISPLAY_PIPE_A_EVENT_INTERRUPT |
		I915_DISPLAY_PIPE_B_EVENT_INTERRUPT |
		I915_USER_INTERRUPT;

	if (I915_HAS_HOTPLUG(dev_priv)) {
		i915_hotplug_interrupt_update(dev_priv, 0xffffffff, 0);
		POSTING_READ(PORT_HOTPLUG_EN);

		/* Enable in IER... */
		enable_mask |= I915_DISPLAY_PORT_INTERRUPT;
		/* and unmask in IMR */
		dev_priv->irq_mask &= ~I915_DISPLAY_PORT_INTERRUPT;
	}

	I915_WRITE(IMR, dev_priv->irq_mask);
	I915_WRITE(IER, enable_mask);
	POSTING_READ(IER);

	i915_enable_asle_pipestat(dev_priv);

	/* Interrupt setup is already guaranteed to be single-threaded, this is
	 * just to make the assert_spin_locked check happy. */
	spin_lock_irq(&dev_priv->irq_lock);
	i915_enable_pipestat(dev_priv, PIPE_A, PIPE_CRC_DONE_INTERRUPT_STATUS);
	i915_enable_pipestat(dev_priv, PIPE_B, PIPE_CRC_DONE_INTERRUPT_STATUS);
	spin_unlock_irq(&dev_priv->irq_lock);

	return 0;
}

/*
 * Returns true when a page flip has completed.
 */
static bool i915_handle_vblank(struct drm_i915_private *dev_priv,
			       int plane, int pipe, u32 iir)
{
	u32 flip_pending = DISPLAY_PLANE_FLIP_PENDING(plane);

	if (!intel_pipe_handle_vblank(dev_priv, pipe))
		return false;

	if ((iir & flip_pending) == 0)
		goto check_page_flip;

	/* We detect FlipDone by looking for the change in PendingFlip from '1'
	 * to '0' on the following vblank, i.e. IIR has the Pendingflip
	 * asserted following the MI_DISPLAY_FLIP, but ISR is deasserted, hence
	 * the flip is completed (no longer pending). Since this doesn't raise
	 * an interrupt per se, we watch for the change at vblank.
	 */
	if (I915_READ(ISR) & flip_pending)
		goto check_page_flip;

	intel_finish_page_flip_cs(dev_priv, pipe);
	return true;

check_page_flip:
	intel_check_page_flip(dev_priv, pipe);
	return false;
}

static irqreturn_t i915_irq_handler(int irq, void *arg)
{
	struct drm_device *dev = arg;
	struct drm_i915_private *dev_priv = to_i915(dev);
	u32 iir, new_iir, pipe_stats[I915_MAX_PIPES];
	u32 flip_mask =
		I915_DISPLAY_PLANE_A_FLIP_PENDING_INTERRUPT |
		I915_DISPLAY_PLANE_B_FLIP_PENDING_INTERRUPT;
	int pipe, ret = IRQ_NONE;

	if (!intel_irqs_enabled(dev_priv))
		return IRQ_NONE;

	/* IRQs are synced during runtime_suspend, we don't require a wakeref */
	disable_rpm_wakeref_asserts(dev_priv);

	iir = I915_READ(IIR);
	do {
		bool irq_received = (iir & ~flip_mask) != 0;
		bool blc_event = false;

		/* Can't rely on pipestat interrupt bit in iir as it might
		 * have been cleared after the pipestat interrupt was received.
		 * It doesn't set the bit in iir again, but it still produces
		 * interrupts (for non-MSI).
		 */
		spin_lock(&dev_priv->irq_lock);
		if (iir & I915_RENDER_COMMAND_PARSER_ERROR_INTERRUPT)
			DRM_DEBUG("Command parser error, iir 0x%08x\n", iir);

		for_each_pipe(dev_priv, pipe) {
			i915_reg_t reg = PIPESTAT(pipe);
			pipe_stats[pipe] = I915_READ(reg);

			/* Clear the PIPE*STAT regs before the IIR */
			if (pipe_stats[pipe] & 0x8000ffff) {
				I915_WRITE(reg, pipe_stats[pipe]);
				irq_received = true;
			}
		}
		spin_unlock(&dev_priv->irq_lock);

		if (!irq_received)
			break;

		/* Consume port.  Then clear IIR or we'll miss events */
		if (I915_HAS_HOTPLUG(dev_priv) &&
		    iir & I915_DISPLAY_PORT_INTERRUPT) {
			u32 hotplug_status = i9xx_hpd_irq_ack(dev_priv);
			if (hotplug_status)
				i9xx_hpd_irq_handler(dev_priv, hotplug_status);
		}

		I915_WRITE(IIR, iir & ~flip_mask);
		new_iir = I915_READ(IIR); /* Flush posted writes */

		if (iir & I915_USER_INTERRUPT)
			notify_ring(dev_priv->engine[RCS]);

		for_each_pipe(dev_priv, pipe) {
			int plane = pipe;
			if (HAS_FBC(dev_priv))
				plane = !plane;

			if (pipe_stats[pipe] & PIPE_VBLANK_INTERRUPT_STATUS &&
			    i915_handle_vblank(dev_priv, plane, pipe, iir))
				flip_mask &= ~DISPLAY_PLANE_FLIP_PENDING(plane);

			if (pipe_stats[pipe] & PIPE_LEGACY_BLC_EVENT_STATUS)
				blc_event = true;

			if (pipe_stats[pipe] & PIPE_CRC_DONE_INTERRUPT_STATUS)
				i9xx_pipe_crc_irq_handler(dev_priv, pipe);

			if (pipe_stats[pipe] & PIPE_FIFO_UNDERRUN_STATUS)
				intel_cpu_fifo_underrun_irq_handler(dev_priv,
								    pipe);
		}

		if (blc_event || (iir & I915_ASLE_INTERRUPT))
			intel_opregion_asle_intr(dev_priv);

		/* With MSI, interrupts are only generated when iir
		 * transitions from zero to nonzero.  If another bit got
		 * set while we were handling the existing iir bits, then
		 * we would never get another interrupt.
		 *
		 * This is fine on non-MSI as well, as if we hit this path
		 * we avoid exiting the interrupt handler only to generate
		 * another one.
		 *
		 * Note that for MSI this could cause a stray interrupt report
		 * if an interrupt landed in the time between writing IIR and
		 * the posting read.  This should be rare enough to never
		 * trigger the 99% of 100,000 interrupts test for disabling
		 * stray interrupts.
		 */
		ret = IRQ_HANDLED;
		iir = new_iir;
	} while (iir & ~flip_mask);

	enable_rpm_wakeref_asserts(dev_priv);

	return ret;
}

static void i915_irq_uninstall(struct drm_device * dev)
{
	struct drm_i915_private *dev_priv = to_i915(dev);
	int pipe;

	if (I915_HAS_HOTPLUG(dev_priv)) {
		i915_hotplug_interrupt_update(dev_priv, 0xffffffff, 0);
		I915_WRITE(PORT_HOTPLUG_STAT, I915_READ(PORT_HOTPLUG_STAT));
	}

	I915_WRITE16(HWSTAM, 0xffff);
	for_each_pipe(dev_priv, pipe) {
		/* Clear enable bits; then clear status bits */
		I915_WRITE(PIPESTAT(pipe), 0);
		I915_WRITE(PIPESTAT(pipe), I915_READ(PIPESTAT(pipe)));
	}
	I915_WRITE(IMR, 0xffffffff);
	I915_WRITE(IER, 0x0);

	I915_WRITE(IIR, I915_READ(IIR));
}

static void i965_irq_preinstall(struct drm_device * dev)
{
	struct drm_i915_private *dev_priv = to_i915(dev);
	int pipe;

	i915_hotplug_interrupt_update(dev_priv, 0xffffffff, 0);
	I915_WRITE(PORT_HOTPLUG_STAT, I915_READ(PORT_HOTPLUG_STAT));

	I915_WRITE(HWSTAM, 0xeffe);
	for_each_pipe(dev_priv, pipe)
		I915_WRITE(PIPESTAT(pipe), 0);
	I915_WRITE(IMR, 0xffffffff);
	I915_WRITE(IER, 0x0);
	POSTING_READ(IER);
}

static int i965_irq_postinstall(struct drm_device *dev)
{
	struct drm_i915_private *dev_priv = to_i915(dev);
	u32 enable_mask;
	u32 error_mask;

	/* Unmask the interrupts that we always want on. */
	dev_priv->irq_mask = ~(I915_ASLE_INTERRUPT |
			       I915_DISPLAY_PORT_INTERRUPT |
			       I915_DISPLAY_PIPE_A_EVENT_INTERRUPT |
			       I915_DISPLAY_PIPE_B_EVENT_INTERRUPT |
			       I915_DISPLAY_PLANE_A_FLIP_PENDING_INTERRUPT |
			       I915_DISPLAY_PLANE_B_FLIP_PENDING_INTERRUPT |
			       I915_RENDER_COMMAND_PARSER_ERROR_INTERRUPT);

	enable_mask = ~dev_priv->irq_mask;
	enable_mask &= ~(I915_DISPLAY_PLANE_A_FLIP_PENDING_INTERRUPT |
			 I915_DISPLAY_PLANE_B_FLIP_PENDING_INTERRUPT);
	enable_mask |= I915_USER_INTERRUPT;

	if (IS_G4X(dev_priv))
		enable_mask |= I915_BSD_USER_INTERRUPT;

	/* Interrupt setup is already guaranteed to be single-threaded, this is
	 * just to make the assert_spin_locked check happy. */
	spin_lock_irq(&dev_priv->irq_lock);
	i915_enable_pipestat(dev_priv, PIPE_A, PIPE_GMBUS_INTERRUPT_STATUS);
	i915_enable_pipestat(dev_priv, PIPE_A, PIPE_CRC_DONE_INTERRUPT_STATUS);
	i915_enable_pipestat(dev_priv, PIPE_B, PIPE_CRC_DONE_INTERRUPT_STATUS);
	spin_unlock_irq(&dev_priv->irq_lock);

	/*
	 * Enable some error detection, note the instruction error mask
	 * bit is reserved, so we leave it masked.
	 */
	if (IS_G4X(dev_priv)) {
		error_mask = ~(GM45_ERROR_PAGE_TABLE |
			       GM45_ERROR_MEM_PRIV |
			       GM45_ERROR_CP_PRIV |
			       I915_ERROR_MEMORY_REFRESH);
	} else {
		error_mask = ~(I915_ERROR_PAGE_TABLE |
			       I915_ERROR_MEMORY_REFRESH);
	}
	I915_WRITE(EMR, error_mask);

	I915_WRITE(IMR, dev_priv->irq_mask);
	I915_WRITE(IER, enable_mask);
	POSTING_READ(IER);

	i915_hotplug_interrupt_update(dev_priv, 0xffffffff, 0);
	POSTING_READ(PORT_HOTPLUG_EN);

	i915_enable_asle_pipestat(dev_priv);

	return 0;
}

static void i915_hpd_irq_setup(struct drm_i915_private *dev_priv)
{
	u32 hotplug_en;

	assert_spin_locked(&dev_priv->irq_lock);

	/* Note HDMI and DP share hotplug bits */
	/* enable bits are the same for all generations */
	hotplug_en = intel_hpd_enabled_irqs(dev_priv, hpd_mask_i915);
	/* Programming the CRT detection parameters tends
	   to generate a spurious hotplug event about three
	   seconds later.  So just do it once.
	*/
	if (IS_G4X(dev_priv))
		hotplug_en |= CRT_HOTPLUG_ACTIVATION_PERIOD_64;
	hotplug_en |= CRT_HOTPLUG_VOLTAGE_COMPARE_50;

	/* Ignore TV since it's buggy */
	i915_hotplug_interrupt_update_locked(dev_priv,
					     HOTPLUG_INT_EN_MASK |
					     CRT_HOTPLUG_VOLTAGE_COMPARE_MASK |
					     CRT_HOTPLUG_ACTIVATION_PERIOD_64,
					     hotplug_en);
}

static irqreturn_t i965_irq_handler(int irq, void *arg)
{
	struct drm_device *dev = arg;
	struct drm_i915_private *dev_priv = to_i915(dev);
	u32 iir, new_iir;
	u32 pipe_stats[I915_MAX_PIPES];
	int ret = IRQ_NONE, pipe;
	u32 flip_mask =
		I915_DISPLAY_PLANE_A_FLIP_PENDING_INTERRUPT |
		I915_DISPLAY_PLANE_B_FLIP_PENDING_INTERRUPT;

	if (!intel_irqs_enabled(dev_priv))
		return IRQ_NONE;

	/* IRQs are synced during runtime_suspend, we don't require a wakeref */
	disable_rpm_wakeref_asserts(dev_priv);

	iir = I915_READ(IIR);

	for (;;) {
		bool irq_received = (iir & ~flip_mask) != 0;
		bool blc_event = false;

		/* Can't rely on pipestat interrupt bit in iir as it might
		 * have been cleared after the pipestat interrupt was received.
		 * It doesn't set the bit in iir again, but it still produces
		 * interrupts (for non-MSI).
		 */
		spin_lock(&dev_priv->irq_lock);
		if (iir & I915_RENDER_COMMAND_PARSER_ERROR_INTERRUPT)
			DRM_DEBUG("Command parser error, iir 0x%08x\n", iir);

		for_each_pipe(dev_priv, pipe) {
			i915_reg_t reg = PIPESTAT(pipe);
			pipe_stats[pipe] = I915_READ(reg);

			/*
			 * Clear the PIPE*STAT regs before the IIR
			 */
			if (pipe_stats[pipe] & 0x8000ffff) {
				I915_WRITE(reg, pipe_stats[pipe]);
				irq_received = true;
			}
		}
		spin_unlock(&dev_priv->irq_lock);

		if (!irq_received)
			break;

		ret = IRQ_HANDLED;

		/* Consume port.  Then clear IIR or we'll miss events */
		if (iir & I915_DISPLAY_PORT_INTERRUPT) {
			u32 hotplug_status = i9xx_hpd_irq_ack(dev_priv);
			if (hotplug_status)
				i9xx_hpd_irq_handler(dev_priv, hotplug_status);
		}

		I915_WRITE(IIR, iir & ~flip_mask);
		new_iir = I915_READ(IIR); /* Flush posted writes */

		if (iir & I915_USER_INTERRUPT)
			notify_ring(dev_priv->engine[RCS]);
		if (iir & I915_BSD_USER_INTERRUPT)
			notify_ring(dev_priv->engine[VCS]);

		for_each_pipe(dev_priv, pipe) {
			if (pipe_stats[pipe] & PIPE_START_VBLANK_INTERRUPT_STATUS &&
			    i915_handle_vblank(dev_priv, pipe, pipe, iir))
				flip_mask &= ~DISPLAY_PLANE_FLIP_PENDING(pipe);

			if (pipe_stats[pipe] & PIPE_LEGACY_BLC_EVENT_STATUS)
				blc_event = true;

			if (pipe_stats[pipe] & PIPE_CRC_DONE_INTERRUPT_STATUS)
				i9xx_pipe_crc_irq_handler(dev_priv, pipe);

			if (pipe_stats[pipe] & PIPE_FIFO_UNDERRUN_STATUS)
				intel_cpu_fifo_underrun_irq_handler(dev_priv, pipe);
		}

		if (blc_event || (iir & I915_ASLE_INTERRUPT))
			intel_opregion_asle_intr(dev_priv);

		if (pipe_stats[0] & PIPE_GMBUS_INTERRUPT_STATUS)
			gmbus_irq_handler(dev_priv);

		/* With MSI, interrupts are only generated when iir
		 * transitions from zero to nonzero.  If another bit got
		 * set while we were handling the existing iir bits, then
		 * we would never get another interrupt.
		 *
		 * This is fine on non-MSI as well, as if we hit this path
		 * we avoid exiting the interrupt handler only to generate
		 * another one.
		 *
		 * Note that for MSI this could cause a stray interrupt report
		 * if an interrupt landed in the time between writing IIR and
		 * the posting read.  This should be rare enough to never
		 * trigger the 99% of 100,000 interrupts test for disabling
		 * stray interrupts.
		 */
		iir = new_iir;
	}

	enable_rpm_wakeref_asserts(dev_priv);

	return ret;
}

static void i965_irq_uninstall(struct drm_device * dev)
{
	struct drm_i915_private *dev_priv = to_i915(dev);
	int pipe;

	if (!dev_priv)
		return;

	i915_hotplug_interrupt_update(dev_priv, 0xffffffff, 0);
	I915_WRITE(PORT_HOTPLUG_STAT, I915_READ(PORT_HOTPLUG_STAT));

	I915_WRITE(HWSTAM, 0xffffffff);
	for_each_pipe(dev_priv, pipe)
		I915_WRITE(PIPESTAT(pipe), 0);
	I915_WRITE(IMR, 0xffffffff);
	I915_WRITE(IER, 0x0);

	for_each_pipe(dev_priv, pipe)
		I915_WRITE(PIPESTAT(pipe),
			   I915_READ(PIPESTAT(pipe)) & 0x8000ffff);
	I915_WRITE(IIR, I915_READ(IIR));
}

/**
 * intel_irq_init - initializes irq support
 * @dev_priv: i915 device instance
 *
 * This function initializes all the irq support including work items, timers
 * and all the vtables. It does not setup the interrupt itself though.
 */
void intel_irq_init(struct drm_i915_private *dev_priv)
{
	struct drm_device *dev = &dev_priv->drm;

	intel_hpd_init_work(dev_priv);

	INIT_WORK(&dev_priv->rps.work, gen6_pm_rps_work);
	INIT_WORK(&dev_priv->l3_parity.error_work, ivybridge_parity_work);

	if (HAS_GUC_SCHED(dev_priv))
		dev_priv->pm_guc_events = GEN9_GUC_TO_HOST_INT_EVENT;

	/* Let's track the enabled rps events */
	if (IS_VALLEYVIEW(dev_priv))
		/* WaGsvRC0ResidencyMethod:vlv */
		dev_priv->pm_rps_events = GEN6_PM_RP_DOWN_EI_EXPIRED | GEN6_PM_RP_UP_EI_EXPIRED;
	else
		dev_priv->pm_rps_events = GEN6_PM_RPS_EVENTS;

	dev_priv->rps.pm_intr_keep = 0;

	/*
	 * SNB,IVB can while VLV,CHV may hard hang on looping batchbuffer
	 * if GEN6_PM_UP_EI_EXPIRED is masked.
	 *
	 * TODO: verify if this can be reproduced on VLV,CHV.
	 */
	if (INTEL_INFO(dev_priv)->gen <= 7 && !IS_HASWELL(dev_priv))
		dev_priv->rps.pm_intr_keep |= GEN6_PM_RP_UP_EI_EXPIRED;

	if (INTEL_INFO(dev_priv)->gen >= 8)
		dev_priv->rps.pm_intr_keep |= GEN8_PMINTR_REDIRECT_TO_GUC;

	if (IS_GEN2(dev_priv)) {
		/* Gen2 doesn't have a hardware frame counter */
		dev->max_vblank_count = 0;
		dev->driver->get_vblank_counter = drm_vblank_no_hw_counter;
	} else if (IS_G4X(dev_priv) || INTEL_INFO(dev_priv)->gen >= 5) {
		dev->max_vblank_count = 0xffffffff; /* full 32 bit counter */
		dev->driver->get_vblank_counter = g4x_get_vblank_counter;
	} else {
		dev->driver->get_vblank_counter = i915_get_vblank_counter;
		dev->max_vblank_count = 0xffffff; /* only 24 bits of frame count */
	}

	/*
	 * Opt out of the vblank disable timer on everything except gen2.
	 * Gen2 doesn't have a hardware frame counter and so depends on
	 * vblank interrupts to produce sane vblank seuquence numbers.
	 */
	if (!IS_GEN2(dev_priv))
		dev->vblank_disable_immediate = true;

	/* Most platforms treat the display irq block as an always-on
	 * power domain. vlv/chv can disable it at runtime and need
	 * special care to avoid writing any of the display block registers
	 * outside of the power domain. We defer setting up the display irqs
	 * in this case to the runtime pm.
	 */
	dev_priv->display_irqs_enabled = true;
	if (IS_VALLEYVIEW(dev_priv) || IS_CHERRYVIEW(dev_priv))
		dev_priv->display_irqs_enabled = false;

	dev_priv->hotplug.hpd_storm_threshold = HPD_STORM_DEFAULT_THRESHOLD;

	dev->driver->get_vblank_timestamp = i915_get_vblank_timestamp;
	dev->driver->get_scanout_position = i915_get_crtc_scanoutpos;

	if (IS_CHERRYVIEW(dev_priv)) {
		dev->driver->irq_handler = cherryview_irq_handler;
		dev->driver->irq_preinstall = cherryview_irq_preinstall;
		dev->driver->irq_postinstall = cherryview_irq_postinstall;
		dev->driver->irq_uninstall = cherryview_irq_uninstall;
		dev->driver->enable_vblank = i965_enable_vblank;
		dev->driver->disable_vblank = i965_disable_vblank;
		dev_priv->display.hpd_irq_setup = i915_hpd_irq_setup;
	} else if (IS_VALLEYVIEW(dev_priv)) {
		dev->driver->irq_handler = valleyview_irq_handler;
		dev->driver->irq_preinstall = valleyview_irq_preinstall;
		dev->driver->irq_postinstall = valleyview_irq_postinstall;
		dev->driver->irq_uninstall = valleyview_irq_uninstall;
		dev->driver->enable_vblank = i965_enable_vblank;
		dev->driver->disable_vblank = i965_disable_vblank;
		dev_priv->display.hpd_irq_setup = i915_hpd_irq_setup;
	} else if (INTEL_INFO(dev_priv)->gen >= 8) {
		dev->driver->irq_handler = gen8_irq_handler;
		dev->driver->irq_preinstall = gen8_irq_reset;
		dev->driver->irq_postinstall = gen8_irq_postinstall;
		dev->driver->irq_uninstall = gen8_irq_uninstall;
		dev->driver->enable_vblank = gen8_enable_vblank;
		dev->driver->disable_vblank = gen8_disable_vblank;
		if (IS_GEN9_LP(dev_priv))
			dev_priv->display.hpd_irq_setup = bxt_hpd_irq_setup;
		else if (HAS_PCH_SPT(dev_priv) || HAS_PCH_KBP(dev_priv))
			dev_priv->display.hpd_irq_setup = spt_hpd_irq_setup;
		else
			dev_priv->display.hpd_irq_setup = ilk_hpd_irq_setup;
	} else if (HAS_PCH_SPLIT(dev_priv)) {
		dev->driver->irq_handler = ironlake_irq_handler;
		dev->driver->irq_preinstall = ironlake_irq_reset;
		dev->driver->irq_postinstall = ironlake_irq_postinstall;
		dev->driver->irq_uninstall = ironlake_irq_uninstall;
		dev->driver->enable_vblank = ironlake_enable_vblank;
		dev->driver->disable_vblank = ironlake_disable_vblank;
		dev_priv->display.hpd_irq_setup = ilk_hpd_irq_setup;
	} else {
		if (IS_GEN2(dev_priv)) {
			dev->driver->irq_preinstall = i8xx_irq_preinstall;
			dev->driver->irq_postinstall = i8xx_irq_postinstall;
			dev->driver->irq_handler = i8xx_irq_handler;
			dev->driver->irq_uninstall = i8xx_irq_uninstall;
			dev->driver->enable_vblank = i8xx_enable_vblank;
			dev->driver->disable_vblank = i8xx_disable_vblank;
		} else if (IS_GEN3(dev_priv)) {
			dev->driver->irq_preinstall = i915_irq_preinstall;
			dev->driver->irq_postinstall = i915_irq_postinstall;
			dev->driver->irq_uninstall = i915_irq_uninstall;
			dev->driver->irq_handler = i915_irq_handler;
			dev->driver->enable_vblank = i8xx_enable_vblank;
			dev->driver->disable_vblank = i8xx_disable_vblank;
		} else {
			dev->driver->irq_preinstall = i965_irq_preinstall;
			dev->driver->irq_postinstall = i965_irq_postinstall;
			dev->driver->irq_uninstall = i965_irq_uninstall;
			dev->driver->irq_handler = i965_irq_handler;
			dev->driver->enable_vblank = i965_enable_vblank;
			dev->driver->disable_vblank = i965_disable_vblank;
		}
		if (I915_HAS_HOTPLUG(dev_priv))
			dev_priv->display.hpd_irq_setup = i915_hpd_irq_setup;
	}
}

/**
 * intel_irq_install - enables the hardware interrupt
 * @dev_priv: i915 device instance
 *
 * This function enables the hardware interrupt handling, but leaves the hotplug
 * handling still disabled. It is called after intel_irq_init().
 *
 * In the driver load and resume code we need working interrupts in a few places
 * but don't want to deal with the hassle of concurrent probe and hotplug
 * workers. Hence the split into this two-stage approach.
 */
int intel_irq_install(struct drm_i915_private *dev_priv)
{
	/*
	 * We enable some interrupt sources in our postinstall hooks, so mark
	 * interrupts as enabled _before_ actually enabling them to avoid
	 * special cases in our ordering checks.
	 */
	dev_priv->pm.irqs_enabled = true;

	return drm_irq_install(&dev_priv->drm, dev_priv->drm.pdev->irq);
}

/**
 * intel_irq_uninstall - finilizes all irq handling
 * @dev_priv: i915 device instance
 *
 * This stops interrupt and hotplug handling and unregisters and frees all
 * resources acquired in the init functions.
 */
void intel_irq_uninstall(struct drm_i915_private *dev_priv)
{
	drm_irq_uninstall(&dev_priv->drm);
	intel_hpd_cancel_work(dev_priv);
	dev_priv->pm.irqs_enabled = false;
}

/**
 * intel_runtime_pm_disable_interrupts - runtime interrupt disabling
 * @dev_priv: i915 device instance
 *
 * This function is used to disable interrupts at runtime, both in the runtime
 * pm and the system suspend/resume code.
 */
void intel_runtime_pm_disable_interrupts(struct drm_i915_private *dev_priv)
{
	dev_priv->drm.driver->irq_uninstall(&dev_priv->drm);
	dev_priv->pm.irqs_enabled = false;
	synchronize_irq(dev_priv->drm.irq);
}

/**
 * intel_runtime_pm_enable_interrupts - runtime interrupt enabling
 * @dev_priv: i915 device instance
 *
 * This function is used to enable interrupts at runtime, both in the runtime
 * pm and the system suspend/resume code.
 */
void intel_runtime_pm_enable_interrupts(struct drm_i915_private *dev_priv)
{
	dev_priv->pm.irqs_enabled = true;
	dev_priv->drm.driver->irq_preinstall(&dev_priv->drm);
	dev_priv->drm.driver->irq_postinstall(&dev_priv->drm);
}<|MERGE_RESOLUTION|>--- conflicted
+++ resolved
@@ -3116,11 +3116,6 @@
 	I915_WRITE(PCH_PORT_HOTPLUG, hotplug);
 }
 
-<<<<<<< HEAD
-static void spt_hpd_detection_setup(struct drm_i915_private *dev_priv)
-{
-	u32 hotplug;
-=======
 static void ibx_hpd_irq_setup(struct drm_i915_private *dev_priv)
 {
 	u32 hotplug_irqs, enabled_irqs;
@@ -3134,7 +3129,6 @@
 	}
 
 	ibx_display_interrupt_update(dev_priv, hotplug_irqs, enabled_irqs);
->>>>>>> fe9ae7a3
 
 	ibx_hpd_detection_setup(dev_priv);
 }
@@ -3168,8 +3162,6 @@
 	spt_hpd_detection_setup(dev_priv);
 }
 
-<<<<<<< HEAD
-=======
 static void ilk_hpd_detection_setup(struct drm_i915_private *dev_priv)
 {
 	u32 hotplug;
@@ -3186,7 +3178,6 @@
 	I915_WRITE(DIGITAL_PORT_HOTPLUG_CNTRL, hotplug);
 }
 
->>>>>>> fe9ae7a3
 static void ilk_hpd_irq_setup(struct drm_i915_private *dev_priv)
 {
 	u32 hotplug_irqs, enabled_irqs;
@@ -3279,11 +3270,7 @@
 
 	if (HAS_PCH_IBX(dev_priv) || HAS_PCH_CPT(dev_priv) ||
 	    HAS_PCH_LPT(dev_priv))
-<<<<<<< HEAD
-		; /* TODO: Enable HPD detection on older PCH platforms too */
-=======
 		ibx_hpd_detection_setup(dev_priv);
->>>>>>> fe9ae7a3
 	else
 		spt_hpd_detection_setup(dev_priv);
 }
@@ -3502,11 +3489,8 @@
 
 	if (IS_GEN9_LP(dev_priv))
 		bxt_hpd_detection_setup(dev_priv);
-<<<<<<< HEAD
-=======
 	else if (IS_BROADWELL(dev_priv))
 		ilk_hpd_detection_setup(dev_priv);
->>>>>>> fe9ae7a3
 }
 
 static int gen8_irq_postinstall(struct drm_device *dev)

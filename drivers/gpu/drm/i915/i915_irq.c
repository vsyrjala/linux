/* i915_irq.c -- IRQ support for the I915 -*- linux-c -*-
 */
/*
 * Copyright 2003 Tungsten Graphics, Inc., Cedar Park, Texas.
 * All Rights Reserved.
 *
 * Permission is hereby granted, free of charge, to any person obtaining a
 * copy of this software and associated documentation files (the
 * "Software"), to deal in the Software without restriction, including
 * without limitation the rights to use, copy, modify, merge, publish,
 * distribute, sub license, and/or sell copies of the Software, and to
 * permit persons to whom the Software is furnished to do so, subject to
 * the following conditions:
 *
 * The above copyright notice and this permission notice (including the
 * next paragraph) shall be included in all copies or substantial portions
 * of the Software.
 *
 * THE SOFTWARE IS PROVIDED "AS IS", WITHOUT WARRANTY OF ANY KIND, EXPRESS
 * OR IMPLIED, INCLUDING BUT NOT LIMITED TO THE WARRANTIES OF
 * MERCHANTABILITY, FITNESS FOR A PARTICULAR PURPOSE AND NON-INFRINGEMENT.
 * IN NO EVENT SHALL TUNGSTEN GRAPHICS AND/OR ITS SUPPLIERS BE LIABLE FOR
 * ANY CLAIM, DAMAGES OR OTHER LIABILITY, WHETHER IN AN ACTION OF CONTRACT,
 * TORT OR OTHERWISE, ARISING FROM, OUT OF OR IN CONNECTION WITH THE
 * SOFTWARE OR THE USE OR OTHER DEALINGS IN THE SOFTWARE.
 *
 */

#define pr_fmt(fmt) KBUILD_MODNAME ": " fmt

#include <linux/sysrq.h>
#include <linux/slab.h>
#include <linux/circ_buf.h>
#include <drm/drmP.h>
#include <drm/i915_drm.h>
#include "i915_drv.h"
#include "i915_trace.h"
#include "intel_drv.h"

/**
 * DOC: interrupt handling
 *
 * These functions provide the basic support for enabling and disabling the
 * interrupt handling support. There's a lot more functionality in i915_irq.c
 * and related files, but that will be described in separate chapters.
 */

static const u32 hpd_ilk[HPD_NUM_PINS] = {
	[HPD_PORT_A] = DE_DP_A_HOTPLUG,
};

static const u32 hpd_ivb[HPD_NUM_PINS] = {
	[HPD_PORT_A] = DE_DP_A_HOTPLUG_IVB,
};

static const u32 hpd_bdw[HPD_NUM_PINS] = {
	[HPD_PORT_A] = GEN8_PORT_DP_A_HOTPLUG,
};

static const u32 hpd_ibx[HPD_NUM_PINS] = {
	[HPD_CRT] = SDE_CRT_HOTPLUG,
	[HPD_SDVO_B] = SDE_SDVOB_HOTPLUG,
	[HPD_PORT_B] = SDE_PORTB_HOTPLUG,
	[HPD_PORT_C] = SDE_PORTC_HOTPLUG,
	[HPD_PORT_D] = SDE_PORTD_HOTPLUG
};

static const u32 hpd_cpt[HPD_NUM_PINS] = {
	[HPD_CRT] = SDE_CRT_HOTPLUG_CPT,
	[HPD_SDVO_B] = SDE_SDVOB_HOTPLUG_CPT,
	[HPD_PORT_B] = SDE_PORTB_HOTPLUG_CPT,
	[HPD_PORT_C] = SDE_PORTC_HOTPLUG_CPT,
	[HPD_PORT_D] = SDE_PORTD_HOTPLUG_CPT
};

static const u32 hpd_spt[HPD_NUM_PINS] = {
	[HPD_PORT_A] = SDE_PORTA_HOTPLUG_SPT,
	[HPD_PORT_B] = SDE_PORTB_HOTPLUG_CPT,
	[HPD_PORT_C] = SDE_PORTC_HOTPLUG_CPT,
	[HPD_PORT_D] = SDE_PORTD_HOTPLUG_CPT,
	[HPD_PORT_E] = SDE_PORTE_HOTPLUG_SPT
};

static const u32 hpd_mask_i915[HPD_NUM_PINS] = {
	[HPD_CRT] = CRT_HOTPLUG_INT_EN,
	[HPD_SDVO_B] = SDVOB_HOTPLUG_INT_EN,
	[HPD_SDVO_C] = SDVOC_HOTPLUG_INT_EN,
	[HPD_PORT_B] = PORTB_HOTPLUG_INT_EN,
	[HPD_PORT_C] = PORTC_HOTPLUG_INT_EN,
	[HPD_PORT_D] = PORTD_HOTPLUG_INT_EN
};

static const u32 hpd_status_g4x[HPD_NUM_PINS] = {
	[HPD_CRT] = CRT_HOTPLUG_INT_STATUS,
	[HPD_SDVO_B] = SDVOB_HOTPLUG_INT_STATUS_G4X,
	[HPD_SDVO_C] = SDVOC_HOTPLUG_INT_STATUS_G4X,
	[HPD_PORT_B] = PORTB_HOTPLUG_INT_STATUS,
	[HPD_PORT_C] = PORTC_HOTPLUG_INT_STATUS,
	[HPD_PORT_D] = PORTD_HOTPLUG_INT_STATUS
};

static const u32 hpd_status_i915[HPD_NUM_PINS] = {
	[HPD_CRT] = CRT_HOTPLUG_INT_STATUS,
	[HPD_SDVO_B] = SDVOB_HOTPLUG_INT_STATUS_I915,
	[HPD_SDVO_C] = SDVOC_HOTPLUG_INT_STATUS_I915,
	[HPD_PORT_B] = PORTB_HOTPLUG_INT_STATUS,
	[HPD_PORT_C] = PORTC_HOTPLUG_INT_STATUS,
	[HPD_PORT_D] = PORTD_HOTPLUG_INT_STATUS
};

/* BXT hpd list */
static const u32 hpd_bxt[HPD_NUM_PINS] = {
	[HPD_PORT_A] = BXT_DE_PORT_HP_DDIA,
	[HPD_PORT_B] = BXT_DE_PORT_HP_DDIB,
	[HPD_PORT_C] = BXT_DE_PORT_HP_DDIC
};

/* IIR can theoretically queue up two events. Be paranoid. */
#define GEN8_IRQ_RESET_NDX(type, which) do { \
	I915_WRITE(GEN8_##type##_IMR(which), 0xffffffff); \
	POSTING_READ(GEN8_##type##_IMR(which)); \
	I915_WRITE(GEN8_##type##_IER(which), 0); \
	I915_WRITE(GEN8_##type##_IIR(which), 0xffffffff); \
	POSTING_READ(GEN8_##type##_IIR(which)); \
	I915_WRITE(GEN8_##type##_IIR(which), 0xffffffff); \
	POSTING_READ(GEN8_##type##_IIR(which)); \
} while (0)

#define GEN5_IRQ_RESET(type) do { \
	I915_WRITE(type##IMR, 0xffffffff); \
	POSTING_READ(type##IMR); \
	I915_WRITE(type##IER, 0); \
	I915_WRITE(type##IIR, 0xffffffff); \
	POSTING_READ(type##IIR); \
	I915_WRITE(type##IIR, 0xffffffff); \
	POSTING_READ(type##IIR); \
} while (0)

/*
 * We should clear IMR at preinstall/uninstall, and just check at postinstall.
 */
static void gen5_assert_iir_is_zero(struct drm_i915_private *dev_priv,
				    i915_reg_t reg)
{
	u32 val = I915_READ(reg);

	if (val == 0)
		return;

	WARN(1, "Interrupt register 0x%x is not zero: 0x%08x\n",
	     i915_mmio_reg_offset(reg), val);
	I915_WRITE(reg, 0xffffffff);
	POSTING_READ(reg);
	I915_WRITE(reg, 0xffffffff);
	POSTING_READ(reg);
}

#define GEN8_IRQ_INIT_NDX(type, which, imr_val, ier_val) do { \
	gen5_assert_iir_is_zero(dev_priv, GEN8_##type##_IIR(which)); \
	I915_WRITE(GEN8_##type##_IER(which), (ier_val)); \
	I915_WRITE(GEN8_##type##_IMR(which), (imr_val)); \
	POSTING_READ(GEN8_##type##_IMR(which)); \
} while (0)

#define GEN5_IRQ_INIT(type, imr_val, ier_val) do { \
	gen5_assert_iir_is_zero(dev_priv, type##IIR); \
	I915_WRITE(type##IER, (ier_val)); \
	I915_WRITE(type##IMR, (imr_val)); \
	POSTING_READ(type##IMR); \
} while (0)

static void gen6_rps_irq_handler(struct drm_i915_private *dev_priv, u32 pm_iir);

/* For display hotplug interrupt */
static inline void
i915_hotplug_interrupt_update_locked(struct drm_i915_private *dev_priv,
				     uint32_t mask,
				     uint32_t bits)
{
	uint32_t val;

	assert_spin_locked(&dev_priv->irq_lock);
	WARN_ON(bits & ~mask);

	val = I915_READ(PORT_HOTPLUG_EN);
	val &= ~mask;
	val |= bits;
	I915_WRITE(PORT_HOTPLUG_EN, val);
}

/**
 * i915_hotplug_interrupt_update - update hotplug interrupt enable
 * @dev_priv: driver private
 * @mask: bits to update
 * @bits: bits to enable
 * NOTE: the HPD enable bits are modified both inside and outside
 * of an interrupt context. To avoid that read-modify-write cycles
 * interfer, these bits are protected by a spinlock. Since this
 * function is usually not called from a context where the lock is
 * held already, this function acquires the lock itself. A non-locking
 * version is also available.
 */
void i915_hotplug_interrupt_update(struct drm_i915_private *dev_priv,
				   uint32_t mask,
				   uint32_t bits)
{
	spin_lock_irq(&dev_priv->irq_lock);
	i915_hotplug_interrupt_update_locked(dev_priv, mask, bits);
	spin_unlock_irq(&dev_priv->irq_lock);
}

/**
 * ilk_update_display_irq - update DEIMR
 * @dev_priv: driver private
 * @interrupt_mask: mask of interrupt bits to update
 * @enabled_irq_mask: mask of interrupt bits to enable
 */
void ilk_update_display_irq(struct drm_i915_private *dev_priv,
			    uint32_t interrupt_mask,
			    uint32_t enabled_irq_mask)
{
	uint32_t new_val;

	assert_spin_locked(&dev_priv->irq_lock);

	WARN_ON(enabled_irq_mask & ~interrupt_mask);

	if (WARN_ON(!intel_irqs_enabled(dev_priv)))
		return;

	new_val = dev_priv->irq_mask;
	new_val &= ~interrupt_mask;
	new_val |= (~enabled_irq_mask & interrupt_mask);

	if (new_val != dev_priv->irq_mask) {
		dev_priv->irq_mask = new_val;
		I915_WRITE(DEIMR, dev_priv->irq_mask);
		POSTING_READ(DEIMR);
	}
}

/**
 * ilk_update_gt_irq - update GTIMR
 * @dev_priv: driver private
 * @interrupt_mask: mask of interrupt bits to update
 * @enabled_irq_mask: mask of interrupt bits to enable
 */
static void ilk_update_gt_irq(struct drm_i915_private *dev_priv,
			      uint32_t interrupt_mask,
			      uint32_t enabled_irq_mask)
{
	assert_spin_locked(&dev_priv->irq_lock);

	WARN_ON(enabled_irq_mask & ~interrupt_mask);

	if (WARN_ON(!intel_irqs_enabled(dev_priv)))
		return;

	dev_priv->gt_irq_mask &= ~interrupt_mask;
	dev_priv->gt_irq_mask |= (~enabled_irq_mask & interrupt_mask);
	I915_WRITE(GTIMR, dev_priv->gt_irq_mask);
	POSTING_READ(GTIMR);
}

void gen5_enable_gt_irq(struct drm_i915_private *dev_priv, uint32_t mask)
{
	ilk_update_gt_irq(dev_priv, mask, mask);
}

void gen5_disable_gt_irq(struct drm_i915_private *dev_priv, uint32_t mask)
{
	ilk_update_gt_irq(dev_priv, mask, 0);
}

static i915_reg_t gen6_pm_iir(struct drm_i915_private *dev_priv)
{
	return INTEL_INFO(dev_priv)->gen >= 8 ? GEN8_GT_IIR(2) : GEN6_PMIIR;
}

static i915_reg_t gen6_pm_imr(struct drm_i915_private *dev_priv)
{
	return INTEL_INFO(dev_priv)->gen >= 8 ? GEN8_GT_IMR(2) : GEN6_PMIMR;
}

static i915_reg_t gen6_pm_ier(struct drm_i915_private *dev_priv)
{
	return INTEL_INFO(dev_priv)->gen >= 8 ? GEN8_GT_IER(2) : GEN6_PMIER;
}

/**
 * snb_update_pm_irq - update GEN6_PMIMR
 * @dev_priv: driver private
 * @interrupt_mask: mask of interrupt bits to update
 * @enabled_irq_mask: mask of interrupt bits to enable
 */
static void snb_update_pm_irq(struct drm_i915_private *dev_priv,
			      uint32_t interrupt_mask,
			      uint32_t enabled_irq_mask)
{
	uint32_t new_val;

	WARN_ON(enabled_irq_mask & ~interrupt_mask);

	assert_spin_locked(&dev_priv->irq_lock);

	new_val = dev_priv->pm_irq_mask;
	new_val &= ~interrupt_mask;
	new_val |= (~enabled_irq_mask & interrupt_mask);

	if (new_val != dev_priv->pm_irq_mask) {
		dev_priv->pm_irq_mask = new_val;
		I915_WRITE(gen6_pm_imr(dev_priv), dev_priv->pm_irq_mask);
		POSTING_READ(gen6_pm_imr(dev_priv));
	}
}

void gen6_enable_pm_irq(struct drm_i915_private *dev_priv, uint32_t mask)
{
	if (WARN_ON(!intel_irqs_enabled(dev_priv)))
		return;

	snb_update_pm_irq(dev_priv, mask, mask);
}

static void __gen6_disable_pm_irq(struct drm_i915_private *dev_priv,
				  uint32_t mask)
{
	snb_update_pm_irq(dev_priv, mask, 0);
}

void gen6_disable_pm_irq(struct drm_i915_private *dev_priv, uint32_t mask)
{
	if (WARN_ON(!intel_irqs_enabled(dev_priv)))
		return;

	__gen6_disable_pm_irq(dev_priv, mask);
}

void gen6_reset_rps_interrupts(struct drm_device *dev)
{
	struct drm_i915_private *dev_priv = dev->dev_private;
	i915_reg_t reg = gen6_pm_iir(dev_priv);

	spin_lock_irq(&dev_priv->irq_lock);
	I915_WRITE(reg, dev_priv->pm_rps_events);
	I915_WRITE(reg, dev_priv->pm_rps_events);
	POSTING_READ(reg);
	dev_priv->rps.pm_iir = 0;
	spin_unlock_irq(&dev_priv->irq_lock);
}

void gen6_enable_rps_interrupts(struct drm_device *dev)
{
	struct drm_i915_private *dev_priv = dev->dev_private;

	spin_lock_irq(&dev_priv->irq_lock);

	WARN_ON(dev_priv->rps.pm_iir);
	WARN_ON(I915_READ(gen6_pm_iir(dev_priv)) & dev_priv->pm_rps_events);
	dev_priv->rps.interrupts_enabled = true;
	I915_WRITE(gen6_pm_ier(dev_priv), I915_READ(gen6_pm_ier(dev_priv)) |
				dev_priv->pm_rps_events);
	gen6_enable_pm_irq(dev_priv, dev_priv->pm_rps_events);

	spin_unlock_irq(&dev_priv->irq_lock);
}

u32 gen6_sanitize_rps_pm_mask(struct drm_i915_private *dev_priv, u32 mask)
{
	/*
	 * SNB,IVB can while VLV,CHV may hard hang on looping batchbuffer
	 * if GEN6_PM_UP_EI_EXPIRED is masked.
	 *
	 * TODO: verify if this can be reproduced on VLV,CHV.
	 */
	if (INTEL_INFO(dev_priv)->gen <= 7 && !IS_HASWELL(dev_priv))
		mask &= ~GEN6_PM_RP_UP_EI_EXPIRED;

	if (INTEL_INFO(dev_priv)->gen >= 8)
		mask &= ~GEN8_PMINTR_REDIRECT_TO_NON_DISP;

	return mask;
}

void gen6_disable_rps_interrupts(struct drm_device *dev)
{
	struct drm_i915_private *dev_priv = dev->dev_private;

	spin_lock_irq(&dev_priv->irq_lock);
	dev_priv->rps.interrupts_enabled = false;
	spin_unlock_irq(&dev_priv->irq_lock);

	cancel_work_sync(&dev_priv->rps.work);

	spin_lock_irq(&dev_priv->irq_lock);

	I915_WRITE(GEN6_PMINTRMSK, gen6_sanitize_rps_pm_mask(dev_priv, ~0));

	__gen6_disable_pm_irq(dev_priv, dev_priv->pm_rps_events);
	I915_WRITE(gen6_pm_ier(dev_priv), I915_READ(gen6_pm_ier(dev_priv)) &
				~dev_priv->pm_rps_events);

	spin_unlock_irq(&dev_priv->irq_lock);

	synchronize_irq(dev->irq);
}

/**
 * bdw_update_port_irq - update DE port interrupt
 * @dev_priv: driver private
 * @interrupt_mask: mask of interrupt bits to update
 * @enabled_irq_mask: mask of interrupt bits to enable
 */
static void bdw_update_port_irq(struct drm_i915_private *dev_priv,
				uint32_t interrupt_mask,
				uint32_t enabled_irq_mask)
{
	uint32_t new_val;
	uint32_t old_val;

	assert_spin_locked(&dev_priv->irq_lock);

	WARN_ON(enabled_irq_mask & ~interrupt_mask);

	if (WARN_ON(!intel_irqs_enabled(dev_priv)))
		return;

	old_val = I915_READ(GEN8_DE_PORT_IMR);

	new_val = old_val;
	new_val &= ~interrupt_mask;
	new_val |= (~enabled_irq_mask & interrupt_mask);

	if (new_val != old_val) {
		I915_WRITE(GEN8_DE_PORT_IMR, new_val);
		POSTING_READ(GEN8_DE_PORT_IMR);
	}
}

/**
 * bdw_update_pipe_irq - update DE pipe interrupt
 * @dev_priv: driver private
 * @pipe: pipe whose interrupt to update
 * @interrupt_mask: mask of interrupt bits to update
 * @enabled_irq_mask: mask of interrupt bits to enable
 */
void bdw_update_pipe_irq(struct drm_i915_private *dev_priv,
			 enum pipe pipe,
			 uint32_t interrupt_mask,
			 uint32_t enabled_irq_mask)
{
	uint32_t new_val;

	assert_spin_locked(&dev_priv->irq_lock);

	WARN_ON(enabled_irq_mask & ~interrupt_mask);

	if (WARN_ON(!intel_irqs_enabled(dev_priv)))
		return;

	new_val = dev_priv->de_irq_mask[pipe];
	new_val &= ~interrupt_mask;
	new_val |= (~enabled_irq_mask & interrupt_mask);

	if (new_val != dev_priv->de_irq_mask[pipe]) {
		dev_priv->de_irq_mask[pipe] = new_val;
		I915_WRITE(GEN8_DE_PIPE_IMR(pipe), dev_priv->de_irq_mask[pipe]);
		POSTING_READ(GEN8_DE_PIPE_IMR(pipe));
	}
}

/**
 * ibx_display_interrupt_update - update SDEIMR
 * @dev_priv: driver private
 * @interrupt_mask: mask of interrupt bits to update
 * @enabled_irq_mask: mask of interrupt bits to enable
 */
void ibx_display_interrupt_update(struct drm_i915_private *dev_priv,
				  uint32_t interrupt_mask,
				  uint32_t enabled_irq_mask)
{
	uint32_t sdeimr = I915_READ(SDEIMR);
	sdeimr &= ~interrupt_mask;
	sdeimr |= (~enabled_irq_mask & interrupt_mask);

	WARN_ON(enabled_irq_mask & ~interrupt_mask);

	assert_spin_locked(&dev_priv->irq_lock);

	if (WARN_ON(!intel_irqs_enabled(dev_priv)))
		return;

	I915_WRITE(SDEIMR, sdeimr);
	POSTING_READ(SDEIMR);
}

static void
__i915_enable_pipestat(struct drm_i915_private *dev_priv, enum pipe pipe,
		       u32 enable_mask, u32 status_mask)
{
	i915_reg_t reg = PIPESTAT(pipe);
	u32 pipestat = I915_READ(reg) & PIPESTAT_INT_ENABLE_MASK;

	assert_spin_locked(&dev_priv->irq_lock);
	WARN_ON(!intel_irqs_enabled(dev_priv));

	if (WARN_ONCE(enable_mask & ~PIPESTAT_INT_ENABLE_MASK ||
		      status_mask & ~PIPESTAT_INT_STATUS_MASK,
		      "pipe %c: enable_mask=0x%x, status_mask=0x%x\n",
		      pipe_name(pipe), enable_mask, status_mask))
		return;

	if ((pipestat & enable_mask) == enable_mask)
		return;

	dev_priv->pipestat_irq_mask[pipe] |= status_mask;

	/* Enable the interrupt, clear any pending status */
	pipestat |= enable_mask | status_mask;
	I915_WRITE(reg, pipestat);
	POSTING_READ(reg);
}

static void
__i915_disable_pipestat(struct drm_i915_private *dev_priv, enum pipe pipe,
		        u32 enable_mask, u32 status_mask)
{
	i915_reg_t reg = PIPESTAT(pipe);
	u32 pipestat = I915_READ(reg) & PIPESTAT_INT_ENABLE_MASK;

	assert_spin_locked(&dev_priv->irq_lock);
	WARN_ON(!intel_irqs_enabled(dev_priv));

	if (WARN_ONCE(enable_mask & ~PIPESTAT_INT_ENABLE_MASK ||
		      status_mask & ~PIPESTAT_INT_STATUS_MASK,
		      "pipe %c: enable_mask=0x%x, status_mask=0x%x\n",
		      pipe_name(pipe), enable_mask, status_mask))
		return;

	if ((pipestat & enable_mask) == 0)
		return;

	dev_priv->pipestat_irq_mask[pipe] &= ~status_mask;

	pipestat &= ~enable_mask;
	I915_WRITE(reg, pipestat);
	POSTING_READ(reg);
}

static u32 vlv_get_pipestat_enable_mask(struct drm_device *dev, u32 status_mask)
{
	u32 enable_mask = status_mask << 16;

	/*
	 * On pipe A we don't support the PSR interrupt yet,
	 * on pipe B and C the same bit MBZ.
	 */
	if (WARN_ON_ONCE(status_mask & PIPE_A_PSR_STATUS_VLV))
		return 0;
	/*
	 * On pipe B and C we don't support the PSR interrupt yet, on pipe
	 * A the same bit is for perf counters which we don't use either.
	 */
	if (WARN_ON_ONCE(status_mask & PIPE_B_PSR_STATUS_VLV))
		return 0;

	enable_mask &= ~(PIPE_FIFO_UNDERRUN_STATUS |
			 SPRITE0_FLIP_DONE_INT_EN_VLV |
			 SPRITE1_FLIP_DONE_INT_EN_VLV);
	if (status_mask & SPRITE0_FLIP_DONE_INT_STATUS_VLV)
		enable_mask |= SPRITE0_FLIP_DONE_INT_EN_VLV;
	if (status_mask & SPRITE1_FLIP_DONE_INT_STATUS_VLV)
		enable_mask |= SPRITE1_FLIP_DONE_INT_EN_VLV;

	return enable_mask;
}

void
i915_enable_pipestat(struct drm_i915_private *dev_priv, enum pipe pipe,
		     u32 status_mask)
{
	u32 enable_mask;

	if (IS_VALLEYVIEW(dev_priv) || IS_CHERRYVIEW(dev_priv))
		enable_mask = vlv_get_pipestat_enable_mask(dev_priv->dev,
							   status_mask);
	else
		enable_mask = status_mask << 16;
	__i915_enable_pipestat(dev_priv, pipe, enable_mask, status_mask);
}

void
i915_disable_pipestat(struct drm_i915_private *dev_priv, enum pipe pipe,
		      u32 status_mask)
{
	u32 enable_mask;

	if (IS_VALLEYVIEW(dev_priv) || IS_CHERRYVIEW(dev_priv))
		enable_mask = vlv_get_pipestat_enable_mask(dev_priv->dev,
							   status_mask);
	else
		enable_mask = status_mask << 16;
	__i915_disable_pipestat(dev_priv, pipe, enable_mask, status_mask);
}

/**
 * i915_enable_asle_pipestat - enable ASLE pipestat for OpRegion
 * @dev: drm device
 */
static void i915_enable_asle_pipestat(struct drm_device *dev)
{
	struct drm_i915_private *dev_priv = dev->dev_private;

	if (!dev_priv->opregion.asle || !IS_MOBILE(dev))
		return;

	spin_lock_irq(&dev_priv->irq_lock);

	i915_enable_pipestat(dev_priv, PIPE_B, PIPE_LEGACY_BLC_EVENT_STATUS);
	if (INTEL_INFO(dev)->gen >= 4)
		i915_enable_pipestat(dev_priv, PIPE_A,
				     PIPE_LEGACY_BLC_EVENT_STATUS);

	spin_unlock_irq(&dev_priv->irq_lock);
}

/*
 * This timing diagram depicts the video signal in and
 * around the vertical blanking period.
 *
 * Assumptions about the fictitious mode used in this example:
 *  vblank_start >= 3
 *  vsync_start = vblank_start + 1
 *  vsync_end = vblank_start + 2
 *  vtotal = vblank_start + 3
 *
 *           start of vblank:
 *           latch double buffered registers
 *           increment frame counter (ctg+)
 *           generate start of vblank interrupt (gen4+)
 *           |
 *           |          frame start:
 *           |          generate frame start interrupt (aka. vblank interrupt) (gmch)
 *           |          may be shifted forward 1-3 extra lines via PIPECONF
 *           |          |
 *           |          |  start of vsync:
 *           |          |  generate vsync interrupt
 *           |          |  |
 * ___xxxx___    ___xxxx___    ___xxxx___    ___xxxx___    ___xxxx___    ___xxxx
 *       .   \hs/   .      \hs/          \hs/          \hs/   .      \hs/
 * ----va---> <-----------------vb--------------------> <--------va-------------
 *       |          |       <----vs----->                     |
 * -vbs-----> <---vbs+1---> <---vbs+2---> <-----0-----> <-----1-----> <-----2--- (scanline counter gen2)
 * -vbs-2---> <---vbs-1---> <---vbs-----> <---vbs+1---> <---vbs+2---> <-----0--- (scanline counter gen3+)
 * -vbs-2---> <---vbs-2---> <---vbs-1---> <---vbs-----> <---vbs+1---> <---vbs+2- (scanline counter hsw+ hdmi)
 *       |          |                                         |
 *       last visible pixel                                   first visible pixel
 *                  |                                         increment frame counter (gen3/4)
 *                  pixel counter = vblank_start * htotal     pixel counter = 0 (gen3/4)
 *
 * x  = horizontal active
 * _  = horizontal blanking
 * hs = horizontal sync
 * va = vertical active
 * vb = vertical blanking
 * vs = vertical sync
 * vbs = vblank_start (number)
 *
 * Summary:
 * - most events happen at the start of horizontal sync
 * - frame start happens at the start of horizontal blank, 1-4 lines
 *   (depending on PIPECONF settings) after the start of vblank
 * - gen3/4 pixel and frame counter are synchronized with the start
 *   of horizontal active on the first line of vertical active
 */

static u32 i8xx_get_vblank_counter(struct drm_device *dev, unsigned int pipe)
{
	/* Gen2 doesn't have a hardware frame counter */
	return 0;
}

/* Called from drm generic code, passed a 'crtc', which
 * we use as a pipe index
 */
static u32 i915_get_vblank_counter(struct drm_device *dev, unsigned int pipe)
{
	struct drm_i915_private *dev_priv = dev->dev_private;
	i915_reg_t high_frame, low_frame;
	u32 high1, high2, low, pixel, vbl_start, hsync_start, htotal;
	struct intel_crtc *intel_crtc =
		to_intel_crtc(dev_priv->pipe_to_crtc_mapping[pipe]);
	const struct drm_display_mode *mode = &intel_crtc->base.hwmode;

	htotal = mode->crtc_htotal;
	hsync_start = mode->crtc_hsync_start;
	vbl_start = mode->crtc_vblank_start;
	if (mode->flags & DRM_MODE_FLAG_INTERLACE)
		vbl_start = DIV_ROUND_UP(vbl_start, 2);

	/* Convert to pixel count */
	vbl_start *= htotal;

	/* Start of vblank event occurs at start of hsync */
	vbl_start -= htotal - hsync_start;

	high_frame = PIPEFRAME(pipe);
	low_frame = PIPEFRAMEPIXEL(pipe);

	/*
	 * High & low register fields aren't synchronized, so make sure
	 * we get a low value that's stable across two reads of the high
	 * register.
	 */
	do {
		high1 = I915_READ(high_frame) & PIPE_FRAME_HIGH_MASK;
		low   = I915_READ(low_frame);
		high2 = I915_READ(high_frame) & PIPE_FRAME_HIGH_MASK;
	} while (high1 != high2);

	high1 >>= PIPE_FRAME_HIGH_SHIFT;
	pixel = low & PIPE_PIXEL_MASK;
	low >>= PIPE_FRAME_LOW_SHIFT;

	/*
	 * The frame counter increments at beginning of active.
	 * Cook up a vblank counter by also checking the pixel
	 * counter against vblank start.
	 */
	return (((high1 << 8) | low) + (pixel >= vbl_start)) & 0xffffff;
}

static u32 g4x_get_vblank_counter(struct drm_device *dev, unsigned int pipe)
{
	struct drm_i915_private *dev_priv = dev->dev_private;

	return I915_READ(PIPE_FRMCOUNT_G4X(pipe));
}

/* I915_READ_FW, only for fast reads of display block, no need for forcewake etc. */
static int __intel_get_crtc_scanline(struct intel_crtc *crtc)
{
	struct drm_device *dev = crtc->base.dev;
	struct drm_i915_private *dev_priv = dev->dev_private;
	const struct drm_display_mode *mode = &crtc->base.hwmode;
	enum pipe pipe = crtc->pipe;
	int position, vtotal;

	vtotal = mode->crtc_vtotal;
	if (mode->flags & DRM_MODE_FLAG_INTERLACE)
		vtotal /= 2;

	if (IS_GEN2(dev))
		position = I915_READ_FW(PIPEDSL(pipe)) & DSL_LINEMASK_GEN2;
	else
		position = I915_READ_FW(PIPEDSL(pipe)) & DSL_LINEMASK_GEN3;

	/*
	 * On HSW, the DSL reg (0x70000) appears to return 0 if we
	 * read it just before the start of vblank.  So try it again
	 * so we don't accidentally end up spanning a vblank frame
	 * increment, causing the pipe_update_end() code to squak at us.
	 *
	 * The nature of this problem means we can't simply check the ISR
	 * bit and return the vblank start value; nor can we use the scanline
	 * debug register in the transcoder as it appears to have the same
	 * problem.  We may need to extend this to include other platforms,
	 * but so far testing only shows the problem on HSW.
	 */
	if (HAS_DDI(dev) && !position) {
		int i, temp;

		for (i = 0; i < 100; i++) {
			udelay(1);
			temp = __raw_i915_read32(dev_priv, PIPEDSL(pipe)) &
				DSL_LINEMASK_GEN3;
			if (temp != position) {
				position = temp;
				break;
			}
		}
	}

	/*
	 * See update_scanline_offset() for the details on the
	 * scanline_offset adjustment.
	 */
	return (position + crtc->scanline_offset) % vtotal;
}

static int i915_get_crtc_scanoutpos(struct drm_device *dev, unsigned int pipe,
				    unsigned int flags, int *vpos, int *hpos,
				    ktime_t *stime, ktime_t *etime,
				    const struct drm_display_mode *mode)
{
	struct drm_i915_private *dev_priv = dev->dev_private;
	struct drm_crtc *crtc = dev_priv->pipe_to_crtc_mapping[pipe];
	struct intel_crtc *intel_crtc = to_intel_crtc(crtc);
	int position;
	int vbl_start, vbl_end, hsync_start, htotal, vtotal;
	bool in_vbl = true;
	int ret = 0;
	unsigned long irqflags;

	if (WARN_ON(!mode->crtc_clock)) {
		DRM_DEBUG_DRIVER("trying to get scanoutpos for disabled "
				 "pipe %c\n", pipe_name(pipe));
		return 0;
	}

	htotal = mode->crtc_htotal;
	hsync_start = mode->crtc_hsync_start;
	vtotal = mode->crtc_vtotal;
	vbl_start = mode->crtc_vblank_start;
	vbl_end = mode->crtc_vblank_end;

	if (mode->flags & DRM_MODE_FLAG_INTERLACE) {
		vbl_start = DIV_ROUND_UP(vbl_start, 2);
		vbl_end /= 2;
		vtotal /= 2;
	}

	ret |= DRM_SCANOUTPOS_VALID | DRM_SCANOUTPOS_ACCURATE;

	/*
	 * Lock uncore.lock, as we will do multiple timing critical raw
	 * register reads, potentially with preemption disabled, so the
	 * following code must not block on uncore.lock.
	 */
	spin_lock_irqsave(&dev_priv->uncore.lock, irqflags);

	/* preempt_disable_rt() should go right here in PREEMPT_RT patchset. */

	/* Get optional system timestamp before query. */
	if (stime)
		*stime = ktime_get();

	if (IS_GEN2(dev) || IS_G4X(dev) || INTEL_INFO(dev)->gen >= 5) {
		/* No obvious pixelcount register. Only query vertical
		 * scanout position from Display scan line register.
		 */
		position = __intel_get_crtc_scanline(intel_crtc);
	} else {
		/* Have access to pixelcount since start of frame.
		 * We can split this into vertical and horizontal
		 * scanout position.
		 */
		position = (I915_READ_FW(PIPEFRAMEPIXEL(pipe)) & PIPE_PIXEL_MASK) >> PIPE_PIXEL_SHIFT;

		/* convert to pixel counts */
		vbl_start *= htotal;
		vbl_end *= htotal;
		vtotal *= htotal;

		/*
		 * In interlaced modes, the pixel counter counts all pixels,
		 * so one field will have htotal more pixels. In order to avoid
		 * the reported position from jumping backwards when the pixel
		 * counter is beyond the length of the shorter field, just
		 * clamp the position the length of the shorter field. This
		 * matches how the scanline counter based position works since
		 * the scanline counter doesn't count the two half lines.
		 */
		if (position >= vtotal)
			position = vtotal - 1;

		/*
		 * Start of vblank interrupt is triggered at start of hsync,
		 * just prior to the first active line of vblank. However we
		 * consider lines to start at the leading edge of horizontal
		 * active. So, should we get here before we've crossed into
		 * the horizontal active of the first line in vblank, we would
		 * not set the DRM_SCANOUTPOS_INVBL flag. In order to fix that,
		 * always add htotal-hsync_start to the current pixel position.
		 */
		position = (position + htotal - hsync_start) % vtotal;
	}

	/* Get optional system timestamp after query. */
	if (etime)
		*etime = ktime_get();

	/* preempt_enable_rt() should go right here in PREEMPT_RT patchset. */

	spin_unlock_irqrestore(&dev_priv->uncore.lock, irqflags);

	in_vbl = position >= vbl_start && position < vbl_end;

	/*
	 * While in vblank, position will be negative
	 * counting up towards 0 at vbl_end. And outside
	 * vblank, position will be positive counting
	 * up since vbl_end.
	 */
	if (position >= vbl_start)
		position -= vbl_end;
	else
		position += vtotal - vbl_end;

	if (IS_GEN2(dev) || IS_G4X(dev) || INTEL_INFO(dev)->gen >= 5) {
		*vpos = position;
		*hpos = 0;
	} else {
		*vpos = position / htotal;
		*hpos = position - (*vpos * htotal);
	}

	/* In vblank? */
	if (in_vbl)
		ret |= DRM_SCANOUTPOS_IN_VBLANK;

	return ret;
}

int intel_get_crtc_scanline(struct intel_crtc *crtc)
{
	struct drm_i915_private *dev_priv = crtc->base.dev->dev_private;
	unsigned long irqflags;
	int position;

	spin_lock_irqsave(&dev_priv->uncore.lock, irqflags);
	position = __intel_get_crtc_scanline(crtc);
	spin_unlock_irqrestore(&dev_priv->uncore.lock, irqflags);

	return position;
}

static int i915_get_vblank_timestamp(struct drm_device *dev, unsigned int pipe,
			      int *max_error,
			      struct timeval *vblank_time,
			      unsigned flags)
{
	struct drm_crtc *crtc;

	if (pipe >= INTEL_INFO(dev)->num_pipes) {
		DRM_ERROR("Invalid crtc %u\n", pipe);
		return -EINVAL;
	}

	/* Get drm_crtc to timestamp: */
	crtc = intel_get_crtc_for_pipe(dev, pipe);
	if (crtc == NULL) {
		DRM_ERROR("Invalid crtc %u\n", pipe);
		return -EINVAL;
	}

	if (!crtc->hwmode.crtc_clock) {
		DRM_DEBUG_KMS("crtc %u is disabled\n", pipe);
		return -EBUSY;
	}

	/* Helper routine in DRM core does all the work: */
	return drm_calc_vbltimestamp_from_scanoutpos(dev, pipe, max_error,
						     vblank_time, flags,
						     &crtc->hwmode);
}

static void ironlake_rps_change_irq_handler(struct drm_device *dev)
{
	struct drm_i915_private *dev_priv = dev->dev_private;
	u32 busy_up, busy_down, max_avg, min_avg;
	u8 new_delay;

	spin_lock(&mchdev_lock);

	I915_WRITE16(MEMINTRSTS, I915_READ(MEMINTRSTS));

	new_delay = dev_priv->ips.cur_delay;

	I915_WRITE16(MEMINTRSTS, MEMINT_EVAL_CHG);
	busy_up = I915_READ(RCPREVBSYTUPAVG);
	busy_down = I915_READ(RCPREVBSYTDNAVG);
	max_avg = I915_READ(RCBMAXAVG);
	min_avg = I915_READ(RCBMINAVG);

	/* Handle RCS change request from hw */
	if (busy_up > max_avg) {
		if (dev_priv->ips.cur_delay != dev_priv->ips.max_delay)
			new_delay = dev_priv->ips.cur_delay - 1;
		if (new_delay < dev_priv->ips.max_delay)
			new_delay = dev_priv->ips.max_delay;
	} else if (busy_down < min_avg) {
		if (dev_priv->ips.cur_delay != dev_priv->ips.min_delay)
			new_delay = dev_priv->ips.cur_delay + 1;
		if (new_delay > dev_priv->ips.min_delay)
			new_delay = dev_priv->ips.min_delay;
	}

	if (ironlake_set_drps(dev, new_delay))
		dev_priv->ips.cur_delay = new_delay;

	spin_unlock(&mchdev_lock);

	return;
}

static void notify_ring(struct intel_engine_cs *engine)
{
	if (!intel_engine_initialized(engine))
		return;

	trace_i915_gem_request_notify(engine);
	engine->user_interrupts++;

	wake_up_all(&engine->irq_queue);
}

static void vlv_c0_read(struct drm_i915_private *dev_priv,
			struct intel_rps_ei *ei)
{
	ei->cz_clock = vlv_punit_read(dev_priv, PUNIT_REG_CZ_TIMESTAMP);
	ei->render_c0 = I915_READ(VLV_RENDER_C0_COUNT);
	ei->media_c0 = I915_READ(VLV_MEDIA_C0_COUNT);
}

static bool vlv_c0_above(struct drm_i915_private *dev_priv,
			 const struct intel_rps_ei *old,
			 const struct intel_rps_ei *now,
			 int threshold)
{
	u64 time, c0;
	unsigned int mul = 100;

	if (old->cz_clock == 0)
		return false;

	if (I915_READ(VLV_COUNTER_CONTROL) & VLV_COUNT_RANGE_HIGH)
		mul <<= 8;

	time = now->cz_clock - old->cz_clock;
	time *= threshold * dev_priv->czclk_freq;

	/* Workload can be split between render + media, e.g. SwapBuffers
	 * being blitted in X after being rendered in mesa. To account for
	 * this we need to combine both engines into our activity counter.
	 */
	c0 = now->render_c0 - old->render_c0;
	c0 += now->media_c0 - old->media_c0;
	c0 *= mul * VLV_CZ_CLOCK_TO_MILLI_SEC;

	return c0 >= time;
}

void gen6_rps_reset_ei(struct drm_i915_private *dev_priv)
{
	vlv_c0_read(dev_priv, &dev_priv->rps.down_ei);
	dev_priv->rps.up_ei = dev_priv->rps.down_ei;
}

static u32 vlv_wa_c0_ei(struct drm_i915_private *dev_priv, u32 pm_iir)
{
	struct intel_rps_ei now;
	u32 events = 0;

	if ((pm_iir & (GEN6_PM_RP_DOWN_EI_EXPIRED | GEN6_PM_RP_UP_EI_EXPIRED)) == 0)
		return 0;

	vlv_c0_read(dev_priv, &now);
	if (now.cz_clock == 0)
		return 0;

	if (pm_iir & GEN6_PM_RP_DOWN_EI_EXPIRED) {
		if (!vlv_c0_above(dev_priv,
				  &dev_priv->rps.down_ei, &now,
				  dev_priv->rps.down_threshold))
			events |= GEN6_PM_RP_DOWN_THRESHOLD;
		dev_priv->rps.down_ei = now;
	}

	if (pm_iir & GEN6_PM_RP_UP_EI_EXPIRED) {
		if (vlv_c0_above(dev_priv,
				 &dev_priv->rps.up_ei, &now,
				 dev_priv->rps.up_threshold))
			events |= GEN6_PM_RP_UP_THRESHOLD;
		dev_priv->rps.up_ei = now;
	}

	return events;
}

static bool any_waiters(struct drm_i915_private *dev_priv)
{
	struct intel_engine_cs *engine;

	for_each_engine(engine, dev_priv)
		if (engine->irq_refcount)
			return true;

	return false;
}

static void gen6_pm_rps_work(struct work_struct *work)
{
	struct drm_i915_private *dev_priv =
		container_of(work, struct drm_i915_private, rps.work);
	bool client_boost;
	int new_delay, adj, min, max;
	u32 pm_iir;

	spin_lock_irq(&dev_priv->irq_lock);
	/* Speed up work cancelation during disabling rps interrupts. */
	if (!dev_priv->rps.interrupts_enabled) {
		spin_unlock_irq(&dev_priv->irq_lock);
		return;
	}

	/*
	 * The RPS work is synced during runtime suspend, we don't require a
	 * wakeref. TODO: instead of disabling the asserts make sure that we
	 * always hold an RPM reference while the work is running.
	 */
	DISABLE_RPM_WAKEREF_ASSERTS(dev_priv);

	pm_iir = dev_priv->rps.pm_iir;
	dev_priv->rps.pm_iir = 0;
	/* Make sure not to corrupt PMIMR state used by ringbuffer on GEN6 */
	gen6_enable_pm_irq(dev_priv, dev_priv->pm_rps_events);
	client_boost = dev_priv->rps.client_boost;
	dev_priv->rps.client_boost = false;
	spin_unlock_irq(&dev_priv->irq_lock);

	/* Make sure we didn't queue anything we're not going to process. */
	WARN_ON(pm_iir & ~dev_priv->pm_rps_events);

	if ((pm_iir & dev_priv->pm_rps_events) == 0 && !client_boost)
		goto out;

	mutex_lock(&dev_priv->rps.hw_lock);

	pm_iir |= vlv_wa_c0_ei(dev_priv, pm_iir);

	adj = dev_priv->rps.last_adj;
	new_delay = dev_priv->rps.cur_freq;
	min = dev_priv->rps.min_freq_softlimit;
	max = dev_priv->rps.max_freq_softlimit;

	if (client_boost) {
		new_delay = dev_priv->rps.max_freq_softlimit;
		adj = 0;
	} else if (pm_iir & GEN6_PM_RP_UP_THRESHOLD) {
		if (adj > 0)
			adj *= 2;
		else /* CHV needs even encode values */
			adj = IS_CHERRYVIEW(dev_priv) ? 2 : 1;
		/*
		 * For better performance, jump directly
		 * to RPe if we're below it.
		 */
		if (new_delay < dev_priv->rps.efficient_freq - adj) {
			new_delay = dev_priv->rps.efficient_freq;
			adj = 0;
		}
	} else if (any_waiters(dev_priv)) {
		adj = 0;
	} else if (pm_iir & GEN6_PM_RP_DOWN_TIMEOUT) {
		if (dev_priv->rps.cur_freq > dev_priv->rps.efficient_freq)
			new_delay = dev_priv->rps.efficient_freq;
		else
			new_delay = dev_priv->rps.min_freq_softlimit;
		adj = 0;
	} else if (pm_iir & GEN6_PM_RP_DOWN_THRESHOLD) {
		if (adj < 0)
			adj *= 2;
		else /* CHV needs even encode values */
			adj = IS_CHERRYVIEW(dev_priv) ? -2 : -1;
	} else { /* unknown event */
		adj = 0;
	}

	dev_priv->rps.last_adj = adj;

	/* sysfs frequency interfaces may have snuck in while servicing the
	 * interrupt
	 */
	new_delay += adj;
	new_delay = clamp_t(int, new_delay, min, max);

	intel_set_rps(dev_priv->dev, new_delay);

	mutex_unlock(&dev_priv->rps.hw_lock);
out:
	ENABLE_RPM_WAKEREF_ASSERTS(dev_priv);
}


/**
 * ivybridge_parity_work - Workqueue called when a parity error interrupt
 * occurred.
 * @work: workqueue struct
 *
 * Doesn't actually do anything except notify userspace. As a consequence of
 * this event, userspace should try to remap the bad rows since statistically
 * it is likely the same row is more likely to go bad again.
 */
static void ivybridge_parity_work(struct work_struct *work)
{
	struct drm_i915_private *dev_priv =
		container_of(work, struct drm_i915_private, l3_parity.error_work);
	u32 error_status, row, bank, subbank;
	char *parity_event[6];
	uint32_t misccpctl;
	uint8_t slice = 0;

	/* We must turn off DOP level clock gating to access the L3 registers.
	 * In order to prevent a get/put style interface, acquire struct mutex
	 * any time we access those registers.
	 */
	mutex_lock(&dev_priv->dev->struct_mutex);

	/* If we've screwed up tracking, just let the interrupt fire again */
	if (WARN_ON(!dev_priv->l3_parity.which_slice))
		goto out;

	misccpctl = I915_READ(GEN7_MISCCPCTL);
	I915_WRITE(GEN7_MISCCPCTL, misccpctl & ~GEN7_DOP_CLOCK_GATE_ENABLE);
	POSTING_READ(GEN7_MISCCPCTL);

	while ((slice = ffs(dev_priv->l3_parity.which_slice)) != 0) {
		i915_reg_t reg;

		slice--;
		if (WARN_ON_ONCE(slice >= NUM_L3_SLICES(dev_priv)))
			break;

		dev_priv->l3_parity.which_slice &= ~(1<<slice);

		reg = GEN7_L3CDERRST1(slice);

		error_status = I915_READ(reg);
		row = GEN7_PARITY_ERROR_ROW(error_status);
		bank = GEN7_PARITY_ERROR_BANK(error_status);
		subbank = GEN7_PARITY_ERROR_SUBBANK(error_status);

		I915_WRITE(reg, GEN7_PARITY_ERROR_VALID | GEN7_L3CDERRST1_ENABLE);
		POSTING_READ(reg);

		parity_event[0] = I915_L3_PARITY_UEVENT "=1";
		parity_event[1] = kasprintf(GFP_KERNEL, "ROW=%d", row);
		parity_event[2] = kasprintf(GFP_KERNEL, "BANK=%d", bank);
		parity_event[3] = kasprintf(GFP_KERNEL, "SUBBANK=%d", subbank);
		parity_event[4] = kasprintf(GFP_KERNEL, "SLICE=%d", slice);
		parity_event[5] = NULL;

		kobject_uevent_env(&dev_priv->dev->primary->kdev->kobj,
				   KOBJ_CHANGE, parity_event);

		DRM_DEBUG("Parity error: Slice = %d, Row = %d, Bank = %d, Sub bank = %d.\n",
			  slice, row, bank, subbank);

		kfree(parity_event[4]);
		kfree(parity_event[3]);
		kfree(parity_event[2]);
		kfree(parity_event[1]);
	}

	I915_WRITE(GEN7_MISCCPCTL, misccpctl);

out:
	WARN_ON(dev_priv->l3_parity.which_slice);
	spin_lock_irq(&dev_priv->irq_lock);
	gen5_enable_gt_irq(dev_priv, GT_PARITY_ERROR(dev_priv));
	spin_unlock_irq(&dev_priv->irq_lock);

	mutex_unlock(&dev_priv->dev->struct_mutex);
}

static void ivybridge_parity_error_irq_handler(struct drm_i915_private *dev_priv,
					       u32 iir)
{
	if (!HAS_L3_DPF(dev_priv))
		return;

	spin_lock(&dev_priv->irq_lock);
	gen5_disable_gt_irq(dev_priv, GT_PARITY_ERROR(dev_priv));
	spin_unlock(&dev_priv->irq_lock);

	iir &= GT_PARITY_ERROR(dev_priv);
	if (iir & GT_RENDER_L3_PARITY_ERROR_INTERRUPT_S1)
		dev_priv->l3_parity.which_slice |= 1 << 1;

	if (iir & GT_RENDER_L3_PARITY_ERROR_INTERRUPT)
		dev_priv->l3_parity.which_slice |= 1 << 0;

	queue_work(dev_priv->wq, &dev_priv->l3_parity.error_work);
}

static void ilk_gt_irq_handler(struct drm_i915_private *dev_priv,
			       u32 gt_iir)
{
	if (gt_iir &
	    (GT_RENDER_USER_INTERRUPT | GT_RENDER_PIPECTL_NOTIFY_INTERRUPT))
		notify_ring(&dev_priv->engine[RCS]);
	if (gt_iir & ILK_BSD_USER_INTERRUPT)
		notify_ring(&dev_priv->engine[VCS]);
}

static void snb_gt_irq_handler(struct drm_i915_private *dev_priv,
			       u32 gt_iir)
{

	if (gt_iir &
	    (GT_RENDER_USER_INTERRUPT | GT_RENDER_PIPECTL_NOTIFY_INTERRUPT))
		notify_ring(&dev_priv->engine[RCS]);
	if (gt_iir & GT_BSD_USER_INTERRUPT)
		notify_ring(&dev_priv->engine[VCS]);
	if (gt_iir & GT_BLT_USER_INTERRUPT)
		notify_ring(&dev_priv->engine[BCS]);

	if (gt_iir & (GT_BLT_CS_ERROR_INTERRUPT |
		      GT_BSD_CS_ERROR_INTERRUPT |
		      GT_RENDER_CS_MASTER_ERROR_INTERRUPT))
		DRM_DEBUG("Command parser error, gt_iir 0x%08x\n", gt_iir);

	if (gt_iir & GT_PARITY_ERROR(dev_priv))
		ivybridge_parity_error_irq_handler(dev_priv, gt_iir);
}

static __always_inline void
gen8_cs_irq_handler(struct intel_engine_cs *engine, u32 iir, int test_shift)
{
	if (iir & (GT_RENDER_USER_INTERRUPT << test_shift))
		notify_ring(engine);
	if (iir & (GT_CONTEXT_SWITCH_INTERRUPT << test_shift))
		tasklet_schedule(&engine->irq_tasklet);
}

static irqreturn_t gen8_gt_irq_ack(struct drm_i915_private *dev_priv,
				   u32 master_ctl,
				   u32 gt_iir[4])
{
	irqreturn_t ret = IRQ_NONE;

	if (master_ctl & (GEN8_GT_RCS_IRQ | GEN8_GT_BCS_IRQ)) {
		gt_iir[0] = I915_READ_FW(GEN8_GT_IIR(0));
		if (gt_iir[0]) {
			I915_WRITE_FW(GEN8_GT_IIR(0), gt_iir[0]);
			ret = IRQ_HANDLED;
		} else
			DRM_ERROR("The master control interrupt lied (GT0)!\n");
	}

	if (master_ctl & (GEN8_GT_VCS1_IRQ | GEN8_GT_VCS2_IRQ)) {
		gt_iir[1] = I915_READ_FW(GEN8_GT_IIR(1));
		if (gt_iir[1]) {
			I915_WRITE_FW(GEN8_GT_IIR(1), gt_iir[1]);
			ret = IRQ_HANDLED;
		} else
			DRM_ERROR("The master control interrupt lied (GT1)!\n");
	}

	if (master_ctl & GEN8_GT_VECS_IRQ) {
		gt_iir[3] = I915_READ_FW(GEN8_GT_IIR(3));
		if (gt_iir[3]) {
			I915_WRITE_FW(GEN8_GT_IIR(3), gt_iir[3]);
			ret = IRQ_HANDLED;
		} else
			DRM_ERROR("The master control interrupt lied (GT3)!\n");
	}

	if (master_ctl & GEN8_GT_PM_IRQ) {
		gt_iir[2] = I915_READ_FW(GEN8_GT_IIR(2));
		if (gt_iir[2] & dev_priv->pm_rps_events) {
			I915_WRITE_FW(GEN8_GT_IIR(2),
				      gt_iir[2] & dev_priv->pm_rps_events);
			ret = IRQ_HANDLED;
		} else
			DRM_ERROR("The master control interrupt lied (PM)!\n");
	}

	return ret;
}

static void gen8_gt_irq_handler(struct drm_i915_private *dev_priv,
				u32 gt_iir[4])
{
	if (gt_iir[0]) {
		gen8_cs_irq_handler(&dev_priv->engine[RCS],
				    gt_iir[0], GEN8_RCS_IRQ_SHIFT);
		gen8_cs_irq_handler(&dev_priv->engine[BCS],
				    gt_iir[0], GEN8_BCS_IRQ_SHIFT);
	}

	if (gt_iir[1]) {
		gen8_cs_irq_handler(&dev_priv->engine[VCS],
				    gt_iir[1], GEN8_VCS1_IRQ_SHIFT);
		gen8_cs_irq_handler(&dev_priv->engine[VCS2],
				    gt_iir[1], GEN8_VCS2_IRQ_SHIFT);
	}

	if (gt_iir[3])
		gen8_cs_irq_handler(&dev_priv->engine[VECS],
				    gt_iir[3], GEN8_VECS_IRQ_SHIFT);

	if (gt_iir[2] & dev_priv->pm_rps_events)
		gen6_rps_irq_handler(dev_priv, gt_iir[2]);
}

static bool bxt_port_hotplug_long_detect(enum port port, u32 val)
{
	switch (port) {
	case PORT_A:
		return val & PORTA_HOTPLUG_LONG_DETECT;
	case PORT_B:
		return val & PORTB_HOTPLUG_LONG_DETECT;
	case PORT_C:
		return val & PORTC_HOTPLUG_LONG_DETECT;
	default:
		return false;
	}
}

static bool spt_port_hotplug2_long_detect(enum port port, u32 val)
{
	switch (port) {
	case PORT_E:
		return val & PORTE_HOTPLUG_LONG_DETECT;
	default:
		return false;
	}
}

static bool spt_port_hotplug_long_detect(enum port port, u32 val)
{
	switch (port) {
	case PORT_A:
		return val & PORTA_HOTPLUG_LONG_DETECT;
	case PORT_B:
		return val & PORTB_HOTPLUG_LONG_DETECT;
	case PORT_C:
		return val & PORTC_HOTPLUG_LONG_DETECT;
	case PORT_D:
		return val & PORTD_HOTPLUG_LONG_DETECT;
	default:
		return false;
	}
}

static bool ilk_port_hotplug_long_detect(enum port port, u32 val)
{
	switch (port) {
	case PORT_A:
		return val & DIGITAL_PORTA_HOTPLUG_LONG_DETECT;
	default:
		return false;
	}
}

static bool pch_port_hotplug_long_detect(enum port port, u32 val)
{
	switch (port) {
	case PORT_B:
		return val & PORTB_HOTPLUG_LONG_DETECT;
	case PORT_C:
		return val & PORTC_HOTPLUG_LONG_DETECT;
	case PORT_D:
		return val & PORTD_HOTPLUG_LONG_DETECT;
	default:
		return false;
	}
}

static bool i9xx_port_hotplug_long_detect(enum port port, u32 val)
{
	switch (port) {
	case PORT_B:
		return val & PORTB_HOTPLUG_INT_LONG_PULSE;
	case PORT_C:
		return val & PORTC_HOTPLUG_INT_LONG_PULSE;
	case PORT_D:
		return val & PORTD_HOTPLUG_INT_LONG_PULSE;
	default:
		return false;
	}
}

/*
 * Get a bit mask of pins that have triggered, and which ones may be long.
 * This can be called multiple times with the same masks to accumulate
 * hotplug detection results from several registers.
 *
 * Note that the caller is expected to zero out the masks initially.
 */
static void intel_get_hpd_pins(u32 *pin_mask, u32 *long_mask,
			     u32 hotplug_trigger, u32 dig_hotplug_reg,
			     const u32 hpd[HPD_NUM_PINS],
			     bool long_pulse_detect(enum port port, u32 val))
{
	enum port port;
	int i;

	for_each_hpd_pin(i) {
		if ((hpd[i] & hotplug_trigger) == 0)
			continue;

		*pin_mask |= BIT(i);

		if (!intel_hpd_pin_to_port(i, &port))
			continue;

		if (long_pulse_detect(port, dig_hotplug_reg))
			*long_mask |= BIT(i);
	}

	DRM_DEBUG_DRIVER("hotplug event received, stat 0x%08x, dig 0x%08x, pins 0x%08x\n",
			 hotplug_trigger, dig_hotplug_reg, *pin_mask);

}

static void gmbus_irq_handler(struct drm_device *dev)
{
	struct drm_i915_private *dev_priv = dev->dev_private;

	wake_up_all(&dev_priv->gmbus_wait_queue);
}

static void dp_aux_irq_handler(struct drm_device *dev)
{
	struct drm_i915_private *dev_priv = dev->dev_private;

	wake_up_all(&dev_priv->gmbus_wait_queue);
}

#if defined(CONFIG_DEBUG_FS)
static void display_pipe_crc_irq_handler(struct drm_device *dev, enum pipe pipe,
					 uint32_t crc0, uint32_t crc1,
					 uint32_t crc2, uint32_t crc3,
					 uint32_t crc4)
{
	struct drm_i915_private *dev_priv = dev->dev_private;
	struct intel_pipe_crc *pipe_crc = &dev_priv->pipe_crc[pipe];
	struct intel_pipe_crc_entry *entry;
	int head, tail;

	spin_lock(&pipe_crc->lock);

	if (!pipe_crc->entries) {
		spin_unlock(&pipe_crc->lock);
		DRM_DEBUG_KMS("spurious interrupt\n");
		return;
	}

	head = pipe_crc->head;
	tail = pipe_crc->tail;

	if (CIRC_SPACE(head, tail, INTEL_PIPE_CRC_ENTRIES_NR) < 1) {
		spin_unlock(&pipe_crc->lock);
		DRM_ERROR("CRC buffer overflowing\n");
		return;
	}

	entry = &pipe_crc->entries[head];

	entry->frame = dev->driver->get_vblank_counter(dev, pipe);
	entry->crc[0] = crc0;
	entry->crc[1] = crc1;
	entry->crc[2] = crc2;
	entry->crc[3] = crc3;
	entry->crc[4] = crc4;

	head = (head + 1) & (INTEL_PIPE_CRC_ENTRIES_NR - 1);
	pipe_crc->head = head;

	spin_unlock(&pipe_crc->lock);

	wake_up_interruptible(&pipe_crc->wq);
}
#else
static inline void
display_pipe_crc_irq_handler(struct drm_device *dev, enum pipe pipe,
			     uint32_t crc0, uint32_t crc1,
			     uint32_t crc2, uint32_t crc3,
			     uint32_t crc4) {}
#endif


static void hsw_pipe_crc_irq_handler(struct drm_device *dev, enum pipe pipe)
{
	struct drm_i915_private *dev_priv = dev->dev_private;

	display_pipe_crc_irq_handler(dev, pipe,
				     I915_READ(PIPE_CRC_RES_1_IVB(pipe)),
				     0, 0, 0, 0);
}

static void ivb_pipe_crc_irq_handler(struct drm_device *dev, enum pipe pipe)
{
	struct drm_i915_private *dev_priv = dev->dev_private;

	display_pipe_crc_irq_handler(dev, pipe,
				     I915_READ(PIPE_CRC_RES_1_IVB(pipe)),
				     I915_READ(PIPE_CRC_RES_2_IVB(pipe)),
				     I915_READ(PIPE_CRC_RES_3_IVB(pipe)),
				     I915_READ(PIPE_CRC_RES_4_IVB(pipe)),
				     I915_READ(PIPE_CRC_RES_5_IVB(pipe)));
}

static void i9xx_pipe_crc_irq_handler(struct drm_device *dev, enum pipe pipe)
{
	struct drm_i915_private *dev_priv = dev->dev_private;
	uint32_t res1, res2;

	if (INTEL_INFO(dev)->gen >= 3)
		res1 = I915_READ(PIPE_CRC_RES_RES1_I915(pipe));
	else
		res1 = 0;

	if (INTEL_INFO(dev)->gen >= 5 || IS_G4X(dev))
		res2 = I915_READ(PIPE_CRC_RES_RES2_G4X(pipe));
	else
		res2 = 0;

	display_pipe_crc_irq_handler(dev, pipe,
				     I915_READ(PIPE_CRC_RES_RED(pipe)),
				     I915_READ(PIPE_CRC_RES_GREEN(pipe)),
				     I915_READ(PIPE_CRC_RES_BLUE(pipe)),
				     res1, res2);
}

/* The RPS events need forcewake, so we add them to a work queue and mask their
 * IMR bits until the work is done. Other interrupts can be processed without
 * the work queue. */
static void gen6_rps_irq_handler(struct drm_i915_private *dev_priv, u32 pm_iir)
{
	if (pm_iir & dev_priv->pm_rps_events) {
		spin_lock(&dev_priv->irq_lock);
		gen6_disable_pm_irq(dev_priv, pm_iir & dev_priv->pm_rps_events);
		if (dev_priv->rps.interrupts_enabled) {
			dev_priv->rps.pm_iir |= pm_iir & dev_priv->pm_rps_events;
			queue_work(dev_priv->wq, &dev_priv->rps.work);
		}
		spin_unlock(&dev_priv->irq_lock);
	}

	if (INTEL_INFO(dev_priv)->gen >= 8)
		return;

	if (HAS_VEBOX(dev_priv)) {
		if (pm_iir & PM_VEBOX_USER_INTERRUPT)
			notify_ring(&dev_priv->engine[VECS]);

		if (pm_iir & PM_VEBOX_CS_ERROR_INTERRUPT)
			DRM_DEBUG("Command parser error, pm_iir 0x%08x\n", pm_iir);
	}
}

static bool intel_pipe_handle_vblank(struct drm_device *dev, enum pipe pipe)
{
	if (!drm_handle_vblank(dev, pipe))
		return false;

	return true;
}

static void valleyview_pipestat_irq_ack(struct drm_device *dev, u32 iir,
					u32 pipe_stats[I915_MAX_PIPES])
{
	struct drm_i915_private *dev_priv = dev->dev_private;
	int pipe;

	spin_lock(&dev_priv->irq_lock);

	if (!dev_priv->display_irqs_enabled) {
		spin_unlock(&dev_priv->irq_lock);
		return;
	}

	for_each_pipe(dev_priv, pipe) {
		i915_reg_t reg;
		u32 mask, iir_bit = 0;

		/*
		 * PIPESTAT bits get signalled even when the interrupt is
		 * disabled with the mask bits, and some of the status bits do
		 * not generate interrupts at all (like the underrun bit). Hence
		 * we need to be careful that we only handle what we want to
		 * handle.
		 */

		/* fifo underruns are filterered in the underrun handler. */
		mask = PIPE_FIFO_UNDERRUN_STATUS;

		switch (pipe) {
		case PIPE_A:
			iir_bit = I915_DISPLAY_PIPE_A_EVENT_INTERRUPT;
			break;
		case PIPE_B:
			iir_bit = I915_DISPLAY_PIPE_B_EVENT_INTERRUPT;
			break;
		case PIPE_C:
			iir_bit = I915_DISPLAY_PIPE_C_EVENT_INTERRUPT;
			break;
		}
		if (iir & iir_bit)
			mask |= dev_priv->pipestat_irq_mask[pipe];

		if (!mask)
			continue;

		reg = PIPESTAT(pipe);
		mask |= PIPESTAT_INT_ENABLE_MASK;
		pipe_stats[pipe] = I915_READ(reg) & mask;

		/*
		 * Clear the PIPE*STAT regs before the IIR
		 */
		if (pipe_stats[pipe] & (PIPE_FIFO_UNDERRUN_STATUS |
					PIPESTAT_INT_STATUS_MASK))
			I915_WRITE(reg, pipe_stats[pipe]);
	}
	spin_unlock(&dev_priv->irq_lock);
}

static void valleyview_pipestat_irq_handler(struct drm_device *dev,
					    u32 pipe_stats[I915_MAX_PIPES])
{
	struct drm_i915_private *dev_priv = to_i915(dev);
	enum pipe pipe;

	for_each_pipe(dev_priv, pipe) {
		if (pipe_stats[pipe] & PIPE_START_VBLANK_INTERRUPT_STATUS &&
		    intel_pipe_handle_vblank(dev, pipe))
			intel_check_page_flip(dev, pipe);

		if (pipe_stats[pipe] & PLANE_FLIP_DONE_INT_STATUS_VLV) {
			intel_prepare_page_flip(dev, pipe);
			intel_finish_page_flip(dev, pipe);
		}

		if (pipe_stats[pipe] & PIPE_CRC_DONE_INTERRUPT_STATUS)
			i9xx_pipe_crc_irq_handler(dev, pipe);

		if (pipe_stats[pipe] & PIPE_FIFO_UNDERRUN_STATUS)
			intel_cpu_fifo_underrun_irq_handler(dev_priv, pipe);
	}

	if (pipe_stats[0] & PIPE_GMBUS_INTERRUPT_STATUS)
		gmbus_irq_handler(dev);
}

static u32 i9xx_hpd_irq_ack(struct drm_i915_private *dev_priv)
{
	u32 hotplug_status = I915_READ(PORT_HOTPLUG_STAT);

	if (hotplug_status)
		I915_WRITE(PORT_HOTPLUG_STAT, hotplug_status);

	return hotplug_status;
}

static void i9xx_hpd_irq_handler(struct drm_device *dev,
				 u32 hotplug_status)
{
	u32 pin_mask = 0, long_mask = 0;

	if (IS_G4X(dev) || IS_VALLEYVIEW(dev) || IS_CHERRYVIEW(dev)) {
		u32 hotplug_trigger = hotplug_status & HOTPLUG_INT_STATUS_G4X;

		if (hotplug_trigger) {
			intel_get_hpd_pins(&pin_mask, &long_mask, hotplug_trigger,
					   hotplug_trigger, hpd_status_g4x,
					   i9xx_port_hotplug_long_detect);

			intel_hpd_irq_handler(dev, pin_mask, long_mask);
		}

		if (hotplug_status & DP_AUX_CHANNEL_MASK_INT_STATUS_G4X)
			dp_aux_irq_handler(dev);
	} else {
		u32 hotplug_trigger = hotplug_status & HOTPLUG_INT_STATUS_I915;

		if (hotplug_trigger) {
			intel_get_hpd_pins(&pin_mask, &long_mask, hotplug_trigger,
					   hotplug_trigger, hpd_status_i915,
					   i9xx_port_hotplug_long_detect);
			intel_hpd_irq_handler(dev, pin_mask, long_mask);
		}
	}
}

static irqreturn_t valleyview_irq_handler(int irq, void *arg)
{
	struct drm_device *dev = arg;
	struct drm_i915_private *dev_priv = dev->dev_private;
	irqreturn_t ret = IRQ_NONE;

	if (!intel_irqs_enabled(dev_priv))
		return IRQ_NONE;

	/* IRQs are synced during runtime_suspend, we don't require a wakeref */
	disable_rpm_wakeref_asserts(dev_priv);

	do {
		u32 iir, gt_iir, pm_iir;
		u32 pipe_stats[I915_MAX_PIPES] = {};
		u32 hotplug_status = 0;
		u32 ier = 0;

		gt_iir = I915_READ(GTIIR);
		pm_iir = I915_READ(GEN6_PMIIR);
		iir = I915_READ(VLV_IIR);

		if (gt_iir == 0 && pm_iir == 0 && iir == 0)
			break;

		ret = IRQ_HANDLED;

		/*
		 * Theory on interrupt generation, based on empirical evidence:
		 *
		 * x = ((VLV_IIR & VLV_IER) ||
		 *      (((GT_IIR & GT_IER) || (GEN6_PMIIR & GEN6_PMIER)) &&
		 *       (VLV_MASTER_IER & MASTER_INTERRUPT_ENABLE)));
		 *
		 * A CPU interrupt will only be raised when 'x' has a 0->1 edge.
		 * Hence we clear MASTER_INTERRUPT_ENABLE and VLV_IER to
		 * guarantee the CPU interrupt will be raised again even if we
		 * don't end up clearing all the VLV_IIR, GT_IIR, GEN6_PMIIR
		 * bits this time around.
		 */
		I915_WRITE(VLV_MASTER_IER, 0);
		ier = I915_READ(VLV_IER);
		I915_WRITE(VLV_IER, 0);

		if (gt_iir)
			I915_WRITE(GTIIR, gt_iir);
		if (pm_iir)
			I915_WRITE(GEN6_PMIIR, pm_iir);

		if (iir & I915_DISPLAY_PORT_INTERRUPT)
			hotplug_status = i9xx_hpd_irq_ack(dev_priv);

		/* Call regardless, as some status bits might not be
		 * signalled in iir */
		valleyview_pipestat_irq_ack(dev, iir, pipe_stats);

		/*
		 * VLV_IIR is single buffered, and reflects the level
		 * from PIPESTAT/PORT_HOTPLUG_STAT, hence clear it last.
		 */
		if (iir)
			I915_WRITE(VLV_IIR, iir);

		I915_WRITE(VLV_IER, ier);
		I915_WRITE(VLV_MASTER_IER, MASTER_INTERRUPT_ENABLE);
		POSTING_READ(VLV_MASTER_IER);

		if (gt_iir)
			snb_gt_irq_handler(dev_priv, gt_iir);
		if (pm_iir)
			gen6_rps_irq_handler(dev_priv, pm_iir);

		if (hotplug_status)
			i9xx_hpd_irq_handler(dev, hotplug_status);

		valleyview_pipestat_irq_handler(dev, pipe_stats);
	} while (0);

	enable_rpm_wakeref_asserts(dev_priv);

	return ret;
}

static irqreturn_t cherryview_irq_handler(int irq, void *arg)
{
	struct drm_device *dev = arg;
	struct drm_i915_private *dev_priv = dev->dev_private;
	irqreturn_t ret = IRQ_NONE;

	if (!intel_irqs_enabled(dev_priv))
		return IRQ_NONE;

	/* IRQs are synced during runtime_suspend, we don't require a wakeref */
	disable_rpm_wakeref_asserts(dev_priv);

	do {
<<<<<<< HEAD
=======
		u32 master_ctl, iir;
		u32 gt_iir[4] = {};
		u32 pipe_stats[I915_MAX_PIPES] = {};
		u32 hotplug_status = 0;
		u32 ier = 0;

>>>>>>> 8a292d01
		master_ctl = I915_READ(GEN8_MASTER_IRQ) & ~GEN8_MASTER_IRQ_CONTROL;
		iir = I915_READ(VLV_IIR);

		if (master_ctl == 0 && iir == 0)
			break;

		ret = IRQ_HANDLED;

		/*
		 * Theory on interrupt generation, based on empirical evidence:
		 *
		 * x = ((VLV_IIR & VLV_IER) ||
		 *      ((GEN8_MASTER_IRQ & ~GEN8_MASTER_IRQ_CONTROL) &&
		 *       (GEN8_MASTER_IRQ & GEN8_MASTER_IRQ_CONTROL)));
		 *
		 * A CPU interrupt will only be raised when 'x' has a 0->1 edge.
		 * Hence we clear GEN8_MASTER_IRQ_CONTROL and VLV_IER to
		 * guarantee the CPU interrupt will be raised again even if we
		 * don't end up clearing all the VLV_IIR and GEN8_MASTER_IRQ_CONTROL
		 * bits this time around.
		 */
		I915_WRITE(GEN8_MASTER_IRQ, 0);
		ier = I915_READ(VLV_IER);
		I915_WRITE(VLV_IER, 0);

		gen8_gt_irq_ack(dev_priv, master_ctl, gt_iir);

		if (iir & I915_DISPLAY_PORT_INTERRUPT)
			hotplug_status = i9xx_hpd_irq_ack(dev_priv);

		/* Call regardless, as some status bits might not be
		 * signalled in iir */
		valleyview_pipestat_irq_ack(dev, iir, pipe_stats);

		/*
		 * VLV_IIR is single buffered, and reflects the level
		 * from PIPESTAT/PORT_HOTPLUG_STAT, hence clear it last.
		 */
		if (iir)
			I915_WRITE(VLV_IIR, iir);

		I915_WRITE(VLV_IER, ier);
		I915_WRITE(GEN8_MASTER_IRQ, GEN8_MASTER_IRQ_CONTROL);
		POSTING_READ(GEN8_MASTER_IRQ);
<<<<<<< HEAD
=======

		gen8_gt_irq_handler(dev_priv, gt_iir);

		if (hotplug_status)
			i9xx_hpd_irq_handler(dev, hotplug_status);

		valleyview_pipestat_irq_handler(dev, pipe_stats);
>>>>>>> 8a292d01
	} while (0);

	enable_rpm_wakeref_asserts(dev_priv);

	return ret;
}

static void ibx_hpd_irq_handler(struct drm_device *dev, u32 hotplug_trigger,
				const u32 hpd[HPD_NUM_PINS])
{
	struct drm_i915_private *dev_priv = to_i915(dev);
	u32 dig_hotplug_reg, pin_mask = 0, long_mask = 0;

	/*
	 * Somehow the PCH doesn't seem to really ack the interrupt to the CPU
	 * unless we touch the hotplug register, even if hotplug_trigger is
	 * zero. Not acking leads to "The master control interrupt lied (SDE)!"
	 * errors.
	 */
	dig_hotplug_reg = I915_READ(PCH_PORT_HOTPLUG);
	if (!hotplug_trigger) {
		u32 mask = PORTA_HOTPLUG_STATUS_MASK |
			PORTD_HOTPLUG_STATUS_MASK |
			PORTC_HOTPLUG_STATUS_MASK |
			PORTB_HOTPLUG_STATUS_MASK;
		dig_hotplug_reg &= ~mask;
	}

	I915_WRITE(PCH_PORT_HOTPLUG, dig_hotplug_reg);
	if (!hotplug_trigger)
		return;

	intel_get_hpd_pins(&pin_mask, &long_mask, hotplug_trigger,
			   dig_hotplug_reg, hpd,
			   pch_port_hotplug_long_detect);

	intel_hpd_irq_handler(dev, pin_mask, long_mask);
}

static void ibx_irq_handler(struct drm_device *dev, u32 pch_iir)
{
	struct drm_i915_private *dev_priv = dev->dev_private;
	int pipe;
	u32 hotplug_trigger = pch_iir & SDE_HOTPLUG_MASK;

	ibx_hpd_irq_handler(dev, hotplug_trigger, hpd_ibx);

	if (pch_iir & SDE_AUDIO_POWER_MASK) {
		int port = ffs((pch_iir & SDE_AUDIO_POWER_MASK) >>
			       SDE_AUDIO_POWER_SHIFT);
		DRM_DEBUG_DRIVER("PCH audio power change on port %d\n",
				 port_name(port));
	}

	if (pch_iir & SDE_AUX_MASK)
		dp_aux_irq_handler(dev);

	if (pch_iir & SDE_GMBUS)
		gmbus_irq_handler(dev);

	if (pch_iir & SDE_AUDIO_HDCP_MASK)
		DRM_DEBUG_DRIVER("PCH HDCP audio interrupt\n");

	if (pch_iir & SDE_AUDIO_TRANS_MASK)
		DRM_DEBUG_DRIVER("PCH transcoder audio interrupt\n");

	if (pch_iir & SDE_POISON)
		DRM_ERROR("PCH poison interrupt\n");

	if (pch_iir & SDE_FDI_MASK)
		for_each_pipe(dev_priv, pipe)
			DRM_DEBUG_DRIVER("  pipe %c FDI IIR: 0x%08x\n",
					 pipe_name(pipe),
					 I915_READ(FDI_RX_IIR(pipe)));

	if (pch_iir & (SDE_TRANSB_CRC_DONE | SDE_TRANSA_CRC_DONE))
		DRM_DEBUG_DRIVER("PCH transcoder CRC done interrupt\n");

	if (pch_iir & (SDE_TRANSB_CRC_ERR | SDE_TRANSA_CRC_ERR))
		DRM_DEBUG_DRIVER("PCH transcoder CRC error interrupt\n");

	if (pch_iir & SDE_TRANSA_FIFO_UNDER)
		intel_pch_fifo_underrun_irq_handler(dev_priv, TRANSCODER_A);

	if (pch_iir & SDE_TRANSB_FIFO_UNDER)
		intel_pch_fifo_underrun_irq_handler(dev_priv, TRANSCODER_B);
}

static void ivb_err_int_handler(struct drm_device *dev)
{
	struct drm_i915_private *dev_priv = dev->dev_private;
	u32 err_int = I915_READ(GEN7_ERR_INT);
	enum pipe pipe;

	if (err_int & ERR_INT_POISON)
		DRM_ERROR("Poison interrupt\n");

	for_each_pipe(dev_priv, pipe) {
		if (err_int & ERR_INT_FIFO_UNDERRUN(pipe))
			intel_cpu_fifo_underrun_irq_handler(dev_priv, pipe);

		if (err_int & ERR_INT_PIPE_CRC_DONE(pipe)) {
			if (IS_IVYBRIDGE(dev))
				ivb_pipe_crc_irq_handler(dev, pipe);
			else
				hsw_pipe_crc_irq_handler(dev, pipe);
		}
	}

	I915_WRITE(GEN7_ERR_INT, err_int);
}

static void cpt_serr_int_handler(struct drm_device *dev)
{
	struct drm_i915_private *dev_priv = dev->dev_private;
	u32 serr_int = I915_READ(SERR_INT);

	if (serr_int & SERR_INT_POISON)
		DRM_ERROR("PCH poison interrupt\n");

	if (serr_int & SERR_INT_TRANS_A_FIFO_UNDERRUN)
		intel_pch_fifo_underrun_irq_handler(dev_priv, TRANSCODER_A);

	if (serr_int & SERR_INT_TRANS_B_FIFO_UNDERRUN)
		intel_pch_fifo_underrun_irq_handler(dev_priv, TRANSCODER_B);

	if (serr_int & SERR_INT_TRANS_C_FIFO_UNDERRUN)
		intel_pch_fifo_underrun_irq_handler(dev_priv, TRANSCODER_C);

	I915_WRITE(SERR_INT, serr_int);
}

static void cpt_irq_handler(struct drm_device *dev, u32 pch_iir)
{
	struct drm_i915_private *dev_priv = dev->dev_private;
	int pipe;
	u32 hotplug_trigger = pch_iir & SDE_HOTPLUG_MASK_CPT;

	ibx_hpd_irq_handler(dev, hotplug_trigger, hpd_cpt);

	if (pch_iir & SDE_AUDIO_POWER_MASK_CPT) {
		int port = ffs((pch_iir & SDE_AUDIO_POWER_MASK_CPT) >>
			       SDE_AUDIO_POWER_SHIFT_CPT);
		DRM_DEBUG_DRIVER("PCH audio power change on port %c\n",
				 port_name(port));
	}

	if (pch_iir & SDE_AUX_MASK_CPT)
		dp_aux_irq_handler(dev);

	if (pch_iir & SDE_GMBUS_CPT)
		gmbus_irq_handler(dev);

	if (pch_iir & SDE_AUDIO_CP_REQ_CPT)
		DRM_DEBUG_DRIVER("Audio CP request interrupt\n");

	if (pch_iir & SDE_AUDIO_CP_CHG_CPT)
		DRM_DEBUG_DRIVER("Audio CP change interrupt\n");

	if (pch_iir & SDE_FDI_MASK_CPT)
		for_each_pipe(dev_priv, pipe)
			DRM_DEBUG_DRIVER("  pipe %c FDI IIR: 0x%08x\n",
					 pipe_name(pipe),
					 I915_READ(FDI_RX_IIR(pipe)));

	if (pch_iir & SDE_ERROR_CPT)
		cpt_serr_int_handler(dev);
}

static void spt_irq_handler(struct drm_device *dev, u32 pch_iir)
{
	struct drm_i915_private *dev_priv = dev->dev_private;
	u32 hotplug_trigger = pch_iir & SDE_HOTPLUG_MASK_SPT &
		~SDE_PORTE_HOTPLUG_SPT;
	u32 hotplug2_trigger = pch_iir & SDE_PORTE_HOTPLUG_SPT;
	u32 pin_mask = 0, long_mask = 0;

	if (hotplug_trigger) {
		u32 dig_hotplug_reg;

		dig_hotplug_reg = I915_READ(PCH_PORT_HOTPLUG);
		I915_WRITE(PCH_PORT_HOTPLUG, dig_hotplug_reg);

		intel_get_hpd_pins(&pin_mask, &long_mask, hotplug_trigger,
				   dig_hotplug_reg, hpd_spt,
				   spt_port_hotplug_long_detect);
	}

	if (hotplug2_trigger) {
		u32 dig_hotplug_reg;

		dig_hotplug_reg = I915_READ(PCH_PORT_HOTPLUG2);
		I915_WRITE(PCH_PORT_HOTPLUG2, dig_hotplug_reg);

		intel_get_hpd_pins(&pin_mask, &long_mask, hotplug2_trigger,
				   dig_hotplug_reg, hpd_spt,
				   spt_port_hotplug2_long_detect);
	}

	if (pin_mask)
		intel_hpd_irq_handler(dev, pin_mask, long_mask);

	if (pch_iir & SDE_GMBUS_CPT)
		gmbus_irq_handler(dev);
}

static void ilk_hpd_irq_handler(struct drm_device *dev, u32 hotplug_trigger,
				const u32 hpd[HPD_NUM_PINS])
{
	struct drm_i915_private *dev_priv = to_i915(dev);
	u32 dig_hotplug_reg, pin_mask = 0, long_mask = 0;

	dig_hotplug_reg = I915_READ(DIGITAL_PORT_HOTPLUG_CNTRL);
	I915_WRITE(DIGITAL_PORT_HOTPLUG_CNTRL, dig_hotplug_reg);

	intel_get_hpd_pins(&pin_mask, &long_mask, hotplug_trigger,
			   dig_hotplug_reg, hpd,
			   ilk_port_hotplug_long_detect);

	intel_hpd_irq_handler(dev, pin_mask, long_mask);
}

static void ilk_display_irq_handler(struct drm_device *dev, u32 de_iir)
{
	struct drm_i915_private *dev_priv = dev->dev_private;
	enum pipe pipe;
	u32 hotplug_trigger = de_iir & DE_DP_A_HOTPLUG;

	if (hotplug_trigger)
		ilk_hpd_irq_handler(dev, hotplug_trigger, hpd_ilk);

	if (de_iir & DE_AUX_CHANNEL_A)
		dp_aux_irq_handler(dev);

	if (de_iir & DE_GSE)
		intel_opregion_asle_intr(dev);

	if (de_iir & DE_POISON)
		DRM_ERROR("Poison interrupt\n");

	for_each_pipe(dev_priv, pipe) {
		if (de_iir & DE_PIPE_VBLANK(pipe) &&
		    intel_pipe_handle_vblank(dev, pipe))
			intel_check_page_flip(dev, pipe);

		if (de_iir & DE_PIPE_FIFO_UNDERRUN(pipe))
			intel_cpu_fifo_underrun_irq_handler(dev_priv, pipe);

		if (de_iir & DE_PIPE_CRC_DONE(pipe))
			i9xx_pipe_crc_irq_handler(dev, pipe);

		/* plane/pipes map 1:1 on ilk+ */
		if (de_iir & DE_PLANE_FLIP_DONE(pipe)) {
			intel_prepare_page_flip(dev, pipe);
			intel_finish_page_flip_plane(dev, pipe);
		}
	}

	/* check event from PCH */
	if (de_iir & DE_PCH_EVENT) {
		u32 pch_iir = I915_READ(SDEIIR);

		if (HAS_PCH_CPT(dev))
			cpt_irq_handler(dev, pch_iir);
		else
			ibx_irq_handler(dev, pch_iir);

		/* should clear PCH hotplug event before clear CPU irq */
		I915_WRITE(SDEIIR, pch_iir);
	}

	if (IS_GEN5(dev) && de_iir & DE_PCU_EVENT)
		ironlake_rps_change_irq_handler(dev);
}

static void ivb_display_irq_handler(struct drm_device *dev, u32 de_iir)
{
	struct drm_i915_private *dev_priv = dev->dev_private;
	enum pipe pipe;
	u32 hotplug_trigger = de_iir & DE_DP_A_HOTPLUG_IVB;

	if (hotplug_trigger)
		ilk_hpd_irq_handler(dev, hotplug_trigger, hpd_ivb);

	if (de_iir & DE_ERR_INT_IVB)
		ivb_err_int_handler(dev);

	if (de_iir & DE_AUX_CHANNEL_A_IVB)
		dp_aux_irq_handler(dev);

	if (de_iir & DE_GSE_IVB)
		intel_opregion_asle_intr(dev);

	for_each_pipe(dev_priv, pipe) {
		if (de_iir & (DE_PIPE_VBLANK_IVB(pipe)) &&
		    intel_pipe_handle_vblank(dev, pipe))
			intel_check_page_flip(dev, pipe);

		/* plane/pipes map 1:1 on ilk+ */
		if (de_iir & DE_PLANE_FLIP_DONE_IVB(pipe)) {
			intel_prepare_page_flip(dev, pipe);
			intel_finish_page_flip_plane(dev, pipe);
		}
	}

	/* check event from PCH */
	if (!HAS_PCH_NOP(dev) && (de_iir & DE_PCH_EVENT_IVB)) {
		u32 pch_iir = I915_READ(SDEIIR);

		cpt_irq_handler(dev, pch_iir);

		/* clear PCH hotplug event before clear CPU irq */
		I915_WRITE(SDEIIR, pch_iir);
	}
}

/*
 * To handle irqs with the minimum potential races with fresh interrupts, we:
 * 1 - Disable Master Interrupt Control.
 * 2 - Find the source(s) of the interrupt.
 * 3 - Clear the Interrupt Identity bits (IIR).
 * 4 - Process the interrupt(s) that had bits set in the IIRs.
 * 5 - Re-enable Master Interrupt Control.
 */
static irqreturn_t ironlake_irq_handler(int irq, void *arg)
{
	struct drm_device *dev = arg;
	struct drm_i915_private *dev_priv = dev->dev_private;
	u32 de_iir, gt_iir, de_ier, sde_ier = 0;
	irqreturn_t ret = IRQ_NONE;

	if (!intel_irqs_enabled(dev_priv))
		return IRQ_NONE;

	/* IRQs are synced during runtime_suspend, we don't require a wakeref */
	disable_rpm_wakeref_asserts(dev_priv);

	/* disable master interrupt before clearing iir  */
	de_ier = I915_READ(DEIER);
	I915_WRITE(DEIER, de_ier & ~DE_MASTER_IRQ_CONTROL);
	POSTING_READ(DEIER);

	/* Disable south interrupts. We'll only write to SDEIIR once, so further
	 * interrupts will will be stored on its back queue, and then we'll be
	 * able to process them after we restore SDEIER (as soon as we restore
	 * it, we'll get an interrupt if SDEIIR still has something to process
	 * due to its back queue). */
	if (!HAS_PCH_NOP(dev)) {
		sde_ier = I915_READ(SDEIER);
		I915_WRITE(SDEIER, 0);
		POSTING_READ(SDEIER);
	}

	/* Find, clear, then process each source of interrupt */

	gt_iir = I915_READ(GTIIR);
	if (gt_iir) {
		I915_WRITE(GTIIR, gt_iir);
		ret = IRQ_HANDLED;
		if (INTEL_INFO(dev)->gen >= 6)
			snb_gt_irq_handler(dev_priv, gt_iir);
		else
			ilk_gt_irq_handler(dev_priv, gt_iir);
	}

	de_iir = I915_READ(DEIIR);
	if (de_iir) {
		I915_WRITE(DEIIR, de_iir);
		ret = IRQ_HANDLED;
		if (INTEL_INFO(dev)->gen >= 7)
			ivb_display_irq_handler(dev, de_iir);
		else
			ilk_display_irq_handler(dev, de_iir);
	}

	if (INTEL_INFO(dev)->gen >= 6) {
		u32 pm_iir = I915_READ(GEN6_PMIIR);
		if (pm_iir) {
			I915_WRITE(GEN6_PMIIR, pm_iir);
			ret = IRQ_HANDLED;
			gen6_rps_irq_handler(dev_priv, pm_iir);
		}
	}

	I915_WRITE(DEIER, de_ier);
	POSTING_READ(DEIER);
	if (!HAS_PCH_NOP(dev)) {
		I915_WRITE(SDEIER, sde_ier);
		POSTING_READ(SDEIER);
	}

	/* IRQs are synced during runtime_suspend, we don't require a wakeref */
	enable_rpm_wakeref_asserts(dev_priv);

	return ret;
}

static void bxt_hpd_irq_handler(struct drm_device *dev, u32 hotplug_trigger,
				const u32 hpd[HPD_NUM_PINS])
{
	struct drm_i915_private *dev_priv = to_i915(dev);
	u32 dig_hotplug_reg, pin_mask = 0, long_mask = 0;

	dig_hotplug_reg = I915_READ(PCH_PORT_HOTPLUG);
	I915_WRITE(PCH_PORT_HOTPLUG, dig_hotplug_reg);

	intel_get_hpd_pins(&pin_mask, &long_mask, hotplug_trigger,
			   dig_hotplug_reg, hpd,
			   bxt_port_hotplug_long_detect);

	intel_hpd_irq_handler(dev, pin_mask, long_mask);
}

static irqreturn_t
gen8_de_irq_handler(struct drm_i915_private *dev_priv, u32 master_ctl)
{
	struct drm_device *dev = dev_priv->dev;
	irqreturn_t ret = IRQ_NONE;
	u32 iir;
	enum pipe pipe;

	if (master_ctl & GEN8_DE_MISC_IRQ) {
		iir = I915_READ(GEN8_DE_MISC_IIR);
		if (iir) {
			I915_WRITE(GEN8_DE_MISC_IIR, iir);
			ret = IRQ_HANDLED;
			if (iir & GEN8_DE_MISC_GSE)
				intel_opregion_asle_intr(dev);
			else
				DRM_ERROR("Unexpected DE Misc interrupt\n");
		}
		else
			DRM_ERROR("The master control interrupt lied (DE MISC)!\n");
	}

	if (master_ctl & GEN8_DE_PORT_IRQ) {
		iir = I915_READ(GEN8_DE_PORT_IIR);
		if (iir) {
			u32 tmp_mask;
			bool found = false;

			I915_WRITE(GEN8_DE_PORT_IIR, iir);
			ret = IRQ_HANDLED;

			tmp_mask = GEN8_AUX_CHANNEL_A;
			if (INTEL_INFO(dev_priv)->gen >= 9)
				tmp_mask |= GEN9_AUX_CHANNEL_B |
					    GEN9_AUX_CHANNEL_C |
					    GEN9_AUX_CHANNEL_D;

			if (iir & tmp_mask) {
				dp_aux_irq_handler(dev);
				found = true;
			}

			if (IS_BROXTON(dev_priv)) {
				tmp_mask = iir & BXT_DE_PORT_HOTPLUG_MASK;
				if (tmp_mask) {
					bxt_hpd_irq_handler(dev, tmp_mask, hpd_bxt);
					found = true;
				}
			} else if (IS_BROADWELL(dev_priv)) {
				tmp_mask = iir & GEN8_PORT_DP_A_HOTPLUG;
				if (tmp_mask) {
					ilk_hpd_irq_handler(dev, tmp_mask, hpd_bdw);
					found = true;
				}
			}

			if (IS_BROXTON(dev) && (iir & BXT_DE_PORT_GMBUS)) {
				gmbus_irq_handler(dev);
				found = true;
			}

			if (!found)
				DRM_ERROR("Unexpected DE Port interrupt\n");
		}
		else
			DRM_ERROR("The master control interrupt lied (DE PORT)!\n");
	}

	for_each_pipe(dev_priv, pipe) {
		u32 flip_done, fault_errors;

		if (!(master_ctl & GEN8_DE_PIPE_IRQ(pipe)))
			continue;

		iir = I915_READ(GEN8_DE_PIPE_IIR(pipe));
		if (!iir) {
			DRM_ERROR("The master control interrupt lied (DE PIPE)!\n");
			continue;
		}

		ret = IRQ_HANDLED;
		I915_WRITE(GEN8_DE_PIPE_IIR(pipe), iir);

		if (iir & GEN8_PIPE_VBLANK &&
		    intel_pipe_handle_vblank(dev, pipe))
			intel_check_page_flip(dev, pipe);

		flip_done = iir;
		if (INTEL_INFO(dev_priv)->gen >= 9)
			flip_done &= GEN9_PIPE_PLANE1_FLIP_DONE;
		else
			flip_done &= GEN8_PIPE_PRIMARY_FLIP_DONE;

		if (flip_done) {
			intel_prepare_page_flip(dev, pipe);
			intel_finish_page_flip_plane(dev, pipe);
		}

		if (iir & GEN8_PIPE_CDCLK_CRC_DONE)
			hsw_pipe_crc_irq_handler(dev, pipe);

		if (iir & GEN8_PIPE_FIFO_UNDERRUN)
			intel_cpu_fifo_underrun_irq_handler(dev_priv, pipe);

		fault_errors = iir;
		if (INTEL_INFO(dev_priv)->gen >= 9)
			fault_errors &= GEN9_DE_PIPE_IRQ_FAULT_ERRORS;
		else
			fault_errors &= GEN8_DE_PIPE_IRQ_FAULT_ERRORS;

		if (fault_errors)
			DRM_ERROR("Fault errors on pipe %c\n: 0x%08x",
				  pipe_name(pipe),
				  fault_errors);
	}

	if (HAS_PCH_SPLIT(dev) && !HAS_PCH_NOP(dev) &&
	    master_ctl & GEN8_DE_PCH_IRQ) {
		/*
		 * FIXME(BDW): Assume for now that the new interrupt handling
		 * scheme also closed the SDE interrupt handling race we've seen
		 * on older pch-split platforms. But this needs testing.
		 */
		iir = I915_READ(SDEIIR);
		if (iir) {
			I915_WRITE(SDEIIR, iir);
			ret = IRQ_HANDLED;

			if (HAS_PCH_SPT(dev_priv))
				spt_irq_handler(dev, iir);
			else
				cpt_irq_handler(dev, iir);
		} else {
			/*
			 * Like on previous PCH there seems to be something
			 * fishy going on with forwarding PCH interrupts.
			 */
			DRM_DEBUG_DRIVER("The master control interrupt lied (SDE)!\n");
		}
	}

	return ret;
}

static irqreturn_t gen8_irq_handler(int irq, void *arg)
{
	struct drm_device *dev = arg;
	struct drm_i915_private *dev_priv = dev->dev_private;
	u32 master_ctl;
	u32 gt_iir[4] = {};
	irqreturn_t ret;

	if (!intel_irqs_enabled(dev_priv))
		return IRQ_NONE;

	master_ctl = I915_READ_FW(GEN8_MASTER_IRQ);
	master_ctl &= ~GEN8_MASTER_IRQ_CONTROL;
	if (!master_ctl)
		return IRQ_NONE;

	I915_WRITE_FW(GEN8_MASTER_IRQ, 0);

	/* IRQs are synced during runtime_suspend, we don't require a wakeref */
	disable_rpm_wakeref_asserts(dev_priv);

	/* Find, clear, then process each source of interrupt */
	ret = gen8_gt_irq_ack(dev_priv, master_ctl, gt_iir);
	gen8_gt_irq_handler(dev_priv, gt_iir);
	ret |= gen8_de_irq_handler(dev_priv, master_ctl);

	I915_WRITE_FW(GEN8_MASTER_IRQ, GEN8_MASTER_IRQ_CONTROL);
	POSTING_READ_FW(GEN8_MASTER_IRQ);

	enable_rpm_wakeref_asserts(dev_priv);

	return ret;
}

static void i915_error_wake_up(struct drm_i915_private *dev_priv,
			       bool reset_completed)
{
	struct intel_engine_cs *engine;

	/*
	 * Notify all waiters for GPU completion events that reset state has
	 * been changed, and that they need to restart their wait after
	 * checking for potential errors (and bail out to drop locks if there is
	 * a gpu reset pending so that i915_error_work_func can acquire them).
	 */

	/* Wake up __wait_seqno, potentially holding dev->struct_mutex. */
	for_each_engine(engine, dev_priv)
		wake_up_all(&engine->irq_queue);

	/* Wake up intel_crtc_wait_for_pending_flips, holding crtc->mutex. */
	wake_up_all(&dev_priv->pending_flip_queue);

	/*
	 * Signal tasks blocked in i915_gem_wait_for_error that the pending
	 * reset state is cleared.
	 */
	if (reset_completed)
		wake_up_all(&dev_priv->gpu_error.reset_queue);
}

/**
 * i915_reset_and_wakeup - do process context error handling work
 * @dev: drm device
 *
 * Fire an error uevent so userspace can see that a hang or error
 * was detected.
 */
static void i915_reset_and_wakeup(struct drm_device *dev)
{
	struct drm_i915_private *dev_priv = to_i915(dev);
	char *error_event[] = { I915_ERROR_UEVENT "=1", NULL };
	char *reset_event[] = { I915_RESET_UEVENT "=1", NULL };
	char *reset_done_event[] = { I915_ERROR_UEVENT "=0", NULL };
	int ret;

	kobject_uevent_env(&dev->primary->kdev->kobj, KOBJ_CHANGE, error_event);

	/*
	 * Note that there's only one work item which does gpu resets, so we
	 * need not worry about concurrent gpu resets potentially incrementing
	 * error->reset_counter twice. We only need to take care of another
	 * racing irq/hangcheck declaring the gpu dead for a second time. A
	 * quick check for that is good enough: schedule_work ensures the
	 * correct ordering between hang detection and this work item, and since
	 * the reset in-progress bit is only ever set by code outside of this
	 * work we don't need to worry about any other races.
	 */
	if (i915_reset_in_progress(&dev_priv->gpu_error)) {
		DRM_DEBUG_DRIVER("resetting chip\n");
		kobject_uevent_env(&dev->primary->kdev->kobj, KOBJ_CHANGE,
				   reset_event);

		/*
		 * In most cases it's guaranteed that we get here with an RPM
		 * reference held, for example because there is a pending GPU
		 * request that won't finish until the reset is done. This
		 * isn't the case at least when we get here by doing a
		 * simulated reset via debugs, so get an RPM reference.
		 */
		intel_runtime_pm_get(dev_priv);

		intel_prepare_reset(dev);

		/*
		 * All state reset _must_ be completed before we update the
		 * reset counter, for otherwise waiters might miss the reset
		 * pending state and not properly drop locks, resulting in
		 * deadlocks with the reset work.
		 */
		ret = i915_reset(dev);

		intel_finish_reset(dev);

		intel_runtime_pm_put(dev_priv);

		if (ret == 0)
			kobject_uevent_env(&dev->primary->kdev->kobj,
					   KOBJ_CHANGE, reset_done_event);

		/*
		 * Note: The wake_up also serves as a memory barrier so that
		 * waiters see the update value of the reset counter atomic_t.
		 */
		i915_error_wake_up(dev_priv, true);
	}
}

static void i915_report_and_clear_eir(struct drm_device *dev)
{
	struct drm_i915_private *dev_priv = dev->dev_private;
	uint32_t instdone[I915_NUM_INSTDONE_REG];
	u32 eir = I915_READ(EIR);
	int pipe, i;

	if (!eir)
		return;

	pr_err("render error detected, EIR: 0x%08x\n", eir);

	i915_get_extra_instdone(dev, instdone);

	if (IS_G4X(dev)) {
		if (eir & (GM45_ERROR_MEM_PRIV | GM45_ERROR_CP_PRIV)) {
			u32 ipeir = I915_READ(IPEIR_I965);

			pr_err("  IPEIR: 0x%08x\n", I915_READ(IPEIR_I965));
			pr_err("  IPEHR: 0x%08x\n", I915_READ(IPEHR_I965));
			for (i = 0; i < ARRAY_SIZE(instdone); i++)
				pr_err("  INSTDONE_%d: 0x%08x\n", i, instdone[i]);
			pr_err("  INSTPS: 0x%08x\n", I915_READ(INSTPS));
			pr_err("  ACTHD: 0x%08x\n", I915_READ(ACTHD_I965));
			I915_WRITE(IPEIR_I965, ipeir);
			POSTING_READ(IPEIR_I965);
		}
		if (eir & GM45_ERROR_PAGE_TABLE) {
			u32 pgtbl_err = I915_READ(PGTBL_ER);
			pr_err("page table error\n");
			pr_err("  PGTBL_ER: 0x%08x\n", pgtbl_err);
			I915_WRITE(PGTBL_ER, pgtbl_err);
			POSTING_READ(PGTBL_ER);
		}
	}

	if (!IS_GEN2(dev)) {
		if (eir & I915_ERROR_PAGE_TABLE) {
			u32 pgtbl_err = I915_READ(PGTBL_ER);
			pr_err("page table error\n");
			pr_err("  PGTBL_ER: 0x%08x\n", pgtbl_err);
			I915_WRITE(PGTBL_ER, pgtbl_err);
			POSTING_READ(PGTBL_ER);
		}
	}

	if (eir & I915_ERROR_MEMORY_REFRESH) {
		pr_err("memory refresh error:\n");
		for_each_pipe(dev_priv, pipe)
			pr_err("pipe %c stat: 0x%08x\n",
			       pipe_name(pipe), I915_READ(PIPESTAT(pipe)));
		/* pipestat has already been acked */
	}
	if (eir & I915_ERROR_INSTRUCTION) {
		pr_err("instruction error\n");
		pr_err("  INSTPM: 0x%08x\n", I915_READ(INSTPM));
		for (i = 0; i < ARRAY_SIZE(instdone); i++)
			pr_err("  INSTDONE_%d: 0x%08x\n", i, instdone[i]);
		if (INTEL_INFO(dev)->gen < 4) {
			u32 ipeir = I915_READ(IPEIR);

			pr_err("  IPEIR: 0x%08x\n", I915_READ(IPEIR));
			pr_err("  IPEHR: 0x%08x\n", I915_READ(IPEHR));
			pr_err("  ACTHD: 0x%08x\n", I915_READ(ACTHD));
			I915_WRITE(IPEIR, ipeir);
			POSTING_READ(IPEIR);
		} else {
			u32 ipeir = I915_READ(IPEIR_I965);

			pr_err("  IPEIR: 0x%08x\n", I915_READ(IPEIR_I965));
			pr_err("  IPEHR: 0x%08x\n", I915_READ(IPEHR_I965));
			pr_err("  INSTPS: 0x%08x\n", I915_READ(INSTPS));
			pr_err("  ACTHD: 0x%08x\n", I915_READ(ACTHD_I965));
			I915_WRITE(IPEIR_I965, ipeir);
			POSTING_READ(IPEIR_I965);
		}
	}

	I915_WRITE(EIR, eir);
	POSTING_READ(EIR);
	eir = I915_READ(EIR);
	if (eir) {
		/*
		 * some errors might have become stuck,
		 * mask them.
		 */
		DRM_ERROR("EIR stuck: 0x%08x, masking\n", eir);
		I915_WRITE(EMR, I915_READ(EMR) | eir);
		I915_WRITE(IIR, I915_RENDER_COMMAND_PARSER_ERROR_INTERRUPT);
	}
}

/**
 * i915_handle_error - handle a gpu error
 * @dev: drm device
 * @engine_mask: mask representing engines that are hung
 * Do some basic checking of register state at error time and
 * dump it to the syslog.  Also call i915_capture_error_state() to make
 * sure we get a record and make it available in debugfs.  Fire a uevent
 * so userspace knows something bad happened (should trigger collection
 * of a ring dump etc.).
 */
void i915_handle_error(struct drm_device *dev, u32 engine_mask,
		       const char *fmt, ...)
{
	struct drm_i915_private *dev_priv = dev->dev_private;
	va_list args;
	char error_msg[80];

	va_start(args, fmt);
	vscnprintf(error_msg, sizeof(error_msg), fmt, args);
	va_end(args);

	i915_capture_error_state(dev, engine_mask, error_msg);
	i915_report_and_clear_eir(dev);

	if (engine_mask) {
		atomic_or(I915_RESET_IN_PROGRESS_FLAG,
				&dev_priv->gpu_error.reset_counter);

		/*
		 * Wakeup waiting processes so that the reset function
		 * i915_reset_and_wakeup doesn't deadlock trying to grab
		 * various locks. By bumping the reset counter first, the woken
		 * processes will see a reset in progress and back off,
		 * releasing their locks and then wait for the reset completion.
		 * We must do this for _all_ gpu waiters that might hold locks
		 * that the reset work needs to acquire.
		 *
		 * Note: The wake_up serves as the required memory barrier to
		 * ensure that the waiters see the updated value of the reset
		 * counter atomic_t.
		 */
		i915_error_wake_up(dev_priv, false);
	}

	i915_reset_and_wakeup(dev);
}

/* Called from drm generic code, passed 'crtc' which
 * we use as a pipe index
 */
static int i915_enable_vblank(struct drm_device *dev, unsigned int pipe)
{
	struct drm_i915_private *dev_priv = dev->dev_private;
	unsigned long irqflags;

	spin_lock_irqsave(&dev_priv->irq_lock, irqflags);
	if (INTEL_INFO(dev)->gen >= 4)
		i915_enable_pipestat(dev_priv, pipe,
				     PIPE_START_VBLANK_INTERRUPT_STATUS);
	else
		i915_enable_pipestat(dev_priv, pipe,
				     PIPE_VBLANK_INTERRUPT_STATUS);
	spin_unlock_irqrestore(&dev_priv->irq_lock, irqflags);

	return 0;
}

static int ironlake_enable_vblank(struct drm_device *dev, unsigned int pipe)
{
	struct drm_i915_private *dev_priv = dev->dev_private;
	unsigned long irqflags;
	uint32_t bit = (INTEL_INFO(dev)->gen >= 7) ? DE_PIPE_VBLANK_IVB(pipe) :
						     DE_PIPE_VBLANK(pipe);

	spin_lock_irqsave(&dev_priv->irq_lock, irqflags);
	ilk_enable_display_irq(dev_priv, bit);
	spin_unlock_irqrestore(&dev_priv->irq_lock, irqflags);

	return 0;
}

static int valleyview_enable_vblank(struct drm_device *dev, unsigned int pipe)
{
	struct drm_i915_private *dev_priv = dev->dev_private;
	unsigned long irqflags;

	spin_lock_irqsave(&dev_priv->irq_lock, irqflags);
	i915_enable_pipestat(dev_priv, pipe,
			     PIPE_START_VBLANK_INTERRUPT_STATUS);
	spin_unlock_irqrestore(&dev_priv->irq_lock, irqflags);

	return 0;
}

static int gen8_enable_vblank(struct drm_device *dev, unsigned int pipe)
{
	struct drm_i915_private *dev_priv = dev->dev_private;
	unsigned long irqflags;

	spin_lock_irqsave(&dev_priv->irq_lock, irqflags);
	bdw_enable_pipe_irq(dev_priv, pipe, GEN8_PIPE_VBLANK);
	spin_unlock_irqrestore(&dev_priv->irq_lock, irqflags);

	return 0;
}

/* Called from drm generic code, passed 'crtc' which
 * we use as a pipe index
 */
static void i915_disable_vblank(struct drm_device *dev, unsigned int pipe)
{
	struct drm_i915_private *dev_priv = dev->dev_private;
	unsigned long irqflags;

	spin_lock_irqsave(&dev_priv->irq_lock, irqflags);
	i915_disable_pipestat(dev_priv, pipe,
			      PIPE_VBLANK_INTERRUPT_STATUS |
			      PIPE_START_VBLANK_INTERRUPT_STATUS);
	spin_unlock_irqrestore(&dev_priv->irq_lock, irqflags);
}

static void ironlake_disable_vblank(struct drm_device *dev, unsigned int pipe)
{
	struct drm_i915_private *dev_priv = dev->dev_private;
	unsigned long irqflags;
	uint32_t bit = (INTEL_INFO(dev)->gen >= 7) ? DE_PIPE_VBLANK_IVB(pipe) :
						     DE_PIPE_VBLANK(pipe);

	spin_lock_irqsave(&dev_priv->irq_lock, irqflags);
	ilk_disable_display_irq(dev_priv, bit);
	spin_unlock_irqrestore(&dev_priv->irq_lock, irqflags);
}

static void valleyview_disable_vblank(struct drm_device *dev, unsigned int pipe)
{
	struct drm_i915_private *dev_priv = dev->dev_private;
	unsigned long irqflags;

	spin_lock_irqsave(&dev_priv->irq_lock, irqflags);
	i915_disable_pipestat(dev_priv, pipe,
			      PIPE_START_VBLANK_INTERRUPT_STATUS);
	spin_unlock_irqrestore(&dev_priv->irq_lock, irqflags);
}

static void gen8_disable_vblank(struct drm_device *dev, unsigned int pipe)
{
	struct drm_i915_private *dev_priv = dev->dev_private;
	unsigned long irqflags;

	spin_lock_irqsave(&dev_priv->irq_lock, irqflags);
	bdw_disable_pipe_irq(dev_priv, pipe, GEN8_PIPE_VBLANK);
	spin_unlock_irqrestore(&dev_priv->irq_lock, irqflags);
}

static bool
ring_idle(struct intel_engine_cs *engine, u32 seqno)
{
	return i915_seqno_passed(seqno,
				 READ_ONCE(engine->last_submitted_seqno));
}

static bool
ipehr_is_semaphore_wait(struct drm_device *dev, u32 ipehr)
{
	if (INTEL_INFO(dev)->gen >= 8) {
		return (ipehr >> 23) == 0x1c;
	} else {
		ipehr &= ~MI_SEMAPHORE_SYNC_MASK;
		return ipehr == (MI_SEMAPHORE_MBOX | MI_SEMAPHORE_COMPARE |
				 MI_SEMAPHORE_REGISTER);
	}
}

static struct intel_engine_cs *
semaphore_wait_to_signaller_ring(struct intel_engine_cs *engine, u32 ipehr,
				 u64 offset)
{
	struct drm_i915_private *dev_priv = engine->dev->dev_private;
	struct intel_engine_cs *signaller;

	if (INTEL_INFO(dev_priv)->gen >= 8) {
		for_each_engine(signaller, dev_priv) {
			if (engine == signaller)
				continue;

			if (offset == signaller->semaphore.signal_ggtt[engine->id])
				return signaller;
		}
	} else {
		u32 sync_bits = ipehr & MI_SEMAPHORE_SYNC_MASK;

		for_each_engine(signaller, dev_priv) {
			if(engine == signaller)
				continue;

			if (sync_bits == signaller->semaphore.mbox.wait[engine->id])
				return signaller;
		}
	}

	DRM_ERROR("No signaller ring found for ring %i, ipehr 0x%08x, offset 0x%016llx\n",
		  engine->id, ipehr, offset);

	return NULL;
}

static struct intel_engine_cs *
semaphore_waits_for(struct intel_engine_cs *engine, u32 *seqno)
{
	struct drm_i915_private *dev_priv = engine->dev->dev_private;
	u32 cmd, ipehr, head;
	u64 offset = 0;
	int i, backwards;

	/*
	 * This function does not support execlist mode - any attempt to
	 * proceed further into this function will result in a kernel panic
	 * when dereferencing ring->buffer, which is not set up in execlist
	 * mode.
	 *
	 * The correct way of doing it would be to derive the currently
	 * executing ring buffer from the current context, which is derived
	 * from the currently running request. Unfortunately, to get the
	 * current request we would have to grab the struct_mutex before doing
	 * anything else, which would be ill-advised since some other thread
	 * might have grabbed it already and managed to hang itself, causing
	 * the hang checker to deadlock.
	 *
	 * Therefore, this function does not support execlist mode in its
	 * current form. Just return NULL and move on.
	 */
	if (engine->buffer == NULL)
		return NULL;

	ipehr = I915_READ(RING_IPEHR(engine->mmio_base));
	if (!ipehr_is_semaphore_wait(engine->dev, ipehr))
		return NULL;

	/*
	 * HEAD is likely pointing to the dword after the actual command,
	 * so scan backwards until we find the MBOX. But limit it to just 3
	 * or 4 dwords depending on the semaphore wait command size.
	 * Note that we don't care about ACTHD here since that might
	 * point at at batch, and semaphores are always emitted into the
	 * ringbuffer itself.
	 */
	head = I915_READ_HEAD(engine) & HEAD_ADDR;
	backwards = (INTEL_INFO(engine->dev)->gen >= 8) ? 5 : 4;

	for (i = backwards; i; --i) {
		/*
		 * Be paranoid and presume the hw has gone off into the wild -
		 * our ring is smaller than what the hardware (and hence
		 * HEAD_ADDR) allows. Also handles wrap-around.
		 */
		head &= engine->buffer->size - 1;

		/* This here seems to blow up */
		cmd = ioread32(engine->buffer->virtual_start + head);
		if (cmd == ipehr)
			break;

		head -= 4;
	}

	if (!i)
		return NULL;

	*seqno = ioread32(engine->buffer->virtual_start + head + 4) + 1;
	if (INTEL_INFO(engine->dev)->gen >= 8) {
		offset = ioread32(engine->buffer->virtual_start + head + 12);
		offset <<= 32;
		offset = ioread32(engine->buffer->virtual_start + head + 8);
	}
	return semaphore_wait_to_signaller_ring(engine, ipehr, offset);
}

static int semaphore_passed(struct intel_engine_cs *engine)
{
	struct drm_i915_private *dev_priv = engine->dev->dev_private;
	struct intel_engine_cs *signaller;
	u32 seqno;

	engine->hangcheck.deadlock++;

	signaller = semaphore_waits_for(engine, &seqno);
	if (signaller == NULL)
		return -1;

	/* Prevent pathological recursion due to driver bugs */
	if (signaller->hangcheck.deadlock >= I915_NUM_ENGINES)
		return -1;

	if (i915_seqno_passed(signaller->get_seqno(signaller), seqno))
		return 1;

	/* cursory check for an unkickable deadlock */
	if (I915_READ_CTL(signaller) & RING_WAIT_SEMAPHORE &&
	    semaphore_passed(signaller) < 0)
		return -1;

	return 0;
}

static void semaphore_clear_deadlocks(struct drm_i915_private *dev_priv)
{
	struct intel_engine_cs *engine;

	for_each_engine(engine, dev_priv)
		engine->hangcheck.deadlock = 0;
}

static bool subunits_stuck(struct intel_engine_cs *engine)
{
	u32 instdone[I915_NUM_INSTDONE_REG];
	bool stuck;
	int i;

	if (engine->id != RCS)
		return true;

	i915_get_extra_instdone(engine->dev, instdone);

	/* There might be unstable subunit states even when
	 * actual head is not moving. Filter out the unstable ones by
	 * accumulating the undone -> done transitions and only
	 * consider those as progress.
	 */
	stuck = true;
	for (i = 0; i < I915_NUM_INSTDONE_REG; i++) {
		const u32 tmp = instdone[i] | engine->hangcheck.instdone[i];

		if (tmp != engine->hangcheck.instdone[i])
			stuck = false;

		engine->hangcheck.instdone[i] |= tmp;
	}

	return stuck;
}

static enum intel_ring_hangcheck_action
head_stuck(struct intel_engine_cs *engine, u64 acthd)
{
	if (acthd != engine->hangcheck.acthd) {

		/* Clear subunit states on head movement */
		memset(engine->hangcheck.instdone, 0,
		       sizeof(engine->hangcheck.instdone));

		return HANGCHECK_ACTIVE;
	}

	if (!subunits_stuck(engine))
		return HANGCHECK_ACTIVE;

	return HANGCHECK_HUNG;
}

static enum intel_ring_hangcheck_action
ring_stuck(struct intel_engine_cs *engine, u64 acthd)
{
	struct drm_device *dev = engine->dev;
	struct drm_i915_private *dev_priv = dev->dev_private;
	enum intel_ring_hangcheck_action ha;
	u32 tmp;

	ha = head_stuck(engine, acthd);
	if (ha != HANGCHECK_HUNG)
		return ha;

	if (IS_GEN2(dev))
		return HANGCHECK_HUNG;

	/* Is the chip hanging on a WAIT_FOR_EVENT?
	 * If so we can simply poke the RB_WAIT bit
	 * and break the hang. This should work on
	 * all but the second generation chipsets.
	 */
	tmp = I915_READ_CTL(engine);
	if (tmp & RING_WAIT) {
		i915_handle_error(dev, 0,
				  "Kicking stuck wait on %s",
				  engine->name);
		I915_WRITE_CTL(engine, tmp);
		return HANGCHECK_KICK;
	}

	if (INTEL_INFO(dev)->gen >= 6 && tmp & RING_WAIT_SEMAPHORE) {
		switch (semaphore_passed(engine)) {
		default:
			return HANGCHECK_HUNG;
		case 1:
			i915_handle_error(dev, 0,
					  "Kicking stuck semaphore on %s",
					  engine->name);
			I915_WRITE_CTL(engine, tmp);
			return HANGCHECK_KICK;
		case 0:
			return HANGCHECK_WAIT;
		}
	}

	return HANGCHECK_HUNG;
}

static unsigned kick_waiters(struct intel_engine_cs *engine)
{
	struct drm_i915_private *i915 = to_i915(engine->dev);
	unsigned user_interrupts = READ_ONCE(engine->user_interrupts);

	if (engine->hangcheck.user_interrupts == user_interrupts &&
	    !test_and_set_bit(engine->id, &i915->gpu_error.missed_irq_rings)) {
		if (!(i915->gpu_error.test_irq_rings & intel_engine_flag(engine)))
			DRM_ERROR("Hangcheck timer elapsed... %s idle\n",
				  engine->name);
		else
			DRM_INFO("Fake missed irq on %s\n",
				 engine->name);
		wake_up_all(&engine->irq_queue);
	}

	return user_interrupts;
}
/*
 * This is called when the chip hasn't reported back with completed
 * batchbuffers in a long time. We keep track per ring seqno progress and
 * if there are no progress, hangcheck score for that ring is increased.
 * Further, acthd is inspected to see if the ring is stuck. On stuck case
 * we kick the ring. If we see no progress on three subsequent calls
 * we assume chip is wedged and try to fix it by resetting the chip.
 */
static void i915_hangcheck_elapsed(struct work_struct *work)
{
	struct drm_i915_private *dev_priv =
		container_of(work, typeof(*dev_priv),
			     gpu_error.hangcheck_work.work);
	struct drm_device *dev = dev_priv->dev;
	struct intel_engine_cs *engine;
	enum intel_engine_id id;
	int busy_count = 0, rings_hung = 0;
	bool stuck[I915_NUM_ENGINES] = { 0 };
#define BUSY 1
#define KICK 5
#define HUNG 20
#define ACTIVE_DECAY 15

	if (!i915.enable_hangcheck)
		return;

	/*
	 * The hangcheck work is synced during runtime suspend, we don't
	 * require a wakeref. TODO: instead of disabling the asserts make
	 * sure that we hold a reference when this work is running.
	 */
	DISABLE_RPM_WAKEREF_ASSERTS(dev_priv);

	/* As enabling the GPU requires fairly extensive mmio access,
	 * periodically arm the mmio checker to see if we are triggering
	 * any invalid access.
	 */
	intel_uncore_arm_unclaimed_mmio_detection(dev_priv);

	for_each_engine_id(engine, dev_priv, id) {
		u64 acthd;
		u32 seqno;
		unsigned user_interrupts;
		bool busy = true;

		semaphore_clear_deadlocks(dev_priv);

		/* We don't strictly need an irq-barrier here, as we are not
		 * serving an interrupt request, be paranoid in case the
		 * barrier has side-effects (such as preventing a broken
		 * cacheline snoop) and so be sure that we can see the seqno
		 * advance. If the seqno should stick, due to a stale
		 * cacheline, we would erroneously declare the GPU hung.
		 */
		if (engine->irq_seqno_barrier)
			engine->irq_seqno_barrier(engine);

		acthd = intel_ring_get_active_head(engine);
		seqno = engine->get_seqno(engine);

		/* Reset stuck interrupts between batch advances */
		user_interrupts = 0;

		if (engine->hangcheck.seqno == seqno) {
			if (ring_idle(engine, seqno)) {
				engine->hangcheck.action = HANGCHECK_IDLE;
				if (waitqueue_active(&engine->irq_queue)) {
					/* Safeguard against driver failure */
					user_interrupts = kick_waiters(engine);
					engine->hangcheck.score += BUSY;
				} else
					busy = false;
			} else {
				/* We always increment the hangcheck score
				 * if the ring is busy and still processing
				 * the same request, so that no single request
				 * can run indefinitely (such as a chain of
				 * batches). The only time we do not increment
				 * the hangcheck score on this ring, if this
				 * ring is in a legitimate wait for another
				 * ring. In that case the waiting ring is a
				 * victim and we want to be sure we catch the
				 * right culprit. Then every time we do kick
				 * the ring, add a small increment to the
				 * score so that we can catch a batch that is
				 * being repeatedly kicked and so responsible
				 * for stalling the machine.
				 */
				engine->hangcheck.action = ring_stuck(engine,
								      acthd);

				switch (engine->hangcheck.action) {
				case HANGCHECK_IDLE:
				case HANGCHECK_WAIT:
					break;
				case HANGCHECK_ACTIVE:
					engine->hangcheck.score += BUSY;
					break;
				case HANGCHECK_KICK:
					engine->hangcheck.score += KICK;
					break;
				case HANGCHECK_HUNG:
					engine->hangcheck.score += HUNG;
					stuck[id] = true;
					break;
				}
			}
		} else {
			engine->hangcheck.action = HANGCHECK_ACTIVE;

			/* Gradually reduce the count so that we catch DoS
			 * attempts across multiple batches.
			 */
			if (engine->hangcheck.score > 0)
				engine->hangcheck.score -= ACTIVE_DECAY;
			if (engine->hangcheck.score < 0)
				engine->hangcheck.score = 0;

			/* Clear head and subunit states on seqno movement */
			acthd = 0;

			memset(engine->hangcheck.instdone, 0,
			       sizeof(engine->hangcheck.instdone));
		}

		engine->hangcheck.seqno = seqno;
		engine->hangcheck.acthd = acthd;
		engine->hangcheck.user_interrupts = user_interrupts;
		busy_count += busy;
	}

	for_each_engine_id(engine, dev_priv, id) {
		if (engine->hangcheck.score >= HANGCHECK_SCORE_RING_HUNG) {
			DRM_INFO("%s on %s\n",
				 stuck[id] ? "stuck" : "no progress",
				 engine->name);
			rings_hung |= intel_engine_flag(engine);
		}
	}

	if (rings_hung) {
		i915_handle_error(dev, rings_hung, "Engine(s) hung");
		goto out;
	}

	if (busy_count)
		/* Reset timer case chip hangs without another request
		 * being added */
		i915_queue_hangcheck(dev);

out:
	ENABLE_RPM_WAKEREF_ASSERTS(dev_priv);
}

void i915_queue_hangcheck(struct drm_device *dev)
{
	struct i915_gpu_error *e = &to_i915(dev)->gpu_error;

	if (!i915.enable_hangcheck)
		return;

	/* Don't continually defer the hangcheck so that it is always run at
	 * least once after work has been scheduled on any ring. Otherwise,
	 * we will ignore a hung ring if a second ring is kept busy.
	 */

	queue_delayed_work(e->hangcheck_wq, &e->hangcheck_work,
			   round_jiffies_up_relative(DRM_I915_HANGCHECK_JIFFIES));
}

static void ibx_irq_reset(struct drm_device *dev)
{
	struct drm_i915_private *dev_priv = dev->dev_private;

	if (HAS_PCH_NOP(dev))
		return;

	GEN5_IRQ_RESET(SDE);

	if (HAS_PCH_CPT(dev) || HAS_PCH_LPT(dev))
		I915_WRITE(SERR_INT, 0xffffffff);
}

/*
 * SDEIER is also touched by the interrupt handler to work around missed PCH
 * interrupts. Hence we can't update it after the interrupt handler is enabled -
 * instead we unconditionally enable all PCH interrupt sources here, but then
 * only unmask them as needed with SDEIMR.
 *
 * This function needs to be called before interrupts are enabled.
 */
static void ibx_irq_pre_postinstall(struct drm_device *dev)
{
	struct drm_i915_private *dev_priv = dev->dev_private;

	if (HAS_PCH_NOP(dev))
		return;

	WARN_ON(I915_READ(SDEIER) != 0);
	I915_WRITE(SDEIER, 0xffffffff);
	POSTING_READ(SDEIER);
}

static void gen5_gt_irq_reset(struct drm_device *dev)
{
	struct drm_i915_private *dev_priv = dev->dev_private;

	GEN5_IRQ_RESET(GT);
	if (INTEL_INFO(dev)->gen >= 6)
		GEN5_IRQ_RESET(GEN6_PM);
}

static void vlv_display_irq_reset(struct drm_i915_private *dev_priv)
{
	enum pipe pipe;

	if (IS_CHERRYVIEW(dev_priv))
		I915_WRITE(DPINVGTT, DPINVGTT_STATUS_MASK_CHV);
	else
		I915_WRITE(DPINVGTT, DPINVGTT_STATUS_MASK);

	i915_hotplug_interrupt_update_locked(dev_priv, 0xffffffff, 0);
	I915_WRITE(PORT_HOTPLUG_STAT, I915_READ(PORT_HOTPLUG_STAT));

	for_each_pipe(dev_priv, pipe) {
		I915_WRITE(PIPESTAT(pipe),
			   PIPE_FIFO_UNDERRUN_STATUS |
			   PIPESTAT_INT_STATUS_MASK);
		dev_priv->pipestat_irq_mask[pipe] = 0;
	}

	GEN5_IRQ_RESET(VLV_);
	dev_priv->irq_mask = ~0;
}

static void vlv_display_irq_postinstall(struct drm_i915_private *dev_priv)
{
	u32 pipestat_mask;
	u32 enable_mask;
	enum pipe pipe;

	pipestat_mask = PLANE_FLIP_DONE_INT_STATUS_VLV |
			PIPE_CRC_DONE_INTERRUPT_STATUS;

	i915_enable_pipestat(dev_priv, PIPE_A, PIPE_GMBUS_INTERRUPT_STATUS);
	for_each_pipe(dev_priv, pipe)
		i915_enable_pipestat(dev_priv, pipe, pipestat_mask);

	enable_mask = I915_DISPLAY_PORT_INTERRUPT |
		I915_DISPLAY_PIPE_A_EVENT_INTERRUPT |
		I915_DISPLAY_PIPE_B_EVENT_INTERRUPT;
	if (IS_CHERRYVIEW(dev_priv))
		enable_mask |= I915_DISPLAY_PIPE_C_EVENT_INTERRUPT;

	WARN_ON(dev_priv->irq_mask != ~0);

	dev_priv->irq_mask = ~enable_mask;

	GEN5_IRQ_INIT(VLV_, dev_priv->irq_mask, enable_mask);
}

/* drm_dma.h hooks
*/
static void ironlake_irq_reset(struct drm_device *dev)
{
	struct drm_i915_private *dev_priv = dev->dev_private;

	I915_WRITE(HWSTAM, 0xffffffff);

	GEN5_IRQ_RESET(DE);
	if (IS_GEN7(dev))
		I915_WRITE(GEN7_ERR_INT, 0xffffffff);

	gen5_gt_irq_reset(dev);

	ibx_irq_reset(dev);
}

static void valleyview_irq_preinstall(struct drm_device *dev)
{
	struct drm_i915_private *dev_priv = dev->dev_private;

	I915_WRITE(VLV_MASTER_IER, 0);
	POSTING_READ(VLV_MASTER_IER);

	gen5_gt_irq_reset(dev);

	spin_lock_irq(&dev_priv->irq_lock);
	if (dev_priv->display_irqs_enabled)
		vlv_display_irq_reset(dev_priv);
	spin_unlock_irq(&dev_priv->irq_lock);
}

static void gen8_gt_irq_reset(struct drm_i915_private *dev_priv)
{
	GEN8_IRQ_RESET_NDX(GT, 0);
	GEN8_IRQ_RESET_NDX(GT, 1);
	GEN8_IRQ_RESET_NDX(GT, 2);
	GEN8_IRQ_RESET_NDX(GT, 3);
}

static void gen8_irq_reset(struct drm_device *dev)
{
	struct drm_i915_private *dev_priv = dev->dev_private;
	int pipe;

	I915_WRITE(GEN8_MASTER_IRQ, 0);
	POSTING_READ(GEN8_MASTER_IRQ);

	gen8_gt_irq_reset(dev_priv);

	for_each_pipe(dev_priv, pipe)
		if (intel_display_power_is_enabled(dev_priv,
						   POWER_DOMAIN_PIPE(pipe)))
			GEN8_IRQ_RESET_NDX(DE_PIPE, pipe);

	GEN5_IRQ_RESET(GEN8_DE_PORT_);
	GEN5_IRQ_RESET(GEN8_DE_MISC_);
	GEN5_IRQ_RESET(GEN8_PCU_);

	if (HAS_PCH_SPLIT(dev))
		ibx_irq_reset(dev);
}

void gen8_irq_power_well_post_enable(struct drm_i915_private *dev_priv,
				     unsigned int pipe_mask)
{
	uint32_t extra_ier = GEN8_PIPE_VBLANK | GEN8_PIPE_FIFO_UNDERRUN;
	enum pipe pipe;

	spin_lock_irq(&dev_priv->irq_lock);
	for_each_pipe_masked(dev_priv, pipe, pipe_mask)
		GEN8_IRQ_INIT_NDX(DE_PIPE, pipe,
				  dev_priv->de_irq_mask[pipe],
				  ~dev_priv->de_irq_mask[pipe] | extra_ier);
	spin_unlock_irq(&dev_priv->irq_lock);
}

void gen8_irq_power_well_pre_disable(struct drm_i915_private *dev_priv,
				     unsigned int pipe_mask)
{
	enum pipe pipe;

	spin_lock_irq(&dev_priv->irq_lock);
	for_each_pipe_masked(dev_priv, pipe, pipe_mask)
		GEN8_IRQ_RESET_NDX(DE_PIPE, pipe);
	spin_unlock_irq(&dev_priv->irq_lock);

	/* make sure we're done processing display irqs */
	synchronize_irq(dev_priv->dev->irq);
}

static void cherryview_irq_preinstall(struct drm_device *dev)
{
	struct drm_i915_private *dev_priv = dev->dev_private;

	I915_WRITE(GEN8_MASTER_IRQ, 0);
	POSTING_READ(GEN8_MASTER_IRQ);

	gen8_gt_irq_reset(dev_priv);

	GEN5_IRQ_RESET(GEN8_PCU_);

	spin_lock_irq(&dev_priv->irq_lock);
	if (dev_priv->display_irqs_enabled)
		vlv_display_irq_reset(dev_priv);
	spin_unlock_irq(&dev_priv->irq_lock);
}

static u32 intel_hpd_enabled_irqs(struct drm_device *dev,
				  const u32 hpd[HPD_NUM_PINS])
{
	struct drm_i915_private *dev_priv = to_i915(dev);
	struct intel_encoder *encoder;
	u32 enabled_irqs = 0;

	for_each_intel_encoder(dev, encoder)
		if (dev_priv->hotplug.stats[encoder->hpd_pin].state == HPD_ENABLED)
			enabled_irqs |= hpd[encoder->hpd_pin];

	return enabled_irqs;
}

static void ibx_hpd_irq_setup(struct drm_device *dev)
{
	struct drm_i915_private *dev_priv = dev->dev_private;
	u32 hotplug_irqs, hotplug, enabled_irqs;

	if (HAS_PCH_IBX(dev)) {
		hotplug_irqs = SDE_HOTPLUG_MASK;
		enabled_irqs = intel_hpd_enabled_irqs(dev, hpd_ibx);
	} else {
		hotplug_irqs = SDE_HOTPLUG_MASK_CPT;
		enabled_irqs = intel_hpd_enabled_irqs(dev, hpd_cpt);
	}

	ibx_display_interrupt_update(dev_priv, hotplug_irqs, enabled_irqs);

	/*
	 * Enable digital hotplug on the PCH, and configure the DP short pulse
	 * duration to 2ms (which is the minimum in the Display Port spec).
	 * The pulse duration bits are reserved on LPT+.
	 */
	hotplug = I915_READ(PCH_PORT_HOTPLUG);
	hotplug &= ~(PORTD_PULSE_DURATION_MASK|PORTC_PULSE_DURATION_MASK|PORTB_PULSE_DURATION_MASK);
	hotplug |= PORTD_HOTPLUG_ENABLE | PORTD_PULSE_DURATION_2ms;
	hotplug |= PORTC_HOTPLUG_ENABLE | PORTC_PULSE_DURATION_2ms;
	hotplug |= PORTB_HOTPLUG_ENABLE | PORTB_PULSE_DURATION_2ms;
	/*
	 * When CPU and PCH are on the same package, port A
	 * HPD must be enabled in both north and south.
	 */
	if (HAS_PCH_LPT_LP(dev))
		hotplug |= PORTA_HOTPLUG_ENABLE;
	I915_WRITE(PCH_PORT_HOTPLUG, hotplug);
}

static void spt_hpd_irq_setup(struct drm_device *dev)
{
	struct drm_i915_private *dev_priv = dev->dev_private;
	u32 hotplug_irqs, hotplug, enabled_irqs;

	hotplug_irqs = SDE_HOTPLUG_MASK_SPT;
	enabled_irqs = intel_hpd_enabled_irqs(dev, hpd_spt);

	ibx_display_interrupt_update(dev_priv, hotplug_irqs, enabled_irqs);

	/* Enable digital hotplug on the PCH */
	hotplug = I915_READ(PCH_PORT_HOTPLUG);
	hotplug |= PORTD_HOTPLUG_ENABLE | PORTC_HOTPLUG_ENABLE |
		PORTB_HOTPLUG_ENABLE | PORTA_HOTPLUG_ENABLE;
	I915_WRITE(PCH_PORT_HOTPLUG, hotplug);

	hotplug = I915_READ(PCH_PORT_HOTPLUG2);
	hotplug |= PORTE_HOTPLUG_ENABLE;
	I915_WRITE(PCH_PORT_HOTPLUG2, hotplug);
}

static void ilk_hpd_irq_setup(struct drm_device *dev)
{
	struct drm_i915_private *dev_priv = dev->dev_private;
	u32 hotplug_irqs, hotplug, enabled_irqs;

	if (INTEL_INFO(dev)->gen >= 8) {
		hotplug_irqs = GEN8_PORT_DP_A_HOTPLUG;
		enabled_irqs = intel_hpd_enabled_irqs(dev, hpd_bdw);

		bdw_update_port_irq(dev_priv, hotplug_irqs, enabled_irqs);
	} else if (INTEL_INFO(dev)->gen >= 7) {
		hotplug_irqs = DE_DP_A_HOTPLUG_IVB;
		enabled_irqs = intel_hpd_enabled_irqs(dev, hpd_ivb);

		ilk_update_display_irq(dev_priv, hotplug_irqs, enabled_irqs);
	} else {
		hotplug_irqs = DE_DP_A_HOTPLUG;
		enabled_irqs = intel_hpd_enabled_irqs(dev, hpd_ilk);

		ilk_update_display_irq(dev_priv, hotplug_irqs, enabled_irqs);
	}

	/*
	 * Enable digital hotplug on the CPU, and configure the DP short pulse
	 * duration to 2ms (which is the minimum in the Display Port spec)
	 * The pulse duration bits are reserved on HSW+.
	 */
	hotplug = I915_READ(DIGITAL_PORT_HOTPLUG_CNTRL);
	hotplug &= ~DIGITAL_PORTA_PULSE_DURATION_MASK;
	hotplug |= DIGITAL_PORTA_HOTPLUG_ENABLE | DIGITAL_PORTA_PULSE_DURATION_2ms;
	I915_WRITE(DIGITAL_PORT_HOTPLUG_CNTRL, hotplug);

	ibx_hpd_irq_setup(dev);
}

static void bxt_hpd_irq_setup(struct drm_device *dev)
{
	struct drm_i915_private *dev_priv = dev->dev_private;
	u32 hotplug_irqs, hotplug, enabled_irqs;

	enabled_irqs = intel_hpd_enabled_irqs(dev, hpd_bxt);
	hotplug_irqs = BXT_DE_PORT_HOTPLUG_MASK;

	bdw_update_port_irq(dev_priv, hotplug_irqs, enabled_irqs);

	hotplug = I915_READ(PCH_PORT_HOTPLUG);
	hotplug |= PORTC_HOTPLUG_ENABLE | PORTB_HOTPLUG_ENABLE |
		PORTA_HOTPLUG_ENABLE;

	DRM_DEBUG_KMS("Invert bit setting: hp_ctl:%x hp_port:%x\n",
		      hotplug, enabled_irqs);
	hotplug &= ~BXT_DDI_HPD_INVERT_MASK;

	/*
	 * For BXT invert bit has to be set based on AOB design
	 * for HPD detection logic, update it based on VBT fields.
	 */

	if ((enabled_irqs & BXT_DE_PORT_HP_DDIA) &&
	    intel_bios_is_port_hpd_inverted(dev_priv, PORT_A))
		hotplug |= BXT_DDIA_HPD_INVERT;
	if ((enabled_irqs & BXT_DE_PORT_HP_DDIB) &&
	    intel_bios_is_port_hpd_inverted(dev_priv, PORT_B))
		hotplug |= BXT_DDIB_HPD_INVERT;
	if ((enabled_irqs & BXT_DE_PORT_HP_DDIC) &&
	    intel_bios_is_port_hpd_inverted(dev_priv, PORT_C))
		hotplug |= BXT_DDIC_HPD_INVERT;

	I915_WRITE(PCH_PORT_HOTPLUG, hotplug);
}

static void ibx_irq_postinstall(struct drm_device *dev)
{
	struct drm_i915_private *dev_priv = dev->dev_private;
	u32 mask;

	if (HAS_PCH_NOP(dev))
		return;

	if (HAS_PCH_IBX(dev))
		mask = SDE_GMBUS | SDE_AUX_MASK | SDE_POISON;
	else
		mask = SDE_GMBUS_CPT | SDE_AUX_MASK_CPT;

	gen5_assert_iir_is_zero(dev_priv, SDEIIR);
	I915_WRITE(SDEIMR, ~mask);
}

static void gen5_gt_irq_postinstall(struct drm_device *dev)
{
	struct drm_i915_private *dev_priv = dev->dev_private;
	u32 pm_irqs, gt_irqs;

	pm_irqs = gt_irqs = 0;

	dev_priv->gt_irq_mask = ~0;
	if (HAS_L3_DPF(dev)) {
		/* L3 parity interrupt is always unmasked. */
		dev_priv->gt_irq_mask = ~GT_PARITY_ERROR(dev);
		gt_irqs |= GT_PARITY_ERROR(dev);
	}

	gt_irqs |= GT_RENDER_USER_INTERRUPT;
	if (IS_GEN5(dev)) {
		gt_irqs |= GT_RENDER_PIPECTL_NOTIFY_INTERRUPT |
			   ILK_BSD_USER_INTERRUPT;
	} else {
		gt_irqs |= GT_BLT_USER_INTERRUPT | GT_BSD_USER_INTERRUPT;
	}

	GEN5_IRQ_INIT(GT, dev_priv->gt_irq_mask, gt_irqs);

	if (INTEL_INFO(dev)->gen >= 6) {
		/*
		 * RPS interrupts will get enabled/disabled on demand when RPS
		 * itself is enabled/disabled.
		 */
		if (HAS_VEBOX(dev))
			pm_irqs |= PM_VEBOX_USER_INTERRUPT;

		dev_priv->pm_irq_mask = 0xffffffff;
		GEN5_IRQ_INIT(GEN6_PM, dev_priv->pm_irq_mask, pm_irqs);
	}
}

static int ironlake_irq_postinstall(struct drm_device *dev)
{
	struct drm_i915_private *dev_priv = dev->dev_private;
	u32 display_mask, extra_mask;

	if (INTEL_INFO(dev)->gen >= 7) {
		display_mask = (DE_MASTER_IRQ_CONTROL | DE_GSE_IVB |
				DE_PCH_EVENT_IVB | DE_PLANEC_FLIP_DONE_IVB |
				DE_PLANEB_FLIP_DONE_IVB |
				DE_PLANEA_FLIP_DONE_IVB | DE_AUX_CHANNEL_A_IVB);
		extra_mask = (DE_PIPEC_VBLANK_IVB | DE_PIPEB_VBLANK_IVB |
			      DE_PIPEA_VBLANK_IVB | DE_ERR_INT_IVB |
			      DE_DP_A_HOTPLUG_IVB);
	} else {
		display_mask = (DE_MASTER_IRQ_CONTROL | DE_GSE | DE_PCH_EVENT |
				DE_PLANEA_FLIP_DONE | DE_PLANEB_FLIP_DONE |
				DE_AUX_CHANNEL_A |
				DE_PIPEB_CRC_DONE | DE_PIPEA_CRC_DONE |
				DE_POISON);
		extra_mask = (DE_PIPEA_VBLANK | DE_PIPEB_VBLANK | DE_PCU_EVENT |
			      DE_PIPEB_FIFO_UNDERRUN | DE_PIPEA_FIFO_UNDERRUN |
			      DE_DP_A_HOTPLUG);
	}

	dev_priv->irq_mask = ~display_mask;

	I915_WRITE(HWSTAM, 0xeffe);

	ibx_irq_pre_postinstall(dev);

	GEN5_IRQ_INIT(DE, dev_priv->irq_mask, display_mask | extra_mask);

	gen5_gt_irq_postinstall(dev);

	ibx_irq_postinstall(dev);

	if (IS_IRONLAKE_M(dev)) {
		/* Enable PCU event interrupts
		 *
		 * spinlocking not required here for correctness since interrupt
		 * setup is guaranteed to run in single-threaded context. But we
		 * need it to make the assert_spin_locked happy. */
		spin_lock_irq(&dev_priv->irq_lock);
		ilk_enable_display_irq(dev_priv, DE_PCU_EVENT);
		spin_unlock_irq(&dev_priv->irq_lock);
	}

	return 0;
}

void valleyview_enable_display_irqs(struct drm_i915_private *dev_priv)
{
	assert_spin_locked(&dev_priv->irq_lock);

	if (dev_priv->display_irqs_enabled)
		return;

	dev_priv->display_irqs_enabled = true;

	if (intel_irqs_enabled(dev_priv)) {
		vlv_display_irq_reset(dev_priv);
		vlv_display_irq_postinstall(dev_priv);
	}
}

void valleyview_disable_display_irqs(struct drm_i915_private *dev_priv)
{
	assert_spin_locked(&dev_priv->irq_lock);

	if (!dev_priv->display_irqs_enabled)
		return;

	dev_priv->display_irqs_enabled = false;

	if (intel_irqs_enabled(dev_priv))
		vlv_display_irq_reset(dev_priv);
}


static int valleyview_irq_postinstall(struct drm_device *dev)
{
	struct drm_i915_private *dev_priv = dev->dev_private;

	gen5_gt_irq_postinstall(dev);

	spin_lock_irq(&dev_priv->irq_lock);
	if (dev_priv->display_irqs_enabled)
		vlv_display_irq_postinstall(dev_priv);
	spin_unlock_irq(&dev_priv->irq_lock);

	I915_WRITE(VLV_MASTER_IER, MASTER_INTERRUPT_ENABLE);
	POSTING_READ(VLV_MASTER_IER);

	return 0;
}

static void gen8_gt_irq_postinstall(struct drm_i915_private *dev_priv)
{
	/* These are interrupts we'll toggle with the ring mask register */
	uint32_t gt_interrupts[] = {
		GT_RENDER_USER_INTERRUPT << GEN8_RCS_IRQ_SHIFT |
			GT_CONTEXT_SWITCH_INTERRUPT << GEN8_RCS_IRQ_SHIFT |
			GT_RENDER_USER_INTERRUPT << GEN8_BCS_IRQ_SHIFT |
			GT_CONTEXT_SWITCH_INTERRUPT << GEN8_BCS_IRQ_SHIFT,
		GT_RENDER_USER_INTERRUPT << GEN8_VCS1_IRQ_SHIFT |
			GT_CONTEXT_SWITCH_INTERRUPT << GEN8_VCS1_IRQ_SHIFT |
			GT_RENDER_USER_INTERRUPT << GEN8_VCS2_IRQ_SHIFT |
			GT_CONTEXT_SWITCH_INTERRUPT << GEN8_VCS2_IRQ_SHIFT,
		0,
		GT_RENDER_USER_INTERRUPT << GEN8_VECS_IRQ_SHIFT |
			GT_CONTEXT_SWITCH_INTERRUPT << GEN8_VECS_IRQ_SHIFT
		};

	if (HAS_L3_DPF(dev_priv))
		gt_interrupts[0] |= GT_RENDER_L3_PARITY_ERROR_INTERRUPT;

	dev_priv->pm_irq_mask = 0xffffffff;
	GEN8_IRQ_INIT_NDX(GT, 0, ~gt_interrupts[0], gt_interrupts[0]);
	GEN8_IRQ_INIT_NDX(GT, 1, ~gt_interrupts[1], gt_interrupts[1]);
	/*
	 * RPS interrupts will get enabled/disabled on demand when RPS itself
	 * is enabled/disabled.
	 */
	GEN8_IRQ_INIT_NDX(GT, 2, dev_priv->pm_irq_mask, 0);
	GEN8_IRQ_INIT_NDX(GT, 3, ~gt_interrupts[3], gt_interrupts[3]);
}

static void gen8_de_irq_postinstall(struct drm_i915_private *dev_priv)
{
	uint32_t de_pipe_masked = GEN8_PIPE_CDCLK_CRC_DONE;
	uint32_t de_pipe_enables;
	u32 de_port_masked = GEN8_AUX_CHANNEL_A;
	u32 de_port_enables;
	enum pipe pipe;

	if (INTEL_INFO(dev_priv)->gen >= 9) {
		de_pipe_masked |= GEN9_PIPE_PLANE1_FLIP_DONE |
				  GEN9_DE_PIPE_IRQ_FAULT_ERRORS;
		de_port_masked |= GEN9_AUX_CHANNEL_B | GEN9_AUX_CHANNEL_C |
				  GEN9_AUX_CHANNEL_D;
		if (IS_BROXTON(dev_priv))
			de_port_masked |= BXT_DE_PORT_GMBUS;
	} else {
		de_pipe_masked |= GEN8_PIPE_PRIMARY_FLIP_DONE |
				  GEN8_DE_PIPE_IRQ_FAULT_ERRORS;
	}

	de_pipe_enables = de_pipe_masked | GEN8_PIPE_VBLANK |
					   GEN8_PIPE_FIFO_UNDERRUN;

	de_port_enables = de_port_masked;
	if (IS_BROXTON(dev_priv))
		de_port_enables |= BXT_DE_PORT_HOTPLUG_MASK;
	else if (IS_BROADWELL(dev_priv))
		de_port_enables |= GEN8_PORT_DP_A_HOTPLUG;

	dev_priv->de_irq_mask[PIPE_A] = ~de_pipe_masked;
	dev_priv->de_irq_mask[PIPE_B] = ~de_pipe_masked;
	dev_priv->de_irq_mask[PIPE_C] = ~de_pipe_masked;

	for_each_pipe(dev_priv, pipe)
		if (intel_display_power_is_enabled(dev_priv,
				POWER_DOMAIN_PIPE(pipe)))
			GEN8_IRQ_INIT_NDX(DE_PIPE, pipe,
					  dev_priv->de_irq_mask[pipe],
					  de_pipe_enables);

	GEN5_IRQ_INIT(GEN8_DE_PORT_, ~de_port_masked, de_port_enables);
}

static int gen8_irq_postinstall(struct drm_device *dev)
{
	struct drm_i915_private *dev_priv = dev->dev_private;

	if (HAS_PCH_SPLIT(dev))
		ibx_irq_pre_postinstall(dev);

	gen8_gt_irq_postinstall(dev_priv);
	gen8_de_irq_postinstall(dev_priv);

	if (HAS_PCH_SPLIT(dev))
		ibx_irq_postinstall(dev);

	I915_WRITE(GEN8_MASTER_IRQ, GEN8_MASTER_IRQ_CONTROL);
	POSTING_READ(GEN8_MASTER_IRQ);

	return 0;
}

static int cherryview_irq_postinstall(struct drm_device *dev)
{
	struct drm_i915_private *dev_priv = dev->dev_private;

	gen8_gt_irq_postinstall(dev_priv);

	spin_lock_irq(&dev_priv->irq_lock);
	if (dev_priv->display_irqs_enabled)
		vlv_display_irq_postinstall(dev_priv);
	spin_unlock_irq(&dev_priv->irq_lock);

	I915_WRITE(GEN8_MASTER_IRQ, GEN8_MASTER_IRQ_CONTROL);
	POSTING_READ(GEN8_MASTER_IRQ);

	return 0;
}

static void gen8_irq_uninstall(struct drm_device *dev)
{
	struct drm_i915_private *dev_priv = dev->dev_private;

	if (!dev_priv)
		return;

	gen8_irq_reset(dev);
}

static void valleyview_irq_uninstall(struct drm_device *dev)
{
	struct drm_i915_private *dev_priv = dev->dev_private;

	if (!dev_priv)
		return;

	I915_WRITE(VLV_MASTER_IER, 0);
	POSTING_READ(VLV_MASTER_IER);

	gen5_gt_irq_reset(dev);

	I915_WRITE(HWSTAM, 0xffffffff);

	spin_lock_irq(&dev_priv->irq_lock);
	if (dev_priv->display_irqs_enabled)
		vlv_display_irq_reset(dev_priv);
	spin_unlock_irq(&dev_priv->irq_lock);
}

static void cherryview_irq_uninstall(struct drm_device *dev)
{
	struct drm_i915_private *dev_priv = dev->dev_private;

	if (!dev_priv)
		return;

	I915_WRITE(GEN8_MASTER_IRQ, 0);
	POSTING_READ(GEN8_MASTER_IRQ);

	gen8_gt_irq_reset(dev_priv);

	GEN5_IRQ_RESET(GEN8_PCU_);

	spin_lock_irq(&dev_priv->irq_lock);
	if (dev_priv->display_irqs_enabled)
		vlv_display_irq_reset(dev_priv);
	spin_unlock_irq(&dev_priv->irq_lock);
}

static void ironlake_irq_uninstall(struct drm_device *dev)
{
	struct drm_i915_private *dev_priv = dev->dev_private;

	if (!dev_priv)
		return;

	ironlake_irq_reset(dev);
}

static void i8xx_irq_preinstall(struct drm_device * dev)
{
	struct drm_i915_private *dev_priv = dev->dev_private;
	int pipe;

	for_each_pipe(dev_priv, pipe)
		I915_WRITE(PIPESTAT(pipe), 0);
	I915_WRITE16(IMR, 0xffff);
	I915_WRITE16(IER, 0x0);
	POSTING_READ16(IER);
}

static int i8xx_irq_postinstall(struct drm_device *dev)
{
	struct drm_i915_private *dev_priv = dev->dev_private;

	I915_WRITE16(EMR,
		     ~(I915_ERROR_PAGE_TABLE | I915_ERROR_MEMORY_REFRESH));

	/* Unmask the interrupts that we always want on. */
	dev_priv->irq_mask =
		~(I915_DISPLAY_PIPE_A_EVENT_INTERRUPT |
		  I915_DISPLAY_PIPE_B_EVENT_INTERRUPT |
		  I915_DISPLAY_PLANE_A_FLIP_PENDING_INTERRUPT |
		  I915_DISPLAY_PLANE_B_FLIP_PENDING_INTERRUPT);
	I915_WRITE16(IMR, dev_priv->irq_mask);

	I915_WRITE16(IER,
		     I915_DISPLAY_PIPE_A_EVENT_INTERRUPT |
		     I915_DISPLAY_PIPE_B_EVENT_INTERRUPT |
		     I915_USER_INTERRUPT);
	POSTING_READ16(IER);

	/* Interrupt setup is already guaranteed to be single-threaded, this is
	 * just to make the assert_spin_locked check happy. */
	spin_lock_irq(&dev_priv->irq_lock);
	i915_enable_pipestat(dev_priv, PIPE_A, PIPE_CRC_DONE_INTERRUPT_STATUS);
	i915_enable_pipestat(dev_priv, PIPE_B, PIPE_CRC_DONE_INTERRUPT_STATUS);
	spin_unlock_irq(&dev_priv->irq_lock);

	return 0;
}

/*
 * Returns true when a page flip has completed.
 */
static bool i8xx_handle_vblank(struct drm_device *dev,
			       int plane, int pipe, u32 iir)
{
	struct drm_i915_private *dev_priv = dev->dev_private;
	u16 flip_pending = DISPLAY_PLANE_FLIP_PENDING(plane);

	if (!intel_pipe_handle_vblank(dev, pipe))
		return false;

	if ((iir & flip_pending) == 0)
		goto check_page_flip;

	/* We detect FlipDone by looking for the change in PendingFlip from '1'
	 * to '0' on the following vblank, i.e. IIR has the Pendingflip
	 * asserted following the MI_DISPLAY_FLIP, but ISR is deasserted, hence
	 * the flip is completed (no longer pending). Since this doesn't raise
	 * an interrupt per se, we watch for the change at vblank.
	 */
	if (I915_READ16(ISR) & flip_pending)
		goto check_page_flip;

	intel_prepare_page_flip(dev, plane);
	intel_finish_page_flip(dev, pipe);
	return true;

check_page_flip:
	intel_check_page_flip(dev, pipe);
	return false;
}

static irqreturn_t i8xx_irq_handler(int irq, void *arg)
{
	struct drm_device *dev = arg;
	struct drm_i915_private *dev_priv = dev->dev_private;
	u16 iir, new_iir;
	u32 pipe_stats[2];
	int pipe;
	u16 flip_mask =
		I915_DISPLAY_PLANE_A_FLIP_PENDING_INTERRUPT |
		I915_DISPLAY_PLANE_B_FLIP_PENDING_INTERRUPT;
	irqreturn_t ret;

	if (!intel_irqs_enabled(dev_priv))
		return IRQ_NONE;

	/* IRQs are synced during runtime_suspend, we don't require a wakeref */
	disable_rpm_wakeref_asserts(dev_priv);

	ret = IRQ_NONE;
	iir = I915_READ16(IIR);
	if (iir == 0)
		goto out;

	while (iir & ~flip_mask) {
		/* Can't rely on pipestat interrupt bit in iir as it might
		 * have been cleared after the pipestat interrupt was received.
		 * It doesn't set the bit in iir again, but it still produces
		 * interrupts (for non-MSI).
		 */
		spin_lock(&dev_priv->irq_lock);
		if (iir & I915_RENDER_COMMAND_PARSER_ERROR_INTERRUPT)
			DRM_DEBUG("Command parser error, iir 0x%08x\n", iir);

		for_each_pipe(dev_priv, pipe) {
			i915_reg_t reg = PIPESTAT(pipe);
			pipe_stats[pipe] = I915_READ(reg);

			/*
			 * Clear the PIPE*STAT regs before the IIR
			 */
			if (pipe_stats[pipe] & 0x8000ffff)
				I915_WRITE(reg, pipe_stats[pipe]);
		}
		spin_unlock(&dev_priv->irq_lock);

		I915_WRITE16(IIR, iir & ~flip_mask);
		new_iir = I915_READ16(IIR); /* Flush posted writes */

		if (iir & I915_USER_INTERRUPT)
			notify_ring(&dev_priv->engine[RCS]);

		for_each_pipe(dev_priv, pipe) {
			int plane = pipe;
			if (HAS_FBC(dev))
				plane = !plane;

			if (pipe_stats[pipe] & PIPE_VBLANK_INTERRUPT_STATUS &&
			    i8xx_handle_vblank(dev, plane, pipe, iir))
				flip_mask &= ~DISPLAY_PLANE_FLIP_PENDING(plane);

			if (pipe_stats[pipe] & PIPE_CRC_DONE_INTERRUPT_STATUS)
				i9xx_pipe_crc_irq_handler(dev, pipe);

			if (pipe_stats[pipe] & PIPE_FIFO_UNDERRUN_STATUS)
				intel_cpu_fifo_underrun_irq_handler(dev_priv,
								    pipe);
		}

		iir = new_iir;
	}
	ret = IRQ_HANDLED;

out:
	enable_rpm_wakeref_asserts(dev_priv);

	return ret;
}

static void i8xx_irq_uninstall(struct drm_device * dev)
{
	struct drm_i915_private *dev_priv = dev->dev_private;
	int pipe;

	for_each_pipe(dev_priv, pipe) {
		/* Clear enable bits; then clear status bits */
		I915_WRITE(PIPESTAT(pipe), 0);
		I915_WRITE(PIPESTAT(pipe), I915_READ(PIPESTAT(pipe)));
	}
	I915_WRITE16(IMR, 0xffff);
	I915_WRITE16(IER, 0x0);
	I915_WRITE16(IIR, I915_READ16(IIR));
}

static void i915_irq_preinstall(struct drm_device * dev)
{
	struct drm_i915_private *dev_priv = dev->dev_private;
	int pipe;

	if (I915_HAS_HOTPLUG(dev)) {
		i915_hotplug_interrupt_update(dev_priv, 0xffffffff, 0);
		I915_WRITE(PORT_HOTPLUG_STAT, I915_READ(PORT_HOTPLUG_STAT));
	}

	I915_WRITE16(HWSTAM, 0xeffe);
	for_each_pipe(dev_priv, pipe)
		I915_WRITE(PIPESTAT(pipe), 0);
	I915_WRITE(IMR, 0xffffffff);
	I915_WRITE(IER, 0x0);
	POSTING_READ(IER);
}

static int i915_irq_postinstall(struct drm_device *dev)
{
	struct drm_i915_private *dev_priv = dev->dev_private;
	u32 enable_mask;

	I915_WRITE(EMR, ~(I915_ERROR_PAGE_TABLE | I915_ERROR_MEMORY_REFRESH));

	/* Unmask the interrupts that we always want on. */
	dev_priv->irq_mask =
		~(I915_ASLE_INTERRUPT |
		  I915_DISPLAY_PIPE_A_EVENT_INTERRUPT |
		  I915_DISPLAY_PIPE_B_EVENT_INTERRUPT |
		  I915_DISPLAY_PLANE_A_FLIP_PENDING_INTERRUPT |
		  I915_DISPLAY_PLANE_B_FLIP_PENDING_INTERRUPT);

	enable_mask =
		I915_ASLE_INTERRUPT |
		I915_DISPLAY_PIPE_A_EVENT_INTERRUPT |
		I915_DISPLAY_PIPE_B_EVENT_INTERRUPT |
		I915_USER_INTERRUPT;

	if (I915_HAS_HOTPLUG(dev)) {
		i915_hotplug_interrupt_update(dev_priv, 0xffffffff, 0);
		POSTING_READ(PORT_HOTPLUG_EN);

		/* Enable in IER... */
		enable_mask |= I915_DISPLAY_PORT_INTERRUPT;
		/* and unmask in IMR */
		dev_priv->irq_mask &= ~I915_DISPLAY_PORT_INTERRUPT;
	}

	I915_WRITE(IMR, dev_priv->irq_mask);
	I915_WRITE(IER, enable_mask);
	POSTING_READ(IER);

	i915_enable_asle_pipestat(dev);

	/* Interrupt setup is already guaranteed to be single-threaded, this is
	 * just to make the assert_spin_locked check happy. */
	spin_lock_irq(&dev_priv->irq_lock);
	i915_enable_pipestat(dev_priv, PIPE_A, PIPE_CRC_DONE_INTERRUPT_STATUS);
	i915_enable_pipestat(dev_priv, PIPE_B, PIPE_CRC_DONE_INTERRUPT_STATUS);
	spin_unlock_irq(&dev_priv->irq_lock);

	return 0;
}

/*
 * Returns true when a page flip has completed.
 */
static bool i915_handle_vblank(struct drm_device *dev,
			       int plane, int pipe, u32 iir)
{
	struct drm_i915_private *dev_priv = dev->dev_private;
	u32 flip_pending = DISPLAY_PLANE_FLIP_PENDING(plane);

	if (!intel_pipe_handle_vblank(dev, pipe))
		return false;

	if ((iir & flip_pending) == 0)
		goto check_page_flip;

	/* We detect FlipDone by looking for the change in PendingFlip from '1'
	 * to '0' on the following vblank, i.e. IIR has the Pendingflip
	 * asserted following the MI_DISPLAY_FLIP, but ISR is deasserted, hence
	 * the flip is completed (no longer pending). Since this doesn't raise
	 * an interrupt per se, we watch for the change at vblank.
	 */
	if (I915_READ(ISR) & flip_pending)
		goto check_page_flip;

	intel_prepare_page_flip(dev, plane);
	intel_finish_page_flip(dev, pipe);
	return true;

check_page_flip:
	intel_check_page_flip(dev, pipe);
	return false;
}

static irqreturn_t i915_irq_handler(int irq, void *arg)
{
	struct drm_device *dev = arg;
	struct drm_i915_private *dev_priv = dev->dev_private;
	u32 iir, new_iir, pipe_stats[I915_MAX_PIPES];
	u32 flip_mask =
		I915_DISPLAY_PLANE_A_FLIP_PENDING_INTERRUPT |
		I915_DISPLAY_PLANE_B_FLIP_PENDING_INTERRUPT;
	int pipe, ret = IRQ_NONE;

	if (!intel_irqs_enabled(dev_priv))
		return IRQ_NONE;

	/* IRQs are synced during runtime_suspend, we don't require a wakeref */
	disable_rpm_wakeref_asserts(dev_priv);

	iir = I915_READ(IIR);
	do {
		bool irq_received = (iir & ~flip_mask) != 0;
		bool blc_event = false;

		/* Can't rely on pipestat interrupt bit in iir as it might
		 * have been cleared after the pipestat interrupt was received.
		 * It doesn't set the bit in iir again, but it still produces
		 * interrupts (for non-MSI).
		 */
		spin_lock(&dev_priv->irq_lock);
		if (iir & I915_RENDER_COMMAND_PARSER_ERROR_INTERRUPT)
			DRM_DEBUG("Command parser error, iir 0x%08x\n", iir);

		for_each_pipe(dev_priv, pipe) {
			i915_reg_t reg = PIPESTAT(pipe);
			pipe_stats[pipe] = I915_READ(reg);

			/* Clear the PIPE*STAT regs before the IIR */
			if (pipe_stats[pipe] & 0x8000ffff) {
				I915_WRITE(reg, pipe_stats[pipe]);
				irq_received = true;
			}
		}
		spin_unlock(&dev_priv->irq_lock);

		if (!irq_received)
			break;

		/* Consume port.  Then clear IIR or we'll miss events */
		if (I915_HAS_HOTPLUG(dev) &&
		    iir & I915_DISPLAY_PORT_INTERRUPT) {
			u32 hotplug_status = i9xx_hpd_irq_ack(dev_priv);
			if (hotplug_status)
				i9xx_hpd_irq_handler(dev, hotplug_status);
		}

		I915_WRITE(IIR, iir & ~flip_mask);
		new_iir = I915_READ(IIR); /* Flush posted writes */

		if (iir & I915_USER_INTERRUPT)
			notify_ring(&dev_priv->engine[RCS]);

		for_each_pipe(dev_priv, pipe) {
			int plane = pipe;
			if (HAS_FBC(dev))
				plane = !plane;

			if (pipe_stats[pipe] & PIPE_VBLANK_INTERRUPT_STATUS &&
			    i915_handle_vblank(dev, plane, pipe, iir))
				flip_mask &= ~DISPLAY_PLANE_FLIP_PENDING(plane);

			if (pipe_stats[pipe] & PIPE_LEGACY_BLC_EVENT_STATUS)
				blc_event = true;

			if (pipe_stats[pipe] & PIPE_CRC_DONE_INTERRUPT_STATUS)
				i9xx_pipe_crc_irq_handler(dev, pipe);

			if (pipe_stats[pipe] & PIPE_FIFO_UNDERRUN_STATUS)
				intel_cpu_fifo_underrun_irq_handler(dev_priv,
								    pipe);
		}

		if (blc_event || (iir & I915_ASLE_INTERRUPT))
			intel_opregion_asle_intr(dev);

		/* With MSI, interrupts are only generated when iir
		 * transitions from zero to nonzero.  If another bit got
		 * set while we were handling the existing iir bits, then
		 * we would never get another interrupt.
		 *
		 * This is fine on non-MSI as well, as if we hit this path
		 * we avoid exiting the interrupt handler only to generate
		 * another one.
		 *
		 * Note that for MSI this could cause a stray interrupt report
		 * if an interrupt landed in the time between writing IIR and
		 * the posting read.  This should be rare enough to never
		 * trigger the 99% of 100,000 interrupts test for disabling
		 * stray interrupts.
		 */
		ret = IRQ_HANDLED;
		iir = new_iir;
	} while (iir & ~flip_mask);

	enable_rpm_wakeref_asserts(dev_priv);

	return ret;
}

static void i915_irq_uninstall(struct drm_device * dev)
{
	struct drm_i915_private *dev_priv = dev->dev_private;
	int pipe;

	if (I915_HAS_HOTPLUG(dev)) {
		i915_hotplug_interrupt_update(dev_priv, 0xffffffff, 0);
		I915_WRITE(PORT_HOTPLUG_STAT, I915_READ(PORT_HOTPLUG_STAT));
	}

	I915_WRITE16(HWSTAM, 0xffff);
	for_each_pipe(dev_priv, pipe) {
		/* Clear enable bits; then clear status bits */
		I915_WRITE(PIPESTAT(pipe), 0);
		I915_WRITE(PIPESTAT(pipe), I915_READ(PIPESTAT(pipe)));
	}
	I915_WRITE(IMR, 0xffffffff);
	I915_WRITE(IER, 0x0);

	I915_WRITE(IIR, I915_READ(IIR));
}

static void i965_irq_preinstall(struct drm_device * dev)
{
	struct drm_i915_private *dev_priv = dev->dev_private;
	int pipe;

	i915_hotplug_interrupt_update(dev_priv, 0xffffffff, 0);
	I915_WRITE(PORT_HOTPLUG_STAT, I915_READ(PORT_HOTPLUG_STAT));

	I915_WRITE(HWSTAM, 0xeffe);
	for_each_pipe(dev_priv, pipe)
		I915_WRITE(PIPESTAT(pipe), 0);
	I915_WRITE(IMR, 0xffffffff);
	I915_WRITE(IER, 0x0);
	POSTING_READ(IER);
}

static int i965_irq_postinstall(struct drm_device *dev)
{
	struct drm_i915_private *dev_priv = dev->dev_private;
	u32 enable_mask;
	u32 error_mask;

	/* Unmask the interrupts that we always want on. */
	dev_priv->irq_mask = ~(I915_ASLE_INTERRUPT |
			       I915_DISPLAY_PORT_INTERRUPT |
			       I915_DISPLAY_PIPE_A_EVENT_INTERRUPT |
			       I915_DISPLAY_PIPE_B_EVENT_INTERRUPT |
			       I915_DISPLAY_PLANE_A_FLIP_PENDING_INTERRUPT |
			       I915_DISPLAY_PLANE_B_FLIP_PENDING_INTERRUPT |
			       I915_RENDER_COMMAND_PARSER_ERROR_INTERRUPT);

	enable_mask = ~dev_priv->irq_mask;
	enable_mask &= ~(I915_DISPLAY_PLANE_A_FLIP_PENDING_INTERRUPT |
			 I915_DISPLAY_PLANE_B_FLIP_PENDING_INTERRUPT);
	enable_mask |= I915_USER_INTERRUPT;

	if (IS_G4X(dev))
		enable_mask |= I915_BSD_USER_INTERRUPT;

	/* Interrupt setup is already guaranteed to be single-threaded, this is
	 * just to make the assert_spin_locked check happy. */
	spin_lock_irq(&dev_priv->irq_lock);
	i915_enable_pipestat(dev_priv, PIPE_A, PIPE_GMBUS_INTERRUPT_STATUS);
	i915_enable_pipestat(dev_priv, PIPE_A, PIPE_CRC_DONE_INTERRUPT_STATUS);
	i915_enable_pipestat(dev_priv, PIPE_B, PIPE_CRC_DONE_INTERRUPT_STATUS);
	spin_unlock_irq(&dev_priv->irq_lock);

	/*
	 * Enable some error detection, note the instruction error mask
	 * bit is reserved, so we leave it masked.
	 */
	if (IS_G4X(dev)) {
		error_mask = ~(GM45_ERROR_PAGE_TABLE |
			       GM45_ERROR_MEM_PRIV |
			       GM45_ERROR_CP_PRIV |
			       I915_ERROR_MEMORY_REFRESH);
	} else {
		error_mask = ~(I915_ERROR_PAGE_TABLE |
			       I915_ERROR_MEMORY_REFRESH);
	}
	I915_WRITE(EMR, error_mask);

	I915_WRITE(IMR, dev_priv->irq_mask);
	I915_WRITE(IER, enable_mask);
	POSTING_READ(IER);

	i915_hotplug_interrupt_update(dev_priv, 0xffffffff, 0);
	POSTING_READ(PORT_HOTPLUG_EN);

	i915_enable_asle_pipestat(dev);

	return 0;
}

static void i915_hpd_irq_setup(struct drm_device *dev)
{
	struct drm_i915_private *dev_priv = dev->dev_private;
	u32 hotplug_en;

	assert_spin_locked(&dev_priv->irq_lock);

	/* Note HDMI and DP share hotplug bits */
	/* enable bits are the same for all generations */
	hotplug_en = intel_hpd_enabled_irqs(dev, hpd_mask_i915);
	/* Programming the CRT detection parameters tends
	   to generate a spurious hotplug event about three
	   seconds later.  So just do it once.
	*/
	if (IS_G4X(dev))
		hotplug_en |= CRT_HOTPLUG_ACTIVATION_PERIOD_64;
	hotplug_en |= CRT_HOTPLUG_VOLTAGE_COMPARE_50;

	/* Ignore TV since it's buggy */
	i915_hotplug_interrupt_update_locked(dev_priv,
					     HOTPLUG_INT_EN_MASK |
					     CRT_HOTPLUG_VOLTAGE_COMPARE_MASK |
					     CRT_HOTPLUG_ACTIVATION_PERIOD_64,
					     hotplug_en);
}

static irqreturn_t i965_irq_handler(int irq, void *arg)
{
	struct drm_device *dev = arg;
	struct drm_i915_private *dev_priv = dev->dev_private;
	u32 iir, new_iir;
	u32 pipe_stats[I915_MAX_PIPES];
	int ret = IRQ_NONE, pipe;
	u32 flip_mask =
		I915_DISPLAY_PLANE_A_FLIP_PENDING_INTERRUPT |
		I915_DISPLAY_PLANE_B_FLIP_PENDING_INTERRUPT;

	if (!intel_irqs_enabled(dev_priv))
		return IRQ_NONE;

	/* IRQs are synced during runtime_suspend, we don't require a wakeref */
	disable_rpm_wakeref_asserts(dev_priv);

	iir = I915_READ(IIR);

	for (;;) {
		bool irq_received = (iir & ~flip_mask) != 0;
		bool blc_event = false;

		/* Can't rely on pipestat interrupt bit in iir as it might
		 * have been cleared after the pipestat interrupt was received.
		 * It doesn't set the bit in iir again, but it still produces
		 * interrupts (for non-MSI).
		 */
		spin_lock(&dev_priv->irq_lock);
		if (iir & I915_RENDER_COMMAND_PARSER_ERROR_INTERRUPT)
			DRM_DEBUG("Command parser error, iir 0x%08x\n", iir);

		for_each_pipe(dev_priv, pipe) {
			i915_reg_t reg = PIPESTAT(pipe);
			pipe_stats[pipe] = I915_READ(reg);

			/*
			 * Clear the PIPE*STAT regs before the IIR
			 */
			if (pipe_stats[pipe] & 0x8000ffff) {
				I915_WRITE(reg, pipe_stats[pipe]);
				irq_received = true;
			}
		}
		spin_unlock(&dev_priv->irq_lock);

		if (!irq_received)
			break;

		ret = IRQ_HANDLED;

		/* Consume port.  Then clear IIR or we'll miss events */
		if (iir & I915_DISPLAY_PORT_INTERRUPT) {
			u32 hotplug_status = i9xx_hpd_irq_ack(dev_priv);
			if (hotplug_status)
				i9xx_hpd_irq_handler(dev, hotplug_status);
		}

		I915_WRITE(IIR, iir & ~flip_mask);
		new_iir = I915_READ(IIR); /* Flush posted writes */

		if (iir & I915_USER_INTERRUPT)
			notify_ring(&dev_priv->engine[RCS]);
		if (iir & I915_BSD_USER_INTERRUPT)
			notify_ring(&dev_priv->engine[VCS]);

		for_each_pipe(dev_priv, pipe) {
			if (pipe_stats[pipe] & PIPE_START_VBLANK_INTERRUPT_STATUS &&
			    i915_handle_vblank(dev, pipe, pipe, iir))
				flip_mask &= ~DISPLAY_PLANE_FLIP_PENDING(pipe);

			if (pipe_stats[pipe] & PIPE_LEGACY_BLC_EVENT_STATUS)
				blc_event = true;

			if (pipe_stats[pipe] & PIPE_CRC_DONE_INTERRUPT_STATUS)
				i9xx_pipe_crc_irq_handler(dev, pipe);

			if (pipe_stats[pipe] & PIPE_FIFO_UNDERRUN_STATUS)
				intel_cpu_fifo_underrun_irq_handler(dev_priv, pipe);
		}

		if (blc_event || (iir & I915_ASLE_INTERRUPT))
			intel_opregion_asle_intr(dev);

		if (pipe_stats[0] & PIPE_GMBUS_INTERRUPT_STATUS)
			gmbus_irq_handler(dev);

		/* With MSI, interrupts are only generated when iir
		 * transitions from zero to nonzero.  If another bit got
		 * set while we were handling the existing iir bits, then
		 * we would never get another interrupt.
		 *
		 * This is fine on non-MSI as well, as if we hit this path
		 * we avoid exiting the interrupt handler only to generate
		 * another one.
		 *
		 * Note that for MSI this could cause a stray interrupt report
		 * if an interrupt landed in the time between writing IIR and
		 * the posting read.  This should be rare enough to never
		 * trigger the 99% of 100,000 interrupts test for disabling
		 * stray interrupts.
		 */
		iir = new_iir;
	}

	enable_rpm_wakeref_asserts(dev_priv);

	return ret;
}

static void i965_irq_uninstall(struct drm_device * dev)
{
	struct drm_i915_private *dev_priv = dev->dev_private;
	int pipe;

	if (!dev_priv)
		return;

	i915_hotplug_interrupt_update(dev_priv, 0xffffffff, 0);
	I915_WRITE(PORT_HOTPLUG_STAT, I915_READ(PORT_HOTPLUG_STAT));

	I915_WRITE(HWSTAM, 0xffffffff);
	for_each_pipe(dev_priv, pipe)
		I915_WRITE(PIPESTAT(pipe), 0);
	I915_WRITE(IMR, 0xffffffff);
	I915_WRITE(IER, 0x0);

	for_each_pipe(dev_priv, pipe)
		I915_WRITE(PIPESTAT(pipe),
			   I915_READ(PIPESTAT(pipe)) & 0x8000ffff);
	I915_WRITE(IIR, I915_READ(IIR));
}

/**
 * intel_irq_init - initializes irq support
 * @dev_priv: i915 device instance
 *
 * This function initializes all the irq support including work items, timers
 * and all the vtables. It does not setup the interrupt itself though.
 */
void intel_irq_init(struct drm_i915_private *dev_priv)
{
	struct drm_device *dev = dev_priv->dev;

	intel_hpd_init_work(dev_priv);

	INIT_WORK(&dev_priv->rps.work, gen6_pm_rps_work);
	INIT_WORK(&dev_priv->l3_parity.error_work, ivybridge_parity_work);

	/* Let's track the enabled rps events */
	if (IS_VALLEYVIEW(dev_priv))
		/* WaGsvRC0ResidencyMethod:vlv */
		dev_priv->pm_rps_events = GEN6_PM_RP_DOWN_EI_EXPIRED | GEN6_PM_RP_UP_EI_EXPIRED;
	else
		dev_priv->pm_rps_events = GEN6_PM_RPS_EVENTS;

	INIT_DELAYED_WORK(&dev_priv->gpu_error.hangcheck_work,
			  i915_hangcheck_elapsed);

	if (IS_GEN2(dev_priv)) {
		dev->max_vblank_count = 0;
		dev->driver->get_vblank_counter = i8xx_get_vblank_counter;
	} else if (IS_G4X(dev_priv) || INTEL_INFO(dev_priv)->gen >= 5) {
		dev->max_vblank_count = 0xffffffff; /* full 32 bit counter */
		dev->driver->get_vblank_counter = g4x_get_vblank_counter;
	} else {
		dev->driver->get_vblank_counter = i915_get_vblank_counter;
		dev->max_vblank_count = 0xffffff; /* only 24 bits of frame count */
	}

	/*
	 * Opt out of the vblank disable timer on everything except gen2.
	 * Gen2 doesn't have a hardware frame counter and so depends on
	 * vblank interrupts to produce sane vblank seuquence numbers.
	 */
	if (!IS_GEN2(dev_priv))
		dev->vblank_disable_immediate = true;

	dev->driver->get_vblank_timestamp = i915_get_vblank_timestamp;
	dev->driver->get_scanout_position = i915_get_crtc_scanoutpos;

	if (IS_CHERRYVIEW(dev_priv)) {
		dev->driver->irq_handler = cherryview_irq_handler;
		dev->driver->irq_preinstall = cherryview_irq_preinstall;
		dev->driver->irq_postinstall = cherryview_irq_postinstall;
		dev->driver->irq_uninstall = cherryview_irq_uninstall;
		dev->driver->enable_vblank = valleyview_enable_vblank;
		dev->driver->disable_vblank = valleyview_disable_vblank;
		dev_priv->display.hpd_irq_setup = i915_hpd_irq_setup;
	} else if (IS_VALLEYVIEW(dev_priv)) {
		dev->driver->irq_handler = valleyview_irq_handler;
		dev->driver->irq_preinstall = valleyview_irq_preinstall;
		dev->driver->irq_postinstall = valleyview_irq_postinstall;
		dev->driver->irq_uninstall = valleyview_irq_uninstall;
		dev->driver->enable_vblank = valleyview_enable_vblank;
		dev->driver->disable_vblank = valleyview_disable_vblank;
		dev_priv->display.hpd_irq_setup = i915_hpd_irq_setup;
	} else if (INTEL_INFO(dev_priv)->gen >= 8) {
		dev->driver->irq_handler = gen8_irq_handler;
		dev->driver->irq_preinstall = gen8_irq_reset;
		dev->driver->irq_postinstall = gen8_irq_postinstall;
		dev->driver->irq_uninstall = gen8_irq_uninstall;
		dev->driver->enable_vblank = gen8_enable_vblank;
		dev->driver->disable_vblank = gen8_disable_vblank;
		if (IS_BROXTON(dev))
			dev_priv->display.hpd_irq_setup = bxt_hpd_irq_setup;
		else if (HAS_PCH_SPT(dev))
			dev_priv->display.hpd_irq_setup = spt_hpd_irq_setup;
		else
			dev_priv->display.hpd_irq_setup = ilk_hpd_irq_setup;
	} else if (HAS_PCH_SPLIT(dev)) {
		dev->driver->irq_handler = ironlake_irq_handler;
		dev->driver->irq_preinstall = ironlake_irq_reset;
		dev->driver->irq_postinstall = ironlake_irq_postinstall;
		dev->driver->irq_uninstall = ironlake_irq_uninstall;
		dev->driver->enable_vblank = ironlake_enable_vblank;
		dev->driver->disable_vblank = ironlake_disable_vblank;
		dev_priv->display.hpd_irq_setup = ilk_hpd_irq_setup;
	} else {
		if (INTEL_INFO(dev_priv)->gen == 2) {
			dev->driver->irq_preinstall = i8xx_irq_preinstall;
			dev->driver->irq_postinstall = i8xx_irq_postinstall;
			dev->driver->irq_handler = i8xx_irq_handler;
			dev->driver->irq_uninstall = i8xx_irq_uninstall;
		} else if (INTEL_INFO(dev_priv)->gen == 3) {
			dev->driver->irq_preinstall = i915_irq_preinstall;
			dev->driver->irq_postinstall = i915_irq_postinstall;
			dev->driver->irq_uninstall = i915_irq_uninstall;
			dev->driver->irq_handler = i915_irq_handler;
		} else {
			dev->driver->irq_preinstall = i965_irq_preinstall;
			dev->driver->irq_postinstall = i965_irq_postinstall;
			dev->driver->irq_uninstall = i965_irq_uninstall;
			dev->driver->irq_handler = i965_irq_handler;
		}
		if (I915_HAS_HOTPLUG(dev_priv))
			dev_priv->display.hpd_irq_setup = i915_hpd_irq_setup;
		dev->driver->enable_vblank = i915_enable_vblank;
		dev->driver->disable_vblank = i915_disable_vblank;
	}
}

/**
 * intel_irq_install - enables the hardware interrupt
 * @dev_priv: i915 device instance
 *
 * This function enables the hardware interrupt handling, but leaves the hotplug
 * handling still disabled. It is called after intel_irq_init().
 *
 * In the driver load and resume code we need working interrupts in a few places
 * but don't want to deal with the hassle of concurrent probe and hotplug
 * workers. Hence the split into this two-stage approach.
 */
int intel_irq_install(struct drm_i915_private *dev_priv)
{
	/*
	 * We enable some interrupt sources in our postinstall hooks, so mark
	 * interrupts as enabled _before_ actually enabling them to avoid
	 * special cases in our ordering checks.
	 */
	dev_priv->pm.irqs_enabled = true;

	return drm_irq_install(dev_priv->dev, dev_priv->dev->pdev->irq);
}

/**
 * intel_irq_uninstall - finilizes all irq handling
 * @dev_priv: i915 device instance
 *
 * This stops interrupt and hotplug handling and unregisters and frees all
 * resources acquired in the init functions.
 */
void intel_irq_uninstall(struct drm_i915_private *dev_priv)
{
	drm_irq_uninstall(dev_priv->dev);
	intel_hpd_cancel_work(dev_priv);
	dev_priv->pm.irqs_enabled = false;
}

/**
 * intel_runtime_pm_disable_interrupts - runtime interrupt disabling
 * @dev_priv: i915 device instance
 *
 * This function is used to disable interrupts at runtime, both in the runtime
 * pm and the system suspend/resume code.
 */
void intel_runtime_pm_disable_interrupts(struct drm_i915_private *dev_priv)
{
	dev_priv->dev->driver->irq_uninstall(dev_priv->dev);
	dev_priv->pm.irqs_enabled = false;
	synchronize_irq(dev_priv->dev->irq);
}

/**
 * intel_runtime_pm_enable_interrupts - runtime interrupt enabling
 * @dev_priv: i915 device instance
 *
 * This function is used to enable interrupts at runtime, both in the runtime
 * pm and the system suspend/resume code.
 */
void intel_runtime_pm_enable_interrupts(struct drm_i915_private *dev_priv)
{
	dev_priv->pm.irqs_enabled = true;
	dev_priv->dev->driver->irq_preinstall(dev_priv->dev);
	dev_priv->dev->driver->irq_postinstall(dev_priv->dev);
}<|MERGE_RESOLUTION|>--- conflicted
+++ resolved
@@ -1873,15 +1873,12 @@
 	disable_rpm_wakeref_asserts(dev_priv);
 
 	do {
-<<<<<<< HEAD
-=======
 		u32 master_ctl, iir;
 		u32 gt_iir[4] = {};
 		u32 pipe_stats[I915_MAX_PIPES] = {};
 		u32 hotplug_status = 0;
 		u32 ier = 0;
 
->>>>>>> 8a292d01
 		master_ctl = I915_READ(GEN8_MASTER_IRQ) & ~GEN8_MASTER_IRQ_CONTROL;
 		iir = I915_READ(VLV_IIR);
 
@@ -1926,8 +1923,6 @@
 		I915_WRITE(VLV_IER, ier);
 		I915_WRITE(GEN8_MASTER_IRQ, GEN8_MASTER_IRQ_CONTROL);
 		POSTING_READ(GEN8_MASTER_IRQ);
-<<<<<<< HEAD
-=======
 
 		gen8_gt_irq_handler(dev_priv, gt_iir);
 
@@ -1935,7 +1930,6 @@
 			i9xx_hpd_irq_handler(dev, hotplug_status);
 
 		valleyview_pipestat_irq_handler(dev, pipe_stats);
->>>>>>> 8a292d01
 	} while (0);
 
 	enable_rpm_wakeref_asserts(dev_priv);

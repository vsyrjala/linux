--- conflicted
+++ resolved
@@ -1312,14 +1312,11 @@
 		/* XXX not always required: nop_clear_range */
 		wakeref = intel_runtime_pm_get(&vm->i915->runtime_pm);
 
-<<<<<<< HEAD
-=======
 	/* Optimistic wait before taking the mutex */
 	err = i915_vma_sync(vma);
 	if (err)
 		goto out_rpm;
 
->>>>>>> 8faa7251
 	err = mutex_lock_interruptible(&vm->mutex);
 	if (err)
 		goto out_rpm;
@@ -1327,15 +1324,9 @@
 	err = __i915_vma_unbind(vma);
 	mutex_unlock(&vm->mutex);
 
-<<<<<<< HEAD
-	if (wakeref)
-		intel_runtime_pm_put(&vm->i915->runtime_pm, wakeref);
-
-=======
 out_rpm:
 	if (wakeref)
 		intel_runtime_pm_put(&vm->i915->runtime_pm, wakeref);
->>>>>>> 8faa7251
 	return err;
 }
 

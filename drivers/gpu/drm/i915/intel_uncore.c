/*
 * Copyright © 2013 Intel Corporation
 *
 * Permission is hereby granted, free of charge, to any person obtaining a
 * copy of this software and associated documentation files (the "Software"),
 * to deal in the Software without restriction, including without limitation
 * the rights to use, copy, modify, merge, publish, distribute, sublicense,
 * and/or sell copies of the Software, and to permit persons to whom the
 * Software is furnished to do so, subject to the following conditions:
 *
 * The above copyright notice and this permission notice (including the next
 * paragraph) shall be included in all copies or substantial portions of the
 * Software.
 *
 * THE SOFTWARE IS PROVIDED "AS IS", WITHOUT WARRANTY OF ANY KIND, EXPRESS OR
 * IMPLIED, INCLUDING BUT NOT LIMITED TO THE WARRANTIES OF MERCHANTABILITY,
 * FITNESS FOR A PARTICULAR PURPOSE AND NONINFRINGEMENT.  IN NO EVENT SHALL
 * THE AUTHORS OR COPYRIGHT HOLDERS BE LIABLE FOR ANY CLAIM, DAMAGES OR OTHER
 * LIABILITY, WHETHER IN AN ACTION OF CONTRACT, TORT OR OTHERWISE, ARISING
 * FROM, OUT OF OR IN CONNECTION WITH THE SOFTWARE OR THE USE OR OTHER DEALINGS
 * IN THE SOFTWARE.
 */

#include <drm/drm_managed.h>
#include <linux/pm_runtime.h>

#include "gt/intel_engine_regs.h"
#include "gt/intel_gt_regs.h"

#include "i915_drv.h"
#include "i915_iosf_mbi.h"
#include "i915_trace.h"
#include "i915_vgpu.h"
#include "intel_pm.h"

#define FORCEWAKE_ACK_TIMEOUT_MS 50
#define GT_FIFO_TIMEOUT_MS	 10

#define __raw_posting_read(...) ((void)__raw_uncore_read32(__VA_ARGS__))

static void
fw_domains_get(struct intel_uncore *uncore, enum forcewake_domains fw_domains)
{
	uncore->fw_get_funcs->force_wake_get(uncore, fw_domains);
}

void
intel_uncore_mmio_debug_init_early(struct drm_i915_private *i915)
{
	spin_lock_init(&i915->mmio_debug.lock);
	i915->mmio_debug.unclaimed_mmio_check = 1;

	i915->uncore.debug = &i915->mmio_debug;
}

static void mmio_debug_suspend(struct intel_uncore *uncore)
{
	if (!uncore->debug)
		return;

	spin_lock(&uncore->debug->lock);

	/* Save and disable mmio debugging for the user bypass */
	if (!uncore->debug->suspend_count++) {
		uncore->debug->saved_mmio_check = uncore->debug->unclaimed_mmio_check;
		uncore->debug->unclaimed_mmio_check = 0;
	}

	spin_unlock(&uncore->debug->lock);
}

static bool check_for_unclaimed_mmio(struct intel_uncore *uncore);

static void mmio_debug_resume(struct intel_uncore *uncore)
{
	if (!uncore->debug)
		return;

	spin_lock(&uncore->debug->lock);

	if (!--uncore->debug->suspend_count)
		uncore->debug->unclaimed_mmio_check = uncore->debug->saved_mmio_check;

	if (check_for_unclaimed_mmio(uncore))
		drm_info(&uncore->i915->drm,
			 "Invalid mmio detected during user access\n");

	spin_unlock(&uncore->debug->lock);
}

static const char * const forcewake_domain_names[] = {
	"render",
	"gt",
	"media",
	"vdbox0",
	"vdbox1",
	"vdbox2",
	"vdbox3",
	"vdbox4",
	"vdbox5",
	"vdbox6",
	"vdbox7",
	"vebox0",
	"vebox1",
	"vebox2",
	"vebox3",
	"gsc",
};

const char *
intel_uncore_forcewake_domain_to_str(const enum forcewake_domain_id id)
{
	BUILD_BUG_ON(ARRAY_SIZE(forcewake_domain_names) != FW_DOMAIN_ID_COUNT);

	if (id >= 0 && id < FW_DOMAIN_ID_COUNT)
		return forcewake_domain_names[id];

	WARN_ON(id);

	return "unknown";
}

#define fw_ack(d) readl((d)->reg_ack)
#define fw_set(d, val) writel(_MASKED_BIT_ENABLE((val)), (d)->reg_set)
#define fw_clear(d, val) writel(_MASKED_BIT_DISABLE((val)), (d)->reg_set)

static inline void
fw_domain_reset(const struct intel_uncore_forcewake_domain *d)
{
	/*
	 * We don't really know if the powerwell for the forcewake domain we are
	 * trying to reset here does exist at this point (engines could be fused
	 * off in ICL+), so no waiting for acks
	 */
	/* WaRsClearFWBitsAtReset */
	if (GRAPHICS_VER(d->uncore->i915) >= 12)
		fw_clear(d, 0xefff);
	else
		fw_clear(d, 0xffff);
}

static inline void
fw_domain_arm_timer(struct intel_uncore_forcewake_domain *d)
{
	GEM_BUG_ON(d->uncore->fw_domains_timer & d->mask);
	d->uncore->fw_domains_timer |= d->mask;
	d->wake_count++;
	hrtimer_start_range_ns(&d->timer,
			       NSEC_PER_MSEC,
			       NSEC_PER_MSEC,
			       HRTIMER_MODE_REL);
}

static inline int
__wait_for_ack(const struct intel_uncore_forcewake_domain *d,
	       const u32 ack,
	       const u32 value)
{
	return wait_for_atomic((fw_ack(d) & ack) == value,
			       FORCEWAKE_ACK_TIMEOUT_MS);
}

static inline int
wait_ack_clear(const struct intel_uncore_forcewake_domain *d,
	       const u32 ack)
{
	return __wait_for_ack(d, ack, 0);
}

static inline int
wait_ack_set(const struct intel_uncore_forcewake_domain *d,
	     const u32 ack)
{
	return __wait_for_ack(d, ack, ack);
}

static inline void
fw_domain_wait_ack_clear(const struct intel_uncore_forcewake_domain *d)
{
	if (wait_ack_clear(d, FORCEWAKE_KERNEL)) {
		DRM_ERROR("%s: timed out waiting for forcewake ack to clear.\n",
			  intel_uncore_forcewake_domain_to_str(d->id));
		add_taint_for_CI(d->uncore->i915, TAINT_WARN); /* CI now unreliable */
	}
}

enum ack_type {
	ACK_CLEAR = 0,
	ACK_SET
};

static int
fw_domain_wait_ack_with_fallback(const struct intel_uncore_forcewake_domain *d,
				 const enum ack_type type)
{
	const u32 ack_bit = FORCEWAKE_KERNEL;
	const u32 value = type == ACK_SET ? ack_bit : 0;
	unsigned int pass;
	bool ack_detected;

	/*
	 * There is a possibility of driver's wake request colliding
	 * with hardware's own wake requests and that can cause
	 * hardware to not deliver the driver's ack message.
	 *
	 * Use a fallback bit toggle to kick the gpu state machine
	 * in the hope that the original ack will be delivered along with
	 * the fallback ack.
	 *
	 * This workaround is described in HSDES #1604254524 and it's known as:
	 * WaRsForcewakeAddDelayForAck:skl,bxt,kbl,glk,cfl,cnl,icl
	 * although the name is a bit misleading.
	 */

	pass = 1;
	do {
		wait_ack_clear(d, FORCEWAKE_KERNEL_FALLBACK);

		fw_set(d, FORCEWAKE_KERNEL_FALLBACK);
		/* Give gt some time to relax before the polling frenzy */
		udelay(10 * pass);
		wait_ack_set(d, FORCEWAKE_KERNEL_FALLBACK);

		ack_detected = (fw_ack(d) & ack_bit) == value;

		fw_clear(d, FORCEWAKE_KERNEL_FALLBACK);
	} while (!ack_detected && pass++ < 10);

	DRM_DEBUG_DRIVER("%s had to use fallback to %s ack, 0x%x (passes %u)\n",
			 intel_uncore_forcewake_domain_to_str(d->id),
			 type == ACK_SET ? "set" : "clear",
			 fw_ack(d),
			 pass);

	return ack_detected ? 0 : -ETIMEDOUT;
}

static inline void
fw_domain_wait_ack_clear_fallback(const struct intel_uncore_forcewake_domain *d)
{
	if (likely(!wait_ack_clear(d, FORCEWAKE_KERNEL)))
		return;

	if (fw_domain_wait_ack_with_fallback(d, ACK_CLEAR))
		fw_domain_wait_ack_clear(d);
}

static inline void
fw_domain_get(const struct intel_uncore_forcewake_domain *d)
{
	fw_set(d, FORCEWAKE_KERNEL);
}

static inline void
fw_domain_wait_ack_set(const struct intel_uncore_forcewake_domain *d)
{
	if (wait_ack_set(d, FORCEWAKE_KERNEL)) {
		DRM_ERROR("%s: timed out waiting for forcewake ack request.\n",
			  intel_uncore_forcewake_domain_to_str(d->id));
		add_taint_for_CI(d->uncore->i915, TAINT_WARN); /* CI now unreliable */
	}
}

static inline void
fw_domain_wait_ack_set_fallback(const struct intel_uncore_forcewake_domain *d)
{
	if (likely(!wait_ack_set(d, FORCEWAKE_KERNEL)))
		return;

	if (fw_domain_wait_ack_with_fallback(d, ACK_SET))
		fw_domain_wait_ack_set(d);
}

static inline void
fw_domain_put(const struct intel_uncore_forcewake_domain *d)
{
	fw_clear(d, FORCEWAKE_KERNEL);
}

static void
fw_domains_get_normal(struct intel_uncore *uncore, enum forcewake_domains fw_domains)
{
	struct intel_uncore_forcewake_domain *d;
	unsigned int tmp;

	GEM_BUG_ON(fw_domains & ~uncore->fw_domains);

	for_each_fw_domain_masked(d, fw_domains, uncore, tmp) {
		fw_domain_wait_ack_clear(d);
		fw_domain_get(d);
	}

	for_each_fw_domain_masked(d, fw_domains, uncore, tmp)
		fw_domain_wait_ack_set(d);

	uncore->fw_domains_active |= fw_domains;
}

static void
fw_domains_get_with_fallback(struct intel_uncore *uncore,
			     enum forcewake_domains fw_domains)
{
	struct intel_uncore_forcewake_domain *d;
	unsigned int tmp;

	GEM_BUG_ON(fw_domains & ~uncore->fw_domains);

	for_each_fw_domain_masked(d, fw_domains, uncore, tmp) {
		fw_domain_wait_ack_clear_fallback(d);
		fw_domain_get(d);
	}

	for_each_fw_domain_masked(d, fw_domains, uncore, tmp)
		fw_domain_wait_ack_set_fallback(d);

	uncore->fw_domains_active |= fw_domains;
}

static void
fw_domains_put(struct intel_uncore *uncore, enum forcewake_domains fw_domains)
{
	struct intel_uncore_forcewake_domain *d;
	unsigned int tmp;

	GEM_BUG_ON(fw_domains & ~uncore->fw_domains);

	for_each_fw_domain_masked(d, fw_domains, uncore, tmp)
		fw_domain_put(d);

	uncore->fw_domains_active &= ~fw_domains;
}

static void
fw_domains_reset(struct intel_uncore *uncore,
		 enum forcewake_domains fw_domains)
{
	struct intel_uncore_forcewake_domain *d;
	unsigned int tmp;

	if (!fw_domains)
		return;

	GEM_BUG_ON(fw_domains & ~uncore->fw_domains);

	for_each_fw_domain_masked(d, fw_domains, uncore, tmp)
		fw_domain_reset(d);
}

static inline u32 gt_thread_status(struct intel_uncore *uncore)
{
	u32 val;

	val = __raw_uncore_read32(uncore, GEN6_GT_THREAD_STATUS_REG);
	val &= GEN6_GT_THREAD_STATUS_CORE_MASK;

	return val;
}

static void __gen6_gt_wait_for_thread_c0(struct intel_uncore *uncore)
{
	/*
	 * w/a for a sporadic read returning 0 by waiting for the GT
	 * thread to wake up.
	 */
	drm_WARN_ONCE(&uncore->i915->drm,
		      wait_for_atomic_us(gt_thread_status(uncore) == 0, 5000),
		      "GT thread status wait timed out\n");
}

static void fw_domains_get_with_thread_status(struct intel_uncore *uncore,
					      enum forcewake_domains fw_domains)
{
	fw_domains_get_normal(uncore, fw_domains);

	/* WaRsForcewakeWaitTC0:snb,ivb,hsw,bdw,vlv */
	__gen6_gt_wait_for_thread_c0(uncore);
}

static inline u32 fifo_free_entries(struct intel_uncore *uncore)
{
	u32 count = __raw_uncore_read32(uncore, GTFIFOCTL);

	return count & GT_FIFO_FREE_ENTRIES_MASK;
}

static void __gen6_gt_wait_for_fifo(struct intel_uncore *uncore)
{
	u32 n;

	/* On VLV, FIFO will be shared by both SW and HW.
	 * So, we need to read the FREE_ENTRIES everytime */
	if (IS_VALLEYVIEW(uncore->i915))
		n = fifo_free_entries(uncore);
	else
		n = uncore->fifo_count;

	if (n <= GT_FIFO_NUM_RESERVED_ENTRIES) {
		if (wait_for_atomic((n = fifo_free_entries(uncore)) >
				    GT_FIFO_NUM_RESERVED_ENTRIES,
				    GT_FIFO_TIMEOUT_MS)) {
			drm_dbg(&uncore->i915->drm,
				"GT_FIFO timeout, entries: %u\n", n);
			return;
		}
	}

	uncore->fifo_count = n - 1;
}

static enum hrtimer_restart
intel_uncore_fw_release_timer(struct hrtimer *timer)
{
	struct intel_uncore_forcewake_domain *domain =
	       container_of(timer, struct intel_uncore_forcewake_domain, timer);
	struct intel_uncore *uncore = domain->uncore;
	unsigned long irqflags;

	assert_rpm_device_not_suspended(uncore->rpm);

	if (xchg(&domain->active, false))
		return HRTIMER_RESTART;

	spin_lock_irqsave(&uncore->lock, irqflags);

	uncore->fw_domains_timer &= ~domain->mask;

	GEM_BUG_ON(!domain->wake_count);
	if (--domain->wake_count == 0)
		fw_domains_put(uncore, domain->mask);

	spin_unlock_irqrestore(&uncore->lock, irqflags);

	return HRTIMER_NORESTART;
}

/* Note callers must have acquired the PUNIT->PMIC bus, before calling this. */
static unsigned int
intel_uncore_forcewake_reset(struct intel_uncore *uncore)
{
	unsigned long irqflags;
	struct intel_uncore_forcewake_domain *domain;
	int retry_count = 100;
	enum forcewake_domains fw, active_domains;

	iosf_mbi_assert_punit_acquired();

	/* Hold uncore.lock across reset to prevent any register access
	 * with forcewake not set correctly. Wait until all pending
	 * timers are run before holding.
	 */
	while (1) {
		unsigned int tmp;

		active_domains = 0;

		for_each_fw_domain(domain, uncore, tmp) {
			smp_store_mb(domain->active, false);
			if (hrtimer_cancel(&domain->timer) == 0)
				continue;

			intel_uncore_fw_release_timer(&domain->timer);
		}

		spin_lock_irqsave(&uncore->lock, irqflags);

		for_each_fw_domain(domain, uncore, tmp) {
			if (hrtimer_active(&domain->timer))
				active_domains |= domain->mask;
		}

		if (active_domains == 0)
			break;

		if (--retry_count == 0) {
			drm_err(&uncore->i915->drm, "Timed out waiting for forcewake timers to finish\n");
			break;
		}

		spin_unlock_irqrestore(&uncore->lock, irqflags);
		cond_resched();
	}

	drm_WARN_ON(&uncore->i915->drm, active_domains);

	fw = uncore->fw_domains_active;
	if (fw)
		fw_domains_put(uncore, fw);

	fw_domains_reset(uncore, uncore->fw_domains);
	assert_forcewakes_inactive(uncore);

	spin_unlock_irqrestore(&uncore->lock, irqflags);

	return fw; /* track the lost user forcewake domains */
}

static bool
fpga_check_for_unclaimed_mmio(struct intel_uncore *uncore)
{
	u32 dbg;

	dbg = __raw_uncore_read32(uncore, FPGA_DBG);
	if (likely(!(dbg & FPGA_DBG_RM_NOCLAIM)))
		return false;

	/*
	 * Bugs in PCI programming (or failing hardware) can occasionally cause
	 * us to lose access to the MMIO BAR.  When this happens, register
	 * reads will come back with 0xFFFFFFFF for every register and things
	 * go bad very quickly.  Let's try to detect that special case and at
	 * least try to print a more informative message about what has
	 * happened.
	 *
	 * During normal operation the FPGA_DBG register has several unused
	 * bits that will always read back as 0's so we can use them as canaries
	 * to recognize when MMIO accesses are just busted.
	 */
	if (unlikely(dbg == ~0))
		drm_err(&uncore->i915->drm,
			"Lost access to MMIO BAR; all registers now read back as 0xFFFFFFFF!\n");

	__raw_uncore_write32(uncore, FPGA_DBG, FPGA_DBG_RM_NOCLAIM);

	return true;
}

static bool
vlv_check_for_unclaimed_mmio(struct intel_uncore *uncore)
{
	u32 cer;

	cer = __raw_uncore_read32(uncore, CLAIM_ER);
	if (likely(!(cer & (CLAIM_ER_OVERFLOW | CLAIM_ER_CTR_MASK))))
		return false;

	__raw_uncore_write32(uncore, CLAIM_ER, CLAIM_ER_CLR);

	return true;
}

static bool
gen6_check_for_fifo_debug(struct intel_uncore *uncore)
{
	u32 fifodbg;

	fifodbg = __raw_uncore_read32(uncore, GTFIFODBG);

	if (unlikely(fifodbg)) {
		drm_dbg(&uncore->i915->drm, "GTFIFODBG = 0x08%x\n", fifodbg);
		__raw_uncore_write32(uncore, GTFIFODBG, fifodbg);
	}

	return fifodbg;
}

static bool
check_for_unclaimed_mmio(struct intel_uncore *uncore)
{
	bool ret = false;

	lockdep_assert_held(&uncore->debug->lock);

	if (uncore->debug->suspend_count)
		return false;

	if (intel_uncore_has_fpga_dbg_unclaimed(uncore))
		ret |= fpga_check_for_unclaimed_mmio(uncore);

	if (intel_uncore_has_dbg_unclaimed(uncore))
		ret |= vlv_check_for_unclaimed_mmio(uncore);

	if (intel_uncore_has_fifo(uncore))
		ret |= gen6_check_for_fifo_debug(uncore);

	return ret;
}

static void forcewake_early_sanitize(struct intel_uncore *uncore,
				     unsigned int restore_forcewake)
{
	GEM_BUG_ON(!intel_uncore_has_forcewake(uncore));

	/* WaDisableShadowRegForCpd:chv */
	if (IS_CHERRYVIEW(uncore->i915)) {
		__raw_uncore_write32(uncore, GTFIFOCTL,
				     __raw_uncore_read32(uncore, GTFIFOCTL) |
				     GT_FIFO_CTL_BLOCK_ALL_POLICY_STALL |
				     GT_FIFO_CTL_RC6_POLICY_STALL);
	}

	iosf_mbi_punit_acquire();
	intel_uncore_forcewake_reset(uncore);
	if (restore_forcewake) {
		spin_lock_irq(&uncore->lock);
		fw_domains_get(uncore, restore_forcewake);

		if (intel_uncore_has_fifo(uncore))
			uncore->fifo_count = fifo_free_entries(uncore);
		spin_unlock_irq(&uncore->lock);
	}
	iosf_mbi_punit_release();
}

void intel_uncore_suspend(struct intel_uncore *uncore)
{
	if (!intel_uncore_has_forcewake(uncore))
		return;

	iosf_mbi_punit_acquire();
	iosf_mbi_unregister_pmic_bus_access_notifier_unlocked(
		&uncore->pmic_bus_access_nb);
	uncore->fw_domains_saved = intel_uncore_forcewake_reset(uncore);
	iosf_mbi_punit_release();
}

void intel_uncore_resume_early(struct intel_uncore *uncore)
{
	unsigned int restore_forcewake;

	if (intel_uncore_unclaimed_mmio(uncore))
		drm_dbg(&uncore->i915->drm, "unclaimed mmio detected on resume, clearing\n");

	if (!intel_uncore_has_forcewake(uncore))
		return;

	restore_forcewake = fetch_and_zero(&uncore->fw_domains_saved);
	forcewake_early_sanitize(uncore, restore_forcewake);

	iosf_mbi_register_pmic_bus_access_notifier(&uncore->pmic_bus_access_nb);
}

void intel_uncore_runtime_resume(struct intel_uncore *uncore)
{
	if (!intel_uncore_has_forcewake(uncore))
		return;

	iosf_mbi_register_pmic_bus_access_notifier(&uncore->pmic_bus_access_nb);
}

static void __intel_uncore_forcewake_get(struct intel_uncore *uncore,
					 enum forcewake_domains fw_domains)
{
	struct intel_uncore_forcewake_domain *domain;
	unsigned int tmp;

	fw_domains &= uncore->fw_domains;

	for_each_fw_domain_masked(domain, fw_domains, uncore, tmp) {
		if (domain->wake_count++) {
			fw_domains &= ~domain->mask;
			domain->active = true;
		}
	}

	if (fw_domains)
		fw_domains_get(uncore, fw_domains);
}

/**
 * intel_uncore_forcewake_get - grab forcewake domain references
 * @uncore: the intel_uncore structure
 * @fw_domains: forcewake domains to get reference on
 *
 * This function can be used get GT's forcewake domain references.
 * Normal register access will handle the forcewake domains automatically.
 * However if some sequence requires the GT to not power down a particular
 * forcewake domains this function should be called at the beginning of the
 * sequence. And subsequently the reference should be dropped by symmetric
 * call to intel_unforce_forcewake_put(). Usually caller wants all the domains
 * to be kept awake so the @fw_domains would be then FORCEWAKE_ALL.
 */
void intel_uncore_forcewake_get(struct intel_uncore *uncore,
				enum forcewake_domains fw_domains)
{
	unsigned long irqflags;

	if (!uncore->fw_get_funcs)
		return;

	assert_rpm_wakelock_held(uncore->rpm);

	spin_lock_irqsave(&uncore->lock, irqflags);
	__intel_uncore_forcewake_get(uncore, fw_domains);
	spin_unlock_irqrestore(&uncore->lock, irqflags);
}

/**
 * intel_uncore_forcewake_user_get - claim forcewake on behalf of userspace
 * @uncore: the intel_uncore structure
 *
 * This function is a wrapper around intel_uncore_forcewake_get() to acquire
 * the GT powerwell and in the process disable our debugging for the
 * duration of userspace's bypass.
 */
void intel_uncore_forcewake_user_get(struct intel_uncore *uncore)
{
	spin_lock_irq(&uncore->lock);
	if (!uncore->user_forcewake_count++) {
		intel_uncore_forcewake_get__locked(uncore, FORCEWAKE_ALL);
		mmio_debug_suspend(uncore);
	}
	spin_unlock_irq(&uncore->lock);
}

/**
 * intel_uncore_forcewake_user_put - release forcewake on behalf of userspace
 * @uncore: the intel_uncore structure
 *
 * This function complements intel_uncore_forcewake_user_get() and releases
 * the GT powerwell taken on behalf of the userspace bypass.
 */
void intel_uncore_forcewake_user_put(struct intel_uncore *uncore)
{
	spin_lock_irq(&uncore->lock);
	if (!--uncore->user_forcewake_count) {
		mmio_debug_resume(uncore);
		intel_uncore_forcewake_put__locked(uncore, FORCEWAKE_ALL);
	}
	spin_unlock_irq(&uncore->lock);
}

/**
 * intel_uncore_forcewake_get__locked - grab forcewake domain references
 * @uncore: the intel_uncore structure
 * @fw_domains: forcewake domains to get reference on
 *
 * See intel_uncore_forcewake_get(). This variant places the onus
 * on the caller to explicitly handle the dev_priv->uncore.lock spinlock.
 */
void intel_uncore_forcewake_get__locked(struct intel_uncore *uncore,
					enum forcewake_domains fw_domains)
{
	lockdep_assert_held(&uncore->lock);

	if (!uncore->fw_get_funcs)
		return;

	__intel_uncore_forcewake_get(uncore, fw_domains);
}

static void __intel_uncore_forcewake_put(struct intel_uncore *uncore,
					 enum forcewake_domains fw_domains,
					 bool delayed)
{
	struct intel_uncore_forcewake_domain *domain;
	unsigned int tmp;

	fw_domains &= uncore->fw_domains;

	for_each_fw_domain_masked(domain, fw_domains, uncore, tmp) {
		GEM_BUG_ON(!domain->wake_count);

		if (--domain->wake_count) {
			domain->active = true;
			continue;
		}

		if (delayed &&
		    !(domain->uncore->fw_domains_timer & domain->mask))
			fw_domain_arm_timer(domain);
		else
			fw_domains_put(uncore, domain->mask);
	}
}

/**
 * intel_uncore_forcewake_put - release a forcewake domain reference
 * @uncore: the intel_uncore structure
 * @fw_domains: forcewake domains to put references
 *
 * This function drops the device-level forcewakes for specified
 * domains obtained by intel_uncore_forcewake_get().
 */
void intel_uncore_forcewake_put(struct intel_uncore *uncore,
				enum forcewake_domains fw_domains)
{
	unsigned long irqflags;

	if (!uncore->fw_get_funcs)
		return;

	spin_lock_irqsave(&uncore->lock, irqflags);
	__intel_uncore_forcewake_put(uncore, fw_domains, false);
	spin_unlock_irqrestore(&uncore->lock, irqflags);
}

void intel_uncore_forcewake_put_delayed(struct intel_uncore *uncore,
					enum forcewake_domains fw_domains)
{
	unsigned long irqflags;

	if (!uncore->fw_get_funcs)
		return;

	spin_lock_irqsave(&uncore->lock, irqflags);
	__intel_uncore_forcewake_put(uncore, fw_domains, true);
	spin_unlock_irqrestore(&uncore->lock, irqflags);
}

/**
 * intel_uncore_forcewake_flush - flush the delayed release
 * @uncore: the intel_uncore structure
 * @fw_domains: forcewake domains to flush
 */
void intel_uncore_forcewake_flush(struct intel_uncore *uncore,
				  enum forcewake_domains fw_domains)
{
	struct intel_uncore_forcewake_domain *domain;
	unsigned int tmp;

	if (!uncore->fw_get_funcs)
		return;

	fw_domains &= uncore->fw_domains;
	for_each_fw_domain_masked(domain, fw_domains, uncore, tmp) {
		WRITE_ONCE(domain->active, false);
		if (hrtimer_cancel(&domain->timer))
			intel_uncore_fw_release_timer(&domain->timer);
	}
}

/**
 * intel_uncore_forcewake_put__locked - grab forcewake domain references
 * @uncore: the intel_uncore structure
 * @fw_domains: forcewake domains to get reference on
 *
 * See intel_uncore_forcewake_put(). This variant places the onus
 * on the caller to explicitly handle the dev_priv->uncore.lock spinlock.
 */
void intel_uncore_forcewake_put__locked(struct intel_uncore *uncore,
					enum forcewake_domains fw_domains)
{
	lockdep_assert_held(&uncore->lock);

	if (!uncore->fw_get_funcs)
		return;

	__intel_uncore_forcewake_put(uncore, fw_domains, false);
}

void assert_forcewakes_inactive(struct intel_uncore *uncore)
{
	if (!uncore->fw_get_funcs)
		return;

	drm_WARN(&uncore->i915->drm, uncore->fw_domains_active,
		 "Expected all fw_domains to be inactive, but %08x are still on\n",
		 uncore->fw_domains_active);
}

void assert_forcewakes_active(struct intel_uncore *uncore,
			      enum forcewake_domains fw_domains)
{
	struct intel_uncore_forcewake_domain *domain;
	unsigned int tmp;

	if (!IS_ENABLED(CONFIG_DRM_I915_DEBUG_RUNTIME_PM))
		return;

	if (!uncore->fw_get_funcs)
		return;

	spin_lock_irq(&uncore->lock);

	assert_rpm_wakelock_held(uncore->rpm);

	fw_domains &= uncore->fw_domains;
	drm_WARN(&uncore->i915->drm, fw_domains & ~uncore->fw_domains_active,
		 "Expected %08x fw_domains to be active, but %08x are off\n",
		 fw_domains, fw_domains & ~uncore->fw_domains_active);

	/*
	 * Check that the caller has an explicit wakeref and we don't mistake
	 * it for the auto wakeref.
	 */
	for_each_fw_domain_masked(domain, fw_domains, uncore, tmp) {
		unsigned int actual = READ_ONCE(domain->wake_count);
		unsigned int expect = 1;

		if (uncore->fw_domains_timer & domain->mask)
			expect++; /* pending automatic release */

		if (drm_WARN(&uncore->i915->drm, actual < expect,
			     "Expected domain %d to be held awake by caller, count=%d\n",
			     domain->id, actual))
			break;
	}

	spin_unlock_irq(&uncore->lock);
}

/*
 * We give fast paths for the really cool registers.  The second range includes
 * media domains (and the GSC starting from Xe_LPM+)
 */
#define NEEDS_FORCE_WAKE(reg) ({ \
	u32 __reg = (reg); \
	__reg < 0x40000 || __reg >= 0x116000; \
})

static int fw_range_cmp(u32 offset, const struct intel_forcewake_range *entry)
{
	if (offset < entry->start)
		return -1;
	else if (offset > entry->end)
		return 1;
	else
		return 0;
}

/* Copied and "macroized" from lib/bsearch.c */
#define BSEARCH(key, base, num, cmp) ({                                 \
	unsigned int start__ = 0, end__ = (num);                        \
	typeof(base) result__ = NULL;                                   \
	while (start__ < end__) {                                       \
		unsigned int mid__ = start__ + (end__ - start__) / 2;   \
		int ret__ = (cmp)((key), (base) + mid__);               \
		if (ret__ < 0) {                                        \
			end__ = mid__;                                  \
		} else if (ret__ > 0) {                                 \
			start__ = mid__ + 1;                            \
		} else {                                                \
			result__ = (base) + mid__;                      \
			break;                                          \
		}                                                       \
	}                                                               \
	result__;                                                       \
})

static enum forcewake_domains
find_fw_domain(struct intel_uncore *uncore, u32 offset)
{
	const struct intel_forcewake_range *entry;

	if (IS_GSI_REG(offset))
		offset += uncore->gsi_offset;

	entry = BSEARCH(offset,
			uncore->fw_domains_table,
			uncore->fw_domains_table_entries,
			fw_range_cmp);

	if (!entry)
		return 0;

	/*
	 * The list of FW domains depends on the SKU in gen11+ so we
	 * can't determine it statically. We use FORCEWAKE_ALL and
	 * translate it here to the list of available domains.
	 */
	if (entry->domains == FORCEWAKE_ALL)
		return uncore->fw_domains;

	drm_WARN(&uncore->i915->drm, entry->domains & ~uncore->fw_domains,
		 "Uninitialized forcewake domain(s) 0x%x accessed at 0x%x\n",
		 entry->domains & ~uncore->fw_domains, offset);

	return entry->domains;
}

/*
 * Shadowed register tables describe special register ranges that i915 is
 * allowed to write to without acquiring forcewake.  If these registers' power
 * wells are down, the hardware will save values written by i915 to a shadow
 * copy and automatically transfer them into the real register the next time
 * the power well is woken up.  Shadowing only applies to writes; forcewake
 * must still be acquired when reading from registers in these ranges.
 *
 * The documentation for shadowed registers is somewhat spotty on older
 * platforms.  However missing registers from these lists is non-fatal; it just
 * means we'll wake up the hardware for some register accesses where we didn't
 * really need to.
 *
 * The ranges listed in these tables must be sorted by offset.
 *
 * When adding new tables here, please also add them to
 * intel_shadow_table_check() in selftests/intel_uncore.c so that they will be
 * scanned for obvious mistakes or typos by the selftests.
 */

static const struct i915_range gen8_shadowed_regs[] = {
	{ .start =  0x2030, .end =  0x2030 },
	{ .start =  0xA008, .end =  0xA00C },
	{ .start = 0x12030, .end = 0x12030 },
	{ .start = 0x1a030, .end = 0x1a030 },
	{ .start = 0x22030, .end = 0x22030 },
};

static const struct i915_range gen11_shadowed_regs[] = {
	{ .start =   0x2030, .end =   0x2030 },
	{ .start =   0x2550, .end =   0x2550 },
	{ .start =   0xA008, .end =   0xA00C },
	{ .start =  0x22030, .end =  0x22030 },
	{ .start =  0x22230, .end =  0x22230 },
	{ .start =  0x22510, .end =  0x22550 },
	{ .start = 0x1C0030, .end = 0x1C0030 },
	{ .start = 0x1C0230, .end = 0x1C0230 },
	{ .start = 0x1C0510, .end = 0x1C0550 },
	{ .start = 0x1C4030, .end = 0x1C4030 },
	{ .start = 0x1C4230, .end = 0x1C4230 },
	{ .start = 0x1C4510, .end = 0x1C4550 },
	{ .start = 0x1C8030, .end = 0x1C8030 },
	{ .start = 0x1C8230, .end = 0x1C8230 },
	{ .start = 0x1C8510, .end = 0x1C8550 },
	{ .start = 0x1D0030, .end = 0x1D0030 },
	{ .start = 0x1D0230, .end = 0x1D0230 },
	{ .start = 0x1D0510, .end = 0x1D0550 },
	{ .start = 0x1D4030, .end = 0x1D4030 },
	{ .start = 0x1D4230, .end = 0x1D4230 },
	{ .start = 0x1D4510, .end = 0x1D4550 },
	{ .start = 0x1D8030, .end = 0x1D8030 },
	{ .start = 0x1D8230, .end = 0x1D8230 },
	{ .start = 0x1D8510, .end = 0x1D8550 },
};

static const struct i915_range gen12_shadowed_regs[] = {
	{ .start =   0x2030, .end =   0x2030 },
	{ .start =   0x2510, .end =   0x2550 },
	{ .start =   0xA008, .end =   0xA00C },
	{ .start =   0xA188, .end =   0xA188 },
	{ .start =   0xA278, .end =   0xA278 },
	{ .start =   0xA540, .end =   0xA56C },
	{ .start =   0xC4C8, .end =   0xC4C8 },
	{ .start =   0xC4D4, .end =   0xC4D4 },
	{ .start =   0xC600, .end =   0xC600 },
	{ .start =  0x22030, .end =  0x22030 },
	{ .start =  0x22510, .end =  0x22550 },
	{ .start = 0x1C0030, .end = 0x1C0030 },
	{ .start = 0x1C0510, .end = 0x1C0550 },
	{ .start = 0x1C4030, .end = 0x1C4030 },
	{ .start = 0x1C4510, .end = 0x1C4550 },
	{ .start = 0x1C8030, .end = 0x1C8030 },
	{ .start = 0x1C8510, .end = 0x1C8550 },
	{ .start = 0x1D0030, .end = 0x1D0030 },
	{ .start = 0x1D0510, .end = 0x1D0550 },
	{ .start = 0x1D4030, .end = 0x1D4030 },
	{ .start = 0x1D4510, .end = 0x1D4550 },
	{ .start = 0x1D8030, .end = 0x1D8030 },
	{ .start = 0x1D8510, .end = 0x1D8550 },

	/*
	 * The rest of these ranges are specific to Xe_HP and beyond, but
	 * are reserved/unused ranges on earlier gen12 platforms, so they can
	 * be safely added to the gen12 table.
	 */
	{ .start = 0x1E0030, .end = 0x1E0030 },
	{ .start = 0x1E0510, .end = 0x1E0550 },
	{ .start = 0x1E4030, .end = 0x1E4030 },
	{ .start = 0x1E4510, .end = 0x1E4550 },
	{ .start = 0x1E8030, .end = 0x1E8030 },
	{ .start = 0x1E8510, .end = 0x1E8550 },
	{ .start = 0x1F0030, .end = 0x1F0030 },
	{ .start = 0x1F0510, .end = 0x1F0550 },
	{ .start = 0x1F4030, .end = 0x1F4030 },
	{ .start = 0x1F4510, .end = 0x1F4550 },
	{ .start = 0x1F8030, .end = 0x1F8030 },
	{ .start = 0x1F8510, .end = 0x1F8550 },
};

static const struct i915_range dg2_shadowed_regs[] = {
	{ .start =   0x2030, .end =   0x2030 },
	{ .start =   0x2510, .end =   0x2550 },
	{ .start =   0xA008, .end =   0xA00C },
	{ .start =   0xA188, .end =   0xA188 },
	{ .start =   0xA278, .end =   0xA278 },
	{ .start =   0xA540, .end =   0xA56C },
	{ .start =   0xC4C8, .end =   0xC4C8 },
	{ .start =   0xC4E0, .end =   0xC4E0 },
	{ .start =   0xC600, .end =   0xC600 },
	{ .start =   0xC658, .end =   0xC658 },
	{ .start =  0x22030, .end =  0x22030 },
	{ .start =  0x22510, .end =  0x22550 },
	{ .start = 0x1C0030, .end = 0x1C0030 },
	{ .start = 0x1C0510, .end = 0x1C0550 },
	{ .start = 0x1C4030, .end = 0x1C4030 },
	{ .start = 0x1C4510, .end = 0x1C4550 },
	{ .start = 0x1C8030, .end = 0x1C8030 },
	{ .start = 0x1C8510, .end = 0x1C8550 },
	{ .start = 0x1D0030, .end = 0x1D0030 },
	{ .start = 0x1D0510, .end = 0x1D0550 },
	{ .start = 0x1D4030, .end = 0x1D4030 },
	{ .start = 0x1D4510, .end = 0x1D4550 },
	{ .start = 0x1D8030, .end = 0x1D8030 },
	{ .start = 0x1D8510, .end = 0x1D8550 },
	{ .start = 0x1E0030, .end = 0x1E0030 },
	{ .start = 0x1E0510, .end = 0x1E0550 },
	{ .start = 0x1E4030, .end = 0x1E4030 },
	{ .start = 0x1E4510, .end = 0x1E4550 },
	{ .start = 0x1E8030, .end = 0x1E8030 },
	{ .start = 0x1E8510, .end = 0x1E8550 },
	{ .start = 0x1F0030, .end = 0x1F0030 },
	{ .start = 0x1F0510, .end = 0x1F0550 },
	{ .start = 0x1F4030, .end = 0x1F4030 },
	{ .start = 0x1F4510, .end = 0x1F4550 },
	{ .start = 0x1F8030, .end = 0x1F8030 },
	{ .start = 0x1F8510, .end = 0x1F8550 },
};

static const struct i915_range pvc_shadowed_regs[] = {
	{ .start =   0x2030, .end =   0x2030 },
	{ .start =   0x2510, .end =   0x2550 },
	{ .start =   0xA008, .end =   0xA00C },
	{ .start =   0xA188, .end =   0xA188 },
	{ .start =   0xA278, .end =   0xA278 },
	{ .start =   0xA540, .end =   0xA56C },
	{ .start =   0xC4C8, .end =   0xC4C8 },
	{ .start =   0xC4E0, .end =   0xC4E0 },
	{ .start =   0xC600, .end =   0xC600 },
	{ .start =   0xC658, .end =   0xC658 },
	{ .start =  0x22030, .end =  0x22030 },
	{ .start =  0x22510, .end =  0x22550 },
	{ .start = 0x1C0030, .end = 0x1C0030 },
	{ .start = 0x1C0510, .end = 0x1C0550 },
	{ .start = 0x1C4030, .end = 0x1C4030 },
	{ .start = 0x1C4510, .end = 0x1C4550 },
	{ .start = 0x1C8030, .end = 0x1C8030 },
	{ .start = 0x1C8510, .end = 0x1C8550 },
	{ .start = 0x1D0030, .end = 0x1D0030 },
	{ .start = 0x1D0510, .end = 0x1D0550 },
	{ .start = 0x1D4030, .end = 0x1D4030 },
	{ .start = 0x1D4510, .end = 0x1D4550 },
	{ .start = 0x1D8030, .end = 0x1D8030 },
	{ .start = 0x1D8510, .end = 0x1D8550 },
	{ .start = 0x1E0030, .end = 0x1E0030 },
	{ .start = 0x1E0510, .end = 0x1E0550 },
	{ .start = 0x1E4030, .end = 0x1E4030 },
	{ .start = 0x1E4510, .end = 0x1E4550 },
	{ .start = 0x1E8030, .end = 0x1E8030 },
	{ .start = 0x1E8510, .end = 0x1E8550 },
	{ .start = 0x1F0030, .end = 0x1F0030 },
	{ .start = 0x1F0510, .end = 0x1F0550 },
	{ .start = 0x1F4030, .end = 0x1F4030 },
	{ .start = 0x1F4510, .end = 0x1F4550 },
	{ .start = 0x1F8030, .end = 0x1F8030 },
	{ .start = 0x1F8510, .end = 0x1F8550 },
};

static const struct i915_range mtl_shadowed_regs[] = {
	{ .start =   0x2030, .end =   0x2030 },
	{ .start =   0x2510, .end =   0x2550 },
	{ .start =   0xA008, .end =   0xA00C },
	{ .start =   0xA188, .end =   0xA188 },
	{ .start =   0xA278, .end =   0xA278 },
	{ .start =   0xA540, .end =   0xA56C },
	{ .start =   0xC050, .end =   0xC050 },
	{ .start =   0xC340, .end =   0xC340 },
	{ .start =   0xC4C8, .end =   0xC4C8 },
	{ .start =   0xC4E0, .end =   0xC4E0 },
	{ .start =   0xC600, .end =   0xC600 },
	{ .start =   0xC658, .end =   0xC658 },
	{ .start =   0xCFD4, .end =   0xCFDC },
	{ .start =  0x22030, .end =  0x22030 },
	{ .start =  0x22510, .end =  0x22550 },
};

static const struct i915_range xelpmp_shadowed_regs[] = {
	{ .start = 0x1C0030, .end = 0x1C0030 },
	{ .start = 0x1C0510, .end = 0x1C0550 },
	{ .start = 0x1C8030, .end = 0x1C8030 },
	{ .start = 0x1C8510, .end = 0x1C8550 },
	{ .start = 0x1D0030, .end = 0x1D0030 },
	{ .start = 0x1D0510, .end = 0x1D0550 },
	{ .start = 0x38A008, .end = 0x38A00C },
	{ .start = 0x38A188, .end = 0x38A188 },
	{ .start = 0x38A278, .end = 0x38A278 },
	{ .start = 0x38A540, .end = 0x38A56C },
	{ .start = 0x38A618, .end = 0x38A618 },
	{ .start = 0x38C050, .end = 0x38C050 },
	{ .start = 0x38C340, .end = 0x38C340 },
	{ .start = 0x38C4C8, .end = 0x38C4C8 },
	{ .start = 0x38C4E0, .end = 0x38C4E4 },
	{ .start = 0x38C600, .end = 0x38C600 },
	{ .start = 0x38C658, .end = 0x38C658 },
	{ .start = 0x38CFD4, .end = 0x38CFDC },
};

static int mmio_range_cmp(u32 key, const struct i915_range *range)
{
	if (key < range->start)
		return -1;
	else if (key > range->end)
		return 1;
	else
		return 0;
}

static bool is_shadowed(struct intel_uncore *uncore, u32 offset)
{
	if (drm_WARN_ON(&uncore->i915->drm, !uncore->shadowed_reg_table))
		return false;

	if (IS_GSI_REG(offset))
		offset += uncore->gsi_offset;

	return BSEARCH(offset,
		       uncore->shadowed_reg_table,
		       uncore->shadowed_reg_table_entries,
		       mmio_range_cmp);
}

static enum forcewake_domains
gen6_reg_write_fw_domains(struct intel_uncore *uncore, i915_reg_t reg)
{
	return FORCEWAKE_RENDER;
}

#define __fwtable_reg_read_fw_domains(uncore, offset) \
({ \
	enum forcewake_domains __fwd = 0; \
	if (NEEDS_FORCE_WAKE((offset))) \
		__fwd = find_fw_domain(uncore, offset); \
	__fwd; \
})

#define __fwtable_reg_write_fw_domains(uncore, offset) \
({ \
	enum forcewake_domains __fwd = 0; \
	const u32 __offset = (offset); \
	if (NEEDS_FORCE_WAKE((__offset)) && !is_shadowed(uncore, __offset)) \
		__fwd = find_fw_domain(uncore, __offset); \
	__fwd; \
})

#define GEN_FW_RANGE(s, e, d) \
	{ .start = (s), .end = (e), .domains = (d) }

/*
 * All platforms' forcewake tables below must be sorted by offset ranges.
 * Furthermore, new forcewake tables added should be "watertight" and have
 * no gaps between ranges.
 *
 * When there are multiple consecutive ranges listed in the bspec with
 * the same forcewake domain, it is customary to combine them into a single
 * row in the tables below to keep the tables small and lookups fast.
 * Likewise, reserved/unused ranges may be combined with the preceding and/or
 * following ranges since the driver will never be making MMIO accesses in
 * those ranges.
 *
 * For example, if the bspec were to list:
 *
 *    ...
 *    0x1000 - 0x1fff:  GT
 *    0x2000 - 0x2cff:  GT
 *    0x2d00 - 0x2fff:  unused/reserved
 *    0x3000 - 0xffff:  GT
 *    ...
 *
 * these could all be represented by a single line in the code:
 *
 *   GEN_FW_RANGE(0x1000, 0xffff, FORCEWAKE_GT)
 *
 * When adding new forcewake tables here, please also add them to
 * intel_uncore_mock_selftests in selftests/intel_uncore.c so that they will be
 * scanned for obvious mistakes or typos by the selftests.
 */

static const struct intel_forcewake_range __gen6_fw_ranges[] = {
	GEN_FW_RANGE(0x0, 0x3ffff, FORCEWAKE_RENDER),
};

static const struct intel_forcewake_range __vlv_fw_ranges[] = {
	GEN_FW_RANGE(0x2000, 0x3fff, FORCEWAKE_RENDER),
	GEN_FW_RANGE(0x5000, 0x7fff, FORCEWAKE_RENDER),
	GEN_FW_RANGE(0xb000, 0x11fff, FORCEWAKE_RENDER),
	GEN_FW_RANGE(0x12000, 0x13fff, FORCEWAKE_MEDIA),
	GEN_FW_RANGE(0x22000, 0x23fff, FORCEWAKE_MEDIA),
	GEN_FW_RANGE(0x2e000, 0x2ffff, FORCEWAKE_RENDER),
	GEN_FW_RANGE(0x30000, 0x3ffff, FORCEWAKE_MEDIA),
};

static const struct intel_forcewake_range __chv_fw_ranges[] = {
	GEN_FW_RANGE(0x2000, 0x3fff, FORCEWAKE_RENDER),
	GEN_FW_RANGE(0x4000, 0x4fff, FORCEWAKE_RENDER | FORCEWAKE_MEDIA),
	GEN_FW_RANGE(0x5200, 0x7fff, FORCEWAKE_RENDER),
	GEN_FW_RANGE(0x8000, 0x82ff, FORCEWAKE_RENDER | FORCEWAKE_MEDIA),
	GEN_FW_RANGE(0x8300, 0x84ff, FORCEWAKE_RENDER),
	GEN_FW_RANGE(0x8500, 0x85ff, FORCEWAKE_RENDER | FORCEWAKE_MEDIA),
	GEN_FW_RANGE(0x8800, 0x88ff, FORCEWAKE_MEDIA),
	GEN_FW_RANGE(0x9000, 0xafff, FORCEWAKE_RENDER | FORCEWAKE_MEDIA),
	GEN_FW_RANGE(0xb000, 0xb47f, FORCEWAKE_RENDER),
	GEN_FW_RANGE(0xd000, 0xd7ff, FORCEWAKE_MEDIA),
	GEN_FW_RANGE(0xe000, 0xe7ff, FORCEWAKE_RENDER),
	GEN_FW_RANGE(0xf000, 0xffff, FORCEWAKE_RENDER | FORCEWAKE_MEDIA),
	GEN_FW_RANGE(0x12000, 0x13fff, FORCEWAKE_MEDIA),
	GEN_FW_RANGE(0x1a000, 0x1bfff, FORCEWAKE_MEDIA),
	GEN_FW_RANGE(0x1e800, 0x1e9ff, FORCEWAKE_MEDIA),
	GEN_FW_RANGE(0x30000, 0x37fff, FORCEWAKE_MEDIA),
};

static const struct intel_forcewake_range __gen9_fw_ranges[] = {
	GEN_FW_RANGE(0x0, 0xaff, FORCEWAKE_GT),
	GEN_FW_RANGE(0xb00, 0x1fff, 0), /* uncore range */
	GEN_FW_RANGE(0x2000, 0x26ff, FORCEWAKE_RENDER),
	GEN_FW_RANGE(0x2700, 0x2fff, FORCEWAKE_GT),
	GEN_FW_RANGE(0x3000, 0x3fff, FORCEWAKE_RENDER),
	GEN_FW_RANGE(0x4000, 0x51ff, FORCEWAKE_GT),
	GEN_FW_RANGE(0x5200, 0x7fff, FORCEWAKE_RENDER),
	GEN_FW_RANGE(0x8000, 0x812f, FORCEWAKE_GT),
	GEN_FW_RANGE(0x8130, 0x813f, FORCEWAKE_MEDIA),
	GEN_FW_RANGE(0x8140, 0x815f, FORCEWAKE_RENDER),
	GEN_FW_RANGE(0x8160, 0x82ff, FORCEWAKE_GT),
	GEN_FW_RANGE(0x8300, 0x84ff, FORCEWAKE_RENDER),
	GEN_FW_RANGE(0x8500, 0x87ff, FORCEWAKE_GT),
	GEN_FW_RANGE(0x8800, 0x89ff, FORCEWAKE_MEDIA),
	GEN_FW_RANGE(0x8a00, 0x8bff, FORCEWAKE_GT),
	GEN_FW_RANGE(0x8c00, 0x8cff, FORCEWAKE_RENDER),
	GEN_FW_RANGE(0x8d00, 0x93ff, FORCEWAKE_GT),
	GEN_FW_RANGE(0x9400, 0x97ff, FORCEWAKE_RENDER | FORCEWAKE_MEDIA),
	GEN_FW_RANGE(0x9800, 0xafff, FORCEWAKE_GT),
	GEN_FW_RANGE(0xb000, 0xb47f, FORCEWAKE_RENDER),
	GEN_FW_RANGE(0xb480, 0xcfff, FORCEWAKE_GT),
	GEN_FW_RANGE(0xd000, 0xd7ff, FORCEWAKE_MEDIA),
	GEN_FW_RANGE(0xd800, 0xdfff, FORCEWAKE_GT),
	GEN_FW_RANGE(0xe000, 0xe8ff, FORCEWAKE_RENDER),
	GEN_FW_RANGE(0xe900, 0x11fff, FORCEWAKE_GT),
	GEN_FW_RANGE(0x12000, 0x13fff, FORCEWAKE_MEDIA),
	GEN_FW_RANGE(0x14000, 0x19fff, FORCEWAKE_GT),
	GEN_FW_RANGE(0x1a000, 0x1e9ff, FORCEWAKE_MEDIA),
	GEN_FW_RANGE(0x1ea00, 0x243ff, FORCEWAKE_GT),
	GEN_FW_RANGE(0x24400, 0x247ff, FORCEWAKE_RENDER),
	GEN_FW_RANGE(0x24800, 0x2ffff, FORCEWAKE_GT),
	GEN_FW_RANGE(0x30000, 0x3ffff, FORCEWAKE_MEDIA),
};

static const struct intel_forcewake_range __gen11_fw_ranges[] = {
	GEN_FW_RANGE(0x0, 0x1fff, 0), /* uncore range */
	GEN_FW_RANGE(0x2000, 0x26ff, FORCEWAKE_RENDER),
	GEN_FW_RANGE(0x2700, 0x2fff, FORCEWAKE_GT),
	GEN_FW_RANGE(0x3000, 0x3fff, FORCEWAKE_RENDER),
	GEN_FW_RANGE(0x4000, 0x51ff, FORCEWAKE_GT),
	GEN_FW_RANGE(0x5200, 0x7fff, FORCEWAKE_RENDER),
	GEN_FW_RANGE(0x8000, 0x813f, FORCEWAKE_GT),
	GEN_FW_RANGE(0x8140, 0x815f, FORCEWAKE_RENDER),
	GEN_FW_RANGE(0x8160, 0x82ff, FORCEWAKE_GT),
	GEN_FW_RANGE(0x8300, 0x84ff, FORCEWAKE_RENDER),
	GEN_FW_RANGE(0x8500, 0x87ff, FORCEWAKE_GT),
	GEN_FW_RANGE(0x8800, 0x8bff, 0),
	GEN_FW_RANGE(0x8c00, 0x8cff, FORCEWAKE_RENDER),
	GEN_FW_RANGE(0x8d00, 0x94cf, FORCEWAKE_GT),
	GEN_FW_RANGE(0x94d0, 0x955f, FORCEWAKE_RENDER),
	GEN_FW_RANGE(0x9560, 0x95ff, 0),
	GEN_FW_RANGE(0x9600, 0xafff, FORCEWAKE_GT),
	GEN_FW_RANGE(0xb000, 0xb47f, FORCEWAKE_RENDER),
	GEN_FW_RANGE(0xb480, 0xdeff, FORCEWAKE_GT),
	GEN_FW_RANGE(0xdf00, 0xe8ff, FORCEWAKE_RENDER),
	GEN_FW_RANGE(0xe900, 0x16dff, FORCEWAKE_GT),
	GEN_FW_RANGE(0x16e00, 0x19fff, FORCEWAKE_RENDER),
	GEN_FW_RANGE(0x1a000, 0x23fff, FORCEWAKE_GT),
	GEN_FW_RANGE(0x24000, 0x2407f, 0),
	GEN_FW_RANGE(0x24080, 0x2417f, FORCEWAKE_GT),
	GEN_FW_RANGE(0x24180, 0x242ff, FORCEWAKE_RENDER),
	GEN_FW_RANGE(0x24300, 0x243ff, FORCEWAKE_GT),
	GEN_FW_RANGE(0x24400, 0x24fff, FORCEWAKE_RENDER),
	GEN_FW_RANGE(0x25000, 0x3ffff, FORCEWAKE_GT),
	GEN_FW_RANGE(0x40000, 0x1bffff, 0),
	GEN_FW_RANGE(0x1c0000, 0x1c3fff, FORCEWAKE_MEDIA_VDBOX0),
	GEN_FW_RANGE(0x1c4000, 0x1c7fff, 0),
	GEN_FW_RANGE(0x1c8000, 0x1cffff, FORCEWAKE_MEDIA_VEBOX0),
	GEN_FW_RANGE(0x1d0000, 0x1d3fff, FORCEWAKE_MEDIA_VDBOX2),
	GEN_FW_RANGE(0x1d4000, 0x1dbfff, 0)
};

static const struct intel_forcewake_range __gen12_fw_ranges[] = {
	GEN_FW_RANGE(0x0, 0x1fff, 0), /*
		0x0   -  0xaff: reserved
		0xb00 - 0x1fff: always on */
	GEN_FW_RANGE(0x2000, 0x26ff, FORCEWAKE_RENDER),
	GEN_FW_RANGE(0x2700, 0x27ff, FORCEWAKE_GT),
	GEN_FW_RANGE(0x2800, 0x2aff, FORCEWAKE_RENDER),
	GEN_FW_RANGE(0x2b00, 0x2fff, FORCEWAKE_GT),
	GEN_FW_RANGE(0x3000, 0x3fff, FORCEWAKE_RENDER),
	GEN_FW_RANGE(0x4000, 0x51ff, FORCEWAKE_GT), /*
		0x4000 - 0x48ff: gt
		0x4900 - 0x51ff: reserved */
	GEN_FW_RANGE(0x5200, 0x7fff, FORCEWAKE_RENDER), /*
		0x5200 - 0x53ff: render
		0x5400 - 0x54ff: reserved
		0x5500 - 0x7fff: render */
	GEN_FW_RANGE(0x8000, 0x813f, FORCEWAKE_GT),
	GEN_FW_RANGE(0x8140, 0x815f, FORCEWAKE_RENDER),
	GEN_FW_RANGE(0x8160, 0x81ff, 0), /*
		0x8160 - 0x817f: reserved
		0x8180 - 0x81ff: always on */
	GEN_FW_RANGE(0x8200, 0x82ff, FORCEWAKE_GT),
	GEN_FW_RANGE(0x8300, 0x84ff, FORCEWAKE_RENDER),
	GEN_FW_RANGE(0x8500, 0x94cf, FORCEWAKE_GT), /*
		0x8500 - 0x87ff: gt
		0x8800 - 0x8fff: reserved
		0x9000 - 0x947f: gt
		0x9480 - 0x94cf: reserved */
	GEN_FW_RANGE(0x94d0, 0x955f, FORCEWAKE_RENDER),
	GEN_FW_RANGE(0x9560, 0x97ff, 0), /*
		0x9560 - 0x95ff: always on
		0x9600 - 0x97ff: reserved */
	GEN_FW_RANGE(0x9800, 0xafff, FORCEWAKE_GT),
	GEN_FW_RANGE(0xb000, 0xb3ff, FORCEWAKE_RENDER),
	GEN_FW_RANGE(0xb400, 0xcfff, FORCEWAKE_GT), /*
		0xb400 - 0xbf7f: gt
		0xb480 - 0xbfff: reserved
		0xc000 - 0xcfff: gt */
	GEN_FW_RANGE(0xd000, 0xd7ff, 0),
	GEN_FW_RANGE(0xd800, 0xd8ff, FORCEWAKE_RENDER),
	GEN_FW_RANGE(0xd900, 0xdbff, FORCEWAKE_GT),
	GEN_FW_RANGE(0xdc00, 0xefff, FORCEWAKE_RENDER), /*
		0xdc00 - 0xddff: render
		0xde00 - 0xde7f: reserved
		0xde80 - 0xe8ff: render
		0xe900 - 0xefff: reserved */
	GEN_FW_RANGE(0xf000, 0x147ff, FORCEWAKE_GT), /*
		 0xf000 - 0xffff: gt
		0x10000 - 0x147ff: reserved */
	GEN_FW_RANGE(0x14800, 0x1ffff, FORCEWAKE_RENDER), /*
		0x14800 - 0x14fff: render
		0x15000 - 0x16dff: reserved
		0x16e00 - 0x1bfff: render
		0x1c000 - 0x1ffff: reserved */
	GEN_FW_RANGE(0x20000, 0x20fff, FORCEWAKE_MEDIA_VDBOX0),
	GEN_FW_RANGE(0x21000, 0x21fff, FORCEWAKE_MEDIA_VDBOX2),
	GEN_FW_RANGE(0x22000, 0x23fff, FORCEWAKE_GT),
	GEN_FW_RANGE(0x24000, 0x2417f, 0), /*
		0x24000 - 0x2407f: always on
		0x24080 - 0x2417f: reserved */
	GEN_FW_RANGE(0x24180, 0x249ff, FORCEWAKE_GT), /*
		0x24180 - 0x241ff: gt
		0x24200 - 0x249ff: reserved */
	GEN_FW_RANGE(0x24a00, 0x251ff, FORCEWAKE_RENDER), /*
		0x24a00 - 0x24a7f: render
		0x24a80 - 0x251ff: reserved */
	GEN_FW_RANGE(0x25200, 0x255ff, FORCEWAKE_GT), /*
		0x25200 - 0x252ff: gt
		0x25300 - 0x255ff: reserved */
	GEN_FW_RANGE(0x25600, 0x2567f, FORCEWAKE_MEDIA_VDBOX0),
	GEN_FW_RANGE(0x25680, 0x259ff, FORCEWAKE_MEDIA_VDBOX2), /*
		0x25680 - 0x256ff: VD2
		0x25700 - 0x259ff: reserved */
	GEN_FW_RANGE(0x25a00, 0x25a7f, FORCEWAKE_MEDIA_VDBOX0),
	GEN_FW_RANGE(0x25a80, 0x2ffff, FORCEWAKE_MEDIA_VDBOX2), /*
		0x25a80 - 0x25aff: VD2
		0x25b00 - 0x2ffff: reserved */
	GEN_FW_RANGE(0x30000, 0x3ffff, FORCEWAKE_GT),
	GEN_FW_RANGE(0x40000, 0x1bffff, 0),
	GEN_FW_RANGE(0x1c0000, 0x1c3fff, FORCEWAKE_MEDIA_VDBOX0), /*
		0x1c0000 - 0x1c2bff: VD0
		0x1c2c00 - 0x1c2cff: reserved
		0x1c2d00 - 0x1c2dff: VD0
		0x1c2e00 - 0x1c3eff: reserved
		0x1c3f00 - 0x1c3fff: VD0 */
	GEN_FW_RANGE(0x1c4000, 0x1c7fff, 0),
	GEN_FW_RANGE(0x1c8000, 0x1cbfff, FORCEWAKE_MEDIA_VEBOX0), /*
		0x1c8000 - 0x1ca0ff: VE0
		0x1ca100 - 0x1cbeff: reserved
		0x1cbf00 - 0x1cbfff: VE0 */
	GEN_FW_RANGE(0x1cc000, 0x1cffff, FORCEWAKE_MEDIA_VDBOX0), /*
		0x1cc000 - 0x1ccfff: VD0
		0x1cd000 - 0x1cffff: reserved */
	GEN_FW_RANGE(0x1d0000, 0x1d3fff, FORCEWAKE_MEDIA_VDBOX2), /*
		0x1d0000 - 0x1d2bff: VD2
		0x1d2c00 - 0x1d2cff: reserved
		0x1d2d00 - 0x1d2dff: VD2
		0x1d2e00 - 0x1d3eff: reserved
		0x1d3f00 - 0x1d3fff: VD2 */
};

/*
 * Graphics IP version 12.55 brings a slight change to the 0xd800 range,
 * switching it from the GT domain to the render domain.
 */
#define XEHP_FWRANGES(FW_RANGE_D800)					\
	GEN_FW_RANGE(0x0, 0x1fff, 0), /*					\
		  0x0 -  0xaff: reserved					\
		0xb00 - 0x1fff: always on */					\
	GEN_FW_RANGE(0x2000, 0x26ff, FORCEWAKE_RENDER),				\
	GEN_FW_RANGE(0x2700, 0x4aff, FORCEWAKE_GT),				\
	GEN_FW_RANGE(0x4b00, 0x51ff, 0), /*					\
		0x4b00 - 0x4fff: reserved					\
		0x5000 - 0x51ff: always on */					\
	GEN_FW_RANGE(0x5200, 0x7fff, FORCEWAKE_RENDER),				\
	GEN_FW_RANGE(0x8000, 0x813f, FORCEWAKE_GT),				\
	GEN_FW_RANGE(0x8140, 0x815f, FORCEWAKE_RENDER),				\
	GEN_FW_RANGE(0x8160, 0x81ff, 0), /*					\
		0x8160 - 0x817f: reserved					\
		0x8180 - 0x81ff: always on */					\
	GEN_FW_RANGE(0x8200, 0x82ff, FORCEWAKE_GT),				\
	GEN_FW_RANGE(0x8300, 0x84ff, FORCEWAKE_RENDER),				\
	GEN_FW_RANGE(0x8500, 0x8cff, FORCEWAKE_GT), /*				\
		0x8500 - 0x87ff: gt						\
		0x8800 - 0x8c7f: reserved					\
		0x8c80 - 0x8cff: gt (DG2 only) */				\
	GEN_FW_RANGE(0x8d00, 0x8fff, FORCEWAKE_RENDER), /*			\
		0x8d00 - 0x8dff: render (DG2 only)				\
		0x8e00 - 0x8fff: reserved */					\
	GEN_FW_RANGE(0x9000, 0x94cf, FORCEWAKE_GT), /*				\
		0x9000 - 0x947f: gt						\
		0x9480 - 0x94cf: reserved */					\
	GEN_FW_RANGE(0x94d0, 0x955f, FORCEWAKE_RENDER),				\
	GEN_FW_RANGE(0x9560, 0x967f, 0), /*					\
		0x9560 - 0x95ff: always on					\
		0x9600 - 0x967f: reserved */					\
	GEN_FW_RANGE(0x9680, 0x97ff, FORCEWAKE_RENDER), /*			\
		0x9680 - 0x96ff: render (DG2 only)				\
		0x9700 - 0x97ff: reserved */					\
	GEN_FW_RANGE(0x9800, 0xcfff, FORCEWAKE_GT), /*				\
		0x9800 - 0xb4ff: gt						\
		0xb500 - 0xbfff: reserved					\
		0xc000 - 0xcfff: gt */						\
	GEN_FW_RANGE(0xd000, 0xd7ff, 0),					\
	GEN_FW_RANGE(0xd800, 0xd87f, FW_RANGE_D800),			\
	GEN_FW_RANGE(0xd880, 0xdbff, FORCEWAKE_GT),				\
	GEN_FW_RANGE(0xdc00, 0xdcff, FORCEWAKE_RENDER),				\
	GEN_FW_RANGE(0xdd00, 0xde7f, FORCEWAKE_GT), /*				\
		0xdd00 - 0xddff: gt						\
		0xde00 - 0xde7f: reserved */					\
	GEN_FW_RANGE(0xde80, 0xe8ff, FORCEWAKE_RENDER), /*			\
		0xde80 - 0xdfff: render						\
		0xe000 - 0xe0ff: reserved					\
		0xe100 - 0xe8ff: render */					\
	GEN_FW_RANGE(0xe900, 0xffff, FORCEWAKE_GT), /*				\
		0xe900 - 0xe9ff: gt						\
		0xea00 - 0xefff: reserved					\
		0xf000 - 0xffff: gt */						\
	GEN_FW_RANGE(0x10000, 0x12fff, 0), /*					\
		0x10000 - 0x11fff: reserved					\
		0x12000 - 0x127ff: always on					\
		0x12800 - 0x12fff: reserved */					\
	GEN_FW_RANGE(0x13000, 0x131ff, FORCEWAKE_MEDIA_VDBOX0), /* DG2 only */	\
	GEN_FW_RANGE(0x13200, 0x13fff, FORCEWAKE_MEDIA_VDBOX2), /*		\
		0x13200 - 0x133ff: VD2 (DG2 only)				\
		0x13400 - 0x13fff: reserved */					\
	GEN_FW_RANGE(0x14000, 0x141ff, FORCEWAKE_MEDIA_VDBOX0), /* XEHPSDV only */	\
	GEN_FW_RANGE(0x14200, 0x143ff, FORCEWAKE_MEDIA_VDBOX2), /* XEHPSDV only */	\
	GEN_FW_RANGE(0x14400, 0x145ff, FORCEWAKE_MEDIA_VDBOX4), /* XEHPSDV only */	\
	GEN_FW_RANGE(0x14600, 0x147ff, FORCEWAKE_MEDIA_VDBOX6), /* XEHPSDV only */	\
	GEN_FW_RANGE(0x14800, 0x14fff, FORCEWAKE_RENDER),			\
	GEN_FW_RANGE(0x15000, 0x16dff, FORCEWAKE_GT), /*			\
		0x15000 - 0x15fff: gt (DG2 only)				\
		0x16000 - 0x16dff: reserved */					\
	GEN_FW_RANGE(0x16e00, 0x1ffff, FORCEWAKE_RENDER),			\
	GEN_FW_RANGE(0x20000, 0x21fff, FORCEWAKE_MEDIA_VDBOX0), /*		\
		0x20000 - 0x20fff: VD0 (XEHPSDV only)				\
		0x21000 - 0x21fff: reserved */					\
	GEN_FW_RANGE(0x22000, 0x23fff, FORCEWAKE_GT),				\
	GEN_FW_RANGE(0x24000, 0x2417f, 0), /*					\
		0x24000 - 0x2407f: always on					\
		0x24080 - 0x2417f: reserved */					\
	GEN_FW_RANGE(0x24180, 0x249ff, FORCEWAKE_GT), /*			\
		0x24180 - 0x241ff: gt						\
		0x24200 - 0x249ff: reserved */					\
	GEN_FW_RANGE(0x24a00, 0x251ff, FORCEWAKE_RENDER), /*			\
		0x24a00 - 0x24a7f: render					\
		0x24a80 - 0x251ff: reserved */					\
	GEN_FW_RANGE(0x25200, 0x25fff, FORCEWAKE_GT), /*			\
		0x25200 - 0x252ff: gt						\
		0x25300 - 0x25fff: reserved */					\
	GEN_FW_RANGE(0x26000, 0x2ffff, FORCEWAKE_RENDER), /*			\
		0x26000 - 0x27fff: render					\
		0x28000 - 0x29fff: reserved					\
		0x2a000 - 0x2ffff: undocumented */				\
	GEN_FW_RANGE(0x30000, 0x3ffff, FORCEWAKE_GT),				\
	GEN_FW_RANGE(0x40000, 0x1bffff, 0),					\
	GEN_FW_RANGE(0x1c0000, 0x1c3fff, FORCEWAKE_MEDIA_VDBOX0), /*		\
		0x1c0000 - 0x1c2bff: VD0					\
		0x1c2c00 - 0x1c2cff: reserved					\
		0x1c2d00 - 0x1c2dff: VD0					\
		0x1c2e00 - 0x1c3eff: VD0 (DG2 only)				\
		0x1c3f00 - 0x1c3fff: VD0 */					\
	GEN_FW_RANGE(0x1c4000, 0x1c7fff, FORCEWAKE_MEDIA_VDBOX1), /*		\
		0x1c4000 - 0x1c6bff: VD1					\
		0x1c6c00 - 0x1c6cff: reserved					\
		0x1c6d00 - 0x1c6dff: VD1					\
		0x1c6e00 - 0x1c7fff: reserved */				\
	GEN_FW_RANGE(0x1c8000, 0x1cbfff, FORCEWAKE_MEDIA_VEBOX0), /*		\
		0x1c8000 - 0x1ca0ff: VE0					\
		0x1ca100 - 0x1cbfff: reserved */				\
	GEN_FW_RANGE(0x1cc000, 0x1ccfff, FORCEWAKE_MEDIA_VDBOX0),		\
	GEN_FW_RANGE(0x1cd000, 0x1cdfff, FORCEWAKE_MEDIA_VDBOX2),		\
	GEN_FW_RANGE(0x1ce000, 0x1cefff, FORCEWAKE_MEDIA_VDBOX4),		\
	GEN_FW_RANGE(0x1cf000, 0x1cffff, FORCEWAKE_MEDIA_VDBOX6),		\
	GEN_FW_RANGE(0x1d0000, 0x1d3fff, FORCEWAKE_MEDIA_VDBOX2), /*		\
		0x1d0000 - 0x1d2bff: VD2					\
		0x1d2c00 - 0x1d2cff: reserved					\
		0x1d2d00 - 0x1d2dff: VD2					\
		0x1d2e00 - 0x1d3dff: VD2 (DG2 only)				\
		0x1d3e00 - 0x1d3eff: reserved					\
		0x1d3f00 - 0x1d3fff: VD2 */					\
	GEN_FW_RANGE(0x1d4000, 0x1d7fff, FORCEWAKE_MEDIA_VDBOX3), /*		\
		0x1d4000 - 0x1d6bff: VD3					\
		0x1d6c00 - 0x1d6cff: reserved					\
		0x1d6d00 - 0x1d6dff: VD3					\
		0x1d6e00 - 0x1d7fff: reserved */				\
	GEN_FW_RANGE(0x1d8000, 0x1dffff, FORCEWAKE_MEDIA_VEBOX1), /*		\
		0x1d8000 - 0x1da0ff: VE1					\
		0x1da100 - 0x1dffff: reserved */				\
	GEN_FW_RANGE(0x1e0000, 0x1e3fff, FORCEWAKE_MEDIA_VDBOX4), /*		\
		0x1e0000 - 0x1e2bff: VD4					\
		0x1e2c00 - 0x1e2cff: reserved					\
		0x1e2d00 - 0x1e2dff: VD4					\
		0x1e2e00 - 0x1e3eff: reserved					\
		0x1e3f00 - 0x1e3fff: VD4 */					\
	GEN_FW_RANGE(0x1e4000, 0x1e7fff, FORCEWAKE_MEDIA_VDBOX5), /*		\
		0x1e4000 - 0x1e6bff: VD5					\
		0x1e6c00 - 0x1e6cff: reserved					\
		0x1e6d00 - 0x1e6dff: VD5					\
		0x1e6e00 - 0x1e7fff: reserved */				\
	GEN_FW_RANGE(0x1e8000, 0x1effff, FORCEWAKE_MEDIA_VEBOX2), /*		\
		0x1e8000 - 0x1ea0ff: VE2					\
		0x1ea100 - 0x1effff: reserved */				\
	GEN_FW_RANGE(0x1f0000, 0x1f3fff, FORCEWAKE_MEDIA_VDBOX6), /*		\
		0x1f0000 - 0x1f2bff: VD6					\
		0x1f2c00 - 0x1f2cff: reserved					\
		0x1f2d00 - 0x1f2dff: VD6					\
		0x1f2e00 - 0x1f3eff: reserved					\
		0x1f3f00 - 0x1f3fff: VD6 */					\
	GEN_FW_RANGE(0x1f4000, 0x1f7fff, FORCEWAKE_MEDIA_VDBOX7), /*		\
		0x1f4000 - 0x1f6bff: VD7					\
		0x1f6c00 - 0x1f6cff: reserved					\
		0x1f6d00 - 0x1f6dff: VD7					\
		0x1f6e00 - 0x1f7fff: reserved */				\
	GEN_FW_RANGE(0x1f8000, 0x1fa0ff, FORCEWAKE_MEDIA_VEBOX3),

static const struct intel_forcewake_range __xehp_fw_ranges[] = {
	XEHP_FWRANGES(FORCEWAKE_GT)
};

static const struct intel_forcewake_range __dg2_fw_ranges[] = {
	XEHP_FWRANGES(FORCEWAKE_RENDER)
};

static const struct intel_forcewake_range __pvc_fw_ranges[] = {
	GEN_FW_RANGE(0x0, 0xaff, 0),
	GEN_FW_RANGE(0xb00, 0xbff, FORCEWAKE_GT),
	GEN_FW_RANGE(0xc00, 0xfff, 0),
	GEN_FW_RANGE(0x1000, 0x1fff, FORCEWAKE_GT),
	GEN_FW_RANGE(0x2000, 0x26ff, FORCEWAKE_RENDER),
	GEN_FW_RANGE(0x2700, 0x2fff, FORCEWAKE_GT),
	GEN_FW_RANGE(0x3000, 0x3fff, FORCEWAKE_RENDER),
	GEN_FW_RANGE(0x4000, 0x813f, FORCEWAKE_GT), /*
		0x4000 - 0x4aff: gt
		0x4b00 - 0x4fff: reserved
		0x5000 - 0x51ff: gt
		0x5200 - 0x52ff: reserved
		0x5300 - 0x53ff: gt
		0x5400 - 0x7fff: reserved
		0x8000 - 0x813f: gt */
	GEN_FW_RANGE(0x8140, 0x817f, FORCEWAKE_RENDER),
	GEN_FW_RANGE(0x8180, 0x81ff, 0),
	GEN_FW_RANGE(0x8200, 0x94cf, FORCEWAKE_GT), /*
		0x8200 - 0x82ff: gt
		0x8300 - 0x84ff: reserved
		0x8500 - 0x887f: gt
		0x8880 - 0x8a7f: reserved
		0x8a80 - 0x8aff: gt
		0x8b00 - 0x8fff: reserved
		0x9000 - 0x947f: gt
		0x9480 - 0x94cf: reserved */
	GEN_FW_RANGE(0x94d0, 0x955f, FORCEWAKE_RENDER),
	GEN_FW_RANGE(0x9560, 0x967f, 0), /*
		0x9560 - 0x95ff: always on
		0x9600 - 0x967f: reserved */
	GEN_FW_RANGE(0x9680, 0x97ff, FORCEWAKE_RENDER), /*
		0x9680 - 0x96ff: render
		0x9700 - 0x97ff: reserved */
	GEN_FW_RANGE(0x9800, 0xcfff, FORCEWAKE_GT), /*
		0x9800 - 0xb4ff: gt
		0xb500 - 0xbfff: reserved
		0xc000 - 0xcfff: gt */
	GEN_FW_RANGE(0xd000, 0xd3ff, 0),
	GEN_FW_RANGE(0xd400, 0xdbff, FORCEWAKE_GT),
	GEN_FW_RANGE(0xdc00, 0xdcff, FORCEWAKE_RENDER),
	GEN_FW_RANGE(0xdd00, 0xde7f, FORCEWAKE_GT), /*
		0xdd00 - 0xddff: gt
		0xde00 - 0xde7f: reserved */
	GEN_FW_RANGE(0xde80, 0xe8ff, FORCEWAKE_RENDER), /*
		0xde80 - 0xdeff: render
		0xdf00 - 0xe1ff: reserved
		0xe200 - 0xe7ff: render
		0xe800 - 0xe8ff: reserved */
	GEN_FW_RANGE(0xe900, 0x11fff, FORCEWAKE_GT), /*
		 0xe900 -  0xe9ff: gt
		 0xea00 -  0xebff: reserved
		 0xec00 -  0xffff: gt
		0x10000 - 0x11fff: reserved */
	GEN_FW_RANGE(0x12000, 0x12fff, 0), /*
		0x12000 - 0x127ff: always on
		0x12800 - 0x12fff: reserved */
	GEN_FW_RANGE(0x13000, 0x23fff, FORCEWAKE_GT), /*
		0x13000 - 0x135ff: gt
		0x13600 - 0x147ff: reserved
		0x14800 - 0x153ff: gt
		0x15400 - 0x19fff: reserved
		0x1a000 - 0x1ffff: gt
		0x20000 - 0x21fff: reserved
		0x22000 - 0x23fff: gt */
	GEN_FW_RANGE(0x24000, 0x2417f, 0), /*
		24000 - 0x2407f: always on
		24080 - 0x2417f: reserved */
	GEN_FW_RANGE(0x24180, 0x3ffff, FORCEWAKE_GT), /*
		0x24180 - 0x241ff: gt
		0x24200 - 0x251ff: reserved
		0x25200 - 0x252ff: gt
		0x25300 - 0x25fff: reserved
		0x26000 - 0x27fff: gt
		0x28000 - 0x2ffff: reserved
		0x30000 - 0x3ffff: gt */
	GEN_FW_RANGE(0x40000, 0x1bffff, 0),
	GEN_FW_RANGE(0x1c0000, 0x1c3fff, FORCEWAKE_MEDIA_VDBOX0), /*
		0x1c0000 - 0x1c2bff: VD0
		0x1c2c00 - 0x1c2cff: reserved
		0x1c2d00 - 0x1c2dff: VD0
		0x1c2e00 - 0x1c3eff: reserved
		0x1c3f00 - 0x1c3fff: VD0 */
	GEN_FW_RANGE(0x1c4000, 0x1cffff, FORCEWAKE_MEDIA_VDBOX1), /*
		0x1c4000 - 0x1c6aff: VD1
		0x1c6b00 - 0x1c7eff: reserved
		0x1c7f00 - 0x1c7fff: VD1
		0x1c8000 - 0x1cffff: reserved */
	GEN_FW_RANGE(0x1d0000, 0x23ffff, FORCEWAKE_MEDIA_VDBOX2), /*
		0x1d0000 - 0x1d2aff: VD2
		0x1d2b00 - 0x1d3eff: reserved
		0x1d3f00 - 0x1d3fff: VD2
		0x1d4000 - 0x23ffff: reserved */
	GEN_FW_RANGE(0x240000, 0x3dffff, 0),
	GEN_FW_RANGE(0x3e0000, 0x3effff, FORCEWAKE_GT),
};

static const struct intel_forcewake_range __mtl_fw_ranges[] = {
	GEN_FW_RANGE(0x0, 0xaff, 0),
	GEN_FW_RANGE(0xb00, 0xbff, FORCEWAKE_GT),
	GEN_FW_RANGE(0xc00, 0xfff, 0),
	GEN_FW_RANGE(0x1000, 0x1fff, FORCEWAKE_GT),
	GEN_FW_RANGE(0x2000, 0x26ff, FORCEWAKE_RENDER),
	GEN_FW_RANGE(0x2700, 0x2fff, FORCEWAKE_GT),
	GEN_FW_RANGE(0x3000, 0x3fff, FORCEWAKE_RENDER),
	GEN_FW_RANGE(0x4000, 0x51ff, FORCEWAKE_GT), /*
		0x4000 - 0x48ff: render
		0x4900 - 0x51ff: reserved */
	GEN_FW_RANGE(0x5200, 0x7fff, FORCEWAKE_RENDER), /*
		0x5200 - 0x53ff: render
		0x5400 - 0x54ff: reserved
		0x5500 - 0x7fff: render */
	GEN_FW_RANGE(0x8000, 0x813f, FORCEWAKE_GT),
	GEN_FW_RANGE(0x8140, 0x817f, FORCEWAKE_RENDER), /*
		0x8140 - 0x815f: render
		0x8160 - 0x817f: reserved */
	GEN_FW_RANGE(0x8180, 0x81ff, 0),
	GEN_FW_RANGE(0x8200, 0x94cf, FORCEWAKE_GT), /*
		0x8200 - 0x87ff: gt
		0x8800 - 0x8dff: reserved
		0x8e00 - 0x8f7f: gt
		0x8f80 - 0x8fff: reserved
		0x9000 - 0x947f: gt
		0x9480 - 0x94cf: reserved */
	GEN_FW_RANGE(0x94d0, 0x955f, FORCEWAKE_RENDER),
	GEN_FW_RANGE(0x9560, 0x967f, 0), /*
		0x9560 - 0x95ff: always on
		0x9600 - 0x967f: reserved */
	GEN_FW_RANGE(0x9680, 0x97ff, FORCEWAKE_RENDER), /*
		0x9680 - 0x96ff: render
		0x9700 - 0x97ff: reserved */
	GEN_FW_RANGE(0x9800, 0xcfff, FORCEWAKE_GT), /*
		0x9800 - 0xb4ff: gt
		0xb500 - 0xbfff: reserved
		0xc000 - 0xcfff: gt */
	GEN_FW_RANGE(0xd000, 0xd7ff, 0), /*
		0xd000 - 0xd3ff: always on
		0xd400 - 0xd7ff: reserved */
	GEN_FW_RANGE(0xd800, 0xd87f, FORCEWAKE_RENDER),
	GEN_FW_RANGE(0xd880, 0xdbff, FORCEWAKE_GT),
	GEN_FW_RANGE(0xdc00, 0xdcff, FORCEWAKE_RENDER),
	GEN_FW_RANGE(0xdd00, 0xde7f, FORCEWAKE_GT), /*
		0xdd00 - 0xddff: gt
		0xde00 - 0xde7f: reserved */
	GEN_FW_RANGE(0xde80, 0xe8ff, FORCEWAKE_RENDER), /*
		0xde80 - 0xdfff: render
		0xe000 - 0xe0ff: reserved
		0xe100 - 0xe8ff: render */
	GEN_FW_RANGE(0xe900, 0xe9ff, FORCEWAKE_GT),
	GEN_FW_RANGE(0xea00, 0x147ff, 0), /*
		 0xea00 - 0x11fff: reserved
		0x12000 - 0x127ff: always on
		0x12800 - 0x147ff: reserved */
	GEN_FW_RANGE(0x14800, 0x19fff, FORCEWAKE_GT), /*
		0x14800 - 0x153ff: gt
		0x15400 - 0x19fff: reserved */
	GEN_FW_RANGE(0x1a000, 0x21fff, FORCEWAKE_RENDER), /*
		0x1a000 - 0x1bfff: render
		0x1c000 - 0x21fff: reserved */
	GEN_FW_RANGE(0x22000, 0x23fff, FORCEWAKE_GT),
	GEN_FW_RANGE(0x24000, 0x2ffff, 0), /*
		0x24000 - 0x2407f: always on
		0x24080 - 0x2ffff: reserved */
	GEN_FW_RANGE(0x30000, 0x3ffff, FORCEWAKE_GT)
};

/*
 * Note that the register ranges here are the final offsets after
 * translation of the GSI block to the 0x380000 offset.
 *
 * NOTE:  There are a couple MCR ranges near the bottom of this table
 * that need to power up either VD0 or VD2 depending on which replicated
 * instance of the register we're trying to access.  Our forcewake logic
 * at the moment doesn't have a good way to take steering into consideration,
 * and the driver doesn't even access any registers in those ranges today,
 * so for now we just mark those ranges as FORCEWAKE_ALL.  That will ensure
 * proper operation if we do start using the ranges in the future, and we
 * can determine at that time whether it's worth adding extra complexity to
 * the forcewake handling to take steering into consideration.
 */
static const struct intel_forcewake_range __xelpmp_fw_ranges[] = {
	GEN_FW_RANGE(0x0, 0x115fff, 0), /* render GT range */
	GEN_FW_RANGE(0x116000, 0x11ffff, FORCEWAKE_GSC), /*
		0x116000 - 0x117fff: gsc
		0x118000 - 0x119fff: reserved
		0x11a000 - 0x11efff: gsc
		0x11f000 - 0x11ffff: reserved */
	GEN_FW_RANGE(0x120000, 0x1bffff, 0), /* non-GT range */
	GEN_FW_RANGE(0x1c0000, 0x1c7fff, FORCEWAKE_MEDIA_VDBOX0), /*
		0x1c0000 - 0x1c3dff: VD0
		0x1c3e00 - 0x1c3eff: reserved
		0x1c3f00 - 0x1c3fff: VD0
		0x1c4000 - 0x1c7fff: reserved */
	GEN_FW_RANGE(0x1c8000, 0x1cbfff, FORCEWAKE_MEDIA_VEBOX0), /*
		0x1c8000 - 0x1ca0ff: VE0
		0x1ca100 - 0x1cbfff: reserved */
	GEN_FW_RANGE(0x1cc000, 0x1cffff, FORCEWAKE_MEDIA_VDBOX0), /*
		0x1cc000 - 0x1cdfff: VD0
		0x1ce000 - 0x1cffff: reserved */
	GEN_FW_RANGE(0x1d0000, 0x1d7fff, FORCEWAKE_MEDIA_VDBOX2), /*
		0x1d0000 - 0x1d3dff: VD2
		0x1d3e00 - 0x1d3eff: reserved
		0x1d4000 - 0x1d7fff: VD2 */
	GEN_FW_RANGE(0x1d8000, 0x1da0ff, FORCEWAKE_MEDIA_VEBOX1),
	GEN_FW_RANGE(0x1da100, 0x380aff, 0), /*
		0x1da100 - 0x23ffff: reserved
		0x240000 - 0x37ffff: non-GT range
		0x380000 - 0x380aff: reserved */
	GEN_FW_RANGE(0x380b00, 0x380bff, FORCEWAKE_GT),
	GEN_FW_RANGE(0x380c00, 0x380fff, 0),
	GEN_FW_RANGE(0x381000, 0x38817f, FORCEWAKE_GT), /*
		0x381000 - 0x381fff: gt
		0x382000 - 0x383fff: reserved
		0x384000 - 0x384aff: gt
		0x384b00 - 0x3851ff: reserved
		0x385200 - 0x3871ff: gt
		0x387200 - 0x387fff: reserved
		0x388000 - 0x38813f: gt
		0x388140 - 0x38817f: reserved */
	GEN_FW_RANGE(0x388180, 0x3882ff, 0), /*
		0x388180 - 0x3881ff: always on
		0x388200 - 0x3882ff: reserved */
	GEN_FW_RANGE(0x388300, 0x38955f, FORCEWAKE_GT), /*
		0x388300 - 0x38887f: gt
		0x388880 - 0x388fff: reserved
		0x389000 - 0x38947f: gt
		0x389480 - 0x38955f: reserved */
	GEN_FW_RANGE(0x389560, 0x389fff, 0), /*
		0x389560 - 0x3895ff: always on
		0x389600 - 0x389fff: reserved */
	GEN_FW_RANGE(0x38a000, 0x38cfff, FORCEWAKE_GT), /*
		0x38a000 - 0x38afff: gt
		0x38b000 - 0x38bfff: reserved
		0x38c000 - 0x38cfff: gt */
	GEN_FW_RANGE(0x38d000, 0x38d11f, 0),
	GEN_FW_RANGE(0x38d120, 0x391fff, FORCEWAKE_GT), /*
		0x38d120 - 0x38dfff: gt
		0x38e000 - 0x38efff: reserved
		0x38f000 - 0x38ffff: gt
		0x389000 - 0x391fff: reserved */
	GEN_FW_RANGE(0x392000, 0x392fff, 0), /*
		0x392000 - 0x3927ff: always on
		0x392800 - 0x292fff: reserved */
	GEN_FW_RANGE(0x393000, 0x3931ff, FORCEWAKE_GT),
	GEN_FW_RANGE(0x393200, 0x39323f, FORCEWAKE_ALL), /* instance-based, see note above */
	GEN_FW_RANGE(0x393240, 0x3933ff, FORCEWAKE_GT),
	GEN_FW_RANGE(0x393400, 0x3934ff, FORCEWAKE_ALL), /* instance-based, see note above */
	GEN_FW_RANGE(0x393500, 0x393c7f, 0), /*
		0x393500 - 0x393bff: reserved
		0x393c00 - 0x393c7f: always on */
	GEN_FW_RANGE(0x393c80, 0x393dff, FORCEWAKE_GT),
};

static void
ilk_dummy_write(struct intel_uncore *uncore)
{
	/* WaIssueDummyWriteToWakeupFromRC6:ilk Issue a dummy write to wake up
	 * the chip from rc6 before touching it for real. MI_MODE is masked,
	 * hence harmless to write 0 into. */
	__raw_uncore_write32(uncore, RING_MI_MODE(RENDER_RING_BASE), 0);
}

static void
__unclaimed_reg_debug(struct intel_uncore *uncore,
		      const i915_reg_t reg,
		      const bool read)
{
	if (drm_WARN(&uncore->i915->drm,
		     check_for_unclaimed_mmio(uncore),
		     "Unclaimed %s register 0x%x\n",
		     read ? "read from" : "write to",
		     i915_mmio_reg_offset(reg)))
		/* Only report the first N failures */
		uncore->i915->params.mmio_debug--;
}

static void
__unclaimed_previous_reg_debug(struct intel_uncore *uncore,
			       const i915_reg_t reg,
			       const bool read)
{
	if (check_for_unclaimed_mmio(uncore))
		drm_dbg(&uncore->i915->drm,
			"Unclaimed access detected before %s register 0x%x\n",
			read ? "read from" : "write to",
			i915_mmio_reg_offset(reg));
}

static inline void
unclaimed_reg_debug(struct intel_uncore *uncore,
		    const i915_reg_t reg,
		    const bool read,
		    const bool before)
{
	if (likely(!uncore->i915->params.mmio_debug) || !uncore->debug)
		return;

	/* interrupts are disabled and re-enabled around uncore->lock usage */
	lockdep_assert_held(&uncore->lock);

	if (before) {
		spin_lock(&uncore->debug->lock);
		__unclaimed_previous_reg_debug(uncore, reg, read);
	} else {
		__unclaimed_reg_debug(uncore, reg, read);
		spin_unlock(&uncore->debug->lock);
	}
}

#define __vgpu_read(x) \
static u##x \
vgpu_read##x(struct intel_uncore *uncore, i915_reg_t reg, bool trace) { \
	u##x val = __raw_uncore_read##x(uncore, reg); \
	trace_i915_reg_rw(false, reg, val, sizeof(val), trace); \
	return val; \
}
__vgpu_read(8)
__vgpu_read(16)
__vgpu_read(32)
__vgpu_read(64)

#define GEN2_READ_HEADER(x) \
	u##x val = 0; \
	assert_rpm_wakelock_held(uncore->rpm);

#define GEN2_READ_FOOTER \
	trace_i915_reg_rw(false, reg, val, sizeof(val), trace); \
	return val

#define __gen2_read(x) \
static u##x \
gen2_read##x(struct intel_uncore *uncore, i915_reg_t reg, bool trace) { \
	GEN2_READ_HEADER(x); \
	val = __raw_uncore_read##x(uncore, reg); \
	GEN2_READ_FOOTER; \
}

#define __gen5_read(x) \
static u##x \
gen5_read##x(struct intel_uncore *uncore, i915_reg_t reg, bool trace) { \
	GEN2_READ_HEADER(x); \
	ilk_dummy_write(uncore); \
	val = __raw_uncore_read##x(uncore, reg); \
	GEN2_READ_FOOTER; \
}

__gen5_read(8)
__gen5_read(16)
__gen5_read(32)
__gen5_read(64)
__gen2_read(8)
__gen2_read(16)
__gen2_read(32)
__gen2_read(64)

#undef __gen5_read
#undef __gen2_read

#undef GEN2_READ_FOOTER
#undef GEN2_READ_HEADER

#define GEN6_READ_HEADER(x) \
	u32 offset = i915_mmio_reg_offset(reg); \
	unsigned long irqflags; \
	u##x val = 0; \
	assert_rpm_wakelock_held(uncore->rpm); \
	spin_lock_irqsave(&uncore->lock, irqflags); \
	unclaimed_reg_debug(uncore, reg, true, true)

#define GEN6_READ_FOOTER \
	unclaimed_reg_debug(uncore, reg, true, false); \
	spin_unlock_irqrestore(&uncore->lock, irqflags); \
	trace_i915_reg_rw(false, reg, val, sizeof(val), trace); \
	return val

static noinline void ___force_wake_auto(struct intel_uncore *uncore,
					enum forcewake_domains fw_domains)
{
	struct intel_uncore_forcewake_domain *domain;
	unsigned int tmp;

	GEM_BUG_ON(fw_domains & ~uncore->fw_domains);

	for_each_fw_domain_masked(domain, fw_domains, uncore, tmp)
		fw_domain_arm_timer(domain);

	fw_domains_get(uncore, fw_domains);
}

static inline void __force_wake_auto(struct intel_uncore *uncore,
				     enum forcewake_domains fw_domains)
{
	GEM_BUG_ON(!fw_domains);

	/* Turn on all requested but inactive supported forcewake domains. */
	fw_domains &= uncore->fw_domains;
	fw_domains &= ~uncore->fw_domains_active;

	if (fw_domains)
		___force_wake_auto(uncore, fw_domains);
}

#define __gen_fwtable_read(x) \
static u##x \
fwtable_read##x(struct intel_uncore *uncore, i915_reg_t reg, bool trace) \
{ \
	enum forcewake_domains fw_engine; \
	GEN6_READ_HEADER(x); \
	fw_engine = __fwtable_reg_read_fw_domains(uncore, offset); \
	if (fw_engine) \
		__force_wake_auto(uncore, fw_engine); \
	val = __raw_uncore_read##x(uncore, reg); \
	GEN6_READ_FOOTER; \
}

static enum forcewake_domains
fwtable_reg_read_fw_domains(struct intel_uncore *uncore, i915_reg_t reg) {
	return __fwtable_reg_read_fw_domains(uncore, i915_mmio_reg_offset(reg));
}

__gen_fwtable_read(8)
__gen_fwtable_read(16)
__gen_fwtable_read(32)
__gen_fwtable_read(64)

#undef __gen_fwtable_read
#undef GEN6_READ_FOOTER
#undef GEN6_READ_HEADER

#define GEN2_WRITE_HEADER \
	trace_i915_reg_rw(true, reg, val, sizeof(val), trace); \
	assert_rpm_wakelock_held(uncore->rpm); \

#define GEN2_WRITE_FOOTER

#define __gen2_write(x) \
static void \
gen2_write##x(struct intel_uncore *uncore, i915_reg_t reg, u##x val, bool trace) { \
	GEN2_WRITE_HEADER; \
	__raw_uncore_write##x(uncore, reg, val); \
	GEN2_WRITE_FOOTER; \
}

#define __gen5_write(x) \
static void \
gen5_write##x(struct intel_uncore *uncore, i915_reg_t reg, u##x val, bool trace) { \
	GEN2_WRITE_HEADER; \
	ilk_dummy_write(uncore); \
	__raw_uncore_write##x(uncore, reg, val); \
	GEN2_WRITE_FOOTER; \
}

__gen5_write(8)
__gen5_write(16)
__gen5_write(32)
__gen2_write(8)
__gen2_write(16)
__gen2_write(32)

#undef __gen5_write
#undef __gen2_write

#undef GEN2_WRITE_FOOTER
#undef GEN2_WRITE_HEADER

#define GEN6_WRITE_HEADER \
	u32 offset = i915_mmio_reg_offset(reg); \
	unsigned long irqflags; \
	trace_i915_reg_rw(true, reg, val, sizeof(val), trace); \
	assert_rpm_wakelock_held(uncore->rpm); \
	spin_lock_irqsave(&uncore->lock, irqflags); \
	unclaimed_reg_debug(uncore, reg, false, true)

#define GEN6_WRITE_FOOTER \
	unclaimed_reg_debug(uncore, reg, false, false); \
	spin_unlock_irqrestore(&uncore->lock, irqflags)

#define __gen6_write(x) \
static void \
gen6_write##x(struct intel_uncore *uncore, i915_reg_t reg, u##x val, bool trace) { \
	GEN6_WRITE_HEADER; \
	if (NEEDS_FORCE_WAKE(offset)) \
		__gen6_gt_wait_for_fifo(uncore); \
	__raw_uncore_write##x(uncore, reg, val); \
	GEN6_WRITE_FOOTER; \
}
__gen6_write(8)
__gen6_write(16)
__gen6_write(32)

#define __gen_fwtable_write(x) \
static void \
fwtable_write##x(struct intel_uncore *uncore, i915_reg_t reg, u##x val, bool trace) { \
	enum forcewake_domains fw_engine; \
	GEN6_WRITE_HEADER; \
	fw_engine = __fwtable_reg_write_fw_domains(uncore, offset); \
	if (fw_engine) \
		__force_wake_auto(uncore, fw_engine); \
	__raw_uncore_write##x(uncore, reg, val); \
	GEN6_WRITE_FOOTER; \
}

static enum forcewake_domains
fwtable_reg_write_fw_domains(struct intel_uncore *uncore, i915_reg_t reg)
{
	return __fwtable_reg_write_fw_domains(uncore, i915_mmio_reg_offset(reg));
}

__gen_fwtable_write(8)
__gen_fwtable_write(16)
__gen_fwtable_write(32)

#undef __gen_fwtable_write
#undef GEN6_WRITE_FOOTER
#undef GEN6_WRITE_HEADER

#define __vgpu_write(x) \
static void \
vgpu_write##x(struct intel_uncore *uncore, i915_reg_t reg, u##x val, bool trace) { \
	trace_i915_reg_rw(true, reg, val, sizeof(val), trace); \
	__raw_uncore_write##x(uncore, reg, val); \
}
__vgpu_write(8)
__vgpu_write(16)
__vgpu_write(32)

#define ASSIGN_RAW_WRITE_MMIO_VFUNCS(uncore, x) \
do { \
	(uncore)->funcs.mmio_writeb = x##_write8; \
	(uncore)->funcs.mmio_writew = x##_write16; \
	(uncore)->funcs.mmio_writel = x##_write32; \
} while (0)

#define ASSIGN_RAW_READ_MMIO_VFUNCS(uncore, x) \
do { \
	(uncore)->funcs.mmio_readb = x##_read8; \
	(uncore)->funcs.mmio_readw = x##_read16; \
	(uncore)->funcs.mmio_readl = x##_read32; \
	(uncore)->funcs.mmio_readq = x##_read64; \
} while (0)

#define ASSIGN_WRITE_MMIO_VFUNCS(uncore, x) \
do { \
	ASSIGN_RAW_WRITE_MMIO_VFUNCS((uncore), x); \
	(uncore)->funcs.write_fw_domains = x##_reg_write_fw_domains; \
} while (0)

#define ASSIGN_READ_MMIO_VFUNCS(uncore, x) \
do { \
	ASSIGN_RAW_READ_MMIO_VFUNCS(uncore, x); \
	(uncore)->funcs.read_fw_domains = x##_reg_read_fw_domains; \
} while (0)

static int __fw_domain_init(struct intel_uncore *uncore,
			    enum forcewake_domain_id domain_id,
			    i915_reg_t reg_set,
			    i915_reg_t reg_ack)
{
	struct intel_uncore_forcewake_domain *d;

	GEM_BUG_ON(domain_id >= FW_DOMAIN_ID_COUNT);
	GEM_BUG_ON(uncore->fw_domain[domain_id]);

	if (i915_inject_probe_failure(uncore->i915))
		return -ENOMEM;

	d = kzalloc(sizeof(*d), GFP_KERNEL);
	if (!d)
		return -ENOMEM;

	drm_WARN_ON(&uncore->i915->drm, !i915_mmio_reg_valid(reg_set));
	drm_WARN_ON(&uncore->i915->drm, !i915_mmio_reg_valid(reg_ack));

	d->uncore = uncore;
	d->wake_count = 0;
	d->reg_set = uncore->regs + i915_mmio_reg_offset(reg_set) + uncore->gsi_offset;
	d->reg_ack = uncore->regs + i915_mmio_reg_offset(reg_ack) + uncore->gsi_offset;

	d->id = domain_id;

	BUILD_BUG_ON(FORCEWAKE_RENDER != (1 << FW_DOMAIN_ID_RENDER));
	BUILD_BUG_ON(FORCEWAKE_GT != (1 << FW_DOMAIN_ID_GT));
	BUILD_BUG_ON(FORCEWAKE_MEDIA != (1 << FW_DOMAIN_ID_MEDIA));
	BUILD_BUG_ON(FORCEWAKE_MEDIA_VDBOX0 != (1 << FW_DOMAIN_ID_MEDIA_VDBOX0));
	BUILD_BUG_ON(FORCEWAKE_MEDIA_VDBOX1 != (1 << FW_DOMAIN_ID_MEDIA_VDBOX1));
	BUILD_BUG_ON(FORCEWAKE_MEDIA_VDBOX2 != (1 << FW_DOMAIN_ID_MEDIA_VDBOX2));
	BUILD_BUG_ON(FORCEWAKE_MEDIA_VDBOX3 != (1 << FW_DOMAIN_ID_MEDIA_VDBOX3));
	BUILD_BUG_ON(FORCEWAKE_MEDIA_VDBOX4 != (1 << FW_DOMAIN_ID_MEDIA_VDBOX4));
	BUILD_BUG_ON(FORCEWAKE_MEDIA_VDBOX5 != (1 << FW_DOMAIN_ID_MEDIA_VDBOX5));
	BUILD_BUG_ON(FORCEWAKE_MEDIA_VDBOX6 != (1 << FW_DOMAIN_ID_MEDIA_VDBOX6));
	BUILD_BUG_ON(FORCEWAKE_MEDIA_VDBOX7 != (1 << FW_DOMAIN_ID_MEDIA_VDBOX7));
	BUILD_BUG_ON(FORCEWAKE_MEDIA_VEBOX0 != (1 << FW_DOMAIN_ID_MEDIA_VEBOX0));
	BUILD_BUG_ON(FORCEWAKE_MEDIA_VEBOX1 != (1 << FW_DOMAIN_ID_MEDIA_VEBOX1));
	BUILD_BUG_ON(FORCEWAKE_MEDIA_VEBOX2 != (1 << FW_DOMAIN_ID_MEDIA_VEBOX2));
	BUILD_BUG_ON(FORCEWAKE_MEDIA_VEBOX3 != (1 << FW_DOMAIN_ID_MEDIA_VEBOX3));
	BUILD_BUG_ON(FORCEWAKE_GSC != (1 << FW_DOMAIN_ID_GSC));

	d->mask = BIT(domain_id);

	hrtimer_init(&d->timer, CLOCK_MONOTONIC, HRTIMER_MODE_REL);
	d->timer.function = intel_uncore_fw_release_timer;

	uncore->fw_domains |= BIT(domain_id);

	fw_domain_reset(d);

	uncore->fw_domain[domain_id] = d;

	return 0;
}

static void fw_domain_fini(struct intel_uncore *uncore,
			   enum forcewake_domain_id domain_id)
{
	struct intel_uncore_forcewake_domain *d;

	GEM_BUG_ON(domain_id >= FW_DOMAIN_ID_COUNT);

	d = fetch_and_zero(&uncore->fw_domain[domain_id]);
	if (!d)
		return;

	uncore->fw_domains &= ~BIT(domain_id);
	drm_WARN_ON(&uncore->i915->drm, d->wake_count);
	drm_WARN_ON(&uncore->i915->drm, hrtimer_cancel(&d->timer));
	kfree(d);
}

static void intel_uncore_fw_domains_fini(struct intel_uncore *uncore)
{
	struct intel_uncore_forcewake_domain *d;
	int tmp;

	for_each_fw_domain(d, uncore, tmp)
		fw_domain_fini(uncore, d->id);
}

static const struct intel_uncore_fw_get uncore_get_fallback = {
	.force_wake_get = fw_domains_get_with_fallback
};

static const struct intel_uncore_fw_get uncore_get_normal = {
	.force_wake_get = fw_domains_get_normal,
};

static const struct intel_uncore_fw_get uncore_get_thread_status = {
	.force_wake_get = fw_domains_get_with_thread_status
};

static int intel_uncore_fw_domains_init(struct intel_uncore *uncore)
{
	struct drm_i915_private *i915 = uncore->i915;
	int ret = 0;

	GEM_BUG_ON(!intel_uncore_has_forcewake(uncore));

#define fw_domain_init(uncore__, id__, set__, ack__) \
	(ret ?: (ret = __fw_domain_init((uncore__), (id__), (set__), (ack__))))

	if (GRAPHICS_VER(i915) >= 11) {
<<<<<<< HEAD
		/* we'll prune the domains of missing engines later */
		intel_engine_mask_t emask = RUNTIME_INFO(i915)->platform_engine_mask;
=======
		intel_engine_mask_t emask;
>>>>>>> ad3aa7c3
		int i;

		/* we'll prune the domains of missing engines later */
		emask = uncore->gt->info.engine_mask;

		uncore->fw_get_funcs = &uncore_get_fallback;
		if (GRAPHICS_VER_FULL(i915) >= IP_VER(12, 70))
			fw_domain_init(uncore, FW_DOMAIN_ID_GT,
				       FORCEWAKE_GT_GEN9,
				       FORCEWAKE_ACK_GT_MTL);
		else
			fw_domain_init(uncore, FW_DOMAIN_ID_GT,
				       FORCEWAKE_GT_GEN9,
				       FORCEWAKE_ACK_GT_GEN9);

		if (RCS_MASK(uncore->gt) || CCS_MASK(uncore->gt))
			fw_domain_init(uncore, FW_DOMAIN_ID_RENDER,
				       FORCEWAKE_RENDER_GEN9,
				       FORCEWAKE_ACK_RENDER_GEN9);

		for (i = 0; i < I915_MAX_VCS; i++) {
			if (!__HAS_ENGINE(emask, _VCS(i)))
				continue;

			fw_domain_init(uncore, FW_DOMAIN_ID_MEDIA_VDBOX0 + i,
				       FORCEWAKE_MEDIA_VDBOX_GEN11(i),
				       FORCEWAKE_ACK_MEDIA_VDBOX_GEN11(i));
		}
		for (i = 0; i < I915_MAX_VECS; i++) {
			if (!__HAS_ENGINE(emask, _VECS(i)))
				continue;

			fw_domain_init(uncore, FW_DOMAIN_ID_MEDIA_VEBOX0 + i,
				       FORCEWAKE_MEDIA_VEBOX_GEN11(i),
				       FORCEWAKE_ACK_MEDIA_VEBOX_GEN11(i));
		}

		if (uncore->gt->type == GT_MEDIA)
			fw_domain_init(uncore, FW_DOMAIN_ID_GSC,
				       FORCEWAKE_REQ_GSC, FORCEWAKE_ACK_GSC);
	} else if (IS_GRAPHICS_VER(i915, 9, 10)) {
		uncore->fw_get_funcs = &uncore_get_fallback;
		fw_domain_init(uncore, FW_DOMAIN_ID_RENDER,
			       FORCEWAKE_RENDER_GEN9,
			       FORCEWAKE_ACK_RENDER_GEN9);
		fw_domain_init(uncore, FW_DOMAIN_ID_GT,
			       FORCEWAKE_GT_GEN9,
			       FORCEWAKE_ACK_GT_GEN9);
		fw_domain_init(uncore, FW_DOMAIN_ID_MEDIA,
			       FORCEWAKE_MEDIA_GEN9, FORCEWAKE_ACK_MEDIA_GEN9);
	} else if (IS_VALLEYVIEW(i915) || IS_CHERRYVIEW(i915)) {
		uncore->fw_get_funcs = &uncore_get_normal;
		fw_domain_init(uncore, FW_DOMAIN_ID_RENDER,
			       FORCEWAKE_VLV, FORCEWAKE_ACK_VLV);
		fw_domain_init(uncore, FW_DOMAIN_ID_MEDIA,
			       FORCEWAKE_MEDIA_VLV, FORCEWAKE_ACK_MEDIA_VLV);
	} else if (IS_HASWELL(i915) || IS_BROADWELL(i915)) {
		uncore->fw_get_funcs = &uncore_get_thread_status;
		fw_domain_init(uncore, FW_DOMAIN_ID_RENDER,
			       FORCEWAKE_MT, FORCEWAKE_ACK_HSW);
	} else if (IS_IVYBRIDGE(i915)) {
		u32 ecobus;

		/* IVB configs may use multi-threaded forcewake */

		/* A small trick here - if the bios hasn't configured
		 * MT forcewake, and if the device is in RC6, then
		 * force_wake_mt_get will not wake the device and the
		 * ECOBUS read will return zero. Which will be
		 * (correctly) interpreted by the test below as MT
		 * forcewake being disabled.
		 */
		uncore->fw_get_funcs = &uncore_get_thread_status;

		/* We need to init first for ECOBUS access and then
		 * determine later if we want to reinit, in case of MT access is
		 * not working. In this stage we don't know which flavour this
		 * ivb is, so it is better to reset also the gen6 fw registers
		 * before the ecobus check.
		 */

		__raw_uncore_write32(uncore, FORCEWAKE, 0);
		__raw_posting_read(uncore, ECOBUS);

		ret = __fw_domain_init(uncore, FW_DOMAIN_ID_RENDER,
				       FORCEWAKE_MT, FORCEWAKE_MT_ACK);
		if (ret)
			goto out;

		spin_lock_irq(&uncore->lock);
		fw_domains_get_with_thread_status(uncore, FORCEWAKE_RENDER);
		ecobus = __raw_uncore_read32(uncore, ECOBUS);
		fw_domains_put(uncore, FORCEWAKE_RENDER);
		spin_unlock_irq(&uncore->lock);

		if (!(ecobus & FORCEWAKE_MT_ENABLE)) {
			drm_info(&i915->drm, "No MT forcewake available on Ivybridge, this can result in issues\n");
			drm_info(&i915->drm, "when using vblank-synced partial screen updates.\n");
			fw_domain_fini(uncore, FW_DOMAIN_ID_RENDER);
			fw_domain_init(uncore, FW_DOMAIN_ID_RENDER,
				       FORCEWAKE, FORCEWAKE_ACK);
		}
	} else if (GRAPHICS_VER(i915) == 6) {
		uncore->fw_get_funcs = &uncore_get_thread_status;
		fw_domain_init(uncore, FW_DOMAIN_ID_RENDER,
			       FORCEWAKE, FORCEWAKE_ACK);
	}

#undef fw_domain_init

	/* All future platforms are expected to require complex power gating */
	drm_WARN_ON(&i915->drm, !ret && uncore->fw_domains == 0);

out:
	if (ret)
		intel_uncore_fw_domains_fini(uncore);

	return ret;
}

#define ASSIGN_FW_DOMAINS_TABLE(uncore, d) \
{ \
	(uncore)->fw_domains_table = \
			(struct intel_forcewake_range *)(d); \
	(uncore)->fw_domains_table_entries = ARRAY_SIZE((d)); \
}

#define ASSIGN_SHADOW_TABLE(uncore, d) \
{ \
	(uncore)->shadowed_reg_table = d; \
	(uncore)->shadowed_reg_table_entries = ARRAY_SIZE((d)); \
}

static int i915_pmic_bus_access_notifier(struct notifier_block *nb,
					 unsigned long action, void *data)
{
	struct intel_uncore *uncore = container_of(nb,
			struct intel_uncore, pmic_bus_access_nb);

	switch (action) {
	case MBI_PMIC_BUS_ACCESS_BEGIN:
		/*
		 * forcewake all now to make sure that we don't need to do a
		 * forcewake later which on systems where this notifier gets
		 * called requires the punit to access to the shared pmic i2c
		 * bus, which will be busy after this notification, leading to:
		 * "render: timed out waiting for forcewake ack request."
		 * errors.
		 *
		 * The notifier is unregistered during intel_runtime_suspend(),
		 * so it's ok to access the HW here without holding a RPM
		 * wake reference -> disable wakeref asserts for the time of
		 * the access.
		 */
		disable_rpm_wakeref_asserts(uncore->rpm);
		intel_uncore_forcewake_get(uncore, FORCEWAKE_ALL);
		enable_rpm_wakeref_asserts(uncore->rpm);
		break;
	case MBI_PMIC_BUS_ACCESS_END:
		intel_uncore_forcewake_put(uncore, FORCEWAKE_ALL);
		break;
	}

	return NOTIFY_OK;
}

static void uncore_unmap_mmio(struct drm_device *drm, void *regs)
{
	iounmap(regs);
}

int intel_uncore_setup_mmio(struct intel_uncore *uncore, phys_addr_t phys_addr)
{
	struct drm_i915_private *i915 = uncore->i915;
	int mmio_size;

	/*
	 * Before gen4, the registers and the GTT are behind different BARs.
	 * However, from gen4 onwards, the registers and the GTT are shared
	 * in the same BAR, so we want to restrict this ioremap from
	 * clobbering the GTT which we want ioremap_wc instead. Fortunately,
	 * the register BAR remains the same size for all the earlier
	 * generations up to Ironlake.
	 * For dgfx chips register range is expanded to 4MB, and this larger
	 * range is also used for integrated gpus beginning with Meteor Lake.
	 */
	if (IS_DGFX(i915) || GRAPHICS_VER_FULL(i915) >= IP_VER(12, 70))
		mmio_size = 4 * 1024 * 1024;
	else if (GRAPHICS_VER(i915) >= 5)
		mmio_size = 2 * 1024 * 1024;
	else
		mmio_size = 512 * 1024;

	uncore->regs = ioremap(phys_addr, mmio_size);
	if (uncore->regs == NULL) {
		drm_err(&i915->drm, "failed to map registers\n");
		return -EIO;
	}

	return drmm_add_action_or_reset(&i915->drm, uncore_unmap_mmio, uncore->regs);
}

void intel_uncore_init_early(struct intel_uncore *uncore,
			     struct intel_gt *gt)
{
	spin_lock_init(&uncore->lock);
	uncore->i915 = gt->i915;
	uncore->gt = gt;
	uncore->rpm = &gt->i915->runtime_pm;
}

static void uncore_raw_init(struct intel_uncore *uncore)
{
	GEM_BUG_ON(intel_uncore_has_forcewake(uncore));

	if (intel_vgpu_active(uncore->i915)) {
		ASSIGN_RAW_WRITE_MMIO_VFUNCS(uncore, vgpu);
		ASSIGN_RAW_READ_MMIO_VFUNCS(uncore, vgpu);
	} else if (GRAPHICS_VER(uncore->i915) == 5) {
		ASSIGN_RAW_WRITE_MMIO_VFUNCS(uncore, gen5);
		ASSIGN_RAW_READ_MMIO_VFUNCS(uncore, gen5);
	} else {
		ASSIGN_RAW_WRITE_MMIO_VFUNCS(uncore, gen2);
		ASSIGN_RAW_READ_MMIO_VFUNCS(uncore, gen2);
	}
}

static int uncore_media_forcewake_init(struct intel_uncore *uncore)
{
	struct drm_i915_private *i915 = uncore->i915;

	if (MEDIA_VER(i915) >= 13) {
		ASSIGN_FW_DOMAINS_TABLE(uncore, __xelpmp_fw_ranges);
		ASSIGN_SHADOW_TABLE(uncore, xelpmp_shadowed_regs);
		ASSIGN_WRITE_MMIO_VFUNCS(uncore, fwtable);
	} else {
		MISSING_CASE(MEDIA_VER(i915));
		return -ENODEV;
	}

	return 0;
}

static int uncore_forcewake_init(struct intel_uncore *uncore)
{
	struct drm_i915_private *i915 = uncore->i915;
	int ret;

	GEM_BUG_ON(!intel_uncore_has_forcewake(uncore));

	ret = intel_uncore_fw_domains_init(uncore);
	if (ret)
		return ret;
	forcewake_early_sanitize(uncore, 0);

	ASSIGN_READ_MMIO_VFUNCS(uncore, fwtable);

	if (uncore->gt->type == GT_MEDIA)
		return uncore_media_forcewake_init(uncore);

	if (GRAPHICS_VER_FULL(i915) >= IP_VER(12, 70)) {
		ASSIGN_FW_DOMAINS_TABLE(uncore, __mtl_fw_ranges);
		ASSIGN_SHADOW_TABLE(uncore, mtl_shadowed_regs);
		ASSIGN_WRITE_MMIO_VFUNCS(uncore, fwtable);
	} else if (GRAPHICS_VER_FULL(i915) >= IP_VER(12, 60)) {
		ASSIGN_FW_DOMAINS_TABLE(uncore, __pvc_fw_ranges);
		ASSIGN_SHADOW_TABLE(uncore, pvc_shadowed_regs);
		ASSIGN_WRITE_MMIO_VFUNCS(uncore, fwtable);
	} else if (GRAPHICS_VER_FULL(i915) >= IP_VER(12, 55)) {
		ASSIGN_FW_DOMAINS_TABLE(uncore, __dg2_fw_ranges);
		ASSIGN_SHADOW_TABLE(uncore, dg2_shadowed_regs);
		ASSIGN_WRITE_MMIO_VFUNCS(uncore, fwtable);
	} else if (GRAPHICS_VER_FULL(i915) >= IP_VER(12, 50)) {
		ASSIGN_FW_DOMAINS_TABLE(uncore, __xehp_fw_ranges);
		ASSIGN_SHADOW_TABLE(uncore, gen12_shadowed_regs);
		ASSIGN_WRITE_MMIO_VFUNCS(uncore, fwtable);
	} else if (GRAPHICS_VER(i915) >= 12) {
		ASSIGN_FW_DOMAINS_TABLE(uncore, __gen12_fw_ranges);
		ASSIGN_SHADOW_TABLE(uncore, gen12_shadowed_regs);
		ASSIGN_WRITE_MMIO_VFUNCS(uncore, fwtable);
	} else if (GRAPHICS_VER(i915) == 11) {
		ASSIGN_FW_DOMAINS_TABLE(uncore, __gen11_fw_ranges);
		ASSIGN_SHADOW_TABLE(uncore, gen11_shadowed_regs);
		ASSIGN_WRITE_MMIO_VFUNCS(uncore, fwtable);
	} else if (IS_GRAPHICS_VER(i915, 9, 10)) {
		ASSIGN_FW_DOMAINS_TABLE(uncore, __gen9_fw_ranges);
		ASSIGN_SHADOW_TABLE(uncore, gen8_shadowed_regs);
		ASSIGN_WRITE_MMIO_VFUNCS(uncore, fwtable);
	} else if (IS_CHERRYVIEW(i915)) {
		ASSIGN_FW_DOMAINS_TABLE(uncore, __chv_fw_ranges);
		ASSIGN_SHADOW_TABLE(uncore, gen8_shadowed_regs);
		ASSIGN_WRITE_MMIO_VFUNCS(uncore, fwtable);
	} else if (GRAPHICS_VER(i915) == 8) {
		ASSIGN_FW_DOMAINS_TABLE(uncore, __gen6_fw_ranges);
		ASSIGN_SHADOW_TABLE(uncore, gen8_shadowed_regs);
		ASSIGN_WRITE_MMIO_VFUNCS(uncore, fwtable);
	} else if (IS_VALLEYVIEW(i915)) {
		ASSIGN_FW_DOMAINS_TABLE(uncore, __vlv_fw_ranges);
		ASSIGN_WRITE_MMIO_VFUNCS(uncore, gen6);
	} else if (IS_GRAPHICS_VER(i915, 6, 7)) {
		ASSIGN_FW_DOMAINS_TABLE(uncore, __gen6_fw_ranges);
		ASSIGN_WRITE_MMIO_VFUNCS(uncore, gen6);
	}

	uncore->pmic_bus_access_nb.notifier_call = i915_pmic_bus_access_notifier;
	iosf_mbi_register_pmic_bus_access_notifier(&uncore->pmic_bus_access_nb);

	return 0;
}

int intel_uncore_init_mmio(struct intel_uncore *uncore)
{
	struct drm_i915_private *i915 = uncore->i915;
	int ret;

	/*
	 * The boot firmware initializes local memory and assesses its health.
	 * If memory training fails, the punit will have been instructed to
	 * keep the GT powered down; we won't be able to communicate with it
	 * and we should not continue with driver initialization.
	 */
	if (IS_DGFX(i915) &&
	    !(__raw_uncore_read32(uncore, GU_CNTL) & LMEM_INIT)) {
		drm_err(&i915->drm, "LMEM not initialized by firmware\n");
		return -ENODEV;
	}

	if (GRAPHICS_VER(i915) > 5 && !intel_vgpu_active(i915))
		uncore->flags |= UNCORE_HAS_FORCEWAKE;

	if (!intel_uncore_has_forcewake(uncore)) {
		uncore_raw_init(uncore);
	} else {
		ret = uncore_forcewake_init(uncore);
		if (ret)
			return ret;
	}

	/* make sure fw funcs are set if and only if we have fw*/
	GEM_BUG_ON(intel_uncore_has_forcewake(uncore) != !!uncore->fw_get_funcs);
	GEM_BUG_ON(intel_uncore_has_forcewake(uncore) != !!uncore->funcs.read_fw_domains);
	GEM_BUG_ON(intel_uncore_has_forcewake(uncore) != !!uncore->funcs.write_fw_domains);

	if (HAS_FPGA_DBG_UNCLAIMED(i915))
		uncore->flags |= UNCORE_HAS_FPGA_DBG_UNCLAIMED;

	if (IS_VALLEYVIEW(i915) || IS_CHERRYVIEW(i915))
		uncore->flags |= UNCORE_HAS_DBG_UNCLAIMED;

	if (IS_GRAPHICS_VER(i915, 6, 7))
		uncore->flags |= UNCORE_HAS_FIFO;

	/* clear out unclaimed reg detection bit */
	if (intel_uncore_unclaimed_mmio(uncore))
		drm_dbg(&i915->drm, "unclaimed mmio detected on uncore init, clearing\n");

	return 0;
}

/*
 * We might have detected that some engines are fused off after we initialized
 * the forcewake domains. Prune them, to make sure they only reference existing
 * engines.
 */
void intel_uncore_prune_engine_fw_domains(struct intel_uncore *uncore,
					  struct intel_gt *gt)
{
	enum forcewake_domains fw_domains = uncore->fw_domains;
	enum forcewake_domain_id domain_id;
	int i;

	if (!intel_uncore_has_forcewake(uncore) || GRAPHICS_VER(uncore->i915) < 11)
		return;

	for (i = 0; i < I915_MAX_VCS; i++) {
		domain_id = FW_DOMAIN_ID_MEDIA_VDBOX0 + i;

		if (HAS_ENGINE(gt, _VCS(i)))
			continue;

		/*
		 * Starting with XeHP, the power well for an even-numbered
		 * VDBOX is also used for shared units within the
		 * media slice such as SFC.  So even if the engine
		 * itself is fused off, we still need to initialize
		 * the forcewake domain if any of the other engines
		 * in the same media slice are present.
		 */
		if (GRAPHICS_VER_FULL(uncore->i915) >= IP_VER(12, 50) && i % 2 == 0) {
			if ((i + 1 < I915_MAX_VCS) && HAS_ENGINE(gt, _VCS(i + 1)))
				continue;

			if (HAS_ENGINE(gt, _VECS(i / 2)))
				continue;
		}

		if (fw_domains & BIT(domain_id))
			fw_domain_fini(uncore, domain_id);
	}

	for (i = 0; i < I915_MAX_VECS; i++) {
		domain_id = FW_DOMAIN_ID_MEDIA_VEBOX0 + i;

		if (HAS_ENGINE(gt, _VECS(i)))
			continue;

		if (fw_domains & BIT(domain_id))
			fw_domain_fini(uncore, domain_id);
	}
}

/* Called via drm-managed action */
void intel_uncore_fini_mmio(struct drm_device *dev, void *data)
{
	struct intel_uncore *uncore = data;

	if (intel_uncore_has_forcewake(uncore)) {
		iosf_mbi_punit_acquire();
		iosf_mbi_unregister_pmic_bus_access_notifier_unlocked(
			&uncore->pmic_bus_access_nb);
		intel_uncore_forcewake_reset(uncore);
		intel_uncore_fw_domains_fini(uncore);
		iosf_mbi_punit_release();
	}
}

/**
 * __intel_wait_for_register_fw - wait until register matches expected state
 * @uncore: the struct intel_uncore
 * @reg: the register to read
 * @mask: mask to apply to register value
 * @value: expected value
 * @fast_timeout_us: fast timeout in microsecond for atomic/tight wait
 * @slow_timeout_ms: slow timeout in millisecond
 * @out_value: optional placeholder to hold registry value
 *
 * This routine waits until the target register @reg contains the expected
 * @value after applying the @mask, i.e. it waits until ::
 *
 *     (intel_uncore_read_fw(uncore, reg) & mask) == value
 *
 * Otherwise, the wait will timeout after @slow_timeout_ms milliseconds.
 * For atomic context @slow_timeout_ms must be zero and @fast_timeout_us
 * must be not larger than 20,0000 microseconds.
 *
 * Note that this routine assumes the caller holds forcewake asserted, it is
 * not suitable for very long waits. See intel_wait_for_register() if you
 * wish to wait without holding forcewake for the duration (i.e. you expect
 * the wait to be slow).
 *
 * Return: 0 if the register matches the desired condition, or -ETIMEDOUT.
 */
int __intel_wait_for_register_fw(struct intel_uncore *uncore,
				 i915_reg_t reg,
				 u32 mask,
				 u32 value,
				 unsigned int fast_timeout_us,
				 unsigned int slow_timeout_ms,
				 u32 *out_value)
{
	u32 reg_value = 0;
#define done (((reg_value = intel_uncore_read_fw(uncore, reg)) & mask) == value)
	int ret;

	/* Catch any overuse of this function */
	might_sleep_if(slow_timeout_ms);
	GEM_BUG_ON(fast_timeout_us > 20000);
	GEM_BUG_ON(!fast_timeout_us && !slow_timeout_ms);

	ret = -ETIMEDOUT;
	if (fast_timeout_us && fast_timeout_us <= 20000)
		ret = _wait_for_atomic(done, fast_timeout_us, 0);
	if (ret && slow_timeout_ms)
		ret = wait_for(done, slow_timeout_ms);

	if (out_value)
		*out_value = reg_value;

	return ret;
#undef done
}

/**
 * __intel_wait_for_register - wait until register matches expected state
 * @uncore: the struct intel_uncore
 * @reg: the register to read
 * @mask: mask to apply to register value
 * @value: expected value
 * @fast_timeout_us: fast timeout in microsecond for atomic/tight wait
 * @slow_timeout_ms: slow timeout in millisecond
 * @out_value: optional placeholder to hold registry value
 *
 * This routine waits until the target register @reg contains the expected
 * @value after applying the @mask, i.e. it waits until ::
 *
 *     (intel_uncore_read(uncore, reg) & mask) == value
 *
 * Otherwise, the wait will timeout after @timeout_ms milliseconds.
 *
 * Return: 0 if the register matches the desired condition, or -ETIMEDOUT.
 */
int __intel_wait_for_register(struct intel_uncore *uncore,
			      i915_reg_t reg,
			      u32 mask,
			      u32 value,
			      unsigned int fast_timeout_us,
			      unsigned int slow_timeout_ms,
			      u32 *out_value)
{
	unsigned fw =
		intel_uncore_forcewake_for_reg(uncore, reg, FW_REG_READ);
	u32 reg_value;
	int ret;

	might_sleep_if(slow_timeout_ms);

	spin_lock_irq(&uncore->lock);
	intel_uncore_forcewake_get__locked(uncore, fw);

	ret = __intel_wait_for_register_fw(uncore,
					   reg, mask, value,
					   fast_timeout_us, 0, &reg_value);

	intel_uncore_forcewake_put__locked(uncore, fw);
	spin_unlock_irq(&uncore->lock);

	if (ret && slow_timeout_ms)
		ret = __wait_for(reg_value = intel_uncore_read_notrace(uncore,
								       reg),
				 (reg_value & mask) == value,
				 slow_timeout_ms * 1000, 10, 1000);

	/* just trace the final value */
	trace_i915_reg_rw(false, reg, reg_value, sizeof(reg_value), true);

	if (out_value)
		*out_value = reg_value;

	return ret;
}

bool intel_uncore_unclaimed_mmio(struct intel_uncore *uncore)
{
	bool ret;

	if (!uncore->debug)
		return false;

	spin_lock_irq(&uncore->debug->lock);
	ret = check_for_unclaimed_mmio(uncore);
	spin_unlock_irq(&uncore->debug->lock);

	return ret;
}

bool
intel_uncore_arm_unclaimed_mmio_detection(struct intel_uncore *uncore)
{
	bool ret = false;

	if (drm_WARN_ON(&uncore->i915->drm, !uncore->debug))
		return false;

	spin_lock_irq(&uncore->debug->lock);

	if (unlikely(uncore->debug->unclaimed_mmio_check <= 0))
		goto out;

	if (unlikely(check_for_unclaimed_mmio(uncore))) {
		if (!uncore->i915->params.mmio_debug) {
			drm_dbg(&uncore->i915->drm,
				"Unclaimed register detected, "
				"enabling oneshot unclaimed register reporting. "
				"Please use i915.mmio_debug=N for more information.\n");
			uncore->i915->params.mmio_debug++;
		}
		uncore->debug->unclaimed_mmio_check--;
		ret = true;
	}

out:
	spin_unlock_irq(&uncore->debug->lock);

	return ret;
}

/**
 * intel_uncore_forcewake_for_reg - which forcewake domains are needed to access
 * 				    a register
 * @uncore: pointer to struct intel_uncore
 * @reg: register in question
 * @op: operation bitmask of FW_REG_READ and/or FW_REG_WRITE
 *
 * Returns a set of forcewake domains required to be taken with for example
 * intel_uncore_forcewake_get for the specified register to be accessible in the
 * specified mode (read, write or read/write) with raw mmio accessors.
 *
 * NOTE: On Gen6 and Gen7 write forcewake domain (FORCEWAKE_RENDER) requires the
 * callers to do FIFO management on their own or risk losing writes.
 */
enum forcewake_domains
intel_uncore_forcewake_for_reg(struct intel_uncore *uncore,
			       i915_reg_t reg, unsigned int op)
{
	enum forcewake_domains fw_domains = 0;

	drm_WARN_ON(&uncore->i915->drm, !op);

	if (!intel_uncore_has_forcewake(uncore))
		return 0;

	if (op & FW_REG_READ)
		fw_domains = uncore->funcs.read_fw_domains(uncore, reg);

	if (op & FW_REG_WRITE)
		fw_domains |= uncore->funcs.write_fw_domains(uncore, reg);

	drm_WARN_ON(&uncore->i915->drm, fw_domains & ~uncore->fw_domains);

	return fw_domains;
}

#if IS_ENABLED(CONFIG_DRM_I915_SELFTEST)
#include "selftests/mock_uncore.c"
#include "selftests/intel_uncore.c"
#endif<|MERGE_RESOLUTION|>--- conflicted
+++ resolved
@@ -2285,12 +2285,7 @@
 	(ret ?: (ret = __fw_domain_init((uncore__), (id__), (set__), (ack__))))
 
 	if (GRAPHICS_VER(i915) >= 11) {
-<<<<<<< HEAD
-		/* we'll prune the domains of missing engines later */
-		intel_engine_mask_t emask = RUNTIME_INFO(i915)->platform_engine_mask;
-=======
 		intel_engine_mask_t emask;
->>>>>>> ad3aa7c3
 		int i;
 
 		/* we'll prune the domains of missing engines later */

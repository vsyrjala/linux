/*
 * Copyright © 2006 Intel Corporation
 *
 * Permission is hereby granted, free of charge, to any person obtaining a
 * copy of this software and associated documentation files (the "Software"),
 * to deal in the Software without restriction, including without limitation
 * the rights to use, copy, modify, merge, publish, distribute, sublicense,
 * and/or sell copies of the Software, and to permit persons to whom the
 * Software is furnished to do so, subject to the following conditions:
 *
 * The above copyright notice and this permission notice (including the next
 * paragraph) shall be included in all copies or substantial portions of the
 * Software.
 *
 * THE SOFTWARE IS PROVIDED "AS IS", WITHOUT WARRANTY OF ANY KIND, EXPRESS OR
 * IMPLIED, INCLUDING BUT NOT LIMITED TO THE WARRANTIES OF MERCHANTABILITY,
 * FITNESS FOR A PARTICULAR PURPOSE AND NONINFRINGEMENT.  IN NO EVENT SHALL
 * THE AUTHORS OR COPYRIGHT HOLDERS BE LIABLE FOR ANY CLAIM, DAMAGES OR OTHER
 * LIABILITY, WHETHER IN AN ACTION OF CONTRACT, TORT OR OTHERWISE, ARISING FROM,
 * OUT OF OR IN CONNECTION WITH THE SOFTWARE OR THE USE OR OTHER DEALINGS IN THE
 * SOFTWARE.
 *
 * Authors:
 *    Eric Anholt <eric@anholt.net>
 *
 */

#include <drm/drm_dp_helper.h>
#include <drm/drmP.h>
#include <drm/i915_drm.h>
#include "i915_drv.h"

#define _INTEL_BIOS_PRIVATE
#include "intel_vbt_defs.h"

/**
 * DOC: Video BIOS Table (VBT)
 *
 * The Video BIOS Table, or VBT, provides platform and board specific
 * configuration information to the driver that is not discoverable or available
 * through other means. The configuration is mostly related to display
 * hardware. The VBT is available via the ACPI OpRegion or, on older systems, in
 * the PCI ROM.
 *
 * The VBT consists of a VBT Header (defined as &struct vbt_header), a BDB
 * Header (&struct bdb_header), and a number of BIOS Data Blocks (BDB) that
 * contain the actual configuration information. The VBT Header, and thus the
 * VBT, begins with "$VBT" signature. The VBT Header contains the offset of the
 * BDB Header. The data blocks are concatenated after the BDB Header. The data
 * blocks have a 1-byte Block ID, 2-byte Block Size, and Block Size bytes of
 * data. (Block 53, the MIPI Sequence Block is an exception.)
 *
 * The driver parses the VBT during load. The relevant information is stored in
 * driver private data for ease of use, and the actual VBT is not read after
 * that.
 */

#define	SLAVE_ADDR1	0x70
#define	SLAVE_ADDR2	0x72

/* Get BDB block size given a pointer to Block ID. */
static u32 _get_blocksize(const u8 *block_base)
{
	/* The MIPI Sequence Block v3+ has a separate size field. */
	if (*block_base == BDB_MIPI_SEQUENCE && *(block_base + 3) >= 3)
		return *((const u32 *)(block_base + 4));
	else
		return *((const u16 *)(block_base + 1));
}

/* Get BDB block size give a pointer to data after Block ID and Block Size. */
static u32 get_blocksize(const void *block_data)
{
	return _get_blocksize(block_data - 3);
}

static const void *
find_section(const void *_bdb, int section_id)
{
	const struct bdb_header *bdb = _bdb;
	const u8 *base = _bdb;
	int index = 0;
	u32 total, current_size;
	u8 current_id;

	/* skip to first section */
	index += bdb->header_size;
	total = bdb->bdb_size;

	/* walk the sections looking for section_id */
	while (index + 3 < total) {
		current_id = *(base + index);
		current_size = _get_blocksize(base + index);
		index += 3;

		if (index + current_size > total)
			return NULL;

		if (current_id == section_id)
			return base + index;

		index += current_size;
	}

	return NULL;
}

static void
fill_detail_timing_data(struct drm_display_mode *panel_fixed_mode,
			const struct lvds_dvo_timing *dvo_timing)
{
	panel_fixed_mode->hdisplay = (dvo_timing->hactive_hi << 8) |
		dvo_timing->hactive_lo;
	panel_fixed_mode->hsync_start = panel_fixed_mode->hdisplay +
		((dvo_timing->hsync_off_hi << 8) | dvo_timing->hsync_off_lo);
	panel_fixed_mode->hsync_end = panel_fixed_mode->hsync_start +
		dvo_timing->hsync_pulse_width;
	panel_fixed_mode->htotal = panel_fixed_mode->hdisplay +
		((dvo_timing->hblank_hi << 8) | dvo_timing->hblank_lo);

	panel_fixed_mode->vdisplay = (dvo_timing->vactive_hi << 8) |
		dvo_timing->vactive_lo;
	panel_fixed_mode->vsync_start = panel_fixed_mode->vdisplay +
		dvo_timing->vsync_off;
	panel_fixed_mode->vsync_end = panel_fixed_mode->vsync_start +
		dvo_timing->vsync_pulse_width;
	panel_fixed_mode->vtotal = panel_fixed_mode->vdisplay +
		((dvo_timing->vblank_hi << 8) | dvo_timing->vblank_lo);
	panel_fixed_mode->clock = dvo_timing->clock * 10;
	panel_fixed_mode->type = DRM_MODE_TYPE_PREFERRED;

	if (dvo_timing->hsync_positive)
		panel_fixed_mode->flags |= DRM_MODE_FLAG_PHSYNC;
	else
		panel_fixed_mode->flags |= DRM_MODE_FLAG_NHSYNC;

	if (dvo_timing->vsync_positive)
		panel_fixed_mode->flags |= DRM_MODE_FLAG_PVSYNC;
	else
		panel_fixed_mode->flags |= DRM_MODE_FLAG_NVSYNC;

	/* Some VBTs have bogus h/vtotal values */
	if (panel_fixed_mode->hsync_end > panel_fixed_mode->htotal)
		panel_fixed_mode->htotal = panel_fixed_mode->hsync_end + 1;
	if (panel_fixed_mode->vsync_end > panel_fixed_mode->vtotal)
		panel_fixed_mode->vtotal = panel_fixed_mode->vsync_end + 1;

	drm_mode_set_name(panel_fixed_mode);
}

static const struct lvds_dvo_timing *
get_lvds_dvo_timing(const struct bdb_lvds_lfp_data *lvds_lfp_data,
		    const struct bdb_lvds_lfp_data_ptrs *lvds_lfp_data_ptrs,
		    int index)
{
	/*
	 * the size of fp_timing varies on the different platform.
	 * So calculate the DVO timing relative offset in LVDS data
	 * entry to get the DVO timing entry
	 */

	int lfp_data_size =
		lvds_lfp_data_ptrs->ptr[1].dvo_timing_offset -
		lvds_lfp_data_ptrs->ptr[0].dvo_timing_offset;
	int dvo_timing_offset =
		lvds_lfp_data_ptrs->ptr[0].dvo_timing_offset -
		lvds_lfp_data_ptrs->ptr[0].fp_timing_offset;
	char *entry = (char *)lvds_lfp_data->data + lfp_data_size * index;

	return (struct lvds_dvo_timing *)(entry + dvo_timing_offset);
}

/* get lvds_fp_timing entry
 * this function may return NULL if the corresponding entry is invalid
 */
static const struct lvds_fp_timing *
get_lvds_fp_timing(const struct bdb_header *bdb,
		   const struct bdb_lvds_lfp_data *data,
		   const struct bdb_lvds_lfp_data_ptrs *ptrs,
		   int index)
{
	size_t data_ofs = (const u8 *)data - (const u8 *)bdb;
	u16 data_size = ((const u16 *)data)[-1]; /* stored in header */
	size_t ofs;

	if (index >= ARRAY_SIZE(ptrs->ptr))
		return NULL;
	ofs = ptrs->ptr[index].fp_timing_offset;
	if (ofs < data_ofs ||
	    ofs + sizeof(struct lvds_fp_timing) > data_ofs + data_size)
		return NULL;
	return (const struct lvds_fp_timing *)((const u8 *)bdb + ofs);
}

/* Try to find integrated panel data */
static void
parse_lfp_panel_data(struct drm_i915_private *dev_priv,
		     const struct bdb_header *bdb)
{
	const struct bdb_lvds_options *lvds_options;
	const struct bdb_lvds_lfp_data *lvds_lfp_data;
	const struct bdb_lvds_lfp_data_ptrs *lvds_lfp_data_ptrs;
	const struct lvds_dvo_timing *panel_dvo_timing;
	const struct lvds_fp_timing *fp_timing;
	struct drm_display_mode *panel_fixed_mode;
	int panel_type;
	int drrs_mode;
	int ret;

	lvds_options = find_section(bdb, BDB_LVDS_OPTIONS);
	if (!lvds_options)
		return;

	dev_priv->vbt.lvds_dither = lvds_options->pixel_dither;

<<<<<<< HEAD
	ret = intel_opregion_get_panel_type(dev_priv->dev);
=======
	ret = intel_opregion_get_panel_type(dev_priv);
>>>>>>> f3261156
	if (ret >= 0) {
		WARN_ON(ret > 0xf);
		panel_type = ret;
		DRM_DEBUG_KMS("Panel type: %d (OpRegion)\n", panel_type);
	} else {
		if (lvds_options->panel_type > 0xf) {
			DRM_DEBUG_KMS("Invalid VBT panel type 0x%x\n",
				      lvds_options->panel_type);
			return;
		}
		panel_type = lvds_options->panel_type;
		DRM_DEBUG_KMS("Panel type: %d (VBT)\n", panel_type);
	}

	dev_priv->vbt.panel_type = panel_type;

	drrs_mode = (lvds_options->dps_panel_type_bits
				>> (panel_type * 2)) & MODE_MASK;
	/*
	 * VBT has static DRRS = 0 and seamless DRRS = 2.
	 * The below piece of code is required to adjust vbt.drrs_type
	 * to match the enum drrs_support_type.
	 */
	switch (drrs_mode) {
	case 0:
		dev_priv->vbt.drrs_type = STATIC_DRRS_SUPPORT;
		DRM_DEBUG_KMS("DRRS supported mode is static\n");
		break;
	case 2:
		dev_priv->vbt.drrs_type = SEAMLESS_DRRS_SUPPORT;
		DRM_DEBUG_KMS("DRRS supported mode is seamless\n");
		break;
	default:
		dev_priv->vbt.drrs_type = DRRS_NOT_SUPPORTED;
		DRM_DEBUG_KMS("DRRS not supported (VBT input)\n");
		break;
	}

	lvds_lfp_data = find_section(bdb, BDB_LVDS_LFP_DATA);
	if (!lvds_lfp_data)
		return;

	lvds_lfp_data_ptrs = find_section(bdb, BDB_LVDS_LFP_DATA_PTRS);
	if (!lvds_lfp_data_ptrs)
		return;

	dev_priv->vbt.lvds_vbt = 1;

	panel_dvo_timing = get_lvds_dvo_timing(lvds_lfp_data,
					       lvds_lfp_data_ptrs,
					       panel_type);

	panel_fixed_mode = kzalloc(sizeof(*panel_fixed_mode), GFP_KERNEL);
	if (!panel_fixed_mode)
		return;

	fill_detail_timing_data(panel_fixed_mode, panel_dvo_timing);

	dev_priv->vbt.lfp_lvds_vbt_mode = panel_fixed_mode;

	DRM_DEBUG_KMS("Found panel mode in BIOS VBT tables:\n");
	drm_mode_debug_printmodeline(panel_fixed_mode);

	fp_timing = get_lvds_fp_timing(bdb, lvds_lfp_data,
				       lvds_lfp_data_ptrs,
				       panel_type);
	if (fp_timing) {
		/* check the resolution, just to be sure */
		if (fp_timing->x_res == panel_fixed_mode->hdisplay &&
		    fp_timing->y_res == panel_fixed_mode->vdisplay) {
			dev_priv->vbt.bios_lvds_val = fp_timing->lvds_reg_val;
			DRM_DEBUG_KMS("VBT initial LVDS value %x\n",
				      dev_priv->vbt.bios_lvds_val);
		}
	}
}

static void
parse_lfp_backlight(struct drm_i915_private *dev_priv,
		    const struct bdb_header *bdb)
{
	const struct bdb_lfp_backlight_data *backlight_data;
	const struct bdb_lfp_backlight_data_entry *entry;
	int panel_type = dev_priv->vbt.panel_type;

	backlight_data = find_section(bdb, BDB_LVDS_BACKLIGHT);
	if (!backlight_data)
		return;

	if (backlight_data->entry_size != sizeof(backlight_data->data[0])) {
		DRM_DEBUG_KMS("Unsupported backlight data entry size %u\n",
			      backlight_data->entry_size);
		return;
	}

	entry = &backlight_data->data[panel_type];

	dev_priv->vbt.backlight.present = entry->type == BDB_BACKLIGHT_TYPE_PWM;
	if (!dev_priv->vbt.backlight.present) {
		DRM_DEBUG_KMS("PWM backlight not present in VBT (type %u)\n",
			      entry->type);
		return;
	}

	dev_priv->vbt.backlight.type = INTEL_BACKLIGHT_DISPLAY_DDI;
	if (bdb->version >= 191 &&
	    get_blocksize(backlight_data) >= sizeof(*backlight_data)) {
		const struct bdb_lfp_backlight_control_method *method;

		method = &backlight_data->backlight_control[panel_type];
		dev_priv->vbt.backlight.type = method->type;
	}

	dev_priv->vbt.backlight.pwm_freq_hz = entry->pwm_freq_hz;
	dev_priv->vbt.backlight.active_low_pwm = entry->active_low_pwm;
	dev_priv->vbt.backlight.min_brightness = entry->min_brightness;
	DRM_DEBUG_KMS("VBT backlight PWM modulation frequency %u Hz, "
		      "active %s, min brightness %u, level %u\n",
		      dev_priv->vbt.backlight.pwm_freq_hz,
		      dev_priv->vbt.backlight.active_low_pwm ? "low" : "high",
		      dev_priv->vbt.backlight.min_brightness,
		      backlight_data->level[panel_type]);
}

/* Try to find sdvo panel data */
static void
parse_sdvo_panel_data(struct drm_i915_private *dev_priv,
		      const struct bdb_header *bdb)
{
	const struct lvds_dvo_timing *dvo_timing;
	struct drm_display_mode *panel_fixed_mode;
	int index;

	index = i915.vbt_sdvo_panel_type;
	if (index == -2) {
		DRM_DEBUG_KMS("Ignore SDVO panel mode from BIOS VBT tables.\n");
		return;
	}

	if (index == -1) {
		const struct bdb_sdvo_lvds_options *sdvo_lvds_options;

		sdvo_lvds_options = find_section(bdb, BDB_SDVO_LVDS_OPTIONS);
		if (!sdvo_lvds_options)
			return;

		index = sdvo_lvds_options->panel_type;
	}

	dvo_timing = find_section(bdb, BDB_SDVO_PANEL_DTDS);
	if (!dvo_timing)
		return;

	panel_fixed_mode = kzalloc(sizeof(*panel_fixed_mode), GFP_KERNEL);
	if (!panel_fixed_mode)
		return;

	fill_detail_timing_data(panel_fixed_mode, dvo_timing + index);

	dev_priv->vbt.sdvo_lvds_vbt_mode = panel_fixed_mode;

	DRM_DEBUG_KMS("Found SDVO panel mode in BIOS VBT tables:\n");
	drm_mode_debug_printmodeline(panel_fixed_mode);
}

static int intel_bios_ssc_frequency(struct drm_i915_private *dev_priv,
				    bool alternate)
{
	switch (INTEL_INFO(dev_priv)->gen) {
	case 2:
		return alternate ? 66667 : 48000;
	case 3:
	case 4:
		return alternate ? 100000 : 96000;
	default:
		return alternate ? 100000 : 120000;
	}
}

static void
parse_general_features(struct drm_i915_private *dev_priv,
		       const struct bdb_header *bdb)
{
	const struct bdb_general_features *general;

	general = find_section(bdb, BDB_GENERAL_FEATURES);
	if (!general)
		return;

	dev_priv->vbt.int_tv_support = general->int_tv_support;
	/* int_crt_support can't be trusted on earlier platforms */
	if (bdb->version >= 155 &&
	    (HAS_DDI(dev_priv) || IS_VALLEYVIEW(dev_priv)))
		dev_priv->vbt.int_crt_support = general->int_crt_support;
	dev_priv->vbt.lvds_use_ssc = general->enable_ssc;
	dev_priv->vbt.lvds_ssc_freq =
		intel_bios_ssc_frequency(dev_priv, general->ssc_freq);
	dev_priv->vbt.display_clock_mode = general->display_clock_mode;
	dev_priv->vbt.fdi_rx_polarity_inverted = general->fdi_rx_polarity_inverted;
	DRM_DEBUG_KMS("BDB_GENERAL_FEATURES int_tv_support %d int_crt_support %d lvds_use_ssc %d lvds_ssc_freq %d display_clock_mode %d fdi_rx_polarity_inverted %d\n",
		      dev_priv->vbt.int_tv_support,
		      dev_priv->vbt.int_crt_support,
		      dev_priv->vbt.lvds_use_ssc,
		      dev_priv->vbt.lvds_ssc_freq,
		      dev_priv->vbt.display_clock_mode,
		      dev_priv->vbt.fdi_rx_polarity_inverted);
}

static void
parse_general_definitions(struct drm_i915_private *dev_priv,
			  const struct bdb_header *bdb)
{
	const struct bdb_general_definitions *general;

	general = find_section(bdb, BDB_GENERAL_DEFINITIONS);
	if (general) {
		u16 block_size = get_blocksize(general);
		if (block_size >= sizeof(*general)) {
			int bus_pin = general->crt_ddc_gmbus_pin;
			DRM_DEBUG_KMS("crt_ddc_bus_pin: %d\n", bus_pin);
			if (intel_gmbus_is_valid_pin(dev_priv, bus_pin))
				dev_priv->vbt.crt_ddc_pin = bus_pin;
		} else {
			DRM_DEBUG_KMS("BDB_GD too small (%d). Invalid.\n",
				      block_size);
		}
	}
}

static const union child_device_config *
child_device_ptr(const struct bdb_general_definitions *p_defs, int i)
{
	return (const void *) &p_defs->devices[i * p_defs->child_dev_size];
}

static void
parse_sdvo_device_mapping(struct drm_i915_private *dev_priv,
			  const struct bdb_header *bdb)
{
	struct sdvo_device_mapping *p_mapping;
	const struct bdb_general_definitions *p_defs;
	const struct old_child_dev_config *child; /* legacy */
	int i, child_device_num, count;
	u16	block_size;

	p_defs = find_section(bdb, BDB_GENERAL_DEFINITIONS);
	if (!p_defs) {
		DRM_DEBUG_KMS("No general definition block is found, unable to construct sdvo mapping.\n");
		return;
	}

	/*
	 * Only parse SDVO mappings when the general definitions block child
	 * device size matches that of the *legacy* child device config
	 * struct. Thus, SDVO mapping will be skipped for newer VBT.
	 */
	if (p_defs->child_dev_size != sizeof(*child)) {
		DRM_DEBUG_KMS("Unsupported child device size for SDVO mapping.\n");
		return;
	}
	/* get the block size of general definitions */
	block_size = get_blocksize(p_defs);
	/* get the number of child device */
	child_device_num = (block_size - sizeof(*p_defs)) /
		p_defs->child_dev_size;
	count = 0;
	for (i = 0; i < child_device_num; i++) {
		child = &child_device_ptr(p_defs, i)->old;
		if (!child->device_type) {
			/* skip the device block if device type is invalid */
			continue;
		}
		if (child->slave_addr != SLAVE_ADDR1 &&
		    child->slave_addr != SLAVE_ADDR2) {
			/*
			 * If the slave address is neither 0x70 nor 0x72,
			 * it is not a SDVO device. Skip it.
			 */
			continue;
		}
		if (child->dvo_port != DEVICE_PORT_DVOB &&
		    child->dvo_port != DEVICE_PORT_DVOC) {
			/* skip the incorrect SDVO port */
			DRM_DEBUG_KMS("Incorrect SDVO port. Skip it\n");
			continue;
		}
		DRM_DEBUG_KMS("the SDVO device with slave addr %2x is found on"
			      " %s port\n",
			      child->slave_addr,
			      (child->dvo_port == DEVICE_PORT_DVOB) ?
			      "SDVOB" : "SDVOC");
		p_mapping = &dev_priv->vbt.sdvo_mappings[child->dvo_port - 1];
		if (!p_mapping->initialized) {
			p_mapping->dvo_port = child->dvo_port;
			p_mapping->slave_addr = child->slave_addr;
			p_mapping->dvo_wiring = child->dvo_wiring;
			p_mapping->ddc_pin = child->ddc_pin;
			p_mapping->i2c_pin = child->i2c_pin;
			p_mapping->initialized = 1;
			DRM_DEBUG_KMS("SDVO device: dvo=%x, addr=%x, wiring=%d, ddc_pin=%d, i2c_pin=%d\n",
				      p_mapping->dvo_port,
				      p_mapping->slave_addr,
				      p_mapping->dvo_wiring,
				      p_mapping->ddc_pin,
				      p_mapping->i2c_pin);
		} else {
			DRM_DEBUG_KMS("Maybe one SDVO port is shared by "
					 "two SDVO device.\n");
		}
		if (child->slave2_addr) {
			/* Maybe this is a SDVO device with multiple inputs */
			/* And the mapping info is not added */
			DRM_DEBUG_KMS("there exists the slave2_addr. Maybe this"
				" is a SDVO device with multiple inputs.\n");
		}
		count++;
	}

	if (!count) {
		/* No SDVO device info is found */
		DRM_DEBUG_KMS("No SDVO device info is found in VBT\n");
	}
	return;
}

static void
parse_driver_features(struct drm_i915_private *dev_priv,
		      const struct bdb_header *bdb)
{
	const struct bdb_driver_features *driver;

	driver = find_section(bdb, BDB_DRIVER_FEATURES);
	if (!driver)
		return;

	if (driver->lvds_config == BDB_DRIVER_FEATURE_EDP)
		dev_priv->vbt.edp.support = 1;

	DRM_DEBUG_KMS("DRRS State Enabled:%d\n", driver->drrs_enabled);
	/*
	 * If DRRS is not supported, drrs_type has to be set to 0.
	 * This is because, VBT is configured in such a way that
	 * static DRRS is 0 and DRRS not supported is represented by
	 * driver->drrs_enabled=false
	 */
	if (!driver->drrs_enabled)
		dev_priv->vbt.drrs_type = DRRS_NOT_SUPPORTED;
}

static void
parse_edp(struct drm_i915_private *dev_priv, const struct bdb_header *bdb)
{
	const struct bdb_edp *edp;
	const struct edp_power_seq *edp_pps;
	const struct edp_link_params *edp_link_params;
	int panel_type = dev_priv->vbt.panel_type;

	edp = find_section(bdb, BDB_EDP);
	if (!edp) {
		if (dev_priv->vbt.edp.support)
			DRM_DEBUG_KMS("No eDP BDB found but eDP panel supported.\n");
		return;
	}

	switch ((edp->color_depth >> (panel_type * 2)) & 3) {
	case EDP_18BPP:
		dev_priv->vbt.edp.bpp = 18;
		break;
	case EDP_24BPP:
		dev_priv->vbt.edp.bpp = 24;
		break;
	case EDP_30BPP:
		dev_priv->vbt.edp.bpp = 30;
		break;
	}

	/* Get the eDP sequencing and link info */
	edp_pps = &edp->power_seqs[panel_type];
	edp_link_params = &edp->link_params[panel_type];

	dev_priv->vbt.edp.pps = *edp_pps;

	switch (edp_link_params->rate) {
	case EDP_RATE_1_62:
		dev_priv->vbt.edp.rate = DP_LINK_BW_1_62;
		break;
	case EDP_RATE_2_7:
		dev_priv->vbt.edp.rate = DP_LINK_BW_2_7;
		break;
	default:
		DRM_DEBUG_KMS("VBT has unknown eDP link rate value %u\n",
			      edp_link_params->rate);
		break;
	}

	switch (edp_link_params->lanes) {
	case EDP_LANE_1:
		dev_priv->vbt.edp.lanes = 1;
		break;
	case EDP_LANE_2:
		dev_priv->vbt.edp.lanes = 2;
		break;
	case EDP_LANE_4:
		dev_priv->vbt.edp.lanes = 4;
		break;
	default:
		DRM_DEBUG_KMS("VBT has unknown eDP lane count value %u\n",
			      edp_link_params->lanes);
		break;
	}

	switch (edp_link_params->preemphasis) {
	case EDP_PREEMPHASIS_NONE:
		dev_priv->vbt.edp.preemphasis = DP_TRAIN_PRE_EMPH_LEVEL_0;
		break;
	case EDP_PREEMPHASIS_3_5dB:
		dev_priv->vbt.edp.preemphasis = DP_TRAIN_PRE_EMPH_LEVEL_1;
		break;
	case EDP_PREEMPHASIS_6dB:
		dev_priv->vbt.edp.preemphasis = DP_TRAIN_PRE_EMPH_LEVEL_2;
		break;
	case EDP_PREEMPHASIS_9_5dB:
		dev_priv->vbt.edp.preemphasis = DP_TRAIN_PRE_EMPH_LEVEL_3;
		break;
	default:
		DRM_DEBUG_KMS("VBT has unknown eDP pre-emphasis value %u\n",
			      edp_link_params->preemphasis);
		break;
	}

	switch (edp_link_params->vswing) {
	case EDP_VSWING_0_4V:
		dev_priv->vbt.edp.vswing = DP_TRAIN_VOLTAGE_SWING_LEVEL_0;
		break;
	case EDP_VSWING_0_6V:
		dev_priv->vbt.edp.vswing = DP_TRAIN_VOLTAGE_SWING_LEVEL_1;
		break;
	case EDP_VSWING_0_8V:
		dev_priv->vbt.edp.vswing = DP_TRAIN_VOLTAGE_SWING_LEVEL_2;
		break;
	case EDP_VSWING_1_2V:
		dev_priv->vbt.edp.vswing = DP_TRAIN_VOLTAGE_SWING_LEVEL_3;
		break;
	default:
		DRM_DEBUG_KMS("VBT has unknown eDP voltage swing value %u\n",
			      edp_link_params->vswing);
		break;
	}

	if (bdb->version >= 173) {
		uint8_t vswing;

		/* Don't read from VBT if module parameter has valid value*/
		if (i915.edp_vswing) {
			dev_priv->vbt.edp.low_vswing = i915.edp_vswing == 1;
		} else {
			vswing = (edp->edp_vswing_preemph >> (panel_type * 4)) & 0xF;
			dev_priv->vbt.edp.low_vswing = vswing == 0;
		}
	}
}

static void
parse_psr(struct drm_i915_private *dev_priv, const struct bdb_header *bdb)
{
	const struct bdb_psr *psr;
	const struct psr_table *psr_table;
	int panel_type = dev_priv->vbt.panel_type;

	psr = find_section(bdb, BDB_PSR);
	if (!psr) {
		DRM_DEBUG_KMS("No PSR BDB found.\n");
		return;
	}

	psr_table = &psr->psr_table[panel_type];

	dev_priv->vbt.psr.full_link = psr_table->full_link;
	dev_priv->vbt.psr.require_aux_wakeup = psr_table->require_aux_to_wakeup;

	/* Allowed VBT values goes from 0 to 15 */
	dev_priv->vbt.psr.idle_frames = psr_table->idle_frames < 0 ? 0 :
		psr_table->idle_frames > 15 ? 15 : psr_table->idle_frames;

	switch (psr_table->lines_to_wait) {
	case 0:
		dev_priv->vbt.psr.lines_to_wait = PSR_0_LINES_TO_WAIT;
		break;
	case 1:
		dev_priv->vbt.psr.lines_to_wait = PSR_1_LINE_TO_WAIT;
		break;
	case 2:
		dev_priv->vbt.psr.lines_to_wait = PSR_4_LINES_TO_WAIT;
		break;
	case 3:
		dev_priv->vbt.psr.lines_to_wait = PSR_8_LINES_TO_WAIT;
		break;
	default:
		DRM_DEBUG_KMS("VBT has unknown PSR lines to wait %u\n",
			      psr_table->lines_to_wait);
		break;
	}

	dev_priv->vbt.psr.tp1_wakeup_time = psr_table->tp1_wakeup_time;
	dev_priv->vbt.psr.tp2_tp3_wakeup_time = psr_table->tp2_tp3_wakeup_time;
}

static void
parse_mipi_config(struct drm_i915_private *dev_priv,
		  const struct bdb_header *bdb)
{
	const struct bdb_mipi_config *start;
	const struct mipi_config *config;
	const struct mipi_pps_data *pps;
	int panel_type = dev_priv->vbt.panel_type;

	/* parse MIPI blocks only if LFP type is MIPI */
	if (!intel_bios_is_dsi_present(dev_priv, NULL))
		return;

	/* Initialize this to undefined indicating no generic MIPI support */
	dev_priv->vbt.dsi.panel_id = MIPI_DSI_UNDEFINED_PANEL_ID;

	/* Block #40 is already parsed and panel_fixed_mode is
	 * stored in dev_priv->lfp_lvds_vbt_mode
	 * resuse this when needed
	 */

	/* Parse #52 for panel index used from panel_type already
	 * parsed
	 */
	start = find_section(bdb, BDB_MIPI_CONFIG);
	if (!start) {
		DRM_DEBUG_KMS("No MIPI config BDB found");
		return;
	}

	DRM_DEBUG_DRIVER("Found MIPI Config block, panel index = %d\n",
								panel_type);

	/*
	 * get hold of the correct configuration block and pps data as per
	 * the panel_type as index
	 */
	config = &start->config[panel_type];
	pps = &start->pps[panel_type];

	/* store as of now full data. Trim when we realise all is not needed */
	dev_priv->vbt.dsi.config = kmemdup(config, sizeof(struct mipi_config), GFP_KERNEL);
	if (!dev_priv->vbt.dsi.config)
		return;

	dev_priv->vbt.dsi.pps = kmemdup(pps, sizeof(struct mipi_pps_data), GFP_KERNEL);
	if (!dev_priv->vbt.dsi.pps) {
		kfree(dev_priv->vbt.dsi.config);
		return;
	}

	/*
	 * These fields are introduced from the VBT version 197 onwards,
	 * so making sure that these bits are set zero in the previous
	 * versions.
	 */
	if (dev_priv->vbt.dsi.config->dual_link && bdb->version < 197) {
		dev_priv->vbt.dsi.config->dl_dcs_cabc_ports = 0;
		dev_priv->vbt.dsi.config->dl_dcs_backlight_ports = 0;
	}

	/* We have mandatory mipi config blocks. Initialize as generic panel */
	dev_priv->vbt.dsi.panel_id = MIPI_DSI_GENERIC_PANEL_ID;
}

/* Find the sequence block and size for the given panel. */
static const u8 *
find_panel_sequence_block(const struct bdb_mipi_sequence *sequence,
			  u16 panel_id, u32 *seq_size)
{
	u32 total = get_blocksize(sequence);
	const u8 *data = &sequence->data[0];
	u8 current_id;
	u32 current_size;
	int header_size = sequence->version >= 3 ? 5 : 3;
	int index = 0;
	int i;

	/* skip new block size */
	if (sequence->version >= 3)
		data += 4;

	for (i = 0; i < MAX_MIPI_CONFIGURATIONS && index < total; i++) {
		if (index + header_size > total) {
			DRM_ERROR("Invalid sequence block (header)\n");
			return NULL;
		}

		current_id = *(data + index);
		if (sequence->version >= 3)
			current_size = *((const u32 *)(data + index + 1));
		else
			current_size = *((const u16 *)(data + index + 1));

		index += header_size;

		if (index + current_size > total) {
			DRM_ERROR("Invalid sequence block\n");
			return NULL;
		}

		if (current_id == panel_id) {
			*seq_size = current_size;
			return data + index;
		}

		index += current_size;
	}

	DRM_ERROR("Sequence block detected but no valid configuration\n");

	return NULL;
}

static int goto_next_sequence(const u8 *data, int index, int total)
{
	u16 len;

	/* Skip Sequence Byte. */
	for (index = index + 1; index < total; index += len) {
		u8 operation_byte = *(data + index);
		index++;

		switch (operation_byte) {
		case MIPI_SEQ_ELEM_END:
			return index;
		case MIPI_SEQ_ELEM_SEND_PKT:
			if (index + 4 > total)
				return 0;

			len = *((const u16 *)(data + index + 2)) + 4;
			break;
		case MIPI_SEQ_ELEM_DELAY:
			len = 4;
			break;
		case MIPI_SEQ_ELEM_GPIO:
			len = 2;
			break;
		case MIPI_SEQ_ELEM_I2C:
			if (index + 7 > total)
				return 0;
			len = *(data + index + 6) + 7;
			break;
		default:
			DRM_ERROR("Unknown operation byte\n");
			return 0;
		}
	}

	return 0;
}

static int goto_next_sequence_v3(const u8 *data, int index, int total)
{
	int seq_end;
	u16 len;
	u32 size_of_sequence;

	/*
	 * Could skip sequence based on Size of Sequence alone, but also do some
	 * checking on the structure.
	 */
	if (total < 5) {
		DRM_ERROR("Too small sequence size\n");
		return 0;
	}

	/* Skip Sequence Byte. */
	index++;

	/*
	 * Size of Sequence. Excludes the Sequence Byte and the size itself,
	 * includes MIPI_SEQ_ELEM_END byte, excludes the final MIPI_SEQ_END
	 * byte.
	 */
	size_of_sequence = *((const uint32_t *)(data + index));
	index += 4;

	seq_end = index + size_of_sequence;
	if (seq_end > total) {
		DRM_ERROR("Invalid sequence size\n");
		return 0;
	}

	for (; index < total; index += len) {
		u8 operation_byte = *(data + index);
		index++;

		if (operation_byte == MIPI_SEQ_ELEM_END) {
			if (index != seq_end) {
				DRM_ERROR("Invalid element structure\n");
				return 0;
			}
			return index;
		}

		len = *(data + index);
		index++;

		/*
		 * FIXME: Would be nice to check elements like for v1/v2 in
		 * goto_next_sequence() above.
		 */
		switch (operation_byte) {
		case MIPI_SEQ_ELEM_SEND_PKT:
		case MIPI_SEQ_ELEM_DELAY:
		case MIPI_SEQ_ELEM_GPIO:
		case MIPI_SEQ_ELEM_I2C:
		case MIPI_SEQ_ELEM_SPI:
		case MIPI_SEQ_ELEM_PMIC:
			break;
		default:
			DRM_ERROR("Unknown operation byte %u\n",
				  operation_byte);
			break;
		}
	}

	return 0;
}

static void
parse_mipi_sequence(struct drm_i915_private *dev_priv,
		    const struct bdb_header *bdb)
{
	int panel_type = dev_priv->vbt.panel_type;
	const struct bdb_mipi_sequence *sequence;
	const u8 *seq_data;
	u32 seq_size;
	u8 *data;
	int index = 0;

	/* Only our generic panel driver uses the sequence block. */
	if (dev_priv->vbt.dsi.panel_id != MIPI_DSI_GENERIC_PANEL_ID)
		return;

	sequence = find_section(bdb, BDB_MIPI_SEQUENCE);
	if (!sequence) {
		DRM_DEBUG_KMS("No MIPI Sequence found, parsing complete\n");
		return;
	}

	/* Fail gracefully for forward incompatible sequence block. */
	if (sequence->version >= 4) {
		DRM_ERROR("Unable to parse MIPI Sequence Block v%u\n",
			  sequence->version);
		return;
	}

	DRM_DEBUG_DRIVER("Found MIPI sequence block v%u\n", sequence->version);

	seq_data = find_panel_sequence_block(sequence, panel_type, &seq_size);
	if (!seq_data)
		return;

	data = kmemdup(seq_data, seq_size, GFP_KERNEL);
	if (!data)
		return;

	/* Parse the sequences, store pointers to each sequence. */
	for (;;) {
		u8 seq_id = *(data + index);
		if (seq_id == MIPI_SEQ_END)
			break;

		if (seq_id >= MIPI_SEQ_MAX) {
			DRM_ERROR("Unknown sequence %u\n", seq_id);
			goto err;
		}

		dev_priv->vbt.dsi.sequence[seq_id] = data + index;

		if (sequence->version >= 3)
			index = goto_next_sequence_v3(data, index, seq_size);
		else
			index = goto_next_sequence(data, index, seq_size);
		if (!index) {
			DRM_ERROR("Invalid sequence %u\n", seq_id);
			goto err;
		}
	}

	dev_priv->vbt.dsi.data = data;
	dev_priv->vbt.dsi.size = seq_size;
	dev_priv->vbt.dsi.seq_version = sequence->version;

	DRM_DEBUG_DRIVER("MIPI related VBT parsing complete\n");
	return;

err:
	kfree(data);
	memset(dev_priv->vbt.dsi.sequence, 0, sizeof(dev_priv->vbt.dsi.sequence));
}

static u8 translate_iboost(u8 val)
{
	static const u8 mapping[] = { 1, 3, 7 }; /* See VBT spec */

	if (val >= ARRAY_SIZE(mapping)) {
		DRM_DEBUG_KMS("Unsupported I_boost value found in VBT (%d), display may not work properly\n", val);
		return 0;
	}
	return mapping[val];
}

static void parse_ddi_port(struct drm_i915_private *dev_priv, enum port port,
			   const struct bdb_header *bdb)
{
	union child_device_config *it, *child = NULL;
	struct ddi_vbt_port_info *info = &dev_priv->vbt.ddi_port_info[port];
	uint8_t hdmi_level_shift;
	int i, j;
	bool is_dvi, is_hdmi, is_dp, is_edp, is_crt;
	uint8_t aux_channel, ddc_pin;
	/* Each DDI port can have more than one value on the "DVO Port" field,
	 * so look for all the possible values for each port and abort if more
	 * than one is found. */
	int dvo_ports[][3] = {
		{DVO_PORT_HDMIA, DVO_PORT_DPA, -1},
		{DVO_PORT_HDMIB, DVO_PORT_DPB, -1},
		{DVO_PORT_HDMIC, DVO_PORT_DPC, -1},
		{DVO_PORT_HDMID, DVO_PORT_DPD, -1},
		{DVO_PORT_CRT, DVO_PORT_HDMIE, DVO_PORT_DPE},
	};

	/* Find the child device to use, abort if more than one found. */
	for (i = 0; i < dev_priv->vbt.child_dev_num; i++) {
		it = dev_priv->vbt.child_dev + i;

		for (j = 0; j < 3; j++) {
			if (dvo_ports[port][j] == -1)
				break;

			if (it->common.dvo_port == dvo_ports[port][j]) {
				if (child) {
					DRM_DEBUG_KMS("More than one child device for port %c in VBT.\n",
						      port_name(port));
					return;
				}
				child = it;
			}
		}
	}
	if (!child)
		return;

	aux_channel = child->raw[25];
	ddc_pin = child->common.ddc_pin;

	is_dvi = child->common.device_type & DEVICE_TYPE_TMDS_DVI_SIGNALING;
	is_dp = child->common.device_type & DEVICE_TYPE_DISPLAYPORT_OUTPUT;
	is_crt = child->common.device_type & DEVICE_TYPE_ANALOG_OUTPUT;
	is_hdmi = is_dvi && (child->common.device_type & DEVICE_TYPE_NOT_HDMI_OUTPUT) == 0;
	is_edp = is_dp && (child->common.device_type & DEVICE_TYPE_INTERNAL_CONNECTOR);

	info->supports_dvi = is_dvi;
	info->supports_hdmi = is_hdmi;
	info->supports_dp = is_dp;

	DRM_DEBUG_KMS("Port %c VBT info: DP:%d HDMI:%d DVI:%d EDP:%d CRT:%d\n",
		      port_name(port), is_dp, is_hdmi, is_dvi, is_edp, is_crt);

	if (is_edp && is_dvi)
		DRM_DEBUG_KMS("Internal DP port %c is TMDS compatible\n",
			      port_name(port));
	if (is_crt && port != PORT_E)
		DRM_DEBUG_KMS("Port %c is analog\n", port_name(port));
	if (is_crt && (is_dvi || is_dp))
		DRM_DEBUG_KMS("Analog port %c is also DP or TMDS compatible\n",
			      port_name(port));
	if (is_dvi && (port == PORT_A || port == PORT_E))
		DRM_DEBUG_KMS("Port %c is TMDS compatible\n", port_name(port));
	if (!is_dvi && !is_dp && !is_crt)
		DRM_DEBUG_KMS("Port %c is not DP/TMDS/CRT compatible\n",
			      port_name(port));
	if (is_edp && (port == PORT_B || port == PORT_C || port == PORT_E))
		DRM_DEBUG_KMS("Port %c is internal DP\n", port_name(port));

	if (is_dvi) {
		if (port == PORT_E) {
			info->alternate_ddc_pin = ddc_pin;
			/* if DDIE share ddc pin with other port, then
			 * dvi/hdmi couldn't exist on the shared port.
			 * Otherwise they share the same ddc bin and system
			 * couldn't communicate with them seperately. */
			if (ddc_pin == DDC_PIN_B) {
				dev_priv->vbt.ddi_port_info[PORT_B].supports_dvi = 0;
				dev_priv->vbt.ddi_port_info[PORT_B].supports_hdmi = 0;
			} else if (ddc_pin == DDC_PIN_C) {
				dev_priv->vbt.ddi_port_info[PORT_C].supports_dvi = 0;
				dev_priv->vbt.ddi_port_info[PORT_C].supports_hdmi = 0;
			} else if (ddc_pin == DDC_PIN_D) {
				dev_priv->vbt.ddi_port_info[PORT_D].supports_dvi = 0;
				dev_priv->vbt.ddi_port_info[PORT_D].supports_hdmi = 0;
			}
		} else if (ddc_pin == DDC_PIN_B && port != PORT_B)
			DRM_DEBUG_KMS("Unexpected DDC pin for port B\n");
		else if (ddc_pin == DDC_PIN_C && port != PORT_C)
			DRM_DEBUG_KMS("Unexpected DDC pin for port C\n");
		else if (ddc_pin == DDC_PIN_D && port != PORT_D)
			DRM_DEBUG_KMS("Unexpected DDC pin for port D\n");
	}

	if (is_dp) {
		if (port == PORT_E) {
			info->alternate_aux_channel = aux_channel;
			/* if DDIE share aux channel with other port, then
			 * DP couldn't exist on the shared port. Otherwise
			 * they share the same aux channel and system
			 * couldn't communicate with them seperately. */
			if (aux_channel == DP_AUX_A)
				dev_priv->vbt.ddi_port_info[PORT_A].supports_dp = 0;
			else if (aux_channel == DP_AUX_B)
				dev_priv->vbt.ddi_port_info[PORT_B].supports_dp = 0;
			else if (aux_channel == DP_AUX_C)
				dev_priv->vbt.ddi_port_info[PORT_C].supports_dp = 0;
			else if (aux_channel == DP_AUX_D)
				dev_priv->vbt.ddi_port_info[PORT_D].supports_dp = 0;
		}
		else if (aux_channel == DP_AUX_A && port != PORT_A)
			DRM_DEBUG_KMS("Unexpected AUX channel for port A\n");
		else if (aux_channel == DP_AUX_B && port != PORT_B)
			DRM_DEBUG_KMS("Unexpected AUX channel for port B\n");
		else if (aux_channel == DP_AUX_C && port != PORT_C)
			DRM_DEBUG_KMS("Unexpected AUX channel for port C\n");
		else if (aux_channel == DP_AUX_D && port != PORT_D)
			DRM_DEBUG_KMS("Unexpected AUX channel for port D\n");
	}

	if (bdb->version >= 158) {
		/* The VBT HDMI level shift values match the table we have. */
		hdmi_level_shift = child->raw[7] & 0xF;
		DRM_DEBUG_KMS("VBT HDMI level shift for port %c: %d\n",
			      port_name(port),
			      hdmi_level_shift);
		info->hdmi_level_shift = hdmi_level_shift;
	}

	/* Parse the I_boost config for SKL and above */
	if (bdb->version >= 196 && child->common.iboost) {
		info->dp_boost_level = translate_iboost(child->common.iboost_level & 0xF);
		DRM_DEBUG_KMS("VBT (e)DP boost level for port %c: %d\n",
			      port_name(port), info->dp_boost_level);
		info->hdmi_boost_level = translate_iboost(child->common.iboost_level >> 4);
		DRM_DEBUG_KMS("VBT HDMI boost level for port %c: %d\n",
			      port_name(port), info->hdmi_boost_level);
	}
}

static void parse_ddi_ports(struct drm_i915_private *dev_priv,
			    const struct bdb_header *bdb)
{
	enum port port;

	if (!HAS_DDI(dev_priv))
		return;

	if (!dev_priv->vbt.child_dev_num)
		return;

	if (bdb->version < 155)
		return;

	for (port = PORT_A; port < I915_MAX_PORTS; port++)
		parse_ddi_port(dev_priv, port, bdb);
}

static void
parse_device_mapping(struct drm_i915_private *dev_priv,
		     const struct bdb_header *bdb)
{
	const struct bdb_general_definitions *p_defs;
	const union child_device_config *p_child;
	union child_device_config *child_dev_ptr;
	int i, child_device_num, count;
	u8 expected_size;
	u16 block_size;

	p_defs = find_section(bdb, BDB_GENERAL_DEFINITIONS);
	if (!p_defs) {
		DRM_DEBUG_KMS("No general definition block is found, no devices defined.\n");
		return;
	}
	if (bdb->version < 106) {
		expected_size = 22;
	} else if (bdb->version < 109) {
		expected_size = 27;
	} else if (bdb->version < 195) {
		BUILD_BUG_ON(sizeof(struct old_child_dev_config) != 33);
		expected_size = sizeof(struct old_child_dev_config);
	} else if (bdb->version == 195) {
		expected_size = 37;
	} else if (bdb->version <= 197) {
		expected_size = 38;
	} else {
		expected_size = 38;
		BUILD_BUG_ON(sizeof(*p_child) < 38);
		DRM_DEBUG_DRIVER("Expected child device config size for VBT version %u not known; assuming %u\n",
				 bdb->version, expected_size);
	}

	/* Flag an error for unexpected size, but continue anyway. */
	if (p_defs->child_dev_size != expected_size)
		DRM_ERROR("Unexpected child device config size %u (expected %u for VBT version %u)\n",
			  p_defs->child_dev_size, expected_size, bdb->version);

	/* The legacy sized child device config is the minimum we need. */
	if (p_defs->child_dev_size < sizeof(struct old_child_dev_config)) {
		DRM_DEBUG_KMS("Child device config size %u is too small.\n",
			      p_defs->child_dev_size);
		return;
	}

	/* get the block size of general definitions */
	block_size = get_blocksize(p_defs);
	/* get the number of child device */
	child_device_num = (block_size - sizeof(*p_defs)) /
				p_defs->child_dev_size;
	count = 0;
	/* get the number of child device that is present */
	for (i = 0; i < child_device_num; i++) {
		p_child = child_device_ptr(p_defs, i);
		if (!p_child->common.device_type) {
			/* skip the device block if device type is invalid */
			continue;
		}
		count++;
	}
	if (!count) {
		DRM_DEBUG_KMS("no child dev is parsed from VBT\n");
		return;
	}
	dev_priv->vbt.child_dev = kcalloc(count, sizeof(*p_child), GFP_KERNEL);
	if (!dev_priv->vbt.child_dev) {
		DRM_DEBUG_KMS("No memory space for child device\n");
		return;
	}

	dev_priv->vbt.child_dev_num = count;
	count = 0;
	for (i = 0; i < child_device_num; i++) {
		p_child = child_device_ptr(p_defs, i);
		if (!p_child->common.device_type) {
			/* skip the device block if device type is invalid */
			continue;
		}

		child_dev_ptr = dev_priv->vbt.child_dev + count;
		count++;

		/*
		 * Copy as much as we know (sizeof) and is available
		 * (child_dev_size) of the child device. Accessing the data must
		 * depend on VBT version.
		 */
		memcpy(child_dev_ptr, p_child,
		       min_t(size_t, p_defs->child_dev_size, sizeof(*p_child)));

		/*
		 * copied full block, now init values when they are not
		 * available in current version
		 */
		if (bdb->version < 196) {
			/* Set default values for bits added from v196 */
			child_dev_ptr->common.iboost = 0;
			child_dev_ptr->common.hpd_invert = 0;
		}

		if (bdb->version < 192)
			child_dev_ptr->common.lspcon = 0;
	}
	return;
}

static void
init_vbt_defaults(struct drm_i915_private *dev_priv)
{
	enum port port;

	dev_priv->vbt.crt_ddc_pin = GMBUS_PIN_VGADDC;

	/* Default to having backlight */
	dev_priv->vbt.backlight.present = true;

	/* LFP panel data */
	dev_priv->vbt.lvds_dither = 1;
	dev_priv->vbt.lvds_vbt = 0;

	/* SDVO panel data */
	dev_priv->vbt.sdvo_lvds_vbt_mode = NULL;

	/* general features */
	dev_priv->vbt.int_tv_support = 1;
	dev_priv->vbt.int_crt_support = 1;

	/* Default to using SSC */
	dev_priv->vbt.lvds_use_ssc = 1;
	/*
	 * Core/SandyBridge/IvyBridge use alternative (120MHz) reference
	 * clock for LVDS.
	 */
	dev_priv->vbt.lvds_ssc_freq = intel_bios_ssc_frequency(dev_priv,
			!HAS_PCH_SPLIT(dev_priv));
	DRM_DEBUG_KMS("Set default to SSC at %d kHz\n", dev_priv->vbt.lvds_ssc_freq);

	for (port = PORT_A; port < I915_MAX_PORTS; port++) {
		struct ddi_vbt_port_info *info =
			&dev_priv->vbt.ddi_port_info[port];

		info->hdmi_level_shift = HDMI_LEVEL_SHIFT_UNKNOWN;

		info->supports_dvi = (port != PORT_A && port != PORT_E);
		info->supports_hdmi = info->supports_dvi;
		info->supports_dp = (port != PORT_E);
	}
}

static const struct bdb_header *get_bdb_header(const struct vbt_header *vbt)
{
	const void *_vbt = vbt;

	return _vbt + vbt->bdb_offset;
}

/**
 * intel_bios_is_valid_vbt - does the given buffer contain a valid VBT
 * @buf:	pointer to a buffer to validate
 * @size:	size of the buffer
 *
 * Returns true on valid VBT.
 */
bool intel_bios_is_valid_vbt(const void *buf, size_t size)
{
	const struct vbt_header *vbt = buf;
	const struct bdb_header *bdb;

	if (!vbt)
		return false;

	if (sizeof(struct vbt_header) > size) {
		DRM_DEBUG_DRIVER("VBT header incomplete\n");
		return false;
	}

	if (memcmp(vbt->signature, "$VBT", 4)) {
		DRM_DEBUG_DRIVER("VBT invalid signature\n");
		return false;
	}

	if (vbt->bdb_offset + sizeof(struct bdb_header) > size) {
		DRM_DEBUG_DRIVER("BDB header incomplete\n");
		return false;
	}

	bdb = get_bdb_header(vbt);
	if (vbt->bdb_offset + bdb->bdb_size > size) {
		DRM_DEBUG_DRIVER("BDB incomplete\n");
		return false;
	}

	return vbt;
}

static const struct vbt_header *find_vbt(void __iomem *bios, size_t size)
{
	size_t i;

	/* Scour memory looking for the VBT signature. */
	for (i = 0; i + 4 < size; i++) {
		void *vbt;

		if (ioread32(bios + i) != *((const u32 *) "$VBT"))
			continue;

		/*
		 * This is the one place where we explicitly discard the address
		 * space (__iomem) of the BIOS/VBT.
		 */
		vbt = (void __force *) bios + i;
		if (intel_bios_is_valid_vbt(vbt, size - i))
			return vbt;

		break;
	}

	return NULL;
}

/**
 * intel_bios_init - find VBT and initialize settings from the BIOS
 * @dev_priv: i915 device instance
 *
 * Loads the Video BIOS and checks that the VBT exists.  Sets scratch registers
 * to appropriate values.
 *
 * Returns 0 on success, nonzero on failure.
 */
int
intel_bios_init(struct drm_i915_private *dev_priv)
{
	struct pci_dev *pdev = dev_priv->dev->pdev;
	const struct vbt_header *vbt = dev_priv->opregion.vbt;
	const struct bdb_header *bdb;
	u8 __iomem *bios = NULL;

	if (HAS_PCH_NOP(dev_priv))
		return -ENODEV;

	init_vbt_defaults(dev_priv);

	if (!vbt) {
		size_t size;

		bios = pci_map_rom(pdev, &size);
		if (!bios)
			return -1;

		vbt = find_vbt(bios, size);
		if (!vbt) {
			pci_unmap_rom(pdev, bios);
			return -1;
		}

		DRM_DEBUG_KMS("Found valid VBT in PCI ROM\n");
	}

	bdb = get_bdb_header(vbt);

	DRM_DEBUG_KMS("VBT signature \"%.*s\", BDB version %d\n",
		      (int)sizeof(vbt->signature), vbt->signature, bdb->version);

	/* Grab useful general definitions */
	parse_general_features(dev_priv, bdb);
	parse_general_definitions(dev_priv, bdb);
	parse_lfp_panel_data(dev_priv, bdb);
	parse_lfp_backlight(dev_priv, bdb);
	parse_sdvo_panel_data(dev_priv, bdb);
	parse_sdvo_device_mapping(dev_priv, bdb);
	parse_device_mapping(dev_priv, bdb);
	parse_driver_features(dev_priv, bdb);
	parse_edp(dev_priv, bdb);
	parse_psr(dev_priv, bdb);
	parse_mipi_config(dev_priv, bdb);
	parse_mipi_sequence(dev_priv, bdb);
	parse_ddi_ports(dev_priv, bdb);

	if (bios)
		pci_unmap_rom(pdev, bios);

	return 0;
}

/**
 * intel_bios_is_tv_present - is integrated TV present in VBT
 * @dev_priv:	i915 device instance
 *
 * Return true if TV is present. If no child devices were parsed from VBT,
 * assume TV is present.
 */
bool intel_bios_is_tv_present(struct drm_i915_private *dev_priv)
{
	union child_device_config *p_child;
	int i;

	if (!dev_priv->vbt.int_tv_support)
		return false;

	if (!dev_priv->vbt.child_dev_num)
		return true;

	for (i = 0; i < dev_priv->vbt.child_dev_num; i++) {
		p_child = dev_priv->vbt.child_dev + i;
		/*
		 * If the device type is not TV, continue.
		 */
		switch (p_child->old.device_type) {
		case DEVICE_TYPE_INT_TV:
		case DEVICE_TYPE_TV:
		case DEVICE_TYPE_TV_SVIDEO_COMPOSITE:
			break;
		default:
			continue;
		}
		/* Only when the addin_offset is non-zero, it is regarded
		 * as present.
		 */
		if (p_child->old.addin_offset)
			return true;
	}

	return false;
}

/**
 * intel_bios_is_lvds_present - is LVDS present in VBT
 * @dev_priv:	i915 device instance
 * @i2c_pin:	i2c pin for LVDS if present
 *
 * Return true if LVDS is present. If no child devices were parsed from VBT,
 * assume LVDS is present.
 */
bool intel_bios_is_lvds_present(struct drm_i915_private *dev_priv, u8 *i2c_pin)
{
	int i;

	if (!dev_priv->vbt.child_dev_num)
		return true;

	for (i = 0; i < dev_priv->vbt.child_dev_num; i++) {
		union child_device_config *uchild = dev_priv->vbt.child_dev + i;
		struct old_child_dev_config *child = &uchild->old;

		/* If the device type is not LFP, continue.
		 * We have to check both the new identifiers as well as the
		 * old for compatibility with some BIOSes.
		 */
		if (child->device_type != DEVICE_TYPE_INT_LFP &&
		    child->device_type != DEVICE_TYPE_LFP)
			continue;

		if (intel_gmbus_is_valid_pin(dev_priv, child->i2c_pin))
			*i2c_pin = child->i2c_pin;

		/* However, we cannot trust the BIOS writers to populate
		 * the VBT correctly.  Since LVDS requires additional
		 * information from AIM blocks, a non-zero addin offset is
		 * a good indicator that the LVDS is actually present.
		 */
		if (child->addin_offset)
			return true;

		/* But even then some BIOS writers perform some black magic
		 * and instantiate the device without reference to any
		 * additional data.  Trust that if the VBT was written into
		 * the OpRegion then they have validated the LVDS's existence.
		 */
		if (dev_priv->opregion.vbt)
			return true;
	}

	return false;
}

/**
 * intel_bios_is_port_edp - is the device in given port eDP
 * @dev_priv:	i915 device instance
 * @port:	port to check
 *
 * Return true if the device in %port is eDP.
 */
bool intel_bios_is_port_edp(struct drm_i915_private *dev_priv, enum port port)
{
	union child_device_config *p_child;
	static const short port_mapping[] = {
		[PORT_B] = DVO_PORT_DPB,
		[PORT_C] = DVO_PORT_DPC,
		[PORT_D] = DVO_PORT_DPD,
		[PORT_E] = DVO_PORT_DPE,
	};
	int i;

	if (!dev_priv->vbt.child_dev_num)
		return false;

	for (i = 0; i < dev_priv->vbt.child_dev_num; i++) {
		p_child = dev_priv->vbt.child_dev + i;

		if (p_child->common.dvo_port == port_mapping[port] &&
		    (p_child->common.device_type & DEVICE_TYPE_eDP_BITS) ==
		    (DEVICE_TYPE_eDP & DEVICE_TYPE_eDP_BITS))
			return true;
	}

	return false;
}

bool intel_bios_is_port_dp_dual_mode(struct drm_i915_private *dev_priv, enum port port)
{
	static const struct {
		u16 dp, hdmi;
	} port_mapping[] = {
		/*
		 * Buggy VBTs may declare DP ports as having
		 * HDMI type dvo_port :( So let's check both.
		 */
		[PORT_B] = { DVO_PORT_DPB, DVO_PORT_HDMIB, },
		[PORT_C] = { DVO_PORT_DPC, DVO_PORT_HDMIC, },
		[PORT_D] = { DVO_PORT_DPD, DVO_PORT_HDMID, },
		[PORT_E] = { DVO_PORT_DPE, DVO_PORT_HDMIE, },
	};
	int i;

	if (port == PORT_A || port >= ARRAY_SIZE(port_mapping))
		return false;

	if (!dev_priv->vbt.child_dev_num)
		return false;

	for (i = 0; i < dev_priv->vbt.child_dev_num; i++) {
		const union child_device_config *p_child =
			&dev_priv->vbt.child_dev[i];

		if ((p_child->common.dvo_port == port_mapping[port].dp ||
		     p_child->common.dvo_port == port_mapping[port].hdmi) &&
		    (p_child->common.device_type & DEVICE_TYPE_DP_DUAL_MODE_BITS) ==
		    (DEVICE_TYPE_DP_DUAL_MODE & DEVICE_TYPE_DP_DUAL_MODE_BITS))
			return true;
	}

	return false;
}

/**
 * intel_bios_is_dsi_present - is DSI present in VBT
 * @dev_priv:	i915 device instance
 * @port:	port for DSI if present
 *
 * Return true if DSI is present, and return the port in %port.
 */
bool intel_bios_is_dsi_present(struct drm_i915_private *dev_priv,
			       enum port *port)
{
	union child_device_config *p_child;
	u8 dvo_port;
	int i;

	for (i = 0; i < dev_priv->vbt.child_dev_num; i++) {
		p_child = dev_priv->vbt.child_dev + i;

		if (!(p_child->common.device_type & DEVICE_TYPE_MIPI_OUTPUT))
			continue;

		dvo_port = p_child->common.dvo_port;

		switch (dvo_port) {
		case DVO_PORT_MIPIA:
		case DVO_PORT_MIPIC:
			if (port)
				*port = dvo_port - DVO_PORT_MIPIA;
			return true;
		case DVO_PORT_MIPIB:
		case DVO_PORT_MIPID:
			DRM_DEBUG_KMS("VBT has unsupported DSI port %c\n",
				      port_name(dvo_port - DVO_PORT_MIPIA));
			break;
		}
	}

	return false;
}

/**
 * intel_bios_is_port_hpd_inverted - is HPD inverted for %port
 * @dev_priv:	i915 device instance
 * @port:	port to check
 *
 * Return true if HPD should be inverted for %port.
 */
bool
intel_bios_is_port_hpd_inverted(struct drm_i915_private *dev_priv,
				enum port port)
{
	int i;

	if (WARN_ON_ONCE(!IS_BROXTON(dev_priv)))
		return false;

	for (i = 0; i < dev_priv->vbt.child_dev_num; i++) {
		if (!dev_priv->vbt.child_dev[i].common.hpd_invert)
			continue;

		switch (dev_priv->vbt.child_dev[i].common.dvo_port) {
		case DVO_PORT_DPA:
		case DVO_PORT_HDMIA:
			if (port == PORT_A)
				return true;
			break;
		case DVO_PORT_DPB:
		case DVO_PORT_HDMIB:
			if (port == PORT_B)
				return true;
			break;
		case DVO_PORT_DPC:
		case DVO_PORT_HDMIC:
			if (port == PORT_C)
				return true;
			break;
		default:
			break;
		}
	}

	return false;
}<|MERGE_RESOLUTION|>--- conflicted
+++ resolved
@@ -213,11 +213,7 @@
 
 	dev_priv->vbt.lvds_dither = lvds_options->pixel_dither;
 
-<<<<<<< HEAD
-	ret = intel_opregion_get_panel_type(dev_priv->dev);
-=======
 	ret = intel_opregion_get_panel_type(dev_priv);
->>>>>>> f3261156
 	if (ret >= 0) {
 		WARN_ON(ret > 0xf);
 		panel_type = ret;

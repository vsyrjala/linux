--- conflicted
+++ resolved
@@ -929,21 +929,12 @@
 		gvt_vgpu_err("not allowed cmd %s\n", cmd);
 		return -EPERM;
 	}
-<<<<<<< HEAD
 
 	if (!strncmp(cmd, "pipe_ctrl", 9)) {
 		/* TODO: add LRI POST logic here */
 		return 0;
 	}
 
-=======
-
-	if (!strncmp(cmd, "pipe_ctrl", 9)) {
-		/* TODO: add LRI POST logic here */
-		return 0;
-	}
-
->>>>>>> 1914911f
 	if (strncmp(cmd, "lri", 3))
 		return -EPERM;
 

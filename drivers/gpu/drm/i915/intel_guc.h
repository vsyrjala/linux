/*
 * Copyright © 2014 Intel Corporation
 *
 * Permission is hereby granted, free of charge, to any person obtaining a
 * copy of this software and associated documentation files (the "Software"),
 * to deal in the Software without restriction, including without limitation
 * the rights to use, copy, modify, merge, publish, distribute, sublicense,
 * and/or sell copies of the Software, and to permit persons to whom the
 * Software is furnished to do so, subject to the following conditions:
 *
 * The above copyright notice and this permission notice (including the next
 * paragraph) shall be included in all copies or substantial portions of the
 * Software.
 *
 * THE SOFTWARE IS PROVIDED "AS IS", WITHOUT WARRANTY OF ANY KIND, EXPRESS OR
 * IMPLIED, INCLUDING BUT NOT LIMITED TO THE WARRANTIES OF MERCHANTABILITY,
 * FITNESS FOR A PARTICULAR PURPOSE AND NONINFRINGEMENT.  IN NO EVENT SHALL
 * THE AUTHORS OR COPYRIGHT HOLDERS BE LIABLE FOR ANY CLAIM, DAMAGES OR OTHER
 * LIABILITY, WHETHER IN AN ACTION OF CONTRACT, TORT OR OTHERWISE, ARISING
 * FROM, OUT OF OR IN CONNECTION WITH THE SOFTWARE OR THE USE OR OTHER DEALINGS
 * IN THE SOFTWARE.
 *
 */
#ifndef _INTEL_GUC_H_
#define _INTEL_GUC_H_

#include "intel_guc_fwif.h"
#include "i915_guc_reg.h"

struct drm_i915_gem_request;

/*
 * This structure primarily describes the GEM object shared with the GuC.
 * The GEM object is held for the entire lifetime of our interaction with
 * the GuC, being allocated before the GuC is loaded with its firmware.
 * Because there's no way to update the address used by the GuC after
 * initialisation, the shared object must stay pinned into the GGTT as
 * long as the GuC is in use. We also keep the first page (only) mapped
 * into kernel address space, as it includes shared data that must be
 * updated on every request submission.
 *
 * The single GEM object described here is actually made up of several
 * separate areas, as far as the GuC is concerned. The first page (kept
 * kmap'd) includes the "process decriptor" which holds sequence data for
 * the doorbell, and one cacheline which actually *is* the doorbell; a
 * write to this will "ring the doorbell" (i.e. send an interrupt to the
 * GuC). The subsequent  pages of the client object constitute the work
 * queue (a circular array of work items), again described in the process
 * descriptor. Work queue pages are mapped momentarily as required.
 *
<<<<<<< HEAD
 * Finally, we also keep a few statistics here, including the number of
 * submissions to each engine, and a record of the last submission failure
 * (if any).
=======
 * We also keep a few statistics on failures. Ideally, these should all
 * be zero!
 *   no_wq_space: times that the submission pre-check found no space was
 *                available in the work queue (note, the queue is shared,
 *                not per-engine). It is OK for this to be nonzero, but
 *                it should not be huge!
 *   q_fail: failed to enqueue a work item. This should never happen,
 *           because we check for space beforehand.
 *   b_fail: failed to ring the doorbell. This should never happen, unless
 *           somehow the hardware misbehaves, or maybe if the GuC firmware
 *           crashes? We probably need to reset the GPU to recover.
 *   retcode: errno from last guc_submit()
>>>>>>> f3261156
 */
struct i915_guc_client {
	struct drm_i915_gem_object *client_obj;
	void *client_base;		/* first page (only) of above	*/
<<<<<<< HEAD
	struct intel_context *owner;
=======
	struct i915_gem_context *owner;
>>>>>>> f3261156
	struct intel_guc *guc;
	uint32_t priority;
	uint32_t ctx_index;

	uint32_t proc_desc_offset;
	uint32_t doorbell_offset;
	uint32_t cookie;
	uint16_t doorbell_id;
	uint16_t padding;		/* Maintain alignment		*/

	uint32_t wq_offset;
	uint32_t wq_size;
	uint32_t wq_tail;
	uint32_t unused;		/* Was 'wq_head'		*/

	uint32_t no_wq_space;
	uint32_t q_fail;		/* No longer used		*/
	uint32_t b_fail;
	int retcode;
<<<<<<< HEAD
	int spare;			/* pad to 32 DWords		*/
=======

	/* Per-engine counts of GuC submissions */
	uint64_t submissions[GUC_MAX_ENGINES_NUM];
>>>>>>> f3261156
};

enum intel_guc_fw_status {
	GUC_FIRMWARE_FAIL = -1,
	GUC_FIRMWARE_NONE = 0,
	GUC_FIRMWARE_PENDING,
	GUC_FIRMWARE_SUCCESS
};

/*
 * This structure encapsulates all the data needed during the process
 * of fetching, caching, and loading the firmware image into the GuC.
 */
struct intel_guc_fw {
	struct drm_device *		guc_dev;
	const char *			guc_fw_path;
	size_t				guc_fw_size;
	struct drm_i915_gem_object *	guc_fw_obj;
	enum intel_guc_fw_status	guc_fw_fetch_status;
	enum intel_guc_fw_status	guc_fw_load_status;

	uint16_t			guc_fw_major_wanted;
	uint16_t			guc_fw_minor_wanted;
	uint16_t			guc_fw_major_found;
	uint16_t			guc_fw_minor_found;

	uint32_t header_size;
	uint32_t header_offset;
	uint32_t rsa_size;
	uint32_t rsa_offset;
	uint32_t ucode_size;
	uint32_t ucode_offset;
};

struct intel_guc {
	struct intel_guc_fw guc_fw;
	uint32_t log_flags;
	struct drm_i915_gem_object *log_obj;

	struct drm_i915_gem_object *ads_obj;

	struct drm_i915_gem_object *ctx_pool_obj;
	struct ida ctx_ids;

	struct i915_guc_client *execbuf_client;

	DECLARE_BITMAP(doorbell_bitmap, GUC_MAX_DOORBELLS);
	uint32_t db_cacheline;		/* Cyclic counter mod pagesize	*/

	/* Action status & statistics */
	uint64_t action_count;		/* Total commands issued	*/
	uint32_t action_cmd;		/* Last command word		*/
	uint32_t action_status;		/* Last return status		*/
	uint32_t action_fail;		/* Total number of failures	*/
	int32_t action_err;		/* Last error code		*/

	uint64_t submissions[GUC_MAX_ENGINES_NUM];
	uint32_t last_seqno[GUC_MAX_ENGINES_NUM];
};

/* intel_guc_loader.c */
extern void intel_guc_init(struct drm_device *dev);
extern int intel_guc_setup(struct drm_device *dev);
extern void intel_guc_fini(struct drm_device *dev);
extern const char *intel_guc_fw_status_repr(enum intel_guc_fw_status status);
extern int intel_guc_suspend(struct drm_device *dev);
extern int intel_guc_resume(struct drm_device *dev);

/* i915_guc_submission.c */
int i915_guc_submission_init(struct drm_device *dev);
int i915_guc_submission_enable(struct drm_device *dev);
int i915_guc_wq_check_space(struct drm_i915_gem_request *rq);
int i915_guc_submit(struct drm_i915_gem_request *rq);
void i915_guc_submission_disable(struct drm_device *dev);
void i915_guc_submission_fini(struct drm_device *dev);

#endif<|MERGE_RESOLUTION|>--- conflicted
+++ resolved
@@ -48,11 +48,6 @@
  * queue (a circular array of work items), again described in the process
  * descriptor. Work queue pages are mapped momentarily as required.
  *
-<<<<<<< HEAD
- * Finally, we also keep a few statistics here, including the number of
- * submissions to each engine, and a record of the last submission failure
- * (if any).
-=======
  * We also keep a few statistics on failures. Ideally, these should all
  * be zero!
  *   no_wq_space: times that the submission pre-check found no space was
@@ -65,16 +60,11 @@
  *           somehow the hardware misbehaves, or maybe if the GuC firmware
  *           crashes? We probably need to reset the GPU to recover.
  *   retcode: errno from last guc_submit()
->>>>>>> f3261156
  */
 struct i915_guc_client {
 	struct drm_i915_gem_object *client_obj;
 	void *client_base;		/* first page (only) of above	*/
-<<<<<<< HEAD
-	struct intel_context *owner;
-=======
 	struct i915_gem_context *owner;
->>>>>>> f3261156
 	struct intel_guc *guc;
 	uint32_t priority;
 	uint32_t ctx_index;
@@ -94,13 +84,9 @@
 	uint32_t q_fail;		/* No longer used		*/
 	uint32_t b_fail;
 	int retcode;
-<<<<<<< HEAD
-	int spare;			/* pad to 32 DWords		*/
-=======
 
 	/* Per-engine counts of GuC submissions */
 	uint64_t submissions[GUC_MAX_ENGINES_NUM];
->>>>>>> f3261156
 };
 
 enum intel_guc_fw_status {

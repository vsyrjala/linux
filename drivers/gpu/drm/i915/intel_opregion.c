--- conflicted
+++ resolved
@@ -1078,11 +1078,7 @@
 	 * vswing instead. Low vswing results in some display flickers, so
 	 * let's simply ignore the OpRegion panel type on SKL for now.
 	 */
-<<<<<<< HEAD
-	if (IS_SKYLAKE(dev)) {
-=======
 	if (IS_SKYLAKE(dev_priv)) {
->>>>>>> f2dd7578
 		DRM_DEBUG_KMS("Ignoring OpRegion panel type (%d)\n", ret - 1);
 		return -ENODEV;
 	}

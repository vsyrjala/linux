/*
 * Copyright 2008 Intel Corporation <hong.liu@intel.com>
 * Copyright 2008 Red Hat <mjg@redhat.com>
 *
 * Permission is hereby granted, free of charge, to any person obtaining
 * a copy of this software and associated documentation files (the
 * "Software"), to deal in the Software without restriction, including
 * without limitation the rights to use, copy, modify, merge, publish,
 * distribute, sub license, and/or sell copies of the Software, and to
 * permit persons to whom the Software is furnished to do so, subject to
 * the following conditions:
 *
 * The above copyright notice and this permission notice (including the
 * next paragraph) shall be included in all copies or substantial
 * portions of the Software.
 *
 * THE SOFTWARE IS PROVIDED "AS IS", WITHOUT WARRANTY OF ANY KIND,
 * EXPRESS OR IMPLIED, INCLUDING BUT NOT LIMITED TO THE WARRANTIES OF
 * MERCHANTABILITY, FITNESS FOR A PARTICULAR PURPOSE AND
 * NON-INFRINGEMENT.  IN NO EVENT SHALL INTEL AND/OR ITS SUPPLIERS BE
 * LIABLE FOR ANY CLAIM, DAMAGES OR OTHER LIABILITY, WHETHER IN AN
 * ACTION OF CONTRACT, TORT OR OTHERWISE, ARISING FROM, OUT OF OR IN
 * CONNECTION WITH THE SOFTWARE OR THE USE OR OTHER DEALINGS IN THE
 * SOFTWARE.
 *
 */

#include <linux/acpi.h>
#include <linux/dmi.h>
#include <acpi/video.h>

#include <drm/drmP.h>
#include <drm/i915_drm.h>
#include "i915_drv.h"
#include "intel_drv.h"

#define OPREGION_HEADER_OFFSET 0
#define OPREGION_ACPI_OFFSET   0x100
#define   ACPI_CLID 0x01ac /* current lid state indicator */
#define   ACPI_CDCK 0x01b0 /* current docking state indicator */
#define OPREGION_SWSCI_OFFSET  0x200
#define OPREGION_ASLE_OFFSET   0x300
#define OPREGION_VBT_OFFSET    0x400
#define OPREGION_ASLE_EXT_OFFSET	0x1C00

#define OPREGION_SIGNATURE "IntelGraphicsMem"
#define MBOX_ACPI      (1<<0)
#define MBOX_SWSCI     (1<<1)
#define MBOX_ASLE      (1<<2)
#define MBOX_ASLE_EXT  (1<<4)

struct opregion_header {
	u8 signature[16];
	u32 size;
	u32 opregion_ver;
	u8 bios_ver[32];
	u8 vbios_ver[16];
	u8 driver_ver[16];
	u32 mboxes;
	u32 driver_model;
	u32 pcon;
	u8 dver[32];
	u8 rsvd[124];
} __packed;

/* OpRegion mailbox #1: public ACPI methods */
struct opregion_acpi {
	u32 drdy;       /* driver readiness */
	u32 csts;       /* notification status */
	u32 cevt;       /* current event */
	u8 rsvd1[20];
	u32 didl[8];    /* supported display devices ID list */
	u32 cpdl[8];    /* currently presented display list */
	u32 cadl[8];    /* currently active display list */
	u32 nadl[8];    /* next active devices list */
	u32 aslp;       /* ASL sleep time-out */
	u32 tidx;       /* toggle table index */
	u32 chpd;       /* current hotplug enable indicator */
	u32 clid;       /* current lid state*/
	u32 cdck;       /* current docking state */
	u32 sxsw;       /* Sx state resume */
	u32 evts;       /* ASL supported events */
	u32 cnot;       /* current OS notification */
	u32 nrdy;       /* driver status */
	u32 did2[7];	/* extended supported display devices ID list */
	u32 cpd2[7];	/* extended attached display devices list */
	u8 rsvd2[4];
} __packed;

/* OpRegion mailbox #2: SWSCI */
struct opregion_swsci {
	u32 scic;       /* SWSCI command|status|data */
	u32 parm;       /* command parameters */
	u32 dslp;       /* driver sleep time-out */
	u8 rsvd[244];
} __packed;

/* OpRegion mailbox #3: ASLE */
struct opregion_asle {
	u32 ardy;       /* driver readiness */
	u32 aslc;       /* ASLE interrupt command */
	u32 tche;       /* technology enabled indicator */
	u32 alsi;       /* current ALS illuminance reading */
	u32 bclp;       /* backlight brightness to set */
	u32 pfit;       /* panel fitting state */
	u32 cblv;       /* current brightness level */
	u16 bclm[20];   /* backlight level duty cycle mapping table */
	u32 cpfm;       /* current panel fitting mode */
	u32 epfm;       /* enabled panel fitting modes */
	u8 plut[74];    /* panel LUT and identifier */
	u32 pfmb;       /* PWM freq and min brightness */
	u32 cddv;       /* color correction default values */
	u32 pcft;       /* power conservation features */
	u32 srot;       /* supported rotation angles */
	u32 iuer;       /* IUER events */
	u64 fdss;
	u32 fdsp;
	u32 stat;
	u64 rvda;	/* Physical address of raw vbt data */
	u32 rvds;	/* Size of raw vbt data */
	u8 rsvd[58];
} __packed;

/* OpRegion mailbox #5: ASLE ext */
struct opregion_asle_ext {
	u32 phed;	/* Panel Header */
	u8 bddc[256];	/* Panel EDID */
	u8 rsvd[764];
} __packed;

/* Driver readiness indicator */
#define ASLE_ARDY_READY		(1 << 0)
#define ASLE_ARDY_NOT_READY	(0 << 0)

/* ASLE Interrupt Command (ASLC) bits */
#define ASLC_SET_ALS_ILLUM		(1 << 0)
#define ASLC_SET_BACKLIGHT		(1 << 1)
#define ASLC_SET_PFIT			(1 << 2)
#define ASLC_SET_PWM_FREQ		(1 << 3)
#define ASLC_SUPPORTED_ROTATION_ANGLES	(1 << 4)
#define ASLC_BUTTON_ARRAY		(1 << 5)
#define ASLC_CONVERTIBLE_INDICATOR	(1 << 6)
#define ASLC_DOCKING_INDICATOR		(1 << 7)
#define ASLC_ISCT_STATE_CHANGE		(1 << 8)
#define ASLC_REQ_MSK			0x1ff
/* response bits */
#define ASLC_ALS_ILLUM_FAILED		(1 << 10)
#define ASLC_BACKLIGHT_FAILED		(1 << 12)
#define ASLC_PFIT_FAILED		(1 << 14)
#define ASLC_PWM_FREQ_FAILED		(1 << 16)
#define ASLC_ROTATION_ANGLES_FAILED	(1 << 18)
#define ASLC_BUTTON_ARRAY_FAILED	(1 << 20)
#define ASLC_CONVERTIBLE_FAILED		(1 << 22)
#define ASLC_DOCKING_FAILED		(1 << 24)
#define ASLC_ISCT_STATE_FAILED		(1 << 26)

/* Technology enabled indicator */
#define ASLE_TCHE_ALS_EN	(1 << 0)
#define ASLE_TCHE_BLC_EN	(1 << 1)
#define ASLE_TCHE_PFIT_EN	(1 << 2)
#define ASLE_TCHE_PFMB_EN	(1 << 3)

/* ASLE backlight brightness to set */
#define ASLE_BCLP_VALID                (1<<31)
#define ASLE_BCLP_MSK          (~(1<<31))

/* ASLE panel fitting request */
#define ASLE_PFIT_VALID         (1<<31)
#define ASLE_PFIT_CENTER (1<<0)
#define ASLE_PFIT_STRETCH_TEXT (1<<1)
#define ASLE_PFIT_STRETCH_GFX (1<<2)

/* PWM frequency and minimum brightness */
#define ASLE_PFMB_BRIGHTNESS_MASK (0xff)
#define ASLE_PFMB_BRIGHTNESS_VALID (1<<8)
#define ASLE_PFMB_PWM_MASK (0x7ffffe00)
#define ASLE_PFMB_PWM_VALID (1<<31)

#define ASLE_CBLV_VALID         (1<<31)

/* IUER */
#define ASLE_IUER_DOCKING		(1 << 7)
#define ASLE_IUER_CONVERTIBLE		(1 << 6)
#define ASLE_IUER_ROTATION_LOCK_BTN	(1 << 4)
#define ASLE_IUER_VOLUME_DOWN_BTN	(1 << 3)
#define ASLE_IUER_VOLUME_UP_BTN		(1 << 2)
#define ASLE_IUER_WINDOWS_BTN		(1 << 1)
#define ASLE_IUER_POWER_BTN		(1 << 0)

/* Software System Control Interrupt (SWSCI) */
#define SWSCI_SCIC_INDICATOR		(1 << 0)
#define SWSCI_SCIC_MAIN_FUNCTION_SHIFT	1
#define SWSCI_SCIC_MAIN_FUNCTION_MASK	(0xf << 1)
#define SWSCI_SCIC_SUB_FUNCTION_SHIFT	8
#define SWSCI_SCIC_SUB_FUNCTION_MASK	(0xff << 8)
#define SWSCI_SCIC_EXIT_PARAMETER_SHIFT	8
#define SWSCI_SCIC_EXIT_PARAMETER_MASK	(0xff << 8)
#define SWSCI_SCIC_EXIT_STATUS_SHIFT	5
#define SWSCI_SCIC_EXIT_STATUS_MASK	(7 << 5)
#define SWSCI_SCIC_EXIT_STATUS_SUCCESS	1

#define SWSCI_FUNCTION_CODE(main, sub) \
	((main) << SWSCI_SCIC_MAIN_FUNCTION_SHIFT | \
	 (sub) << SWSCI_SCIC_SUB_FUNCTION_SHIFT)

/* SWSCI: Get BIOS Data (GBDA) */
#define SWSCI_GBDA			4
#define SWSCI_GBDA_SUPPORTED_CALLS	SWSCI_FUNCTION_CODE(SWSCI_GBDA, 0)
#define SWSCI_GBDA_REQUESTED_CALLBACKS	SWSCI_FUNCTION_CODE(SWSCI_GBDA, 1)
#define SWSCI_GBDA_BOOT_DISPLAY_PREF	SWSCI_FUNCTION_CODE(SWSCI_GBDA, 4)
#define SWSCI_GBDA_PANEL_DETAILS	SWSCI_FUNCTION_CODE(SWSCI_GBDA, 5)
#define SWSCI_GBDA_TV_STANDARD		SWSCI_FUNCTION_CODE(SWSCI_GBDA, 6)
#define SWSCI_GBDA_INTERNAL_GRAPHICS	SWSCI_FUNCTION_CODE(SWSCI_GBDA, 7)
#define SWSCI_GBDA_SPREAD_SPECTRUM	SWSCI_FUNCTION_CODE(SWSCI_GBDA, 10)

/* SWSCI: System BIOS Callbacks (SBCB) */
#define SWSCI_SBCB			6
#define SWSCI_SBCB_SUPPORTED_CALLBACKS	SWSCI_FUNCTION_CODE(SWSCI_SBCB, 0)
#define SWSCI_SBCB_INIT_COMPLETION	SWSCI_FUNCTION_CODE(SWSCI_SBCB, 1)
#define SWSCI_SBCB_PRE_HIRES_SET_MODE	SWSCI_FUNCTION_CODE(SWSCI_SBCB, 3)
#define SWSCI_SBCB_POST_HIRES_SET_MODE	SWSCI_FUNCTION_CODE(SWSCI_SBCB, 4)
#define SWSCI_SBCB_DISPLAY_SWITCH	SWSCI_FUNCTION_CODE(SWSCI_SBCB, 5)
#define SWSCI_SBCB_SET_TV_FORMAT	SWSCI_FUNCTION_CODE(SWSCI_SBCB, 6)
#define SWSCI_SBCB_ADAPTER_POWER_STATE	SWSCI_FUNCTION_CODE(SWSCI_SBCB, 7)
#define SWSCI_SBCB_DISPLAY_POWER_STATE	SWSCI_FUNCTION_CODE(SWSCI_SBCB, 8)
#define SWSCI_SBCB_SET_BOOT_DISPLAY	SWSCI_FUNCTION_CODE(SWSCI_SBCB, 9)
#define SWSCI_SBCB_SET_PANEL_DETAILS	SWSCI_FUNCTION_CODE(SWSCI_SBCB, 10)
#define SWSCI_SBCB_SET_INTERNAL_GFX	SWSCI_FUNCTION_CODE(SWSCI_SBCB, 11)
#define SWSCI_SBCB_POST_HIRES_TO_DOS_FS	SWSCI_FUNCTION_CODE(SWSCI_SBCB, 16)
#define SWSCI_SBCB_SUSPEND_RESUME	SWSCI_FUNCTION_CODE(SWSCI_SBCB, 17)
#define SWSCI_SBCB_SET_SPREAD_SPECTRUM	SWSCI_FUNCTION_CODE(SWSCI_SBCB, 18)
#define SWSCI_SBCB_POST_VBE_PM		SWSCI_FUNCTION_CODE(SWSCI_SBCB, 19)
#define SWSCI_SBCB_ENABLE_DISABLE_AUDIO	SWSCI_FUNCTION_CODE(SWSCI_SBCB, 21)

#define ACPI_OTHER_OUTPUT (0<<8)
#define ACPI_VGA_OUTPUT (1<<8)
#define ACPI_TV_OUTPUT (2<<8)
#define ACPI_DIGITAL_OUTPUT (3<<8)
#define ACPI_LVDS_OUTPUT (4<<8)

#define MAX_DSLP	1500

<<<<<<< HEAD
static int swsci(struct drm_device *dev, u32 function, u32 parm, u32 *parm_out)
=======
static int swsci(struct drm_i915_private *dev_priv,
		 u32 function, u32 parm, u32 *parm_out)
>>>>>>> f3261156
{
	struct opregion_swsci *swsci = dev_priv->opregion.swsci;
	struct pci_dev *pdev = dev_priv->dev->pdev;
	u32 main_function, sub_function, scic;
	u16 swsci_val;
	u32 dslp;

	if (!swsci)
		return -ENODEV;

	main_function = (function & SWSCI_SCIC_MAIN_FUNCTION_MASK) >>
		SWSCI_SCIC_MAIN_FUNCTION_SHIFT;
	sub_function = (function & SWSCI_SCIC_SUB_FUNCTION_MASK) >>
		SWSCI_SCIC_SUB_FUNCTION_SHIFT;

	/* Check if we can call the function. See swsci_setup for details. */
	if (main_function == SWSCI_SBCB) {
		if ((dev_priv->opregion.swsci_sbcb_sub_functions &
		     (1 << sub_function)) == 0)
			return -EINVAL;
	} else if (main_function == SWSCI_GBDA) {
		if ((dev_priv->opregion.swsci_gbda_sub_functions &
		     (1 << sub_function)) == 0)
			return -EINVAL;
	}

	/* Driver sleep timeout in ms. */
	dslp = swsci->dslp;
	if (!dslp) {
		/* The spec says 2ms should be the default, but it's too small
		 * for some machines. */
		dslp = 50;
	} else if (dslp > MAX_DSLP) {
		/* Hey bios, trust must be earned. */
		DRM_INFO_ONCE("ACPI BIOS requests an excessive sleep of %u ms, "
			      "using %u ms instead\n", dslp, MAX_DSLP);
		dslp = MAX_DSLP;
	}

	/* The spec tells us to do this, but we are the only user... */
	scic = swsci->scic;
	if (scic & SWSCI_SCIC_INDICATOR) {
		DRM_DEBUG_DRIVER("SWSCI request already in progress\n");
		return -EBUSY;
	}

	scic = function | SWSCI_SCIC_INDICATOR;

	swsci->parm = parm;
	swsci->scic = scic;

	/* Ensure SCI event is selected and event trigger is cleared. */
<<<<<<< HEAD
	pci_read_config_word(dev->pdev, SWSCI, &swsci_val);
	if (!(swsci_val & SWSCI_SCISEL) || (swsci_val & SWSCI_GSSCIE)) {
		swsci_val |= SWSCI_SCISEL;
		swsci_val &= ~SWSCI_GSSCIE;
		pci_write_config_word(dev->pdev, SWSCI, swsci_val);
=======
	pci_read_config_word(pdev, SWSCI, &swsci_val);
	if (!(swsci_val & SWSCI_SCISEL) || (swsci_val & SWSCI_GSSCIE)) {
		swsci_val |= SWSCI_SCISEL;
		swsci_val &= ~SWSCI_GSSCIE;
		pci_write_config_word(pdev, SWSCI, swsci_val);
>>>>>>> f3261156
	}

	/* Use event trigger to tell bios to check the mail. */
	swsci_val |= SWSCI_GSSCIE;
<<<<<<< HEAD
	pci_write_config_word(dev->pdev, SWSCI, swsci_val);
=======
	pci_write_config_word(pdev, SWSCI, swsci_val);
>>>>>>> f3261156

	/* Poll for the result. */
#define C (((scic = swsci->scic) & SWSCI_SCIC_INDICATOR) == 0)
	if (wait_for(C, dslp)) {
		DRM_DEBUG_DRIVER("SWSCI request timed out\n");
		return -ETIMEDOUT;
	}

	scic = (scic & SWSCI_SCIC_EXIT_STATUS_MASK) >>
		SWSCI_SCIC_EXIT_STATUS_SHIFT;

	/* Note: scic == 0 is an error! */
	if (scic != SWSCI_SCIC_EXIT_STATUS_SUCCESS) {
		DRM_DEBUG_DRIVER("SWSCI request error %u\n", scic);
		return -EIO;
	}

	if (parm_out)
		*parm_out = swsci->parm;

	return 0;

#undef C
}

#define DISPLAY_TYPE_CRT			0
#define DISPLAY_TYPE_TV				1
#define DISPLAY_TYPE_EXTERNAL_FLAT_PANEL	2
#define DISPLAY_TYPE_INTERNAL_FLAT_PANEL	3

int intel_opregion_notify_encoder(struct intel_encoder *intel_encoder,
				  bool enable)
{
	struct drm_i915_private *dev_priv = to_i915(intel_encoder->base.dev);
	u32 parm = 0;
	u32 type = 0;
	u32 port;

	/* don't care about old stuff for now */
	if (!HAS_DDI(dev_priv))
		return 0;

	if (intel_encoder->type == INTEL_OUTPUT_DSI)
		port = 0;
	else
		port = intel_ddi_get_encoder_port(intel_encoder);

	if (port == PORT_E)  {
		port = 0;
	} else {
		parm |= 1 << port;
		port++;
	}

	if (!enable)
		parm |= 4 << 8;

	switch (intel_encoder->type) {
	case INTEL_OUTPUT_ANALOG:
		type = DISPLAY_TYPE_CRT;
		break;
	case INTEL_OUTPUT_UNKNOWN:
	case INTEL_OUTPUT_DISPLAYPORT:
	case INTEL_OUTPUT_HDMI:
	case INTEL_OUTPUT_DP_MST:
		type = DISPLAY_TYPE_EXTERNAL_FLAT_PANEL;
		break;
	case INTEL_OUTPUT_EDP:
	case INTEL_OUTPUT_DSI:
		type = DISPLAY_TYPE_INTERNAL_FLAT_PANEL;
		break;
	default:
		WARN_ONCE(1, "unsupported intel_encoder type %d\n",
			  intel_encoder->type);
		return -EINVAL;
	}

	parm |= type << (16 + port * 3);

	return swsci(dev_priv, SWSCI_SBCB_DISPLAY_POWER_STATE, parm, NULL);
}

static const struct {
	pci_power_t pci_power_state;
	u32 parm;
} power_state_map[] = {
	{ PCI_D0,	0x00 },
	{ PCI_D1,	0x01 },
	{ PCI_D2,	0x02 },
	{ PCI_D3hot,	0x04 },
	{ PCI_D3cold,	0x04 },
};

int intel_opregion_notify_adapter(struct drm_i915_private *dev_priv,
				  pci_power_t state)
{
	int i;

	if (!HAS_DDI(dev_priv))
		return 0;

	for (i = 0; i < ARRAY_SIZE(power_state_map); i++) {
		if (state == power_state_map[i].pci_power_state)
			return swsci(dev_priv, SWSCI_SBCB_ADAPTER_POWER_STATE,
				     power_state_map[i].parm, NULL);
	}

	return -EINVAL;
}

static u32 asle_set_backlight(struct drm_i915_private *dev_priv, u32 bclp)
{
	struct intel_connector *connector;
	struct opregion_asle *asle = dev_priv->opregion.asle;
	struct drm_device *dev = dev_priv->dev;

	DRM_DEBUG_DRIVER("bclp = 0x%08x\n", bclp);

	if (acpi_video_get_backlight_type() == acpi_backlight_native) {
		DRM_DEBUG_KMS("opregion backlight request ignored\n");
		return 0;
	}

	if (!(bclp & ASLE_BCLP_VALID))
		return ASLC_BACKLIGHT_FAILED;

	bclp &= ASLE_BCLP_MSK;
	if (bclp > 255)
		return ASLC_BACKLIGHT_FAILED;

	drm_modeset_lock(&dev->mode_config.connection_mutex, NULL);

	/*
	 * Update backlight on all connectors that support backlight (usually
	 * only one).
	 */
	DRM_DEBUG_KMS("updating opregion backlight %d/255\n", bclp);
	for_each_intel_connector(dev, connector)
		intel_panel_set_backlight_acpi(connector, bclp, 255);
	asle->cblv = DIV_ROUND_UP(bclp * 100, 255) | ASLE_CBLV_VALID;

	drm_modeset_unlock(&dev->mode_config.connection_mutex);


	return 0;
}

static u32 asle_set_als_illum(struct drm_i915_private *dev_priv, u32 alsi)
{
	/* alsi is the current ALS reading in lux. 0 indicates below sensor
	   range, 0xffff indicates above sensor range. 1-0xfffe are valid */
	DRM_DEBUG_DRIVER("Illum is not supported\n");
	return ASLC_ALS_ILLUM_FAILED;
}

static u32 asle_set_pwm_freq(struct drm_i915_private *dev_priv, u32 pfmb)
{
	DRM_DEBUG_DRIVER("PWM freq is not supported\n");
	return ASLC_PWM_FREQ_FAILED;
}

static u32 asle_set_pfit(struct drm_i915_private *dev_priv, u32 pfit)
{
	/* Panel fitting is currently controlled by the X code, so this is a
	   noop until modesetting support works fully */
	DRM_DEBUG_DRIVER("Pfit is not supported\n");
	return ASLC_PFIT_FAILED;
}

static u32 asle_set_supported_rotation_angles(struct drm_i915_private *dev_priv, u32 srot)
{
	DRM_DEBUG_DRIVER("SROT is not supported\n");
	return ASLC_ROTATION_ANGLES_FAILED;
}

static u32 asle_set_button_array(struct drm_i915_private *dev_priv, u32 iuer)
{
	if (!iuer)
		DRM_DEBUG_DRIVER("Button array event is not supported (nothing)\n");
	if (iuer & ASLE_IUER_ROTATION_LOCK_BTN)
		DRM_DEBUG_DRIVER("Button array event is not supported (rotation lock)\n");
	if (iuer & ASLE_IUER_VOLUME_DOWN_BTN)
		DRM_DEBUG_DRIVER("Button array event is not supported (volume down)\n");
	if (iuer & ASLE_IUER_VOLUME_UP_BTN)
		DRM_DEBUG_DRIVER("Button array event is not supported (volume up)\n");
	if (iuer & ASLE_IUER_WINDOWS_BTN)
		DRM_DEBUG_DRIVER("Button array event is not supported (windows)\n");
	if (iuer & ASLE_IUER_POWER_BTN)
		DRM_DEBUG_DRIVER("Button array event is not supported (power)\n");

	return ASLC_BUTTON_ARRAY_FAILED;
}

static u32 asle_set_convertible(struct drm_i915_private *dev_priv, u32 iuer)
{
	if (iuer & ASLE_IUER_CONVERTIBLE)
		DRM_DEBUG_DRIVER("Convertible is not supported (clamshell)\n");
	else
		DRM_DEBUG_DRIVER("Convertible is not supported (slate)\n");

	return ASLC_CONVERTIBLE_FAILED;
}

static u32 asle_set_docking(struct drm_i915_private *dev_priv, u32 iuer)
{
	if (iuer & ASLE_IUER_DOCKING)
		DRM_DEBUG_DRIVER("Docking is not supported (docked)\n");
	else
		DRM_DEBUG_DRIVER("Docking is not supported (undocked)\n");

	return ASLC_DOCKING_FAILED;
}

static u32 asle_isct_state(struct drm_i915_private *dev_priv)
{
	DRM_DEBUG_DRIVER("ISCT is not supported\n");
	return ASLC_ISCT_STATE_FAILED;
}

static void asle_work(struct work_struct *work)
{
	struct intel_opregion *opregion =
		container_of(work, struct intel_opregion, asle_work);
	struct drm_i915_private *dev_priv =
		container_of(opregion, struct drm_i915_private, opregion);
	struct opregion_asle *asle = dev_priv->opregion.asle;
	u32 aslc_stat = 0;
	u32 aslc_req;

	if (!asle)
		return;

	aslc_req = asle->aslc;

	if (!(aslc_req & ASLC_REQ_MSK)) {
		DRM_DEBUG_DRIVER("No request on ASLC interrupt 0x%08x\n",
				 aslc_req);
		return;
	}

	if (aslc_req & ASLC_SET_ALS_ILLUM)
		aslc_stat |= asle_set_als_illum(dev_priv, asle->alsi);

	if (aslc_req & ASLC_SET_BACKLIGHT)
		aslc_stat |= asle_set_backlight(dev_priv, asle->bclp);

	if (aslc_req & ASLC_SET_PFIT)
		aslc_stat |= asle_set_pfit(dev_priv, asle->pfit);

	if (aslc_req & ASLC_SET_PWM_FREQ)
		aslc_stat |= asle_set_pwm_freq(dev_priv, asle->pfmb);

	if (aslc_req & ASLC_SUPPORTED_ROTATION_ANGLES)
		aslc_stat |= asle_set_supported_rotation_angles(dev_priv,
							asle->srot);

	if (aslc_req & ASLC_BUTTON_ARRAY)
		aslc_stat |= asle_set_button_array(dev_priv, asle->iuer);

	if (aslc_req & ASLC_CONVERTIBLE_INDICATOR)
		aslc_stat |= asle_set_convertible(dev_priv, asle->iuer);

	if (aslc_req & ASLC_DOCKING_INDICATOR)
		aslc_stat |= asle_set_docking(dev_priv, asle->iuer);

	if (aslc_req & ASLC_ISCT_STATE_CHANGE)
		aslc_stat |= asle_isct_state(dev_priv);

	asle->aslc = aslc_stat;
}

void intel_opregion_asle_intr(struct drm_i915_private *dev_priv)
{
	if (dev_priv->opregion.asle)
		schedule_work(&dev_priv->opregion.asle_work);
}

#define ACPI_EV_DISPLAY_SWITCH (1<<0)
#define ACPI_EV_LID            (1<<1)
#define ACPI_EV_DOCK           (1<<2)

static struct intel_opregion *system_opregion;

static int intel_opregion_video_event(struct notifier_block *nb,
				      unsigned long val, void *data)
{
	/* The only video events relevant to opregion are 0x80. These indicate
	   either a docking event, lid switch or display switch request. In
	   Linux, these are handled by the dock, button and video drivers.
	*/

	struct acpi_bus_event *event = data;
	struct opregion_acpi *acpi;
	int ret = NOTIFY_OK;

	if (strcmp(event->device_class, ACPI_VIDEO_CLASS) != 0)
		return NOTIFY_DONE;

	if (!system_opregion)
		return NOTIFY_DONE;

	acpi = system_opregion->acpi;

	if (event->type == 0x80 && ((acpi->cevt & 1) == 0))
		ret = NOTIFY_BAD;

	acpi->csts = 0;

	return ret;
}

static struct notifier_block intel_opregion_notifier = {
	.notifier_call = intel_opregion_video_event,
};

/*
 * Initialise the DIDL field in opregion. This passes a list of devices to
 * the firmware. Values are defined by section B.4.2 of the ACPI specification
 * (version 3)
 */

static u32 get_did(struct intel_opregion *opregion, int i)
{
	u32 did;

	if (i < ARRAY_SIZE(opregion->acpi->didl)) {
		did = opregion->acpi->didl[i];
	} else {
		i -= ARRAY_SIZE(opregion->acpi->didl);

		if (WARN_ON(i >= ARRAY_SIZE(opregion->acpi->did2)))
			return 0;

		did = opregion->acpi->did2[i];
	}

	return did;
}

static void set_did(struct intel_opregion *opregion, int i, u32 val)
{
	if (i < ARRAY_SIZE(opregion->acpi->didl)) {
		opregion->acpi->didl[i] = val;
	} else {
		i -= ARRAY_SIZE(opregion->acpi->didl);

		if (WARN_ON(i >= ARRAY_SIZE(opregion->acpi->did2)))
			return;

		opregion->acpi->did2[i] = val;
	}
}

static void intel_didl_outputs(struct drm_i915_private *dev_priv)
{
	struct intel_opregion *opregion = &dev_priv->opregion;
	struct pci_dev *pdev = dev_priv->dev->pdev;
	struct drm_connector *connector;
	acpi_handle handle;
	struct acpi_device *acpi_dev, *acpi_cdev, *acpi_video_bus = NULL;
	unsigned long long device_id;
	acpi_status status;
	u32 temp, max_outputs;
	int i = 0;

	handle = ACPI_HANDLE(&pdev->dev);
	if (!handle || acpi_bus_get_device(handle, &acpi_dev))
		return;

	if (acpi_is_video_device(handle))
		acpi_video_bus = acpi_dev;
	else {
		list_for_each_entry(acpi_cdev, &acpi_dev->children, node) {
			if (acpi_is_video_device(acpi_cdev->handle)) {
				acpi_video_bus = acpi_cdev;
				break;
			}
		}
	}

	if (!acpi_video_bus) {
		DRM_DEBUG_KMS("No ACPI video bus found\n");
		return;
	}

	/*
	 * In theory, did2, the extended didl, gets added at opregion version
	 * 3.0. In practice, however, we're supposed to set it for earlier
	 * versions as well, since a BIOS that doesn't understand did2 should
	 * not look at it anyway. Use a variable so we can tweak this if a need
	 * arises later.
	 */
	max_outputs = ARRAY_SIZE(opregion->acpi->didl) +
		ARRAY_SIZE(opregion->acpi->did2);

	list_for_each_entry(acpi_cdev, &acpi_video_bus->children, node) {
		if (i >= max_outputs) {
			DRM_DEBUG_KMS("More than %u outputs detected via ACPI\n",
				      max_outputs);
			return;
		}
		status = acpi_evaluate_integer(acpi_cdev->handle, "_ADR",
					       NULL, &device_id);
		if (ACPI_SUCCESS(status)) {
			if (!device_id)
				goto blind_set;
			set_did(opregion, i++, (u32)(device_id & 0x0f0f));
		}
	}

end:
	DRM_DEBUG_KMS("%d outputs detected\n", i);

	/* If fewer than max outputs, the list must be null terminated */
	if (i < max_outputs)
		set_did(opregion, i, 0);
	return;

blind_set:
	i = 0;
	list_for_each_entry(connector, &dev_priv->dev->mode_config.connector_list, head) {
		int output_type = ACPI_OTHER_OUTPUT;
		if (i >= max_outputs) {
			DRM_DEBUG_KMS("More than %u outputs in connector list\n",
				      max_outputs);
			return;
		}
		switch (connector->connector_type) {
		case DRM_MODE_CONNECTOR_VGA:
		case DRM_MODE_CONNECTOR_DVIA:
			output_type = ACPI_VGA_OUTPUT;
			break;
		case DRM_MODE_CONNECTOR_Composite:
		case DRM_MODE_CONNECTOR_SVIDEO:
		case DRM_MODE_CONNECTOR_Component:
		case DRM_MODE_CONNECTOR_9PinDIN:
			output_type = ACPI_TV_OUTPUT;
			break;
		case DRM_MODE_CONNECTOR_DVII:
		case DRM_MODE_CONNECTOR_DVID:
		case DRM_MODE_CONNECTOR_DisplayPort:
		case DRM_MODE_CONNECTOR_HDMIA:
		case DRM_MODE_CONNECTOR_HDMIB:
			output_type = ACPI_DIGITAL_OUTPUT;
			break;
		case DRM_MODE_CONNECTOR_LVDS:
			output_type = ACPI_LVDS_OUTPUT;
			break;
		}
		temp = get_did(opregion, i);
		set_did(opregion, i, temp | (1 << 31) | output_type | i);
		i++;
	}
	goto end;
}

static void intel_setup_cadls(struct drm_i915_private *dev_priv)
{
	struct intel_opregion *opregion = &dev_priv->opregion;
	int i = 0;
	u32 disp_id;

	/* Initialize the CADL field by duplicating the DIDL values.
	 * Technically, this is not always correct as display outputs may exist,
	 * but not active. This initialization is necessary for some Clevo
	 * laptops that check this field before processing the brightness and
	 * display switching hotkeys. Just like DIDL, CADL is NULL-terminated if
	 * there are less than eight devices. */
	do {
		disp_id = get_did(opregion, i);
		opregion->acpi->cadl[i] = disp_id;
	} while (++i < 8 && disp_id != 0);
}

void intel_opregion_register(struct drm_i915_private *dev_priv)
{
	struct intel_opregion *opregion = &dev_priv->opregion;

	if (!opregion->header)
		return;

	if (opregion->acpi) {
		intel_didl_outputs(dev_priv);
		intel_setup_cadls(dev_priv);

		/* Notify BIOS we are ready to handle ACPI video ext notifs.
		 * Right now, all the events are handled by the ACPI video module.
		 * We don't actually need to do anything with them. */
		opregion->acpi->csts = 0;
		opregion->acpi->drdy = 1;

		system_opregion = opregion;
		register_acpi_notifier(&intel_opregion_notifier);
	}

	if (opregion->asle) {
		opregion->asle->tche = ASLE_TCHE_BLC_EN;
		opregion->asle->ardy = ASLE_ARDY_READY;
	}
}

void intel_opregion_unregister(struct drm_i915_private *dev_priv)
{
	struct intel_opregion *opregion = &dev_priv->opregion;

	if (!opregion->header)
		return;

	if (opregion->asle)
		opregion->asle->ardy = ASLE_ARDY_NOT_READY;

	cancel_work_sync(&dev_priv->opregion.asle_work);

	if (opregion->acpi) {
		opregion->acpi->drdy = 0;

		system_opregion = NULL;
		unregister_acpi_notifier(&intel_opregion_notifier);
	}

	/* just clear all opregion memory pointers now */
	memunmap(opregion->header);
	if (opregion->rvda) {
		memunmap(opregion->rvda);
		opregion->rvda = NULL;
	}
	opregion->header = NULL;
	opregion->acpi = NULL;
	opregion->swsci = NULL;
	opregion->asle = NULL;
	opregion->vbt = NULL;
	opregion->lid_state = NULL;
}

static void swsci_setup(struct drm_i915_private *dev_priv)
{
	struct intel_opregion *opregion = &dev_priv->opregion;
	bool requested_callbacks = false;
	u32 tmp;

	/* Sub-function code 0 is okay, let's allow them. */
	opregion->swsci_gbda_sub_functions = 1;
	opregion->swsci_sbcb_sub_functions = 1;

	/* We use GBDA to ask for supported GBDA calls. */
	if (swsci(dev_priv, SWSCI_GBDA_SUPPORTED_CALLS, 0, &tmp) == 0) {
		/* make the bits match the sub-function codes */
		tmp <<= 1;
		opregion->swsci_gbda_sub_functions |= tmp;
	}

	/*
	 * We also use GBDA to ask for _requested_ SBCB callbacks. The driver
	 * must not call interfaces that are not specifically requested by the
	 * bios.
	 */
	if (swsci(dev_priv, SWSCI_GBDA_REQUESTED_CALLBACKS, 0, &tmp) == 0) {
		/* here, the bits already match sub-function codes */
		opregion->swsci_sbcb_sub_functions |= tmp;
		requested_callbacks = true;
	}

	/*
	 * But we use SBCB to ask for _supported_ SBCB calls. This does not mean
	 * the callback is _requested_. But we still can't call interfaces that
	 * are not requested.
	 */
	if (swsci(dev_priv, SWSCI_SBCB_SUPPORTED_CALLBACKS, 0, &tmp) == 0) {
		/* make the bits match the sub-function codes */
		u32 low = tmp & 0x7ff;
		u32 high = tmp & ~0xfff; /* bit 11 is reserved */
		tmp = (high << 4) | (low << 1) | 1;

		/* best guess what to do with supported wrt requested */
		if (requested_callbacks) {
			u32 req = opregion->swsci_sbcb_sub_functions;
			if ((req & tmp) != req)
				DRM_DEBUG_DRIVER("SWSCI BIOS requested (%08x) SBCB callbacks that are not supported (%08x)\n", req, tmp);
			/* XXX: for now, trust the requested callbacks */
			/* opregion->swsci_sbcb_sub_functions &= tmp; */
		} else {
			opregion->swsci_sbcb_sub_functions |= tmp;
		}
	}

	DRM_DEBUG_DRIVER("SWSCI GBDA callbacks %08x, SBCB callbacks %08x\n",
			 opregion->swsci_gbda_sub_functions,
			 opregion->swsci_sbcb_sub_functions);
}

static int intel_no_opregion_vbt_callback(const struct dmi_system_id *id)
{
	DRM_DEBUG_KMS("Falling back to manually reading VBT from "
		      "VBIOS ROM for %s\n", id->ident);
	return 1;
}

static const struct dmi_system_id intel_no_opregion_vbt[] = {
	{
		.callback = intel_no_opregion_vbt_callback,
		.ident = "ThinkCentre A57",
		.matches = {
			DMI_MATCH(DMI_SYS_VENDOR, "LENOVO"),
			DMI_MATCH(DMI_PRODUCT_NAME, "97027RG"),
		},
	},
	{ }
};

int intel_opregion_setup(struct drm_i915_private *dev_priv)
{
	struct intel_opregion *opregion = &dev_priv->opregion;
	struct pci_dev *pdev = dev_priv->dev->pdev;
	u32 asls, mboxes;
	char buf[sizeof(OPREGION_SIGNATURE)];
	int err = 0;
	void *base;

	BUILD_BUG_ON(sizeof(struct opregion_header) != 0x100);
	BUILD_BUG_ON(sizeof(struct opregion_acpi) != 0x100);
	BUILD_BUG_ON(sizeof(struct opregion_swsci) != 0x100);
	BUILD_BUG_ON(sizeof(struct opregion_asle) != 0x100);
	BUILD_BUG_ON(sizeof(struct opregion_asle_ext) != 0x400);

<<<<<<< HEAD
	pci_read_config_dword(dev->pdev, ASLS, &asls);
=======
	pci_read_config_dword(pdev, ASLS, &asls);
>>>>>>> f3261156
	DRM_DEBUG_DRIVER("graphic opregion physical addr: 0x%x\n", asls);
	if (asls == 0) {
		DRM_DEBUG_DRIVER("ACPI OpRegion not supported!\n");
		return -ENOTSUPP;
	}

	INIT_WORK(&opregion->asle_work, asle_work);

	base = memremap(asls, OPREGION_SIZE, MEMREMAP_WB);
	if (!base)
		return -ENOMEM;

	memcpy(buf, base, sizeof(buf));

	if (memcmp(buf, OPREGION_SIGNATURE, 16)) {
		DRM_DEBUG_DRIVER("opregion signature mismatch\n");
		err = -EINVAL;
		goto err_out;
	}
	opregion->header = base;
	opregion->lid_state = base + ACPI_CLID;

	mboxes = opregion->header->mboxes;
	if (mboxes & MBOX_ACPI) {
		DRM_DEBUG_DRIVER("Public ACPI methods supported\n");
		opregion->acpi = base + OPREGION_ACPI_OFFSET;
	}

	if (mboxes & MBOX_SWSCI) {
		DRM_DEBUG_DRIVER("SWSCI supported\n");
		opregion->swsci = base + OPREGION_SWSCI_OFFSET;
		swsci_setup(dev_priv);
	}

	if (mboxes & MBOX_ASLE) {
		DRM_DEBUG_DRIVER("ASLE supported\n");
		opregion->asle = base + OPREGION_ASLE_OFFSET;

		opregion->asle->ardy = ASLE_ARDY_NOT_READY;
	}

	if (mboxes & MBOX_ASLE_EXT)
		DRM_DEBUG_DRIVER("ASLE extension supported\n");

	if (!dmi_check_system(intel_no_opregion_vbt)) {
		const void *vbt = NULL;
		u32 vbt_size = 0;

		if (opregion->header->opregion_ver >= 2 && opregion->asle &&
		    opregion->asle->rvda && opregion->asle->rvds) {
			opregion->rvda = memremap(opregion->asle->rvda,
						  opregion->asle->rvds,
						  MEMREMAP_WB);
			vbt = opregion->rvda;
			vbt_size = opregion->asle->rvds;
		}

		if (intel_bios_is_valid_vbt(vbt, vbt_size)) {
			DRM_DEBUG_KMS("Found valid VBT in ACPI OpRegion (RVDA)\n");
			opregion->vbt = vbt;
			opregion->vbt_size = vbt_size;
		} else {
			vbt = base + OPREGION_VBT_OFFSET;
			vbt_size = OPREGION_ASLE_EXT_OFFSET - OPREGION_VBT_OFFSET;
			if (intel_bios_is_valid_vbt(vbt, vbt_size)) {
				DRM_DEBUG_KMS("Found valid VBT in ACPI OpRegion (Mailbox #4)\n");
				opregion->vbt = vbt;
				opregion->vbt_size = vbt_size;
			}
		}
	}

	return 0;

err_out:
	memunmap(base);
	return err;
}

int
<<<<<<< HEAD
intel_opregion_get_panel_type(struct drm_device *dev)
=======
intel_opregion_get_panel_type(struct drm_i915_private *dev_priv)
>>>>>>> f3261156
{
	u32 panel_details;
	int ret;

<<<<<<< HEAD
	ret = swsci(dev, SWSCI_GBDA_PANEL_DETAILS, 0x0, &panel_details);
=======
	ret = swsci(dev_priv, SWSCI_GBDA_PANEL_DETAILS, 0x0, &panel_details);
>>>>>>> f3261156
	if (ret) {
		DRM_DEBUG_KMS("Failed to get panel details from OpRegion (%d)\n",
			      ret);
		return ret;
	}

	ret = (panel_details >> 8) & 0xff;
	if (ret > 0x10) {
		DRM_DEBUG_KMS("Invalid OpRegion panel type 0x%x\n", ret);
		return -EINVAL;
	}

	/* fall back to VBT panel type? */
	if (ret == 0x0) {
		DRM_DEBUG_KMS("No panel type in OpRegion\n");
		return -ENODEV;
	}

	return ret - 1;
}<|MERGE_RESOLUTION|>--- conflicted
+++ resolved
@@ -240,12 +240,8 @@
 
 #define MAX_DSLP	1500
 
-<<<<<<< HEAD
-static int swsci(struct drm_device *dev, u32 function, u32 parm, u32 *parm_out)
-=======
 static int swsci(struct drm_i915_private *dev_priv,
 		 u32 function, u32 parm, u32 *parm_out)
->>>>>>> f3261156
 {
 	struct opregion_swsci *swsci = dev_priv->opregion.swsci;
 	struct pci_dev *pdev = dev_priv->dev->pdev;
@@ -298,28 +294,16 @@
 	swsci->scic = scic;
 
 	/* Ensure SCI event is selected and event trigger is cleared. */
-<<<<<<< HEAD
-	pci_read_config_word(dev->pdev, SWSCI, &swsci_val);
-	if (!(swsci_val & SWSCI_SCISEL) || (swsci_val & SWSCI_GSSCIE)) {
-		swsci_val |= SWSCI_SCISEL;
-		swsci_val &= ~SWSCI_GSSCIE;
-		pci_write_config_word(dev->pdev, SWSCI, swsci_val);
-=======
 	pci_read_config_word(pdev, SWSCI, &swsci_val);
 	if (!(swsci_val & SWSCI_SCISEL) || (swsci_val & SWSCI_GSSCIE)) {
 		swsci_val |= SWSCI_SCISEL;
 		swsci_val &= ~SWSCI_GSSCIE;
 		pci_write_config_word(pdev, SWSCI, swsci_val);
->>>>>>> f3261156
 	}
 
 	/* Use event trigger to tell bios to check the mail. */
 	swsci_val |= SWSCI_GSSCIE;
-<<<<<<< HEAD
-	pci_write_config_word(dev->pdev, SWSCI, swsci_val);
-=======
 	pci_write_config_word(pdev, SWSCI, swsci_val);
->>>>>>> f3261156
 
 	/* Poll for the result. */
 #define C (((scic = swsci->scic) & SWSCI_SCIC_INDICATOR) == 0)
@@ -944,11 +928,7 @@
 	BUILD_BUG_ON(sizeof(struct opregion_asle) != 0x100);
 	BUILD_BUG_ON(sizeof(struct opregion_asle_ext) != 0x400);
 
-<<<<<<< HEAD
-	pci_read_config_dword(dev->pdev, ASLS, &asls);
-=======
 	pci_read_config_dword(pdev, ASLS, &asls);
->>>>>>> f3261156
 	DRM_DEBUG_DRIVER("graphic opregion physical addr: 0x%x\n", asls);
 	if (asls == 0) {
 		DRM_DEBUG_DRIVER("ACPI OpRegion not supported!\n");
@@ -1029,20 +1009,12 @@
 }
 
 int
-<<<<<<< HEAD
-intel_opregion_get_panel_type(struct drm_device *dev)
-=======
 intel_opregion_get_panel_type(struct drm_i915_private *dev_priv)
->>>>>>> f3261156
 {
 	u32 panel_details;
 	int ret;
 
-<<<<<<< HEAD
-	ret = swsci(dev, SWSCI_GBDA_PANEL_DETAILS, 0x0, &panel_details);
-=======
 	ret = swsci(dev_priv, SWSCI_GBDA_PANEL_DETAILS, 0x0, &panel_details);
->>>>>>> f3261156
 	if (ret) {
 		DRM_DEBUG_KMS("Failed to get panel details from OpRegion (%d)\n",
 			      ret);

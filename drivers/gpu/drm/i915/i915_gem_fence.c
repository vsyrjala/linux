--- conflicted
+++ resolved
@@ -343,12 +343,9 @@
 	struct drm_i915_fence_reg *fence;
 	struct i915_vma *set = i915_gem_object_is_tiled(vma->obj) ? vma : NULL;
 
-<<<<<<< HEAD
-=======
 	/* Note that we revoke fences on runtime suspend. Therefore the user
 	 * must keep the device awake whilst using the fence.
 	 */
->>>>>>> c8247c06
 	assert_rpm_wakelock_held(to_i915(vma->vm->dev));
 
 	/* Just update our place in the LRU if our fence is getting reused. */
@@ -398,11 +395,7 @@
 		 */
 		if (vma && !i915_gem_object_is_tiled(vma->obj)) {
 			GEM_BUG_ON(!reg->dirty);
-<<<<<<< HEAD
-			GEM_BUG_ON(vma->obj->fault_mappable);
-=======
 			GEM_BUG_ON(!list_empty(&vma->obj->userfault_link));
->>>>>>> c8247c06
 
 			list_move(&reg->link, &dev_priv->mm.fence_list);
 			vma->fence = NULL;

/* i915_dma.c -- DMA support for the I915 -*- linux-c -*-
 */
/*
 * Copyright 2003 Tungsten Graphics, Inc., Cedar Park, Texas.
 * All Rights Reserved.
 *
 * Permission is hereby granted, free of charge, to any person obtaining a
 * copy of this software and associated documentation files (the
 * "Software"), to deal in the Software without restriction, including
 * without limitation the rights to use, copy, modify, merge, publish,
 * distribute, sub license, and/or sell copies of the Software, and to
 * permit persons to whom the Software is furnished to do so, subject to
 * the following conditions:
 *
 * The above copyright notice and this permission notice (including the
 * next paragraph) shall be included in all copies or substantial portions
 * of the Software.
 *
 * THE SOFTWARE IS PROVIDED "AS IS", WITHOUT WARRANTY OF ANY KIND, EXPRESS
 * OR IMPLIED, INCLUDING BUT NOT LIMITED TO THE WARRANTIES OF
 * MERCHANTABILITY, FITNESS FOR A PARTICULAR PURPOSE AND NON-INFRINGEMENT.
 * IN NO EVENT SHALL TUNGSTEN GRAPHICS AND/OR ITS SUPPLIERS BE LIABLE FOR
 * ANY CLAIM, DAMAGES OR OTHER LIABILITY, WHETHER IN AN ACTION OF CONTRACT,
 * TORT OR OTHERWISE, ARISING FROM, OUT OF OR IN CONNECTION WITH THE
 * SOFTWARE OR THE USE OR OTHER DEALINGS IN THE SOFTWARE.
 *
 */

#define pr_fmt(fmt) KBUILD_MODNAME ": " fmt

#include <drm/drmP.h>
#include <drm/drm_crtc_helper.h>
#include <drm/drm_fb_helper.h>
#include <drm/drm_legacy.h>
#include "intel_drv.h"
#include <drm/i915_drm.h>
#include "i915_drv.h"
#include "i915_vgpu.h"
#include "i915_trace.h"
#include <linux/pci.h>
#include <linux/console.h>
#include <linux/vt.h>
#include <linux/vgaarb.h>
#include <linux/acpi.h>
#include <linux/pnp.h>
#include <linux/vga_switcheroo.h>
#include <linux/slab.h>
#include <acpi/video.h>
#include <linux/pm.h>
#include <linux/pm_runtime.h>
#include <linux/oom.h>

static unsigned int i915_load_fail_count;

bool __i915_inject_load_failure(const char *func, int line)
{
	if (i915_load_fail_count >= i915.inject_load_failure)
		return false;

	if (++i915_load_fail_count == i915.inject_load_failure) {
		DRM_INFO("Injecting failure at checkpoint %u [%s:%d]\n",
			 i915.inject_load_failure, func, line);
		return true;
	}

	return false;
}

#define FDO_BUG_URL "https://bugs.freedesktop.org/enter_bug.cgi?product=DRI"
#define FDO_BUG_MSG "Please file a bug at " FDO_BUG_URL " against DRM/Intel " \
		    "providing the dmesg log by booting with drm.debug=0xf"

void
__i915_printk(struct drm_i915_private *dev_priv, const char *level,
	      const char *fmt, ...)
{
	static bool shown_bug_once;
	struct device *dev = dev_priv->dev->dev;
	bool is_error = level[1] <= KERN_ERR[1];
	bool is_debug = level[1] == KERN_DEBUG[1];
	struct va_format vaf;
	va_list args;

	if (is_debug && !(drm_debug & DRM_UT_DRIVER))
		return;

	va_start(args, fmt);

	vaf.fmt = fmt;
	vaf.va = &args;

	dev_printk(level, dev, "[" DRM_NAME ":%ps] %pV",
		   __builtin_return_address(0), &vaf);

	if (is_error && !shown_bug_once) {
		dev_notice(dev, "%s", FDO_BUG_MSG);
		shown_bug_once = true;
	}

	va_end(args);
}

static bool i915_error_injected(struct drm_i915_private *dev_priv)
{
	return i915.inject_load_failure &&
	       i915_load_fail_count == i915.inject_load_failure;
}

#define i915_load_error(dev_priv, fmt, ...)				     \
	__i915_printk(dev_priv,						     \
		      i915_error_injected(dev_priv) ? KERN_DEBUG : KERN_ERR, \
		      fmt, ##__VA_ARGS__)

static int i915_getparam(struct drm_device *dev, void *data,
			 struct drm_file *file_priv)
{
	struct drm_i915_private *dev_priv = dev->dev_private;
	drm_i915_getparam_t *param = data;
	int value;

	switch (param->param) {
	case I915_PARAM_IRQ_ACTIVE:
	case I915_PARAM_ALLOW_BATCHBUFFER:
	case I915_PARAM_LAST_DISPATCH:
		/* Reject all old ums/dri params. */
		return -ENODEV;
	case I915_PARAM_CHIPSET_ID:
		value = dev->pdev->device;
		break;
	case I915_PARAM_REVISION:
		value = dev->pdev->revision;
		break;
	case I915_PARAM_HAS_GEM:
		value = 1;
		break;
	case I915_PARAM_NUM_FENCES_AVAIL:
		value = dev_priv->num_fence_regs;
		break;
	case I915_PARAM_HAS_OVERLAY:
		value = dev_priv->overlay ? 1 : 0;
		break;
	case I915_PARAM_HAS_PAGEFLIPPING:
		value = 1;
		break;
	case I915_PARAM_HAS_EXECBUF2:
		/* depends on GEM */
		value = 1;
		break;
	case I915_PARAM_HAS_BSD:
		value = intel_engine_initialized(&dev_priv->engine[VCS]);
		break;
	case I915_PARAM_HAS_BLT:
		value = intel_engine_initialized(&dev_priv->engine[BCS]);
		break;
	case I915_PARAM_HAS_VEBOX:
		value = intel_engine_initialized(&dev_priv->engine[VECS]);
		break;
	case I915_PARAM_HAS_BSD2:
		value = intel_engine_initialized(&dev_priv->engine[VCS2]);
		break;
	case I915_PARAM_HAS_RELAXED_FENCING:
		value = 1;
		break;
	case I915_PARAM_HAS_COHERENT_RINGS:
		value = 1;
		break;
	case I915_PARAM_HAS_EXEC_CONSTANTS:
		value = INTEL_INFO(dev)->gen >= 4;
		break;
	case I915_PARAM_HAS_RELAXED_DELTA:
		value = 1;
		break;
	case I915_PARAM_HAS_GEN7_SOL_RESET:
		value = 1;
		break;
	case I915_PARAM_HAS_LLC:
		value = HAS_LLC(dev);
		break;
	case I915_PARAM_HAS_WT:
		value = HAS_WT(dev);
		break;
	case I915_PARAM_HAS_ALIASING_PPGTT:
		value = USES_PPGTT(dev);
		break;
	case I915_PARAM_HAS_WAIT_TIMEOUT:
		value = 1;
		break;
	case I915_PARAM_HAS_SEMAPHORES:
		value = i915_semaphore_is_enabled(dev_priv);
		break;
	case I915_PARAM_HAS_PRIME_VMAP_FLUSH:
		value = 1;
		break;
	case I915_PARAM_HAS_SECURE_BATCHES:
		value = capable(CAP_SYS_ADMIN);
		break;
	case I915_PARAM_HAS_PINNED_BATCHES:
		value = 1;
		break;
	case I915_PARAM_HAS_EXEC_NO_RELOC:
		value = 1;
		break;
	case I915_PARAM_HAS_EXEC_HANDLE_LUT:
		value = 1;
		break;
	case I915_PARAM_CMD_PARSER_VERSION:
		value = i915_cmd_parser_get_version(dev_priv);
		break;
	case I915_PARAM_HAS_COHERENT_PHYS_GTT:
		value = 1;
		break;
	case I915_PARAM_MMAP_VERSION:
		value = 1;
		break;
	case I915_PARAM_SUBSLICE_TOTAL:
		value = INTEL_INFO(dev)->subslice_total;
		if (!value)
			return -ENODEV;
		break;
	case I915_PARAM_EU_TOTAL:
		value = INTEL_INFO(dev)->eu_total;
		if (!value)
			return -ENODEV;
		break;
	case I915_PARAM_HAS_GPU_RESET:
		value = i915.enable_hangcheck && intel_has_gpu_reset(dev_priv);
		break;
	case I915_PARAM_HAS_RESOURCE_STREAMER:
		value = HAS_RESOURCE_STREAMER(dev);
		break;
	case I915_PARAM_HAS_EXEC_SOFTPIN:
		value = 1;
		break;
	default:
		DRM_DEBUG("Unknown parameter %d\n", param->param);
		return -EINVAL;
	}

	if (copy_to_user(param->value, &value, sizeof(int))) {
		DRM_ERROR("copy_to_user failed\n");
		return -EFAULT;
	}

	return 0;
}

static int i915_get_bridge_dev(struct drm_device *dev)
{
	struct drm_i915_private *dev_priv = dev->dev_private;

	dev_priv->bridge_dev = pci_get_bus_and_slot(0, PCI_DEVFN(0, 0));
	if (!dev_priv->bridge_dev) {
		DRM_ERROR("bridge device not found\n");
		return -1;
	}
	return 0;
}

/* Allocate space for the MCH regs if needed, return nonzero on error */
static int
intel_alloc_mchbar_resource(struct drm_device *dev)
{
	struct drm_i915_private *dev_priv = dev->dev_private;
	int reg = INTEL_INFO(dev)->gen >= 4 ? MCHBAR_I965 : MCHBAR_I915;
	u32 temp_lo, temp_hi = 0;
	u64 mchbar_addr;
	int ret;

	if (INTEL_INFO(dev)->gen >= 4)
		pci_read_config_dword(dev_priv->bridge_dev, reg + 4, &temp_hi);
	pci_read_config_dword(dev_priv->bridge_dev, reg, &temp_lo);
	mchbar_addr = ((u64)temp_hi << 32) | temp_lo;

	/* If ACPI doesn't have it, assume we need to allocate it ourselves */
#ifdef CONFIG_PNP
	if (mchbar_addr &&
	    pnp_range_reserved(mchbar_addr, mchbar_addr + MCHBAR_SIZE))
		return 0;
#endif

	/* Get some space for it */
	dev_priv->mch_res.name = "i915 MCHBAR";
	dev_priv->mch_res.flags = IORESOURCE_MEM;
	ret = pci_bus_alloc_resource(dev_priv->bridge_dev->bus,
				     &dev_priv->mch_res,
				     MCHBAR_SIZE, MCHBAR_SIZE,
				     PCIBIOS_MIN_MEM,
				     0, pcibios_align_resource,
				     dev_priv->bridge_dev);
	if (ret) {
		DRM_DEBUG_DRIVER("failed bus alloc: %d\n", ret);
		dev_priv->mch_res.start = 0;
		return ret;
	}

	if (INTEL_INFO(dev)->gen >= 4)
		pci_write_config_dword(dev_priv->bridge_dev, reg + 4,
				       upper_32_bits(dev_priv->mch_res.start));

	pci_write_config_dword(dev_priv->bridge_dev, reg,
			       lower_32_bits(dev_priv->mch_res.start));
	return 0;
}

/* Setup MCHBAR if possible, return true if we should disable it again */
static void
intel_setup_mchbar(struct drm_device *dev)
{
	struct drm_i915_private *dev_priv = dev->dev_private;
	int mchbar_reg = INTEL_INFO(dev)->gen >= 4 ? MCHBAR_I965 : MCHBAR_I915;
	u32 temp;
	bool enabled;

	if (IS_VALLEYVIEW(dev) || IS_CHERRYVIEW(dev))
		return;

	dev_priv->mchbar_need_disable = false;

	if (IS_I915G(dev) || IS_I915GM(dev)) {
		pci_read_config_dword(dev_priv->bridge_dev, DEVEN, &temp);
		enabled = !!(temp & DEVEN_MCHBAR_EN);
	} else {
		pci_read_config_dword(dev_priv->bridge_dev, mchbar_reg, &temp);
		enabled = temp & 1;
	}

	/* If it's already enabled, don't have to do anything */
	if (enabled)
		return;

	if (intel_alloc_mchbar_resource(dev))
		return;

	dev_priv->mchbar_need_disable = true;

	/* Space is allocated or reserved, so enable it. */
	if (IS_I915G(dev) || IS_I915GM(dev)) {
		pci_write_config_dword(dev_priv->bridge_dev, DEVEN,
				       temp | DEVEN_MCHBAR_EN);
	} else {
		pci_read_config_dword(dev_priv->bridge_dev, mchbar_reg, &temp);
		pci_write_config_dword(dev_priv->bridge_dev, mchbar_reg, temp | 1);
	}
}

static void
intel_teardown_mchbar(struct drm_device *dev)
{
	struct drm_i915_private *dev_priv = dev->dev_private;
	int mchbar_reg = INTEL_INFO(dev)->gen >= 4 ? MCHBAR_I965 : MCHBAR_I915;

	if (dev_priv->mchbar_need_disable) {
		if (IS_I915G(dev) || IS_I915GM(dev)) {
			u32 deven_val;

			pci_read_config_dword(dev_priv->bridge_dev, DEVEN,
					      &deven_val);
			deven_val &= ~DEVEN_MCHBAR_EN;
			pci_write_config_dword(dev_priv->bridge_dev, DEVEN,
					       deven_val);
		} else {
			u32 mchbar_val;

			pci_read_config_dword(dev_priv->bridge_dev, mchbar_reg,
					      &mchbar_val);
			mchbar_val &= ~1;
			pci_write_config_dword(dev_priv->bridge_dev, mchbar_reg,
					       mchbar_val);
		}
	}

	if (dev_priv->mch_res.start)
		release_resource(&dev_priv->mch_res);
}

/* true = enable decode, false = disable decoder */
static unsigned int i915_vga_set_decode(void *cookie, bool state)
{
	struct drm_device *dev = cookie;

	intel_modeset_vga_set_state(dev, state);
	if (state)
		return VGA_RSRC_LEGACY_IO | VGA_RSRC_LEGACY_MEM |
		       VGA_RSRC_NORMAL_IO | VGA_RSRC_NORMAL_MEM;
	else
		return VGA_RSRC_NORMAL_IO | VGA_RSRC_NORMAL_MEM;
}

static void i915_switcheroo_set_state(struct pci_dev *pdev, enum vga_switcheroo_state state)
{
	struct drm_device *dev = pci_get_drvdata(pdev);
	pm_message_t pmm = { .event = PM_EVENT_SUSPEND };

	if (state == VGA_SWITCHEROO_ON) {
		pr_info("switched on\n");
		dev->switch_power_state = DRM_SWITCH_POWER_CHANGING;
		/* i915 resume handler doesn't set to D0 */
		pci_set_power_state(dev->pdev, PCI_D0);
		i915_resume_switcheroo(dev);
		dev->switch_power_state = DRM_SWITCH_POWER_ON;
	} else {
		pr_info("switched off\n");
		dev->switch_power_state = DRM_SWITCH_POWER_CHANGING;
		i915_suspend_switcheroo(dev, pmm);
		dev->switch_power_state = DRM_SWITCH_POWER_OFF;
	}
}

static bool i915_switcheroo_can_switch(struct pci_dev *pdev)
{
	struct drm_device *dev = pci_get_drvdata(pdev);

	/*
	 * FIXME: open_count is protected by drm_global_mutex but that would lead to
	 * locking inversion with the driver load path. And the access here is
	 * completely racy anyway. So don't bother with locking for now.
	 */
	return dev->open_count == 0;
}

static const struct vga_switcheroo_client_ops i915_switcheroo_ops = {
	.set_gpu_state = i915_switcheroo_set_state,
	.reprobe = NULL,
	.can_switch = i915_switcheroo_can_switch,
};

static void i915_gem_fini(struct drm_device *dev)
{
	struct drm_i915_private *dev_priv = to_i915(dev);

	/*
	 * Neither the BIOS, ourselves or any other kernel
	 * expects the system to be in execlists mode on startup,
	 * so we need to reset the GPU back to legacy mode. And the only
	 * known way to disable logical contexts is through a GPU reset.
	 *
	 * So in order to leave the system in a known default configuration,
	 * always reset the GPU upon unload. Afterwards we then clean up the
	 * GEM state tracking, flushing off the requests and leaving the
	 * system in a known idle state.
	 *
	 * Note that is of the upmost importance that the GPU is idle and
	 * all stray writes are flushed *before* we dismantle the backing
	 * storage for the pinned objects.
	 *
	 * However, since we are uncertain that reseting the GPU on older
	 * machines is a good idea, we don't - just in case it leaves the
	 * machine in an unusable condition.
	 */
	if (HAS_HW_CONTEXTS(dev)) {
		int reset = intel_gpu_reset(dev_priv, ALL_ENGINES);
		WARN_ON(reset && reset != -ENODEV);
	}

	mutex_lock(&dev->struct_mutex);
	i915_gem_reset(dev);
	i915_gem_cleanup_engines(dev);
	i915_gem_context_fini(dev);
	mutex_unlock(&dev->struct_mutex);

	WARN_ON(!list_empty(&to_i915(dev)->context_list));
}

static int i915_load_modeset_init(struct drm_device *dev)
{
	struct drm_i915_private *dev_priv = dev->dev_private;
	int ret;

	if (i915_inject_load_failure())
		return -ENODEV;

	ret = intel_bios_init(dev_priv);
	if (ret)
		DRM_INFO("failed to find VBIOS tables\n");

	/* If we have > 1 VGA cards, then we need to arbitrate access
	 * to the common VGA resources.
	 *
	 * If we are a secondary display controller (!PCI_DISPLAY_CLASS_VGA),
	 * then we do not take part in VGA arbitration and the
	 * vga_client_register() fails with -ENODEV.
	 */
	ret = vga_client_register(dev->pdev, dev, NULL, i915_vga_set_decode);
	if (ret && ret != -ENODEV)
		goto out;

	intel_register_dsm_handler();

	ret = vga_switcheroo_register_client(dev->pdev, &i915_switcheroo_ops, false);
	if (ret)
		goto cleanup_vga_client;

	/* must happen before intel_power_domains_init_hw() on VLV/CHV */
	intel_update_rawclk(dev_priv);

	intel_power_domains_init_hw(dev_priv, false);

	intel_csr_ucode_init(dev_priv);

	ret = intel_irq_install(dev_priv);
	if (ret)
		goto cleanup_csr;

	intel_setup_gmbus(dev);

	/* Important: The output setup functions called by modeset_init need
	 * working irqs for e.g. gmbus and dp aux transfers. */
	intel_modeset_init(dev);

	intel_guc_init(dev);

	ret = i915_gem_init(dev);
	if (ret)
		goto cleanup_irq;

	intel_modeset_gem_init(dev);

	/* Always safe in the mode setting case. */
	/* FIXME: do pre/post-mode set stuff in core KMS code */
	dev->vblank_disable_allowed = true;
	if (INTEL_INFO(dev)->num_pipes == 0)
		return 0;

	ret = intel_fbdev_init(dev);
	if (ret)
		goto cleanup_gem;

	/* Only enable hotplug handling once the fbdev is fully set up. */
	intel_hpd_init(dev_priv);

	/*
	 * Some ports require correctly set-up hpd registers for detection to
	 * work properly (leading to ghost connected connector status), e.g. VGA
	 * on gm45.  Hence we can only set up the initial fbdev config after hpd
	 * irqs are fully enabled. Now we should scan for the initial config
	 * only once hotplug handling is enabled, but due to screwed-up locking
	 * around kms/fbdev init we can't protect the fdbev initial config
	 * scanning against hotplug events. Hence do this first and ignore the
	 * tiny window where we will loose hotplug notifactions.
	 */
	intel_fbdev_initial_config_async(dev);

	drm_kms_helper_poll_init(dev);

	return 0;

cleanup_gem:
<<<<<<< HEAD
	mutex_lock(&dev->struct_mutex);
	i915_gem_cleanup_engines(dev);
	i915_gem_context_fini(dev);
	mutex_unlock(&dev->struct_mutex);
=======
	i915_gem_fini(dev);
>>>>>>> f3261156
cleanup_irq:
	intel_guc_fini(dev);
	drm_irq_uninstall(dev);
	intel_teardown_gmbus(dev);
cleanup_csr:
	intel_csr_ucode_fini(dev_priv);
	intel_power_domains_fini(dev_priv);
	vga_switcheroo_unregister_client(dev->pdev);
cleanup_vga_client:
	vga_client_register(dev->pdev, NULL, NULL, NULL);
out:
	return ret;
}

#if IS_ENABLED(CONFIG_FB)
static int i915_kick_out_firmware_fb(struct drm_i915_private *dev_priv)
{
	struct apertures_struct *ap;
	struct pci_dev *pdev = dev_priv->dev->pdev;
	struct i915_ggtt *ggtt = &dev_priv->ggtt;
	bool primary;
	int ret;

	ap = alloc_apertures(1);
	if (!ap)
		return -ENOMEM;

	ap->ranges[0].base = ggtt->mappable_base;
	ap->ranges[0].size = ggtt->mappable_end;

	primary =
		pdev->resource[PCI_ROM_RESOURCE].flags & IORESOURCE_ROM_SHADOW;

	ret = remove_conflicting_framebuffers(ap, "inteldrmfb", primary);

	kfree(ap);

	return ret;
}
#else
static int i915_kick_out_firmware_fb(struct drm_i915_private *dev_priv)
{
	return 0;
}
#endif

#if !defined(CONFIG_VGA_CONSOLE)
static int i915_kick_out_vgacon(struct drm_i915_private *dev_priv)
{
	return 0;
}
#elif !defined(CONFIG_DUMMY_CONSOLE)
static int i915_kick_out_vgacon(struct drm_i915_private *dev_priv)
{
	return -ENODEV;
}
#else
static int i915_kick_out_vgacon(struct drm_i915_private *dev_priv)
{
	int ret = 0;

	DRM_INFO("Replacing VGA console driver\n");

	console_lock();
	if (con_is_bound(&vga_con))
		ret = do_take_over_console(&dummy_con, 0, MAX_NR_CONSOLES - 1, 1);
	if (ret == 0) {
		ret = do_unregister_con_driver(&vga_con);

		/* Ignore "already unregistered". */
		if (ret == -ENODEV)
			ret = 0;
	}
	console_unlock();

	return ret;
}
#endif

static void i915_dump_device_info(struct drm_i915_private *dev_priv)
{
	const struct intel_device_info *info = &dev_priv->info;

#define PRINT_S(name) "%s"
#define SEP_EMPTY
#define PRINT_FLAG(name) info->name ? #name "," : ""
#define SEP_COMMA ,
	DRM_DEBUG_DRIVER("i915 device info: gen=%i, pciid=0x%04x rev=0x%02x flags="
			 DEV_INFO_FOR_EACH_FLAG(PRINT_S, SEP_EMPTY),
			 info->gen,
			 dev_priv->dev->pdev->device,
			 dev_priv->dev->pdev->revision,
			 DEV_INFO_FOR_EACH_FLAG(PRINT_FLAG, SEP_COMMA));
#undef PRINT_S
#undef SEP_EMPTY
#undef PRINT_FLAG
#undef SEP_COMMA
}

static void cherryview_sseu_info_init(struct drm_device *dev)
{
	struct drm_i915_private *dev_priv = dev->dev_private;
	struct intel_device_info *info;
	u32 fuse, eu_dis;

	info = (struct intel_device_info *)&dev_priv->info;
	fuse = I915_READ(CHV_FUSE_GT);

	info->slice_total = 1;

	if (!(fuse & CHV_FGT_DISABLE_SS0)) {
		info->subslice_per_slice++;
		eu_dis = fuse & (CHV_FGT_EU_DIS_SS0_R0_MASK |
				 CHV_FGT_EU_DIS_SS0_R1_MASK);
		info->eu_total += 8 - hweight32(eu_dis);
	}

	if (!(fuse & CHV_FGT_DISABLE_SS1)) {
		info->subslice_per_slice++;
		eu_dis = fuse & (CHV_FGT_EU_DIS_SS1_R0_MASK |
				 CHV_FGT_EU_DIS_SS1_R1_MASK);
		info->eu_total += 8 - hweight32(eu_dis);
	}

	info->subslice_total = info->subslice_per_slice;
	/*
	 * CHV expected to always have a uniform distribution of EU
	 * across subslices.
	*/
	info->eu_per_subslice = info->subslice_total ?
				info->eu_total / info->subslice_total :
				0;
	/*
	 * CHV supports subslice power gating on devices with more than
	 * one subslice, and supports EU power gating on devices with
	 * more than one EU pair per subslice.
	*/
	info->has_slice_pg = 0;
	info->has_subslice_pg = (info->subslice_total > 1);
	info->has_eu_pg = (info->eu_per_subslice > 2);
}

static void gen9_sseu_info_init(struct drm_device *dev)
{
	struct drm_i915_private *dev_priv = dev->dev_private;
	struct intel_device_info *info;
	int s_max = 3, ss_max = 4, eu_max = 8;
	int s, ss;
	u32 fuse2, s_enable, ss_disable, eu_disable;
	u8 eu_mask = 0xff;

	info = (struct intel_device_info *)&dev_priv->info;
	fuse2 = I915_READ(GEN8_FUSE2);
	s_enable = (fuse2 & GEN8_F2_S_ENA_MASK) >>
		   GEN8_F2_S_ENA_SHIFT;
	ss_disable = (fuse2 & GEN9_F2_SS_DIS_MASK) >>
		     GEN9_F2_SS_DIS_SHIFT;

	info->slice_total = hweight32(s_enable);
	/*
	 * The subslice disable field is global, i.e. it applies
	 * to each of the enabled slices.
	*/
	info->subslice_per_slice = ss_max - hweight32(ss_disable);
	info->subslice_total = info->slice_total *
			       info->subslice_per_slice;

	/*
	 * Iterate through enabled slices and subslices to
	 * count the total enabled EU.
	*/
	for (s = 0; s < s_max; s++) {
		if (!(s_enable & (0x1 << s)))
			/* skip disabled slice */
			continue;

		eu_disable = I915_READ(GEN9_EU_DISABLE(s));
		for (ss = 0; ss < ss_max; ss++) {
			int eu_per_ss;

			if (ss_disable & (0x1 << ss))
				/* skip disabled subslice */
				continue;

			eu_per_ss = eu_max - hweight8((eu_disable >> (ss*8)) &
						      eu_mask);

			/*
			 * Record which subslice(s) has(have) 7 EUs. we
			 * can tune the hash used to spread work among
			 * subslices if they are unbalanced.
			 */
			if (eu_per_ss == 7)
				info->subslice_7eu[s] |= 1 << ss;

			info->eu_total += eu_per_ss;
		}
	}

	/*
	 * SKL is expected to always have a uniform distribution
	 * of EU across subslices with the exception that any one
	 * EU in any one subslice may be fused off for die
	 * recovery. BXT is expected to be perfectly uniform in EU
	 * distribution.
	*/
	info->eu_per_subslice = info->subslice_total ?
				DIV_ROUND_UP(info->eu_total,
					     info->subslice_total) : 0;
	/*
	 * SKL supports slice power gating on devices with more than
	 * one slice, and supports EU power gating on devices with
	 * more than one EU pair per subslice. BXT supports subslice
	 * power gating on devices with more than one subslice, and
	 * supports EU power gating on devices with more than one EU
	 * pair per subslice.
	*/
	info->has_slice_pg = ((IS_SKYLAKE(dev) || IS_KABYLAKE(dev)) &&
			       (info->slice_total > 1));
	info->has_subslice_pg = (IS_BROXTON(dev) && (info->subslice_total > 1));
	info->has_eu_pg = (info->eu_per_subslice > 2);
}

static void broadwell_sseu_info_init(struct drm_device *dev)
{
	struct drm_i915_private *dev_priv = dev->dev_private;
	struct intel_device_info *info;
	const int s_max = 3, ss_max = 3, eu_max = 8;
	int s, ss;
	u32 fuse2, eu_disable[s_max], s_enable, ss_disable;

	fuse2 = I915_READ(GEN8_FUSE2);
	s_enable = (fuse2 & GEN8_F2_S_ENA_MASK) >> GEN8_F2_S_ENA_SHIFT;
	ss_disable = (fuse2 & GEN8_F2_SS_DIS_MASK) >> GEN8_F2_SS_DIS_SHIFT;

	eu_disable[0] = I915_READ(GEN8_EU_DISABLE0) & GEN8_EU_DIS0_S0_MASK;
	eu_disable[1] = (I915_READ(GEN8_EU_DISABLE0) >> GEN8_EU_DIS0_S1_SHIFT) |
			((I915_READ(GEN8_EU_DISABLE1) & GEN8_EU_DIS1_S1_MASK) <<
			 (32 - GEN8_EU_DIS0_S1_SHIFT));
	eu_disable[2] = (I915_READ(GEN8_EU_DISABLE1) >> GEN8_EU_DIS1_S2_SHIFT) |
			((I915_READ(GEN8_EU_DISABLE2) & GEN8_EU_DIS2_S2_MASK) <<
			 (32 - GEN8_EU_DIS1_S2_SHIFT));


	info = (struct intel_device_info *)&dev_priv->info;
	info->slice_total = hweight32(s_enable);

	/*
	 * The subslice disable field is global, i.e. it applies
	 * to each of the enabled slices.
	 */
	info->subslice_per_slice = ss_max - hweight32(ss_disable);
	info->subslice_total = info->slice_total * info->subslice_per_slice;

	/*
	 * Iterate through enabled slices and subslices to
	 * count the total enabled EU.
	 */
	for (s = 0; s < s_max; s++) {
		if (!(s_enable & (0x1 << s)))
			/* skip disabled slice */
			continue;

		for (ss = 0; ss < ss_max; ss++) {
			u32 n_disabled;

			if (ss_disable & (0x1 << ss))
				/* skip disabled subslice */
				continue;

			n_disabled = hweight8(eu_disable[s] >> (ss * eu_max));

			/*
			 * Record which subslices have 7 EUs.
			 */
			if (eu_max - n_disabled == 7)
				info->subslice_7eu[s] |= 1 << ss;

			info->eu_total += eu_max - n_disabled;
		}
	}

	/*
	 * BDW is expected to always have a uniform distribution of EU across
	 * subslices with the exception that any one EU in any one subslice may
	 * be fused off for die recovery.
	 */
	info->eu_per_subslice = info->subslice_total ?
		DIV_ROUND_UP(info->eu_total, info->subslice_total) : 0;

	/*
	 * BDW supports slice power gating on devices with more than
	 * one slice.
	 */
	info->has_slice_pg = (info->slice_total > 1);
	info->has_subslice_pg = 0;
	info->has_eu_pg = 0;
}

/*
 * Determine various intel_device_info fields at runtime.
 *
 * Use it when either:
 *   - it's judged too laborious to fill n static structures with the limit
 *     when a simple if statement does the job,
 *   - run-time checks (eg read fuse/strap registers) are needed.
 *
 * This function needs to be called:
 *   - after the MMIO has been setup as we are reading registers,
 *   - after the PCH has been detected,
 *   - before the first usage of the fields it can tweak.
 */
static void intel_device_info_runtime_init(struct drm_device *dev)
{
	struct drm_i915_private *dev_priv = dev->dev_private;
	struct intel_device_info *info;
	enum pipe pipe;

	info = (struct intel_device_info *)&dev_priv->info;

	/*
	 * Skylake and Broxton currently don't expose the topmost plane as its
	 * use is exclusive with the legacy cursor and we only want to expose
	 * one of those, not both. Until we can safely expose the topmost plane
	 * as a DRM_PLANE_TYPE_CURSOR with all the features exposed/supported,
	 * we don't expose the topmost plane at all to prevent ABI breakage
	 * down the line.
	 */
	if (IS_BROXTON(dev)) {
		info->num_sprites[PIPE_A] = 2;
		info->num_sprites[PIPE_B] = 2;
		info->num_sprites[PIPE_C] = 1;
	} else if (IS_VALLEYVIEW(dev) || IS_CHERRYVIEW(dev))
		for_each_pipe(dev_priv, pipe)
			info->num_sprites[pipe] = 2;
	else
		for_each_pipe(dev_priv, pipe)
			info->num_sprites[pipe] = 1;

	if (i915.disable_display) {
		DRM_INFO("Display disabled (module parameter)\n");
		info->num_pipes = 0;
	} else if (info->num_pipes > 0 &&
		   (IS_GEN7(dev_priv) || IS_GEN8(dev_priv)) &&
		   HAS_PCH_SPLIT(dev)) {
		u32 fuse_strap = I915_READ(FUSE_STRAP);
		u32 sfuse_strap = I915_READ(SFUSE_STRAP);

		/*
		 * SFUSE_STRAP is supposed to have a bit signalling the display
		 * is fused off. Unfortunately it seems that, at least in
		 * certain cases, fused off display means that PCH display
		 * reads don't land anywhere. In that case, we read 0s.
		 *
		 * On CPT/PPT, we can detect this case as SFUSE_STRAP_FUSE_LOCK
		 * should be set when taking over after the firmware.
		 */
		if (fuse_strap & ILK_INTERNAL_DISPLAY_DISABLE ||
		    sfuse_strap & SFUSE_STRAP_DISPLAY_DISABLED ||
		    (dev_priv->pch_type == PCH_CPT &&
		     !(sfuse_strap & SFUSE_STRAP_FUSE_LOCK))) {
			DRM_INFO("Display fused off, disabling\n");
			info->num_pipes = 0;
		} else if (fuse_strap & IVB_PIPE_C_DISABLE) {
			DRM_INFO("PipeC fused off\n");
			info->num_pipes -= 1;
		}
	} else if (info->num_pipes > 0 && IS_GEN9(dev_priv)) {
		u32 dfsm = I915_READ(SKL_DFSM);
		u8 disabled_mask = 0;
		bool invalid;
		int num_bits;

		if (dfsm & SKL_DFSM_PIPE_A_DISABLE)
			disabled_mask |= BIT(PIPE_A);
		if (dfsm & SKL_DFSM_PIPE_B_DISABLE)
			disabled_mask |= BIT(PIPE_B);
		if (dfsm & SKL_DFSM_PIPE_C_DISABLE)
			disabled_mask |= BIT(PIPE_C);

		num_bits = hweight8(disabled_mask);

		switch (disabled_mask) {
		case BIT(PIPE_A):
		case BIT(PIPE_B):
		case BIT(PIPE_A) | BIT(PIPE_B):
		case BIT(PIPE_A) | BIT(PIPE_C):
			invalid = true;
			break;
		default:
			invalid = false;
		}

		if (num_bits > info->num_pipes || invalid)
			DRM_ERROR("invalid pipe fuse configuration: 0x%x\n",
				  disabled_mask);
		else
			info->num_pipes -= num_bits;
	}

	/* Initialize slice/subslice/EU info */
	if (IS_CHERRYVIEW(dev))
		cherryview_sseu_info_init(dev);
	else if (IS_BROADWELL(dev))
		broadwell_sseu_info_init(dev);
	else if (INTEL_INFO(dev)->gen >= 9)
		gen9_sseu_info_init(dev);

<<<<<<< HEAD
	/* Snooping is broken on BXT A stepping. */
	info->has_snoop = !info->has_llc;
	info->has_snoop &= !IS_BXT_REVID(dev, 0, BXT_REVID_A1);
=======
	info->has_snoop = !info->has_llc;

	/* Snooping is broken on BXT A stepping. */
	if (IS_BXT_REVID(dev, 0, BXT_REVID_A1))
		info->has_snoop = false;
>>>>>>> f3261156

	DRM_DEBUG_DRIVER("slice total: %u\n", info->slice_total);
	DRM_DEBUG_DRIVER("subslice total: %u\n", info->subslice_total);
	DRM_DEBUG_DRIVER("subslice per slice: %u\n", info->subslice_per_slice);
	DRM_DEBUG_DRIVER("EU total: %u\n", info->eu_total);
	DRM_DEBUG_DRIVER("EU per subslice: %u\n", info->eu_per_subslice);
	DRM_DEBUG_DRIVER("has slice power gating: %s\n",
			 info->has_slice_pg ? "y" : "n");
	DRM_DEBUG_DRIVER("has subslice power gating: %s\n",
			 info->has_subslice_pg ? "y" : "n");
	DRM_DEBUG_DRIVER("has EU power gating: %s\n",
			 info->has_eu_pg ? "y" : "n");

	i915.enable_execlists =
		intel_sanitize_enable_execlists(dev_priv,
					       	i915.enable_execlists);

	/*
	 * i915.enable_ppgtt is read-only, so do an early pass to validate the
	 * user's requested state against the hardware/driver capabilities.  We
	 * do this now so that we can print out any log messages once rather
	 * than every time we check intel_enable_ppgtt().
	 */
	i915.enable_ppgtt =
		intel_sanitize_enable_ppgtt(dev_priv, i915.enable_ppgtt);
	DRM_DEBUG_DRIVER("ppgtt mode: %i\n", i915.enable_ppgtt);
}

static void intel_init_dpio(struct drm_i915_private *dev_priv)
{
	/*
	 * IOSF_PORT_DPIO is used for VLV x2 PHY (DP/HDMI B and C),
	 * CHV x1 PHY (DP/HDMI D)
	 * IOSF_PORT_DPIO_2 is used for CHV x2 PHY (DP/HDMI B and C)
	 */
	if (IS_CHERRYVIEW(dev_priv)) {
		DPIO_PHY_IOSF_PORT(DPIO_PHY0) = IOSF_PORT_DPIO_2;
		DPIO_PHY_IOSF_PORT(DPIO_PHY1) = IOSF_PORT_DPIO;
	} else if (IS_VALLEYVIEW(dev_priv)) {
		DPIO_PHY_IOSF_PORT(DPIO_PHY0) = IOSF_PORT_DPIO;
	}
}

static int i915_workqueues_init(struct drm_i915_private *dev_priv)
{
	/*
	 * The i915 workqueue is primarily used for batched retirement of
	 * requests (and thus managing bo) once the task has been completed
	 * by the GPU. i915_gem_retire_requests() is called directly when we
	 * need high-priority retirement, such as waiting for an explicit
	 * bo.
	 *
	 * It is also used for periodic low-priority events, such as
	 * idle-timers and recording error state.
	 *
	 * All tasks on the workqueue are expected to acquire the dev mutex
	 * so there is no point in running more than one instance of the
	 * workqueue at any time.  Use an ordered one.
	 */
	dev_priv->wq = alloc_ordered_workqueue("i915", 0);
	if (dev_priv->wq == NULL)
		goto out_err;

	dev_priv->hotplug.dp_wq = alloc_ordered_workqueue("i915-dp", 0);
	if (dev_priv->hotplug.dp_wq == NULL)
		goto out_free_wq;

	dev_priv->gpu_error.hangcheck_wq =
		alloc_ordered_workqueue("i915-hangcheck", 0);
	if (dev_priv->gpu_error.hangcheck_wq == NULL)
		goto out_free_dp_wq;

	return 0;

out_free_dp_wq:
	destroy_workqueue(dev_priv->hotplug.dp_wq);
out_free_wq:
	destroy_workqueue(dev_priv->wq);
out_err:
	DRM_ERROR("Failed to allocate workqueues.\n");

	return -ENOMEM;
}

static void i915_workqueues_cleanup(struct drm_i915_private *dev_priv)
{
	destroy_workqueue(dev_priv->gpu_error.hangcheck_wq);
	destroy_workqueue(dev_priv->hotplug.dp_wq);
	destroy_workqueue(dev_priv->wq);
}

/**
 * i915_driver_init_early - setup state not requiring device access
 * @dev_priv: device private
 *
 * Initialize everything that is a "SW-only" state, that is state not
 * requiring accessing the device or exposing the driver via kernel internal
 * or userspace interfaces. Example steps belonging here: lock initialization,
 * system memory allocation, setting up device specific attributes and
 * function hooks not requiring accessing the device.
 */
static int i915_driver_init_early(struct drm_i915_private *dev_priv,
				  struct drm_device *dev,
				  struct intel_device_info *info)
{
	struct intel_device_info *device_info;
	int ret = 0;

	if (i915_inject_load_failure())
		return -ENODEV;

	/* Setup the write-once "constant" device info */
	device_info = (struct intel_device_info *)&dev_priv->info;
	memcpy(device_info, info, sizeof(dev_priv->info));
	device_info->device_id = dev->pdev->device;

<<<<<<< HEAD
=======
	BUG_ON(device_info->gen > sizeof(device_info->gen_mask) * BITS_PER_BYTE);
	device_info->gen_mask = BIT(device_info->gen - 1);

>>>>>>> f3261156
	spin_lock_init(&dev_priv->irq_lock);
	spin_lock_init(&dev_priv->gpu_error.lock);
	mutex_init(&dev_priv->backlight_lock);
	spin_lock_init(&dev_priv->uncore.lock);
	spin_lock_init(&dev_priv->mm.object_stat_lock);
	spin_lock_init(&dev_priv->mmio_flip_lock);
	mutex_init(&dev_priv->sb_lock);
	mutex_init(&dev_priv->modeset_restore_lock);
	mutex_init(&dev_priv->av_mutex);
	mutex_init(&dev_priv->wm.wm_mutex);
	mutex_init(&dev_priv->pps_mutex);

	ret = i915_workqueues_init(dev_priv);
	if (ret < 0)
		return ret;

	/* This must be called before any calls to HAS_PCH_* */
	intel_detect_pch(dev);

	intel_pm_setup(dev);
	intel_init_dpio(dev_priv);
	intel_power_domains_init(dev_priv);
	intel_irq_init(dev_priv);
	intel_init_display_hooks(dev_priv);
	intel_init_clock_gating_hooks(dev_priv);
	intel_init_audio_hooks(dev_priv);
	i915_gem_load_init(dev);

	intel_display_crc_init(dev);

	i915_dump_device_info(dev_priv);

	/* Not all pre-production machines fall into this category, only the
	 * very first ones. Almost everything should work, except for maybe
	 * suspend/resume. And we don't implement workarounds that affect only
	 * pre-production machines. */
	if (IS_HSW_EARLY_SDV(dev))
		DRM_INFO("This is an early pre-production Haswell machine. "
			 "It may not be fully functional.\n");

	return 0;
}

/**
 * i915_driver_cleanup_early - cleanup the setup done in i915_driver_init_early()
 * @dev_priv: device private
 */
static void i915_driver_cleanup_early(struct drm_i915_private *dev_priv)
{
	i915_gem_load_cleanup(dev_priv->dev);
	i915_workqueues_cleanup(dev_priv);
}

static int i915_mmio_setup(struct drm_device *dev)
{
	struct drm_i915_private *dev_priv = to_i915(dev);
	int mmio_bar;
	int mmio_size;

	mmio_bar = IS_GEN2(dev) ? 1 : 0;
	/*
	 * Before gen4, the registers and the GTT are behind different BARs.
	 * However, from gen4 onwards, the registers and the GTT are shared
	 * in the same BAR, so we want to restrict this ioremap from
	 * clobbering the GTT which we want ioremap_wc instead. Fortunately,
	 * the register BAR remains the same size for all the earlier
	 * generations up to Ironlake.
	 */
	if (INTEL_INFO(dev)->gen < 5)
		mmio_size = 512 * 1024;
	else
		mmio_size = 2 * 1024 * 1024;
	dev_priv->regs = pci_iomap(dev->pdev, mmio_bar, mmio_size);
	if (dev_priv->regs == NULL) {
		DRM_ERROR("failed to map registers\n");

		return -EIO;
	}

	/* Try to make sure MCHBAR is enabled before poking at it */
	intel_setup_mchbar(dev);

	return 0;
}

static void i915_mmio_cleanup(struct drm_device *dev)
{
	struct drm_i915_private *dev_priv = to_i915(dev);

	intel_teardown_mchbar(dev);
	pci_iounmap(dev->pdev, dev_priv->regs);
}

/**
 * i915_driver_init_mmio - setup device MMIO
 * @dev_priv: device private
 *
 * Setup minimal device state necessary for MMIO accesses later in the
 * initialization sequence. The setup here should avoid any other device-wide
 * side effects or exposing the driver via kernel internal or user space
 * interfaces.
 */
static int i915_driver_init_mmio(struct drm_i915_private *dev_priv)
{
	struct drm_device *dev = dev_priv->dev;
	int ret;

	if (i915_inject_load_failure())
		return -ENODEV;

	if (i915_get_bridge_dev(dev))
		return -EIO;

	ret = i915_mmio_setup(dev);
	if (ret < 0)
		goto put_bridge;

<<<<<<< HEAD
	intel_uncore_init(dev);
=======
	intel_uncore_init(dev_priv);
>>>>>>> f3261156

	return 0;

put_bridge:
	pci_dev_put(dev_priv->bridge_dev);

	return ret;
}

/**
 * i915_driver_cleanup_mmio - cleanup the setup done in i915_driver_init_mmio()
 * @dev_priv: device private
 */
static void i915_driver_cleanup_mmio(struct drm_i915_private *dev_priv)
{
	struct drm_device *dev = dev_priv->dev;

<<<<<<< HEAD
	intel_uncore_fini(dev);
=======
	intel_uncore_fini(dev_priv);
>>>>>>> f3261156
	i915_mmio_cleanup(dev);
	pci_dev_put(dev_priv->bridge_dev);
}

/**
 * i915_driver_init_hw - setup state requiring device access
 * @dev_priv: device private
 *
 * Setup state that requires accessing the device, but doesn't require
 * exposing the driver via kernel internal or userspace interfaces.
 */
static int i915_driver_init_hw(struct drm_i915_private *dev_priv)
{
	struct drm_device *dev = dev_priv->dev;
	struct i915_ggtt *ggtt = &dev_priv->ggtt;
	uint32_t aperture_size;
	int ret;

	if (i915_inject_load_failure())
		return -ENODEV;

	intel_device_info_runtime_init(dev);

	ret = i915_ggtt_init_hw(dev);
	if (ret)
		return ret;

	ret = i915_ggtt_enable_hw(dev);
	if (ret) {
		DRM_ERROR("failed to enable GGTT\n");
		goto out_ggtt;
	}

	/* WARNING: Apparently we must kick fbdev drivers before vgacon,
	 * otherwise the vga fbdev driver falls over. */
	ret = i915_kick_out_firmware_fb(dev_priv);
	if (ret) {
		DRM_ERROR("failed to remove conflicting framebuffer drivers\n");
		goto out_ggtt;
	}

	ret = i915_kick_out_vgacon(dev_priv);
	if (ret) {
		DRM_ERROR("failed to remove conflicting VGA console\n");
		goto out_ggtt;
	}

	pci_set_master(dev->pdev);

	/* overlay on gen2 is broken and can't address above 1G */
	if (IS_GEN2(dev)) {
		ret = dma_set_coherent_mask(&dev->pdev->dev, DMA_BIT_MASK(30));
		if (ret) {
			DRM_ERROR("failed to set DMA mask\n");

			goto out_ggtt;
		}
	}


	/* 965GM sometimes incorrectly writes to hardware status page (HWS)
	 * using 32bit addressing, overwriting memory if HWS is located
	 * above 4GB.
	 *
	 * The documentation also mentions an issue with undefined
	 * behaviour if any general state is accessed within a page above 4GB,
	 * which also needs to be handled carefully.
	 */
	if (IS_BROADWATER(dev) || IS_CRESTLINE(dev)) {
		ret = dma_set_coherent_mask(&dev->pdev->dev, DMA_BIT_MASK(32));

		if (ret) {
			DRM_ERROR("failed to set DMA mask\n");

<<<<<<< HEAD
=======
			goto out_ggtt;
		}
	}

>>>>>>> f3261156
	aperture_size = ggtt->mappable_end;

	ggtt->mappable =
		io_mapping_create_wc(ggtt->mappable_base,
				     aperture_size);
	if (!ggtt->mappable) {
		ret = -EIO;
		goto out_ggtt;
	}

	ggtt->mtrr = arch_phys_wc_add(ggtt->mappable_base,
					      aperture_size);

	pm_qos_add_request(&dev_priv->pm_qos, PM_QOS_CPU_DMA_LATENCY,
			   PM_QOS_DEFAULT_VALUE);
<<<<<<< HEAD

	intel_uncore_sanitize(dev);
=======
>>>>>>> f3261156

	intel_uncore_sanitize(dev_priv);

<<<<<<< HEAD
=======
	intel_opregion_setup(dev_priv);

>>>>>>> f3261156
	i915_gem_load_init_fences(dev_priv);

	/* On the 945G/GM, the chipset reports the MSI capability on the
	 * integrated graphics even though the support isn't actually there
	 * according to the published specs.  It doesn't appear to function
	 * correctly in testing on 945G.
	 * This may be a side effect of MSI having been made available for PEG
	 * and the registers being closely associated.
	 *
	 * According to chipset errata, on the 965GM, MSI interrupts may
	 * be lost or delayed, but we use them anyways to avoid
	 * stuck interrupts on some machines.
	 */
	if (!IS_I945G(dev) && !IS_I945GM(dev)) {
		if (pci_enable_msi(dev->pdev) < 0)
			DRM_DEBUG_DRIVER("can't enable MSI");
	}

	return 0;

out_ggtt:
	i915_ggtt_cleanup_hw(dev);

	return ret;
}

/**
 * i915_driver_cleanup_hw - cleanup the setup done in i915_driver_init_hw()
 * @dev_priv: device private
 */
static void i915_driver_cleanup_hw(struct drm_i915_private *dev_priv)
{
	struct drm_device *dev = dev_priv->dev;
	struct i915_ggtt *ggtt = &dev_priv->ggtt;

	if (dev->pdev->msi_enabled)
		pci_disable_msi(dev->pdev);

	pm_qos_remove_request(&dev_priv->pm_qos);
	arch_phys_wc_del(ggtt->mtrr);
	io_mapping_free(ggtt->mappable);
	i915_ggtt_cleanup_hw(dev);
}

/**
 * i915_driver_register - register the driver with the rest of the system
 * @dev_priv: device private
 *
 * Perform any steps necessary to make the driver available via kernel
 * internal or userspace interfaces.
 */
static void i915_driver_register(struct drm_i915_private *dev_priv)
{
	struct drm_device *dev = dev_priv->dev;

	i915_gem_shrinker_init(dev_priv);
	/*
	 * Notify a valid surface after modesetting,
	 * when running inside a VM.
	 */
	if (intel_vgpu_active(dev_priv))
		I915_WRITE(vgtif_reg(display_ready), VGT_DRV_DISPLAY_READY);

	i915_setup_sysfs(dev);

	if (INTEL_INFO(dev_priv)->num_pipes) {
		/* Must be done after probing outputs */
		intel_opregion_register(dev_priv);
		acpi_video_register();
	}

	if (IS_GEN5(dev_priv))
		intel_gpu_ips_init(dev_priv);

	i915_audio_component_init(dev_priv);
}

/**
 * i915_driver_unregister - cleanup the registration done in i915_driver_regiser()
 * @dev_priv: device private
 */
static void i915_driver_unregister(struct drm_i915_private *dev_priv)
{
	i915_audio_component_cleanup(dev_priv);
	intel_gpu_ips_teardown();
	acpi_video_unregister();
<<<<<<< HEAD
	intel_opregion_fini(dev_priv->dev);
=======
	intel_opregion_unregister(dev_priv);
>>>>>>> f3261156
	i915_teardown_sysfs(dev_priv->dev);
	i915_gem_shrinker_cleanup(dev_priv);
}

/**
 * i915_driver_load - setup chip and create an initial config
 * @dev: DRM device
 * @flags: startup flags
 *
 * The driver load routine has to do several things:
 *   - drive output discovery via intel_modeset_init()
 *   - initialize the memory manager
 *   - allocate initial config memory
 *   - setup the DRM framebuffer with the allocated memory
 */
int i915_driver_load(struct drm_device *dev, unsigned long flags)
{
	struct drm_i915_private *dev_priv;
	int ret = 0;

	dev_priv = kzalloc(sizeof(*dev_priv), GFP_KERNEL);
	if (dev_priv == NULL)
		return -ENOMEM;

	dev->dev_private = dev_priv;
	/* Must be set before calling __i915_printk */
	dev_priv->dev = dev;

	ret = i915_driver_init_early(dev_priv, dev,
				     (struct intel_device_info *)flags);

	if (ret < 0)
		goto out_free_priv;

	intel_runtime_pm_get(dev_priv);

	ret = i915_driver_init_mmio(dev_priv);
	if (ret < 0)
		goto out_runtime_pm_put;

	ret = i915_driver_init_hw(dev_priv);
	if (ret < 0)
		goto out_cleanup_mmio;

	/*
	 * TODO: move the vblank init and parts of modeset init steps into one
	 * of the i915_driver_init_/i915_driver_register functions according
	 * to the role/effect of the given init step.
	 */
	if (INTEL_INFO(dev)->num_pipes) {
		ret = drm_vblank_init(dev, INTEL_INFO(dev)->num_pipes);
		if (ret)
			goto out_cleanup_hw;
	}

	ret = i915_load_modeset_init(dev);
	if (ret < 0)
		goto out_cleanup_vblank;

	i915_driver_register(dev_priv);

	intel_runtime_pm_enable(dev_priv);

	intel_runtime_pm_put(dev_priv);

	return 0;

out_cleanup_vblank:
	drm_vblank_cleanup(dev);
out_cleanup_hw:
	i915_driver_cleanup_hw(dev_priv);
out_cleanup_mmio:
	i915_driver_cleanup_mmio(dev_priv);
out_runtime_pm_put:
	intel_runtime_pm_put(dev_priv);
	i915_driver_cleanup_early(dev_priv);
out_free_priv:
	i915_load_error(dev_priv, "Device initialization failed (%d)\n", ret);

	kfree(dev_priv);

	return ret;
}

int i915_driver_unload(struct drm_device *dev)
{
	struct drm_i915_private *dev_priv = dev->dev_private;
	int ret;

	intel_fbdev_fini(dev);

	ret = i915_gem_suspend(dev);
	if (ret) {
		DRM_ERROR("failed to idle hardware: %d\n", ret);
		return ret;
	}

	intel_display_power_get(dev_priv, POWER_DOMAIN_INIT);

	i915_driver_unregister(dev_priv);

	drm_vblank_cleanup(dev);

	intel_modeset_cleanup(dev);

	/*
	 * free the memory space allocated for the child device
	 * config parsed from VBT
	 */
	if (dev_priv->vbt.child_dev && dev_priv->vbt.child_dev_num) {
		kfree(dev_priv->vbt.child_dev);
		dev_priv->vbt.child_dev = NULL;
		dev_priv->vbt.child_dev_num = 0;
	}
	kfree(dev_priv->vbt.sdvo_lvds_vbt_mode);
	dev_priv->vbt.sdvo_lvds_vbt_mode = NULL;
	kfree(dev_priv->vbt.lfp_lvds_vbt_mode);
	dev_priv->vbt.lfp_lvds_vbt_mode = NULL;

	vga_switcheroo_unregister_client(dev->pdev);
	vga_client_register(dev->pdev, NULL, NULL, NULL);

	intel_csr_ucode_fini(dev_priv);

	/* Free error state after interrupts are fully disabled. */
	cancel_delayed_work_sync(&dev_priv->gpu_error.hangcheck_work);
	i915_destroy_error_state(dev);

	/* Flush any outstanding unpin_work. */
	flush_workqueue(dev_priv->wq);

<<<<<<< HEAD
	intel_guc_ucode_fini(dev);
	mutex_lock(&dev->struct_mutex);
	i915_gem_cleanup_engines(dev);
	i915_gem_context_fini(dev);
	mutex_unlock(&dev->struct_mutex);
=======
	intel_guc_fini(dev);
	i915_gem_fini(dev);
>>>>>>> f3261156
	intel_fbc_cleanup_cfb(dev_priv);

	intel_power_domains_fini(dev_priv);

	i915_driver_cleanup_hw(dev_priv);
	i915_driver_cleanup_mmio(dev_priv);

	intel_display_power_put(dev_priv, POWER_DOMAIN_INIT);

	i915_driver_cleanup_early(dev_priv);
	kfree(dev_priv);

	return 0;
}

int i915_driver_open(struct drm_device *dev, struct drm_file *file)
{
	int ret;

	ret = i915_gem_open(dev, file);
	if (ret)
		return ret;

	return 0;
}

/**
 * i915_driver_lastclose - clean up after all DRM clients have exited
 * @dev: DRM device
 *
 * Take care of cleaning up after all DRM clients have exited.  In the
 * mode setting case, we want to restore the kernel's initial mode (just
 * in case the last client left us in a bad state).
 *
 * Additionally, in the non-mode setting case, we'll tear down the GTT
 * and DMA structures, since the kernel won't be using them, and clea
 * up any GEM state.
 */
void i915_driver_lastclose(struct drm_device *dev)
{
	intel_fbdev_restore_mode(dev);
	vga_switcheroo_process_delayed_switch();
}

void i915_driver_preclose(struct drm_device *dev, struct drm_file *file)
{
	mutex_lock(&dev->struct_mutex);
	i915_gem_context_close(dev, file);
	i915_gem_release(dev, file);
	mutex_unlock(&dev->struct_mutex);
}

void i915_driver_postclose(struct drm_device *dev, struct drm_file *file)
{
	struct drm_i915_file_private *file_priv = file->driver_priv;

	kfree(file_priv);
}

static int
i915_gem_reject_pin_ioctl(struct drm_device *dev, void *data,
			  struct drm_file *file)
{
	return -ENODEV;
}

const struct drm_ioctl_desc i915_ioctls[] = {
	DRM_IOCTL_DEF_DRV(I915_INIT, drm_noop, DRM_AUTH|DRM_MASTER|DRM_ROOT_ONLY),
	DRM_IOCTL_DEF_DRV(I915_FLUSH, drm_noop, DRM_AUTH),
	DRM_IOCTL_DEF_DRV(I915_FLIP, drm_noop, DRM_AUTH),
	DRM_IOCTL_DEF_DRV(I915_BATCHBUFFER, drm_noop, DRM_AUTH),
	DRM_IOCTL_DEF_DRV(I915_IRQ_EMIT, drm_noop, DRM_AUTH),
	DRM_IOCTL_DEF_DRV(I915_IRQ_WAIT, drm_noop, DRM_AUTH),
	DRM_IOCTL_DEF_DRV(I915_GETPARAM, i915_getparam, DRM_AUTH|DRM_RENDER_ALLOW),
	DRM_IOCTL_DEF_DRV(I915_SETPARAM, drm_noop, DRM_AUTH|DRM_MASTER|DRM_ROOT_ONLY),
	DRM_IOCTL_DEF_DRV(I915_ALLOC, drm_noop, DRM_AUTH),
	DRM_IOCTL_DEF_DRV(I915_FREE, drm_noop, DRM_AUTH),
	DRM_IOCTL_DEF_DRV(I915_INIT_HEAP, drm_noop, DRM_AUTH|DRM_MASTER|DRM_ROOT_ONLY),
	DRM_IOCTL_DEF_DRV(I915_CMDBUFFER, drm_noop, DRM_AUTH),
	DRM_IOCTL_DEF_DRV(I915_DESTROY_HEAP,  drm_noop, DRM_AUTH|DRM_MASTER|DRM_ROOT_ONLY),
	DRM_IOCTL_DEF_DRV(I915_SET_VBLANK_PIPE,  drm_noop, DRM_AUTH|DRM_MASTER|DRM_ROOT_ONLY),
	DRM_IOCTL_DEF_DRV(I915_GET_VBLANK_PIPE,  drm_noop, DRM_AUTH),
	DRM_IOCTL_DEF_DRV(I915_VBLANK_SWAP, drm_noop, DRM_AUTH),
	DRM_IOCTL_DEF_DRV(I915_HWS_ADDR, drm_noop, DRM_AUTH|DRM_MASTER|DRM_ROOT_ONLY),
	DRM_IOCTL_DEF_DRV(I915_GEM_INIT, drm_noop, DRM_AUTH|DRM_MASTER|DRM_ROOT_ONLY),
	DRM_IOCTL_DEF_DRV(I915_GEM_EXECBUFFER, i915_gem_execbuffer, DRM_AUTH),
	DRM_IOCTL_DEF_DRV(I915_GEM_EXECBUFFER2, i915_gem_execbuffer2, DRM_AUTH|DRM_RENDER_ALLOW),
	DRM_IOCTL_DEF_DRV(I915_GEM_PIN, i915_gem_reject_pin_ioctl, DRM_AUTH|DRM_ROOT_ONLY),
	DRM_IOCTL_DEF_DRV(I915_GEM_UNPIN, i915_gem_reject_pin_ioctl, DRM_AUTH|DRM_ROOT_ONLY),
	DRM_IOCTL_DEF_DRV(I915_GEM_BUSY, i915_gem_busy_ioctl, DRM_AUTH|DRM_RENDER_ALLOW),
	DRM_IOCTL_DEF_DRV(I915_GEM_SET_CACHING, i915_gem_set_caching_ioctl, DRM_RENDER_ALLOW),
	DRM_IOCTL_DEF_DRV(I915_GEM_GET_CACHING, i915_gem_get_caching_ioctl, DRM_RENDER_ALLOW),
	DRM_IOCTL_DEF_DRV(I915_GEM_THROTTLE, i915_gem_throttle_ioctl, DRM_AUTH|DRM_RENDER_ALLOW),
	DRM_IOCTL_DEF_DRV(I915_GEM_ENTERVT, drm_noop, DRM_AUTH|DRM_MASTER|DRM_ROOT_ONLY),
	DRM_IOCTL_DEF_DRV(I915_GEM_LEAVEVT, drm_noop, DRM_AUTH|DRM_MASTER|DRM_ROOT_ONLY),
	DRM_IOCTL_DEF_DRV(I915_GEM_CREATE, i915_gem_create_ioctl, DRM_RENDER_ALLOW),
	DRM_IOCTL_DEF_DRV(I915_GEM_PREAD, i915_gem_pread_ioctl, DRM_RENDER_ALLOW),
	DRM_IOCTL_DEF_DRV(I915_GEM_PWRITE, i915_gem_pwrite_ioctl, DRM_RENDER_ALLOW),
	DRM_IOCTL_DEF_DRV(I915_GEM_MMAP, i915_gem_mmap_ioctl, DRM_RENDER_ALLOW),
	DRM_IOCTL_DEF_DRV(I915_GEM_MMAP_GTT, i915_gem_mmap_gtt_ioctl, DRM_RENDER_ALLOW),
	DRM_IOCTL_DEF_DRV(I915_GEM_SET_DOMAIN, i915_gem_set_domain_ioctl, DRM_RENDER_ALLOW),
	DRM_IOCTL_DEF_DRV(I915_GEM_SW_FINISH, i915_gem_sw_finish_ioctl, DRM_RENDER_ALLOW),
	DRM_IOCTL_DEF_DRV(I915_GEM_SET_TILING, i915_gem_set_tiling, DRM_RENDER_ALLOW),
	DRM_IOCTL_DEF_DRV(I915_GEM_GET_TILING, i915_gem_get_tiling, DRM_RENDER_ALLOW),
	DRM_IOCTL_DEF_DRV(I915_GEM_GET_APERTURE, i915_gem_get_aperture_ioctl, DRM_RENDER_ALLOW),
	DRM_IOCTL_DEF_DRV(I915_GET_PIPE_FROM_CRTC_ID, intel_get_pipe_from_crtc_id, 0),
	DRM_IOCTL_DEF_DRV(I915_GEM_MADVISE, i915_gem_madvise_ioctl, DRM_RENDER_ALLOW),
	DRM_IOCTL_DEF_DRV(I915_OVERLAY_PUT_IMAGE, intel_overlay_put_image_ioctl, DRM_MASTER|DRM_CONTROL_ALLOW),
	DRM_IOCTL_DEF_DRV(I915_OVERLAY_ATTRS, intel_overlay_attrs_ioctl, DRM_MASTER|DRM_CONTROL_ALLOW),
	DRM_IOCTL_DEF_DRV(I915_SET_SPRITE_COLORKEY, intel_sprite_set_colorkey, DRM_MASTER|DRM_CONTROL_ALLOW),
	DRM_IOCTL_DEF_DRV(I915_GET_SPRITE_COLORKEY, drm_noop, DRM_MASTER|DRM_CONTROL_ALLOW),
	DRM_IOCTL_DEF_DRV(I915_GEM_WAIT, i915_gem_wait_ioctl, DRM_AUTH|DRM_RENDER_ALLOW),
	DRM_IOCTL_DEF_DRV(I915_GEM_CONTEXT_CREATE, i915_gem_context_create_ioctl, DRM_RENDER_ALLOW),
	DRM_IOCTL_DEF_DRV(I915_GEM_CONTEXT_DESTROY, i915_gem_context_destroy_ioctl, DRM_RENDER_ALLOW),
	DRM_IOCTL_DEF_DRV(I915_REG_READ, i915_reg_read_ioctl, DRM_RENDER_ALLOW),
	DRM_IOCTL_DEF_DRV(I915_GET_RESET_STATS, i915_gem_context_reset_stats_ioctl, DRM_RENDER_ALLOW),
	DRM_IOCTL_DEF_DRV(I915_GEM_USERPTR, i915_gem_userptr_ioctl, DRM_RENDER_ALLOW),
	DRM_IOCTL_DEF_DRV(I915_GEM_CONTEXT_GETPARAM, i915_gem_context_getparam_ioctl, DRM_RENDER_ALLOW),
	DRM_IOCTL_DEF_DRV(I915_GEM_CONTEXT_SETPARAM, i915_gem_context_setparam_ioctl, DRM_RENDER_ALLOW),
};

int i915_max_ioctl = ARRAY_SIZE(i915_ioctls);<|MERGE_RESOLUTION|>--- conflicted
+++ resolved
@@ -545,14 +545,7 @@
 	return 0;
 
 cleanup_gem:
-<<<<<<< HEAD
-	mutex_lock(&dev->struct_mutex);
-	i915_gem_cleanup_engines(dev);
-	i915_gem_context_fini(dev);
-	mutex_unlock(&dev->struct_mutex);
-=======
 	i915_gem_fini(dev);
->>>>>>> f3261156
 cleanup_irq:
 	intel_guc_fini(dev);
 	drm_irq_uninstall(dev);
@@ -961,17 +954,11 @@
 	else if (INTEL_INFO(dev)->gen >= 9)
 		gen9_sseu_info_init(dev);
 
-<<<<<<< HEAD
-	/* Snooping is broken on BXT A stepping. */
-	info->has_snoop = !info->has_llc;
-	info->has_snoop &= !IS_BXT_REVID(dev, 0, BXT_REVID_A1);
-=======
 	info->has_snoop = !info->has_llc;
 
 	/* Snooping is broken on BXT A stepping. */
 	if (IS_BXT_REVID(dev, 0, BXT_REVID_A1))
 		info->has_snoop = false;
->>>>>>> f3261156
 
 	DRM_DEBUG_DRIVER("slice total: %u\n", info->slice_total);
 	DRM_DEBUG_DRIVER("subslice total: %u\n", info->subslice_total);
@@ -1088,12 +1075,9 @@
 	memcpy(device_info, info, sizeof(dev_priv->info));
 	device_info->device_id = dev->pdev->device;
 
-<<<<<<< HEAD
-=======
 	BUG_ON(device_info->gen > sizeof(device_info->gen_mask) * BITS_PER_BYTE);
 	device_info->gen_mask = BIT(device_info->gen - 1);
 
->>>>>>> f3261156
 	spin_lock_init(&dev_priv->irq_lock);
 	spin_lock_init(&dev_priv->gpu_error.lock);
 	mutex_init(&dev_priv->backlight_lock);
@@ -1211,11 +1195,7 @@
 	if (ret < 0)
 		goto put_bridge;
 
-<<<<<<< HEAD
-	intel_uncore_init(dev);
-=======
 	intel_uncore_init(dev_priv);
->>>>>>> f3261156
 
 	return 0;
 
@@ -1233,11 +1213,7 @@
 {
 	struct drm_device *dev = dev_priv->dev;
 
-<<<<<<< HEAD
-	intel_uncore_fini(dev);
-=======
 	intel_uncore_fini(dev_priv);
->>>>>>> f3261156
 	i915_mmio_cleanup(dev);
 	pci_dev_put(dev_priv->bridge_dev);
 }
@@ -1312,13 +1288,10 @@
 		if (ret) {
 			DRM_ERROR("failed to set DMA mask\n");
 
-<<<<<<< HEAD
-=======
 			goto out_ggtt;
 		}
 	}
 
->>>>>>> f3261156
 	aperture_size = ggtt->mappable_end;
 
 	ggtt->mappable =
@@ -1334,19 +1307,11 @@
 
 	pm_qos_add_request(&dev_priv->pm_qos, PM_QOS_CPU_DMA_LATENCY,
 			   PM_QOS_DEFAULT_VALUE);
-<<<<<<< HEAD
-
-	intel_uncore_sanitize(dev);
-=======
->>>>>>> f3261156
 
 	intel_uncore_sanitize(dev_priv);
 
-<<<<<<< HEAD
-=======
 	intel_opregion_setup(dev_priv);
 
->>>>>>> f3261156
 	i915_gem_load_init_fences(dev_priv);
 
 	/* On the 945G/GM, the chipset reports the MSI capability on the
@@ -1433,11 +1398,7 @@
 	i915_audio_component_cleanup(dev_priv);
 	intel_gpu_ips_teardown();
 	acpi_video_unregister();
-<<<<<<< HEAD
-	intel_opregion_fini(dev_priv->dev);
-=======
 	intel_opregion_unregister(dev_priv);
->>>>>>> f3261156
 	i915_teardown_sysfs(dev_priv->dev);
 	i915_gem_shrinker_cleanup(dev_priv);
 }
@@ -1569,16 +1530,8 @@
 	/* Flush any outstanding unpin_work. */
 	flush_workqueue(dev_priv->wq);
 
-<<<<<<< HEAD
-	intel_guc_ucode_fini(dev);
-	mutex_lock(&dev->struct_mutex);
-	i915_gem_cleanup_engines(dev);
-	i915_gem_context_fini(dev);
-	mutex_unlock(&dev->struct_mutex);
-=======
 	intel_guc_fini(dev);
 	i915_gem_fini(dev);
->>>>>>> f3261156
 	intel_fbc_cleanup_cfb(dev_priv);
 
 	intel_power_domains_fini(dev_priv);

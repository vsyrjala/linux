--- conflicted
+++ resolved
@@ -107,10 +107,6 @@
 	int space;
 	int size;
 	int effective_size;
-<<<<<<< HEAD
-	int reserved_size;
-=======
->>>>>>> f3261156
 
 	/** We track the position of the requests in the ring buffer, and
 	 * when each is retired we increment last_retired_head as the GPU
@@ -123,11 +119,7 @@
 	u32 last_retired_head;
 };
 
-<<<<<<< HEAD
-struct	intel_context;
-=======
 struct i915_gem_context;
->>>>>>> f3261156
 struct drm_i915_reg_table;
 
 /*
@@ -275,10 +267,6 @@
 	struct tasklet_struct irq_tasklet;
 	spinlock_t execlist_lock; /* used inside tasklet, use spin_lock_bh */
 	struct list_head execlist_queue;
-<<<<<<< HEAD
-	struct list_head execlist_retired_req_list;
-=======
->>>>>>> f3261156
 	unsigned int fw_domains;
 	unsigned int next_context_status_buffer;
 	unsigned int idle_lite_restore_wa;
@@ -362,11 +350,7 @@
 static inline bool
 intel_engine_initialized(struct intel_engine_cs *engine)
 {
-<<<<<<< HEAD
-	return engine->dev != NULL;
-=======
 	return engine->i915 != NULL;
->>>>>>> f3261156
 }
 
 static inline unsigned

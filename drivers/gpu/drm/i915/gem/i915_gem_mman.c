--- conflicted
+++ resolved
@@ -809,10 +809,6 @@
 	struct drm_device *dev = priv->minor->dev;
 	struct drm_i915_gem_object *obj = NULL;
 	struct i915_mmap_offset *mmo = NULL;
-<<<<<<< HEAD
-	struct drm_gem_object *obj = NULL;
-=======
->>>>>>> 8faa7251
 	struct file *anon;
 
 	if (drm_dev_is_unplugged(dev))
@@ -845,15 +841,9 @@
 		vma->vm_flags &= ~VM_MAYWRITE;
 	}
 
-<<<<<<< HEAD
-	anon = mmap_singleton(to_i915(obj->dev));
-	if (IS_ERR(anon)) {
-		drm_gem_object_put_unlocked(obj);
-=======
 	anon = mmap_singleton(to_i915(dev));
 	if (IS_ERR(anon)) {
 		i915_gem_object_put(obj);
->>>>>>> 8faa7251
 		return PTR_ERR(anon);
 	}
 

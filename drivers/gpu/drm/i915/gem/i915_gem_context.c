/*
 * SPDX-License-Identifier: MIT
 *
 * Copyright © 2011-2012 Intel Corporation
 */

/*
 * This file implements HW context support. On gen5+ a HW context consists of an
 * opaque GPU object which is referenced at times of context saves and restores.
 * With RC6 enabled, the context is also referenced as the GPU enters and exists
 * from RC6 (GPU has it's own internal power context, except on gen5). Though
 * something like a context does exist for the media ring, the code only
 * supports contexts for the render ring.
 *
 * In software, there is a distinction between contexts created by the user,
 * and the default HW context. The default HW context is used by GPU clients
 * that do not request setup of their own hardware context. The default
 * context's state is never restored to help prevent programming errors. This
 * would happen if a client ran and piggy-backed off another clients GPU state.
 * The default context only exists to give the GPU some offset to load as the
 * current to invoke a save of the context we actually care about. In fact, the
 * code could likely be constructed, albeit in a more complicated fashion, to
 * never use the default context, though that limits the driver's ability to
 * swap out, and/or destroy other contexts.
 *
 * All other contexts are created as a request by the GPU client. These contexts
 * store GPU state, and thus allow GPU clients to not re-emit state (and
 * potentially query certain state) at any time. The kernel driver makes
 * certain that the appropriate commands are inserted.
 *
 * The context life cycle is semi-complicated in that context BOs may live
 * longer than the context itself because of the way the hardware, and object
 * tracking works. Below is a very crude representation of the state machine
 * describing the context life.
 *                                         refcount     pincount     active
 * S0: initial state                          0            0           0
 * S1: context created                        1            0           0
 * S2: context is currently running           2            1           X
 * S3: GPU referenced, but not current        2            0           1
 * S4: context is current, but destroyed      1            1           0
 * S5: like S3, but destroyed                 1            0           1
 *
 * The most common (but not all) transitions:
 * S0->S1: client creates a context
 * S1->S2: client submits execbuf with context
 * S2->S3: other clients submits execbuf with context
 * S3->S1: context object was retired
 * S3->S2: clients submits another execbuf
 * S2->S4: context destroy called with current context
 * S3->S5->S0: destroy path
 * S4->S5->S0: destroy path on current context
 *
 * There are two confusing terms used above:
 *  The "current context" means the context which is currently running on the
 *  GPU. The GPU has loaded its state already and has stored away the gtt
 *  offset of the BO. The GPU is not actively referencing the data at this
 *  offset, but it will on the next context switch. The only way to avoid this
 *  is to do a GPU reset.
 *
 *  An "active context' is one which was previously the "current context" and is
 *  on the active list waiting for the next context switch to occur. Until this
 *  happens, the object must remain at the same gtt offset. It is therefore
 *  possible to destroy a context, but it is still active.
 *
 */

#include <linux/log2.h>
#include <linux/nospec.h>

#include <drm/i915_drm.h>

#include "gt/gen6_ppgtt.h"
#include "gt/intel_context.h"
#include "gt/intel_engine_heartbeat.h"
#include "gt/intel_engine_pm.h"
#include "gt/intel_engine_user.h"
#include "gt/intel_lrc_reg.h"
#include "gt/intel_ring.h"

#include "i915_gem_context.h"
#include "i915_globals.h"
#include "i915_trace.h"
#include "i915_user_extensions.h"

#define ALL_L3_SLICES(dev) (1 << NUM_L3_SLICES(dev)) - 1

static struct i915_global_gem_context {
	struct i915_global base;
	struct kmem_cache *slab_luts;
} global;

struct i915_lut_handle *i915_lut_handle_alloc(void)
{
	return kmem_cache_alloc(global.slab_luts, GFP_KERNEL);
}

void i915_lut_handle_free(struct i915_lut_handle *lut)
{
	return kmem_cache_free(global.slab_luts, lut);
}

static void lut_close(struct i915_gem_context *ctx)
{
	struct radix_tree_iter iter;
	void __rcu **slot;

	lockdep_assert_held(&ctx->mutex);

	rcu_read_lock();
	radix_tree_for_each_slot(slot, &ctx->handles_vma, &iter, 0) {
		struct i915_vma *vma = rcu_dereference_raw(*slot);
		struct drm_i915_gem_object *obj = vma->obj;
		struct i915_lut_handle *lut;

		if (!kref_get_unless_zero(&obj->base.refcount))
			continue;

		rcu_read_unlock();
		i915_gem_object_lock(obj);
		list_for_each_entry(lut, &obj->lut_list, obj_link) {
			if (lut->ctx != ctx)
				continue;

			if (lut->handle != iter.index)
				continue;

			list_del(&lut->obj_link);
			break;
		}
		i915_gem_object_unlock(obj);
		rcu_read_lock();

		if (&lut->obj_link != &obj->lut_list) {
			i915_lut_handle_free(lut);
			radix_tree_iter_delete(&ctx->handles_vma, &iter, slot);
			if (atomic_dec_and_test(&vma->open_count) &&
			    !i915_vma_is_ggtt(vma))
				i915_vma_close(vma);
			i915_gem_object_put(obj);
		}

		i915_gem_object_put(obj);
	}
	rcu_read_unlock();
}

static struct intel_context *
lookup_user_engine(struct i915_gem_context *ctx,
		   unsigned long flags,
		   const struct i915_engine_class_instance *ci)
#define LOOKUP_USER_INDEX BIT(0)
{
	int idx;

	if (!!(flags & LOOKUP_USER_INDEX) != i915_gem_context_user_engines(ctx))
		return ERR_PTR(-EINVAL);

	if (!i915_gem_context_user_engines(ctx)) {
		struct intel_engine_cs *engine;

		engine = intel_engine_lookup_user(ctx->i915,
						  ci->engine_class,
						  ci->engine_instance);
		if (!engine)
			return ERR_PTR(-EINVAL);

		idx = engine->legacy_idx;
	} else {
		idx = ci->engine_instance;
	}

	return i915_gem_context_get_engine(ctx, idx);
}

static struct i915_address_space *
context_get_vm_rcu(struct i915_gem_context *ctx)
{
	GEM_BUG_ON(!rcu_access_pointer(ctx->vm));

	do {
		struct i915_address_space *vm;

		/*
		 * We do not allow downgrading from full-ppgtt [to a shared
		 * global gtt], so ctx->vm cannot become NULL.
		 */
		vm = rcu_dereference(ctx->vm);
		if (!kref_get_unless_zero(&vm->ref))
			continue;

		/*
		 * This ppgtt may have be reallocated between
		 * the read and the kref, and reassigned to a third
		 * context. In order to avoid inadvertent sharing
		 * of this ppgtt with that third context (and not
		 * src), we have to confirm that we have the same
		 * ppgtt after passing through the strong memory
		 * barrier implied by a successful
		 * kref_get_unless_zero().
		 *
		 * Once we have acquired the current ppgtt of ctx,
		 * we no longer care if it is released from ctx, as
		 * it cannot be reallocated elsewhere.
		 */

		if (vm == rcu_access_pointer(ctx->vm))
			return rcu_pointer_handoff(vm);

		i915_vm_put(vm);
	} while (1);
}

static void intel_context_set_gem(struct intel_context *ce,
				  struct i915_gem_context *ctx)
{
	GEM_BUG_ON(rcu_access_pointer(ce->gem_context));
	RCU_INIT_POINTER(ce->gem_context, ctx);

	if (!test_bit(CONTEXT_ALLOC_BIT, &ce->flags))
		ce->ring = __intel_context_ring_size(SZ_16K);

	if (rcu_access_pointer(ctx->vm)) {
		struct i915_address_space *vm;

		rcu_read_lock();
		vm = context_get_vm_rcu(ctx); /* hmm */
		rcu_read_unlock();

		i915_vm_put(ce->vm);
		ce->vm = vm;
	}

	GEM_BUG_ON(ce->timeline);
	if (ctx->timeline)
		ce->timeline = intel_timeline_get(ctx->timeline);

	if (ctx->sched.priority >= I915_PRIORITY_NORMAL &&
	    intel_engine_has_semaphores(ce->engine))
		__set_bit(CONTEXT_USE_SEMAPHORES, &ce->flags);
}

static void __free_engines(struct i915_gem_engines *e, unsigned int count)
{
	while (count--) {
		if (!e->engines[count])
			continue;

		RCU_INIT_POINTER(e->engines[count]->gem_context, NULL);
		intel_context_put(e->engines[count]);
	}
	kfree(e);
}

static void free_engines(struct i915_gem_engines *e)
{
	__free_engines(e, e->num_engines);
}

static void free_engines_rcu(struct rcu_head *rcu)
{
	free_engines(container_of(rcu, struct i915_gem_engines, rcu));
}

static struct i915_gem_engines *default_engines(struct i915_gem_context *ctx)
{
	const struct intel_gt *gt = &ctx->i915->gt;
	struct intel_engine_cs *engine;
	struct i915_gem_engines *e;
	enum intel_engine_id id;

	e = kzalloc(struct_size(e, engines, I915_NUM_ENGINES), GFP_KERNEL);
	if (!e)
		return ERR_PTR(-ENOMEM);

	init_rcu_head(&e->rcu);
	for_each_engine(engine, gt, id) {
		struct intel_context *ce;

		if (engine->legacy_idx == INVALID_ENGINE)
			continue;

		GEM_BUG_ON(engine->legacy_idx >= I915_NUM_ENGINES);
		GEM_BUG_ON(e->engines[engine->legacy_idx]);

		ce = intel_context_create(engine);
		if (IS_ERR(ce)) {
			__free_engines(e, e->num_engines + 1);
			return ERR_CAST(ce);
		}

		intel_context_set_gem(ce, ctx);

		e->engines[engine->legacy_idx] = ce;
		e->num_engines = max(e->num_engines, engine->legacy_idx);
	}
	e->num_engines++;

	return e;
}

static void i915_gem_context_free(struct i915_gem_context *ctx)
{
	GEM_BUG_ON(!i915_gem_context_is_closed(ctx));

	spin_lock(&ctx->i915->gem.contexts.lock);
	list_del(&ctx->link);
	spin_unlock(&ctx->i915->gem.contexts.lock);

	free_engines(rcu_access_pointer(ctx->engines));
	mutex_destroy(&ctx->engines_mutex);

	if (ctx->timeline)
		intel_timeline_put(ctx->timeline);

	put_pid(ctx->pid);
	mutex_destroy(&ctx->mutex);

	kfree_rcu(ctx, rcu);
}

static void contexts_free_all(struct llist_node *list)
{
	struct i915_gem_context *ctx, *cn;

	llist_for_each_entry_safe(ctx, cn, list, free_link)
		i915_gem_context_free(ctx);
}

static void contexts_flush_free(struct i915_gem_contexts *gc)
{
	contexts_free_all(llist_del_all(&gc->free_list));
}

static void contexts_free_worker(struct work_struct *work)
{
	struct i915_gem_contexts *gc =
		container_of(work, typeof(*gc), free_work);

	contexts_flush_free(gc);
}

void i915_gem_context_release(struct kref *ref)
{
	struct i915_gem_context *ctx = container_of(ref, typeof(*ctx), ref);
	struct i915_gem_contexts *gc = &ctx->i915->gem.contexts;

	trace_i915_context_free(ctx);
	if (llist_add(&ctx->free_link, &gc->free_list))
		schedule_work(&gc->free_work);
}

static inline struct i915_gem_engines *
__context_engines_static(const struct i915_gem_context *ctx)
{
	return rcu_dereference_protected(ctx->engines, true);
}

static bool __reset_engine(struct intel_engine_cs *engine)
{
	struct intel_gt *gt = engine->gt;
	bool success = false;

	if (!intel_has_reset_engine(gt))
		return false;

	if (!test_and_set_bit(I915_RESET_ENGINE + engine->id,
			      &gt->reset.flags)) {
		success = intel_engine_reset(engine, NULL) == 0;
		clear_and_wake_up_bit(I915_RESET_ENGINE + engine->id,
				      &gt->reset.flags);
	}

	return success;
}

static void __reset_context(struct i915_gem_context *ctx,
			    struct intel_engine_cs *engine)
{
	intel_gt_handle_error(engine->gt, engine->mask, 0,
			      "context closure in %s", ctx->name);
}

static bool __cancel_engine(struct intel_engine_cs *engine)
{
	/*
	 * Send a "high priority pulse" down the engine to cause the
	 * current request to be momentarily preempted. (If it fails to
	 * be preempted, it will be reset). As we have marked our context
	 * as banned, any incomplete request, including any running, will
	 * be skipped following the preemption.
	 *
	 * If there is no hangchecking (one of the reasons why we try to
	 * cancel the context) and no forced preemption, there may be no
	 * means by which we reset the GPU and evict the persistent hog.
	 * Ergo if we are unable to inject a preemptive pulse that can
	 * kill the banned context, we fallback to doing a local reset
	 * instead.
	 */
	if (IS_ACTIVE(CONFIG_DRM_I915_PREEMPT_TIMEOUT) &&
	    !intel_engine_pulse(engine))
		return true;

	/* If we are unable to send a pulse, try resetting this engine. */
	return __reset_engine(engine);
}

static struct intel_engine_cs *__active_engine(struct i915_request *rq)
{
	struct intel_engine_cs *engine, *locked;

	/*
	 * Serialise with __i915_request_submit() so that it sees
	 * is-banned?, or we know the request is already inflight.
	 */
	locked = READ_ONCE(rq->engine);
	spin_lock_irq(&locked->active.lock);
	while (unlikely(locked != (engine = READ_ONCE(rq->engine)))) {
		spin_unlock(&locked->active.lock);
		spin_lock(&engine->active.lock);
		locked = engine;
	}

	engine = NULL;
	if (i915_request_is_active(rq) && !rq->fence.error)
		engine = rq->engine;

	spin_unlock_irq(&locked->active.lock);

	return engine;
}

static struct intel_engine_cs *active_engine(struct intel_context *ce)
{
	struct intel_engine_cs *engine = NULL;
	struct i915_request *rq;

	if (!ce->timeline)
		return NULL;

	mutex_lock(&ce->timeline->mutex);
	list_for_each_entry_reverse(rq, &ce->timeline->requests, link) {
		if (i915_request_completed(rq))
			break;

		/* Check with the backend if the request is inflight */
		engine = __active_engine(rq);
		if (engine)
			break;
	}
	mutex_unlock(&ce->timeline->mutex);

	return engine;
}

static void kill_context(struct i915_gem_context *ctx)
{
	struct i915_gem_engines_iter it;
	struct intel_context *ce;

	/*
	 * Map the user's engine back to the actual engines; one virtual
	 * engine will be mapped to multiple engines, and using ctx->engine[]
	 * the same engine may be have multiple instances in the user's map.
	 * However, we only care about pending requests, so only include
	 * engines on which there are incomplete requests.
	 */
	for_each_gem_engine(ce, __context_engines_static(ctx), it) {
		struct intel_engine_cs *engine;

		if (intel_context_set_banned(ce))
			continue;

		/*
		 * Check the current active state of this context; if we
		 * are currently executing on the GPU we need to evict
		 * ourselves. On the other hand, if we haven't yet been
		 * submitted to the GPU or if everything is complete,
		 * we have nothing to do.
		 */
		engine = active_engine(ce);

		/* First attempt to gracefully cancel the context */
		if (engine && !__cancel_engine(engine))
			/*
			 * If we are unable to send a preemptive pulse to bump
			 * the context from the GPU, we have to resort to a full
			 * reset. We hope the collateral damage is worth it.
			 */
			__reset_context(ctx, engine);
	}
}

static void set_closed_name(struct i915_gem_context *ctx)
{
	char *s;

	/* Replace '[]' with '<>' to indicate closed in debug prints */

	s = strrchr(ctx->name, '[');
	if (!s)
		return;

	*s = '<';

	s = strchr(s + 1, ']');
	if (s)
		*s = '>';
}

static void context_close(struct i915_gem_context *ctx)
{
	struct i915_address_space *vm;

	i915_gem_context_set_closed(ctx);
	set_closed_name(ctx);

	mutex_lock(&ctx->mutex);

	vm = i915_gem_context_vm(ctx);
	if (vm)
		i915_vm_close(vm);

	ctx->file_priv = ERR_PTR(-EBADF);

	/*
	 * The LUT uses the VMA as a backpointer to unref the object,
	 * so we need to clear the LUT before we close all the VMA (inside
	 * the ppgtt).
	 */
	lut_close(ctx);

	mutex_unlock(&ctx->mutex);

	/*
	 * If the user has disabled hangchecking, we can not be sure that
	 * the batches will ever complete after the context is closed,
	 * keeping the context and all resources pinned forever. So in this
	 * case we opt to forcibly kill off all remaining requests on
	 * context close.
	 */
	if (!i915_gem_context_is_persistent(ctx) ||
	    !i915_modparams.enable_hangcheck)
		kill_context(ctx);

	i915_gem_context_put(ctx);
}

static int __context_set_persistence(struct i915_gem_context *ctx, bool state)
{
	if (i915_gem_context_is_persistent(ctx) == state)
		return 0;

	if (state) {
		/*
		 * Only contexts that are short-lived [that will expire or be
		 * reset] are allowed to survive past termination. We require
		 * hangcheck to ensure that the persistent requests are healthy.
		 */
		if (!i915_modparams.enable_hangcheck)
			return -EINVAL;

		i915_gem_context_set_persistence(ctx);
	} else {
		/* To cancel a context we use "preempt-to-idle" */
		if (!(ctx->i915->caps.scheduler & I915_SCHEDULER_CAP_PREEMPTION))
			return -ENODEV;

		/*
		 * If the cancel fails, we then need to reset, cleanly!
		 *
		 * If the per-engine reset fails, all hope is lost! We resort
		 * to a full GPU reset in that unlikely case, but realistically
		 * if the engine could not reset, the full reset does not fare
		 * much better. The damage has been done.
		 *
		 * However, if we cannot reset an engine by itself, we cannot
		 * cleanup a hanging persistent context without causing
		 * colateral damage, and we should not pretend we can by
		 * exposing the interface.
		 */
		if (!intel_has_reset_engine(&ctx->i915->gt))
			return -ENODEV;

		i915_gem_context_clear_persistence(ctx);
	}

	return 0;
}

static struct i915_gem_context *
__create_context(struct drm_i915_private *i915)
{
	struct i915_gem_context *ctx;
	struct i915_gem_engines *e;
	int err;
	int i;

	ctx = kzalloc(sizeof(*ctx), GFP_KERNEL);
	if (!ctx)
		return ERR_PTR(-ENOMEM);

	kref_init(&ctx->ref);
	ctx->i915 = i915;
	ctx->sched.priority = I915_USER_PRIORITY(I915_PRIORITY_NORMAL);
	mutex_init(&ctx->mutex);

	mutex_init(&ctx->engines_mutex);
	e = default_engines(ctx);
	if (IS_ERR(e)) {
		err = PTR_ERR(e);
		goto err_free;
	}
	RCU_INIT_POINTER(ctx->engines, e);

	INIT_RADIX_TREE(&ctx->handles_vma, GFP_KERNEL);

	/* NB: Mark all slices as needing a remap so that when the context first
	 * loads it will restore whatever remap state already exists. If there
	 * is no remap info, it will be a NOP. */
	ctx->remap_slice = ALL_L3_SLICES(i915);

	i915_gem_context_set_bannable(ctx);
	i915_gem_context_set_recoverable(ctx);
	__context_set_persistence(ctx, true /* cgroup hook? */);

	for (i = 0; i < ARRAY_SIZE(ctx->hang_timestamp); i++)
		ctx->hang_timestamp[i] = jiffies - CONTEXT_FAST_HANG_JIFFIES;

	spin_lock(&i915->gem.contexts.lock);
	list_add_tail(&ctx->link, &i915->gem.contexts.list);
	spin_unlock(&i915->gem.contexts.lock);

	return ctx;

err_free:
	kfree(ctx);
	return ERR_PTR(err);
}

static void
context_apply_all(struct i915_gem_context *ctx,
		  void (*fn)(struct intel_context *ce, void *data),
		  void *data)
{
	struct i915_gem_engines_iter it;
	struct intel_context *ce;

	for_each_gem_engine(ce, i915_gem_context_lock_engines(ctx), it)
		fn(ce, data);
	i915_gem_context_unlock_engines(ctx);
}

static void __apply_ppgtt(struct intel_context *ce, void *vm)
{
	i915_vm_put(ce->vm);
	ce->vm = i915_vm_get(vm);
}

static struct i915_address_space *
__set_ppgtt(struct i915_gem_context *ctx, struct i915_address_space *vm)
{
	struct i915_address_space *old = i915_gem_context_vm(ctx);

	GEM_BUG_ON(old && i915_vm_is_4lvl(vm) != i915_vm_is_4lvl(old));

	rcu_assign_pointer(ctx->vm, i915_vm_open(vm));
	context_apply_all(ctx, __apply_ppgtt, vm);

	return old;
}

static void __assign_ppgtt(struct i915_gem_context *ctx,
			   struct i915_address_space *vm)
{
	if (vm == rcu_access_pointer(ctx->vm))
		return;

	vm = __set_ppgtt(ctx, vm);
	if (vm)
		i915_vm_close(vm);
}

static void __set_timeline(struct intel_timeline **dst,
			   struct intel_timeline *src)
{
	struct intel_timeline *old = *dst;

	*dst = src ? intel_timeline_get(src) : NULL;

	if (old)
		intel_timeline_put(old);
}

static void __apply_timeline(struct intel_context *ce, void *timeline)
{
	__set_timeline(&ce->timeline, timeline);
}

static void __assign_timeline(struct i915_gem_context *ctx,
			      struct intel_timeline *timeline)
{
	__set_timeline(&ctx->timeline, timeline);
	context_apply_all(ctx, __apply_timeline, timeline);
}

static struct i915_gem_context *
i915_gem_create_context(struct drm_i915_private *i915, unsigned int flags)
{
	struct i915_gem_context *ctx;

	if (flags & I915_CONTEXT_CREATE_FLAGS_SINGLE_TIMELINE &&
	    !HAS_EXECLISTS(i915))
		return ERR_PTR(-EINVAL);

	/* Reap the stale contexts */
	contexts_flush_free(&i915->gem.contexts);

	ctx = __create_context(i915);
	if (IS_ERR(ctx))
		return ctx;

	if (HAS_FULL_PPGTT(i915)) {
		struct i915_ppgtt *ppgtt;

		ppgtt = i915_ppgtt_create(&i915->gt);
		if (IS_ERR(ppgtt)) {
			drm_dbg(&i915->drm, "PPGTT setup failed (%ld)\n",
				PTR_ERR(ppgtt));
			context_close(ctx);
			return ERR_CAST(ppgtt);
		}

		mutex_lock(&ctx->mutex);
		__assign_ppgtt(ctx, &ppgtt->vm);
		mutex_unlock(&ctx->mutex);

		i915_vm_put(&ppgtt->vm);
	}

	if (flags & I915_CONTEXT_CREATE_FLAGS_SINGLE_TIMELINE) {
		struct intel_timeline *timeline;

		timeline = intel_timeline_create(&i915->gt, NULL);
		if (IS_ERR(timeline)) {
			context_close(ctx);
			return ERR_CAST(timeline);
		}

		__assign_timeline(ctx, timeline);
		intel_timeline_put(timeline);
	}

	trace_i915_context_create(ctx);

	return ctx;
}

static void init_contexts(struct i915_gem_contexts *gc)
{
	spin_lock_init(&gc->lock);
	INIT_LIST_HEAD(&gc->list);

	INIT_WORK(&gc->free_work, contexts_free_worker);
	init_llist_head(&gc->free_list);
}

void i915_gem_init__contexts(struct drm_i915_private *i915)
{
	init_contexts(&i915->gem.contexts);
	drm_dbg(&i915->drm, "%s context support initialized\n",
		DRIVER_CAPS(i915)->has_logical_contexts ?
		"logical" : "fake");
}

void i915_gem_driver_release__contexts(struct drm_i915_private *i915)
{
	flush_work(&i915->gem.contexts.free_work);
}

<<<<<<< HEAD
static int vm_idr_cleanup(int id, void *p, void *data)
{
	i915_vm_put(p);
	return 0;
}

=======
>>>>>>> 8faa7251
static int gem_context_register(struct i915_gem_context *ctx,
				struct drm_i915_file_private *fpriv,
				u32 *id)
{
	struct i915_address_space *vm;
	int ret;

	ctx->file_priv = fpriv;

	mutex_lock(&ctx->mutex);
	vm = i915_gem_context_vm(ctx);
	if (vm)
		WRITE_ONCE(vm->file, fpriv); /* XXX */
	mutex_unlock(&ctx->mutex);

	ctx->pid = get_task_pid(current, PIDTYPE_PID);
	snprintf(ctx->name, sizeof(ctx->name), "%s[%d]",
		 current->comm, pid_nr(ctx->pid));

	/* And finally expose ourselves to userspace via the idr */
	ret = xa_alloc(&fpriv->context_xa, id, ctx, xa_limit_32b, GFP_KERNEL);
	if (ret)
		put_pid(fetch_and_zero(&ctx->pid));

	return ret;
}

int i915_gem_context_open(struct drm_i915_private *i915,
			  struct drm_file *file)
{
	struct drm_i915_file_private *file_priv = file->driver_priv;
	struct i915_gem_context *ctx;
	int err;
	u32 id;

	xa_init_flags(&file_priv->context_xa, XA_FLAGS_ALLOC);

<<<<<<< HEAD
	mutex_init(&file_priv->vm_idr_lock);
	idr_init_base(&file_priv->vm_idr, 1);
=======
	/* 0 reserved for invalid/unassigned ppgtt */
	xa_init_flags(&file_priv->vm_xa, XA_FLAGS_ALLOC1);
>>>>>>> 8faa7251

	ctx = i915_gem_create_context(i915, 0);
	if (IS_ERR(ctx)) {
		err = PTR_ERR(ctx);
		goto err;
	}

	err = gem_context_register(ctx, file_priv, &id);
	if (err < 0)
		goto err_ctx;

	GEM_BUG_ON(id);
	return 0;

err_ctx:
	context_close(ctx);
err:
<<<<<<< HEAD
	idr_destroy(&file_priv->vm_idr);
	xa_destroy(&file_priv->context_xa);
	mutex_destroy(&file_priv->vm_idr_lock);
=======
	xa_destroy(&file_priv->vm_xa);
	xa_destroy(&file_priv->context_xa);
>>>>>>> 8faa7251
	return err;
}

void i915_gem_context_close(struct drm_file *file)
{
	struct drm_i915_file_private *file_priv = file->driver_priv;
	struct drm_i915_private *i915 = file_priv->dev_priv;
<<<<<<< HEAD
=======
	struct i915_address_space *vm;
>>>>>>> 8faa7251
	struct i915_gem_context *ctx;
	unsigned long idx;

	xa_for_each(&file_priv->context_xa, idx, ctx)
		context_close(ctx);
	xa_destroy(&file_priv->context_xa);

	xa_for_each(&file_priv->vm_xa, idx, vm)
		i915_vm_put(vm);
	xa_destroy(&file_priv->vm_xa);

	contexts_flush_free(&i915->gem.contexts);
}

int i915_gem_vm_create_ioctl(struct drm_device *dev, void *data,
			     struct drm_file *file)
{
	struct drm_i915_private *i915 = to_i915(dev);
	struct drm_i915_gem_vm_control *args = data;
	struct drm_i915_file_private *file_priv = file->driver_priv;
	struct i915_ppgtt *ppgtt;
	u32 id;
	int err;

	if (!HAS_FULL_PPGTT(i915))
		return -ENODEV;

	if (args->flags)
		return -EINVAL;

	ppgtt = i915_ppgtt_create(&i915->gt);
	if (IS_ERR(ppgtt))
		return PTR_ERR(ppgtt);

	ppgtt->vm.file = file_priv;

	if (args->extensions) {
		err = i915_user_extensions(u64_to_user_ptr(args->extensions),
					   NULL, 0,
					   ppgtt);
		if (err)
			goto err_put;
	}

	err = xa_alloc(&file_priv->vm_xa, &id, &ppgtt->vm,
		       xa_limit_32b, GFP_KERNEL);
	if (err)
		goto err_put;

	GEM_BUG_ON(id == 0); /* reserved for invalid/unassigned ppgtt */
	args->vm_id = id;
	return 0;

err_put:
	i915_vm_put(&ppgtt->vm);
	return err;
}

int i915_gem_vm_destroy_ioctl(struct drm_device *dev, void *data,
			      struct drm_file *file)
{
	struct drm_i915_file_private *file_priv = file->driver_priv;
	struct drm_i915_gem_vm_control *args = data;
	struct i915_address_space *vm;

	if (args->flags)
		return -EINVAL;

	if (args->extensions)
		return -EINVAL;

	vm = xa_erase(&file_priv->vm_xa, args->vm_id);
	if (!vm)
		return -ENOENT;

	i915_vm_put(vm);
	return 0;
}

struct context_barrier_task {
	struct i915_active base;
	void (*task)(void *data);
	void *data;
};

__i915_active_call
static void cb_retire(struct i915_active *base)
{
	struct context_barrier_task *cb = container_of(base, typeof(*cb), base);

	if (cb->task)
		cb->task(cb->data);

	i915_active_fini(&cb->base);
	kfree(cb);
}

I915_SELFTEST_DECLARE(static intel_engine_mask_t context_barrier_inject_fault);
static int context_barrier_task(struct i915_gem_context *ctx,
				intel_engine_mask_t engines,
				bool (*skip)(struct intel_context *ce, void *data),
				int (*emit)(struct i915_request *rq, void *data),
				void (*task)(void *data),
				void *data)
{
	struct context_barrier_task *cb;
	struct i915_gem_engines_iter it;
	struct intel_context *ce;
	int err = 0;

	GEM_BUG_ON(!task);

	cb = kmalloc(sizeof(*cb), GFP_KERNEL);
	if (!cb)
		return -ENOMEM;

	i915_active_init(&cb->base, NULL, cb_retire);
	err = i915_active_acquire(&cb->base);
	if (err) {
		kfree(cb);
		return err;
	}

	for_each_gem_engine(ce, i915_gem_context_lock_engines(ctx), it) {
		struct i915_request *rq;

		if (I915_SELFTEST_ONLY(context_barrier_inject_fault &
				       ce->engine->mask)) {
			err = -ENXIO;
			break;
		}

		if (!(ce->engine->mask & engines))
			continue;

		if (skip && skip(ce, data))
			continue;

		rq = intel_context_create_request(ce);
		if (IS_ERR(rq)) {
			err = PTR_ERR(rq);
			break;
		}

		err = 0;
		if (emit)
			err = emit(rq, data);
		if (err == 0)
			err = i915_active_add_request(&cb->base, rq);

		i915_request_add(rq);
		if (err)
			break;
	}
	i915_gem_context_unlock_engines(ctx);

	cb->task = err ? NULL : task; /* caller needs to unwind instead */
	cb->data = data;

	i915_active_release(&cb->base);

	return err;
}

static int get_ppgtt(struct drm_i915_file_private *file_priv,
		     struct i915_gem_context *ctx,
		     struct drm_i915_gem_context_param *args)
{
	struct i915_address_space *vm;
	int err;
	u32 id;

	if (!rcu_access_pointer(ctx->vm))
		return -ENODEV;

	rcu_read_lock();
	vm = context_get_vm_rcu(ctx);
	rcu_read_unlock();
	if (!vm)
		return -ENODEV;

	err = xa_alloc(&file_priv->vm_xa, &id, vm, xa_limit_32b, GFP_KERNEL);
	if (err)
		goto err_put;

	i915_vm_open(vm);

	GEM_BUG_ON(id == 0); /* reserved for invalid/unassigned ppgtt */
	args->value = id;
	args->size = 0;

err_put:
	i915_vm_put(vm);
	return err;
}

static void set_ppgtt_barrier(void *data)
{
	struct i915_address_space *old = data;

	if (INTEL_GEN(old->i915) < 8)
		gen6_ppgtt_unpin_all(i915_vm_to_ppgtt(old));

	i915_vm_close(old);
}

static int emit_ppgtt_update(struct i915_request *rq, void *data)
{
	struct i915_address_space *vm = rq->context->vm;
	struct intel_engine_cs *engine = rq->engine;
	u32 base = engine->mmio_base;
	u32 *cs;
	int i;

	if (i915_vm_is_4lvl(vm)) {
		struct i915_ppgtt *ppgtt = i915_vm_to_ppgtt(vm);
		const dma_addr_t pd_daddr = px_dma(ppgtt->pd);

		cs = intel_ring_begin(rq, 6);
		if (IS_ERR(cs))
			return PTR_ERR(cs);

		*cs++ = MI_LOAD_REGISTER_IMM(2);

		*cs++ = i915_mmio_reg_offset(GEN8_RING_PDP_UDW(base, 0));
		*cs++ = upper_32_bits(pd_daddr);
		*cs++ = i915_mmio_reg_offset(GEN8_RING_PDP_LDW(base, 0));
		*cs++ = lower_32_bits(pd_daddr);

		*cs++ = MI_NOOP;
		intel_ring_advance(rq, cs);
	} else if (HAS_LOGICAL_RING_CONTEXTS(engine->i915)) {
		struct i915_ppgtt *ppgtt = i915_vm_to_ppgtt(vm);
		int err;

		/* Magic required to prevent forcewake errors! */
		err = engine->emit_flush(rq, EMIT_INVALIDATE);
		if (err)
			return err;

		cs = intel_ring_begin(rq, 4 * GEN8_3LVL_PDPES + 2);
		if (IS_ERR(cs))
			return PTR_ERR(cs);

		*cs++ = MI_LOAD_REGISTER_IMM(2 * GEN8_3LVL_PDPES) | MI_LRI_FORCE_POSTED;
		for (i = GEN8_3LVL_PDPES; i--; ) {
			const dma_addr_t pd_daddr = i915_page_dir_dma_addr(ppgtt, i);

			*cs++ = i915_mmio_reg_offset(GEN8_RING_PDP_UDW(base, i));
			*cs++ = upper_32_bits(pd_daddr);
			*cs++ = i915_mmio_reg_offset(GEN8_RING_PDP_LDW(base, i));
			*cs++ = lower_32_bits(pd_daddr);
		}
		*cs++ = MI_NOOP;
		intel_ring_advance(rq, cs);
	}

	return 0;
}

static bool skip_ppgtt_update(struct intel_context *ce, void *data)
{
	if (!test_bit(CONTEXT_ALLOC_BIT, &ce->flags))
		return true;

	if (HAS_LOGICAL_RING_CONTEXTS(ce->engine->i915))
		return false;

	if (!atomic_read(&ce->pin_count))
		return true;

	/* ppGTT is not part of the legacy context image */
	if (gen6_ppgtt_pin(i915_vm_to_ppgtt(ce->vm)))
		return true;

	return false;
}

static int set_ppgtt(struct drm_i915_file_private *file_priv,
		     struct i915_gem_context *ctx,
		     struct drm_i915_gem_context_param *args)
{
	struct i915_address_space *vm, *old;
	int err;

	if (args->size)
		return -EINVAL;

	if (!rcu_access_pointer(ctx->vm))
		return -ENODEV;

	if (upper_32_bits(args->value))
		return -ENOENT;

	rcu_read_lock();
	vm = xa_load(&file_priv->vm_xa, args->value);
	if (vm && !kref_get_unless_zero(&vm->ref))
		vm = NULL;
	rcu_read_unlock();
	if (!vm)
		return -ENOENT;

	err = mutex_lock_interruptible(&ctx->mutex);
	if (err)
		goto out;

	if (i915_gem_context_is_closed(ctx)) {
		err = -ENOENT;
		goto unlock;
	}

	if (vm == rcu_access_pointer(ctx->vm))
		goto unlock;

	/* Teardown the existing obj:vma cache, it will have to be rebuilt. */
	lut_close(ctx);

	old = __set_ppgtt(ctx, vm);

	/*
	 * We need to flush any requests using the current ppgtt before
	 * we release it as the requests do not hold a reference themselves,
	 * only indirectly through the context.
	 */
	err = context_barrier_task(ctx, ALL_ENGINES,
				   skip_ppgtt_update,
				   emit_ppgtt_update,
				   set_ppgtt_barrier,
				   old);
	if (err) {
		i915_vm_close(__set_ppgtt(ctx, old));
		i915_vm_close(old);
	}

unlock:
	mutex_unlock(&ctx->mutex);
out:
	i915_vm_put(vm);
	return err;
}

static int gen8_emit_rpcs_config(struct i915_request *rq,
				 struct intel_context *ce,
				 struct intel_sseu sseu)
{
	u64 offset;
	u32 *cs;

	cs = intel_ring_begin(rq, 4);
	if (IS_ERR(cs))
		return PTR_ERR(cs);

	offset = i915_ggtt_offset(ce->state) +
		 LRC_STATE_PN * PAGE_SIZE +
		 CTX_R_PWR_CLK_STATE * 4;

	*cs++ = MI_STORE_DWORD_IMM_GEN4 | MI_USE_GGTT;
	*cs++ = lower_32_bits(offset);
	*cs++ = upper_32_bits(offset);
	*cs++ = intel_sseu_make_rpcs(rq->i915, &sseu);

	intel_ring_advance(rq, cs);

	return 0;
}

static int
gen8_modify_rpcs(struct intel_context *ce, struct intel_sseu sseu)
{
	struct i915_request *rq;
	int ret;

	lockdep_assert_held(&ce->pin_mutex);

	/*
	 * If the context is not idle, we have to submit an ordered request to
	 * modify its context image via the kernel context (writing to our own
	 * image, or into the registers directory, does not stick). Pristine
	 * and idle contexts will be configured on pinning.
	 */
	if (!intel_context_pin_if_active(ce))
		return 0;

	rq = intel_engine_create_kernel_request(ce->engine);
	if (IS_ERR(rq)) {
		ret = PTR_ERR(rq);
		goto out_unpin;
	}

	/* Serialise with the remote context */
	ret = intel_context_prepare_remote_request(ce, rq);
	if (ret == 0)
		ret = gen8_emit_rpcs_config(rq, ce, sseu);

	i915_request_add(rq);
out_unpin:
	intel_context_unpin(ce);
	return ret;
}

static int
intel_context_reconfigure_sseu(struct intel_context *ce, struct intel_sseu sseu)
{
	int ret;

	GEM_BUG_ON(INTEL_GEN(ce->engine->i915) < 8);

	ret = intel_context_lock_pinned(ce);
	if (ret)
		return ret;

	/* Nothing to do if unmodified. */
	if (!memcmp(&ce->sseu, &sseu, sizeof(sseu)))
		goto unlock;

	ret = gen8_modify_rpcs(ce, sseu);
	if (!ret)
		ce->sseu = sseu;

unlock:
	intel_context_unlock_pinned(ce);
	return ret;
}

static int
user_to_context_sseu(struct drm_i915_private *i915,
		     const struct drm_i915_gem_context_param_sseu *user,
		     struct intel_sseu *context)
{
	const struct sseu_dev_info *device = &RUNTIME_INFO(i915)->sseu;

	/* No zeros in any field. */
	if (!user->slice_mask || !user->subslice_mask ||
	    !user->min_eus_per_subslice || !user->max_eus_per_subslice)
		return -EINVAL;

	/* Max > min. */
	if (user->max_eus_per_subslice < user->min_eus_per_subslice)
		return -EINVAL;

	/*
	 * Some future proofing on the types since the uAPI is wider than the
	 * current internal implementation.
	 */
	if (overflows_type(user->slice_mask, context->slice_mask) ||
	    overflows_type(user->subslice_mask, context->subslice_mask) ||
	    overflows_type(user->min_eus_per_subslice,
			   context->min_eus_per_subslice) ||
	    overflows_type(user->max_eus_per_subslice,
			   context->max_eus_per_subslice))
		return -EINVAL;

	/* Check validity against hardware. */
	if (user->slice_mask & ~device->slice_mask)
		return -EINVAL;

	if (user->subslice_mask & ~device->subslice_mask[0])
		return -EINVAL;

	if (user->max_eus_per_subslice > device->max_eus_per_subslice)
		return -EINVAL;

	context->slice_mask = user->slice_mask;
	context->subslice_mask = user->subslice_mask;
	context->min_eus_per_subslice = user->min_eus_per_subslice;
	context->max_eus_per_subslice = user->max_eus_per_subslice;

	/* Part specific restrictions. */
	if (IS_GEN(i915, 11)) {
		unsigned int hw_s = hweight8(device->slice_mask);
		unsigned int hw_ss_per_s = hweight8(device->subslice_mask[0]);
		unsigned int req_s = hweight8(context->slice_mask);
		unsigned int req_ss = hweight8(context->subslice_mask);

		/*
		 * Only full subslice enablement is possible if more than one
		 * slice is turned on.
		 */
		if (req_s > 1 && req_ss != hw_ss_per_s)
			return -EINVAL;

		/*
		 * If more than four (SScount bitfield limit) subslices are
		 * requested then the number has to be even.
		 */
		if (req_ss > 4 && (req_ss & 1))
			return -EINVAL;

		/*
		 * If only one slice is enabled and subslice count is below the
		 * device full enablement, it must be at most half of the all
		 * available subslices.
		 */
		if (req_s == 1 && req_ss < hw_ss_per_s &&
		    req_ss > (hw_ss_per_s / 2))
			return -EINVAL;

		/* ABI restriction - VME use case only. */

		/* All slices or one slice only. */
		if (req_s != 1 && req_s != hw_s)
			return -EINVAL;

		/*
		 * Half subslices or full enablement only when one slice is
		 * enabled.
		 */
		if (req_s == 1 &&
		    (req_ss != hw_ss_per_s && req_ss != (hw_ss_per_s / 2)))
			return -EINVAL;

		/* No EU configuration changes. */
		if ((user->min_eus_per_subslice !=
		     device->max_eus_per_subslice) ||
		    (user->max_eus_per_subslice !=
		     device->max_eus_per_subslice))
			return -EINVAL;
	}

	return 0;
}

static int set_sseu(struct i915_gem_context *ctx,
		    struct drm_i915_gem_context_param *args)
{
	struct drm_i915_private *i915 = ctx->i915;
	struct drm_i915_gem_context_param_sseu user_sseu;
	struct intel_context *ce;
	struct intel_sseu sseu;
	unsigned long lookup;
	int ret;

	if (args->size < sizeof(user_sseu))
		return -EINVAL;

	if (!IS_GEN(i915, 11))
		return -ENODEV;

	if (copy_from_user(&user_sseu, u64_to_user_ptr(args->value),
			   sizeof(user_sseu)))
		return -EFAULT;

	if (user_sseu.rsvd)
		return -EINVAL;

	if (user_sseu.flags & ~(I915_CONTEXT_SSEU_FLAG_ENGINE_INDEX))
		return -EINVAL;

	lookup = 0;
	if (user_sseu.flags & I915_CONTEXT_SSEU_FLAG_ENGINE_INDEX)
		lookup |= LOOKUP_USER_INDEX;

	ce = lookup_user_engine(ctx, lookup, &user_sseu.engine);
	if (IS_ERR(ce))
		return PTR_ERR(ce);

	/* Only render engine supports RPCS configuration. */
	if (ce->engine->class != RENDER_CLASS) {
		ret = -ENODEV;
		goto out_ce;
	}

	ret = user_to_context_sseu(i915, &user_sseu, &sseu);
	if (ret)
		goto out_ce;

	ret = intel_context_reconfigure_sseu(ce, sseu);
	if (ret)
		goto out_ce;

	args->size = sizeof(user_sseu);

out_ce:
	intel_context_put(ce);
	return ret;
}

struct set_engines {
	struct i915_gem_context *ctx;
	struct i915_gem_engines *engines;
};

static int
set_engines__load_balance(struct i915_user_extension __user *base, void *data)
{
	struct i915_context_engines_load_balance __user *ext =
		container_of_user(base, typeof(*ext), base);
	const struct set_engines *set = data;
	struct drm_i915_private *i915 = set->ctx->i915;
	struct intel_engine_cs *stack[16];
	struct intel_engine_cs **siblings;
	struct intel_context *ce;
	u16 num_siblings, idx;
	unsigned int n;
	int err;

	if (!HAS_EXECLISTS(i915))
		return -ENODEV;

	if (USES_GUC_SUBMISSION(i915))
		return -ENODEV; /* not implement yet */

	if (get_user(idx, &ext->engine_index))
		return -EFAULT;

	if (idx >= set->engines->num_engines) {
		drm_dbg(&i915->drm, "Invalid placement value, %d >= %d\n",
			idx, set->engines->num_engines);
		return -EINVAL;
	}

	idx = array_index_nospec(idx, set->engines->num_engines);
	if (set->engines->engines[idx]) {
		drm_dbg(&i915->drm,
			"Invalid placement[%d], already occupied\n", idx);
		return -EEXIST;
	}

	if (get_user(num_siblings, &ext->num_siblings))
		return -EFAULT;

	err = check_user_mbz(&ext->flags);
	if (err)
		return err;

	err = check_user_mbz(&ext->mbz64);
	if (err)
		return err;

	siblings = stack;
	if (num_siblings > ARRAY_SIZE(stack)) {
		siblings = kmalloc_array(num_siblings,
					 sizeof(*siblings),
					 GFP_KERNEL);
		if (!siblings)
			return -ENOMEM;
	}

	for (n = 0; n < num_siblings; n++) {
		struct i915_engine_class_instance ci;

		if (copy_from_user(&ci, &ext->engines[n], sizeof(ci))) {
			err = -EFAULT;
			goto out_siblings;
		}

		siblings[n] = intel_engine_lookup_user(i915,
						       ci.engine_class,
						       ci.engine_instance);
		if (!siblings[n]) {
			drm_dbg(&i915->drm,
				"Invalid sibling[%d]: { class:%d, inst:%d }\n",
				n, ci.engine_class, ci.engine_instance);
			err = -EINVAL;
			goto out_siblings;
		}
	}

	ce = intel_execlists_create_virtual(siblings, n);
	if (IS_ERR(ce)) {
		err = PTR_ERR(ce);
		goto out_siblings;
	}

	intel_context_set_gem(ce, set->ctx);

	if (cmpxchg(&set->engines->engines[idx], NULL, ce)) {
		intel_context_put(ce);
		err = -EEXIST;
		goto out_siblings;
	}

out_siblings:
	if (siblings != stack)
		kfree(siblings);

	return err;
}

static int
set_engines__bond(struct i915_user_extension __user *base, void *data)
{
	struct i915_context_engines_bond __user *ext =
		container_of_user(base, typeof(*ext), base);
	const struct set_engines *set = data;
	struct drm_i915_private *i915 = set->ctx->i915;
	struct i915_engine_class_instance ci;
	struct intel_engine_cs *virtual;
	struct intel_engine_cs *master;
	u16 idx, num_bonds;
	int err, n;

	if (get_user(idx, &ext->virtual_index))
		return -EFAULT;

	if (idx >= set->engines->num_engines) {
		drm_dbg(&i915->drm,
			"Invalid index for virtual engine: %d >= %d\n",
			idx, set->engines->num_engines);
		return -EINVAL;
	}

	idx = array_index_nospec(idx, set->engines->num_engines);
	if (!set->engines->engines[idx]) {
		drm_dbg(&i915->drm, "Invalid engine at %d\n", idx);
		return -EINVAL;
	}
	virtual = set->engines->engines[idx]->engine;

	err = check_user_mbz(&ext->flags);
	if (err)
		return err;

	for (n = 0; n < ARRAY_SIZE(ext->mbz64); n++) {
		err = check_user_mbz(&ext->mbz64[n]);
		if (err)
			return err;
	}

	if (copy_from_user(&ci, &ext->master, sizeof(ci)))
		return -EFAULT;

	master = intel_engine_lookup_user(i915,
					  ci.engine_class, ci.engine_instance);
	if (!master) {
		drm_dbg(&i915->drm,
			"Unrecognised master engine: { class:%u, instance:%u }\n",
			ci.engine_class, ci.engine_instance);
		return -EINVAL;
	}

	if (get_user(num_bonds, &ext->num_bonds))
		return -EFAULT;

	for (n = 0; n < num_bonds; n++) {
		struct intel_engine_cs *bond;

		if (copy_from_user(&ci, &ext->engines[n], sizeof(ci)))
			return -EFAULT;

		bond = intel_engine_lookup_user(i915,
						ci.engine_class,
						ci.engine_instance);
		if (!bond) {
			drm_dbg(&i915->drm,
				"Unrecognised engine[%d] for bonding: { class:%d, instance: %d }\n",
				n, ci.engine_class, ci.engine_instance);
			return -EINVAL;
		}

		/*
		 * A non-virtual engine has no siblings to choose between; and
		 * a submit fence will always be directed to the one engine.
		 */
		if (intel_engine_is_virtual(virtual)) {
			err = intel_virtual_engine_attach_bond(virtual,
							       master,
							       bond);
			if (err)
				return err;
		}
	}

	return 0;
}

static const i915_user_extension_fn set_engines__extensions[] = {
	[I915_CONTEXT_ENGINES_EXT_LOAD_BALANCE] = set_engines__load_balance,
	[I915_CONTEXT_ENGINES_EXT_BOND] = set_engines__bond,
};

static int
set_engines(struct i915_gem_context *ctx,
	    const struct drm_i915_gem_context_param *args)
{
	struct drm_i915_private *i915 = ctx->i915;
	struct i915_context_param_engines __user *user =
		u64_to_user_ptr(args->value);
	struct set_engines set = { .ctx = ctx };
	unsigned int num_engines, n;
	u64 extensions;
	int err;

	if (!args->size) { /* switch back to legacy user_ring_map */
		if (!i915_gem_context_user_engines(ctx))
			return 0;

		set.engines = default_engines(ctx);
		if (IS_ERR(set.engines))
			return PTR_ERR(set.engines);

		goto replace;
	}

	BUILD_BUG_ON(!IS_ALIGNED(sizeof(*user), sizeof(*user->engines)));
	if (args->size < sizeof(*user) ||
	    !IS_ALIGNED(args->size, sizeof(*user->engines))) {
		drm_dbg(&i915->drm, "Invalid size for engine array: %d\n",
			args->size);
		return -EINVAL;
	}

	/*
	 * Note that I915_EXEC_RING_MASK limits execbuf to only using the
	 * first 64 engines defined here.
	 */
	num_engines = (args->size - sizeof(*user)) / sizeof(*user->engines);

	set.engines = kmalloc(struct_size(set.engines, engines, num_engines),
			      GFP_KERNEL);
	if (!set.engines)
		return -ENOMEM;

	init_rcu_head(&set.engines->rcu);
	for (n = 0; n < num_engines; n++) {
		struct i915_engine_class_instance ci;
		struct intel_engine_cs *engine;
		struct intel_context *ce;

		if (copy_from_user(&ci, &user->engines[n], sizeof(ci))) {
			__free_engines(set.engines, n);
			return -EFAULT;
		}

		if (ci.engine_class == (u16)I915_ENGINE_CLASS_INVALID &&
		    ci.engine_instance == (u16)I915_ENGINE_CLASS_INVALID_NONE) {
			set.engines->engines[n] = NULL;
			continue;
		}

		engine = intel_engine_lookup_user(ctx->i915,
						  ci.engine_class,
						  ci.engine_instance);
		if (!engine) {
			drm_dbg(&i915->drm,
				"Invalid engine[%d]: { class:%d, instance:%d }\n",
				n, ci.engine_class, ci.engine_instance);
			__free_engines(set.engines, n);
			return -ENOENT;
		}

		ce = intel_context_create(engine);
		if (IS_ERR(ce)) {
			__free_engines(set.engines, n);
			return PTR_ERR(ce);
		}

		intel_context_set_gem(ce, ctx);

		set.engines->engines[n] = ce;
	}
	set.engines->num_engines = num_engines;

	err = -EFAULT;
	if (!get_user(extensions, &user->extensions))
		err = i915_user_extensions(u64_to_user_ptr(extensions),
					   set_engines__extensions,
					   ARRAY_SIZE(set_engines__extensions),
					   &set);
	if (err) {
		free_engines(set.engines);
		return err;
	}

replace:
	mutex_lock(&ctx->engines_mutex);
	if (args->size)
		i915_gem_context_set_user_engines(ctx);
	else
		i915_gem_context_clear_user_engines(ctx);
	set.engines = rcu_replace_pointer(ctx->engines, set.engines, 1);
	mutex_unlock(&ctx->engines_mutex);

	call_rcu(&set.engines->rcu, free_engines_rcu);

	return 0;
}

static struct i915_gem_engines *
__copy_engines(struct i915_gem_engines *e)
{
	struct i915_gem_engines *copy;
	unsigned int n;

	copy = kmalloc(struct_size(e, engines, e->num_engines), GFP_KERNEL);
	if (!copy)
		return ERR_PTR(-ENOMEM);

	init_rcu_head(&copy->rcu);
	for (n = 0; n < e->num_engines; n++) {
		if (e->engines[n])
			copy->engines[n] = intel_context_get(e->engines[n]);
		else
			copy->engines[n] = NULL;
	}
	copy->num_engines = n;

	return copy;
}

static int
get_engines(struct i915_gem_context *ctx,
	    struct drm_i915_gem_context_param *args)
{
	struct i915_context_param_engines __user *user;
	struct i915_gem_engines *e;
	size_t n, count, size;
	int err = 0;

	err = mutex_lock_interruptible(&ctx->engines_mutex);
	if (err)
		return err;

	e = NULL;
	if (i915_gem_context_user_engines(ctx))
		e = __copy_engines(i915_gem_context_engines(ctx));
	mutex_unlock(&ctx->engines_mutex);
	if (IS_ERR_OR_NULL(e)) {
		args->size = 0;
		return PTR_ERR_OR_ZERO(e);
	}

	count = e->num_engines;

	/* Be paranoid in case we have an impedance mismatch */
	if (!check_struct_size(user, engines, count, &size)) {
		err = -EINVAL;
		goto err_free;
	}
	if (overflows_type(size, args->size)) {
		err = -EINVAL;
		goto err_free;
	}

	if (!args->size) {
		args->size = size;
		goto err_free;
	}

	if (args->size < size) {
		err = -EINVAL;
		goto err_free;
	}

	user = u64_to_user_ptr(args->value);
	if (!access_ok(user, size)) {
		err = -EFAULT;
		goto err_free;
	}

	if (put_user(0, &user->extensions)) {
		err = -EFAULT;
		goto err_free;
	}

	for (n = 0; n < count; n++) {
		struct i915_engine_class_instance ci = {
			.engine_class = I915_ENGINE_CLASS_INVALID,
			.engine_instance = I915_ENGINE_CLASS_INVALID_NONE,
		};

		if (e->engines[n]) {
			ci.engine_class = e->engines[n]->engine->uabi_class;
			ci.engine_instance = e->engines[n]->engine->uabi_instance;
		}

		if (copy_to_user(&user->engines[n], &ci, sizeof(ci))) {
			err = -EFAULT;
			goto err_free;
		}
	}

	args->size = size;

err_free:
	free_engines(e);
	return err;
}

static int
set_persistence(struct i915_gem_context *ctx,
		const struct drm_i915_gem_context_param *args)
{
	if (args->size)
		return -EINVAL;

	return __context_set_persistence(ctx, args->value);
}

static void __apply_priority(struct intel_context *ce, void *arg)
{
	struct i915_gem_context *ctx = arg;

	if (!intel_engine_has_semaphores(ce->engine))
		return;

	if (ctx->sched.priority >= I915_PRIORITY_NORMAL)
		intel_context_set_use_semaphores(ce);
	else
		intel_context_clear_use_semaphores(ce);
}

static int set_priority(struct i915_gem_context *ctx,
			const struct drm_i915_gem_context_param *args)
{
	s64 priority = args->value;

	if (args->size)
		return -EINVAL;

	if (!(ctx->i915->caps.scheduler & I915_SCHEDULER_CAP_PRIORITY))
		return -ENODEV;

	if (priority > I915_CONTEXT_MAX_USER_PRIORITY ||
	    priority < I915_CONTEXT_MIN_USER_PRIORITY)
		return -EINVAL;

	if (priority > I915_CONTEXT_DEFAULT_PRIORITY &&
	    !capable(CAP_SYS_NICE))
		return -EPERM;

	ctx->sched.priority = I915_USER_PRIORITY(priority);
	context_apply_all(ctx, __apply_priority, ctx);

	return 0;
}

static int ctx_setparam(struct drm_i915_file_private *fpriv,
			struct i915_gem_context *ctx,
			struct drm_i915_gem_context_param *args)
{
	int ret = 0;

	switch (args->param) {
	case I915_CONTEXT_PARAM_NO_ZEROMAP:
		if (args->size)
			ret = -EINVAL;
		else if (args->value)
			set_bit(UCONTEXT_NO_ZEROMAP, &ctx->user_flags);
		else
			clear_bit(UCONTEXT_NO_ZEROMAP, &ctx->user_flags);
		break;

	case I915_CONTEXT_PARAM_NO_ERROR_CAPTURE:
		if (args->size)
			ret = -EINVAL;
		else if (args->value)
			i915_gem_context_set_no_error_capture(ctx);
		else
			i915_gem_context_clear_no_error_capture(ctx);
		break;

	case I915_CONTEXT_PARAM_BANNABLE:
		if (args->size)
			ret = -EINVAL;
		else if (!capable(CAP_SYS_ADMIN) && !args->value)
			ret = -EPERM;
		else if (args->value)
			i915_gem_context_set_bannable(ctx);
		else
			i915_gem_context_clear_bannable(ctx);
		break;

	case I915_CONTEXT_PARAM_RECOVERABLE:
		if (args->size)
			ret = -EINVAL;
		else if (args->value)
			i915_gem_context_set_recoverable(ctx);
		else
			i915_gem_context_clear_recoverable(ctx);
		break;

	case I915_CONTEXT_PARAM_PRIORITY:
		ret = set_priority(ctx, args);
		break;

	case I915_CONTEXT_PARAM_SSEU:
		ret = set_sseu(ctx, args);
		break;

	case I915_CONTEXT_PARAM_VM:
		ret = set_ppgtt(fpriv, ctx, args);
		break;

	case I915_CONTEXT_PARAM_ENGINES:
		ret = set_engines(ctx, args);
		break;

	case I915_CONTEXT_PARAM_PERSISTENCE:
		ret = set_persistence(ctx, args);
		break;

	case I915_CONTEXT_PARAM_BAN_PERIOD:
	default:
		ret = -EINVAL;
		break;
	}

	return ret;
}

struct create_ext {
	struct i915_gem_context *ctx;
	struct drm_i915_file_private *fpriv;
};

static int create_setparam(struct i915_user_extension __user *ext, void *data)
{
	struct drm_i915_gem_context_create_ext_setparam local;
	const struct create_ext *arg = data;

	if (copy_from_user(&local, ext, sizeof(local)))
		return -EFAULT;

	if (local.param.ctx_id)
		return -EINVAL;

	return ctx_setparam(arg->fpriv, arg->ctx, &local.param);
}

static int clone_engines(struct i915_gem_context *dst,
			 struct i915_gem_context *src)
{
	struct i915_gem_engines *e = i915_gem_context_lock_engines(src);
	struct i915_gem_engines *clone;
	bool user_engines;
	unsigned long n;

	clone = kmalloc(struct_size(e, engines, e->num_engines), GFP_KERNEL);
	if (!clone)
		goto err_unlock;

	init_rcu_head(&clone->rcu);
	for (n = 0; n < e->num_engines; n++) {
		struct intel_engine_cs *engine;

		if (!e->engines[n]) {
			clone->engines[n] = NULL;
			continue;
		}
		engine = e->engines[n]->engine;

		/*
		 * Virtual engines are singletons; they can only exist
		 * inside a single context, because they embed their
		 * HW context... As each virtual context implies a single
		 * timeline (each engine can only dequeue a single request
		 * at any time), it would be surprising for two contexts
		 * to use the same engine. So let's create a copy of
		 * the virtual engine instead.
		 */
		if (intel_engine_is_virtual(engine))
			clone->engines[n] =
				intel_execlists_clone_virtual(engine);
		else
			clone->engines[n] = intel_context_create(engine);
		if (IS_ERR_OR_NULL(clone->engines[n])) {
			__free_engines(clone, n);
			goto err_unlock;
		}

		intel_context_set_gem(clone->engines[n], dst);
	}
	clone->num_engines = n;

	user_engines = i915_gem_context_user_engines(src);
	i915_gem_context_unlock_engines(src);

	/* Serialised by constructor */
	free_engines(__context_engines_static(dst));
	RCU_INIT_POINTER(dst->engines, clone);
	if (user_engines)
		i915_gem_context_set_user_engines(dst);
	else
		i915_gem_context_clear_user_engines(dst);
	return 0;

err_unlock:
	i915_gem_context_unlock_engines(src);
	return -ENOMEM;
}

static int clone_flags(struct i915_gem_context *dst,
		       struct i915_gem_context *src)
{
	dst->user_flags = src->user_flags;
	return 0;
}

static int clone_schedattr(struct i915_gem_context *dst,
			   struct i915_gem_context *src)
{
	dst->sched = src->sched;
	return 0;
}

static int clone_sseu(struct i915_gem_context *dst,
		      struct i915_gem_context *src)
{
	struct i915_gem_engines *e = i915_gem_context_lock_engines(src);
	struct i915_gem_engines *clone;
	unsigned long n;
	int err;

	/* no locking required; sole access under constructor*/
	clone = __context_engines_static(dst);
	if (e->num_engines != clone->num_engines) {
		err = -EINVAL;
		goto unlock;
	}

	for (n = 0; n < e->num_engines; n++) {
		struct intel_context *ce = e->engines[n];

		if (clone->engines[n]->engine->class != ce->engine->class) {
			/* Must have compatible engine maps! */
			err = -EINVAL;
			goto unlock;
		}

		/* serialises with set_sseu */
		err = intel_context_lock_pinned(ce);
		if (err)
			goto unlock;

		clone->engines[n]->sseu = ce->sseu;
		intel_context_unlock_pinned(ce);
	}

	err = 0;
unlock:
	i915_gem_context_unlock_engines(src);
	return err;
}

static int clone_timeline(struct i915_gem_context *dst,
			  struct i915_gem_context *src)
{
	if (src->timeline)
		__assign_timeline(dst, src->timeline);

	return 0;
}

static int clone_vm(struct i915_gem_context *dst,
		    struct i915_gem_context *src)
{
	struct i915_address_space *vm;
	int err = 0;

	if (!rcu_access_pointer(src->vm))
		return 0;

	rcu_read_lock();
	vm = context_get_vm_rcu(src);
	rcu_read_unlock();

	if (!mutex_lock_interruptible(&dst->mutex)) {
		__assign_ppgtt(dst, vm);
		mutex_unlock(&dst->mutex);
	} else {
		err = -EINTR;
	}

	i915_vm_put(vm);
	return err;
}

static int create_clone(struct i915_user_extension __user *ext, void *data)
{
	static int (* const fn[])(struct i915_gem_context *dst,
				  struct i915_gem_context *src) = {
#define MAP(x, y) [ilog2(I915_CONTEXT_CLONE_##x)] = y
		MAP(ENGINES, clone_engines),
		MAP(FLAGS, clone_flags),
		MAP(SCHEDATTR, clone_schedattr),
		MAP(SSEU, clone_sseu),
		MAP(TIMELINE, clone_timeline),
		MAP(VM, clone_vm),
#undef MAP
	};
	struct drm_i915_gem_context_create_ext_clone local;
	const struct create_ext *arg = data;
	struct i915_gem_context *dst = arg->ctx;
	struct i915_gem_context *src;
	int err, bit;

	if (copy_from_user(&local, ext, sizeof(local)))
		return -EFAULT;

	BUILD_BUG_ON(GENMASK(BITS_PER_TYPE(local.flags) - 1, ARRAY_SIZE(fn)) !=
		     I915_CONTEXT_CLONE_UNKNOWN);

	if (local.flags & I915_CONTEXT_CLONE_UNKNOWN)
		return -EINVAL;

	if (local.rsvd)
		return -EINVAL;

	rcu_read_lock();
	src = __i915_gem_context_lookup_rcu(arg->fpriv, local.clone_id);
	rcu_read_unlock();
	if (!src)
		return -ENOENT;

	GEM_BUG_ON(src == dst);

	for (bit = 0; bit < ARRAY_SIZE(fn); bit++) {
		if (!(local.flags & BIT(bit)))
			continue;

		err = fn[bit](dst, src);
		if (err)
			return err;
	}

	return 0;
}

static const i915_user_extension_fn create_extensions[] = {
	[I915_CONTEXT_CREATE_EXT_SETPARAM] = create_setparam,
	[I915_CONTEXT_CREATE_EXT_CLONE] = create_clone,
};

static bool client_is_banned(struct drm_i915_file_private *file_priv)
{
	return atomic_read(&file_priv->ban_score) >= I915_CLIENT_SCORE_BANNED;
}

int i915_gem_context_create_ioctl(struct drm_device *dev, void *data,
				  struct drm_file *file)
{
	struct drm_i915_private *i915 = to_i915(dev);
	struct drm_i915_gem_context_create_ext *args = data;
	struct create_ext ext_data;
	int ret;
	u32 id;

	if (!DRIVER_CAPS(i915)->has_logical_contexts)
		return -ENODEV;

	if (args->flags & I915_CONTEXT_CREATE_FLAGS_UNKNOWN)
		return -EINVAL;

	ret = intel_gt_terminally_wedged(&i915->gt);
	if (ret)
		return ret;

	ext_data.fpriv = file->driver_priv;
	if (client_is_banned(ext_data.fpriv)) {
		drm_dbg(&i915->drm,
			"client %s[%d] banned from creating ctx\n",
			current->comm, task_pid_nr(current));
		return -EIO;
	}

	ext_data.ctx = i915_gem_create_context(i915, args->flags);
	if (IS_ERR(ext_data.ctx))
		return PTR_ERR(ext_data.ctx);

	if (args->flags & I915_CONTEXT_CREATE_FLAGS_USE_EXTENSIONS) {
		ret = i915_user_extensions(u64_to_user_ptr(args->extensions),
					   create_extensions,
					   ARRAY_SIZE(create_extensions),
					   &ext_data);
		if (ret)
			goto err_ctx;
	}

	ret = gem_context_register(ext_data.ctx, ext_data.fpriv, &id);
	if (ret < 0)
		goto err_ctx;

	args->ctx_id = id;
<<<<<<< HEAD
	DRM_DEBUG("HW context %d created\n", args->ctx_id);
=======
	drm_dbg(&i915->drm, "HW context %d created\n", args->ctx_id);
>>>>>>> 8faa7251

	return 0;

err_ctx:
	context_close(ext_data.ctx);
	return ret;
}

int i915_gem_context_destroy_ioctl(struct drm_device *dev, void *data,
				   struct drm_file *file)
{
	struct drm_i915_gem_context_destroy *args = data;
	struct drm_i915_file_private *file_priv = file->driver_priv;
	struct i915_gem_context *ctx;

	if (args->pad != 0)
		return -EINVAL;

	if (!args->ctx_id)
		return -ENOENT;

	ctx = xa_erase(&file_priv->context_xa, args->ctx_id);
	if (!ctx)
		return -ENOENT;

	context_close(ctx);
	return 0;
}

static int get_sseu(struct i915_gem_context *ctx,
		    struct drm_i915_gem_context_param *args)
{
	struct drm_i915_gem_context_param_sseu user_sseu;
	struct intel_context *ce;
	unsigned long lookup;
	int err;

	if (args->size == 0)
		goto out;
	else if (args->size < sizeof(user_sseu))
		return -EINVAL;

	if (copy_from_user(&user_sseu, u64_to_user_ptr(args->value),
			   sizeof(user_sseu)))
		return -EFAULT;

	if (user_sseu.rsvd)
		return -EINVAL;

	if (user_sseu.flags & ~(I915_CONTEXT_SSEU_FLAG_ENGINE_INDEX))
		return -EINVAL;

	lookup = 0;
	if (user_sseu.flags & I915_CONTEXT_SSEU_FLAG_ENGINE_INDEX)
		lookup |= LOOKUP_USER_INDEX;

	ce = lookup_user_engine(ctx, lookup, &user_sseu.engine);
	if (IS_ERR(ce))
		return PTR_ERR(ce);

	err = intel_context_lock_pinned(ce); /* serialises with set_sseu */
	if (err) {
		intel_context_put(ce);
		return err;
	}

	user_sseu.slice_mask = ce->sseu.slice_mask;
	user_sseu.subslice_mask = ce->sseu.subslice_mask;
	user_sseu.min_eus_per_subslice = ce->sseu.min_eus_per_subslice;
	user_sseu.max_eus_per_subslice = ce->sseu.max_eus_per_subslice;

	intel_context_unlock_pinned(ce);
	intel_context_put(ce);

	if (copy_to_user(u64_to_user_ptr(args->value), &user_sseu,
			 sizeof(user_sseu)))
		return -EFAULT;

out:
	args->size = sizeof(user_sseu);

	return 0;
}

int i915_gem_context_getparam_ioctl(struct drm_device *dev, void *data,
				    struct drm_file *file)
{
	struct drm_i915_file_private *file_priv = file->driver_priv;
	struct drm_i915_gem_context_param *args = data;
	struct i915_gem_context *ctx;
	int ret = 0;

	ctx = i915_gem_context_lookup(file_priv, args->ctx_id);
	if (!ctx)
		return -ENOENT;

	switch (args->param) {
	case I915_CONTEXT_PARAM_NO_ZEROMAP:
		args->size = 0;
		args->value = test_bit(UCONTEXT_NO_ZEROMAP, &ctx->user_flags);
		break;

	case I915_CONTEXT_PARAM_GTT_SIZE:
		args->size = 0;
		rcu_read_lock();
		if (rcu_access_pointer(ctx->vm))
			args->value = rcu_dereference(ctx->vm)->total;
		else
			args->value = to_i915(dev)->ggtt.vm.total;
		rcu_read_unlock();
		break;

	case I915_CONTEXT_PARAM_NO_ERROR_CAPTURE:
		args->size = 0;
		args->value = i915_gem_context_no_error_capture(ctx);
		break;

	case I915_CONTEXT_PARAM_BANNABLE:
		args->size = 0;
		args->value = i915_gem_context_is_bannable(ctx);
		break;

	case I915_CONTEXT_PARAM_RECOVERABLE:
		args->size = 0;
		args->value = i915_gem_context_is_recoverable(ctx);
		break;

	case I915_CONTEXT_PARAM_PRIORITY:
		args->size = 0;
		args->value = ctx->sched.priority >> I915_USER_PRIORITY_SHIFT;
		break;

	case I915_CONTEXT_PARAM_SSEU:
		ret = get_sseu(ctx, args);
		break;

	case I915_CONTEXT_PARAM_VM:
		ret = get_ppgtt(file_priv, ctx, args);
		break;

	case I915_CONTEXT_PARAM_ENGINES:
		ret = get_engines(ctx, args);
		break;

	case I915_CONTEXT_PARAM_PERSISTENCE:
		args->size = 0;
		args->value = i915_gem_context_is_persistent(ctx);
		break;

	case I915_CONTEXT_PARAM_BAN_PERIOD:
	default:
		ret = -EINVAL;
		break;
	}

	i915_gem_context_put(ctx);
	return ret;
}

int i915_gem_context_setparam_ioctl(struct drm_device *dev, void *data,
				    struct drm_file *file)
{
	struct drm_i915_file_private *file_priv = file->driver_priv;
	struct drm_i915_gem_context_param *args = data;
	struct i915_gem_context *ctx;
	int ret;

	ctx = i915_gem_context_lookup(file_priv, args->ctx_id);
	if (!ctx)
		return -ENOENT;

	ret = ctx_setparam(file_priv, ctx, args);

	i915_gem_context_put(ctx);
	return ret;
}

int i915_gem_context_reset_stats_ioctl(struct drm_device *dev,
				       void *data, struct drm_file *file)
{
	struct drm_i915_private *i915 = to_i915(dev);
	struct drm_i915_reset_stats *args = data;
	struct i915_gem_context *ctx;
	int ret;

	if (args->flags || args->pad)
		return -EINVAL;

	ret = -ENOENT;
	rcu_read_lock();
	ctx = __i915_gem_context_lookup_rcu(file->driver_priv, args->ctx_id);
	if (!ctx)
		goto out;

	/*
	 * We opt for unserialised reads here. This may result in tearing
	 * in the extremely unlikely event of a GPU hang on this context
	 * as we are querying them. If we need that extra layer of protection,
	 * we should wrap the hangstats with a seqlock.
	 */

	if (capable(CAP_SYS_ADMIN))
		args->reset_count = i915_reset_count(&i915->gpu_error);
	else
		args->reset_count = 0;

	args->batch_active = atomic_read(&ctx->guilty_count);
	args->batch_pending = atomic_read(&ctx->active_count);

	ret = 0;
out:
	rcu_read_unlock();
	return ret;
}

/* GEM context-engines iterator: for_each_gem_engine() */
struct intel_context *
i915_gem_engines_iter_next(struct i915_gem_engines_iter *it)
{
	const struct i915_gem_engines *e = it->engines;
	struct intel_context *ctx;

	do {
		if (it->idx >= e->num_engines)
			return NULL;

		ctx = e->engines[it->idx++];
	} while (!ctx);

	return ctx;
}

#if IS_ENABLED(CONFIG_DRM_I915_SELFTEST)
#include "selftests/mock_context.c"
#include "selftests/i915_gem_context.c"
#endif

static void i915_global_gem_context_shrink(void)
{
	kmem_cache_shrink(global.slab_luts);
}

static void i915_global_gem_context_exit(void)
{
	kmem_cache_destroy(global.slab_luts);
}

static struct i915_global_gem_context global = { {
	.shrink = i915_global_gem_context_shrink,
	.exit = i915_global_gem_context_exit,
} };

int __init i915_global_gem_context_init(void)
{
	global.slab_luts = KMEM_CACHE(i915_lut_handle, 0);
	if (!global.slab_luts)
		return -ENOMEM;

	i915_global_register(&global.base);
	return 0;
}<|MERGE_RESOLUTION|>--- conflicted
+++ resolved
@@ -777,15 +777,6 @@
 	flush_work(&i915->gem.contexts.free_work);
 }
 
-<<<<<<< HEAD
-static int vm_idr_cleanup(int id, void *p, void *data)
-{
-	i915_vm_put(p);
-	return 0;
-}
-
-=======
->>>>>>> 8faa7251
 static int gem_context_register(struct i915_gem_context *ctx,
 				struct drm_i915_file_private *fpriv,
 				u32 *id)
@@ -823,13 +814,8 @@
 
 	xa_init_flags(&file_priv->context_xa, XA_FLAGS_ALLOC);
 
-<<<<<<< HEAD
-	mutex_init(&file_priv->vm_idr_lock);
-	idr_init_base(&file_priv->vm_idr, 1);
-=======
 	/* 0 reserved for invalid/unassigned ppgtt */
 	xa_init_flags(&file_priv->vm_xa, XA_FLAGS_ALLOC1);
->>>>>>> 8faa7251
 
 	ctx = i915_gem_create_context(i915, 0);
 	if (IS_ERR(ctx)) {
@@ -847,14 +833,8 @@
 err_ctx:
 	context_close(ctx);
 err:
-<<<<<<< HEAD
-	idr_destroy(&file_priv->vm_idr);
-	xa_destroy(&file_priv->context_xa);
-	mutex_destroy(&file_priv->vm_idr_lock);
-=======
 	xa_destroy(&file_priv->vm_xa);
 	xa_destroy(&file_priv->context_xa);
->>>>>>> 8faa7251
 	return err;
 }
 
@@ -862,10 +842,7 @@
 {
 	struct drm_i915_file_private *file_priv = file->driver_priv;
 	struct drm_i915_private *i915 = file_priv->dev_priv;
-<<<<<<< HEAD
-=======
 	struct i915_address_space *vm;
->>>>>>> 8faa7251
 	struct i915_gem_context *ctx;
 	unsigned long idx;
 
@@ -2240,11 +2217,7 @@
 		goto err_ctx;
 
 	args->ctx_id = id;
-<<<<<<< HEAD
-	DRM_DEBUG("HW context %d created\n", args->ctx_id);
-=======
 	drm_dbg(&i915->drm, "HW context %d created\n", args->ctx_id);
->>>>>>> 8faa7251
 
 	return 0;
 

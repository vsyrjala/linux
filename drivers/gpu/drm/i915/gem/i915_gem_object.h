/*
 * SPDX-License-Identifier: MIT
 *
 * Copyright © 2016 Intel Corporation
 */

#ifndef __I915_GEM_OBJECT_H__
#define __I915_GEM_OBJECT_H__

#include <drm/drm_gem.h>
#include <drm/drm_file.h>
#include <drm/drm_device.h>

#include "display/intel_frontbuffer.h"
#include "intel_memory_region.h"
#include "i915_gem_object_types.h"
#include "i915_gem_gtt.h"
#include "i915_gem_ww.h"
#include "i915_vma_types.h"

enum intel_region_id;

/*
 * XXX: There is a prevalence of the assumption that we fit the
 * object's page count inside a 32bit _signed_ variable. Let's document
 * this and catch if we ever need to fix it. In the meantime, if you do
 * spot such a local variable, please consider fixing!
 *
 * Aside from our own locals (for which we have no excuse!):
 * - sg_table embeds unsigned int for num_pages
 * - get_user_pages*() mixed ints with longs
 */
#define GEM_CHECK_SIZE_OVERFLOW(sz) \
	GEM_WARN_ON((sz) >> PAGE_SHIFT > INT_MAX)

static inline bool i915_gem_object_size_2big(u64 size)
{
	struct drm_i915_gem_object *obj;

	if (GEM_CHECK_SIZE_OVERFLOW(size))
		return true;

	if (overflows_type(size, obj->base.size))
		return true;

	return false;
}

void i915_gem_init__objects(struct drm_i915_private *i915);

struct drm_i915_gem_object *i915_gem_object_alloc(void);
void i915_gem_object_free(struct drm_i915_gem_object *obj);

void i915_gem_object_init(struct drm_i915_gem_object *obj,
			  const struct drm_i915_gem_object_ops *ops,
			  struct lock_class_key *key,
			  unsigned alloc_flags);
struct drm_i915_gem_object *
i915_gem_object_create_shmem(struct drm_i915_private *i915,
			     resource_size_t size);
struct drm_i915_gem_object *
i915_gem_object_create_shmem_from_data(struct drm_i915_private *i915,
				       const void *data, resource_size_t size);

extern const struct drm_i915_gem_object_ops i915_gem_shmem_ops;

void __i915_gem_object_release_shmem(struct drm_i915_gem_object *obj,
				     struct sg_table *pages,
				     bool needs_clflush);

int i915_gem_object_pwrite_phys(struct drm_i915_gem_object *obj,
				const struct drm_i915_gem_pwrite *args);
int i915_gem_object_pread_phys(struct drm_i915_gem_object *obj,
			       const struct drm_i915_gem_pread *args);

int i915_gem_object_attach_phys(struct drm_i915_gem_object *obj, int align);
void i915_gem_object_put_pages_shmem(struct drm_i915_gem_object *obj,
				     struct sg_table *pages);
void i915_gem_object_put_pages_phys(struct drm_i915_gem_object *obj,
				    struct sg_table *pages);

void i915_gem_flush_free_objects(struct drm_i915_private *i915);

struct sg_table *
__i915_gem_object_unset_pages(struct drm_i915_gem_object *obj);
void i915_gem_object_truncate(struct drm_i915_gem_object *obj);

/**
 * i915_gem_object_lookup_rcu - look up a temporary GEM object from its handle
 * @filp: DRM file private date
 * @handle: userspace handle
 *
 * Returns:
 *
 * A pointer to the object named by the handle if such exists on @filp, NULL
 * otherwise. This object is only valid whilst under the RCU read lock, and
 * note carefully the object may be in the process of being destroyed.
 */
static inline struct drm_i915_gem_object *
i915_gem_object_lookup_rcu(struct drm_file *file, u32 handle)
{
#ifdef CONFIG_LOCKDEP
	WARN_ON(debug_locks && !lock_is_held(&rcu_lock_map));
#endif
	return idr_find(&file->object_idr, handle);
}

static inline struct drm_i915_gem_object *
i915_gem_object_get_rcu(struct drm_i915_gem_object *obj)
{
	if (obj && !kref_get_unless_zero(&obj->base.refcount))
		obj = NULL;

	return obj;
}

static inline struct drm_i915_gem_object *
i915_gem_object_lookup(struct drm_file *file, u32 handle)
{
	struct drm_i915_gem_object *obj;

	rcu_read_lock();
	obj = i915_gem_object_lookup_rcu(file, handle);
	obj = i915_gem_object_get_rcu(obj);
	rcu_read_unlock();

	return obj;
}

__deprecated
struct drm_gem_object *
drm_gem_object_lookup(struct drm_file *file, u32 handle);

__attribute__((nonnull))
static inline struct drm_i915_gem_object *
i915_gem_object_get(struct drm_i915_gem_object *obj)
{
	drm_gem_object_get(&obj->base);
	return obj;
}

__attribute__((nonnull))
static inline void
i915_gem_object_put(struct drm_i915_gem_object *obj)
{
	__drm_gem_object_put(&obj->base);
}

#define assert_object_held(obj) dma_resv_assert_held((obj)->base.resv)

/*
 * If more than one potential simultaneous locker, assert held.
 */
static inline void assert_object_held_shared(const struct drm_i915_gem_object *obj)
{
	/*
	 * Note mm list lookup is protected by
	 * kref_get_unless_zero().
	 */
	if (IS_ENABLED(CONFIG_LOCKDEP) &&
	    kref_read(&obj->base.refcount) > 0)
		assert_object_held(obj);
}

static inline int __i915_gem_object_lock(struct drm_i915_gem_object *obj,
					 struct i915_gem_ww_ctx *ww,
					 bool intr)
{
	int ret;

	if (intr)
		ret = dma_resv_lock_interruptible(obj->base.resv, ww ? &ww->ctx : NULL);
	else
		ret = dma_resv_lock(obj->base.resv, ww ? &ww->ctx : NULL);

	if (!ret && ww) {
		i915_gem_object_get(obj);
		list_add_tail(&obj->obj_link, &ww->obj_list);
	}
	if (ret == -EALREADY)
		ret = 0;

	if (ret == -EDEADLK) {
		i915_gem_object_get(obj);
		ww->contended = obj;
	}

	return ret;
}

static inline int i915_gem_object_lock(struct drm_i915_gem_object *obj,
				       struct i915_gem_ww_ctx *ww)
{
	return __i915_gem_object_lock(obj, ww, ww && ww->intr);
}

static inline int i915_gem_object_lock_interruptible(struct drm_i915_gem_object *obj,
						     struct i915_gem_ww_ctx *ww)
{
	WARN_ON(ww && !ww->intr);
	return __i915_gem_object_lock(obj, ww, true);
}

static inline bool i915_gem_object_trylock(struct drm_i915_gem_object *obj)
{
	return dma_resv_trylock(obj->base.resv);
}

static inline void i915_gem_object_unlock(struct drm_i915_gem_object *obj)
{
	if (obj->ops->adjust_lru)
		obj->ops->adjust_lru(obj);

	dma_resv_unlock(obj->base.resv);
}

static inline void
i915_gem_object_set_readonly(struct drm_i915_gem_object *obj)
{
	obj->flags |= I915_BO_READONLY;
}

static inline bool
i915_gem_object_is_readonly(const struct drm_i915_gem_object *obj)
{
	return obj->flags & I915_BO_READONLY;
}

static inline bool
i915_gem_object_is_contiguous(const struct drm_i915_gem_object *obj)
{
	return obj->flags & I915_BO_ALLOC_CONTIGUOUS;
}

static inline bool
i915_gem_object_is_volatile(const struct drm_i915_gem_object *obj)
{
	return obj->flags & I915_BO_ALLOC_VOLATILE;
}

static inline void
i915_gem_object_set_volatile(struct drm_i915_gem_object *obj)
{
	obj->flags |= I915_BO_ALLOC_VOLATILE;
}

static inline bool
i915_gem_object_has_tiling_quirk(struct drm_i915_gem_object *obj)
{
	return test_bit(I915_TILING_QUIRK_BIT, &obj->flags);
}

static inline void
i915_gem_object_set_tiling_quirk(struct drm_i915_gem_object *obj)
{
	set_bit(I915_TILING_QUIRK_BIT, &obj->flags);
}

static inline void
i915_gem_object_clear_tiling_quirk(struct drm_i915_gem_object *obj)
{
	clear_bit(I915_TILING_QUIRK_BIT, &obj->flags);
}

static inline bool
i915_gem_object_type_has(const struct drm_i915_gem_object *obj,
			 unsigned long flags)
{
	return obj->ops->flags & flags;
}

bool i915_gem_object_has_struct_page(const struct drm_i915_gem_object *obj);

bool i915_gem_object_has_iomem(const struct drm_i915_gem_object *obj);

static inline bool
i915_gem_object_is_shrinkable(const struct drm_i915_gem_object *obj)
{
	return i915_gem_object_type_has(obj, I915_GEM_OBJECT_IS_SHRINKABLE);
}

static inline bool
i915_gem_object_is_proxy(const struct drm_i915_gem_object *obj)
{
	return i915_gem_object_type_has(obj, I915_GEM_OBJECT_IS_PROXY);
}

static inline bool
i915_gem_object_never_mmap(const struct drm_i915_gem_object *obj)
{
	return i915_gem_object_type_has(obj, I915_GEM_OBJECT_NO_MMAP);
}

static inline bool
i915_gem_object_is_framebuffer(const struct drm_i915_gem_object *obj)
{
	return READ_ONCE(obj->frontbuffer);
}

static inline unsigned int
i915_gem_object_get_tiling(const struct drm_i915_gem_object *obj)
{
	return obj->tiling_and_stride & TILING_MASK;
}

static inline bool
i915_gem_object_is_tiled(const struct drm_i915_gem_object *obj)
{
	return i915_gem_object_get_tiling(obj) != I915_TILING_NONE;
}

static inline unsigned int
i915_gem_object_get_stride(const struct drm_i915_gem_object *obj)
{
	return obj->tiling_and_stride & STRIDE_MASK;
}

static inline unsigned int
i915_gem_tile_height(unsigned int tiling)
{
	GEM_BUG_ON(!tiling);
	return tiling == I915_TILING_Y ? 32 : 8;
}

static inline unsigned int
i915_gem_object_get_tile_height(const struct drm_i915_gem_object *obj)
{
	return i915_gem_tile_height(i915_gem_object_get_tiling(obj));
}

static inline unsigned int
i915_gem_object_get_tile_row_size(const struct drm_i915_gem_object *obj)
{
	return (i915_gem_object_get_stride(obj) *
		i915_gem_object_get_tile_height(obj));
}

int i915_gem_object_set_tiling(struct drm_i915_gem_object *obj,
			       unsigned int tiling, unsigned int stride);

struct scatterlist *
__i915_gem_object_get_sg(struct drm_i915_gem_object *obj,
			 struct i915_gem_object_page_iter *iter,
			 unsigned int n,
			 unsigned int *offset, bool allow_alloc, bool dma);

static inline struct scatterlist *
i915_gem_object_get_sg(struct drm_i915_gem_object *obj,
		       unsigned int n,
		       unsigned int *offset, bool allow_alloc)
{
	return __i915_gem_object_get_sg(obj, &obj->mm.get_page, n, offset, allow_alloc, false);
}

static inline struct scatterlist *
i915_gem_object_get_sg_dma(struct drm_i915_gem_object *obj,
			   unsigned int n,
			   unsigned int *offset, bool allow_alloc)
{
	return __i915_gem_object_get_sg(obj, &obj->mm.get_dma_page, n, offset, allow_alloc, true);
}

struct page *
i915_gem_object_get_page(struct drm_i915_gem_object *obj,
			 unsigned int n);

struct page *
i915_gem_object_get_dirty_page(struct drm_i915_gem_object *obj,
			       unsigned int n);

dma_addr_t
i915_gem_object_get_dma_address_len(struct drm_i915_gem_object *obj,
				    unsigned long n,
				    unsigned int *len);

dma_addr_t
i915_gem_object_get_dma_address(struct drm_i915_gem_object *obj,
				unsigned long n);

void __i915_gem_object_set_pages(struct drm_i915_gem_object *obj,
				 struct sg_table *pages,
				 unsigned int sg_page_sizes);

int ____i915_gem_object_get_pages(struct drm_i915_gem_object *obj);
int __i915_gem_object_get_pages(struct drm_i915_gem_object *obj);

static inline int __must_check
i915_gem_object_pin_pages(struct drm_i915_gem_object *obj)
{
	assert_object_held(obj);

	if (atomic_inc_not_zero(&obj->mm.pages_pin_count))
		return 0;

	return __i915_gem_object_get_pages(obj);
}

int i915_gem_object_pin_pages_unlocked(struct drm_i915_gem_object *obj);

static inline bool
i915_gem_object_has_pages(struct drm_i915_gem_object *obj)
{
	return !IS_ERR_OR_NULL(READ_ONCE(obj->mm.pages));
}

static inline void
__i915_gem_object_pin_pages(struct drm_i915_gem_object *obj)
{
	GEM_BUG_ON(!i915_gem_object_has_pages(obj));

	atomic_inc(&obj->mm.pages_pin_count);
}

static inline bool
i915_gem_object_has_pinned_pages(struct drm_i915_gem_object *obj)
{
	return atomic_read(&obj->mm.pages_pin_count);
}

static inline void
__i915_gem_object_unpin_pages(struct drm_i915_gem_object *obj)
{
	GEM_BUG_ON(!i915_gem_object_has_pages(obj));
	GEM_BUG_ON(!i915_gem_object_has_pinned_pages(obj));

	atomic_dec(&obj->mm.pages_pin_count);
}

static inline void
i915_gem_object_unpin_pages(struct drm_i915_gem_object *obj)
{
	__i915_gem_object_unpin_pages(obj);
}

int __i915_gem_object_put_pages(struct drm_i915_gem_object *obj);
void i915_gem_object_truncate(struct drm_i915_gem_object *obj);
void i915_gem_object_writeback(struct drm_i915_gem_object *obj);

/**
 * i915_gem_object_pin_map - return a contiguous mapping of the entire object
 * @obj: the object to map into kernel address space
 * @type: the type of mapping, used to select pgprot_t
 *
 * Calls i915_gem_object_pin_pages() to prevent reaping of the object's
 * pages and then returns a contiguous mapping of the backing storage into
 * the kernel address space. Based on the @type of mapping, the PTE will be
 * set to either WriteBack or WriteCombine (via pgprot_t).
 *
 * The caller is responsible for calling i915_gem_object_unpin_map() when the
 * mapping is no longer required.
 *
 * Returns the pointer through which to access the mapped object, or an
 * ERR_PTR() on error.
 */
void *__must_check i915_gem_object_pin_map(struct drm_i915_gem_object *obj,
					   enum i915_map_type type);

void *__must_check i915_gem_object_pin_map_unlocked(struct drm_i915_gem_object *obj,
						    enum i915_map_type type);

void __i915_gem_object_flush_map(struct drm_i915_gem_object *obj,
				 unsigned long offset,
				 unsigned long size);
static inline void i915_gem_object_flush_map(struct drm_i915_gem_object *obj)
{
	__i915_gem_object_flush_map(obj, 0, obj->base.size);
}

/**
 * i915_gem_object_unpin_map - releases an earlier mapping
 * @obj: the object to unmap
 *
 * After pinning the object and mapping its pages, once you are finished
 * with your access, call i915_gem_object_unpin_map() to release the pin
 * upon the mapping. Once the pin count reaches zero, that mapping may be
 * removed.
 */
static inline void i915_gem_object_unpin_map(struct drm_i915_gem_object *obj)
{
	i915_gem_object_unpin_pages(obj);
}

void __i915_gem_object_release_map(struct drm_i915_gem_object *obj);

int i915_gem_object_prepare_read(struct drm_i915_gem_object *obj,
				 unsigned int *needs_clflush);
int i915_gem_object_prepare_write(struct drm_i915_gem_object *obj,
				  unsigned int *needs_clflush);
#define CLFLUSH_BEFORE	BIT(0)
#define CLFLUSH_AFTER	BIT(1)
#define CLFLUSH_FLAGS	(CLFLUSH_BEFORE | CLFLUSH_AFTER)

static inline void
i915_gem_object_finish_access(struct drm_i915_gem_object *obj)
{
	i915_gem_object_unpin_pages(obj);
}

static inline struct intel_engine_cs *
i915_gem_object_last_write_engine(struct drm_i915_gem_object *obj)
{
	struct intel_engine_cs *engine = NULL;
	struct dma_fence *fence;

	rcu_read_lock();
	fence = dma_resv_get_excl_unlocked(obj->base.resv);
	rcu_read_unlock();

	if (fence && dma_fence_is_i915(fence) && !dma_fence_is_signaled(fence))
		engine = to_request(fence)->engine;
	dma_fence_put(fence);

	return engine;
}

void i915_gem_object_set_cache_coherency(struct drm_i915_gem_object *obj,
					 unsigned int cache_level);
void i915_gem_object_flush_if_display(struct drm_i915_gem_object *obj);
void i915_gem_object_flush_if_display_locked(struct drm_i915_gem_object *obj);

int __must_check
i915_gem_object_set_to_wc_domain(struct drm_i915_gem_object *obj, bool write);
int __must_check
i915_gem_object_set_to_gtt_domain(struct drm_i915_gem_object *obj, bool write);
int __must_check
i915_gem_object_set_to_cpu_domain(struct drm_i915_gem_object *obj, bool write);
struct i915_vma * __must_check
i915_gem_object_pin_to_display_plane(struct drm_i915_gem_object *obj,
				     struct i915_gem_ww_ctx *ww,
				     u32 alignment,
				     const struct i915_ggtt_view *view,
				     unsigned int flags);

void i915_gem_object_make_unshrinkable(struct drm_i915_gem_object *obj);
void i915_gem_object_make_shrinkable(struct drm_i915_gem_object *obj);
void i915_gem_object_make_purgeable(struct drm_i915_gem_object *obj);

static inline bool cpu_write_needs_clflush(struct drm_i915_gem_object *obj)
{
	if (obj->cache_dirty)
		return false;

	if (!(obj->cache_coherent & I915_BO_CACHE_COHERENT_FOR_WRITE))
		return true;

	/* Currently in use by HW (display engine)? Keep flushed. */
	return i915_gem_object_is_framebuffer(obj);
}

static inline void __start_cpu_write(struct drm_i915_gem_object *obj)
{
	obj->read_domains = I915_GEM_DOMAIN_CPU;
	obj->write_domain = I915_GEM_DOMAIN_CPU;
	if (cpu_write_needs_clflush(obj))
		obj->cache_dirty = true;
}

void i915_gem_fence_wait_priority(struct dma_fence *fence,
				  const struct i915_sched_attr *attr);

int i915_gem_object_wait(struct drm_i915_gem_object *obj,
			 unsigned int flags,
			 long timeout);
int i915_gem_object_wait_priority(struct drm_i915_gem_object *obj,
				  unsigned int flags,
				  const struct i915_sched_attr *attr);

void __i915_gem_object_flush_frontbuffer(struct drm_i915_gem_object *obj,
					 enum fb_op_origin origin);
void __i915_gem_object_invalidate_frontbuffer(struct drm_i915_gem_object *obj,
					      enum fb_op_origin origin);

static inline void
i915_gem_object_flush_frontbuffer(struct drm_i915_gem_object *obj,
				  enum fb_op_origin origin)
{
	if (unlikely(rcu_access_pointer(obj->frontbuffer)))
		__i915_gem_object_flush_frontbuffer(obj, origin);
}

static inline void
i915_gem_object_invalidate_frontbuffer(struct drm_i915_gem_object *obj,
				       enum fb_op_origin origin)
{
	if (unlikely(rcu_access_pointer(obj->frontbuffer)))
		__i915_gem_object_invalidate_frontbuffer(obj, origin);
}

int i915_gem_object_read_from_page(struct drm_i915_gem_object *obj, u64 offset, void *dst, int size);

bool i915_gem_object_is_shmem(const struct drm_i915_gem_object *obj);

void __i915_gem_free_object_rcu(struct rcu_head *head);

void __i915_gem_free_object(struct drm_i915_gem_object *obj);

bool i915_gem_object_evictable(struct drm_i915_gem_object *obj);

bool i915_gem_object_migratable(struct drm_i915_gem_object *obj);

<<<<<<< HEAD
bool i915_gem_object_validates_to_lmem(struct drm_i915_gem_object *obj);
=======
int i915_gem_object_migrate(struct drm_i915_gem_object *obj,
			    struct i915_gem_ww_ctx *ww,
			    enum intel_region_id id);

bool i915_gem_object_can_migrate(struct drm_i915_gem_object *obj,
				 enum intel_region_id id);

int i915_gem_object_wait_migration(struct drm_i915_gem_object *obj,
				   unsigned int flags);

bool i915_gem_object_placement_possible(struct drm_i915_gem_object *obj,
					enum intel_memory_type type);
>>>>>>> d6e6ac29

#ifdef CONFIG_MMU_NOTIFIER
static inline bool
i915_gem_object_is_userptr(struct drm_i915_gem_object *obj)
{
	return obj->userptr.notifier.mm;
}

int i915_gem_object_userptr_submit_init(struct drm_i915_gem_object *obj);
int i915_gem_object_userptr_submit_done(struct drm_i915_gem_object *obj);
int i915_gem_object_userptr_validate(struct drm_i915_gem_object *obj);
#else
static inline bool i915_gem_object_is_userptr(struct drm_i915_gem_object *obj) { return false; }

static inline int i915_gem_object_userptr_submit_init(struct drm_i915_gem_object *obj) { GEM_BUG_ON(1); return -ENODEV; }
static inline int i915_gem_object_userptr_submit_done(struct drm_i915_gem_object *obj) { GEM_BUG_ON(1); return -ENODEV; }
static inline int i915_gem_object_userptr_validate(struct drm_i915_gem_object *obj) { GEM_BUG_ON(1); return -ENODEV; }

#endif

#endif<|MERGE_RESOLUTION|>--- conflicted
+++ resolved
@@ -598,9 +598,6 @@
 
 bool i915_gem_object_migratable(struct drm_i915_gem_object *obj);
 
-<<<<<<< HEAD
-bool i915_gem_object_validates_to_lmem(struct drm_i915_gem_object *obj);
-=======
 int i915_gem_object_migrate(struct drm_i915_gem_object *obj,
 			    struct i915_gem_ww_ctx *ww,
 			    enum intel_region_id id);
@@ -613,7 +610,6 @@
 
 bool i915_gem_object_placement_possible(struct drm_i915_gem_object *obj,
 					enum intel_memory_type type);
->>>>>>> d6e6ac29
 
 #ifdef CONFIG_MMU_NOTIFIER
 static inline bool

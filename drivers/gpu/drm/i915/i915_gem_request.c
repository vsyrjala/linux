/*
 * Copyright © 2008-2015 Intel Corporation
 *
 * Permission is hereby granted, free of charge, to any person obtaining a
 * copy of this software and associated documentation files (the "Software"),
 * to deal in the Software without restriction, including without limitation
 * the rights to use, copy, modify, merge, publish, distribute, sublicense,
 * and/or sell copies of the Software, and to permit persons to whom the
 * Software is furnished to do so, subject to the following conditions:
 *
 * The above copyright notice and this permission notice (including the next
 * paragraph) shall be included in all copies or substantial portions of the
 * Software.
 *
 * THE SOFTWARE IS PROVIDED "AS IS", WITHOUT WARRANTY OF ANY KIND, EXPRESS OR
 * IMPLIED, INCLUDING BUT NOT LIMITED TO THE WARRANTIES OF MERCHANTABILITY,
 * FITNESS FOR A PARTICULAR PURPOSE AND NONINFRINGEMENT.  IN NO EVENT SHALL
 * THE AUTHORS OR COPYRIGHT HOLDERS BE LIABLE FOR ANY CLAIM, DAMAGES OR OTHER
 * LIABILITY, WHETHER IN AN ACTION OF CONTRACT, TORT OR OTHERWISE, ARISING
 * FROM, OUT OF OR IN CONNECTION WITH THE SOFTWARE OR THE USE OR OTHER DEALINGS
 * IN THE SOFTWARE.
 *
 */

#include <linux/prefetch.h>
#include <linux/dma-fence-array.h>

#include "i915_drv.h"

static const char *i915_fence_get_driver_name(struct dma_fence *fence)
{
	return "i915";
}

static const char *i915_fence_get_timeline_name(struct dma_fence *fence)
{
	return to_request(fence)->timeline->common->name;
}

static bool i915_fence_signaled(struct dma_fence *fence)
{
	return i915_gem_request_completed(to_request(fence));
}

static bool i915_fence_enable_signaling(struct dma_fence *fence)
{
	if (i915_fence_signaled(fence))
		return false;

	intel_engine_enable_signaling(to_request(fence));
	return true;
}

static signed long i915_fence_wait(struct dma_fence *fence,
				   bool interruptible,
				   signed long timeout)
{
	return i915_wait_request(to_request(fence), interruptible, timeout);
}

static void i915_fence_release(struct dma_fence *fence)
{
	struct drm_i915_gem_request *req = to_request(fence);

	/* The request is put onto a RCU freelist (i.e. the address
	 * is immediately reused), mark the fences as being freed now.
	 * Otherwise the debugobjects for the fences are only marked as
	 * freed when the slab cache itself is freed, and so we would get
	 * caught trying to reuse dead objects.
	 */
	i915_sw_fence_fini(&req->submit);

	kmem_cache_free(req->i915->requests, req);
}

const struct dma_fence_ops i915_fence_ops = {
	.get_driver_name = i915_fence_get_driver_name,
	.get_timeline_name = i915_fence_get_timeline_name,
	.enable_signaling = i915_fence_enable_signaling,
	.signaled = i915_fence_signaled,
	.wait = i915_fence_wait,
	.release = i915_fence_release,
};

int i915_gem_request_add_to_client(struct drm_i915_gem_request *req,
				   struct drm_file *file)
{
	struct drm_i915_private *dev_private;
	struct drm_i915_file_private *file_priv;

	WARN_ON(!req || !file || req->file_priv);

	if (!req || !file)
		return -EINVAL;

	if (req->file_priv)
		return -EINVAL;

	dev_private = req->i915;
	file_priv = file->driver_priv;

	spin_lock(&file_priv->mm.lock);
	req->file_priv = file_priv;
	list_add_tail(&req->client_list, &file_priv->mm.request_list);
	spin_unlock(&file_priv->mm.lock);

	return 0;
}

static inline void
i915_gem_request_remove_from_client(struct drm_i915_gem_request *request)
{
	struct drm_i915_file_private *file_priv = request->file_priv;

	if (!file_priv)
		return;

	spin_lock(&file_priv->mm.lock);
	list_del(&request->client_list);
	request->file_priv = NULL;
	spin_unlock(&file_priv->mm.lock);
}

static struct i915_dependency *
i915_dependency_alloc(struct drm_i915_private *i915)
{
	return kmem_cache_alloc(i915->dependencies, GFP_KERNEL);
}

static void
i915_dependency_free(struct drm_i915_private *i915,
		     struct i915_dependency *dep)
{
	kmem_cache_free(i915->dependencies, dep);
}

static void
__i915_priotree_add_dependency(struct i915_priotree *pt,
			       struct i915_priotree *signal,
			       struct i915_dependency *dep,
			       unsigned long flags)
{
	INIT_LIST_HEAD(&dep->dfs_link);
	list_add(&dep->wait_link, &signal->waiters_list);
	list_add(&dep->signal_link, &pt->signalers_list);
	dep->signaler = signal;
	dep->flags = flags;
}

static int
i915_priotree_add_dependency(struct drm_i915_private *i915,
			     struct i915_priotree *pt,
			     struct i915_priotree *signal)
{
	struct i915_dependency *dep;

	dep = i915_dependency_alloc(i915);
	if (!dep)
		return -ENOMEM;

	__i915_priotree_add_dependency(pt, signal, dep, I915_DEPENDENCY_ALLOC);
	return 0;
}

static void
i915_priotree_fini(struct drm_i915_private *i915, struct i915_priotree *pt)
{
	struct i915_dependency *dep, *next;

	GEM_BUG_ON(!RB_EMPTY_NODE(&pt->node));

	/* Everyone we depended upon (the fences we wait to be signaled)
	 * should retire before us and remove themselves from our list.
	 * However, retirement is run independently on each timeline and
	 * so we may be called out-of-order.
	 */
	list_for_each_entry_safe(dep, next, &pt->signalers_list, signal_link) {
		list_del(&dep->wait_link);
		if (dep->flags & I915_DEPENDENCY_ALLOC)
			i915_dependency_free(i915, dep);
	}

	/* Remove ourselves from everyone who depends upon us */
	list_for_each_entry_safe(dep, next, &pt->waiters_list, wait_link) {
		list_del(&dep->signal_link);
		if (dep->flags & I915_DEPENDENCY_ALLOC)
			i915_dependency_free(i915, dep);
	}
}

static void
i915_priotree_init(struct i915_priotree *pt)
{
	INIT_LIST_HEAD(&pt->signalers_list);
	INIT_LIST_HEAD(&pt->waiters_list);
	RB_CLEAR_NODE(&pt->node);
	pt->priority = INT_MIN;
}

static int reset_all_global_seqno(struct drm_i915_private *i915, u32 seqno)
{
	struct i915_gem_timeline *timeline = &i915->gt.global_timeline;
	struct intel_engine_cs *engine;
	enum intel_engine_id id;
	int ret;

	/* Carefully retire all requests without writing to the rings */
	ret = i915_gem_wait_for_idle(i915,
				     I915_WAIT_INTERRUPTIBLE |
				     I915_WAIT_LOCKED);
	if (ret)
		return ret;

	i915_gem_retire_requests(i915);
	GEM_BUG_ON(i915->gt.active_requests > 1);

	/* If the seqno wraps around, we need to clear the breadcrumb rbtree */
	for_each_engine(engine, i915, id) {
		struct intel_timeline *tl = &timeline->engine[id];

		if (!i915_seqno_passed(seqno, tl->seqno)) {
			/* spin until threads are complete */
			while (intel_breadcrumbs_busy(engine))
				cond_resched();
		}

		/* Finally reset hw state */
		tl->seqno = seqno;
		intel_engine_init_global_seqno(engine, seqno);
	}

	list_for_each_entry(timeline, &i915->gt.timelines, link) {
		for_each_engine(engine, i915, id) {
			struct intel_timeline *tl = &timeline->engine[id];

			memset(tl->sync_seqno, 0, sizeof(tl->sync_seqno));
		}
	}

	return 0;
}

int i915_gem_set_global_seqno(struct drm_device *dev, u32 seqno)
{
	struct drm_i915_private *dev_priv = to_i915(dev);

	lockdep_assert_held(&dev_priv->drm.struct_mutex);

	if (seqno == 0)
		return -EINVAL;

	/* HWS page needs to be set less than what we
	 * will inject to ring
	 */
	return reset_all_global_seqno(dev_priv, seqno - 1);
}

static int reserve_seqno(struct intel_engine_cs *engine)
{
	u32 active = ++engine->timeline->inflight_seqnos;
	u32 seqno = engine->timeline->seqno;
	int ret;

	/* Reservation is fine until we need to wrap around */
	if (likely(!add_overflows(seqno, active)))
		return 0;

	ret = reset_all_global_seqno(engine->i915, 0);
	if (ret) {
		engine->timeline->inflight_seqnos--;
		return ret;
	}

	return 0;
}

static void unreserve_seqno(struct intel_engine_cs *engine)
{
	GEM_BUG_ON(!engine->timeline->inflight_seqnos);
	engine->timeline->inflight_seqnos--;
}

void i915_gem_retire_noop(struct i915_gem_active *active,
			  struct drm_i915_gem_request *request)
{
	/* Space left intentionally blank */
}

static void i915_gem_request_retire(struct drm_i915_gem_request *request)
{
	struct intel_engine_cs *engine = request->engine;
	struct i915_gem_active *active, *next;

	lockdep_assert_held(&request->i915->drm.struct_mutex);
	GEM_BUG_ON(!i915_sw_fence_signaled(&request->submit));
	GEM_BUG_ON(!i915_gem_request_completed(request));
	GEM_BUG_ON(!request->i915->gt.active_requests);

	trace_i915_gem_request_retire(request);

	spin_lock_irq(&engine->timeline->lock);
	list_del_init(&request->link);
	spin_unlock_irq(&engine->timeline->lock);

	/* We know the GPU must have read the request to have
	 * sent us the seqno + interrupt, so use the position
	 * of tail of the request to update the last known position
	 * of the GPU head.
	 *
	 * Note this requires that we are always called in request
	 * completion order.
	 */
	list_del(&request->ring_link);
	request->ring->last_retired_head = request->postfix;
	if (!--request->i915->gt.active_requests) {
		GEM_BUG_ON(!request->i915->gt.awake);
		mod_delayed_work(request->i915->wq,
				 &request->i915->gt.idle_work,
				 msecs_to_jiffies(100));
	}
	unreserve_seqno(request->engine);

	/* Walk through the active list, calling retire on each. This allows
	 * objects to track their GPU activity and mark themselves as idle
	 * when their *last* active request is completed (updating state
	 * tracking lists for eviction, active references for GEM, etc).
	 *
	 * As the ->retire() may free the node, we decouple it first and
	 * pass along the auxiliary information (to avoid dereferencing
	 * the node after the callback).
	 */
	list_for_each_entry_safe(active, next, &request->active_list, link) {
		/* In microbenchmarks or focusing upon time inside the kernel,
		 * we may spend an inordinate amount of time simply handling
		 * the retirement of requests and processing their callbacks.
		 * Of which, this loop itself is particularly hot due to the
		 * cache misses when jumping around the list of i915_gem_active.
		 * So we try to keep this loop as streamlined as possible and
		 * also prefetch the next i915_gem_active to try and hide
		 * the likely cache miss.
		 */
		prefetchw(next);

		INIT_LIST_HEAD(&active->link);
		RCU_INIT_POINTER(active->request, NULL);

		active->retire(active, request);
	}

	i915_gem_request_remove_from_client(request);

	/* Retirement decays the ban score as it is a sign of ctx progress */
	if (request->ctx->ban_score > 0)
		request->ctx->ban_score--;

	/* The backing object for the context is done after switching to the
	 * *next* context. Therefore we cannot retire the previous context until
	 * the next context has already started running. However, since we
	 * cannot take the required locks at i915_gem_request_submit() we
	 * defer the unpinning of the active context to now, retirement of
	 * the subsequent request.
	 */
	if (engine->last_retired_context)
		engine->context_unpin(engine, engine->last_retired_context);
	engine->last_retired_context = request->ctx;

	dma_fence_signal(&request->fence);

	i915_priotree_fini(request->i915, &request->priotree);
	i915_gem_request_put(request);
}

void i915_gem_request_retire_upto(struct drm_i915_gem_request *req)
{
	struct intel_engine_cs *engine = req->engine;
	struct drm_i915_gem_request *tmp;

	lockdep_assert_held(&req->i915->drm.struct_mutex);
	GEM_BUG_ON(!i915_gem_request_completed(req));

	if (list_empty(&req->link))
		return;

	do {
		tmp = list_first_entry(&engine->timeline->requests,
				       typeof(*tmp), link);

		i915_gem_request_retire(tmp);
	} while (tmp != req);
}

static u32 timeline_get_seqno(struct intel_timeline *tl)
{
	return ++tl->seqno;
}

void __i915_gem_request_submit(struct drm_i915_gem_request *request)
{
	struct intel_engine_cs *engine = request->engine;
	struct intel_timeline *timeline;
	u32 seqno;

	trace_i915_gem_request_execute(request);

	/* Transfer from per-context onto the global per-engine timeline */
	timeline = engine->timeline;
	GEM_BUG_ON(timeline == request->timeline);
	assert_spin_locked(&timeline->lock);

	seqno = timeline_get_seqno(timeline);
	GEM_BUG_ON(!seqno);
	GEM_BUG_ON(i915_seqno_passed(intel_engine_get_seqno(engine), seqno));

	/* We may be recursing from the signal callback of another i915 fence */
	spin_lock_nested(&request->lock, SINGLE_DEPTH_NESTING);
	request->global_seqno = seqno;
	if (test_bit(DMA_FENCE_FLAG_ENABLE_SIGNAL_BIT, &request->fence.flags))
		intel_engine_enable_signaling(request);
	spin_unlock(&request->lock);

	engine->emit_breadcrumb(request,
				request->ring->vaddr + request->postfix);

	spin_lock(&request->timeline->lock);
	list_move_tail(&request->link, &timeline->requests);
	spin_unlock(&request->timeline->lock);

	wake_up_all(&request->execute);
}

void i915_gem_request_submit(struct drm_i915_gem_request *request)
{
	struct intel_engine_cs *engine = request->engine;
	unsigned long flags;

	/* Will be called from irq-context when using foreign fences. */
	spin_lock_irqsave(&engine->timeline->lock, flags);

	__i915_gem_request_submit(request);

	spin_unlock_irqrestore(&engine->timeline->lock, flags);
}

void __i915_gem_request_unsubmit(struct drm_i915_gem_request *request)
{
	struct intel_engine_cs *engine = request->engine;
	struct intel_timeline *timeline;

	assert_spin_locked(&engine->timeline->lock);

	/* Only unwind in reverse order, required so that the per-context list
	 * is kept in seqno/ring order.
	 */
	GEM_BUG_ON(request->global_seqno != engine->timeline->seqno);
	engine->timeline->seqno--;

	/* We may be recursing from the signal callback of another i915 fence */
	spin_lock_nested(&request->lock, SINGLE_DEPTH_NESTING);
	request->global_seqno = 0;
	if (test_bit(DMA_FENCE_FLAG_ENABLE_SIGNAL_BIT, &request->fence.flags))
		intel_engine_cancel_signaling(request);
	spin_unlock(&request->lock);

	/* Transfer back from the global per-engine timeline to per-context */
	timeline = request->timeline;
	GEM_BUG_ON(timeline == engine->timeline);

	spin_lock(&timeline->lock);
	list_move(&request->link, &timeline->requests);
	spin_unlock(&timeline->lock);

	/* We don't need to wake_up any waiters on request->execute, they
	 * will get woken by any other event or us re-adding this request
	 * to the engine timeline (__i915_gem_request_submit()). The waiters
	 * should be quite adapt at finding that the request now has a new
	 * global_seqno to the one they went to sleep on.
	 */
}

void i915_gem_request_unsubmit(struct drm_i915_gem_request *request)
{
	struct intel_engine_cs *engine = request->engine;
	unsigned long flags;

	/* Will be called from irq-context when using foreign fences. */
	spin_lock_irqsave(&engine->timeline->lock, flags);

	__i915_gem_request_unsubmit(request);

	spin_unlock_irqrestore(&engine->timeline->lock, flags);
}

static int __i915_sw_fence_call
submit_notify(struct i915_sw_fence *fence, enum i915_sw_fence_notify state)
{
	struct drm_i915_gem_request *request =
		container_of(fence, typeof(*request), submit);

	switch (state) {
	case FENCE_COMPLETE:
		trace_i915_gem_request_submit(request);
		request->engine->submit_request(request);
		break;

	case FENCE_FREE:
		i915_gem_request_put(request);
		break;
	}

	return NOTIFY_DONE;
}

/**
 * i915_gem_request_alloc - allocate a request structure
 *
 * @engine: engine that we wish to issue the request on.
 * @ctx: context that the request will be associated with.
 *       This can be NULL if the request is not directly related to
 *       any specific user context, in which case this function will
 *       choose an appropriate context to use.
 *
 * Returns a pointer to the allocated request if successful,
 * or an error code if not.
 */
struct drm_i915_gem_request *
i915_gem_request_alloc(struct intel_engine_cs *engine,
		       struct i915_gem_context *ctx)
{
	struct drm_i915_private *dev_priv = engine->i915;
	struct drm_i915_gem_request *req;
	int ret;

	lockdep_assert_held(&dev_priv->drm.struct_mutex);

	/* ABI: Before userspace accesses the GPU (e.g. execbuffer), report
	 * EIO if the GPU is already wedged.
	 */
	if (i915_terminally_wedged(&dev_priv->gpu_error))
		return ERR_PTR(-EIO);

	/* Pinning the contexts may generate requests in order to acquire
	 * GGTT space, so do this first before we reserve a seqno for
	 * ourselves.
	 */
	ret = engine->context_pin(engine, ctx);
	if (ret)
		return ERR_PTR(ret);

	ret = reserve_seqno(engine);
	if (ret)
		goto err_unpin;

	/* Move the oldest request to the slab-cache (if not in use!) */
	req = list_first_entry_or_null(&engine->timeline->requests,
				       typeof(*req), link);
	if (req && i915_gem_request_completed(req))
		i915_gem_request_retire(req);

	/* Beware: Dragons be flying overhead.
	 *
	 * We use RCU to look up requests in flight. The lookups may
	 * race with the request being allocated from the slab freelist.
	 * That is the request we are writing to here, may be in the process
	 * of being read by __i915_gem_active_get_rcu(). As such,
	 * we have to be very careful when overwriting the contents. During
	 * the RCU lookup, we change chase the request->engine pointer,
	 * read the request->global_seqno and increment the reference count.
	 *
	 * The reference count is incremented atomically. If it is zero,
	 * the lookup knows the request is unallocated and complete. Otherwise,
	 * it is either still in use, or has been reallocated and reset
	 * with dma_fence_init(). This increment is safe for release as we
	 * check that the request we have a reference to and matches the active
	 * request.
	 *
	 * Before we increment the refcount, we chase the request->engine
	 * pointer. We must not call kmem_cache_zalloc() or else we set
	 * that pointer to NULL and cause a crash during the lookup. If
	 * we see the request is completed (based on the value of the
	 * old engine and seqno), the lookup is complete and reports NULL.
	 * If we decide the request is not completed (new engine or seqno),
	 * then we grab a reference and double check that it is still the
	 * active request - which it won't be and restart the lookup.
	 *
	 * Do not use kmem_cache_zalloc() here!
	 */
	req = kmem_cache_alloc(dev_priv->requests, GFP_KERNEL);
	if (!req) {
		ret = -ENOMEM;
		goto err_unreserve;
	}

	req->timeline = i915_gem_context_lookup_timeline(ctx, engine);
	GEM_BUG_ON(req->timeline == engine->timeline);

	spin_lock_init(&req->lock);
	dma_fence_init(&req->fence,
		       &i915_fence_ops,
		       &req->lock,
		       req->timeline->fence_context,
		       timeline_get_seqno(req->timeline));

	/* We bump the ref for the fence chain */
	i915_sw_fence_init(&i915_gem_request_get(req)->submit, submit_notify);
	init_waitqueue_head(&req->execute);

	i915_priotree_init(&req->priotree);

	INIT_LIST_HEAD(&req->active_list);
	req->i915 = dev_priv;
	req->engine = engine;
	req->ctx = ctx;

	/* No zalloc, must clear what we need by hand */
	req->global_seqno = 0;
	req->file_priv = NULL;
	req->batch = NULL;

	/*
	 * Reserve space in the ring buffer for all the commands required to
	 * eventually emit this request. This is to guarantee that the
	 * i915_add_request() call can't fail. Note that the reserve may need
	 * to be redone if the request is not actually submitted straight
	 * away, e.g. because a GPU scheduler has deferred it.
	 */
	req->reserved_space = MIN_SPACE_FOR_ADD_REQUEST;
	GEM_BUG_ON(req->reserved_space < engine->emit_breadcrumb_sz);

	ret = engine->request_alloc(req);
	if (ret)
		goto err_ctx;

	/* Record the position of the start of the request so that
	 * should we detect the updated seqno part-way through the
	 * GPU processing the request, we never over-estimate the
	 * position of the head.
	 */
	req->head = req->ring->tail;

	/* Check that we didn't interrupt ourselves with a new request */
	GEM_BUG_ON(req->timeline->seqno != req->fence.seqno);
	return req;

err_ctx:
	/* Make sure we didn't add ourselves to external state before freeing */
	GEM_BUG_ON(!list_empty(&req->active_list));
	GEM_BUG_ON(!list_empty(&req->priotree.signalers_list));
	GEM_BUG_ON(!list_empty(&req->priotree.waiters_list));

	kmem_cache_free(dev_priv->requests, req);
err_unreserve:
	unreserve_seqno(engine);
err_unpin:
	engine->context_unpin(engine, ctx);
	return ERR_PTR(ret);
}

static int
i915_gem_request_await_request(struct drm_i915_gem_request *to,
			       struct drm_i915_gem_request *from)
{
	u32 seqno;
	int ret;

	GEM_BUG_ON(to == from);

	if (to->engine->schedule) {
		ret = i915_priotree_add_dependency(to->i915,
						   &to->priotree,
						   &from->priotree);
		if (ret < 0)
			return ret;
	}

	if (to->timeline == from->timeline)
		return 0;

	if (to->engine == from->engine) {
		ret = i915_sw_fence_await_sw_fence_gfp(&to->submit,
						       &from->submit,
						       GFP_KERNEL);
		return ret < 0 ? ret : 0;
	}

	seqno = i915_gem_request_global_seqno(from);
	if (!seqno) {
		ret = i915_sw_fence_await_dma_fence(&to->submit,
						    &from->fence, 0,
						    GFP_KERNEL);
		return ret < 0 ? ret : 0;
	}

	if (seqno <= to->timeline->sync_seqno[from->engine->id])
		return 0;

	trace_i915_gem_ring_sync_to(to, from);
	if (!i915.semaphores) {
		if (!i915_spin_request(from, TASK_INTERRUPTIBLE, 2)) {
			ret = i915_sw_fence_await_dma_fence(&to->submit,
							    &from->fence, 0,
							    GFP_KERNEL);
			if (ret < 0)
				return ret;
		}
	} else {
		ret = to->engine->semaphore.sync_to(to, from);
		if (ret)
			return ret;
	}

	to->timeline->sync_seqno[from->engine->id] = seqno;
	return 0;
}

int
i915_gem_request_await_dma_fence(struct drm_i915_gem_request *req,
				 struct dma_fence *fence)
{
	struct dma_fence_array *array;
	int ret;
	int i;

	if (test_bit(DMA_FENCE_FLAG_SIGNALED_BIT, &fence->flags))
		return 0;

	if (dma_fence_is_i915(fence))
		return i915_gem_request_await_request(req, to_request(fence));

	if (!dma_fence_is_array(fence)) {
		ret = i915_sw_fence_await_dma_fence(&req->submit,
						    fence, I915_FENCE_TIMEOUT,
						    GFP_KERNEL);
		return ret < 0 ? ret : 0;
	}

	/* Note that if the fence-array was created in signal-on-any mode,
	 * we should *not* decompose it into its individual fences. However,
	 * we don't currently store which mode the fence-array is operating
	 * in. Fortunately, the only user of signal-on-any is private to
	 * amdgpu and we should not see any incoming fence-array from
	 * sync-file being in signal-on-any mode.
	 */

	array = to_dma_fence_array(fence);
	for (i = 0; i < array->num_fences; i++) {
		struct dma_fence *child = array->fences[i];

		if (dma_fence_is_i915(child))
			ret = i915_gem_request_await_request(req,
							     to_request(child));
		else
			ret = i915_sw_fence_await_dma_fence(&req->submit,
							    child, I915_FENCE_TIMEOUT,
							    GFP_KERNEL);
		if (ret < 0)
			return ret;
	}

	return 0;
}

/**
 * i915_gem_request_await_object - set this request to (async) wait upon a bo
 *
 * @to: request we are wishing to use
 * @obj: object which may be in use on another ring.
 *
 * This code is meant to abstract object synchronization with the GPU.
 * Conceptually we serialise writes between engines inside the GPU.
 * We only allow one engine to write into a buffer at any time, but
 * multiple readers. To ensure each has a coherent view of memory, we must:
 *
 * - If there is an outstanding write request to the object, the new
 *   request must wait for it to complete (either CPU or in hw, requests
 *   on the same ring will be naturally ordered).
 *
 * - If we are a write request (pending_write_domain is set), the new
 *   request must wait for outstanding read requests to complete.
 *
 * Returns 0 if successful, else propagates up the lower layer error.
 */
int
i915_gem_request_await_object(struct drm_i915_gem_request *to,
			      struct drm_i915_gem_object *obj,
			      bool write)
{
	struct dma_fence *excl;
	int ret = 0;

	if (write) {
		struct dma_fence **shared;
		unsigned int count, i;

		ret = reservation_object_get_fences_rcu(obj->resv,
							&excl, &count, &shared);
		if (ret)
			return ret;

		for (i = 0; i < count; i++) {
			ret = i915_gem_request_await_dma_fence(to, shared[i]);
			if (ret)
				break;

			dma_fence_put(shared[i]);
		}

		for (; i < count; i++)
			dma_fence_put(shared[i]);
		kfree(shared);
	} else {
		excl = reservation_object_get_excl_rcu(obj->resv);
	}

	if (excl) {
		if (ret == 0)
			ret = i915_gem_request_await_dma_fence(to, excl);

		dma_fence_put(excl);
	}

	return ret;
}

static void i915_gem_mark_busy(const struct intel_engine_cs *engine)
{
	struct drm_i915_private *dev_priv = engine->i915;

	if (dev_priv->gt.awake)
		return;

	GEM_BUG_ON(!dev_priv->gt.active_requests);

	intel_runtime_pm_get_noresume(dev_priv);
	dev_priv->gt.awake = true;

	intel_enable_gt_powersave(dev_priv);
	i915_update_gfx_val(dev_priv);
	if (INTEL_GEN(dev_priv) >= 6)
		gen6_rps_busy(dev_priv);

	queue_delayed_work(dev_priv->wq,
			   &dev_priv->gt.retire_work,
			   round_jiffies_up_relative(HZ));
}

/*
 * NB: This function is not allowed to fail. Doing so would mean the the
 * request is not being tracked for completion but the work itself is
 * going to happen on the hardware. This would be a Bad Thing(tm).
 */
void __i915_add_request(struct drm_i915_gem_request *request, bool flush_caches)
{
	struct intel_engine_cs *engine = request->engine;
	struct intel_ring *ring = request->ring;
	struct intel_timeline *timeline = request->timeline;
	struct drm_i915_gem_request *prev;
	u32 *cs;
	int err;

	lockdep_assert_held(&request->i915->drm.struct_mutex);
	trace_i915_gem_request_add(request);

	/* Make sure that no request gazumped us - if it was allocated after
	 * our i915_gem_request_alloc() and called __i915_add_request() before
	 * us, the timeline will hold its seqno which is later than ours.
	 */
	GEM_BUG_ON(timeline->seqno != request->fence.seqno);

	/*
	 * To ensure that this call will not fail, space for its emissions
	 * should already have been reserved in the ring buffer. Let the ring
	 * know that it is time to use that space up.
	 */
	request->reserved_space = 0;

	/*
	 * Emit any outstanding flushes - execbuf can fail to emit the flush
	 * after having emitted the batchbuffer command. Hence we need to fix
	 * things up similar to emitting the lazy request. The difference here
	 * is that the flush _must_ happen before the next request, no matter
	 * what.
	 */
	if (flush_caches) {
		err = engine->emit_flush(request, EMIT_FLUSH);

		/* Not allowed to fail! */
		WARN(err, "engine->emit_flush() failed: %d!\n", err);
	}

	/* Record the position of the start of the breadcrumb so that
	 * should we detect the updated seqno part-way through the
	 * GPU processing the request, we never over-estimate the
	 * position of the ring's HEAD.
	 */
	cs = intel_ring_begin(request, engine->emit_breadcrumb_sz);
	GEM_BUG_ON(IS_ERR(cs));
	request->postfix = intel_ring_offset(request, cs);

	/* Seal the request and mark it as pending execution. Note that
	 * we may inspect this state, without holding any locks, during
	 * hangcheck. Hence we apply the barrier to ensure that we do not
	 * see a more recent value in the hws than we are tracking.
	 */

	prev = i915_gem_active_raw(&timeline->last_request,
				   &request->i915->drm.struct_mutex);
	if (prev) {
		i915_sw_fence_await_sw_fence(&request->submit, &prev->submit,
					     &request->submitq);
		if (engine->schedule)
			__i915_priotree_add_dependency(&request->priotree,
						       &prev->priotree,
						       &request->dep,
						       0);
	}

	spin_lock_irq(&timeline->lock);
	list_add_tail(&request->link, &timeline->requests);
	spin_unlock_irq(&timeline->lock);

	GEM_BUG_ON(timeline->seqno != request->fence.seqno);
	i915_gem_active_set(&timeline->last_request, request);

	list_add_tail(&request->ring_link, &ring->request_list);
	request->emitted_jiffies = jiffies;

	if (!request->i915->gt.active_requests++)
		i915_gem_mark_busy(engine);

	/* Let the backend know a new request has arrived that may need
	 * to adjust the existing execution schedule due to a high priority
	 * request - i.e. we may want to preempt the current request in order
	 * to run a high priority dependency chain *before* we can execute this
	 * request.
	 *
	 * This is called before the request is ready to run so that we can
	 * decide whether to preempt the entire chain so that it is ready to
	 * run at the earliest possible convenience.
	 */
	if (engine->schedule)
		engine->schedule(request, request->ctx->priority);

	local_bh_disable();
	i915_sw_fence_commit(&request->submit);
	local_bh_enable(); /* Kick the execlists tasklet if just scheduled */
}

static unsigned long local_clock_us(unsigned int *cpu)
{
	unsigned long t;

	/* Cheaply and approximately convert from nanoseconds to microseconds.
	 * The result and subsequent calculations are also defined in the same
	 * approximate microseconds units. The principal source of timing
	 * error here is from the simple truncation.
	 *
	 * Note that local_clock() is only defined wrt to the current CPU;
	 * the comparisons are no longer valid if we switch CPUs. Instead of
	 * blocking preemption for the entire busywait, we can detect the CPU
	 * switch and use that as indicator of system load and a reason to
	 * stop busywaiting, see busywait_stop().
	 */
	*cpu = get_cpu();
	t = local_clock() >> 10;
	put_cpu();

	return t;
}

static bool busywait_stop(unsigned long timeout, unsigned int cpu)
{
	unsigned int this_cpu;

	if (time_after(local_clock_us(&this_cpu), timeout))
		return true;

	return this_cpu != cpu;
}

bool __i915_spin_request(const struct drm_i915_gem_request *req,
			 u32 seqno, int state, unsigned long timeout_us)
{
	struct intel_engine_cs *engine = req->engine;
	unsigned int irq, cpu;

	/* When waiting for high frequency requests, e.g. during synchronous
	 * rendering split between the CPU and GPU, the finite amount of time
	 * required to set up the irq and wait upon it limits the response
	 * rate. By busywaiting on the request completion for a short while we
	 * can service the high frequency waits as quick as possible. However,
	 * if it is a slow request, we want to sleep as quickly as possible.
	 * The tradeoff between waiting and sleeping is roughly the time it
	 * takes to sleep on a request, on the order of a microsecond.
	 */

	irq = atomic_read(&engine->irq_count);
	timeout_us += local_clock_us(&cpu);
	do {
		if (seqno != i915_gem_request_global_seqno(req))
			break;

		if (i915_seqno_passed(intel_engine_get_seqno(req->engine),
				      seqno))
			return true;

		/* Seqno are meant to be ordered *before* the interrupt. If
		 * we see an interrupt without a corresponding seqno advance,
		 * assume we won't see one in the near future but require
		 * the engine->seqno_barrier() to fixup coherency.
		 */
		if (atomic_read(&engine->irq_count) != irq)
			break;

		if (signal_pending_state(state, current))
			break;

		if (busywait_stop(timeout_us, cpu))
			break;

		cpu_relax();
	} while (!need_resched());

	return false;
}

static bool __i915_wait_request_check_and_reset(struct drm_i915_gem_request *request)
{
<<<<<<< HEAD
	const int state = flags & I915_WAIT_INTERRUPTIBLE ?
		TASK_INTERRUPTIBLE : TASK_UNINTERRUPTIBLE;
	wait_queue_head_t *q = &request->i915->gpu_error.wait_queue;
	DEFINE_WAIT(reset);
	DEFINE_WAIT(wait);

	if (flags & I915_WAIT_LOCKED)
		add_wait_queue(q, &reset);

	do {
		prepare_to_wait(&request->execute.wait, &wait, state);

		if (i915_sw_fence_done(&request->execute))
			break;

		if (flags & I915_WAIT_LOCKED &&
		    i915_reset_in_progress(&request->i915->gpu_error)) {
			__set_current_state(TASK_RUNNING);
			i915_reset(request->i915);
			reset_wait_queue(q, &reset);
			continue;
		}

		if (signal_pending_state(state, current)) {
			timeout = -ERESTARTSYS;
			break;
		}

		if (!timeout) {
			timeout = -ETIME;
			break;
		}

		timeout = io_schedule_timeout(timeout);
	} while (1);
	finish_wait(&request->execute.wait, &wait);

	if (flags & I915_WAIT_LOCKED)
		remove_wait_queue(q, &reset);
=======
	if (likely(!i915_reset_in_progress(&request->i915->gpu_error)))
		return false;
>>>>>>> fe9ae7a3

	__set_current_state(TASK_RUNNING);
	i915_reset(request->i915);
	return true;
}

/**
 * i915_wait_request - wait until execution of request has finished
 * @req: the request to wait upon
 * @flags: how to wait
 * @timeout: how long to wait in jiffies
 *
 * i915_wait_request() waits for the request to be completed, for a
 * maximum of @timeout jiffies (with MAX_SCHEDULE_TIMEOUT implying an
 * unbounded wait).
 *
 * If the caller holds the struct_mutex, the caller must pass I915_WAIT_LOCKED
 * in via the flags, and vice versa if the struct_mutex is not held, the caller
 * must not specify that the wait is locked.
 *
 * Returns the remaining time (in jiffies) if the request completed, which may
 * be zero or -ETIME if the request is unfinished after the timeout expires.
 * May return -EINTR is called with I915_WAIT_INTERRUPTIBLE and a signal is
 * pending before the request completes.
 */
long i915_wait_request(struct drm_i915_gem_request *req,
		       unsigned int flags,
		       long timeout)
{
	const int state = flags & I915_WAIT_INTERRUPTIBLE ?
		TASK_INTERRUPTIBLE : TASK_UNINTERRUPTIBLE;
	wait_queue_head_t *errq = &req->i915->gpu_error.wait_queue;
	DEFINE_WAIT_FUNC(reset, default_wake_function);
	DEFINE_WAIT_FUNC(exec, default_wake_function);
	struct intel_wait wait;

	might_sleep();
#if IS_ENABLED(CONFIG_LOCKDEP)
	GEM_BUG_ON(debug_locks &&
		   !!lockdep_is_held(&req->i915->drm.struct_mutex) !=
		   !!(flags & I915_WAIT_LOCKED));
#endif
	GEM_BUG_ON(timeout < 0);

	if (i915_gem_request_completed(req))
		return timeout;

	if (!timeout)
		return -ETIME;

	trace_i915_gem_request_wait_begin(req, flags);

	add_wait_queue(&req->execute, &exec);
	if (flags & I915_WAIT_LOCKED)
		add_wait_queue(errq, &reset);

	intel_wait_init(&wait);

restart:
	do {
		set_current_state(state);
		if (intel_wait_update_request(&wait, req))
			break;

		if (flags & I915_WAIT_LOCKED &&
		    __i915_wait_request_check_and_reset(req))
			continue;

		if (signal_pending_state(state, current)) {
			timeout = -ERESTARTSYS;
			goto complete;
		}

		if (!timeout) {
			timeout = -ETIME;
			goto complete;
		}

		timeout = io_schedule_timeout(timeout);
	} while (1);

	GEM_BUG_ON(!intel_wait_has_seqno(&wait));
	GEM_BUG_ON(!i915_sw_fence_signaled(&req->submit));

	/* Optimistic short spin before touching IRQs */
	if (i915_spin_request(req, state, 5))
		goto complete;

	set_current_state(state);
	if (intel_engine_add_wait(req->engine, &wait))
		/* In order to check that we haven't missed the interrupt
		 * as we enabled it, we need to kick ourselves to do a
		 * coherent check on the seqno before we sleep.
		 */
		goto wakeup;

	if (flags & I915_WAIT_LOCKED)
		__i915_wait_request_check_and_reset(req);

	for (;;) {
		if (signal_pending_state(state, current)) {
			timeout = -ERESTARTSYS;
			break;
		}

		if (!timeout) {
			timeout = -ETIME;
			break;
		}

		timeout = io_schedule_timeout(timeout);

		if (intel_wait_complete(&wait) &&
		    intel_wait_check_request(&wait, req))
			break;

		set_current_state(state);

wakeup:
		/* Carefully check if the request is complete, giving time
		 * for the seqno to be visible following the interrupt.
		 * We also have to check in case we are kicked by the GPU
		 * reset in order to drop the struct_mutex.
		 */
		if (__i915_request_irq_complete(req))
			break;

		/* If the GPU is hung, and we hold the lock, reset the GPU
		 * and then check for completion. On a full reset, the engine's
		 * HW seqno will be advanced passed us and we are complete.
		 * If we do a partial reset, we have to wait for the GPU to
		 * resume and update the breadcrumb.
		 *
		 * If we don't hold the mutex, we can just wait for the worker
		 * to come along and update the breadcrumb (either directly
		 * itself, or indirectly by recovering the GPU).
		 */
		if (flags & I915_WAIT_LOCKED &&
		    __i915_wait_request_check_and_reset(req))
			continue;

		/* Only spin if we know the GPU is processing this request */
		if (i915_spin_request(req, state, 2))
			break;

		if (!intel_wait_check_request(&wait, req)) {
			intel_engine_remove_wait(req->engine, &wait);
			goto restart;
		}
	}

	intel_engine_remove_wait(req->engine, &wait);
complete:
	__set_current_state(TASK_RUNNING);
	if (flags & I915_WAIT_LOCKED)
		remove_wait_queue(errq, &reset);
	remove_wait_queue(&req->execute, &exec);
	trace_i915_gem_request_wait_end(req);

	return timeout;
}

static void engine_retire_requests(struct intel_engine_cs *engine)
{
	struct drm_i915_gem_request *request, *next;
	u32 seqno = intel_engine_get_seqno(engine);
	LIST_HEAD(retire);

	spin_lock_irq(&engine->timeline->lock);
	list_for_each_entry_safe(request, next,
				 &engine->timeline->requests, link) {
		if (!i915_seqno_passed(seqno, request->global_seqno))
			break;

		list_move_tail(&request->link, &retire);
	}
	spin_unlock_irq(&engine->timeline->lock);

	list_for_each_entry_safe(request, next, &retire, link)
		i915_gem_request_retire(request);
}

void i915_gem_retire_requests(struct drm_i915_private *dev_priv)
{
	struct intel_engine_cs *engine;
	enum intel_engine_id id;

	lockdep_assert_held(&dev_priv->drm.struct_mutex);

	if (!dev_priv->gt.active_requests)
		return;

	for_each_engine(engine, dev_priv, id)
		engine_retire_requests(engine);
}

#if IS_ENABLED(CONFIG_DRM_I915_SELFTEST)
#include "selftests/mock_request.c"
#include "selftests/i915_gem_request.c"
#endif<|MERGE_RESOLUTION|>--- conflicted
+++ resolved
@@ -1025,50 +1025,8 @@
 
 static bool __i915_wait_request_check_and_reset(struct drm_i915_gem_request *request)
 {
-<<<<<<< HEAD
-	const int state = flags & I915_WAIT_INTERRUPTIBLE ?
-		TASK_INTERRUPTIBLE : TASK_UNINTERRUPTIBLE;
-	wait_queue_head_t *q = &request->i915->gpu_error.wait_queue;
-	DEFINE_WAIT(reset);
-	DEFINE_WAIT(wait);
-
-	if (flags & I915_WAIT_LOCKED)
-		add_wait_queue(q, &reset);
-
-	do {
-		prepare_to_wait(&request->execute.wait, &wait, state);
-
-		if (i915_sw_fence_done(&request->execute))
-			break;
-
-		if (flags & I915_WAIT_LOCKED &&
-		    i915_reset_in_progress(&request->i915->gpu_error)) {
-			__set_current_state(TASK_RUNNING);
-			i915_reset(request->i915);
-			reset_wait_queue(q, &reset);
-			continue;
-		}
-
-		if (signal_pending_state(state, current)) {
-			timeout = -ERESTARTSYS;
-			break;
-		}
-
-		if (!timeout) {
-			timeout = -ETIME;
-			break;
-		}
-
-		timeout = io_schedule_timeout(timeout);
-	} while (1);
-	finish_wait(&request->execute.wait, &wait);
-
-	if (flags & I915_WAIT_LOCKED)
-		remove_wait_queue(q, &reset);
-=======
 	if (likely(!i915_reset_in_progress(&request->i915->gpu_error)))
 		return false;
->>>>>>> fe9ae7a3
 
 	__set_current_state(TASK_RUNNING);
 	i915_reset(request->i915);

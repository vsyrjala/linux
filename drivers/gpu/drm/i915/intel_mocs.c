/*
 * Copyright (c) 2015 Intel Corporation
 *
 * Permission is hereby granted, free of charge, to any person obtaining a
 * copy of this software and associated documentation files (the "Software"),
 * to deal in the Software without restriction, including without limitation
 * the rights to use, copy, modify, merge, publish, distribute, sublicense,
 * and/or sell copies of the Software, and to permit persons to whom the
 * Software is furnished to do so, subject to the following conditions: *
 * The above copyright notice and this permission notice (including the next
 * paragraph) shall be included in all copies or substantial portions of the
 * Software.
 *
 * THE SOFTWARE IS PROVIDED "AS IS", WITHOUT WARRANTY OF ANY KIND, EXPRESS OR
 * IMPLIED, INCLUDING BUT NOT LIMITED TO THE WARRANTIES OF MERCHANTABILITY,
 * FITNESS FOR A PARTICULAR PURPOSE AND NONINFRINGEMENT.  IN NO EVENT SHALL
 * THE AUTHORS OR COPYRIGHT HOLDERS BE LIABLE FOR ANY CLAIM, DAMAGES OR OTHER
 * LIABILITY, WHETHER IN AN ACTION OF CONTRACT, TORT OR OTHERWISE, ARISING FROM,
 * OUT OF OR IN CONNECTION WITH THE SOFTWARE OR THE USE OR OTHER DEALINGS IN THE
 * SOFTWARE.
 */

#include "intel_mocs.h"
#include "intel_lrc.h"
#include "intel_ringbuffer.h"

/* structures required */
struct drm_i915_mocs_entry {
	u32 control_value;
	u16 l3cc_value;
};

struct drm_i915_mocs_table {
	u32 size;
	const struct drm_i915_mocs_entry *table;
};

/* Defines for the tables (XXX_MOCS_0 - XXX_MOCS_63) */
#define LE_CACHEABILITY(value)	((value) << 0)
#define LE_TGT_CACHE(value)	((value) << 2)
#define LE_LRUM(value)		((value) << 4)
#define LE_AOM(value)		((value) << 6)
#define LE_RSC(value)		((value) << 7)
#define LE_SCC(value)		((value) << 8)
#define LE_PFM(value)		((value) << 11)
#define LE_SCF(value)		((value) << 14)

/* Defines for the tables (LNCFMOCS0 - LNCFMOCS31) - two entries per word */
#define L3_ESC(value)		((value) << 0)
#define L3_SCC(value)		((value) << 1)
#define L3_CACHEABILITY(value)	((value) << 4)

/* Helper defines */
#define GEN9_NUM_MOCS_ENTRIES	62  /* 62 out of 64 - 63 & 64 are reserved. */

/* (e)LLC caching options */
#define LE_PAGETABLE		0
#define LE_UC			1
#define LE_WT			2
#define LE_WB			3

/* L3 caching options */
#define L3_DIRECT		0
#define L3_UC			1
#define L3_RESERVED		2
#define L3_WB			3

/* Target cache */
#define LE_TC_PAGETABLE		0
#define LE_TC_LLC		1
#define LE_TC_LLC_ELLC		2
#define LE_TC_LLC_ELLC_ALT	3

/*
 * MOCS tables
 *
 * These are the MOCS tables that are programmed across all the rings.
 * The control value is programmed to all the rings that support the
 * MOCS registers. While the l3cc_values are only programmed to the
 * LNCFCMOCS0 - LNCFCMOCS32 registers.
 *
 * These tables are intended to be kept reasonably consistent across
 * platforms. However some of the fields are not applicable to all of
 * them.
 *
 * Entries not part of the following tables are undefined as far as
 * userspace is concerned and shouldn't be relied upon.  For the time
 * being they will be implicitly initialized to the strictest caching
 * configuration (uncached) to guarantee forwards compatibility with
 * userspace programs written against more recent kernels providing
 * additional MOCS entries.
 *
 * NOTE: These tables MUST start with being uncached and the length
 *       MUST be less than 63 as the last two registers are reserved
 *       by the hardware.  These tables are part of the kernel ABI and
 *       may only be updated incrementally by adding entries at the
 *       end.
 */
static const struct drm_i915_mocs_entry skylake_mocs_table[] = {
<<<<<<< HEAD
	{ /* 0x00000009 */
=======
	[I915_MOCS_UNCACHED] = {
	  /* 0x00000009 */
>>>>>>> f67cbce0
	  .control_value = LE_CACHEABILITY(LE_UC) |
			   LE_TGT_CACHE(LE_TC_LLC_ELLC) |
			   LE_LRUM(0) | LE_AOM(0) | LE_RSC(0) | LE_SCC(0) |
			   LE_PFM(0) | LE_SCF(0),

	  /* 0x0010 */
	  .l3cc_value =    L3_ESC(0) | L3_SCC(0) | L3_CACHEABILITY(L3_UC),
	},
<<<<<<< HEAD
	{
=======
	[I915_MOCS_PTE] = {
>>>>>>> f67cbce0
	  /* 0x00000038 */
	  .control_value = LE_CACHEABILITY(LE_PAGETABLE) |
			   LE_TGT_CACHE(LE_TC_LLC_ELLC) |
			   LE_LRUM(3) | LE_AOM(0) | LE_RSC(0) | LE_SCC(0) |
			   LE_PFM(0) | LE_SCF(0),
	  /* 0x0030 */
	  .l3cc_value =    L3_ESC(0) | L3_SCC(0) | L3_CACHEABILITY(L3_WB),
	},
<<<<<<< HEAD
	{
=======
	[I915_MOCS_CACHED] = {
>>>>>>> f67cbce0
	  /* 0x0000003b */
	  .control_value = LE_CACHEABILITY(LE_WB) |
			   LE_TGT_CACHE(LE_TC_LLC_ELLC) |
			   LE_LRUM(3) | LE_AOM(0) | LE_RSC(0) | LE_SCC(0) |
			   LE_PFM(0) | LE_SCF(0),
	  /* 0x0030 */
	  .l3cc_value =   L3_ESC(0) | L3_SCC(0) | L3_CACHEABILITY(L3_WB),
	},
};

/* NOTE: the LE_TGT_CACHE is not used on Broxton */
static const struct drm_i915_mocs_entry broxton_mocs_table[] = {
<<<<<<< HEAD
	{
=======
	[I915_MOCS_UNCACHED] = {
>>>>>>> f67cbce0
	  /* 0x00000009 */
	  .control_value = LE_CACHEABILITY(LE_UC) |
			   LE_TGT_CACHE(LE_TC_LLC_ELLC) |
			   LE_LRUM(0) | LE_AOM(0) | LE_RSC(0) | LE_SCC(0) |
			   LE_PFM(0) | LE_SCF(0),

	  /* 0x0010 */
	  .l3cc_value =    L3_ESC(0) | L3_SCC(0) | L3_CACHEABILITY(L3_UC),
	},
<<<<<<< HEAD
	{
=======
	[I915_MOCS_PTE] = {
>>>>>>> f67cbce0
	  /* 0x00000038 */
	  .control_value = LE_CACHEABILITY(LE_PAGETABLE) |
			   LE_TGT_CACHE(LE_TC_LLC_ELLC) |
			   LE_LRUM(3) | LE_AOM(0) | LE_RSC(0) | LE_SCC(0) |
			   LE_PFM(0) | LE_SCF(0),

	  /* 0x0030 */
	  .l3cc_value =    L3_ESC(0) | L3_SCC(0) | L3_CACHEABILITY(L3_WB),
	},
<<<<<<< HEAD
	{
=======
	[I915_MOCS_CACHED] = {
>>>>>>> f67cbce0
	  /* 0x00000039 */
	  .control_value = LE_CACHEABILITY(LE_UC) |
			   LE_TGT_CACHE(LE_TC_LLC_ELLC) |
			   LE_LRUM(3) | LE_AOM(0) | LE_RSC(0) | LE_SCC(0) |
			   LE_PFM(0) | LE_SCF(0),

	  /* 0x0030 */
	  .l3cc_value =    L3_ESC(0) | L3_SCC(0) | L3_CACHEABILITY(L3_WB),
	},
};

/**
 * get_mocs_settings()
 * @dev_priv:	i915 device.
 * @table:      Output table that will be made to point at appropriate
 *	      MOCS values for the device.
 *
 * This function will return the values of the MOCS table that needs to
 * be programmed for the platform. It will return the values that need
 * to be programmed and if they need to be programmed.
 *
 * Return: true if there are applicable MOCS settings for the device.
 */
static bool get_mocs_settings(struct drm_i915_private *dev_priv,
			      struct drm_i915_mocs_table *table)
{
	bool result = false;

	if (IS_SKYLAKE(dev_priv) || IS_KABYLAKE(dev_priv)) {
		table->size  = ARRAY_SIZE(skylake_mocs_table);
		table->table = skylake_mocs_table;
		result = true;
	} else if (IS_BROXTON(dev_priv)) {
		table->size  = ARRAY_SIZE(broxton_mocs_table);
		table->table = broxton_mocs_table;
		result = true;
	} else {
		WARN_ONCE(INTEL_INFO(dev_priv)->gen >= 9,
			  "Platform that should have a MOCS table does not.\n");
	}

	/* WaDisableSkipCaching:skl,bxt,kbl */
	if (IS_GEN9(dev_priv)) {
		int i;

		for (i = 0; i < table->size; i++)
			if (WARN_ON(table->table[i].l3cc_value &
				    (L3_ESC(1) | L3_SCC(0x7))))
				return false;
	}

	return result;
}

static i915_reg_t mocs_register(enum intel_engine_id engine_id, int index)
{
	switch (engine_id) {
	case RCS:
		return GEN9_GFX_MOCS(index);
	case VCS:
		return GEN9_MFX0_MOCS(index);
	case BCS:
		return GEN9_BLT_MOCS(index);
	case VECS:
		return GEN9_VEBOX_MOCS(index);
	case VCS2:
		return GEN9_MFX1_MOCS(index);
	default:
		MISSING_CASE(engine_id);
		return INVALID_MMIO_REG;
	}
}

/**
 * intel_mocs_init_engine() - emit the mocs control table
 * @engine:	The engine for whom to emit the registers.
 *
 * This function simply emits a MI_LOAD_REGISTER_IMM command for the
 * given table starting at the given address.
 *
 * Return: 0 on success, otherwise the error status.
 */
int intel_mocs_init_engine(struct intel_engine_cs *engine)
{
	struct drm_i915_private *dev_priv = engine->i915;
	struct drm_i915_mocs_table table;
	unsigned int index;

	if (!get_mocs_settings(dev_priv, &table))
		return 0;

	if (WARN_ON(table.size > GEN9_NUM_MOCS_ENTRIES))
		return -ENODEV;

	for (index = 0; index < table.size; index++)
		I915_WRITE(mocs_register(engine->id, index),
			   table.table[index].control_value);

	/*
	 * Ok, now set the unused entries to uncached. These entries
	 * are officially undefined and no contract for the contents
	 * and settings is given for these entries.
	 *
	 * Entry 0 in the table is uncached - so we are just writing
	 * that value to all the used entries.
	 */
	for (; index < GEN9_NUM_MOCS_ENTRIES; index++)
		I915_WRITE(mocs_register(engine->id, index),
			   table.table[0].control_value);

	return 0;
}

/**
 * emit_mocs_control_table() - emit the mocs control table
 * @req:	Request to set up the MOCS table for.
 * @table:	The values to program into the control regs.
 *
 * This function simply emits a MI_LOAD_REGISTER_IMM command for the
 * given table starting at the given address.
 *
 * Return: 0 on success, otherwise the error status.
 */
static int emit_mocs_control_table(struct drm_i915_gem_request *req,
				   const struct drm_i915_mocs_table *table)
{
	struct intel_ringbuffer *ringbuf = req->ringbuf;
	enum intel_engine_id engine = req->engine->id;
	unsigned int index;
	int ret;

	if (WARN_ON(table->size > GEN9_NUM_MOCS_ENTRIES))
		return -ENODEV;

	ret = intel_ring_begin(req, 2 + 2 * GEN9_NUM_MOCS_ENTRIES);
	if (ret)
		return ret;

	intel_logical_ring_emit(ringbuf,
				MI_LOAD_REGISTER_IMM(GEN9_NUM_MOCS_ENTRIES));

	for (index = 0; index < table->size; index++) {
		intel_logical_ring_emit_reg(ringbuf,
					    mocs_register(engine, index));
		intel_logical_ring_emit(ringbuf,
					table->table[index].control_value);
	}

	/*
	 * Ok, now set the unused entries to uncached. These entries
	 * are officially undefined and no contract for the contents
	 * and settings is given for these entries.
	 *
	 * Entry 0 in the table is uncached - so we are just writing
	 * that value to all the used entries.
	 */
	for (; index < GEN9_NUM_MOCS_ENTRIES; index++) {
		intel_logical_ring_emit_reg(ringbuf,
					    mocs_register(engine, index));
		intel_logical_ring_emit(ringbuf,
					table->table[0].control_value);
	}

	intel_logical_ring_emit(ringbuf, MI_NOOP);
	intel_logical_ring_advance(ringbuf);

	return 0;
}

static inline u32 l3cc_combine(const struct drm_i915_mocs_table *table,
			       u16 low,
			       u16 high)
{
	return table->table[low].l3cc_value |
	       table->table[high].l3cc_value << 16;
}

/**
 * emit_mocs_l3cc_table() - emit the mocs control table
 * @req:	Request to set up the MOCS table for.
 * @table:	The values to program into the control regs.
 *
 * This function simply emits a MI_LOAD_REGISTER_IMM command for the
 * given table starting at the given address. This register set is
 * programmed in pairs.
 *
 * Return: 0 on success, otherwise the error status.
 */
static int emit_mocs_l3cc_table(struct drm_i915_gem_request *req,
				const struct drm_i915_mocs_table *table)
{
	struct intel_ringbuffer *ringbuf = req->ringbuf;
	unsigned int i;
	int ret;

	if (WARN_ON(table->size > GEN9_NUM_MOCS_ENTRIES))
		return -ENODEV;

	ret = intel_ring_begin(req, 2 + GEN9_NUM_MOCS_ENTRIES);
	if (ret)
		return ret;

	intel_logical_ring_emit(ringbuf,
			MI_LOAD_REGISTER_IMM(GEN9_NUM_MOCS_ENTRIES / 2));

	for (i = 0; i < table->size/2; i++) {
		intel_logical_ring_emit_reg(ringbuf, GEN9_LNCFCMOCS(i));
		intel_logical_ring_emit(ringbuf,
					l3cc_combine(table, 2*i, 2*i+1));
	}

	if (table->size & 0x01) {
		/* Odd table size - 1 left over */
		intel_logical_ring_emit_reg(ringbuf, GEN9_LNCFCMOCS(i));
		intel_logical_ring_emit(ringbuf, l3cc_combine(table, 2*i, 0));
		i++;
	}

	/*
	 * Now set the rest of the table to uncached - use entry 0 as
	 * this will be uncached. Leave the last pair uninitialised as
	 * they are reserved by the hardware.
	 */
	for (; i < GEN9_NUM_MOCS_ENTRIES / 2; i++) {
		intel_logical_ring_emit_reg(ringbuf, GEN9_LNCFCMOCS(i));
		intel_logical_ring_emit(ringbuf, l3cc_combine(table, 0, 0));
	}

	intel_logical_ring_emit(ringbuf, MI_NOOP);
	intel_logical_ring_advance(ringbuf);

	return 0;
}

/**
 * intel_mocs_init_l3cc_table() - program the mocs control table
 * @dev:      The the device to be programmed.
 *
 * This function simply programs the mocs registers for the given table
 * starting at the given address. This register set is  programmed in pairs.
 *
 * These registers may get programmed more than once, it is simpler to
 * re-program 32 registers than maintain the state of when they were programmed.
 * We are always reprogramming with the same values and this only on context
 * start.
 *
 * Return: Nothing.
 */
void intel_mocs_init_l3cc_table(struct drm_device *dev)
{
	struct drm_i915_private *dev_priv = to_i915(dev);
	struct drm_i915_mocs_table table;
	unsigned int i;

	if (!get_mocs_settings(dev_priv, &table))
		return;

	for (i = 0; i < table.size/2; i++)
		I915_WRITE(GEN9_LNCFCMOCS(i), l3cc_combine(&table, 2*i, 2*i+1));

	/* Odd table size - 1 left over */
	if (table.size & 0x01) {
		I915_WRITE(GEN9_LNCFCMOCS(i), l3cc_combine(&table, 2*i, 0));
		i++;
	}

	/*
	 * Now set the rest of the table to uncached - use entry 0 as
	 * this will be uncached. Leave the last pair as initialised as
	 * they are reserved by the hardware.
	 */
	for (; i < (GEN9_NUM_MOCS_ENTRIES / 2); i++)
		I915_WRITE(GEN9_LNCFCMOCS(i), l3cc_combine(&table, 0, 0));
}

/**
 * intel_rcs_context_init_mocs() - program the MOCS register.
 * @req:	Request to set up the MOCS tables for.
 *
 * This function will emit a batch buffer with the values required for
 * programming the MOCS register values for all the currently supported
 * rings.
 *
 * These registers are partially stored in the RCS context, so they are
 * emitted at the same time so that when a context is created these registers
 * are set up. These registers have to be emitted into the start of the
 * context as setting the ELSP will re-init some of these registers back
 * to the hw values.
 *
 * Return: 0 on success, otherwise the error status.
 */
int intel_rcs_context_init_mocs(struct drm_i915_gem_request *req)
{
	struct drm_i915_mocs_table t;
	int ret;

	if (get_mocs_settings(req->i915, &t)) {
		/* Program the RCS control registers */
		ret = emit_mocs_control_table(req, &t);
		if (ret)
			return ret;

		/* Now program the l3cc registers */
		ret = emit_mocs_l3cc_table(req, &t);
		if (ret)
			return ret;
	}

	return 0;
}<|MERGE_RESOLUTION|>--- conflicted
+++ resolved
@@ -97,12 +97,8 @@
  *       end.
  */
 static const struct drm_i915_mocs_entry skylake_mocs_table[] = {
-<<<<<<< HEAD
-	{ /* 0x00000009 */
-=======
 	[I915_MOCS_UNCACHED] = {
 	  /* 0x00000009 */
->>>>>>> f67cbce0
 	  .control_value = LE_CACHEABILITY(LE_UC) |
 			   LE_TGT_CACHE(LE_TC_LLC_ELLC) |
 			   LE_LRUM(0) | LE_AOM(0) | LE_RSC(0) | LE_SCC(0) |
@@ -111,11 +107,7 @@
 	  /* 0x0010 */
 	  .l3cc_value =    L3_ESC(0) | L3_SCC(0) | L3_CACHEABILITY(L3_UC),
 	},
-<<<<<<< HEAD
-	{
-=======
 	[I915_MOCS_PTE] = {
->>>>>>> f67cbce0
 	  /* 0x00000038 */
 	  .control_value = LE_CACHEABILITY(LE_PAGETABLE) |
 			   LE_TGT_CACHE(LE_TC_LLC_ELLC) |
@@ -124,11 +116,7 @@
 	  /* 0x0030 */
 	  .l3cc_value =    L3_ESC(0) | L3_SCC(0) | L3_CACHEABILITY(L3_WB),
 	},
-<<<<<<< HEAD
-	{
-=======
 	[I915_MOCS_CACHED] = {
->>>>>>> f67cbce0
 	  /* 0x0000003b */
 	  .control_value = LE_CACHEABILITY(LE_WB) |
 			   LE_TGT_CACHE(LE_TC_LLC_ELLC) |
@@ -141,11 +129,7 @@
 
 /* NOTE: the LE_TGT_CACHE is not used on Broxton */
 static const struct drm_i915_mocs_entry broxton_mocs_table[] = {
-<<<<<<< HEAD
-	{
-=======
 	[I915_MOCS_UNCACHED] = {
->>>>>>> f67cbce0
 	  /* 0x00000009 */
 	  .control_value = LE_CACHEABILITY(LE_UC) |
 			   LE_TGT_CACHE(LE_TC_LLC_ELLC) |
@@ -155,11 +139,7 @@
 	  /* 0x0010 */
 	  .l3cc_value =    L3_ESC(0) | L3_SCC(0) | L3_CACHEABILITY(L3_UC),
 	},
-<<<<<<< HEAD
-	{
-=======
 	[I915_MOCS_PTE] = {
->>>>>>> f67cbce0
 	  /* 0x00000038 */
 	  .control_value = LE_CACHEABILITY(LE_PAGETABLE) |
 			   LE_TGT_CACHE(LE_TC_LLC_ELLC) |
@@ -169,11 +149,7 @@
 	  /* 0x0030 */
 	  .l3cc_value =    L3_ESC(0) | L3_SCC(0) | L3_CACHEABILITY(L3_WB),
 	},
-<<<<<<< HEAD
-	{
-=======
 	[I915_MOCS_CACHED] = {
->>>>>>> f67cbce0
 	  /* 0x00000039 */
 	  .control_value = LE_CACHEABILITY(LE_UC) |
 			   LE_TGT_CACHE(LE_TC_LLC_ELLC) |

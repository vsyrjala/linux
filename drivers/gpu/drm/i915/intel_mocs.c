/*
 * Copyright (c) 2015 Intel Corporation
 *
 * Permission is hereby granted, free of charge, to any person obtaining a
 * copy of this software and associated documentation files (the "Software"),
 * to deal in the Software without restriction, including without limitation
 * the rights to use, copy, modify, merge, publish, distribute, sublicense,
 * and/or sell copies of the Software, and to permit persons to whom the
 * Software is furnished to do so, subject to the following conditions: *
 * The above copyright notice and this permission notice (including the next
 * paragraph) shall be included in all copies or substantial portions of the
 * Software.
 *
 * THE SOFTWARE IS PROVIDED "AS IS", WITHOUT WARRANTY OF ANY KIND, EXPRESS OR
 * IMPLIED, INCLUDING BUT NOT LIMITED TO THE WARRANTIES OF MERCHANTABILITY,
 * FITNESS FOR A PARTICULAR PURPOSE AND NONINFRINGEMENT.  IN NO EVENT SHALL
 * THE AUTHORS OR COPYRIGHT HOLDERS BE LIABLE FOR ANY CLAIM, DAMAGES OR OTHER
 * LIABILITY, WHETHER IN AN ACTION OF CONTRACT, TORT OR OTHERWISE, ARISING FROM,
 * OUT OF OR IN CONNECTION WITH THE SOFTWARE OR THE USE OR OTHER DEALINGS IN THE
 * SOFTWARE.
 */

#include "intel_mocs.h"
#include "intel_lrc.h"
#include "intel_ringbuffer.h"

/* structures required */
struct drm_i915_mocs_entry {
	u32 control_value;
	u16 l3cc_value;
};

struct drm_i915_mocs_table {
	u32 size;
	const struct drm_i915_mocs_entry *table;
};

/* Defines for the tables (XXX_MOCS_0 - XXX_MOCS_63) */
#define LE_CACHEABILITY(value)	((value) << 0)
#define LE_TGT_CACHE(value)	((value) << 2)
#define LE_LRUM(value)		((value) << 4)
#define LE_AOM(value)		((value) << 6)
#define LE_RSC(value)		((value) << 7)
#define LE_SCC(value)		((value) << 8)
#define LE_PFM(value)		((value) << 11)
#define LE_SCF(value)		((value) << 14)

/* Defines for the tables (LNCFMOCS0 - LNCFMOCS31) - two entries per word */
#define L3_ESC(value)		((value) << 0)
#define L3_SCC(value)		((value) << 1)
#define L3_CACHEABILITY(value)	((value) << 4)

/* Helper defines */
#define GEN9_NUM_MOCS_ENTRIES	62  /* 62 out of 64 - 63 & 64 are reserved. */

/* (e)LLC caching options */
#define LE_PAGETABLE		0
#define LE_UC			1
#define LE_WT			2
#define LE_WB			3

/* L3 caching options */
#define L3_DIRECT		0
#define L3_UC			1
#define L3_RESERVED		2
#define L3_WB			3

/* Target cache */
#define ELLC			0
#define LLC			1
#define LLC_ELLC		2

/*
 * MOCS tables
 *
 * These are the MOCS tables that are programmed across all the rings.
 * The control value is programmed to all the rings that support the
 * MOCS registers. While the l3cc_values are only programmed to the
 * LNCFCMOCS0 - LNCFCMOCS32 registers.
 *
 * These tables are intended to be kept reasonably consistent across
 * platforms. However some of the fields are not applicable to all of
 * them.
 *
 * Entries not part of the following tables are undefined as far as
 * userspace is concerned and shouldn't be relied upon.  For the time
 * being they will be implicitly initialized to the strictest caching
 * configuration (uncached) to guarantee forwards compatibility with
 * userspace programs written against more recent kernels providing
 * additional MOCS entries.
 *
 * NOTE: These tables MUST start with being uncached and the length
 *       MUST be less than 63 as the last two registers are reserved
 *       by the hardware.  These tables are part of the kernel ABI and
 *       may only be updated incrementally by adding entries at the
 *       end.
 */
static const struct drm_i915_mocs_entry skylake_mocs_table[] = {
	/* { 0x00000009, 0x0010 } */
	{ (LE_CACHEABILITY(LE_UC) | LE_TGT_CACHE(LLC_ELLC) | LE_LRUM(0) |
	   LE_AOM(0) | LE_RSC(0) | LE_SCC(0) | LE_PFM(0) | LE_SCF(0)),
	  (L3_ESC(0) | L3_SCC(0) | L3_CACHEABILITY(L3_UC)) },
	/* { 0x00000038, 0x0030 } */
	{ (LE_CACHEABILITY(LE_PAGETABLE) | LE_TGT_CACHE(LLC_ELLC) | LE_LRUM(3) |
	   LE_AOM(0) | LE_RSC(0) | LE_SCC(0) | LE_PFM(0) | LE_SCF(0)),
	  (L3_ESC(0) | L3_SCC(0) | L3_CACHEABILITY(L3_WB)) },
	/* { 0x0000003b, 0x0030 } */
	{ (LE_CACHEABILITY(LE_WB) | LE_TGT_CACHE(LLC_ELLC) | LE_LRUM(3) |
	   LE_AOM(0) | LE_RSC(0) | LE_SCC(0) | LE_PFM(0) | LE_SCF(0)),
	  (L3_ESC(0) | L3_SCC(0) | L3_CACHEABILITY(L3_WB)) }
};

/* NOTE: the LE_TGT_CACHE is not used on Broxton */
static const struct drm_i915_mocs_entry broxton_mocs_table[] = {
	/* { 0x00000009, 0x0010 } */
	{ (LE_CACHEABILITY(LE_UC) | LE_TGT_CACHE(LLC_ELLC) | LE_LRUM(0) |
	   LE_AOM(0) | LE_RSC(0) | LE_SCC(0) | LE_PFM(0) | LE_SCF(0)),
	  (L3_ESC(0) | L3_SCC(0) | L3_CACHEABILITY(L3_UC)) },
	/* { 0x00000038, 0x0030 } */
	{ (LE_CACHEABILITY(LE_PAGETABLE) | LE_TGT_CACHE(LLC_ELLC) | LE_LRUM(3) |
	   LE_AOM(0) | LE_RSC(0) | LE_SCC(0) | LE_PFM(0) | LE_SCF(0)),
	  (L3_ESC(0) | L3_SCC(0) | L3_CACHEABILITY(L3_WB)) },
	/* { 0x0000003b, 0x0030 } */
	{ (LE_CACHEABILITY(LE_WB) | LE_TGT_CACHE(LLC_ELLC) | LE_LRUM(3) |
	   LE_AOM(0) | LE_RSC(0) | LE_SCC(0) | LE_PFM(0) | LE_SCF(0)),
	  (L3_ESC(0) | L3_SCC(0) | L3_CACHEABILITY(L3_WB)) }
};

/**
 * get_mocs_settings()
 * @dev_priv:	i915 device.
 * @table:      Output table that will be made to point at appropriate
 *	      MOCS values for the device.
 *
 * This function will return the values of the MOCS table that needs to
 * be programmed for the platform. It will return the values that need
 * to be programmed and if they need to be programmed.
 *
 * Return: true if there are applicable MOCS settings for the device.
 */
static bool get_mocs_settings(struct drm_i915_private *dev_priv,
			      struct drm_i915_mocs_table *table)
{
	bool result = false;

	if (IS_SKYLAKE(dev_priv) || IS_KABYLAKE(dev_priv)) {
		table->size  = ARRAY_SIZE(skylake_mocs_table);
		table->table = skylake_mocs_table;
		result = true;
	} else if (IS_BROXTON(dev_priv)) {
		table->size  = ARRAY_SIZE(broxton_mocs_table);
		table->table = broxton_mocs_table;
		result = true;
	} else {
		WARN_ONCE(INTEL_INFO(dev_priv)->gen >= 9,
			  "Platform that should have a MOCS table does not.\n");
	}

	return result;
}

static i915_reg_t mocs_register(enum intel_engine_id ring, int index)
{
	switch (ring) {
	case RCS:
		return GEN9_GFX_MOCS(index);
	case VCS:
		return GEN9_MFX0_MOCS(index);
	case BCS:
		return GEN9_BLT_MOCS(index);
	case VECS:
		return GEN9_VEBOX_MOCS(index);
	case VCS2:
		return GEN9_MFX1_MOCS(index);
	default:
		MISSING_CASE(ring);
		return INVALID_MMIO_REG;
	}
}

/**
 * intel_mocs_init_engine() - emit the mocs control table
 * @engine:	The engine for whom to emit the registers.
 *
 * This function simply emits a MI_LOAD_REGISTER_IMM command for the
 * given table starting at the given address.
 *
 * Return: 0 on success, otherwise the error status.
 */
int intel_mocs_init_engine(struct intel_engine_cs *engine)
{
<<<<<<< HEAD
	struct drm_i915_private *dev_priv = to_i915(engine->dev);
=======
	struct drm_i915_private *dev_priv = engine->i915;
>>>>>>> af4a879e
	struct drm_i915_mocs_table table;
	unsigned int index;

	if (!get_mocs_settings(dev_priv, &table))
		return 0;

	if (WARN_ON(table.size > GEN9_NUM_MOCS_ENTRIES))
		return -ENODEV;

	for (index = 0; index < table.size; index++)
		I915_WRITE(mocs_register(engine->id, index),
			   table.table[index].control_value);

	/*
	 * Ok, now set the unused entries to uncached. These entries
	 * are officially undefined and no contract for the contents
	 * and settings is given for these entries.
	 *
	 * Entry 0 in the table is uncached - so we are just writing
	 * that value to all the used entries.
	 */
	for (; index < GEN9_NUM_MOCS_ENTRIES; index++)
		I915_WRITE(mocs_register(engine->id, index),
			   table.table[0].control_value);

	return 0;
}

/**
 * emit_mocs_control_table() - emit the mocs control table
 * @req:	Request to set up the MOCS table for.
 * @table:	The values to program into the control regs.
 *
 * This function simply emits a MI_LOAD_REGISTER_IMM command for the
 * given table starting at the given address.
 *
 * Return: 0 on success, otherwise the error status.
 */
static int emit_mocs_control_table(struct drm_i915_gem_request *req,
				   const struct drm_i915_mocs_table *table)
{
	struct intel_ringbuffer *ringbuf = req->ringbuf;
	enum intel_engine_id engine = req->engine->id;
	unsigned int index;
	int ret;

	if (WARN_ON(table->size > GEN9_NUM_MOCS_ENTRIES))
		return -ENODEV;

	ret = intel_ring_begin(req, 2 + 2 * GEN9_NUM_MOCS_ENTRIES);
	if (ret)
		return ret;

	intel_logical_ring_emit(ringbuf,
				MI_LOAD_REGISTER_IMM(GEN9_NUM_MOCS_ENTRIES));

	for (index = 0; index < table->size; index++) {
		intel_logical_ring_emit_reg(ringbuf,
					    mocs_register(engine, index));
		intel_logical_ring_emit(ringbuf,
					table->table[index].control_value);
	}

	/*
	 * Ok, now set the unused entries to uncached. These entries
	 * are officially undefined and no contract for the contents
	 * and settings is given for these entries.
	 *
	 * Entry 0 in the table is uncached - so we are just writing
	 * that value to all the used entries.
	 */
	for (; index < GEN9_NUM_MOCS_ENTRIES; index++) {
		intel_logical_ring_emit_reg(ringbuf,
					    mocs_register(engine, index));
		intel_logical_ring_emit(ringbuf,
					table->table[0].control_value);
	}

	intel_logical_ring_emit(ringbuf, MI_NOOP);
	intel_logical_ring_advance(ringbuf);

	return 0;
}

static inline u32 l3cc_combine(const struct drm_i915_mocs_table *table,
			       u16 low,
			       u16 high)
{
	return table->table[low].l3cc_value |
	       table->table[high].l3cc_value << 16;
}

/**
 * emit_mocs_l3cc_table() - emit the mocs control table
 * @req:	Request to set up the MOCS table for.
 * @table:	The values to program into the control regs.
 *
 * This function simply emits a MI_LOAD_REGISTER_IMM command for the
 * given table starting at the given address. This register set is
 * programmed in pairs.
 *
 * Return: 0 on success, otherwise the error status.
 */
static int emit_mocs_l3cc_table(struct drm_i915_gem_request *req,
				const struct drm_i915_mocs_table *table)
{
	struct intel_ringbuffer *ringbuf = req->ringbuf;
	unsigned int i;
	int ret;

	if (WARN_ON(table->size > GEN9_NUM_MOCS_ENTRIES))
		return -ENODEV;

	ret = intel_ring_begin(req, 2 + GEN9_NUM_MOCS_ENTRIES);
	if (ret)
		return ret;

	intel_logical_ring_emit(ringbuf,
			MI_LOAD_REGISTER_IMM(GEN9_NUM_MOCS_ENTRIES / 2));

	for (i = 0; i < table->size/2; i++) {
		intel_logical_ring_emit_reg(ringbuf, GEN9_LNCFCMOCS(i));
		intel_logical_ring_emit(ringbuf,
					l3cc_combine(table, 2*i, 2*i+1));
	}

	if (table->size & 0x01) {
		/* Odd table size - 1 left over */
		intel_logical_ring_emit_reg(ringbuf, GEN9_LNCFCMOCS(i));
		intel_logical_ring_emit(ringbuf, l3cc_combine(table, 2*i, 0));
		i++;
	}

	/*
	 * Now set the rest of the table to uncached - use entry 0 as
	 * this will be uncached. Leave the last pair uninitialised as
	 * they are reserved by the hardware.
	 */
	for (; i < GEN9_NUM_MOCS_ENTRIES / 2; i++) {
		intel_logical_ring_emit_reg(ringbuf, GEN9_LNCFCMOCS(i));
		intel_logical_ring_emit(ringbuf, l3cc_combine(table, 0, 0));
	}

	intel_logical_ring_emit(ringbuf, MI_NOOP);
	intel_logical_ring_advance(ringbuf);

	return 0;
}

/**
 * intel_mocs_init_l3cc_table() - program the mocs control table
 * @dev:      The the device to be programmed.
 *
 * This function simply programs the mocs registers for the given table
 * starting at the given address. This register set is  programmed in pairs.
 *
 * These registers may get programmed more than once, it is simpler to
 * re-program 32 registers than maintain the state of when they were programmed.
 * We are always reprogramming with the same values and this only on context
 * start.
 *
 * Return: Nothing.
 */
void intel_mocs_init_l3cc_table(struct drm_device *dev)
{
	struct drm_i915_private *dev_priv = to_i915(dev);
	struct drm_i915_mocs_table table;
	unsigned int i;

	if (!get_mocs_settings(dev_priv, &table))
		return;

	for (i = 0; i < table.size/2; i++)
		I915_WRITE(GEN9_LNCFCMOCS(i), l3cc_combine(&table, 2*i, 2*i+1));

	/* Odd table size - 1 left over */
	if (table.size & 0x01) {
		I915_WRITE(GEN9_LNCFCMOCS(i), l3cc_combine(&table, 2*i, 0));
		i++;
	}

	/*
	 * Now set the rest of the table to uncached - use entry 0 as
	 * this will be uncached. Leave the last pair as initialised as
	 * they are reserved by the hardware.
	 */
	for (; i < (GEN9_NUM_MOCS_ENTRIES / 2); i++)
		I915_WRITE(GEN9_LNCFCMOCS(i), l3cc_combine(&table, 0, 0));
}

/**
 * intel_rcs_context_init_mocs() - program the MOCS register.
 * @req:	Request to set up the MOCS tables for.
 *
 * This function will emit a batch buffer with the values required for
 * programming the MOCS register values for all the currently supported
 * rings.
 *
 * These registers are partially stored in the RCS context, so they are
 * emitted at the same time so that when a context is created these registers
 * are set up. These registers have to be emitted into the start of the
 * context as setting the ELSP will re-init some of these registers back
 * to the hw values.
 *
 * Return: 0 on success, otherwise the error status.
 */
int intel_rcs_context_init_mocs(struct drm_i915_gem_request *req)
{
	struct drm_i915_mocs_table t;
	int ret;

	if (get_mocs_settings(req->i915, &t)) {
		/* Program the RCS control registers */
		ret = emit_mocs_control_table(req, &t);
		if (ret)
			return ret;

		/* Now program the l3cc registers */
		ret = emit_mocs_l3cc_table(req, &t);
		if (ret)
			return ret;
	}

	return 0;
}<|MERGE_RESOLUTION|>--- conflicted
+++ resolved
@@ -189,11 +189,7 @@
  */
 int intel_mocs_init_engine(struct intel_engine_cs *engine)
 {
-<<<<<<< HEAD
-	struct drm_i915_private *dev_priv = to_i915(engine->dev);
-=======
 	struct drm_i915_private *dev_priv = engine->i915;
->>>>>>> af4a879e
 	struct drm_i915_mocs_table table;
 	unsigned int index;
 

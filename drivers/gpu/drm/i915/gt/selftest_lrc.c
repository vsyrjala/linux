/*
 * SPDX-License-Identifier: MIT
 *
 * Copyright © 2018 Intel Corporation
 */

#include <linux/prime_numbers.h>

#include "gem/i915_gem_pm.h"
#include "gt/intel_engine_heartbeat.h"
#include "gt/intel_reset.h"

#include "i915_selftest.h"
#include "selftests/i915_random.h"
#include "selftests/igt_flush_test.h"
#include "selftests/igt_live_test.h"
#include "selftests/igt_spinner.h"
#include "selftests/lib_sw_fence.h"

#include "gem/selftests/igt_gem_utils.h"
#include "gem/selftests/mock_context.h"

#define CS_GPR(engine, n) ((engine)->mmio_base + 0x600 + (n) * 4)
#define NUM_GPR_DW (16 * 2) /* each GPR is 2 dwords */

static struct i915_vma *create_scratch(struct intel_gt *gt)
{
	struct drm_i915_gem_object *obj;
	struct i915_vma *vma;
	int err;

	obj = i915_gem_object_create_internal(gt->i915, PAGE_SIZE);
	if (IS_ERR(obj))
		return ERR_CAST(obj);

	i915_gem_object_set_cache_coherency(obj, I915_CACHING_CACHED);

	vma = i915_vma_instance(obj, &gt->ggtt->vm, NULL);
	if (IS_ERR(vma)) {
		i915_gem_object_put(obj);
		return vma;
	}

	err = i915_vma_pin(vma, 0, 0, PIN_GLOBAL);
	if (err) {
		i915_gem_object_put(obj);
		return ERR_PTR(err);
	}

	return vma;
}

static void engine_heartbeat_disable(struct intel_engine_cs *engine,
				     unsigned long *saved)
{
	*saved = engine->props.heartbeat_interval_ms;
	engine->props.heartbeat_interval_ms = 0;

	intel_engine_pm_get(engine);
	intel_engine_park_heartbeat(engine);
}

static void engine_heartbeat_enable(struct intel_engine_cs *engine,
				    unsigned long saved)
{
	intel_engine_pm_put(engine);

	engine->props.heartbeat_interval_ms = saved;
}

static int wait_for_submit(struct intel_engine_cs *engine,
			   struct i915_request *rq,
			   unsigned long timeout)
{
	timeout += jiffies;
	do {
		cond_resched();
		intel_engine_flush_submission(engine);
		if (i915_request_is_active(rq))
			return 0;
	} while (time_before(jiffies, timeout));

	return -ETIME;
}

static int live_sanitycheck(void *arg)
{
	struct intel_gt *gt = arg;
	struct intel_engine_cs *engine;
	enum intel_engine_id id;
	struct igt_spinner spin;
	int err = 0;

	if (!HAS_LOGICAL_RING_CONTEXTS(gt->i915))
		return 0;

	if (igt_spinner_init(&spin, gt))
		return -ENOMEM;

	for_each_engine(engine, gt, id) {
		struct intel_context *ce;
		struct i915_request *rq;

		ce = intel_context_create(engine);
		if (IS_ERR(ce)) {
			err = PTR_ERR(ce);
			break;
		}

		rq = igt_spinner_create_request(&spin, ce, MI_NOOP);
		if (IS_ERR(rq)) {
			err = PTR_ERR(rq);
			goto out_ctx;
		}

		i915_request_add(rq);
		if (!igt_wait_for_spinner(&spin, rq)) {
			GEM_TRACE("spinner failed to start\n");
			GEM_TRACE_DUMP();
			intel_gt_set_wedged(gt);
			err = -EIO;
			goto out_ctx;
		}

		igt_spinner_end(&spin);
		if (igt_flush_test(gt->i915)) {
			err = -EIO;
			goto out_ctx;
		}

out_ctx:
		intel_context_put(ce);
		if (err)
			break;
	}

	igt_spinner_fini(&spin);
	return err;
}

static int live_unlite_restore(struct intel_gt *gt, int prio)
{
	struct intel_engine_cs *engine;
	enum intel_engine_id id;
	struct igt_spinner spin;
	int err = -ENOMEM;

	/*
	 * Check that we can correctly context switch between 2 instances
	 * on the same engine from the same parent context.
	 */

	if (igt_spinner_init(&spin, gt))
		return err;

	err = 0;
	for_each_engine(engine, gt, id) {
		struct intel_context *ce[2] = {};
		struct i915_request *rq[2];
		struct igt_live_test t;
		unsigned long saved;
		int n;

		if (prio && !intel_engine_has_preemption(engine))
			continue;

		if (!intel_engine_can_store_dword(engine))
			continue;

		if (igt_live_test_begin(&t, gt->i915, __func__, engine->name)) {
			err = -EIO;
			break;
		}
		engine_heartbeat_disable(engine, &saved);

		for (n = 0; n < ARRAY_SIZE(ce); n++) {
			struct intel_context *tmp;

			tmp = intel_context_create(engine);
			if (IS_ERR(tmp)) {
				err = PTR_ERR(tmp);
				goto err_ce;
			}

			err = intel_context_pin(tmp);
			if (err) {
				intel_context_put(tmp);
				goto err_ce;
			}

			/*
			 * Setup the pair of contexts such that if we
			 * lite-restore using the RING_TAIL from ce[1] it
			 * will execute garbage from ce[0]->ring.
			 */
			memset(tmp->ring->vaddr,
			       POISON_INUSE, /* IPEHR: 0x5a5a5a5a [hung!] */
			       tmp->ring->vma->size);

			ce[n] = tmp;
		}
		GEM_BUG_ON(!ce[1]->ring->size);
		intel_ring_reset(ce[1]->ring, ce[1]->ring->size / 2);
		__execlists_update_reg_state(ce[1], engine, ce[1]->ring->head);

		rq[0] = igt_spinner_create_request(&spin, ce[0], MI_ARB_CHECK);
		if (IS_ERR(rq[0])) {
			err = PTR_ERR(rq[0]);
			goto err_ce;
		}

		i915_request_get(rq[0]);
		i915_request_add(rq[0]);
		GEM_BUG_ON(rq[0]->postfix > ce[1]->ring->emit);

		if (!igt_wait_for_spinner(&spin, rq[0])) {
			i915_request_put(rq[0]);
			goto err_ce;
		}

		rq[1] = i915_request_create(ce[1]);
		if (IS_ERR(rq[1])) {
			err = PTR_ERR(rq[1]);
			i915_request_put(rq[0]);
			goto err_ce;
		}

		if (!prio) {
			/*
			 * Ensure we do the switch to ce[1] on completion.
			 *
			 * rq[0] is already submitted, so this should reduce
			 * to a no-op (a wait on a request on the same engine
			 * uses the submit fence, not the completion fence),
			 * but it will install a dependency on rq[1] for rq[0]
			 * that will prevent the pair being reordered by
			 * timeslicing.
			 */
			i915_request_await_dma_fence(rq[1], &rq[0]->fence);
		}

		i915_request_get(rq[1]);
		i915_request_add(rq[1]);
		GEM_BUG_ON(rq[1]->postfix <= rq[0]->postfix);
		i915_request_put(rq[0]);

		if (prio) {
			struct i915_sched_attr attr = {
				.priority = prio,
			};

			/* Alternatively preempt the spinner with ce[1] */
			engine->schedule(rq[1], &attr);
		}

		/* And switch back to ce[0] for good measure */
		rq[0] = i915_request_create(ce[0]);
		if (IS_ERR(rq[0])) {
			err = PTR_ERR(rq[0]);
			i915_request_put(rq[1]);
			goto err_ce;
		}

		i915_request_await_dma_fence(rq[0], &rq[1]->fence);
		i915_request_get(rq[0]);
		i915_request_add(rq[0]);
		GEM_BUG_ON(rq[0]->postfix > rq[1]->postfix);
		i915_request_put(rq[1]);
		i915_request_put(rq[0]);

err_ce:
		tasklet_kill(&engine->execlists.tasklet); /* flush submission */
		igt_spinner_end(&spin);
		for (n = 0; n < ARRAY_SIZE(ce); n++) {
			if (IS_ERR_OR_NULL(ce[n]))
				break;

			intel_context_unpin(ce[n]);
			intel_context_put(ce[n]);
		}

		engine_heartbeat_enable(engine, saved);
		if (igt_live_test_end(&t))
			err = -EIO;
		if (err)
			break;
	}

	igt_spinner_fini(&spin);
	return err;
}

static int live_unlite_switch(void *arg)
{
	return live_unlite_restore(arg, 0);
}

static int live_unlite_preempt(void *arg)
{
	return live_unlite_restore(arg, I915_USER_PRIORITY(I915_PRIORITY_MAX));
}

static int live_hold_reset(void *arg)
{
	struct intel_gt *gt = arg;
	struct intel_engine_cs *engine;
	enum intel_engine_id id;
	struct igt_spinner spin;
	int err = 0;

	/*
	 * In order to support offline error capture for fast preempt reset,
	 * we need to decouple the guilty request and ensure that it and its
	 * descendents are not executed while the capture is in progress.
	 */

	if (!intel_has_reset_engine(gt))
		return 0;

	if (igt_spinner_init(&spin, gt))
		return -ENOMEM;

	for_each_engine(engine, gt, id) {
		struct intel_context *ce;
		unsigned long heartbeat;
		struct i915_request *rq;

		ce = intel_context_create(engine);
		if (IS_ERR(ce)) {
			err = PTR_ERR(ce);
			break;
		}

		engine_heartbeat_disable(engine, &heartbeat);

		rq = igt_spinner_create_request(&spin, ce, MI_ARB_CHECK);
		if (IS_ERR(rq)) {
			err = PTR_ERR(rq);
			goto out;
		}
		i915_request_add(rq);

		if (!igt_wait_for_spinner(&spin, rq)) {
			intel_gt_set_wedged(gt);
			err = -ETIME;
			goto out;
		}

		/* We have our request executing, now remove it and reset */

		if (test_and_set_bit(I915_RESET_ENGINE + id,
				     &gt->reset.flags)) {
			intel_gt_set_wedged(gt);
			err = -EBUSY;
			goto out;
		}
		tasklet_disable(&engine->execlists.tasklet);

		engine->execlists.tasklet.func(engine->execlists.tasklet.data);
		GEM_BUG_ON(execlists_active(&engine->execlists) != rq);

		i915_request_get(rq);
		execlists_hold(engine, rq);
		GEM_BUG_ON(!i915_request_on_hold(rq));

		intel_engine_reset(engine, NULL);
		GEM_BUG_ON(rq->fence.error != -EIO);

		tasklet_enable(&engine->execlists.tasklet);
		clear_and_wake_up_bit(I915_RESET_ENGINE + id,
				      &gt->reset.flags);

		/* Check that we do not resubmit the held request */
		if (!i915_request_wait(rq, 0, HZ / 5)) {
			pr_err("%s: on hold request completed!\n",
			       engine->name);
			i915_request_put(rq);
			err = -EIO;
			goto out;
		}
		GEM_BUG_ON(!i915_request_on_hold(rq));

		/* But is resubmitted on release */
		execlists_unhold(engine, rq);
		if (i915_request_wait(rq, 0, HZ / 5) < 0) {
			pr_err("%s: held request did not complete!\n",
			       engine->name);
			intel_gt_set_wedged(gt);
			err = -ETIME;
		}
		i915_request_put(rq);

out:
		engine_heartbeat_enable(engine, heartbeat);
		intel_context_put(ce);
		if (err)
			break;
	}

	igt_spinner_fini(&spin);
	return err;
}

<<<<<<< HEAD
=======
static const char *error_repr(int err)
{
	return err ? "bad" : "good";
}

static int live_error_interrupt(void *arg)
{
	static const struct error_phase {
		enum { GOOD = 0, BAD = -EIO } error[2];
	} phases[] = {
		{ { BAD,  GOOD } },
		{ { BAD,  BAD  } },
		{ { BAD,  GOOD } },
		{ { GOOD, GOOD } }, /* sentinel */
	};
	struct intel_gt *gt = arg;
	struct intel_engine_cs *engine;
	enum intel_engine_id id;

	/*
	 * We hook up the CS_MASTER_ERROR_INTERRUPT to have forewarning
	 * of invalid commands in user batches that will cause a GPU hang.
	 * This is a faster mechanism than using hangcheck/heartbeats, but
	 * only detects problems the HW knows about -- it will not warn when
	 * we kill the HW!
	 *
	 * To verify our detection and reset, we throw some invalid commands
	 * at the HW and wait for the interrupt.
	 */

	if (!intel_has_reset_engine(gt))
		return 0;

	for_each_engine(engine, gt, id) {
		const struct error_phase *p;
		unsigned long heartbeat;
		int err = 0;

		engine_heartbeat_disable(engine, &heartbeat);

		for (p = phases; p->error[0] != GOOD; p++) {
			struct i915_request *client[ARRAY_SIZE(phases->error)];
			u32 *cs;
			int i;

			memset(client, 0, sizeof(*client));
			for (i = 0; i < ARRAY_SIZE(client); i++) {
				struct intel_context *ce;
				struct i915_request *rq;

				ce = intel_context_create(engine);
				if (IS_ERR(ce)) {
					err = PTR_ERR(ce);
					goto out;
				}

				rq = intel_context_create_request(ce);
				intel_context_put(ce);
				if (IS_ERR(rq)) {
					err = PTR_ERR(rq);
					goto out;
				}

				if (rq->engine->emit_init_breadcrumb) {
					err = rq->engine->emit_init_breadcrumb(rq);
					if (err) {
						i915_request_add(rq);
						goto out;
					}
				}

				cs = intel_ring_begin(rq, 2);
				if (IS_ERR(cs)) {
					i915_request_add(rq);
					err = PTR_ERR(cs);
					goto out;
				}

				if (p->error[i]) {
					*cs++ = 0xdeadbeef;
					*cs++ = 0xdeadbeef;
				} else {
					*cs++ = MI_NOOP;
					*cs++ = MI_NOOP;
				}

				client[i] = i915_request_get(rq);
				i915_request_add(rq);
			}

			err = wait_for_submit(engine, client[0], HZ / 2);
			if (err) {
				pr_err("%s: first request did not start within time!\n",
				       engine->name);
				err = -ETIME;
				goto out;
			}

			for (i = 0; i < ARRAY_SIZE(client); i++) {
				if (i915_request_wait(client[i], 0, HZ / 5) < 0)
					pr_debug("%s: %s request incomplete!\n",
						 engine->name,
						 error_repr(p->error[i]));

				if (!i915_request_started(client[i])) {
					pr_debug("%s: %s request not stated!\n",
						 engine->name,
						 error_repr(p->error[i]));
					err = -ETIME;
					goto out;
				}

				/* Kick the tasklet to process the error */
				intel_engine_flush_submission(engine);
				if (client[i]->fence.error != p->error[i]) {
					pr_err("%s: %s request completed with wrong error code: %d\n",
					       engine->name,
					       error_repr(p->error[i]),
					       client[i]->fence.error);
					err = -EINVAL;
					goto out;
				}
			}

out:
			for (i = 0; i < ARRAY_SIZE(client); i++)
				if (client[i])
					i915_request_put(client[i]);
			if (err) {
				pr_err("%s: failed at phase[%zd] { %d, %d }\n",
				       engine->name, p - phases,
				       p->error[0], p->error[1]);
				break;
			}
		}

		engine_heartbeat_enable(engine, heartbeat);
		if (err) {
			intel_gt_set_wedged(gt);
			return err;
		}
	}

	return 0;
}

>>>>>>> 42fb60de
static int
emit_semaphore_chain(struct i915_request *rq, struct i915_vma *vma, int idx)
{
	u32 *cs;

	cs = intel_ring_begin(rq, 10);
	if (IS_ERR(cs))
		return PTR_ERR(cs);

	*cs++ = MI_ARB_ON_OFF | MI_ARB_ENABLE;

	*cs++ = MI_SEMAPHORE_WAIT |
		MI_SEMAPHORE_GLOBAL_GTT |
		MI_SEMAPHORE_POLL |
		MI_SEMAPHORE_SAD_NEQ_SDD;
	*cs++ = 0;
	*cs++ = i915_ggtt_offset(vma) + 4 * idx;
	*cs++ = 0;

	if (idx > 0) {
		*cs++ = MI_STORE_DWORD_IMM_GEN4 | MI_USE_GGTT;
		*cs++ = i915_ggtt_offset(vma) + 4 * (idx - 1);
		*cs++ = 0;
		*cs++ = 1;
	} else {
		*cs++ = MI_NOOP;
		*cs++ = MI_NOOP;
		*cs++ = MI_NOOP;
		*cs++ = MI_NOOP;
	}

	*cs++ = MI_ARB_ON_OFF | MI_ARB_DISABLE;

	intel_ring_advance(rq, cs);
	return 0;
}

static struct i915_request *
semaphore_queue(struct intel_engine_cs *engine, struct i915_vma *vma, int idx)
{
	struct intel_context *ce;
	struct i915_request *rq;
	int err;

	ce = intel_context_create(engine);
	if (IS_ERR(ce))
		return ERR_CAST(ce);

	rq = intel_context_create_request(ce);
	if (IS_ERR(rq))
		goto out_ce;

	err = 0;
	if (rq->engine->emit_init_breadcrumb)
		err = rq->engine->emit_init_breadcrumb(rq);
	if (err == 0)
		err = emit_semaphore_chain(rq, vma, idx);
	if (err == 0)
		i915_request_get(rq);
	i915_request_add(rq);
	if (err)
		rq = ERR_PTR(err);

out_ce:
	intel_context_put(ce);
	return rq;
}

static int
release_queue(struct intel_engine_cs *engine,
	      struct i915_vma *vma,
	      int idx, int prio)
{
	struct i915_sched_attr attr = {
		.priority = prio,
	};
	struct i915_request *rq;
	u32 *cs;

	rq = intel_engine_create_kernel_request(engine);
	if (IS_ERR(rq))
		return PTR_ERR(rq);

	cs = intel_ring_begin(rq, 4);
	if (IS_ERR(cs)) {
		i915_request_add(rq);
		return PTR_ERR(cs);
	}

	*cs++ = MI_STORE_DWORD_IMM_GEN4 | MI_USE_GGTT;
	*cs++ = i915_ggtt_offset(vma) + 4 * (idx - 1);
	*cs++ = 0;
	*cs++ = 1;

	intel_ring_advance(rq, cs);

	i915_request_get(rq);
	i915_request_add(rq);

	local_bh_disable();
	engine->schedule(rq, &attr);
	local_bh_enable(); /* kick tasklet */

	i915_request_put(rq);

	return 0;
}

static int
slice_semaphore_queue(struct intel_engine_cs *outer,
		      struct i915_vma *vma,
		      int count)
{
	struct intel_engine_cs *engine;
	struct i915_request *head;
	enum intel_engine_id id;
	int err, i, n = 0;

	head = semaphore_queue(outer, vma, n++);
	if (IS_ERR(head))
		return PTR_ERR(head);

	for_each_engine(engine, outer->gt, id) {
		for (i = 0; i < count; i++) {
			struct i915_request *rq;

			rq = semaphore_queue(engine, vma, n++);
			if (IS_ERR(rq)) {
				err = PTR_ERR(rq);
				goto out;
			}

			i915_request_put(rq);
		}
	}

	err = release_queue(outer, vma, n, INT_MAX);
	if (err)
		goto out;

	if (i915_request_wait(head, 0,
			      2 * RUNTIME_INFO(outer->i915)->num_engines * (count + 2) * (count + 3)) < 0) {
		pr_err("Failed to slice along semaphore chain of length (%d, %d)!\n",
		       count, n);
		GEM_TRACE_DUMP();
		intel_gt_set_wedged(outer->gt);
		err = -EIO;
	}

out:
	i915_request_put(head);
	return err;
}

static int live_timeslice_preempt(void *arg)
{
	struct intel_gt *gt = arg;
	struct drm_i915_gem_object *obj;
	struct i915_vma *vma;
	void *vaddr;
	int err = 0;
	int count;

	/*
	 * If a request takes too long, we would like to give other users
	 * a fair go on the GPU. In particular, users may create batches
	 * that wait upon external input, where that input may even be
	 * supplied by another GPU job. To avoid blocking forever, we
	 * need to preempt the current task and replace it with another
	 * ready task.
	 */
	if (!IS_ACTIVE(CONFIG_DRM_I915_TIMESLICE_DURATION))
		return 0;

	obj = i915_gem_object_create_internal(gt->i915, PAGE_SIZE);
	if (IS_ERR(obj))
		return PTR_ERR(obj);

	vma = i915_vma_instance(obj, &gt->ggtt->vm, NULL);
	if (IS_ERR(vma)) {
		err = PTR_ERR(vma);
		goto err_obj;
	}

	vaddr = i915_gem_object_pin_map(obj, I915_MAP_WC);
	if (IS_ERR(vaddr)) {
		err = PTR_ERR(vaddr);
		goto err_obj;
	}

	err = i915_vma_pin(vma, 0, 0, PIN_GLOBAL);
	if (err)
		goto err_map;

	err = i915_vma_sync(vma);
	if (err)
		goto err_pin;

	for_each_prime_number_from(count, 1, 16) {
		struct intel_engine_cs *engine;
		enum intel_engine_id id;

		for_each_engine(engine, gt, id) {
			unsigned long saved;

			if (!intel_engine_has_preemption(engine))
				continue;

			memset(vaddr, 0, PAGE_SIZE);

			engine_heartbeat_disable(engine, &saved);
			err = slice_semaphore_queue(engine, vma, count);
			engine_heartbeat_enable(engine, saved);
			if (err)
				goto err_pin;

			if (igt_flush_test(gt->i915)) {
				err = -EIO;
				goto err_pin;
			}
		}
	}

err_pin:
	i915_vma_unpin(vma);
err_map:
	i915_gem_object_unpin_map(obj);
err_obj:
	i915_gem_object_put(obj);
	return err;
}

static struct i915_request *nop_request(struct intel_engine_cs *engine)
{
	struct i915_request *rq;

	rq = intel_engine_create_kernel_request(engine);
	if (IS_ERR(rq))
		return rq;

	i915_request_get(rq);
	i915_request_add(rq);

	return rq;
}

static long timeslice_threshold(const struct intel_engine_cs *engine)
{
	return 2 * msecs_to_jiffies_timeout(timeslice(engine)) + 1;
}

static int live_timeslice_queue(void *arg)
{
	struct intel_gt *gt = arg;
	struct drm_i915_gem_object *obj;
	struct intel_engine_cs *engine;
	enum intel_engine_id id;
	struct i915_vma *vma;
	void *vaddr;
	int err = 0;

	/*
	 * Make sure that even if ELSP[0] and ELSP[1] are filled with
	 * timeslicing between them disabled, we *do* enable timeslicing
	 * if the queue demands it. (Normally, we do not submit if
	 * ELSP[1] is already occupied, so must rely on timeslicing to
	 * eject ELSP[0] in favour of the queue.)
	 */
	if (!IS_ACTIVE(CONFIG_DRM_I915_TIMESLICE_DURATION))
		return 0;

	obj = i915_gem_object_create_internal(gt->i915, PAGE_SIZE);
	if (IS_ERR(obj))
		return PTR_ERR(obj);

	vma = i915_vma_instance(obj, &gt->ggtt->vm, NULL);
	if (IS_ERR(vma)) {
		err = PTR_ERR(vma);
		goto err_obj;
	}

	vaddr = i915_gem_object_pin_map(obj, I915_MAP_WC);
	if (IS_ERR(vaddr)) {
		err = PTR_ERR(vaddr);
		goto err_obj;
	}

	err = i915_vma_pin(vma, 0, 0, PIN_GLOBAL);
	if (err)
		goto err_map;

	err = i915_vma_sync(vma);
	if (err)
		goto err_pin;

	for_each_engine(engine, gt, id) {
		struct i915_sched_attr attr = {
			.priority = I915_USER_PRIORITY(I915_PRIORITY_MAX),
		};
		struct i915_request *rq, *nop;
		unsigned long saved;

		if (!intel_engine_has_preemption(engine))
			continue;

		engine_heartbeat_disable(engine, &saved);
		memset(vaddr, 0, PAGE_SIZE);

		/* ELSP[0]: semaphore wait */
		rq = semaphore_queue(engine, vma, 0);
		if (IS_ERR(rq)) {
			err = PTR_ERR(rq);
			goto err_heartbeat;
		}
		engine->schedule(rq, &attr);
		err = wait_for_submit(engine, rq, HZ / 2);
		if (err) {
			pr_err("%s: Timed out trying to submit semaphores\n",
			       engine->name);
			goto err_rq;
		}

		/* ELSP[1]: nop request */
		nop = nop_request(engine);
		if (IS_ERR(nop)) {
			err = PTR_ERR(nop);
			goto err_rq;
		}
		err = wait_for_submit(engine, nop, HZ / 2);
		i915_request_put(nop);
		if (err) {
			pr_err("%s: Timed out trying to submit nop\n",
			       engine->name);
			goto err_rq;
		}

		GEM_BUG_ON(i915_request_completed(rq));
		GEM_BUG_ON(execlists_active(&engine->execlists) != rq);

		/* Queue: semaphore signal, matching priority as semaphore */
		err = release_queue(engine, vma, 1, effective_prio(rq));
		if (err)
			goto err_rq;

		intel_engine_flush_submission(engine);
		if (!READ_ONCE(engine->execlists.timer.expires) &&
		    !i915_request_completed(rq)) {
			struct drm_printer p =
				drm_info_printer(gt->i915->drm.dev);

			GEM_TRACE_ERR("%s: Failed to enable timeslicing!\n",
				      engine->name);
			intel_engine_dump(engine, &p,
					  "%s\n", engine->name);
			GEM_TRACE_DUMP();

			memset(vaddr, 0xff, PAGE_SIZE);
			err = -EINVAL;
		}

		/* Timeslice every jiffy, so within 2 we should signal */
		if (i915_request_wait(rq, 0, timeslice_threshold(engine)) < 0) {
			struct drm_printer p =
				drm_info_printer(gt->i915->drm.dev);

			pr_err("%s: Failed to timeslice into queue\n",
			       engine->name);
			intel_engine_dump(engine, &p,
					  "%s\n", engine->name);

			memset(vaddr, 0xff, PAGE_SIZE);
			err = -EIO;
		}
err_rq:
		i915_request_put(rq);
err_heartbeat:
		engine_heartbeat_enable(engine, saved);
		if (err)
			break;
	}

err_pin:
	i915_vma_unpin(vma);
err_map:
	i915_gem_object_unpin_map(obj);
err_obj:
	i915_gem_object_put(obj);
	return err;
}

static int live_busywait_preempt(void *arg)
{
	struct intel_gt *gt = arg;
	struct i915_gem_context *ctx_hi, *ctx_lo;
	struct intel_engine_cs *engine;
	struct drm_i915_gem_object *obj;
	struct i915_vma *vma;
	enum intel_engine_id id;
	int err = -ENOMEM;
	u32 *map;

	/*
	 * Verify that even without HAS_LOGICAL_RING_PREEMPTION, we can
	 * preempt the busywaits used to synchronise between rings.
	 */

	ctx_hi = kernel_context(gt->i915);
	if (!ctx_hi)
		return -ENOMEM;
	ctx_hi->sched.priority =
		I915_USER_PRIORITY(I915_CONTEXT_MAX_USER_PRIORITY);

	ctx_lo = kernel_context(gt->i915);
	if (!ctx_lo)
		goto err_ctx_hi;
	ctx_lo->sched.priority =
		I915_USER_PRIORITY(I915_CONTEXT_MIN_USER_PRIORITY);

	obj = i915_gem_object_create_internal(gt->i915, PAGE_SIZE);
	if (IS_ERR(obj)) {
		err = PTR_ERR(obj);
		goto err_ctx_lo;
	}

	map = i915_gem_object_pin_map(obj, I915_MAP_WC);
	if (IS_ERR(map)) {
		err = PTR_ERR(map);
		goto err_obj;
	}

	vma = i915_vma_instance(obj, &gt->ggtt->vm, NULL);
	if (IS_ERR(vma)) {
		err = PTR_ERR(vma);
		goto err_map;
	}

	err = i915_vma_pin(vma, 0, 0, PIN_GLOBAL);
	if (err)
		goto err_map;

	err = i915_vma_sync(vma);
	if (err)
		goto err_vma;

	for_each_engine(engine, gt, id) {
		struct i915_request *lo, *hi;
		struct igt_live_test t;
		u32 *cs;

		if (!intel_engine_has_preemption(engine))
			continue;

		if (!intel_engine_can_store_dword(engine))
			continue;

		if (igt_live_test_begin(&t, gt->i915, __func__, engine->name)) {
			err = -EIO;
			goto err_vma;
		}

		/*
		 * We create two requests. The low priority request
		 * busywaits on a semaphore (inside the ringbuffer where
		 * is should be preemptible) and the high priority requests
		 * uses a MI_STORE_DWORD_IMM to update the semaphore value
		 * allowing the first request to complete. If preemption
		 * fails, we hang instead.
		 */

		lo = igt_request_alloc(ctx_lo, engine);
		if (IS_ERR(lo)) {
			err = PTR_ERR(lo);
			goto err_vma;
		}

		cs = intel_ring_begin(lo, 8);
		if (IS_ERR(cs)) {
			err = PTR_ERR(cs);
			i915_request_add(lo);
			goto err_vma;
		}

		*cs++ = MI_STORE_DWORD_IMM_GEN4 | MI_USE_GGTT;
		*cs++ = i915_ggtt_offset(vma);
		*cs++ = 0;
		*cs++ = 1;

		/* XXX Do we need a flush + invalidate here? */

		*cs++ = MI_SEMAPHORE_WAIT |
			MI_SEMAPHORE_GLOBAL_GTT |
			MI_SEMAPHORE_POLL |
			MI_SEMAPHORE_SAD_EQ_SDD;
		*cs++ = 0;
		*cs++ = i915_ggtt_offset(vma);
		*cs++ = 0;

		intel_ring_advance(lo, cs);

		i915_request_get(lo);
		i915_request_add(lo);

		if (wait_for(READ_ONCE(*map), 10)) {
			i915_request_put(lo);
			err = -ETIMEDOUT;
			goto err_vma;
		}

		/* Low priority request should be busywaiting now */
		if (i915_request_wait(lo, 0, 1) != -ETIME) {
			i915_request_put(lo);
			pr_err("%s: Busywaiting request did not!\n",
			       engine->name);
			err = -EIO;
			goto err_vma;
		}

		hi = igt_request_alloc(ctx_hi, engine);
		if (IS_ERR(hi)) {
			err = PTR_ERR(hi);
			i915_request_put(lo);
			goto err_vma;
		}

		cs = intel_ring_begin(hi, 4);
		if (IS_ERR(cs)) {
			err = PTR_ERR(cs);
			i915_request_add(hi);
			i915_request_put(lo);
			goto err_vma;
		}

		*cs++ = MI_STORE_DWORD_IMM_GEN4 | MI_USE_GGTT;
		*cs++ = i915_ggtt_offset(vma);
		*cs++ = 0;
		*cs++ = 0;

		intel_ring_advance(hi, cs);
		i915_request_add(hi);

		if (i915_request_wait(lo, 0, HZ / 5) < 0) {
			struct drm_printer p = drm_info_printer(gt->i915->drm.dev);

			pr_err("%s: Failed to preempt semaphore busywait!\n",
			       engine->name);

			intel_engine_dump(engine, &p, "%s\n", engine->name);
			GEM_TRACE_DUMP();

			i915_request_put(lo);
			intel_gt_set_wedged(gt);
			err = -EIO;
			goto err_vma;
		}
		GEM_BUG_ON(READ_ONCE(*map));
		i915_request_put(lo);

		if (igt_live_test_end(&t)) {
			err = -EIO;
			goto err_vma;
		}
	}

	err = 0;
err_vma:
	i915_vma_unpin(vma);
err_map:
	i915_gem_object_unpin_map(obj);
err_obj:
	i915_gem_object_put(obj);
err_ctx_lo:
	kernel_context_close(ctx_lo);
err_ctx_hi:
	kernel_context_close(ctx_hi);
	return err;
}

static struct i915_request *
spinner_create_request(struct igt_spinner *spin,
		       struct i915_gem_context *ctx,
		       struct intel_engine_cs *engine,
		       u32 arb)
{
	struct intel_context *ce;
	struct i915_request *rq;

	ce = i915_gem_context_get_engine(ctx, engine->legacy_idx);
	if (IS_ERR(ce))
		return ERR_CAST(ce);

	rq = igt_spinner_create_request(spin, ce, arb);
	intel_context_put(ce);
	return rq;
}

static int live_preempt(void *arg)
{
	struct intel_gt *gt = arg;
	struct i915_gem_context *ctx_hi, *ctx_lo;
	struct igt_spinner spin_hi, spin_lo;
	struct intel_engine_cs *engine;
	enum intel_engine_id id;
	int err = -ENOMEM;

	if (!HAS_LOGICAL_RING_PREEMPTION(gt->i915))
		return 0;

	if (!(gt->i915->caps.scheduler & I915_SCHEDULER_CAP_PREEMPTION))
		pr_err("Logical preemption supported, but not exposed\n");

	if (igt_spinner_init(&spin_hi, gt))
		return -ENOMEM;

	if (igt_spinner_init(&spin_lo, gt))
		goto err_spin_hi;

	ctx_hi = kernel_context(gt->i915);
	if (!ctx_hi)
		goto err_spin_lo;
	ctx_hi->sched.priority =
		I915_USER_PRIORITY(I915_CONTEXT_MAX_USER_PRIORITY);

	ctx_lo = kernel_context(gt->i915);
	if (!ctx_lo)
		goto err_ctx_hi;
	ctx_lo->sched.priority =
		I915_USER_PRIORITY(I915_CONTEXT_MIN_USER_PRIORITY);

	for_each_engine(engine, gt, id) {
		struct igt_live_test t;
		struct i915_request *rq;

		if (!intel_engine_has_preemption(engine))
			continue;

		if (igt_live_test_begin(&t, gt->i915, __func__, engine->name)) {
			err = -EIO;
			goto err_ctx_lo;
		}

		rq = spinner_create_request(&spin_lo, ctx_lo, engine,
					    MI_ARB_CHECK);
		if (IS_ERR(rq)) {
			err = PTR_ERR(rq);
			goto err_ctx_lo;
		}

		i915_request_add(rq);
		if (!igt_wait_for_spinner(&spin_lo, rq)) {
			GEM_TRACE("lo spinner failed to start\n");
			GEM_TRACE_DUMP();
			intel_gt_set_wedged(gt);
			err = -EIO;
			goto err_ctx_lo;
		}

		rq = spinner_create_request(&spin_hi, ctx_hi, engine,
					    MI_ARB_CHECK);
		if (IS_ERR(rq)) {
			igt_spinner_end(&spin_lo);
			err = PTR_ERR(rq);
			goto err_ctx_lo;
		}

		i915_request_add(rq);
		if (!igt_wait_for_spinner(&spin_hi, rq)) {
			GEM_TRACE("hi spinner failed to start\n");
			GEM_TRACE_DUMP();
			intel_gt_set_wedged(gt);
			err = -EIO;
			goto err_ctx_lo;
		}

		igt_spinner_end(&spin_hi);
		igt_spinner_end(&spin_lo);

		if (igt_live_test_end(&t)) {
			err = -EIO;
			goto err_ctx_lo;
		}
	}

	err = 0;
err_ctx_lo:
	kernel_context_close(ctx_lo);
err_ctx_hi:
	kernel_context_close(ctx_hi);
err_spin_lo:
	igt_spinner_fini(&spin_lo);
err_spin_hi:
	igt_spinner_fini(&spin_hi);
	return err;
}

static int live_late_preempt(void *arg)
{
	struct intel_gt *gt = arg;
	struct i915_gem_context *ctx_hi, *ctx_lo;
	struct igt_spinner spin_hi, spin_lo;
	struct intel_engine_cs *engine;
	struct i915_sched_attr attr = {};
	enum intel_engine_id id;
	int err = -ENOMEM;

	if (!HAS_LOGICAL_RING_PREEMPTION(gt->i915))
		return 0;

	if (igt_spinner_init(&spin_hi, gt))
		return -ENOMEM;

	if (igt_spinner_init(&spin_lo, gt))
		goto err_spin_hi;

	ctx_hi = kernel_context(gt->i915);
	if (!ctx_hi)
		goto err_spin_lo;

	ctx_lo = kernel_context(gt->i915);
	if (!ctx_lo)
		goto err_ctx_hi;

	/* Make sure ctx_lo stays before ctx_hi until we trigger preemption. */
	ctx_lo->sched.priority = I915_USER_PRIORITY(1);

	for_each_engine(engine, gt, id) {
		struct igt_live_test t;
		struct i915_request *rq;

		if (!intel_engine_has_preemption(engine))
			continue;

		if (igt_live_test_begin(&t, gt->i915, __func__, engine->name)) {
			err = -EIO;
			goto err_ctx_lo;
		}

		rq = spinner_create_request(&spin_lo, ctx_lo, engine,
					    MI_ARB_CHECK);
		if (IS_ERR(rq)) {
			err = PTR_ERR(rq);
			goto err_ctx_lo;
		}

		i915_request_add(rq);
		if (!igt_wait_for_spinner(&spin_lo, rq)) {
			pr_err("First context failed to start\n");
			goto err_wedged;
		}

		rq = spinner_create_request(&spin_hi, ctx_hi, engine,
					    MI_NOOP);
		if (IS_ERR(rq)) {
			igt_spinner_end(&spin_lo);
			err = PTR_ERR(rq);
			goto err_ctx_lo;
		}

		i915_request_add(rq);
		if (igt_wait_for_spinner(&spin_hi, rq)) {
			pr_err("Second context overtook first?\n");
			goto err_wedged;
		}

		attr.priority = I915_USER_PRIORITY(I915_PRIORITY_MAX);
		engine->schedule(rq, &attr);

		if (!igt_wait_for_spinner(&spin_hi, rq)) {
			pr_err("High priority context failed to preempt the low priority context\n");
			GEM_TRACE_DUMP();
			goto err_wedged;
		}

		igt_spinner_end(&spin_hi);
		igt_spinner_end(&spin_lo);

		if (igt_live_test_end(&t)) {
			err = -EIO;
			goto err_ctx_lo;
		}
	}

	err = 0;
err_ctx_lo:
	kernel_context_close(ctx_lo);
err_ctx_hi:
	kernel_context_close(ctx_hi);
err_spin_lo:
	igt_spinner_fini(&spin_lo);
err_spin_hi:
	igt_spinner_fini(&spin_hi);
	return err;

err_wedged:
	igt_spinner_end(&spin_hi);
	igt_spinner_end(&spin_lo);
	intel_gt_set_wedged(gt);
	err = -EIO;
	goto err_ctx_lo;
}

struct preempt_client {
	struct igt_spinner spin;
	struct i915_gem_context *ctx;
};

static int preempt_client_init(struct intel_gt *gt, struct preempt_client *c)
{
	c->ctx = kernel_context(gt->i915);
	if (!c->ctx)
		return -ENOMEM;

	if (igt_spinner_init(&c->spin, gt))
		goto err_ctx;

	return 0;

err_ctx:
	kernel_context_close(c->ctx);
	return -ENOMEM;
}

static void preempt_client_fini(struct preempt_client *c)
{
	igt_spinner_fini(&c->spin);
	kernel_context_close(c->ctx);
}

static int live_nopreempt(void *arg)
{
	struct intel_gt *gt = arg;
	struct intel_engine_cs *engine;
	struct preempt_client a, b;
	enum intel_engine_id id;
	int err = -ENOMEM;

	/*
	 * Verify that we can disable preemption for an individual request
	 * that may be being observed and not want to be interrupted.
	 */

	if (!HAS_LOGICAL_RING_PREEMPTION(gt->i915))
		return 0;

	if (preempt_client_init(gt, &a))
		return -ENOMEM;
	if (preempt_client_init(gt, &b))
		goto err_client_a;
	b.ctx->sched.priority = I915_USER_PRIORITY(I915_PRIORITY_MAX);

	for_each_engine(engine, gt, id) {
		struct i915_request *rq_a, *rq_b;

		if (!intel_engine_has_preemption(engine))
			continue;

		engine->execlists.preempt_hang.count = 0;

		rq_a = spinner_create_request(&a.spin,
					      a.ctx, engine,
					      MI_ARB_CHECK);
		if (IS_ERR(rq_a)) {
			err = PTR_ERR(rq_a);
			goto err_client_b;
		}

		/* Low priority client, but unpreemptable! */
		__set_bit(I915_FENCE_FLAG_NOPREEMPT, &rq_a->fence.flags);

		i915_request_add(rq_a);
		if (!igt_wait_for_spinner(&a.spin, rq_a)) {
			pr_err("First client failed to start\n");
			goto err_wedged;
		}

		rq_b = spinner_create_request(&b.spin,
					      b.ctx, engine,
					      MI_ARB_CHECK);
		if (IS_ERR(rq_b)) {
			err = PTR_ERR(rq_b);
			goto err_client_b;
		}

		i915_request_add(rq_b);

		/* B is much more important than A! (But A is unpreemptable.) */
		GEM_BUG_ON(rq_prio(rq_b) <= rq_prio(rq_a));

		/* Wait long enough for preemption and timeslicing */
		if (igt_wait_for_spinner(&b.spin, rq_b)) {
			pr_err("Second client started too early!\n");
			goto err_wedged;
		}

		igt_spinner_end(&a.spin);

		if (!igt_wait_for_spinner(&b.spin, rq_b)) {
			pr_err("Second client failed to start\n");
			goto err_wedged;
		}

		igt_spinner_end(&b.spin);

		if (engine->execlists.preempt_hang.count) {
			pr_err("Preemption recorded x%d; should have been suppressed!\n",
			       engine->execlists.preempt_hang.count);
			err = -EINVAL;
			goto err_wedged;
		}

		if (igt_flush_test(gt->i915))
			goto err_wedged;
	}

	err = 0;
err_client_b:
	preempt_client_fini(&b);
err_client_a:
	preempt_client_fini(&a);
	return err;

err_wedged:
	igt_spinner_end(&b.spin);
	igt_spinner_end(&a.spin);
	intel_gt_set_wedged(gt);
	err = -EIO;
	goto err_client_b;
}

struct live_preempt_cancel {
	struct intel_engine_cs *engine;
	struct preempt_client a, b;
};

static int __cancel_active0(struct live_preempt_cancel *arg)
{
	struct i915_request *rq;
	struct igt_live_test t;
	int err;

	/* Preempt cancel of ELSP0 */
	GEM_TRACE("%s(%s)\n", __func__, arg->engine->name);
	if (igt_live_test_begin(&t, arg->engine->i915,
				__func__, arg->engine->name))
		return -EIO;

	rq = spinner_create_request(&arg->a.spin,
				    arg->a.ctx, arg->engine,
				    MI_ARB_CHECK);
	if (IS_ERR(rq))
		return PTR_ERR(rq);

	clear_bit(CONTEXT_BANNED, &rq->context->flags);
	i915_request_get(rq);
	i915_request_add(rq);
	if (!igt_wait_for_spinner(&arg->a.spin, rq)) {
		err = -EIO;
		goto out;
	}

	intel_context_set_banned(rq->context);
	err = intel_engine_pulse(arg->engine);
	if (err)
		goto out;

	if (i915_request_wait(rq, 0, HZ / 5) < 0) {
		err = -EIO;
		goto out;
	}

	if (rq->fence.error != -EIO) {
		pr_err("Cancelled inflight0 request did not report -EIO\n");
		err = -EINVAL;
		goto out;
	}

out:
	i915_request_put(rq);
	if (igt_live_test_end(&t))
		err = -EIO;
	return err;
}

static int __cancel_active1(struct live_preempt_cancel *arg)
{
	struct i915_request *rq[2] = {};
	struct igt_live_test t;
	int err;

	/* Preempt cancel of ELSP1 */
	GEM_TRACE("%s(%s)\n", __func__, arg->engine->name);
	if (igt_live_test_begin(&t, arg->engine->i915,
				__func__, arg->engine->name))
		return -EIO;

	rq[0] = spinner_create_request(&arg->a.spin,
				       arg->a.ctx, arg->engine,
				       MI_NOOP); /* no preemption */
	if (IS_ERR(rq[0]))
		return PTR_ERR(rq[0]);

	clear_bit(CONTEXT_BANNED, &rq[0]->context->flags);
	i915_request_get(rq[0]);
	i915_request_add(rq[0]);
	if (!igt_wait_for_spinner(&arg->a.spin, rq[0])) {
		err = -EIO;
		goto out;
	}

	rq[1] = spinner_create_request(&arg->b.spin,
				       arg->b.ctx, arg->engine,
				       MI_ARB_CHECK);
	if (IS_ERR(rq[1])) {
		err = PTR_ERR(rq[1]);
		goto out;
	}

	clear_bit(CONTEXT_BANNED, &rq[1]->context->flags);
	i915_request_get(rq[1]);
	err = i915_request_await_dma_fence(rq[1], &rq[0]->fence);
	i915_request_add(rq[1]);
	if (err)
		goto out;

	intel_context_set_banned(rq[1]->context);
	err = intel_engine_pulse(arg->engine);
	if (err)
		goto out;

	igt_spinner_end(&arg->a.spin);
	if (i915_request_wait(rq[1], 0, HZ / 5) < 0) {
		err = -EIO;
		goto out;
	}

	if (rq[0]->fence.error != 0) {
		pr_err("Normal inflight0 request did not complete\n");
		err = -EINVAL;
		goto out;
	}

	if (rq[1]->fence.error != -EIO) {
		pr_err("Cancelled inflight1 request did not report -EIO\n");
		err = -EINVAL;
		goto out;
	}

out:
	i915_request_put(rq[1]);
	i915_request_put(rq[0]);
	if (igt_live_test_end(&t))
		err = -EIO;
	return err;
}

static int __cancel_queued(struct live_preempt_cancel *arg)
{
	struct i915_request *rq[3] = {};
	struct igt_live_test t;
	int err;

	/* Full ELSP and one in the wings */
	GEM_TRACE("%s(%s)\n", __func__, arg->engine->name);
	if (igt_live_test_begin(&t, arg->engine->i915,
				__func__, arg->engine->name))
		return -EIO;

	rq[0] = spinner_create_request(&arg->a.spin,
				       arg->a.ctx, arg->engine,
				       MI_ARB_CHECK);
	if (IS_ERR(rq[0]))
		return PTR_ERR(rq[0]);

	clear_bit(CONTEXT_BANNED, &rq[0]->context->flags);
	i915_request_get(rq[0]);
	i915_request_add(rq[0]);
	if (!igt_wait_for_spinner(&arg->a.spin, rq[0])) {
		err = -EIO;
		goto out;
	}

	rq[1] = igt_request_alloc(arg->b.ctx, arg->engine);
	if (IS_ERR(rq[1])) {
		err = PTR_ERR(rq[1]);
		goto out;
	}

	clear_bit(CONTEXT_BANNED, &rq[1]->context->flags);
	i915_request_get(rq[1]);
	err = i915_request_await_dma_fence(rq[1], &rq[0]->fence);
	i915_request_add(rq[1]);
	if (err)
		goto out;

	rq[2] = spinner_create_request(&arg->b.spin,
				       arg->a.ctx, arg->engine,
				       MI_ARB_CHECK);
	if (IS_ERR(rq[2])) {
		err = PTR_ERR(rq[2]);
		goto out;
	}

	i915_request_get(rq[2]);
	err = i915_request_await_dma_fence(rq[2], &rq[1]->fence);
	i915_request_add(rq[2]);
	if (err)
		goto out;

	intel_context_set_banned(rq[2]->context);
	err = intel_engine_pulse(arg->engine);
	if (err)
		goto out;

	if (i915_request_wait(rq[2], 0, HZ / 5) < 0) {
		err = -EIO;
		goto out;
	}

	if (rq[0]->fence.error != -EIO) {
		pr_err("Cancelled inflight0 request did not report -EIO\n");
		err = -EINVAL;
		goto out;
	}

	if (rq[1]->fence.error != 0) {
		pr_err("Normal inflight1 request did not complete\n");
		err = -EINVAL;
		goto out;
	}

	if (rq[2]->fence.error != -EIO) {
		pr_err("Cancelled queued request did not report -EIO\n");
		err = -EINVAL;
		goto out;
	}

out:
	i915_request_put(rq[2]);
	i915_request_put(rq[1]);
	i915_request_put(rq[0]);
	if (igt_live_test_end(&t))
		err = -EIO;
	return err;
}

static int __cancel_hostile(struct live_preempt_cancel *arg)
{
	struct i915_request *rq;
	int err;

	/* Preempt cancel non-preemptible spinner in ELSP0 */
	if (!IS_ACTIVE(CONFIG_DRM_I915_PREEMPT_TIMEOUT))
		return 0;

	GEM_TRACE("%s(%s)\n", __func__, arg->engine->name);
	rq = spinner_create_request(&arg->a.spin,
				    arg->a.ctx, arg->engine,
				    MI_NOOP); /* preemption disabled */
	if (IS_ERR(rq))
		return PTR_ERR(rq);

	clear_bit(CONTEXT_BANNED, &rq->context->flags);
	i915_request_get(rq);
	i915_request_add(rq);
	if (!igt_wait_for_spinner(&arg->a.spin, rq)) {
		err = -EIO;
		goto out;
	}

	intel_context_set_banned(rq->context);
	err = intel_engine_pulse(arg->engine); /* force reset */
	if (err)
		goto out;

	if (i915_request_wait(rq, 0, HZ / 5) < 0) {
		err = -EIO;
		goto out;
	}

	if (rq->fence.error != -EIO) {
		pr_err("Cancelled inflight0 request did not report -EIO\n");
		err = -EINVAL;
		goto out;
	}

out:
	i915_request_put(rq);
	if (igt_flush_test(arg->engine->i915))
		err = -EIO;
	return err;
}

static int live_preempt_cancel(void *arg)
{
	struct intel_gt *gt = arg;
	struct live_preempt_cancel data;
	enum intel_engine_id id;
	int err = -ENOMEM;

	/*
	 * To cancel an inflight context, we need to first remove it from the
	 * GPU. That sounds like preemption! Plus a little bit of bookkeeping.
	 */

	if (!HAS_LOGICAL_RING_PREEMPTION(gt->i915))
		return 0;

	if (preempt_client_init(gt, &data.a))
		return -ENOMEM;
	if (preempt_client_init(gt, &data.b))
		goto err_client_a;

	for_each_engine(data.engine, gt, id) {
		if (!intel_engine_has_preemption(data.engine))
			continue;

		err = __cancel_active0(&data);
		if (err)
			goto err_wedged;

		err = __cancel_active1(&data);
		if (err)
			goto err_wedged;

		err = __cancel_queued(&data);
		if (err)
			goto err_wedged;

		err = __cancel_hostile(&data);
		if (err)
			goto err_wedged;
	}

	err = 0;
err_client_b:
	preempt_client_fini(&data.b);
err_client_a:
	preempt_client_fini(&data.a);
	return err;

err_wedged:
	GEM_TRACE_DUMP();
	igt_spinner_end(&data.b.spin);
	igt_spinner_end(&data.a.spin);
	intel_gt_set_wedged(gt);
	goto err_client_b;
}

static int live_suppress_self_preempt(void *arg)
{
	struct intel_gt *gt = arg;
	struct intel_engine_cs *engine;
	struct i915_sched_attr attr = {
		.priority = I915_USER_PRIORITY(I915_PRIORITY_MAX)
	};
	struct preempt_client a, b;
	enum intel_engine_id id;
	int err = -ENOMEM;

	/*
	 * Verify that if a preemption request does not cause a change in
	 * the current execution order, the preempt-to-idle injection is
	 * skipped and that we do not accidentally apply it after the CS
	 * completion event.
	 */

	if (!HAS_LOGICAL_RING_PREEMPTION(gt->i915))
		return 0;

	if (USES_GUC_SUBMISSION(gt->i915))
		return 0; /* presume black blox */

	if (intel_vgpu_active(gt->i915))
		return 0; /* GVT forces single port & request submission */

	if (preempt_client_init(gt, &a))
		return -ENOMEM;
	if (preempt_client_init(gt, &b))
		goto err_client_a;

	for_each_engine(engine, gt, id) {
		struct i915_request *rq_a, *rq_b;
		int depth;

		if (!intel_engine_has_preemption(engine))
			continue;

		if (igt_flush_test(gt->i915))
			goto err_wedged;

		intel_engine_pm_get(engine);
		engine->execlists.preempt_hang.count = 0;

		rq_a = spinner_create_request(&a.spin,
					      a.ctx, engine,
					      MI_NOOP);
		if (IS_ERR(rq_a)) {
			err = PTR_ERR(rq_a);
			intel_engine_pm_put(engine);
			goto err_client_b;
		}

		i915_request_add(rq_a);
		if (!igt_wait_for_spinner(&a.spin, rq_a)) {
			pr_err("First client failed to start\n");
			intel_engine_pm_put(engine);
			goto err_wedged;
		}

		/* Keep postponing the timer to avoid premature slicing */
		mod_timer(&engine->execlists.timer, jiffies + HZ);
		for (depth = 0; depth < 8; depth++) {
			rq_b = spinner_create_request(&b.spin,
						      b.ctx, engine,
						      MI_NOOP);
			if (IS_ERR(rq_b)) {
				err = PTR_ERR(rq_b);
				intel_engine_pm_put(engine);
				goto err_client_b;
			}
			i915_request_add(rq_b);

			GEM_BUG_ON(i915_request_completed(rq_a));
			engine->schedule(rq_a, &attr);
			igt_spinner_end(&a.spin);

			if (!igt_wait_for_spinner(&b.spin, rq_b)) {
				pr_err("Second client failed to start\n");
				intel_engine_pm_put(engine);
				goto err_wedged;
			}

			swap(a, b);
			rq_a = rq_b;
		}
		igt_spinner_end(&a.spin);

		if (engine->execlists.preempt_hang.count) {
			pr_err("Preemption on %s recorded x%d, depth %d; should have been suppressed!\n",
			       engine->name,
			       engine->execlists.preempt_hang.count,
			       depth);
			intel_engine_pm_put(engine);
			err = -EINVAL;
			goto err_client_b;
		}

		intel_engine_pm_put(engine);
		if (igt_flush_test(gt->i915))
			goto err_wedged;
	}

	err = 0;
err_client_b:
	preempt_client_fini(&b);
err_client_a:
	preempt_client_fini(&a);
	return err;

err_wedged:
	igt_spinner_end(&b.spin);
	igt_spinner_end(&a.spin);
	intel_gt_set_wedged(gt);
	err = -EIO;
	goto err_client_b;
}

static int __i915_sw_fence_call
dummy_notify(struct i915_sw_fence *fence, enum i915_sw_fence_notify state)
{
	return NOTIFY_DONE;
}

static struct i915_request *dummy_request(struct intel_engine_cs *engine)
{
	struct i915_request *rq;

	rq = kzalloc(sizeof(*rq), GFP_KERNEL);
	if (!rq)
		return NULL;

	rq->engine = engine;

	spin_lock_init(&rq->lock);
	INIT_LIST_HEAD(&rq->fence.cb_list);
	rq->fence.lock = &rq->lock;
	rq->fence.ops = &i915_fence_ops;

	i915_sched_node_init(&rq->sched);

	/* mark this request as permanently incomplete */
	rq->fence.seqno = 1;
	BUILD_BUG_ON(sizeof(rq->fence.seqno) != 8); /* upper 32b == 0 */
	rq->hwsp_seqno = (u32 *)&rq->fence.seqno + 1;
	GEM_BUG_ON(i915_request_completed(rq));

	i915_sw_fence_init(&rq->submit, dummy_notify);
	set_bit(I915_FENCE_FLAG_ACTIVE, &rq->fence.flags);

	spin_lock_init(&rq->lock);
	rq->fence.lock = &rq->lock;
	INIT_LIST_HEAD(&rq->fence.cb_list);

	return rq;
}

static void dummy_request_free(struct i915_request *dummy)
{
	/* We have to fake the CS interrupt to kick the next request */
	i915_sw_fence_commit(&dummy->submit);

	i915_request_mark_complete(dummy);
	dma_fence_signal(&dummy->fence);

	i915_sched_node_fini(&dummy->sched);
	i915_sw_fence_fini(&dummy->submit);

	dma_fence_free(&dummy->fence);
}

static int live_suppress_wait_preempt(void *arg)
{
	struct intel_gt *gt = arg;
	struct preempt_client client[4];
	struct i915_request *rq[ARRAY_SIZE(client)] = {};
	struct intel_engine_cs *engine;
	enum intel_engine_id id;
	int err = -ENOMEM;
	int i;

	/*
	 * Waiters are given a little priority nudge, but not enough
	 * to actually cause any preemption. Double check that we do
	 * not needlessly generate preempt-to-idle cycles.
	 */

	if (!HAS_LOGICAL_RING_PREEMPTION(gt->i915))
		return 0;

	if (preempt_client_init(gt, &client[0])) /* ELSP[0] */
		return -ENOMEM;
	if (preempt_client_init(gt, &client[1])) /* ELSP[1] */
		goto err_client_0;
	if (preempt_client_init(gt, &client[2])) /* head of queue */
		goto err_client_1;
	if (preempt_client_init(gt, &client[3])) /* bystander */
		goto err_client_2;

	for_each_engine(engine, gt, id) {
		int depth;

		if (!intel_engine_has_preemption(engine))
			continue;

		if (!engine->emit_init_breadcrumb)
			continue;

		for (depth = 0; depth < ARRAY_SIZE(client); depth++) {
			struct i915_request *dummy;

			engine->execlists.preempt_hang.count = 0;

			dummy = dummy_request(engine);
			if (!dummy)
				goto err_client_3;

			for (i = 0; i < ARRAY_SIZE(client); i++) {
				struct i915_request *this;

				this = spinner_create_request(&client[i].spin,
							      client[i].ctx, engine,
							      MI_NOOP);
				if (IS_ERR(this)) {
					err = PTR_ERR(this);
					goto err_wedged;
				}

				/* Disable NEWCLIENT promotion */
				__i915_active_fence_set(&i915_request_timeline(this)->last_request,
							&dummy->fence);

				rq[i] = i915_request_get(this);
				i915_request_add(this);
			}

			dummy_request_free(dummy);

			GEM_BUG_ON(i915_request_completed(rq[0]));
			if (!igt_wait_for_spinner(&client[0].spin, rq[0])) {
				pr_err("%s: First client failed to start\n",
				       engine->name);
				goto err_wedged;
			}
			GEM_BUG_ON(!i915_request_started(rq[0]));

			if (i915_request_wait(rq[depth],
					      I915_WAIT_PRIORITY,
					      1) != -ETIME) {
				pr_err("%s: Waiter depth:%d completed!\n",
				       engine->name, depth);
				goto err_wedged;
			}

			for (i = 0; i < ARRAY_SIZE(client); i++) {
				igt_spinner_end(&client[i].spin);
				i915_request_put(rq[i]);
				rq[i] = NULL;
			}

			if (igt_flush_test(gt->i915))
				goto err_wedged;

			if (engine->execlists.preempt_hang.count) {
				pr_err("%s: Preemption recorded x%d, depth %d; should have been suppressed!\n",
				       engine->name,
				       engine->execlists.preempt_hang.count,
				       depth);
				err = -EINVAL;
				goto err_client_3;
			}
		}
	}

	err = 0;
err_client_3:
	preempt_client_fini(&client[3]);
err_client_2:
	preempt_client_fini(&client[2]);
err_client_1:
	preempt_client_fini(&client[1]);
err_client_0:
	preempt_client_fini(&client[0]);
	return err;

err_wedged:
	for (i = 0; i < ARRAY_SIZE(client); i++) {
		igt_spinner_end(&client[i].spin);
		i915_request_put(rq[i]);
	}
	intel_gt_set_wedged(gt);
	err = -EIO;
	goto err_client_3;
}

static int live_chain_preempt(void *arg)
{
	struct intel_gt *gt = arg;
	struct intel_engine_cs *engine;
	struct preempt_client hi, lo;
	enum intel_engine_id id;
	int err = -ENOMEM;

	/*
	 * Build a chain AB...BA between two contexts (A, B) and request
	 * preemption of the last request. It should then complete before
	 * the previously submitted spinner in B.
	 */

	if (!HAS_LOGICAL_RING_PREEMPTION(gt->i915))
		return 0;

	if (preempt_client_init(gt, &hi))
		return -ENOMEM;

	if (preempt_client_init(gt, &lo))
		goto err_client_hi;

	for_each_engine(engine, gt, id) {
		struct i915_sched_attr attr = {
			.priority = I915_USER_PRIORITY(I915_PRIORITY_MAX),
		};
		struct igt_live_test t;
		struct i915_request *rq;
		int ring_size, count, i;

		if (!intel_engine_has_preemption(engine))
			continue;

		rq = spinner_create_request(&lo.spin,
					    lo.ctx, engine,
					    MI_ARB_CHECK);
		if (IS_ERR(rq))
			goto err_wedged;

		i915_request_get(rq);
		i915_request_add(rq);

		ring_size = rq->wa_tail - rq->head;
		if (ring_size < 0)
			ring_size += rq->ring->size;
		ring_size = rq->ring->size / ring_size;
		pr_debug("%s(%s): Using maximum of %d requests\n",
			 __func__, engine->name, ring_size);

		igt_spinner_end(&lo.spin);
		if (i915_request_wait(rq, 0, HZ / 2) < 0) {
			pr_err("Timed out waiting to flush %s\n", engine->name);
			i915_request_put(rq);
			goto err_wedged;
		}
		i915_request_put(rq);

		if (igt_live_test_begin(&t, gt->i915, __func__, engine->name)) {
			err = -EIO;
			goto err_wedged;
		}

		for_each_prime_number_from(count, 1, ring_size) {
			rq = spinner_create_request(&hi.spin,
						    hi.ctx, engine,
						    MI_ARB_CHECK);
			if (IS_ERR(rq))
				goto err_wedged;
			i915_request_add(rq);
			if (!igt_wait_for_spinner(&hi.spin, rq))
				goto err_wedged;

			rq = spinner_create_request(&lo.spin,
						    lo.ctx, engine,
						    MI_ARB_CHECK);
			if (IS_ERR(rq))
				goto err_wedged;
			i915_request_add(rq);

			for (i = 0; i < count; i++) {
				rq = igt_request_alloc(lo.ctx, engine);
				if (IS_ERR(rq))
					goto err_wedged;
				i915_request_add(rq);
			}

			rq = igt_request_alloc(hi.ctx, engine);
			if (IS_ERR(rq))
				goto err_wedged;

			i915_request_get(rq);
			i915_request_add(rq);
			engine->schedule(rq, &attr);

			igt_spinner_end(&hi.spin);
			if (i915_request_wait(rq, 0, HZ / 5) < 0) {
				struct drm_printer p =
					drm_info_printer(gt->i915->drm.dev);

				pr_err("Failed to preempt over chain of %d\n",
				       count);
				intel_engine_dump(engine, &p,
						  "%s\n", engine->name);
				i915_request_put(rq);
				goto err_wedged;
			}
			igt_spinner_end(&lo.spin);
			i915_request_put(rq);

			rq = igt_request_alloc(lo.ctx, engine);
			if (IS_ERR(rq))
				goto err_wedged;

			i915_request_get(rq);
			i915_request_add(rq);

			if (i915_request_wait(rq, 0, HZ / 5) < 0) {
				struct drm_printer p =
					drm_info_printer(gt->i915->drm.dev);

				pr_err("Failed to flush low priority chain of %d requests\n",
				       count);
				intel_engine_dump(engine, &p,
						  "%s\n", engine->name);

				i915_request_put(rq);
				goto err_wedged;
			}
			i915_request_put(rq);
		}

		if (igt_live_test_end(&t)) {
			err = -EIO;
			goto err_wedged;
		}
	}

	err = 0;
err_client_lo:
	preempt_client_fini(&lo);
err_client_hi:
	preempt_client_fini(&hi);
	return err;

err_wedged:
	igt_spinner_end(&hi.spin);
	igt_spinner_end(&lo.spin);
	intel_gt_set_wedged(gt);
	err = -EIO;
	goto err_client_lo;
}

static int create_gang(struct intel_engine_cs *engine,
		       struct i915_request **prev)
{
	struct drm_i915_gem_object *obj;
	struct intel_context *ce;
	struct i915_request *rq;
	struct i915_vma *vma;
	u32 *cs;
	int err;

	ce = intel_context_create(engine);
	if (IS_ERR(ce))
		return PTR_ERR(ce);

	obj = i915_gem_object_create_internal(engine->i915, 4096);
	if (IS_ERR(obj)) {
		err = PTR_ERR(obj);
		goto err_ce;
	}

	vma = i915_vma_instance(obj, ce->vm, NULL);
	if (IS_ERR(vma)) {
		err = PTR_ERR(vma);
		goto err_obj;
	}

	err = i915_vma_pin(vma, 0, 0, PIN_USER);
	if (err)
		goto err_obj;

	cs = i915_gem_object_pin_map(obj, I915_MAP_WC);
	if (IS_ERR(cs))
		goto err_obj;

	/* Semaphore target: spin until zero */
	*cs++ = MI_ARB_ON_OFF | MI_ARB_ENABLE;

	*cs++ = MI_SEMAPHORE_WAIT |
		MI_SEMAPHORE_POLL |
		MI_SEMAPHORE_SAD_EQ_SDD;
	*cs++ = 0;
	*cs++ = lower_32_bits(vma->node.start);
	*cs++ = upper_32_bits(vma->node.start);

	if (*prev) {
		u64 offset = (*prev)->batch->node.start;

		/* Terminate the spinner in the next lower priority batch. */
		*cs++ = MI_STORE_DWORD_IMM_GEN4;
		*cs++ = lower_32_bits(offset);
		*cs++ = upper_32_bits(offset);
		*cs++ = 0;
	}

	*cs++ = MI_BATCH_BUFFER_END;
	i915_gem_object_flush_map(obj);
	i915_gem_object_unpin_map(obj);

	rq = intel_context_create_request(ce);
	if (IS_ERR(rq))
		goto err_obj;

	rq->batch = vma;
	i915_request_get(rq);

	i915_vma_lock(vma);
	err = i915_request_await_object(rq, vma->obj, false);
	if (!err)
		err = i915_vma_move_to_active(vma, rq, 0);
	if (!err)
		err = rq->engine->emit_bb_start(rq,
						vma->node.start,
						PAGE_SIZE, 0);
	i915_vma_unlock(vma);
	i915_request_add(rq);
	if (err)
		goto err_rq;

	i915_gem_object_put(obj);
	intel_context_put(ce);

	rq->client_link.next = &(*prev)->client_link;
	*prev = rq;
	return 0;

err_rq:
	i915_request_put(rq);
err_obj:
	i915_gem_object_put(obj);
err_ce:
	intel_context_put(ce);
	return err;
}

static int live_preempt_gang(void *arg)
{
	struct intel_gt *gt = arg;
	struct intel_engine_cs *engine;
	enum intel_engine_id id;

	if (!HAS_LOGICAL_RING_PREEMPTION(gt->i915))
		return 0;

	/*
	 * Build as long a chain of preempters as we can, with each
	 * request higher priority than the last. Once we are ready, we release
	 * the last batch which then precolates down the chain, each releasing
	 * the next oldest in turn. The intent is to simply push as hard as we
	 * can with the number of preemptions, trying to exceed narrow HW
	 * limits. At a minimum, we insist that we can sort all the user
	 * high priority levels into execution order.
	 */

	for_each_engine(engine, gt, id) {
		struct i915_request *rq = NULL;
		struct igt_live_test t;
		IGT_TIMEOUT(end_time);
		int prio = 0;
		int err = 0;
		u32 *cs;

		if (!intel_engine_has_preemption(engine))
			continue;

		if (igt_live_test_begin(&t, gt->i915, __func__, engine->name))
			return -EIO;

		do {
			struct i915_sched_attr attr = {
				.priority = I915_USER_PRIORITY(prio++),
			};

			err = create_gang(engine, &rq);
			if (err)
				break;

			/* Submit each spinner at increasing priority */
			engine->schedule(rq, &attr);

			if (prio <= I915_PRIORITY_MAX)
				continue;

			if (prio > (INT_MAX >> I915_USER_PRIORITY_SHIFT))
				break;

			if (__igt_timeout(end_time, NULL))
				break;
		} while (1);
		pr_debug("%s: Preempt chain of %d requests\n",
			 engine->name, prio);

		/*
		 * Such that the last spinner is the highest priority and
		 * should execute first. When that spinner completes,
		 * it will terminate the next lowest spinner until there
		 * are no more spinners and the gang is complete.
		 */
		cs = i915_gem_object_pin_map(rq->batch->obj, I915_MAP_WC);
		if (!IS_ERR(cs)) {
			*cs = 0;
			i915_gem_object_unpin_map(rq->batch->obj);
		} else {
			err = PTR_ERR(cs);
			intel_gt_set_wedged(gt);
		}

		while (rq) { /* wait for each rq from highest to lowest prio */
			struct i915_request *n =
				list_next_entry(rq, client_link);

			if (err == 0 && i915_request_wait(rq, 0, HZ / 5) < 0) {
				struct drm_printer p =
					drm_info_printer(engine->i915->drm.dev);

				pr_err("Failed to flush chain of %d requests, at %d\n",
				       prio, rq_prio(rq) >> I915_USER_PRIORITY_SHIFT);
				intel_engine_dump(engine, &p,
						  "%s\n", engine->name);

				err = -ETIME;
			}

			i915_request_put(rq);
			rq = n;
		}

		if (igt_live_test_end(&t))
			err = -EIO;
		if (err)
			return err;
	}

	return 0;
}

static int live_preempt_timeout(void *arg)
{
	struct intel_gt *gt = arg;
	struct i915_gem_context *ctx_hi, *ctx_lo;
	struct igt_spinner spin_lo;
	struct intel_engine_cs *engine;
	enum intel_engine_id id;
	int err = -ENOMEM;

	/*
	 * Check that we force preemption to occur by cancelling the previous
	 * context if it refuses to yield the GPU.
	 */
	if (!IS_ACTIVE(CONFIG_DRM_I915_PREEMPT_TIMEOUT))
		return 0;

	if (!HAS_LOGICAL_RING_PREEMPTION(gt->i915))
		return 0;

	if (!intel_has_reset_engine(gt))
		return 0;

	if (igt_spinner_init(&spin_lo, gt))
		return -ENOMEM;

	ctx_hi = kernel_context(gt->i915);
	if (!ctx_hi)
		goto err_spin_lo;
	ctx_hi->sched.priority =
		I915_USER_PRIORITY(I915_CONTEXT_MAX_USER_PRIORITY);

	ctx_lo = kernel_context(gt->i915);
	if (!ctx_lo)
		goto err_ctx_hi;
	ctx_lo->sched.priority =
		I915_USER_PRIORITY(I915_CONTEXT_MIN_USER_PRIORITY);

	for_each_engine(engine, gt, id) {
		unsigned long saved_timeout;
		struct i915_request *rq;

		if (!intel_engine_has_preemption(engine))
			continue;

		rq = spinner_create_request(&spin_lo, ctx_lo, engine,
					    MI_NOOP); /* preemption disabled */
		if (IS_ERR(rq)) {
			err = PTR_ERR(rq);
			goto err_ctx_lo;
		}

		i915_request_add(rq);
		if (!igt_wait_for_spinner(&spin_lo, rq)) {
			intel_gt_set_wedged(gt);
			err = -EIO;
			goto err_ctx_lo;
		}

		rq = igt_request_alloc(ctx_hi, engine);
		if (IS_ERR(rq)) {
			igt_spinner_end(&spin_lo);
			err = PTR_ERR(rq);
			goto err_ctx_lo;
		}

		/* Flush the previous CS ack before changing timeouts */
		while (READ_ONCE(engine->execlists.pending[0]))
			cpu_relax();

		saved_timeout = engine->props.preempt_timeout_ms;
		engine->props.preempt_timeout_ms = 1; /* in ms, -> 1 jiffie */

		i915_request_get(rq);
		i915_request_add(rq);

		intel_engine_flush_submission(engine);
		engine->props.preempt_timeout_ms = saved_timeout;

		if (i915_request_wait(rq, 0, HZ / 10) < 0) {
			intel_gt_set_wedged(gt);
			i915_request_put(rq);
			err = -ETIME;
			goto err_ctx_lo;
		}

		igt_spinner_end(&spin_lo);
		i915_request_put(rq);
	}

	err = 0;
err_ctx_lo:
	kernel_context_close(ctx_lo);
err_ctx_hi:
	kernel_context_close(ctx_hi);
err_spin_lo:
	igt_spinner_fini(&spin_lo);
	return err;
}

static int random_range(struct rnd_state *rnd, int min, int max)
{
	return i915_prandom_u32_max_state(max - min, rnd) + min;
}

static int random_priority(struct rnd_state *rnd)
{
	return random_range(rnd, I915_PRIORITY_MIN, I915_PRIORITY_MAX);
}

struct preempt_smoke {
	struct intel_gt *gt;
	struct i915_gem_context **contexts;
	struct intel_engine_cs *engine;
	struct drm_i915_gem_object *batch;
	unsigned int ncontext;
	struct rnd_state prng;
	unsigned long count;
};

static struct i915_gem_context *smoke_context(struct preempt_smoke *smoke)
{
	return smoke->contexts[i915_prandom_u32_max_state(smoke->ncontext,
							  &smoke->prng)];
}

static int smoke_submit(struct preempt_smoke *smoke,
			struct i915_gem_context *ctx, int prio,
			struct drm_i915_gem_object *batch)
{
	struct i915_request *rq;
	struct i915_vma *vma = NULL;
	int err = 0;

	if (batch) {
		struct i915_address_space *vm;

		vm = i915_gem_context_get_vm_rcu(ctx);
		vma = i915_vma_instance(batch, vm, NULL);
		i915_vm_put(vm);
		if (IS_ERR(vma))
			return PTR_ERR(vma);

		err = i915_vma_pin(vma, 0, 0, PIN_USER);
		if (err)
			return err;
	}

	ctx->sched.priority = prio;

	rq = igt_request_alloc(ctx, smoke->engine);
	if (IS_ERR(rq)) {
		err = PTR_ERR(rq);
		goto unpin;
	}

	if (vma) {
		i915_vma_lock(vma);
		err = i915_request_await_object(rq, vma->obj, false);
		if (!err)
			err = i915_vma_move_to_active(vma, rq, 0);
		if (!err)
			err = rq->engine->emit_bb_start(rq,
							vma->node.start,
							PAGE_SIZE, 0);
		i915_vma_unlock(vma);
	}

	i915_request_add(rq);

unpin:
	if (vma)
		i915_vma_unpin(vma);

	return err;
}

static int smoke_crescendo_thread(void *arg)
{
	struct preempt_smoke *smoke = arg;
	IGT_TIMEOUT(end_time);
	unsigned long count;

	count = 0;
	do {
		struct i915_gem_context *ctx = smoke_context(smoke);
		int err;

		err = smoke_submit(smoke,
				   ctx, count % I915_PRIORITY_MAX,
				   smoke->batch);
		if (err)
			return err;

		count++;
	} while (!__igt_timeout(end_time, NULL));

	smoke->count = count;
	return 0;
}

static int smoke_crescendo(struct preempt_smoke *smoke, unsigned int flags)
#define BATCH BIT(0)
{
	struct task_struct *tsk[I915_NUM_ENGINES] = {};
	struct preempt_smoke arg[I915_NUM_ENGINES];
	struct intel_engine_cs *engine;
	enum intel_engine_id id;
	unsigned long count;
	int err = 0;

	for_each_engine(engine, smoke->gt, id) {
		arg[id] = *smoke;
		arg[id].engine = engine;
		if (!(flags & BATCH))
			arg[id].batch = NULL;
		arg[id].count = 0;

		tsk[id] = kthread_run(smoke_crescendo_thread, &arg,
				      "igt/smoke:%d", id);
		if (IS_ERR(tsk[id])) {
			err = PTR_ERR(tsk[id]);
			break;
		}
		get_task_struct(tsk[id]);
	}

	yield(); /* start all threads before we kthread_stop() */

	count = 0;
	for_each_engine(engine, smoke->gt, id) {
		int status;

		if (IS_ERR_OR_NULL(tsk[id]))
			continue;

		status = kthread_stop(tsk[id]);
		if (status && !err)
			err = status;

		count += arg[id].count;

		put_task_struct(tsk[id]);
	}

	pr_info("Submitted %lu crescendo:%x requests across %d engines and %d contexts\n",
		count, flags,
		RUNTIME_INFO(smoke->gt->i915)->num_engines, smoke->ncontext);
	return 0;
}

static int smoke_random(struct preempt_smoke *smoke, unsigned int flags)
{
	enum intel_engine_id id;
	IGT_TIMEOUT(end_time);
	unsigned long count;

	count = 0;
	do {
		for_each_engine(smoke->engine, smoke->gt, id) {
			struct i915_gem_context *ctx = smoke_context(smoke);
			int err;

			err = smoke_submit(smoke,
					   ctx, random_priority(&smoke->prng),
					   flags & BATCH ? smoke->batch : NULL);
			if (err)
				return err;

			count++;
		}
	} while (!__igt_timeout(end_time, NULL));

	pr_info("Submitted %lu random:%x requests across %d engines and %d contexts\n",
		count, flags,
		RUNTIME_INFO(smoke->gt->i915)->num_engines, smoke->ncontext);
	return 0;
}

static int live_preempt_smoke(void *arg)
{
	struct preempt_smoke smoke = {
		.gt = arg,
		.prng = I915_RND_STATE_INITIALIZER(i915_selftest.random_seed),
		.ncontext = 1024,
	};
	const unsigned int phase[] = { 0, BATCH };
	struct igt_live_test t;
	int err = -ENOMEM;
	u32 *cs;
	int n;

	if (!HAS_LOGICAL_RING_PREEMPTION(smoke.gt->i915))
		return 0;

	smoke.contexts = kmalloc_array(smoke.ncontext,
				       sizeof(*smoke.contexts),
				       GFP_KERNEL);
	if (!smoke.contexts)
		return -ENOMEM;

	smoke.batch =
		i915_gem_object_create_internal(smoke.gt->i915, PAGE_SIZE);
	if (IS_ERR(smoke.batch)) {
		err = PTR_ERR(smoke.batch);
		goto err_free;
	}

	cs = i915_gem_object_pin_map(smoke.batch, I915_MAP_WB);
	if (IS_ERR(cs)) {
		err = PTR_ERR(cs);
		goto err_batch;
	}
	for (n = 0; n < PAGE_SIZE / sizeof(*cs) - 1; n++)
		cs[n] = MI_ARB_CHECK;
	cs[n] = MI_BATCH_BUFFER_END;
	i915_gem_object_flush_map(smoke.batch);
	i915_gem_object_unpin_map(smoke.batch);

	if (igt_live_test_begin(&t, smoke.gt->i915, __func__, "all")) {
		err = -EIO;
		goto err_batch;
	}

	for (n = 0; n < smoke.ncontext; n++) {
		smoke.contexts[n] = kernel_context(smoke.gt->i915);
		if (!smoke.contexts[n])
			goto err_ctx;
	}

	for (n = 0; n < ARRAY_SIZE(phase); n++) {
		err = smoke_crescendo(&smoke, phase[n]);
		if (err)
			goto err_ctx;

		err = smoke_random(&smoke, phase[n]);
		if (err)
			goto err_ctx;
	}

err_ctx:
	if (igt_live_test_end(&t))
		err = -EIO;

	for (n = 0; n < smoke.ncontext; n++) {
		if (!smoke.contexts[n])
			break;
		kernel_context_close(smoke.contexts[n]);
	}

err_batch:
	i915_gem_object_put(smoke.batch);
err_free:
	kfree(smoke.contexts);

	return err;
}

static int nop_virtual_engine(struct intel_gt *gt,
			      struct intel_engine_cs **siblings,
			      unsigned int nsibling,
			      unsigned int nctx,
			      unsigned int flags)
#define CHAIN BIT(0)
{
	IGT_TIMEOUT(end_time);
	struct i915_request *request[16] = {};
	struct intel_context *ve[16];
	unsigned long n, prime, nc;
	struct igt_live_test t;
	ktime_t times[2] = {};
	int err;

	GEM_BUG_ON(!nctx || nctx > ARRAY_SIZE(ve));

	for (n = 0; n < nctx; n++) {
		ve[n] = intel_execlists_create_virtual(siblings, nsibling);
		if (IS_ERR(ve[n])) {
			err = PTR_ERR(ve[n]);
			nctx = n;
			goto out;
		}

		err = intel_context_pin(ve[n]);
		if (err) {
			intel_context_put(ve[n]);
			nctx = n;
			goto out;
		}
	}

	err = igt_live_test_begin(&t, gt->i915, __func__, ve[0]->engine->name);
	if (err)
		goto out;

	for_each_prime_number_from(prime, 1, 8192) {
		times[1] = ktime_get_raw();

		if (flags & CHAIN) {
			for (nc = 0; nc < nctx; nc++) {
				for (n = 0; n < prime; n++) {
					struct i915_request *rq;

					rq = i915_request_create(ve[nc]);
					if (IS_ERR(rq)) {
						err = PTR_ERR(rq);
						goto out;
					}

					if (request[nc])
						i915_request_put(request[nc]);
					request[nc] = i915_request_get(rq);
					i915_request_add(rq);
				}
			}
		} else {
			for (n = 0; n < prime; n++) {
				for (nc = 0; nc < nctx; nc++) {
					struct i915_request *rq;

					rq = i915_request_create(ve[nc]);
					if (IS_ERR(rq)) {
						err = PTR_ERR(rq);
						goto out;
					}

					if (request[nc])
						i915_request_put(request[nc]);
					request[nc] = i915_request_get(rq);
					i915_request_add(rq);
				}
			}
		}

		for (nc = 0; nc < nctx; nc++) {
			if (i915_request_wait(request[nc], 0, HZ / 10) < 0) {
				pr_err("%s(%s): wait for %llx:%lld timed out\n",
				       __func__, ve[0]->engine->name,
				       request[nc]->fence.context,
				       request[nc]->fence.seqno);

				GEM_TRACE("%s(%s) failed at request %llx:%lld\n",
					  __func__, ve[0]->engine->name,
					  request[nc]->fence.context,
					  request[nc]->fence.seqno);
				GEM_TRACE_DUMP();
				intel_gt_set_wedged(gt);
				break;
			}
		}

		times[1] = ktime_sub(ktime_get_raw(), times[1]);
		if (prime == 1)
			times[0] = times[1];

		for (nc = 0; nc < nctx; nc++) {
			i915_request_put(request[nc]);
			request[nc] = NULL;
		}

		if (__igt_timeout(end_time, NULL))
			break;
	}

	err = igt_live_test_end(&t);
	if (err)
		goto out;

	pr_info("Requestx%d latencies on %s: 1 = %lluns, %lu = %lluns\n",
		nctx, ve[0]->engine->name, ktime_to_ns(times[0]),
		prime, div64_u64(ktime_to_ns(times[1]), prime));

out:
	if (igt_flush_test(gt->i915))
		err = -EIO;

	for (nc = 0; nc < nctx; nc++) {
		i915_request_put(request[nc]);
		intel_context_unpin(ve[nc]);
		intel_context_put(ve[nc]);
	}
	return err;
}

static int live_virtual_engine(void *arg)
{
	struct intel_gt *gt = arg;
	struct intel_engine_cs *siblings[MAX_ENGINE_INSTANCE + 1];
	struct intel_engine_cs *engine;
	enum intel_engine_id id;
	unsigned int class, inst;
	int err;

	if (USES_GUC_SUBMISSION(gt->i915))
		return 0;

	for_each_engine(engine, gt, id) {
		err = nop_virtual_engine(gt, &engine, 1, 1, 0);
		if (err) {
			pr_err("Failed to wrap engine %s: err=%d\n",
			       engine->name, err);
			return err;
		}
	}

	for (class = 0; class <= MAX_ENGINE_CLASS; class++) {
		int nsibling, n;

		nsibling = 0;
		for (inst = 0; inst <= MAX_ENGINE_INSTANCE; inst++) {
			if (!gt->engine_class[class][inst])
				continue;

			siblings[nsibling++] = gt->engine_class[class][inst];
		}
		if (nsibling < 2)
			continue;

		for (n = 1; n <= nsibling + 1; n++) {
			err = nop_virtual_engine(gt, siblings, nsibling,
						 n, 0);
			if (err)
				return err;
		}

		err = nop_virtual_engine(gt, siblings, nsibling, n, CHAIN);
		if (err)
			return err;
	}

	return 0;
}

static int mask_virtual_engine(struct intel_gt *gt,
			       struct intel_engine_cs **siblings,
			       unsigned int nsibling)
{
	struct i915_request *request[MAX_ENGINE_INSTANCE + 1];
	struct intel_context *ve;
	struct igt_live_test t;
	unsigned int n;
	int err;

	/*
	 * Check that by setting the execution mask on a request, we can
	 * restrict it to our desired engine within the virtual engine.
	 */

	ve = intel_execlists_create_virtual(siblings, nsibling);
	if (IS_ERR(ve)) {
		err = PTR_ERR(ve);
		goto out_close;
	}

	err = intel_context_pin(ve);
	if (err)
		goto out_put;

	err = igt_live_test_begin(&t, gt->i915, __func__, ve->engine->name);
	if (err)
		goto out_unpin;

	for (n = 0; n < nsibling; n++) {
		request[n] = i915_request_create(ve);
		if (IS_ERR(request[n])) {
			err = PTR_ERR(request[n]);
			nsibling = n;
			goto out;
		}

		/* Reverse order as it's more likely to be unnatural */
		request[n]->execution_mask = siblings[nsibling - n - 1]->mask;

		i915_request_get(request[n]);
		i915_request_add(request[n]);
	}

	for (n = 0; n < nsibling; n++) {
		if (i915_request_wait(request[n], 0, HZ / 10) < 0) {
			pr_err("%s(%s): wait for %llx:%lld timed out\n",
			       __func__, ve->engine->name,
			       request[n]->fence.context,
			       request[n]->fence.seqno);

			GEM_TRACE("%s(%s) failed at request %llx:%lld\n",
				  __func__, ve->engine->name,
				  request[n]->fence.context,
				  request[n]->fence.seqno);
			GEM_TRACE_DUMP();
			intel_gt_set_wedged(gt);
			err = -EIO;
			goto out;
		}

		if (request[n]->engine != siblings[nsibling - n - 1]) {
			pr_err("Executed on wrong sibling '%s', expected '%s'\n",
			       request[n]->engine->name,
			       siblings[nsibling - n - 1]->name);
			err = -EINVAL;
			goto out;
		}
	}

	err = igt_live_test_end(&t);
out:
	if (igt_flush_test(gt->i915))
		err = -EIO;

	for (n = 0; n < nsibling; n++)
		i915_request_put(request[n]);

out_unpin:
	intel_context_unpin(ve);
out_put:
	intel_context_put(ve);
out_close:
	return err;
}

static int live_virtual_mask(void *arg)
{
	struct intel_gt *gt = arg;
	struct intel_engine_cs *siblings[MAX_ENGINE_INSTANCE + 1];
	unsigned int class, inst;
	int err;

	if (USES_GUC_SUBMISSION(gt->i915))
		return 0;

	for (class = 0; class <= MAX_ENGINE_CLASS; class++) {
		unsigned int nsibling;

		nsibling = 0;
		for (inst = 0; inst <= MAX_ENGINE_INSTANCE; inst++) {
			if (!gt->engine_class[class][inst])
				break;

			siblings[nsibling++] = gt->engine_class[class][inst];
		}
		if (nsibling < 2)
			continue;

		err = mask_virtual_engine(gt, siblings, nsibling);
		if (err)
			return err;
	}

	return 0;
}

static int preserved_virtual_engine(struct intel_gt *gt,
				    struct intel_engine_cs **siblings,
				    unsigned int nsibling)
{
	struct i915_request *last = NULL;
	struct intel_context *ve;
	struct i915_vma *scratch;
	struct igt_live_test t;
	unsigned int n;
	int err = 0;
	u32 *cs;

	scratch = create_scratch(siblings[0]->gt);
	if (IS_ERR(scratch))
		return PTR_ERR(scratch);

	err = i915_vma_sync(scratch);
	if (err)
		goto out_scratch;

	ve = intel_execlists_create_virtual(siblings, nsibling);
	if (IS_ERR(ve)) {
		err = PTR_ERR(ve);
		goto out_scratch;
	}

	err = intel_context_pin(ve);
	if (err)
		goto out_put;

	err = igt_live_test_begin(&t, gt->i915, __func__, ve->engine->name);
	if (err)
		goto out_unpin;

	for (n = 0; n < NUM_GPR_DW; n++) {
		struct intel_engine_cs *engine = siblings[n % nsibling];
		struct i915_request *rq;

		rq = i915_request_create(ve);
		if (IS_ERR(rq)) {
			err = PTR_ERR(rq);
			goto out_end;
		}

		i915_request_put(last);
		last = i915_request_get(rq);

		cs = intel_ring_begin(rq, 8);
		if (IS_ERR(cs)) {
			i915_request_add(rq);
			err = PTR_ERR(cs);
			goto out_end;
		}

		*cs++ = MI_STORE_REGISTER_MEM_GEN8 | MI_USE_GGTT;
		*cs++ = CS_GPR(engine, n);
		*cs++ = i915_ggtt_offset(scratch) + n * sizeof(u32);
		*cs++ = 0;

		*cs++ = MI_LOAD_REGISTER_IMM(1);
		*cs++ = CS_GPR(engine, (n + 1) % NUM_GPR_DW);
		*cs++ = n + 1;

		*cs++ = MI_NOOP;
		intel_ring_advance(rq, cs);

		/* Restrict this request to run on a particular engine */
		rq->execution_mask = engine->mask;
		i915_request_add(rq);
	}

	if (i915_request_wait(last, 0, HZ / 5) < 0) {
		err = -ETIME;
		goto out_end;
	}

	cs = i915_gem_object_pin_map(scratch->obj, I915_MAP_WB);
	if (IS_ERR(cs)) {
		err = PTR_ERR(cs);
		goto out_end;
	}

	for (n = 0; n < NUM_GPR_DW; n++) {
		if (cs[n] != n) {
			pr_err("Incorrect value[%d] found for GPR[%d]\n",
			       cs[n], n);
			err = -EINVAL;
			break;
		}
	}

	i915_gem_object_unpin_map(scratch->obj);

out_end:
	if (igt_live_test_end(&t))
		err = -EIO;
	i915_request_put(last);
out_unpin:
	intel_context_unpin(ve);
out_put:
	intel_context_put(ve);
out_scratch:
	i915_vma_unpin_and_release(&scratch, 0);
	return err;
}

static int live_virtual_preserved(void *arg)
{
	struct intel_gt *gt = arg;
	struct intel_engine_cs *siblings[MAX_ENGINE_INSTANCE + 1];
	unsigned int class, inst;

	/*
	 * Check that the context image retains non-privileged (user) registers
	 * from one engine to the next. For this we check that the CS_GPR
	 * are preserved.
	 */

	if (USES_GUC_SUBMISSION(gt->i915))
		return 0;

	/* As we use CS_GPR we cannot run before they existed on all engines. */
	if (INTEL_GEN(gt->i915) < 9)
		return 0;

	for (class = 0; class <= MAX_ENGINE_CLASS; class++) {
		int nsibling, err;

		nsibling = 0;
		for (inst = 0; inst <= MAX_ENGINE_INSTANCE; inst++) {
			if (!gt->engine_class[class][inst])
				continue;

			siblings[nsibling++] = gt->engine_class[class][inst];
		}
		if (nsibling < 2)
			continue;

		err = preserved_virtual_engine(gt, siblings, nsibling);
		if (err)
			return err;
	}

	return 0;
}

static int bond_virtual_engine(struct intel_gt *gt,
			       unsigned int class,
			       struct intel_engine_cs **siblings,
			       unsigned int nsibling,
			       unsigned int flags)
#define BOND_SCHEDULE BIT(0)
{
	struct intel_engine_cs *master;
	struct i915_request *rq[16];
	enum intel_engine_id id;
	struct igt_spinner spin;
	unsigned long n;
	int err;

	/*
	 * A set of bonded requests is intended to be run concurrently
	 * across a number of engines. We use one request per-engine
	 * and a magic fence to schedule each of the bonded requests
	 * at the same time. A consequence of our current scheduler is that
	 * we only move requests to the HW ready queue when the request
	 * becomes ready, that is when all of its prerequisite fences have
	 * been signaled. As one of those fences is the master submit fence,
	 * there is a delay on all secondary fences as the HW may be
	 * currently busy. Equally, as all the requests are independent,
	 * they may have other fences that delay individual request
	 * submission to HW. Ergo, we do not guarantee that all requests are
	 * immediately submitted to HW at the same time, just that if the
	 * rules are abided by, they are ready at the same time as the
	 * first is submitted. Userspace can embed semaphores in its batch
	 * to ensure parallel execution of its phases as it requires.
	 * Though naturally it gets requested that perhaps the scheduler should
	 * take care of parallel execution, even across preemption events on
	 * different HW. (The proper answer is of course "lalalala".)
	 *
	 * With the submit-fence, we have identified three possible phases
	 * of synchronisation depending on the master fence: queued (not
	 * ready), executing, and signaled. The first two are quite simple
	 * and checked below. However, the signaled master fence handling is
	 * contentious. Currently we do not distinguish between a signaled
	 * fence and an expired fence, as once signaled it does not convey
	 * any information about the previous execution. It may even be freed
	 * and hence checking later it may not exist at all. Ergo we currently
	 * do not apply the bonding constraint for an already signaled fence,
	 * as our expectation is that it should not constrain the secondaries
	 * and is outside of the scope of the bonded request API (i.e. all
	 * userspace requests are meant to be running in parallel). As
	 * it imposes no constraint, and is effectively a no-op, we do not
	 * check below as normal execution flows are checked extensively above.
	 *
	 * XXX Is the degenerate handling of signaled submit fences the
	 * expected behaviour for userpace?
	 */

	GEM_BUG_ON(nsibling >= ARRAY_SIZE(rq) - 1);

	if (igt_spinner_init(&spin, gt))
		return -ENOMEM;

	err = 0;
	rq[0] = ERR_PTR(-ENOMEM);
	for_each_engine(master, gt, id) {
		struct i915_sw_fence fence = {};
		struct intel_context *ce;

		if (master->class == class)
			continue;

		ce = intel_context_create(master);
		if (IS_ERR(ce)) {
			err = PTR_ERR(ce);
			goto out;
		}

		memset_p((void *)rq, ERR_PTR(-EINVAL), ARRAY_SIZE(rq));

		rq[0] = igt_spinner_create_request(&spin, ce, MI_NOOP);
		intel_context_put(ce);
		if (IS_ERR(rq[0])) {
			err = PTR_ERR(rq[0]);
			goto out;
		}
		i915_request_get(rq[0]);

		if (flags & BOND_SCHEDULE) {
			onstack_fence_init(&fence);
			err = i915_sw_fence_await_sw_fence_gfp(&rq[0]->submit,
							       &fence,
							       GFP_KERNEL);
		}

		i915_request_add(rq[0]);
		if (err < 0)
			goto out;

		if (!(flags & BOND_SCHEDULE) &&
		    !igt_wait_for_spinner(&spin, rq[0])) {
			err = -EIO;
			goto out;
		}

		for (n = 0; n < nsibling; n++) {
			struct intel_context *ve;

			ve = intel_execlists_create_virtual(siblings, nsibling);
			if (IS_ERR(ve)) {
				err = PTR_ERR(ve);
				onstack_fence_fini(&fence);
				goto out;
			}

			err = intel_virtual_engine_attach_bond(ve->engine,
							       master,
							       siblings[n]);
			if (err) {
				intel_context_put(ve);
				onstack_fence_fini(&fence);
				goto out;
			}

			err = intel_context_pin(ve);
			intel_context_put(ve);
			if (err) {
				onstack_fence_fini(&fence);
				goto out;
			}

			rq[n + 1] = i915_request_create(ve);
			intel_context_unpin(ve);
			if (IS_ERR(rq[n + 1])) {
				err = PTR_ERR(rq[n + 1]);
				onstack_fence_fini(&fence);
				goto out;
			}
			i915_request_get(rq[n + 1]);

			err = i915_request_await_execution(rq[n + 1],
							   &rq[0]->fence,
							   ve->engine->bond_execute);
			i915_request_add(rq[n + 1]);
			if (err < 0) {
				onstack_fence_fini(&fence);
				goto out;
			}
		}
		onstack_fence_fini(&fence);
		intel_engine_flush_submission(master);
		igt_spinner_end(&spin);

		if (i915_request_wait(rq[0], 0, HZ / 10) < 0) {
			pr_err("Master request did not execute (on %s)!\n",
			       rq[0]->engine->name);
			err = -EIO;
			goto out;
		}

		for (n = 0; n < nsibling; n++) {
			if (i915_request_wait(rq[n + 1], 0,
					      MAX_SCHEDULE_TIMEOUT) < 0) {
				err = -EIO;
				goto out;
			}

			if (rq[n + 1]->engine != siblings[n]) {
				pr_err("Bonded request did not execute on target engine: expected %s, used %s; master was %s\n",
				       siblings[n]->name,
				       rq[n + 1]->engine->name,
				       rq[0]->engine->name);
				err = -EINVAL;
				goto out;
			}
		}

		for (n = 0; !IS_ERR(rq[n]); n++)
			i915_request_put(rq[n]);
		rq[0] = ERR_PTR(-ENOMEM);
	}

out:
	for (n = 0; !IS_ERR(rq[n]); n++)
		i915_request_put(rq[n]);
	if (igt_flush_test(gt->i915))
		err = -EIO;

	igt_spinner_fini(&spin);
	return err;
}

static int live_virtual_bond(void *arg)
{
	static const struct phase {
		const char *name;
		unsigned int flags;
	} phases[] = {
		{ "", 0 },
		{ "schedule", BOND_SCHEDULE },
		{ },
	};
	struct intel_gt *gt = arg;
	struct intel_engine_cs *siblings[MAX_ENGINE_INSTANCE + 1];
	unsigned int class, inst;
	int err;

	if (USES_GUC_SUBMISSION(gt->i915))
		return 0;

	for (class = 0; class <= MAX_ENGINE_CLASS; class++) {
		const struct phase *p;
		int nsibling;

		nsibling = 0;
		for (inst = 0; inst <= MAX_ENGINE_INSTANCE; inst++) {
			if (!gt->engine_class[class][inst])
				break;

			GEM_BUG_ON(nsibling == ARRAY_SIZE(siblings));
			siblings[nsibling++] = gt->engine_class[class][inst];
		}
		if (nsibling < 2)
			continue;

		for (p = phases; p->name; p++) {
			err = bond_virtual_engine(gt,
						  class, siblings, nsibling,
						  p->flags);
			if (err) {
				pr_err("%s(%s): failed class=%d, nsibling=%d, err=%d\n",
				       __func__, p->name, class, nsibling, err);
				return err;
			}
		}
	}

	return 0;
}

static int reset_virtual_engine(struct intel_gt *gt,
				struct intel_engine_cs **siblings,
				unsigned int nsibling)
{
	struct intel_engine_cs *engine;
	struct intel_context *ve;
	unsigned long *heartbeat;
	struct igt_spinner spin;
	struct i915_request *rq;
	unsigned int n;
	int err = 0;

	/*
	 * In order to support offline error capture for fast preempt reset,
	 * we need to decouple the guilty request and ensure that it and its
	 * descendents are not executed while the capture is in progress.
	 */

	heartbeat = kmalloc_array(nsibling, sizeof(*heartbeat), GFP_KERNEL);
	if (!heartbeat)
		return -ENOMEM;

	if (igt_spinner_init(&spin, gt)) {
		err = -ENOMEM;
		goto out_free;
	}

	ve = intel_execlists_create_virtual(siblings, nsibling);
	if (IS_ERR(ve)) {
		err = PTR_ERR(ve);
		goto out_spin;
	}

	for (n = 0; n < nsibling; n++)
		engine_heartbeat_disable(siblings[n], &heartbeat[n]);

	rq = igt_spinner_create_request(&spin, ve, MI_ARB_CHECK);
	if (IS_ERR(rq)) {
		err = PTR_ERR(rq);
		goto out_heartbeat;
	}
	i915_request_add(rq);

	if (!igt_wait_for_spinner(&spin, rq)) {
		intel_gt_set_wedged(gt);
		err = -ETIME;
		goto out_heartbeat;
	}

	engine = rq->engine;
	GEM_BUG_ON(engine == ve->engine);

	/* Take ownership of the reset and tasklet */
	if (test_and_set_bit(I915_RESET_ENGINE + engine->id,
			     &gt->reset.flags)) {
		intel_gt_set_wedged(gt);
		err = -EBUSY;
		goto out_heartbeat;
	}
	tasklet_disable(&engine->execlists.tasklet);

	engine->execlists.tasklet.func(engine->execlists.tasklet.data);
	GEM_BUG_ON(execlists_active(&engine->execlists) != rq);

	/* Fake a preemption event; failed of course */
	spin_lock_irq(&engine->active.lock);
	__unwind_incomplete_requests(engine);
	spin_unlock_irq(&engine->active.lock);
	GEM_BUG_ON(rq->engine != ve->engine);

	/* Reset the engine while keeping our active request on hold */
	execlists_hold(engine, rq);
	GEM_BUG_ON(!i915_request_on_hold(rq));

	intel_engine_reset(engine, NULL);
	GEM_BUG_ON(rq->fence.error != -EIO);

	/* Release our grasp on the engine, letting CS flow again */
	tasklet_enable(&engine->execlists.tasklet);
	clear_and_wake_up_bit(I915_RESET_ENGINE + engine->id, &gt->reset.flags);

	/* Check that we do not resubmit the held request */
	i915_request_get(rq);
	if (!i915_request_wait(rq, 0, HZ / 5)) {
		pr_err("%s: on hold request completed!\n",
		       engine->name);
		intel_gt_set_wedged(gt);
		err = -EIO;
		goto out_rq;
	}
	GEM_BUG_ON(!i915_request_on_hold(rq));

	/* But is resubmitted on release */
	execlists_unhold(engine, rq);
	if (i915_request_wait(rq, 0, HZ / 5) < 0) {
		pr_err("%s: held request did not complete!\n",
		       engine->name);
		intel_gt_set_wedged(gt);
		err = -ETIME;
	}

out_rq:
	i915_request_put(rq);
out_heartbeat:
	for (n = 0; n < nsibling; n++)
		engine_heartbeat_enable(siblings[n], heartbeat[n]);

	intel_context_put(ve);
out_spin:
	igt_spinner_fini(&spin);
out_free:
	kfree(heartbeat);
	return err;
}

static int live_virtual_reset(void *arg)
{
	struct intel_gt *gt = arg;
	struct intel_engine_cs *siblings[MAX_ENGINE_INSTANCE + 1];
	unsigned int class, inst;

	/*
	 * Check that we handle a reset event within a virtual engine.
	 * Only the physical engine is reset, but we have to check the flow
	 * of the virtual requests around the reset, and make sure it is not
	 * forgotten.
	 */

	if (USES_GUC_SUBMISSION(gt->i915))
		return 0;

	if (!intel_has_reset_engine(gt))
		return 0;

	for (class = 0; class <= MAX_ENGINE_CLASS; class++) {
		int nsibling, err;

		nsibling = 0;
		for (inst = 0; inst <= MAX_ENGINE_INSTANCE; inst++) {
			if (!gt->engine_class[class][inst])
				continue;

			siblings[nsibling++] = gt->engine_class[class][inst];
		}
		if (nsibling < 2)
			continue;

		err = reset_virtual_engine(gt, siblings, nsibling);
		if (err)
			return err;
	}

	return 0;
}

int intel_execlists_live_selftests(struct drm_i915_private *i915)
{
	static const struct i915_subtest tests[] = {
		SUBTEST(live_sanitycheck),
		SUBTEST(live_unlite_switch),
		SUBTEST(live_unlite_preempt),
		SUBTEST(live_hold_reset),
<<<<<<< HEAD
=======
		SUBTEST(live_error_interrupt),
>>>>>>> 42fb60de
		SUBTEST(live_timeslice_preempt),
		SUBTEST(live_timeslice_queue),
		SUBTEST(live_busywait_preempt),
		SUBTEST(live_preempt),
		SUBTEST(live_late_preempt),
		SUBTEST(live_nopreempt),
		SUBTEST(live_preempt_cancel),
		SUBTEST(live_suppress_self_preempt),
		SUBTEST(live_suppress_wait_preempt),
		SUBTEST(live_chain_preempt),
		SUBTEST(live_preempt_gang),
		SUBTEST(live_preempt_timeout),
		SUBTEST(live_preempt_smoke),
		SUBTEST(live_virtual_engine),
		SUBTEST(live_virtual_mask),
		SUBTEST(live_virtual_preserved),
		SUBTEST(live_virtual_bond),
		SUBTEST(live_virtual_reset),
	};

	if (!HAS_EXECLISTS(i915))
		return 0;

	if (intel_gt_is_wedged(&i915->gt))
		return 0;

	return intel_gt_live_subtests(tests, &i915->gt);
}

static void hexdump(const void *buf, size_t len)
{
	const size_t rowsize = 8 * sizeof(u32);
	const void *prev = NULL;
	bool skip = false;
	size_t pos;

	for (pos = 0; pos < len; pos += rowsize) {
		char line[128];

		if (prev && !memcmp(prev, buf + pos, rowsize)) {
			if (!skip) {
				pr_info("*\n");
				skip = true;
			}
			continue;
		}

		WARN_ON_ONCE(hex_dump_to_buffer(buf + pos, len - pos,
						rowsize, sizeof(u32),
						line, sizeof(line),
						false) >= sizeof(line));
		pr_info("[%04zx] %s\n", pos, line);

		prev = buf + pos;
		skip = false;
	}
}

static int live_lrc_layout(void *arg)
{
	struct intel_gt *gt = arg;
	struct intel_engine_cs *engine;
	enum intel_engine_id id;
	u32 *lrc;
	int err;

	/*
	 * Check the registers offsets we use to create the initial reg state
	 * match the layout saved by HW.
	 */

	lrc = kmalloc(PAGE_SIZE, GFP_KERNEL);
	if (!lrc)
		return -ENOMEM;

	err = 0;
	for_each_engine(engine, gt, id) {
		u32 *hw;
		int dw;

		if (!engine->default_state)
			continue;

		hw = i915_gem_object_pin_map(engine->default_state,
					     I915_MAP_WB);
		if (IS_ERR(hw)) {
			err = PTR_ERR(hw);
			break;
		}
		hw += LRC_STATE_PN * PAGE_SIZE / sizeof(*hw);

		execlists_init_reg_state(memset(lrc, POISON_INUSE, PAGE_SIZE),
					 engine->kernel_context,
					 engine,
					 engine->kernel_context->ring,
					 true);

		dw = 0;
		do {
			u32 lri = hw[dw];

			if (lri == 0) {
				dw++;
				continue;
			}

			if (lrc[dw] == 0) {
				pr_debug("%s: skipped instruction %x at dword %d\n",
					 engine->name, lri, dw);
				dw++;
				continue;
			}

			if ((lri & GENMASK(31, 23)) != MI_INSTR(0x22, 0)) {
				pr_err("%s: Expected LRI command at dword %d, found %08x\n",
				       engine->name, dw, lri);
				err = -EINVAL;
				break;
			}

			if (lrc[dw] != lri) {
				pr_err("%s: LRI command mismatch at dword %d, expected %08x found %08x\n",
				       engine->name, dw, lri, lrc[dw]);
				err = -EINVAL;
				break;
			}

			lri &= 0x7f;
			lri++;
			dw++;

			while (lri) {
				if (hw[dw] != lrc[dw]) {
					pr_err("%s: Different registers found at dword %d, expected %x, found %x\n",
					       engine->name, dw, hw[dw], lrc[dw]);
					err = -EINVAL;
					break;
				}

				/*
				 * Skip over the actual register value as we
				 * expect that to differ.
				 */
				dw += 2;
				lri -= 2;
			}
		} while ((lrc[dw] & ~BIT(0)) != MI_BATCH_BUFFER_END);

		if (err) {
			pr_info("%s: HW register image:\n", engine->name);
			hexdump(hw, PAGE_SIZE);

			pr_info("%s: SW register image:\n", engine->name);
			hexdump(lrc, PAGE_SIZE);
		}

		i915_gem_object_unpin_map(engine->default_state);
		if (err)
			break;
	}

	kfree(lrc);
	return err;
}

static int find_offset(const u32 *lri, u32 offset)
{
	int i;

	for (i = 0; i < PAGE_SIZE / sizeof(u32); i++)
		if (lri[i] == offset)
			return i;

	return -1;
}

static int live_lrc_fixed(void *arg)
{
	struct intel_gt *gt = arg;
	struct intel_engine_cs *engine;
	enum intel_engine_id id;
	int err = 0;

	/*
	 * Check the assumed register offsets match the actual locations in
	 * the context image.
	 */

	for_each_engine(engine, gt, id) {
		const struct {
			u32 reg;
			u32 offset;
			const char *name;
		} tbl[] = {
			{
				i915_mmio_reg_offset(RING_START(engine->mmio_base)),
				CTX_RING_START - 1,
				"RING_START"
			},
			{
				i915_mmio_reg_offset(RING_CTL(engine->mmio_base)),
				CTX_RING_CTL - 1,
				"RING_CTL"
			},
			{
				i915_mmio_reg_offset(RING_HEAD(engine->mmio_base)),
				CTX_RING_HEAD - 1,
				"RING_HEAD"
			},
			{
				i915_mmio_reg_offset(RING_TAIL(engine->mmio_base)),
				CTX_RING_TAIL - 1,
				"RING_TAIL"
			},
			{
				i915_mmio_reg_offset(RING_MI_MODE(engine->mmio_base)),
				lrc_ring_mi_mode(engine),
				"RING_MI_MODE"
			},
			{
				i915_mmio_reg_offset(RING_BBSTATE(engine->mmio_base)),
				CTX_BB_STATE - 1,
				"BB_STATE"
			},
			{ },
		}, *t;
		u32 *hw;

		if (!engine->default_state)
			continue;

		hw = i915_gem_object_pin_map(engine->default_state,
					     I915_MAP_WB);
		if (IS_ERR(hw)) {
			err = PTR_ERR(hw);
			break;
		}
		hw += LRC_STATE_PN * PAGE_SIZE / sizeof(*hw);

		for (t = tbl; t->name; t++) {
			int dw = find_offset(hw, t->reg);

			if (dw != t->offset) {
				pr_err("%s: Offset for %s [0x%x] mismatch, found %x, expected %x\n",
				       engine->name,
				       t->name,
				       t->reg,
				       dw,
				       t->offset);
				err = -EINVAL;
			}
		}

		i915_gem_object_unpin_map(engine->default_state);
	}

	return err;
}

static int __live_lrc_state(struct intel_engine_cs *engine,
			    struct i915_vma *scratch)
{
	struct intel_context *ce;
	struct i915_request *rq;
	enum {
		RING_START_IDX = 0,
		RING_TAIL_IDX,
		MAX_IDX
	};
	u32 expected[MAX_IDX];
	u32 *cs;
	int err;
	int n;

	ce = intel_context_create(engine);
	if (IS_ERR(ce))
		return PTR_ERR(ce);

	err = intel_context_pin(ce);
	if (err)
		goto err_put;

	rq = i915_request_create(ce);
	if (IS_ERR(rq)) {
		err = PTR_ERR(rq);
		goto err_unpin;
	}

	cs = intel_ring_begin(rq, 4 * MAX_IDX);
	if (IS_ERR(cs)) {
		err = PTR_ERR(cs);
		i915_request_add(rq);
		goto err_unpin;
	}

	*cs++ = MI_STORE_REGISTER_MEM_GEN8 | MI_USE_GGTT;
	*cs++ = i915_mmio_reg_offset(RING_START(engine->mmio_base));
	*cs++ = i915_ggtt_offset(scratch) + RING_START_IDX * sizeof(u32);
	*cs++ = 0;

	expected[RING_START_IDX] = i915_ggtt_offset(ce->ring->vma);

	*cs++ = MI_STORE_REGISTER_MEM_GEN8 | MI_USE_GGTT;
	*cs++ = i915_mmio_reg_offset(RING_TAIL(engine->mmio_base));
	*cs++ = i915_ggtt_offset(scratch) + RING_TAIL_IDX * sizeof(u32);
	*cs++ = 0;

	i915_vma_lock(scratch);
	err = i915_request_await_object(rq, scratch->obj, true);
	if (!err)
		err = i915_vma_move_to_active(scratch, rq, EXEC_OBJECT_WRITE);
	i915_vma_unlock(scratch);

	i915_request_get(rq);
	i915_request_add(rq);
	if (err)
		goto err_rq;

	intel_engine_flush_submission(engine);
	expected[RING_TAIL_IDX] = ce->ring->tail;

	if (i915_request_wait(rq, 0, HZ / 5) < 0) {
		err = -ETIME;
		goto err_rq;
	}

	cs = i915_gem_object_pin_map(scratch->obj, I915_MAP_WB);
	if (IS_ERR(cs)) {
		err = PTR_ERR(cs);
		goto err_rq;
	}

	for (n = 0; n < MAX_IDX; n++) {
		if (cs[n] != expected[n]) {
			pr_err("%s: Stored register[%d] value[0x%x] did not match expected[0x%x]\n",
			       engine->name, n, cs[n], expected[n]);
			err = -EINVAL;
			break;
		}
	}

	i915_gem_object_unpin_map(scratch->obj);

err_rq:
	i915_request_put(rq);
err_unpin:
	intel_context_unpin(ce);
err_put:
	intel_context_put(ce);
	return err;
}

static int live_lrc_state(void *arg)
{
	struct intel_gt *gt = arg;
	struct intel_engine_cs *engine;
	struct i915_vma *scratch;
	enum intel_engine_id id;
	int err = 0;

	/*
	 * Check the live register state matches what we expect for this
	 * intel_context.
	 */

	scratch = create_scratch(gt);
	if (IS_ERR(scratch))
		return PTR_ERR(scratch);

	for_each_engine(engine, gt, id) {
		err = __live_lrc_state(engine, scratch);
		if (err)
			break;
	}

	if (igt_flush_test(gt->i915))
		err = -EIO;

	i915_vma_unpin_and_release(&scratch, 0);
	return err;
}

static int gpr_make_dirty(struct intel_engine_cs *engine)
{
	struct i915_request *rq;
	u32 *cs;
	int n;

	rq = intel_engine_create_kernel_request(engine);
	if (IS_ERR(rq))
		return PTR_ERR(rq);

	cs = intel_ring_begin(rq, 2 * NUM_GPR_DW + 2);
	if (IS_ERR(cs)) {
		i915_request_add(rq);
		return PTR_ERR(cs);
	}

	*cs++ = MI_LOAD_REGISTER_IMM(NUM_GPR_DW);
	for (n = 0; n < NUM_GPR_DW; n++) {
		*cs++ = CS_GPR(engine, n);
		*cs++ = STACK_MAGIC;
	}
	*cs++ = MI_NOOP;

	intel_ring_advance(rq, cs);
	i915_request_add(rq);

	return 0;
}

static int __live_gpr_clear(struct intel_engine_cs *engine,
			    struct i915_vma *scratch)
{
	struct intel_context *ce;
	struct i915_request *rq;
	u32 *cs;
	int err;
	int n;

	if (INTEL_GEN(engine->i915) < 9 && engine->class != RENDER_CLASS)
		return 0; /* GPR only on rcs0 for gen8 */

	err = gpr_make_dirty(engine);
	if (err)
		return err;

	ce = intel_context_create(engine);
	if (IS_ERR(ce))
		return PTR_ERR(ce);

	rq = intel_context_create_request(ce);
	if (IS_ERR(rq)) {
		err = PTR_ERR(rq);
		goto err_put;
	}

	cs = intel_ring_begin(rq, 4 * NUM_GPR_DW);
	if (IS_ERR(cs)) {
		err = PTR_ERR(cs);
		i915_request_add(rq);
		goto err_put;
	}

	for (n = 0; n < NUM_GPR_DW; n++) {
		*cs++ = MI_STORE_REGISTER_MEM_GEN8 | MI_USE_GGTT;
		*cs++ = CS_GPR(engine, n);
		*cs++ = i915_ggtt_offset(scratch) + n * sizeof(u32);
		*cs++ = 0;
	}

	i915_vma_lock(scratch);
	err = i915_request_await_object(rq, scratch->obj, true);
	if (!err)
		err = i915_vma_move_to_active(scratch, rq, EXEC_OBJECT_WRITE);
	i915_vma_unlock(scratch);

	i915_request_get(rq);
	i915_request_add(rq);
	if (err)
		goto err_rq;

	if (i915_request_wait(rq, 0, HZ / 5) < 0) {
		err = -ETIME;
		goto err_rq;
	}

	cs = i915_gem_object_pin_map(scratch->obj, I915_MAP_WB);
	if (IS_ERR(cs)) {
		err = PTR_ERR(cs);
		goto err_rq;
	}

	for (n = 0; n < NUM_GPR_DW; n++) {
		if (cs[n]) {
			pr_err("%s: GPR[%d].%s was not zero, found 0x%08x!\n",
			       engine->name,
			       n / 2, n & 1 ? "udw" : "ldw",
			       cs[n]);
			err = -EINVAL;
			break;
		}
	}

	i915_gem_object_unpin_map(scratch->obj);

err_rq:
	i915_request_put(rq);
err_put:
	intel_context_put(ce);
	return err;
}

static int live_gpr_clear(void *arg)
{
	struct intel_gt *gt = arg;
	struct intel_engine_cs *engine;
	struct i915_vma *scratch;
	enum intel_engine_id id;
	int err = 0;

	/*
	 * Check that GPR registers are cleared in new contexts as we need
	 * to avoid leaking any information from previous contexts.
	 */

	scratch = create_scratch(gt);
	if (IS_ERR(scratch))
		return PTR_ERR(scratch);

	for_each_engine(engine, gt, id) {
		err = __live_gpr_clear(engine, scratch);
		if (err)
			break;
	}

	if (igt_flush_test(gt->i915))
		err = -EIO;

	i915_vma_unpin_and_release(&scratch, 0);
	return err;
}

int intel_lrc_live_selftests(struct drm_i915_private *i915)
{
	static const struct i915_subtest tests[] = {
		SUBTEST(live_lrc_layout),
		SUBTEST(live_lrc_fixed),
		SUBTEST(live_lrc_state),
		SUBTEST(live_gpr_clear),
	};

	if (!HAS_LOGICAL_RING_CONTEXTS(i915))
		return 0;

	return intel_gt_live_subtests(tests, &i915->gt);
}<|MERGE_RESOLUTION|>--- conflicted
+++ resolved
@@ -401,8 +401,6 @@
 	return err;
 }
 
-<<<<<<< HEAD
-=======
 static const char *error_repr(int err)
 {
 	return err ? "bad" : "good";
@@ -549,7 +547,6 @@
 	return 0;
 }
 
->>>>>>> 42fb60de
 static int
 emit_semaphore_chain(struct i915_request *rq, struct i915_vma *vma, int idx)
 {
@@ -3633,10 +3630,7 @@
 		SUBTEST(live_unlite_switch),
 		SUBTEST(live_unlite_preempt),
 		SUBTEST(live_hold_reset),
-<<<<<<< HEAD
-=======
 		SUBTEST(live_error_interrupt),
->>>>>>> 42fb60de
 		SUBTEST(live_timeslice_preempt),
 		SUBTEST(live_timeslice_queue),
 		SUBTEST(live_busywait_preempt),

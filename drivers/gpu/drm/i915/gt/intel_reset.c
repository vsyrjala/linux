/*
 * SPDX-License-Identifier: MIT
 *
 * Copyright © 2008-2018 Intel Corporation
 */

#include <linux/sched/mm.h>
#include <linux/stop_machine.h>

#include "display/intel_display_types.h"
#include "display/intel_overlay.h"

#include "gem/i915_gem_context.h"

#include "i915_drv.h"
#include "i915_gpu_error.h"
#include "i915_irq.h"
#include "intel_engine_pm.h"
#include "intel_gt.h"
#include "intel_gt_pm.h"
#include "intel_reset.h"

#include "uc/intel_guc.h"
#include "uc/intel_guc_submission.h"

#define RESET_MAX_RETRIES 3

/* XXX How to handle concurrent GGTT updates using tiling registers? */
#define RESET_UNDER_STOP_MACHINE 0

static void rmw_set_fw(struct intel_uncore *uncore, i915_reg_t reg, u32 set)
{
	intel_uncore_rmw_fw(uncore, reg, 0, set);
}

static void rmw_clear_fw(struct intel_uncore *uncore, i915_reg_t reg, u32 clr)
{
	intel_uncore_rmw_fw(uncore, reg, clr, 0);
}

static void engine_skip_context(struct i915_request *rq)
{
	struct intel_engine_cs *engine = rq->engine;
	struct intel_context *hung_ctx = rq->context;

	if (!i915_request_is_active(rq))
		return;

	lockdep_assert_held(&engine->active.lock);
	list_for_each_entry_continue(rq, &engine->active.requests, sched.link)
		if (rq->context == hung_ctx)
			i915_request_skip(rq, -EIO);
}

static void client_mark_guilty(struct i915_gem_context *ctx, bool banned)
{
	struct drm_i915_file_private *file_priv = ctx->file_priv;
	unsigned long prev_hang;
	unsigned int score;

	if (IS_ERR_OR_NULL(file_priv))
		return;

	score = 0;
	if (banned)
		score = I915_CLIENT_SCORE_CONTEXT_BAN;

	prev_hang = xchg(&file_priv->hang_timestamp, jiffies);
	if (time_before(jiffies, prev_hang + I915_CLIENT_FAST_HANG_JIFFIES))
		score += I915_CLIENT_SCORE_HANG_FAST;

	if (score) {
		atomic_add(score, &file_priv->ban_score);

		drm_dbg(&ctx->i915->drm,
			"client %s: gained %u ban score, now %u\n",
			ctx->name, score,
			atomic_read(&file_priv->ban_score));
	}
}

static bool mark_guilty(struct i915_request *rq)
{
	struct i915_gem_context *ctx;
	unsigned long prev_hang;
	bool banned;
	int i;

	rcu_read_lock();
	ctx = rcu_dereference(rq->context->gem_context);
	if (ctx && !kref_get_unless_zero(&ctx->ref))
		ctx = NULL;
	rcu_read_unlock();
	if (!ctx)
		return false;

	if (i915_gem_context_is_closed(ctx)) {
		intel_context_set_banned(rq->context);
		banned = true;
		goto out;
	}

	atomic_inc(&ctx->guilty_count);

	/* Cool contexts are too cool to be banned! (Used for reset testing.) */
	if (!i915_gem_context_is_bannable(ctx)) {
		banned = false;
		goto out;
	}

	dev_notice(ctx->i915->drm.dev,
		   "%s context reset due to GPU hang\n",
		   ctx->name);

	/* Record the timestamp for the last N hangs */
	prev_hang = ctx->hang_timestamp[0];
	for (i = 0; i < ARRAY_SIZE(ctx->hang_timestamp) - 1; i++)
		ctx->hang_timestamp[i] = ctx->hang_timestamp[i + 1];
	ctx->hang_timestamp[i] = jiffies;

	/* If we have hung N+1 times in rapid succession, we ban the context! */
	banned = !i915_gem_context_is_recoverable(ctx);
	if (time_before(jiffies, prev_hang + CONTEXT_FAST_HANG_JIFFIES))
		banned = true;
	if (banned) {
		drm_dbg(&ctx->i915->drm, "context %s: guilty %d, banned\n",
			ctx->name, atomic_read(&ctx->guilty_count));
		intel_context_set_banned(rq->context);
	}

	client_mark_guilty(ctx, banned);

out:
	i915_gem_context_put(ctx);
	return banned;
}

static void mark_innocent(struct i915_request *rq)
{
	struct i915_gem_context *ctx;

	rcu_read_lock();
	ctx = rcu_dereference(rq->context->gem_context);
	if (ctx)
		atomic_inc(&ctx->active_count);
	rcu_read_unlock();
}

void __i915_request_reset(struct i915_request *rq, bool guilty)
{
	RQ_TRACE(rq, "guilty? %s\n", yesno(guilty));

	GEM_BUG_ON(i915_request_completed(rq));

	rcu_read_lock(); /* protect the GEM context */
	if (guilty) {
		i915_request_skip(rq, -EIO);
		if (mark_guilty(rq))
			engine_skip_context(rq);
	} else {
		dma_fence_set_error(&rq->fence, -EAGAIN);
		mark_innocent(rq);
	}
	rcu_read_unlock();
}

static bool i915_in_reset(struct pci_dev *pdev)
{
	u8 gdrst;

	pci_read_config_byte(pdev, I915_GDRST, &gdrst);
	return gdrst & GRDOM_RESET_STATUS;
}

static int i915_do_reset(struct intel_gt *gt,
			 intel_engine_mask_t engine_mask,
			 unsigned int retry)
{
	struct pci_dev *pdev = gt->i915->drm.pdev;
	int err;

	/* Assert reset for at least 20 usec, and wait for acknowledgement. */
	pci_write_config_byte(pdev, I915_GDRST, GRDOM_RESET_ENABLE);
	udelay(50);
	err = wait_for_atomic(i915_in_reset(pdev), 50);

	/* Clear the reset request. */
	pci_write_config_byte(pdev, I915_GDRST, 0);
	udelay(50);
	if (!err)
		err = wait_for_atomic(!i915_in_reset(pdev), 50);

	return err;
}

static bool g4x_reset_complete(struct pci_dev *pdev)
{
	u8 gdrst;

	pci_read_config_byte(pdev, I915_GDRST, &gdrst);
	return (gdrst & GRDOM_RESET_ENABLE) == 0;
}

static int g33_do_reset(struct intel_gt *gt,
			intel_engine_mask_t engine_mask,
			unsigned int retry)
{
	struct pci_dev *pdev = gt->i915->drm.pdev;

	pci_write_config_byte(pdev, I915_GDRST, GRDOM_RESET_ENABLE);
	return wait_for_atomic(g4x_reset_complete(pdev), 50);
}

static int g4x_do_reset(struct intel_gt *gt,
			intel_engine_mask_t engine_mask,
			unsigned int retry)
{
	struct pci_dev *pdev = gt->i915->drm.pdev;
	struct intel_uncore *uncore = gt->uncore;
	int ret;

	/* WaVcpClkGateDisableForMediaReset:ctg,elk */
	rmw_set_fw(uncore, VDECCLK_GATE_D, VCP_UNIT_CLOCK_GATE_DISABLE);
	intel_uncore_posting_read_fw(uncore, VDECCLK_GATE_D);

	pci_write_config_byte(pdev, I915_GDRST,
			      GRDOM_MEDIA | GRDOM_RESET_ENABLE);
	ret =  wait_for_atomic(g4x_reset_complete(pdev), 50);
	if (ret) {
		drm_dbg(&gt->i915->drm, "Wait for media reset failed\n");
		goto out;
	}

	pci_write_config_byte(pdev, I915_GDRST,
			      GRDOM_RENDER | GRDOM_RESET_ENABLE);
	ret =  wait_for_atomic(g4x_reset_complete(pdev), 50);
	if (ret) {
		drm_dbg(&gt->i915->drm, "Wait for render reset failed\n");
		goto out;
	}

out:
	pci_write_config_byte(pdev, I915_GDRST, 0);

	rmw_clear_fw(uncore, VDECCLK_GATE_D, VCP_UNIT_CLOCK_GATE_DISABLE);
	intel_uncore_posting_read_fw(uncore, VDECCLK_GATE_D);

	return ret;
}

static int ilk_do_reset(struct intel_gt *gt, intel_engine_mask_t engine_mask,
			unsigned int retry)
{
	struct intel_uncore *uncore = gt->uncore;
	int ret;

	intel_uncore_write_fw(uncore, ILK_GDSR,
			      ILK_GRDOM_RENDER | ILK_GRDOM_RESET_ENABLE);
	ret = __intel_wait_for_register_fw(uncore, ILK_GDSR,
					   ILK_GRDOM_RESET_ENABLE, 0,
					   5000, 0,
					   NULL);
	if (ret) {
		drm_dbg(&gt->i915->drm, "Wait for render reset failed\n");
		goto out;
	}

	intel_uncore_write_fw(uncore, ILK_GDSR,
			      ILK_GRDOM_MEDIA | ILK_GRDOM_RESET_ENABLE);
	ret = __intel_wait_for_register_fw(uncore, ILK_GDSR,
					   ILK_GRDOM_RESET_ENABLE, 0,
					   5000, 0,
					   NULL);
	if (ret) {
		drm_dbg(&gt->i915->drm, "Wait for media reset failed\n");
		goto out;
	}

out:
	intel_uncore_write_fw(uncore, ILK_GDSR, 0);
	intel_uncore_posting_read_fw(uncore, ILK_GDSR);
	return ret;
}

/* Reset the hardware domains (GENX_GRDOM_*) specified by mask */
static int gen6_hw_domain_reset(struct intel_gt *gt, u32 hw_domain_mask)
{
	struct intel_uncore *uncore = gt->uncore;
	int err;

	/*
	 * GEN6_GDRST is not in the gt power well, no need to check
	 * for fifo space for the write or forcewake the chip for
	 * the read
	 */
	intel_uncore_write_fw(uncore, GEN6_GDRST, hw_domain_mask);

	/* Wait for the device to ack the reset requests */
	err = __intel_wait_for_register_fw(uncore,
					   GEN6_GDRST, hw_domain_mask, 0,
					   500, 0,
					   NULL);
	if (err)
		drm_dbg(&gt->i915->drm,
			"Wait for 0x%08x engines reset failed\n",
			hw_domain_mask);

	return err;
}

static int gen6_reset_engines(struct intel_gt *gt,
			      intel_engine_mask_t engine_mask,
			      unsigned int retry)
{
	static const u32 hw_engine_mask[] = {
		[RCS0]  = GEN6_GRDOM_RENDER,
		[BCS0]  = GEN6_GRDOM_BLT,
		[VCS0]  = GEN6_GRDOM_MEDIA,
		[VCS1]  = GEN8_GRDOM_MEDIA2,
		[VECS0] = GEN6_GRDOM_VECS,
	};
	struct intel_engine_cs *engine;
	u32 hw_mask;

	if (engine_mask == ALL_ENGINES) {
		hw_mask = GEN6_GRDOM_FULL;
	} else {
		intel_engine_mask_t tmp;

		hw_mask = 0;
		for_each_engine_masked(engine, gt, engine_mask, tmp) {
			GEM_BUG_ON(engine->id >= ARRAY_SIZE(hw_engine_mask));
			hw_mask |= hw_engine_mask[engine->id];
		}
	}

	return gen6_hw_domain_reset(gt, hw_mask);
}

static int gen11_lock_sfc(struct intel_engine_cs *engine, u32 *hw_mask)
{
	struct intel_uncore *uncore = engine->uncore;
	u8 vdbox_sfc_access = RUNTIME_INFO(engine->i915)->vdbox_sfc_access;
	i915_reg_t sfc_forced_lock, sfc_forced_lock_ack;
	u32 sfc_forced_lock_bit, sfc_forced_lock_ack_bit;
	i915_reg_t sfc_usage;
	u32 sfc_usage_bit;
	u32 sfc_reset_bit;
	int ret;

	switch (engine->class) {
	case VIDEO_DECODE_CLASS:
		if ((BIT(engine->instance) & vdbox_sfc_access) == 0)
			return 0;

		sfc_forced_lock = GEN11_VCS_SFC_FORCED_LOCK(engine);
		sfc_forced_lock_bit = GEN11_VCS_SFC_FORCED_LOCK_BIT;

		sfc_forced_lock_ack = GEN11_VCS_SFC_LOCK_STATUS(engine);
		sfc_forced_lock_ack_bit  = GEN11_VCS_SFC_LOCK_ACK_BIT;

		sfc_usage = GEN11_VCS_SFC_LOCK_STATUS(engine);
		sfc_usage_bit = GEN11_VCS_SFC_USAGE_BIT;
		sfc_reset_bit = GEN11_VCS_SFC_RESET_BIT(engine->instance);
		break;

	case VIDEO_ENHANCEMENT_CLASS:
		sfc_forced_lock = GEN11_VECS_SFC_FORCED_LOCK(engine);
		sfc_forced_lock_bit = GEN11_VECS_SFC_FORCED_LOCK_BIT;

		sfc_forced_lock_ack = GEN11_VECS_SFC_LOCK_ACK(engine);
		sfc_forced_lock_ack_bit  = GEN11_VECS_SFC_LOCK_ACK_BIT;

		sfc_usage = GEN11_VECS_SFC_USAGE(engine);
		sfc_usage_bit = GEN11_VECS_SFC_USAGE_BIT;
		sfc_reset_bit = GEN11_VECS_SFC_RESET_BIT(engine->instance);
		break;

	default:
		return 0;
	}

	/*
	 * If the engine is using a SFC, tell the engine that a software reset
	 * is going to happen. The engine will then try to force lock the SFC.
	 * If SFC ends up being locked to the engine we want to reset, we have
	 * to reset it as well (we will unlock it once the reset sequence is
	 * completed).
	 */
	if (!(intel_uncore_read_fw(uncore, sfc_usage) & sfc_usage_bit))
		return 0;

	rmw_set_fw(uncore, sfc_forced_lock, sfc_forced_lock_bit);

	ret = __intel_wait_for_register_fw(uncore,
					   sfc_forced_lock_ack,
					   sfc_forced_lock_ack_bit,
					   sfc_forced_lock_ack_bit,
					   1000, 0, NULL);

	/* Was the SFC released while we were trying to lock it? */
	if (!(intel_uncore_read_fw(uncore, sfc_usage) & sfc_usage_bit))
		return 0;

	if (ret) {
		drm_dbg(&engine->i915->drm,
			"Wait for SFC forced lock ack failed\n");
		return ret;
	}

	*hw_mask |= sfc_reset_bit;
	return 0;
}

static void gen11_unlock_sfc(struct intel_engine_cs *engine)
{
	struct intel_uncore *uncore = engine->uncore;
	u8 vdbox_sfc_access = RUNTIME_INFO(engine->i915)->vdbox_sfc_access;
	i915_reg_t sfc_forced_lock;
	u32 sfc_forced_lock_bit;

	switch (engine->class) {
	case VIDEO_DECODE_CLASS:
		if ((BIT(engine->instance) & vdbox_sfc_access) == 0)
			return;

		sfc_forced_lock = GEN11_VCS_SFC_FORCED_LOCK(engine);
		sfc_forced_lock_bit = GEN11_VCS_SFC_FORCED_LOCK_BIT;
		break;

	case VIDEO_ENHANCEMENT_CLASS:
		sfc_forced_lock = GEN11_VECS_SFC_FORCED_LOCK(engine);
		sfc_forced_lock_bit = GEN11_VECS_SFC_FORCED_LOCK_BIT;
		break;

	default:
		return;
	}

	rmw_clear_fw(uncore, sfc_forced_lock, sfc_forced_lock_bit);
}

static int gen11_reset_engines(struct intel_gt *gt,
			       intel_engine_mask_t engine_mask,
			       unsigned int retry)
{
	static const u32 hw_engine_mask[] = {
		[RCS0]  = GEN11_GRDOM_RENDER,
		[BCS0]  = GEN11_GRDOM_BLT,
		[VCS0]  = GEN11_GRDOM_MEDIA,
		[VCS1]  = GEN11_GRDOM_MEDIA2,
		[VCS2]  = GEN11_GRDOM_MEDIA3,
		[VCS3]  = GEN11_GRDOM_MEDIA4,
		[VECS0] = GEN11_GRDOM_VECS,
		[VECS1] = GEN11_GRDOM_VECS2,
	};
	struct intel_engine_cs *engine;
	intel_engine_mask_t tmp;
	u32 hw_mask;
	int ret;

	if (engine_mask == ALL_ENGINES) {
		hw_mask = GEN11_GRDOM_FULL;
	} else {
		hw_mask = 0;
		for_each_engine_masked(engine, gt, engine_mask, tmp) {
			GEM_BUG_ON(engine->id >= ARRAY_SIZE(hw_engine_mask));
			hw_mask |= hw_engine_mask[engine->id];
			ret = gen11_lock_sfc(engine, &hw_mask);
			if (ret)
				goto sfc_unlock;
		}
	}

	ret = gen6_hw_domain_reset(gt, hw_mask);

sfc_unlock:
	/*
	 * We unlock the SFC based on the lock status and not the result of
	 * gen11_lock_sfc to make sure that we clean properly if something
	 * wrong happened during the lock (e.g. lock acquired after timeout
	 * expiration).
	 */
	if (engine_mask != ALL_ENGINES)
		for_each_engine_masked(engine, gt, engine_mask, tmp)
			gen11_unlock_sfc(engine);

	return ret;
}

static int gen8_engine_reset_prepare(struct intel_engine_cs *engine)
{
	struct intel_uncore *uncore = engine->uncore;
	const i915_reg_t reg = RING_RESET_CTL(engine->mmio_base);
	u32 request, mask, ack;
	int ret;

	ack = intel_uncore_read_fw(uncore, reg);
	if (ack & RESET_CTL_CAT_ERROR) {
		/*
		 * For catastrophic errors, ready-for-reset sequence
		 * needs to be bypassed: HAS#396813
		 */
		request = RESET_CTL_CAT_ERROR;
		mask = RESET_CTL_CAT_ERROR;

		/* Catastrophic errors need to be cleared by HW */
		ack = 0;
	} else if (!(ack & RESET_CTL_READY_TO_RESET)) {
		request = RESET_CTL_REQUEST_RESET;
		mask = RESET_CTL_READY_TO_RESET;
		ack = RESET_CTL_READY_TO_RESET;
	} else {
		return 0;
	}

	intel_uncore_write_fw(uncore, reg, _MASKED_BIT_ENABLE(request));
	ret = __intel_wait_for_register_fw(uncore, reg, mask, ack,
					   700, 0, NULL);
	if (ret)
		drm_err(&engine->i915->drm,
			"%s reset request timed out: {request: %08x, RESET_CTL: %08x}\n",
			engine->name, request,
			intel_uncore_read_fw(uncore, reg));

	return ret;
}

static void gen8_engine_reset_cancel(struct intel_engine_cs *engine)
{
	intel_uncore_write_fw(engine->uncore,
			      RING_RESET_CTL(engine->mmio_base),
			      _MASKED_BIT_DISABLE(RESET_CTL_REQUEST_RESET));
}

static int gen8_reset_engines(struct intel_gt *gt,
			      intel_engine_mask_t engine_mask,
			      unsigned int retry)
{
	struct intel_engine_cs *engine;
	const bool reset_non_ready = retry >= 1;
	intel_engine_mask_t tmp;
	int ret;

	for_each_engine_masked(engine, gt, engine_mask, tmp) {
		ret = gen8_engine_reset_prepare(engine);
		if (ret && !reset_non_ready)
			goto skip_reset;

		/*
		 * If this is not the first failed attempt to prepare,
		 * we decide to proceed anyway.
		 *
		 * By doing so we risk context corruption and with
		 * some gens (kbl), possible system hang if reset
		 * happens during active bb execution.
		 *
		 * We rather take context corruption instead of
		 * failed reset with a wedged driver/gpu. And
		 * active bb execution case should be covered by
		 * stop_engines() we have before the reset.
		 */
	}

	if (INTEL_GEN(gt->i915) >= 11)
		ret = gen11_reset_engines(gt, engine_mask, retry);
	else
		ret = gen6_reset_engines(gt, engine_mask, retry);

skip_reset:
	for_each_engine_masked(engine, gt, engine_mask, tmp)
		gen8_engine_reset_cancel(engine);

	return ret;
}

static int mock_reset(struct intel_gt *gt,
		      intel_engine_mask_t mask,
		      unsigned int retry)
{
	return 0;
}

typedef int (*reset_func)(struct intel_gt *,
			  intel_engine_mask_t engine_mask,
			  unsigned int retry);

static reset_func intel_get_gpu_reset(const struct intel_gt *gt)
{
	struct drm_i915_private *i915 = gt->i915;

	if (is_mock_gt(gt))
		return mock_reset;
	else if (INTEL_GEN(i915) >= 8)
		return gen8_reset_engines;
	else if (INTEL_GEN(i915) >= 6)
		return gen6_reset_engines;
	else if (INTEL_GEN(i915) >= 5)
		return ilk_do_reset;
	else if (IS_G4X(i915))
		return g4x_do_reset;
	else if (IS_G33(i915) || IS_PINEVIEW(i915))
		return g33_do_reset;
	else if (INTEL_GEN(i915) >= 3)
		return i915_do_reset;
	else
		return NULL;
}

int __intel_gt_reset(struct intel_gt *gt, intel_engine_mask_t engine_mask)
{
	const int retries = engine_mask == ALL_ENGINES ? RESET_MAX_RETRIES : 1;
	reset_func reset;
	int ret = -ETIMEDOUT;
	int retry;

	reset = intel_get_gpu_reset(gt);
	if (!reset)
		return -ENODEV;

	/*
	 * If the power well sleeps during the reset, the reset
	 * request may be dropped and never completes (causing -EIO).
	 */
	intel_uncore_forcewake_get(gt->uncore, FORCEWAKE_ALL);
	for (retry = 0; ret == -ETIMEDOUT && retry < retries; retry++) {
		GT_TRACE(gt, "engine_mask=%x\n", engine_mask);
		preempt_disable();
		ret = reset(gt, engine_mask, retry);
		preempt_enable();
	}
	intel_uncore_forcewake_put(gt->uncore, FORCEWAKE_ALL);

	return ret;
}

bool intel_has_gpu_reset(const struct intel_gt *gt)
{
	if (!i915_modparams.reset)
		return NULL;

	return intel_get_gpu_reset(gt);
}

bool intel_has_reset_engine(const struct intel_gt *gt)
{
	if (i915_modparams.reset < 2)
		return false;

	return INTEL_INFO(gt->i915)->has_reset_engine;
}

int intel_reset_guc(struct intel_gt *gt)
{
	u32 guc_domain =
		INTEL_GEN(gt->i915) >= 11 ? GEN11_GRDOM_GUC : GEN9_GRDOM_GUC;
	int ret;

	GEM_BUG_ON(!HAS_GT_UC(gt->i915));

	intel_uncore_forcewake_get(gt->uncore, FORCEWAKE_ALL);
	ret = gen6_hw_domain_reset(gt, guc_domain);
	intel_uncore_forcewake_put(gt->uncore, FORCEWAKE_ALL);

	return ret;
}

/*
 * Ensure irq handler finishes, and not run again.
 * Also return the active request so that we only search for it once.
 */
static void reset_prepare_engine(struct intel_engine_cs *engine)
{
	/*
	 * During the reset sequence, we must prevent the engine from
	 * entering RC6. As the context state is undefined until we restart
	 * the engine, if it does enter RC6 during the reset, the state
	 * written to the powercontext is undefined and so we may lose
	 * GPU state upon resume, i.e. fail to restart after a reset.
	 */
	intel_uncore_forcewake_get(engine->uncore, FORCEWAKE_ALL);
	if (engine->reset.prepare)
		engine->reset.prepare(engine);
}

static void revoke_mmaps(struct intel_gt *gt)
{
	int i;

	for (i = 0; i < gt->ggtt->num_fences; i++) {
		struct drm_vma_offset_node *node;
		struct i915_vma *vma;
		u64 vma_offset;

		vma = READ_ONCE(gt->ggtt->fence_regs[i].vma);
		if (!vma)
			continue;

		if (!i915_vma_has_userfault(vma))
			continue;

		GEM_BUG_ON(vma->fence != &gt->ggtt->fence_regs[i]);

		if (!vma->mmo)
			continue;

		node = &vma->mmo->vma_node;
		vma_offset = vma->ggtt_view.partial.offset << PAGE_SHIFT;

		unmap_mapping_range(gt->i915->drm.anon_inode->i_mapping,
				    drm_vma_node_offset_addr(node) + vma_offset,
				    vma->size,
				    1);
	}
}

static intel_engine_mask_t reset_prepare(struct intel_gt *gt)
{
	struct intel_engine_cs *engine;
	intel_engine_mask_t awake = 0;
	enum intel_engine_id id;

	for_each_engine(engine, gt, id) {
		if (intel_engine_pm_get_if_awake(engine))
			awake |= engine->mask;
		reset_prepare_engine(engine);
	}

	intel_uc_reset_prepare(&gt->uc);

	return awake;
}

static void gt_revoke(struct intel_gt *gt)
{
	revoke_mmaps(gt);
}

static int gt_reset(struct intel_gt *gt, intel_engine_mask_t stalled_mask)
{
	struct intel_engine_cs *engine;
	enum intel_engine_id id;
	int err;

	/*
	 * Everything depends on having the GTT running, so we need to start
	 * there.
	 */
	err = i915_ggtt_enable_hw(gt->i915);
	if (err)
		return err;

	for_each_engine(engine, gt, id)
		__intel_engine_reset(engine, stalled_mask & engine->mask);

	i915_gem_restore_fences(gt->ggtt);

	return err;
}

static void reset_finish_engine(struct intel_engine_cs *engine)
{
	if (engine->reset.finish)
		engine->reset.finish(engine);
	intel_uncore_forcewake_put(engine->uncore, FORCEWAKE_ALL);

	intel_engine_signal_breadcrumbs(engine);
}

static void reset_finish(struct intel_gt *gt, intel_engine_mask_t awake)
{
	struct intel_engine_cs *engine;
	enum intel_engine_id id;

	for_each_engine(engine, gt, id) {
		reset_finish_engine(engine);
		if (awake & engine->mask)
			intel_engine_pm_put(engine);
	}
}

static void nop_submit_request(struct i915_request *request)
{
	struct intel_engine_cs *engine = request->engine;
	unsigned long flags;

	RQ_TRACE(request, "-EIO\n");
	dma_fence_set_error(&request->fence, -EIO);

	spin_lock_irqsave(&engine->active.lock, flags);
	__i915_request_submit(request);
	i915_request_mark_complete(request);
	spin_unlock_irqrestore(&engine->active.lock, flags);

	intel_engine_signal_breadcrumbs(engine);
}

static void __intel_gt_set_wedged(struct intel_gt *gt)
{
	struct intel_engine_cs *engine;
	intel_engine_mask_t awake;
	enum intel_engine_id id;

	if (test_bit(I915_WEDGED, &gt->reset.flags))
		return;

<<<<<<< HEAD
	if (GEM_SHOW_DEBUG() && !intel_engines_are_idle(gt)) {
		struct drm_printer p = drm_debug_printer(__func__);

		for_each_engine(engine, gt, id)
			intel_engine_dump(engine, &p, "%s\n", engine->name);
	}

=======
>>>>>>> 8faa7251
	GT_TRACE(gt, "start\n");

	/*
	 * First, stop submission to hw, but do not yet complete requests by
	 * rolling the global seqno forward (since this would complete requests
	 * for which we haven't set the fence error to EIO yet).
	 */
	awake = reset_prepare(gt);

	/* Even if the GPU reset fails, it should still stop the engines */
	if (!INTEL_INFO(gt->i915)->gpu_reset_clobbers_display)
		__intel_gt_reset(gt, ALL_ENGINES);

	for_each_engine(engine, gt, id)
		engine->submit_request = nop_submit_request;

	/*
	 * Make sure no request can slip through without getting completed by
	 * either this call here to intel_engine_write_global_seqno, or the one
	 * in nop_submit_request.
	 */
	synchronize_rcu_expedited();
	set_bit(I915_WEDGED, &gt->reset.flags);

	/* Mark all executing requests as skipped */
	for_each_engine(engine, gt, id)
		if (engine->reset.cancel)
			engine->reset.cancel(engine);

	reset_finish(gt, awake);

	GT_TRACE(gt, "end\n");
}

void intel_gt_set_wedged(struct intel_gt *gt)
{
	intel_wakeref_t wakeref;

	if (test_bit(I915_WEDGED, &gt->reset.flags))
		return;

	wakeref = intel_runtime_pm_get(gt->uncore->rpm);
	mutex_lock(&gt->reset.mutex);

	if (GEM_SHOW_DEBUG()) {
		struct drm_printer p = drm_debug_printer(__func__);
		struct intel_engine_cs *engine;
		enum intel_engine_id id;

		drm_printf(&p, "called from %pS\n", (void *)_RET_IP_);
		for_each_engine(engine, gt, id) {
			if (intel_engine_is_idle(engine))
				continue;

			intel_engine_dump(engine, &p, "%s\n", engine->name);
		}
	}

	__intel_gt_set_wedged(gt);

	mutex_unlock(&gt->reset.mutex);
	intel_runtime_pm_put(gt->uncore->rpm, wakeref);
}

static bool __intel_gt_unset_wedged(struct intel_gt *gt)
{
	struct intel_gt_timelines *timelines = &gt->timelines;
	struct intel_timeline *tl;
	bool ok;

	if (!test_bit(I915_WEDGED, &gt->reset.flags))
		return true;

	/* Never fully initialised, recovery impossible */
	if (test_bit(I915_WEDGED_ON_INIT, &gt->reset.flags))
		return false;

	GT_TRACE(gt, "start\n");

	/*
	 * Before unwedging, make sure that all pending operations
	 * are flushed and errored out - we may have requests waiting upon
	 * third party fences. We marked all inflight requests as EIO, and
	 * every execbuf since returned EIO, for consistency we want all
	 * the currently pending requests to also be marked as EIO, which
	 * is done inside our nop_submit_request - and so we must wait.
	 *
	 * No more can be submitted until we reset the wedged bit.
	 */
	spin_lock(&timelines->lock);
	list_for_each_entry(tl, &timelines->active_list, link) {
		struct dma_fence *fence;

		fence = i915_active_fence_get(&tl->last_request);
		if (!fence)
			continue;

		spin_unlock(&timelines->lock);

		/*
		 * All internal dependencies (i915_requests) will have
		 * been flushed by the set-wedge, but we may be stuck waiting
		 * for external fences. These should all be capped to 10s
		 * (I915_FENCE_TIMEOUT) so this wait should not be unbounded
		 * in the worst case.
		 */
		dma_fence_default_wait(fence, false, MAX_SCHEDULE_TIMEOUT);
		dma_fence_put(fence);

		/* Restart iteration after droping lock */
		spin_lock(&timelines->lock);
		tl = list_entry(&timelines->active_list, typeof(*tl), link);
	}
	spin_unlock(&timelines->lock);

	/* We must reset pending GPU events before restoring our submission */
	ok = !HAS_EXECLISTS(gt->i915); /* XXX better agnosticism desired */
	if (!INTEL_INFO(gt->i915)->gpu_reset_clobbers_display)
		ok = __intel_gt_reset(gt, ALL_ENGINES) == 0;
	if (!ok) {
		/*
		 * Warn CI about the unrecoverable wedged condition.
		 * Time for a reboot.
		 */
		add_taint_for_CI(TAINT_WARN);
		return false;
	}

	/*
	 * Undo nop_submit_request. We prevent all new i915 requests from
	 * being queued (by disallowing execbuf whilst wedged) so having
	 * waited for all active requests above, we know the system is idle
	 * and do not have to worry about a thread being inside
	 * engine->submit_request() as we swap over. So unlike installing
	 * the nop_submit_request on reset, we can do this from normal
	 * context and do not require stop_machine().
	 */
	intel_engines_reset_default_submission(gt);

	GT_TRACE(gt, "end\n");

	smp_mb__before_atomic(); /* complete takeover before enabling execbuf */
	clear_bit(I915_WEDGED, &gt->reset.flags);

	return true;
}

bool intel_gt_unset_wedged(struct intel_gt *gt)
{
	bool result;

	mutex_lock(&gt->reset.mutex);
	result = __intel_gt_unset_wedged(gt);
	mutex_unlock(&gt->reset.mutex);

	return result;
}

static int do_reset(struct intel_gt *gt, intel_engine_mask_t stalled_mask)
{
	int err, i;

	gt_revoke(gt);

	err = __intel_gt_reset(gt, ALL_ENGINES);
	for (i = 0; err && i < RESET_MAX_RETRIES; i++) {
		msleep(10 * (i + 1));
		err = __intel_gt_reset(gt, ALL_ENGINES);
	}
	if (err)
		return err;

	return gt_reset(gt, stalled_mask);
}

static int resume(struct intel_gt *gt)
{
	struct intel_engine_cs *engine;
	enum intel_engine_id id;
	int ret;

	for_each_engine(engine, gt, id) {
		ret = intel_engine_resume(engine);
		if (ret)
			return ret;
	}

	return 0;
}

/**
 * intel_gt_reset - reset chip after a hang
 * @gt: #intel_gt to reset
 * @stalled_mask: mask of the stalled engines with the guilty requests
 * @reason: user error message for why we are resetting
 *
 * Reset the chip.  Useful if a hang is detected. Marks the device as wedged
 * on failure.
 *
 * Procedure is fairly simple:
 *   - reset the chip using the reset reg
 *   - re-init context state
 *   - re-init hardware status page
 *   - re-init ring buffer
 *   - re-init interrupt state
 *   - re-init display
 */
void intel_gt_reset(struct intel_gt *gt,
		    intel_engine_mask_t stalled_mask,
		    const char *reason)
{
	intel_engine_mask_t awake;
	int ret;

	GT_TRACE(gt, "flags=%lx\n", gt->reset.flags);

	might_sleep();
	GEM_BUG_ON(!test_bit(I915_RESET_BACKOFF, &gt->reset.flags));
	mutex_lock(&gt->reset.mutex);

	/* Clear any previous failed attempts at recovery. Time to try again. */
	if (!__intel_gt_unset_wedged(gt))
		goto unlock;

	if (reason)
		dev_notice(gt->i915->drm.dev,
			   "Resetting chip for %s\n", reason);
	atomic_inc(&gt->i915->gpu_error.reset_count);

	awake = reset_prepare(gt);

	if (!intel_has_gpu_reset(gt)) {
		if (i915_modparams.reset)
			dev_err(gt->i915->drm.dev, "GPU reset not supported\n");
		else
			drm_dbg(&gt->i915->drm, "GPU reset disabled\n");
		goto error;
	}

	if (INTEL_INFO(gt->i915)->gpu_reset_clobbers_display)
		intel_runtime_pm_disable_interrupts(gt->i915);

	if (do_reset(gt, stalled_mask)) {
		dev_err(gt->i915->drm.dev, "Failed to reset chip\n");
		goto taint;
	}

	if (INTEL_INFO(gt->i915)->gpu_reset_clobbers_display)
		intel_runtime_pm_enable_interrupts(gt->i915);

	intel_overlay_reset(gt->i915);

	/*
	 * Next we need to restore the context, but we don't use those
	 * yet either...
	 *
	 * Ring buffer needs to be re-initialized in the KMS case, or if X
	 * was running at the time of the reset (i.e. we weren't VT
	 * switched away).
	 */
	ret = intel_gt_init_hw(gt);
	if (ret) {
		drm_err(&gt->i915->drm,
			"Failed to initialise HW following reset (%d)\n",
			ret);
		goto taint;
	}

	ret = resume(gt);
	if (ret)
		goto taint;

finish:
	reset_finish(gt, awake);
unlock:
	mutex_unlock(&gt->reset.mutex);
	return;

taint:
	/*
	 * History tells us that if we cannot reset the GPU now, we
	 * never will. This then impacts everything that is run
	 * subsequently. On failing the reset, we mark the driver
	 * as wedged, preventing further execution on the GPU.
	 * We also want to go one step further and add a taint to the
	 * kernel so that any subsequent faults can be traced back to
	 * this failure. This is important for CI, where if the
	 * GPU/driver fails we would like to reboot and restart testing
	 * rather than continue on into oblivion. For everyone else,
	 * the system should still plod along, but they have been warned!
	 */
	add_taint_for_CI(TAINT_WARN);
error:
	__intel_gt_set_wedged(gt);
	goto finish;
}

static inline int intel_gt_reset_engine(struct intel_engine_cs *engine)
{
	return __intel_gt_reset(engine->gt, engine->mask);
}

/**
 * intel_engine_reset - reset GPU engine to recover from a hang
 * @engine: engine to reset
 * @msg: reason for GPU reset; or NULL for no dev_notice()
 *
 * Reset a specific GPU engine. Useful if a hang is detected.
 * Returns zero on successful reset or otherwise an error code.
 *
 * Procedure is:
 *  - identifies the request that caused the hang and it is dropped
 *  - reset engine (which will force the engine to idle)
 *  - re-init/configure engine
 */
int intel_engine_reset(struct intel_engine_cs *engine, const char *msg)
{
	struct intel_gt *gt = engine->gt;
	bool uses_guc = intel_engine_in_guc_submission_mode(engine);
	int ret;

	ENGINE_TRACE(engine, "flags=%lx\n", gt->reset.flags);
	GEM_BUG_ON(!test_bit(I915_RESET_ENGINE + engine->id, &gt->reset.flags));

	if (!intel_engine_pm_get_if_awake(engine))
		return 0;

	reset_prepare_engine(engine);

	if (msg)
		dev_notice(engine->i915->drm.dev,
			   "Resetting %s for %s\n", engine->name, msg);
	atomic_inc(&engine->i915->gpu_error.reset_engine_count[engine->uabi_class]);

	if (!uses_guc)
		ret = intel_gt_reset_engine(engine);
	else
		ret = intel_guc_reset_engine(&engine->gt->uc.guc, engine);
	if (ret) {
		/* If we fail here, we expect to fallback to a global reset */
		drm_dbg(&gt->i915->drm, "%sFailed to reset %s, ret=%d\n",
			uses_guc ? "GuC " : "", engine->name, ret);
		goto out;
	}

	/*
	 * The request that caused the hang is stuck on elsp, we know the
	 * active request and can drop it, adjust head to skip the offending
	 * request to resume executing remaining requests in the queue.
	 */
	__intel_engine_reset(engine, true);

	/*
	 * The engine and its registers (and workarounds in case of render)
	 * have been reset to their default values. Follow the init_ring
	 * process to program RING_MODE, HWSP and re-enable submission.
	 */
	ret = intel_engine_resume(engine);

out:
	intel_engine_cancel_stop_cs(engine);
	reset_finish_engine(engine);
	intel_engine_pm_put_async(engine);
	return ret;
}

static void intel_gt_reset_global(struct intel_gt *gt,
				  u32 engine_mask,
				  const char *reason)
{
	struct kobject *kobj = &gt->i915->drm.primary->kdev->kobj;
	char *error_event[] = { I915_ERROR_UEVENT "=1", NULL };
	char *reset_event[] = { I915_RESET_UEVENT "=1", NULL };
	char *reset_done_event[] = { I915_ERROR_UEVENT "=0", NULL };
	struct intel_wedge_me w;

	kobject_uevent_env(kobj, KOBJ_CHANGE, error_event);

	drm_dbg(&gt->i915->drm, "resetting chip\n");
	kobject_uevent_env(kobj, KOBJ_CHANGE, reset_event);

	/* Use a watchdog to ensure that our reset completes */
	intel_wedge_on_timeout(&w, gt, 5 * HZ) {
		intel_prepare_reset(gt->i915);

		/* Flush everyone using a resource about to be clobbered */
		synchronize_srcu_expedited(&gt->reset.backoff_srcu);

		intel_gt_reset(gt, engine_mask, reason);

		intel_finish_reset(gt->i915);
	}

	if (!test_bit(I915_WEDGED, &gt->reset.flags))
		kobject_uevent_env(kobj, KOBJ_CHANGE, reset_done_event);
}

/**
 * intel_gt_handle_error - handle a gpu error
 * @gt: the intel_gt
 * @engine_mask: mask representing engines that are hung
 * @flags: control flags
 * @fmt: Error message format string
 *
 * Do some basic checking of register state at error time and
 * dump it to the syslog.  Also call i915_capture_error_state() to make
 * sure we get a record and make it available in debugfs.  Fire a uevent
 * so userspace knows something bad happened (should trigger collection
 * of a ring dump etc.).
 */
void intel_gt_handle_error(struct intel_gt *gt,
			   intel_engine_mask_t engine_mask,
			   unsigned long flags,
			   const char *fmt, ...)
{
	struct intel_engine_cs *engine;
	intel_wakeref_t wakeref;
	intel_engine_mask_t tmp;
	char error_msg[80];
	char *msg = NULL;

	if (fmt) {
		va_list args;

		va_start(args, fmt);
		vscnprintf(error_msg, sizeof(error_msg), fmt, args);
		va_end(args);

		msg = error_msg;
	}

	/*
	 * In most cases it's guaranteed that we get here with an RPM
	 * reference held, for example because there is a pending GPU
	 * request that won't finish until the reset is done. This
	 * isn't the case at least when we get here by doing a
	 * simulated reset via debugfs, so get an RPM reference.
	 */
	wakeref = intel_runtime_pm_get(gt->uncore->rpm);

	engine_mask &= INTEL_INFO(gt->i915)->engine_mask;

	if (flags & I915_ERROR_CAPTURE) {
		i915_capture_error_state(gt->i915);
		intel_gt_clear_error_registers(gt, engine_mask);
	}

	/*
	 * Try engine reset when available. We fall back to full reset if
	 * single reset fails.
	 */
	if (intel_has_reset_engine(gt) && !intel_gt_is_wedged(gt)) {
		for_each_engine_masked(engine, gt, engine_mask, tmp) {
			BUILD_BUG_ON(I915_RESET_MODESET >= I915_RESET_ENGINE);
			if (test_and_set_bit(I915_RESET_ENGINE + engine->id,
					     &gt->reset.flags))
				continue;

			if (intel_engine_reset(engine, msg) == 0)
				engine_mask &= ~engine->mask;

			clear_and_wake_up_bit(I915_RESET_ENGINE + engine->id,
					      &gt->reset.flags);
		}
	}

	if (!engine_mask)
		goto out;

	/* Full reset needs the mutex, stop any other user trying to do so. */
	if (test_and_set_bit(I915_RESET_BACKOFF, &gt->reset.flags)) {
		wait_event(gt->reset.queue,
			   !test_bit(I915_RESET_BACKOFF, &gt->reset.flags));
		goto out; /* piggy-back on the other reset */
	}

	/* Make sure i915_reset_trylock() sees the I915_RESET_BACKOFF */
	synchronize_rcu_expedited();

	/* Prevent any other reset-engine attempt. */
	for_each_engine(engine, gt, tmp) {
		while (test_and_set_bit(I915_RESET_ENGINE + engine->id,
					&gt->reset.flags))
			wait_on_bit(&gt->reset.flags,
				    I915_RESET_ENGINE + engine->id,
				    TASK_UNINTERRUPTIBLE);
	}

	intel_gt_reset_global(gt, engine_mask, msg);

	for_each_engine(engine, gt, tmp)
		clear_bit_unlock(I915_RESET_ENGINE + engine->id,
				 &gt->reset.flags);
	clear_bit_unlock(I915_RESET_BACKOFF, &gt->reset.flags);
	smp_mb__after_atomic();
	wake_up_all(&gt->reset.queue);

out:
	intel_runtime_pm_put(gt->uncore->rpm, wakeref);
}

int intel_gt_reset_trylock(struct intel_gt *gt, int *srcu)
{
	might_lock(&gt->reset.backoff_srcu);
	might_sleep();

	rcu_read_lock();
	while (test_bit(I915_RESET_BACKOFF, &gt->reset.flags)) {
		rcu_read_unlock();

		if (wait_event_interruptible(gt->reset.queue,
					     !test_bit(I915_RESET_BACKOFF,
						       &gt->reset.flags)))
			return -EINTR;

		rcu_read_lock();
	}
	*srcu = srcu_read_lock(&gt->reset.backoff_srcu);
	rcu_read_unlock();

	return 0;
}

void intel_gt_reset_unlock(struct intel_gt *gt, int tag)
__releases(&gt->reset.backoff_srcu)
{
	srcu_read_unlock(&gt->reset.backoff_srcu, tag);
}

int intel_gt_terminally_wedged(struct intel_gt *gt)
{
	might_sleep();

	if (!intel_gt_is_wedged(gt))
		return 0;

	if (intel_gt_has_init_error(gt))
		return -EIO;

	/* Reset still in progress? Maybe we will recover? */
	if (wait_event_interruptible(gt->reset.queue,
				     !test_bit(I915_RESET_BACKOFF,
					       &gt->reset.flags)))
		return -EINTR;

	return intel_gt_is_wedged(gt) ? -EIO : 0;
}

void intel_gt_set_wedged_on_init(struct intel_gt *gt)
{
	BUILD_BUG_ON(I915_RESET_ENGINE + I915_NUM_ENGINES >
		     I915_WEDGED_ON_INIT);
	intel_gt_set_wedged(gt);
	set_bit(I915_WEDGED_ON_INIT, &gt->reset.flags);
}

void intel_gt_init_reset(struct intel_gt *gt)
{
	init_waitqueue_head(&gt->reset.queue);
	mutex_init(&gt->reset.mutex);
	init_srcu_struct(&gt->reset.backoff_srcu);

	/* no GPU until we are ready! */
	__set_bit(I915_WEDGED, &gt->reset.flags);
}

void intel_gt_fini_reset(struct intel_gt *gt)
{
	cleanup_srcu_struct(&gt->reset.backoff_srcu);
}

static void intel_wedge_me(struct work_struct *work)
{
	struct intel_wedge_me *w = container_of(work, typeof(*w), work.work);

	dev_err(w->gt->i915->drm.dev,
		"%s timed out, cancelling all in-flight rendering.\n",
		w->name);
	intel_gt_set_wedged(w->gt);
}

void __intel_init_wedge(struct intel_wedge_me *w,
			struct intel_gt *gt,
			long timeout,
			const char *name)
{
	w->gt = gt;
	w->name = name;

	INIT_DELAYED_WORK_ONSTACK(&w->work, intel_wedge_me);
	schedule_delayed_work(&w->work, timeout);
}

void __intel_fini_wedge(struct intel_wedge_me *w)
{
	cancel_delayed_work_sync(&w->work);
	destroy_delayed_work_on_stack(&w->work);
	w->gt = NULL;
}

#if IS_ENABLED(CONFIG_DRM_I915_SELFTEST)
#include "selftest_reset.c"
#include "selftest_hangcheck.c"
#endif<|MERGE_RESOLUTION|>--- conflicted
+++ resolved
@@ -804,16 +804,6 @@
 	if (test_bit(I915_WEDGED, &gt->reset.flags))
 		return;
 
-<<<<<<< HEAD
-	if (GEM_SHOW_DEBUG() && !intel_engines_are_idle(gt)) {
-		struct drm_printer p = drm_debug_printer(__func__);
-
-		for_each_engine(engine, gt, id)
-			intel_engine_dump(engine, &p, "%s\n", engine->name);
-	}
-
-=======
->>>>>>> 8faa7251
 	GT_TRACE(gt, "start\n");
 
 	/*

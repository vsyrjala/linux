--- conflicted
+++ resolved
@@ -938,18 +938,6 @@
 }
 
 static void
-<<<<<<< HEAD
-cnl_gt_workarounds_init(struct drm_i915_private *i915, struct i915_wa_list *wal)
-{
-	/* WaInPlaceDecompressionHang:cnl */
-	wa_write_or(wal,
-		    GEN9_GAMT_ECO_REG_RW_IA,
-		    GAMT_ECO_ENABLE_IN_PLACE_DECOMPRESS);
-}
-
-static void
-=======
->>>>>>> eee42141
 icl_gt_workarounds_init(struct drm_i915_private *i915, struct i915_wa_list *wal)
 {
 	icl_wa_init_mcr(i915, wal);
@@ -1568,13 +1556,8 @@
 			     FF_DOP_CLOCK_GATE_DISABLE);
 	}
 
-<<<<<<< HEAD
 	if (IS_ALDERLAKE_P(i915) || IS_ALDERLAKE_S(i915) ||
-	    IS_DG1_REVID(i915, DG1_REVID_A0, DG1_REVID_A0) ||
-=======
-	if (IS_ALDERLAKE_S(i915) ||
 	    IS_DG1_GT_STEP(i915, STEP_A0, STEP_A0) ||
->>>>>>> eee42141
 	    IS_ROCKETLAKE(i915) || IS_TIGERLAKE(i915)) {
 		/* Wa_1409804808:tgl,rkl,dg1[a0],adl-s,adl-p */
 		wa_masked_en(wal, GEN7_ROW_CHICKEN2,

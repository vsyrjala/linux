/*
 * Copyright © 2014 Intel Corporation
 *
 * Permission is hereby granted, free of charge, to any person obtaining a
 * copy of this software and associated documentation files (the "Software"),
 * to deal in the Software without restriction, including without limitation
 * the rights to use, copy, modify, merge, publish, distribute, sublicense,
 * and/or sell copies of the Software, and to permit persons to whom the
 * Software is furnished to do so, subject to the following conditions:
 *
 * The above copyright notice and this permission notice (including the next
 * paragraph) shall be included in all copies or substantial portions of the
 * Software.
 *
 * THE SOFTWARE IS PROVIDED "AS IS", WITHOUT WARRANTY OF ANY KIND, EXPRESS OR
 * IMPLIED, INCLUDING BUT NOT LIMITED TO THE WARRANTIES OF MERCHANTABILITY,
 * FITNESS FOR A PARTICULAR PURPOSE AND NONINFRINGEMENT.  IN NO EVENT SHALL
 * THE AUTHORS OR COPYRIGHT HOLDERS BE LIABLE FOR ANY CLAIM, DAMAGES OR OTHER
 * LIABILITY, WHETHER IN AN ACTION OF CONTRACT, TORT OR OTHERWISE, ARISING
 * FROM, OUT OF OR IN CONNECTION WITH THE SOFTWARE OR THE USE OR OTHER DEALINGS
 * IN THE SOFTWARE.
 *
 * Authors:
 *    Ben Widawsky <ben@bwidawsk.net>
 *    Michel Thierry <michel.thierry@intel.com>
 *    Thomas Daniel <thomas.daniel@intel.com>
 *    Oscar Mateo <oscar.mateo@intel.com>
 *
 */

/**
 * DOC: Logical Rings, Logical Ring Contexts and Execlists
 *
 * Motivation:
 * GEN8 brings an expansion of the HW contexts: "Logical Ring Contexts".
 * These expanded contexts enable a number of new abilities, especially
 * "Execlists" (also implemented in this file).
 *
 * One of the main differences with the legacy HW contexts is that logical
 * ring contexts incorporate many more things to the context's state, like
 * PDPs or ringbuffer control registers:
 *
 * The reason why PDPs are included in the context is straightforward: as
 * PPGTTs (per-process GTTs) are actually per-context, having the PDPs
 * contained there mean you don't need to do a ppgtt->switch_mm yourself,
 * instead, the GPU will do it for you on the context switch.
 *
 * But, what about the ringbuffer control registers (head, tail, etc..)?
 * shouldn't we just need a set of those per engine command streamer? This is
 * where the name "Logical Rings" starts to make sense: by virtualizing the
 * rings, the engine cs shifts to a new "ring buffer" with every context
 * switch. When you want to submit a workload to the GPU you: A) choose your
 * context, B) find its appropriate virtualized ring, C) write commands to it
 * and then, finally, D) tell the GPU to switch to that context.
 *
 * Instead of the legacy MI_SET_CONTEXT, the way you tell the GPU to switch
 * to a contexts is via a context execution list, ergo "Execlists".
 *
 * LRC implementation:
 * Regarding the creation of contexts, we have:
 *
 * - One global default context.
 * - One local default context for each opened fd.
 * - One local extra context for each context create ioctl call.
 *
 * Now that ringbuffers belong per-context (and not per-engine, like before)
 * and that contexts are uniquely tied to a given engine (and not reusable,
 * like before) we need:
 *
 * - One ringbuffer per-engine inside each context.
 * - One backing object per-engine inside each context.
 *
 * The global default context starts its life with these new objects fully
 * allocated and populated. The local default context for each opened fd is
 * more complex, because we don't know at creation time which engine is going
 * to use them. To handle this, we have implemented a deferred creation of LR
 * contexts:
 *
 * The local context starts its life as a hollow or blank holder, that only
 * gets populated for a given engine once we receive an execbuffer. If later
 * on we receive another execbuffer ioctl for the same context but a different
 * engine, we allocate/populate a new ringbuffer and context backing object and
 * so on.
 *
 * Finally, regarding local contexts created using the ioctl call: as they are
 * only allowed with the render ring, we can allocate & populate them right
 * away (no need to defer anything, at least for now).
 *
 * Execlists implementation:
 * Execlists are the new method by which, on gen8+ hardware, workloads are
 * submitted for execution (as opposed to the legacy, ringbuffer-based, method).
 * This method works as follows:
 *
 * When a request is committed, its commands (the BB start and any leading or
 * trailing commands, like the seqno breadcrumbs) are placed in the ringbuffer
 * for the appropriate context. The tail pointer in the hardware context is not
 * updated at this time, but instead, kept by the driver in the ringbuffer
 * structure. A structure representing this request is added to a request queue
 * for the appropriate engine: this structure contains a copy of the context's
 * tail after the request was written to the ring buffer and a pointer to the
 * context itself.
 *
 * If the engine's request queue was empty before the request was added, the
 * queue is processed immediately. Otherwise the queue will be processed during
 * a context switch interrupt. In any case, elements on the queue will get sent
 * (in pairs) to the GPU's ExecLists Submit Port (ELSP, for short) with a
 * globally unique 20-bits submission ID.
 *
 * When execution of a request completes, the GPU updates the context status
 * buffer with a context complete event and generates a context switch interrupt.
 * During the interrupt handling, the driver examines the events in the buffer:
 * for each context complete event, if the announced ID matches that on the head
 * of the request queue, then that request is retired and removed from the queue.
 *
 * After processing, if any requests were retired and the queue is not empty
 * then a new execution list can be submitted. The two requests at the front of
 * the queue are next to be submitted but since a context may not occur twice in
 * an execution list, if subsequent requests have the same ID as the first then
 * the two requests must be combined. This is done simply by discarding requests
 * at the head of the queue until either only one requests is left (in which case
 * we use a NULL second context) or the first two requests have unique IDs.
 *
 * By always executing the first two requests in the queue the driver ensures
 * that the GPU is kept as busy as possible. In the case where a single context
 * completes but a second context is still executing, the request for this second
 * context will be at the head of the queue when we remove the first one. This
 * request will then be resubmitted along with a new request for a different context,
 * which will cause the hardware to continue executing the second request and queue
 * the new request (the GPU detects the condition of a context getting preempted
 * with the same context and optimizes the context switch flow by not doing
 * preemption, but just sampling the new tail pointer).
 *
 */
#include <linux/interrupt.h>

#include "gem/i915_gem_context.h"

#include "i915_drv.h"
#include "i915_perf.h"
#include "i915_trace.h"
#include "i915_vgpu.h"
#include "intel_engine_pm.h"
#include "intel_gt.h"
#include "intel_gt_pm.h"
#include "intel_gt_requests.h"
#include "intel_lrc_reg.h"
#include "intel_mocs.h"
#include "intel_reset.h"
#include "intel_ring.h"
#include "intel_workarounds.h"

#define RING_EXECLIST_QFULL		(1 << 0x2)
#define RING_EXECLIST1_VALID		(1 << 0x3)
#define RING_EXECLIST0_VALID		(1 << 0x4)
#define RING_EXECLIST_ACTIVE_STATUS	(3 << 0xE)
#define RING_EXECLIST1_ACTIVE		(1 << 0x11)
#define RING_EXECLIST0_ACTIVE		(1 << 0x12)

#define GEN8_CTX_STATUS_IDLE_ACTIVE	(1 << 0)
#define GEN8_CTX_STATUS_PREEMPTED	(1 << 1)
#define GEN8_CTX_STATUS_ELEMENT_SWITCH	(1 << 2)
#define GEN8_CTX_STATUS_ACTIVE_IDLE	(1 << 3)
#define GEN8_CTX_STATUS_COMPLETE	(1 << 4)
#define GEN8_CTX_STATUS_LITE_RESTORE	(1 << 15)

#define GEN8_CTX_STATUS_COMPLETED_MASK \
	 (GEN8_CTX_STATUS_COMPLETE | GEN8_CTX_STATUS_PREEMPTED)

#define CTX_DESC_FORCE_RESTORE BIT_ULL(2)

#define GEN12_CTX_STATUS_SWITCHED_TO_NEW_QUEUE	(0x1) /* lower csb dword */
#define GEN12_CTX_SWITCH_DETAIL(csb_dw)	((csb_dw) & 0xF) /* upper csb dword */
#define GEN12_CSB_SW_CTX_ID_MASK		GENMASK(25, 15)
#define GEN12_IDLE_CTX_ID		0x7FF
#define GEN12_CSB_CTX_VALID(csb_dw) \
	(FIELD_GET(GEN12_CSB_SW_CTX_ID_MASK, csb_dw) != GEN12_IDLE_CTX_ID)

/* Typical size of the average request (2 pipecontrols and a MI_BB) */
#define EXECLISTS_REQUEST_SIZE 64 /* bytes */
#define WA_TAIL_DWORDS 2
#define WA_TAIL_BYTES (sizeof(u32) * WA_TAIL_DWORDS)

struct virtual_engine {
	struct intel_engine_cs base;
	struct intel_context context;

	/*
	 * We allow only a single request through the virtual engine at a time
	 * (each request in the timeline waits for the completion fence of
	 * the previous before being submitted). By restricting ourselves to
	 * only submitting a single request, each request is placed on to a
	 * physical to maximise load spreading (by virtue of the late greedy
	 * scheduling -- each real engine takes the next available request
	 * upon idling).
	 */
	struct i915_request *request;

	/*
	 * We keep a rbtree of available virtual engines inside each physical
	 * engine, sorted by priority. Here we preallocate the nodes we need
	 * for the virtual engine, indexed by physical_engine->id.
	 */
	struct ve_node {
		struct rb_node rb;
		int prio;
	} nodes[I915_NUM_ENGINES];

	/*
	 * Keep track of bonded pairs -- restrictions upon on our selection
	 * of physical engines any particular request may be submitted to.
	 * If we receive a submit-fence from a master engine, we will only
	 * use one of sibling_mask physical engines.
	 */
	struct ve_bond {
		const struct intel_engine_cs *master;
		intel_engine_mask_t sibling_mask;
	} *bonds;
	unsigned int num_bonds;

	/* And finally, which physical engines this virtual engine maps onto. */
	unsigned int num_siblings;
	struct intel_engine_cs *siblings[0];
};

static struct virtual_engine *to_virtual_engine(struct intel_engine_cs *engine)
{
	GEM_BUG_ON(!intel_engine_is_virtual(engine));
	return container_of(engine, struct virtual_engine, base);
}

static int __execlists_context_alloc(struct intel_context *ce,
				     struct intel_engine_cs *engine);

static void execlists_init_reg_state(u32 *reg_state,
				     const struct intel_context *ce,
				     const struct intel_engine_cs *engine,
				     const struct intel_ring *ring,
				     bool close);
static void
__execlists_update_reg_state(const struct intel_context *ce,
			     const struct intel_engine_cs *engine);

static void mark_eio(struct i915_request *rq)
{
	if (i915_request_completed(rq))
		return;

	GEM_BUG_ON(i915_request_signaled(rq));

	dma_fence_set_error(&rq->fence, -EIO);
	i915_request_mark_complete(rq);
}

static struct i915_request *
active_request(const struct intel_timeline * const tl, struct i915_request *rq)
{
	struct i915_request *active = rq;

	rcu_read_lock();
	list_for_each_entry_continue_reverse(rq, &tl->requests, link) {
		if (i915_request_completed(rq))
			break;

		active = rq;
	}
	rcu_read_unlock();

	return active;
}

static inline u32 intel_hws_preempt_address(struct intel_engine_cs *engine)
{
	return (i915_ggtt_offset(engine->status_page.vma) +
		I915_GEM_HWS_PREEMPT_ADDR);
}

static inline void
ring_set_paused(const struct intel_engine_cs *engine, int state)
{
	/*
	 * We inspect HWS_PREEMPT with a semaphore inside
	 * engine->emit_fini_breadcrumb. If the dword is true,
	 * the ring is paused as the semaphore will busywait
	 * until the dword is false.
	 */
	engine->status_page.addr[I915_GEM_HWS_PREEMPT] = state;
	if (state)
		wmb();
}

static inline struct i915_priolist *to_priolist(struct rb_node *rb)
{
	return rb_entry(rb, struct i915_priolist, node);
}

static inline int rq_prio(const struct i915_request *rq)
{
	return rq->sched.attr.priority;
}

static int effective_prio(const struct i915_request *rq)
{
	int prio = rq_prio(rq);

	/*
	 * If this request is special and must not be interrupted at any
	 * cost, so be it. Note we are only checking the most recent request
	 * in the context and so may be masking an earlier vip request. It
	 * is hoped that under the conditions where nopreempt is used, this
	 * will not matter (i.e. all requests to that context will be
	 * nopreempt for as long as desired).
	 */
	if (i915_request_has_nopreempt(rq))
		prio = I915_PRIORITY_UNPREEMPTABLE;

	/*
	 * On unwinding the active request, we give it a priority bump
	 * if it has completed waiting on any semaphore. If we know that
	 * the request has already started, we can prevent an unwanted
	 * preempt-to-idle cycle by taking that into account now.
	 */
	if (__i915_request_has_started(rq))
		prio |= I915_PRIORITY_NOSEMAPHORE;

	/* Restrict mere WAIT boosts from triggering preemption */
	BUILD_BUG_ON(__NO_PREEMPTION & ~I915_PRIORITY_MASK); /* only internal */
	return prio | __NO_PREEMPTION;
}

static int queue_prio(const struct intel_engine_execlists *execlists)
{
	struct i915_priolist *p;
	struct rb_node *rb;

	rb = rb_first_cached(&execlists->queue);
	if (!rb)
		return INT_MIN;

	/*
	 * As the priolist[] are inverted, with the highest priority in [0],
	 * we have to flip the index value to become priority.
	 */
	p = to_priolist(rb);
	return ((p->priority + 1) << I915_USER_PRIORITY_SHIFT) - ffs(p->used);
}

static inline bool need_preempt(const struct intel_engine_cs *engine,
				const struct i915_request *rq,
				struct rb_node *rb)
{
	int last_prio;

	if (!intel_engine_has_semaphores(engine))
		return false;

	/*
	 * Check if the current priority hint merits a preemption attempt.
	 *
	 * We record the highest value priority we saw during rescheduling
	 * prior to this dequeue, therefore we know that if it is strictly
	 * less than the current tail of ESLP[0], we do not need to force
	 * a preempt-to-idle cycle.
	 *
	 * However, the priority hint is a mere hint that we may need to
	 * preempt. If that hint is stale or we may be trying to preempt
	 * ourselves, ignore the request.
	 *
	 * More naturally we would write
	 *      prio >= max(0, last);
	 * except that we wish to prevent triggering preemption at the same
	 * priority level: the task that is running should remain running
	 * to preserve FIFO ordering of dependencies.
	 */
	last_prio = max(effective_prio(rq), I915_PRIORITY_NORMAL - 1);
	if (engine->execlists.queue_priority_hint <= last_prio)
		return false;

	/*
	 * Check against the first request in ELSP[1], it will, thanks to the
	 * power of PI, be the highest priority of that context.
	 */
	if (!list_is_last(&rq->sched.link, &engine->active.requests) &&
	    rq_prio(list_next_entry(rq, sched.link)) > last_prio)
		return true;

	if (rb) {
		struct virtual_engine *ve =
			rb_entry(rb, typeof(*ve), nodes[engine->id].rb);
		bool preempt = false;

		if (engine == ve->siblings[0]) { /* only preempt one sibling */
			struct i915_request *next;

			rcu_read_lock();
			next = READ_ONCE(ve->request);
			if (next)
				preempt = rq_prio(next) > last_prio;
			rcu_read_unlock();
		}

		if (preempt)
			return preempt;
	}

	/*
	 * If the inflight context did not trigger the preemption, then maybe
	 * it was the set of queued requests? Pick the highest priority in
	 * the queue (the first active priolist) and see if it deserves to be
	 * running instead of ELSP[0].
	 *
	 * The highest priority request in the queue can not be either
	 * ELSP[0] or ELSP[1] as, thanks again to PI, if it was the same
	 * context, it's priority would not exceed ELSP[0] aka last_prio.
	 */
	return queue_prio(&engine->execlists) > last_prio;
}

__maybe_unused static inline bool
assert_priority_queue(const struct i915_request *prev,
		      const struct i915_request *next)
{
	/*
	 * Without preemption, the prev may refer to the still active element
	 * which we refuse to let go.
	 *
	 * Even with preemption, there are times when we think it is better not
	 * to preempt and leave an ostensibly lower priority request in flight.
	 */
	if (i915_request_is_active(prev))
		return true;

	return rq_prio(prev) >= rq_prio(next);
}

/*
 * The context descriptor encodes various attributes of a context,
 * including its GTT address and some flags. Because it's fairly
 * expensive to calculate, we'll just do it once and cache the result,
 * which remains valid until the context is unpinned.
 *
 * This is what a descriptor looks like, from LSB to MSB::
 *
 *      bits  0-11:    flags, GEN8_CTX_* (cached in ctx->desc_template)
 *      bits 12-31:    LRCA, GTT address of (the HWSP of) this context
 *      bits 32-52:    ctx ID, a globally unique tag (highest bit used by GuC)
 *      bits 53-54:    mbz, reserved for use by hardware
 *      bits 55-63:    group ID, currently unused and set to 0
 *
 * Starting from Gen11, the upper dword of the descriptor has a new format:
 *
 *      bits 32-36:    reserved
 *      bits 37-47:    SW context ID
 *      bits 48:53:    engine instance
 *      bit 54:        mbz, reserved for use by hardware
 *      bits 55-60:    SW counter
 *      bits 61-63:    engine class
 *
 * engine info, SW context ID and SW counter need to form a unique number
 * (Context ID) per lrc.
 */
static u64
lrc_descriptor(struct intel_context *ce, struct intel_engine_cs *engine)
{
	u64 desc;

	desc = INTEL_LEGACY_32B_CONTEXT;
	if (i915_vm_is_4lvl(ce->vm))
		desc = INTEL_LEGACY_64B_CONTEXT;
	desc <<= GEN8_CTX_ADDRESSING_MODE_SHIFT;

	desc |= GEN8_CTX_VALID | GEN8_CTX_PRIVILEGE;
	if (IS_GEN(engine->i915, 8))
		desc |= GEN8_CTX_L3LLC_COHERENT;

	desc |= i915_ggtt_offset(ce->state); /* bits 12-31 */
	/*
	 * The following 32bits are copied into the OA reports (dword 2).
	 * Consider updating oa_get_render_ctx_id in i915_perf.c when changing
	 * anything below.
	 */
	if (INTEL_GEN(engine->i915) >= 11) {
		desc |= (u64)engine->instance << GEN11_ENGINE_INSTANCE_SHIFT;
								/* bits 48-53 */

		desc |= (u64)engine->class << GEN11_ENGINE_CLASS_SHIFT;
								/* bits 61-63 */
	}

	return desc;
}

static u32 *set_offsets(u32 *regs,
			const u8 *data,
			const struct intel_engine_cs *engine)
#define NOP(x) (BIT(7) | (x))
#define LRI(count, flags) ((flags) << 6 | (count))
#define POSTED BIT(0)
#define REG(x) (((x) >> 2) | BUILD_BUG_ON_ZERO(x >= 0x200))
#define REG16(x) \
	(((x) >> 9) | BIT(7) | BUILD_BUG_ON_ZERO(x >= 0x10000)), \
	(((x) >> 2) & 0x7f)
#define END() 0
{
	const u32 base = engine->mmio_base;

	while (*data) {
		u8 count, flags;

		if (*data & BIT(7)) { /* skip */
			regs += *data++ & ~BIT(7);
			continue;
		}

		count = *data & 0x3f;
		flags = *data >> 6;
		data++;

		*regs = MI_LOAD_REGISTER_IMM(count);
		if (flags & POSTED)
			*regs |= MI_LRI_FORCE_POSTED;
		if (INTEL_GEN(engine->i915) >= 11)
			*regs |= MI_LRI_CS_MMIO;
		regs++;

		GEM_BUG_ON(!count);
		do {
			u32 offset = 0;
			u8 v;

			do {
				v = *data++;
				offset <<= 7;
				offset |= v & ~BIT(7);
			} while (v & BIT(7));

			*regs = base + (offset << 2);
			regs += 2;
		} while (--count);
	}

	return regs;
}

static const u8 gen8_xcs_offsets[] = {
	NOP(1),
	LRI(11, 0),
	REG16(0x244),
	REG(0x034),
	REG(0x030),
	REG(0x038),
	REG(0x03c),
	REG(0x168),
	REG(0x140),
	REG(0x110),
	REG(0x11c),
	REG(0x114),
	REG(0x118),

	NOP(9),
	LRI(9, 0),
	REG16(0x3a8),
	REG16(0x28c),
	REG16(0x288),
	REG16(0x284),
	REG16(0x280),
	REG16(0x27c),
	REG16(0x278),
	REG16(0x274),
	REG16(0x270),

	NOP(13),
	LRI(2, 0),
	REG16(0x200),
	REG(0x028),

	END(),
};

static const u8 gen9_xcs_offsets[] = {
	NOP(1),
	LRI(14, POSTED),
	REG16(0x244),
	REG(0x034),
	REG(0x030),
	REG(0x038),
	REG(0x03c),
	REG(0x168),
	REG(0x140),
	REG(0x110),
	REG(0x11c),
	REG(0x114),
	REG(0x118),
	REG(0x1c0),
	REG(0x1c4),
	REG(0x1c8),

	NOP(3),
	LRI(9, POSTED),
	REG16(0x3a8),
	REG16(0x28c),
	REG16(0x288),
	REG16(0x284),
	REG16(0x280),
	REG16(0x27c),
	REG16(0x278),
	REG16(0x274),
	REG16(0x270),

	NOP(13),
	LRI(1, POSTED),
	REG16(0x200),

	NOP(13),
	LRI(44, POSTED),
	REG(0x028),
	REG(0x09c),
	REG(0x0c0),
	REG(0x178),
	REG(0x17c),
	REG16(0x358),
	REG(0x170),
	REG(0x150),
	REG(0x154),
	REG(0x158),
	REG16(0x41c),
	REG16(0x600),
	REG16(0x604),
	REG16(0x608),
	REG16(0x60c),
	REG16(0x610),
	REG16(0x614),
	REG16(0x618),
	REG16(0x61c),
	REG16(0x620),
	REG16(0x624),
	REG16(0x628),
	REG16(0x62c),
	REG16(0x630),
	REG16(0x634),
	REG16(0x638),
	REG16(0x63c),
	REG16(0x640),
	REG16(0x644),
	REG16(0x648),
	REG16(0x64c),
	REG16(0x650),
	REG16(0x654),
	REG16(0x658),
	REG16(0x65c),
	REG16(0x660),
	REG16(0x664),
	REG16(0x668),
	REG16(0x66c),
	REG16(0x670),
	REG16(0x674),
	REG16(0x678),
	REG16(0x67c),
	REG(0x068),

	END(),
};

static const u8 gen12_xcs_offsets[] = {
	NOP(1),
	LRI(13, POSTED),
	REG16(0x244),
	REG(0x034),
	REG(0x030),
	REG(0x038),
	REG(0x03c),
	REG(0x168),
	REG(0x140),
	REG(0x110),
	REG(0x1c0),
	REG(0x1c4),
	REG(0x1c8),
	REG(0x180),
	REG16(0x2b4),

	NOP(5),
	LRI(9, POSTED),
	REG16(0x3a8),
	REG16(0x28c),
	REG16(0x288),
	REG16(0x284),
	REG16(0x280),
	REG16(0x27c),
	REG16(0x278),
	REG16(0x274),
	REG16(0x270),

	END(),
};

static const u8 gen8_rcs_offsets[] = {
	NOP(1),
	LRI(14, POSTED),
	REG16(0x244),
	REG(0x034),
	REG(0x030),
	REG(0x038),
	REG(0x03c),
	REG(0x168),
	REG(0x140),
	REG(0x110),
	REG(0x11c),
	REG(0x114),
	REG(0x118),
	REG(0x1c0),
	REG(0x1c4),
	REG(0x1c8),

	NOP(3),
	LRI(9, POSTED),
	REG16(0x3a8),
	REG16(0x28c),
	REG16(0x288),
	REG16(0x284),
	REG16(0x280),
	REG16(0x27c),
	REG16(0x278),
	REG16(0x274),
	REG16(0x270),

	NOP(13),
	LRI(1, 0),
	REG(0x0c8),

	END(),
};

static const u8 gen11_rcs_offsets[] = {
	NOP(1),
	LRI(15, POSTED),
	REG16(0x244),
	REG(0x034),
	REG(0x030),
	REG(0x038),
	REG(0x03c),
	REG(0x168),
	REG(0x140),
	REG(0x110),
	REG(0x11c),
	REG(0x114),
	REG(0x118),
	REG(0x1c0),
	REG(0x1c4),
	REG(0x1c8),
	REG(0x180),

	NOP(1),
	LRI(9, POSTED),
	REG16(0x3a8),
	REG16(0x28c),
	REG16(0x288),
	REG16(0x284),
	REG16(0x280),
	REG16(0x27c),
	REG16(0x278),
	REG16(0x274),
	REG16(0x270),

	LRI(1, POSTED),
	REG(0x1b0),

	NOP(10),
	LRI(1, 0),
	REG(0x0c8),

	END(),
};

static const u8 gen12_rcs_offsets[] = {
	NOP(1),
	LRI(13, POSTED),
	REG16(0x244),
	REG(0x034),
	REG(0x030),
	REG(0x038),
	REG(0x03c),
	REG(0x168),
	REG(0x140),
	REG(0x110),
	REG(0x1c0),
	REG(0x1c4),
	REG(0x1c8),
	REG(0x180),
	REG16(0x2b4),

	NOP(5),
	LRI(9, POSTED),
	REG16(0x3a8),
	REG16(0x28c),
	REG16(0x288),
	REG16(0x284),
	REG16(0x280),
	REG16(0x27c),
	REG16(0x278),
	REG16(0x274),
	REG16(0x270),

	LRI(3, POSTED),
	REG(0x1b0),
	REG16(0x5a8),
	REG16(0x5ac),

	NOP(6),
	LRI(1, 0),
	REG(0x0c8),

	END(),
};

#undef END
#undef REG16
#undef REG
#undef LRI
#undef NOP

static const u8 *reg_offsets(const struct intel_engine_cs *engine)
{
	/*
	 * The gen12+ lists only have the registers we program in the basic
	 * default state. We rely on the context image using relative
	 * addressing to automatic fixup the register state between the
	 * physical engines for virtual engine.
	 */
	GEM_BUG_ON(INTEL_GEN(engine->i915) >= 12 &&
		   !intel_engine_has_relative_mmio(engine));

	if (engine->class == RENDER_CLASS) {
		if (INTEL_GEN(engine->i915) >= 12)
			return gen12_rcs_offsets;
		else if (INTEL_GEN(engine->i915) >= 11)
			return gen11_rcs_offsets;
		else
			return gen8_rcs_offsets;
	} else {
		if (INTEL_GEN(engine->i915) >= 12)
			return gen12_xcs_offsets;
		else if (INTEL_GEN(engine->i915) >= 9)
			return gen9_xcs_offsets;
		else
			return gen8_xcs_offsets;
	}
}

static struct i915_request *
__unwind_incomplete_requests(struct intel_engine_cs *engine)
{
	struct i915_request *rq, *rn, *active = NULL;
	struct list_head *uninitialized_var(pl);
	int prio = I915_PRIORITY_INVALID;

	lockdep_assert_held(&engine->active.lock);

	list_for_each_entry_safe_reverse(rq, rn,
					 &engine->active.requests,
					 sched.link) {
		if (i915_request_completed(rq))
			continue; /* XXX */

		__i915_request_unsubmit(rq);

		/*
		 * Push the request back into the queue for later resubmission.
		 * If this request is not native to this physical engine (i.e.
		 * it came from a virtual source), push it back onto the virtual
		 * engine so that it can be moved across onto another physical
		 * engine as load dictates.
		 */
		if (likely(rq->execution_mask == engine->mask)) {
			GEM_BUG_ON(rq_prio(rq) == I915_PRIORITY_INVALID);
			if (rq_prio(rq) != prio) {
				prio = rq_prio(rq);
				pl = i915_sched_lookup_priolist(engine, prio);
			}
			GEM_BUG_ON(RB_EMPTY_ROOT(&engine->execlists.queue.rb_root));

			list_move(&rq->sched.link, pl);
			active = rq;
		} else {
			struct intel_engine_cs *owner = rq->hw_context->engine;

			/*
			 * Decouple the virtual breadcrumb before moving it
			 * back to the virtual engine -- we don't want the
			 * request to complete in the background and try
			 * and cancel the breadcrumb on the virtual engine
			 * (instead of the old engine where it is linked)!
			 */
			if (test_bit(DMA_FENCE_FLAG_ENABLE_SIGNAL_BIT,
				     &rq->fence.flags)) {
				spin_lock_nested(&rq->lock,
						 SINGLE_DEPTH_NESTING);
				i915_request_cancel_breadcrumb(rq);
				spin_unlock(&rq->lock);
			}
			rq->engine = owner;
			owner->submit_request(rq);
			active = NULL;
		}
	}

	return active;
}

struct i915_request *
execlists_unwind_incomplete_requests(struct intel_engine_execlists *execlists)
{
	struct intel_engine_cs *engine =
		container_of(execlists, typeof(*engine), execlists);

	return __unwind_incomplete_requests(engine);
}

static inline void
execlists_context_status_change(struct i915_request *rq, unsigned long status)
{
	/*
	 * Only used when GVT-g is enabled now. When GVT-g is disabled,
	 * The compiler should eliminate this function as dead-code.
	 */
	if (!IS_ENABLED(CONFIG_DRM_I915_GVT))
		return;

	atomic_notifier_call_chain(&rq->engine->context_status_notifier,
				   status, rq);
}

static void intel_engine_context_in(struct intel_engine_cs *engine)
{
	unsigned long flags;

	if (READ_ONCE(engine->stats.enabled) == 0)
		return;

	write_seqlock_irqsave(&engine->stats.lock, flags);

	if (engine->stats.enabled > 0) {
		if (engine->stats.active++ == 0)
			engine->stats.start = ktime_get();
		GEM_BUG_ON(engine->stats.active == 0);
	}

	write_sequnlock_irqrestore(&engine->stats.lock, flags);
}

static void intel_engine_context_out(struct intel_engine_cs *engine)
{
	unsigned long flags;

	if (READ_ONCE(engine->stats.enabled) == 0)
		return;

	write_seqlock_irqsave(&engine->stats.lock, flags);

	if (engine->stats.enabled > 0) {
		ktime_t last;

		if (engine->stats.active && --engine->stats.active == 0) {
			/*
			 * Decrement the active context count and in case GPU
			 * is now idle add up to the running total.
			 */
			last = ktime_sub(ktime_get(), engine->stats.start);

			engine->stats.total = ktime_add(engine->stats.total,
							last);
		} else if (engine->stats.active == 0) {
			/*
			 * After turning on engine stats, context out might be
			 * the first event in which case we account from the
			 * time stats gathering was turned on.
			 */
			last = ktime_sub(ktime_get(), engine->stats.enabled_at);

			engine->stats.total = ktime_add(engine->stats.total,
							last);
		}
	}

	write_sequnlock_irqrestore(&engine->stats.lock, flags);
}

static int lrc_ring_mi_mode(const struct intel_engine_cs *engine)
{
	if (INTEL_GEN(engine->i915) >= 12)
		return 0x60;
	else if (INTEL_GEN(engine->i915) >= 9)
		return 0x54;
	else if (engine->class == RENDER_CLASS)
		return 0x58;
	else
		return -1;
}

static void
execlists_check_context(const struct intel_context *ce,
			const struct intel_engine_cs *engine)
{
	const struct intel_ring *ring = ce->ring;
	u32 *regs = ce->lrc_reg_state;
	bool valid = true;
	int x;

	if (regs[CTX_RING_START] != i915_ggtt_offset(ring->vma)) {
		pr_err("%s: context submitted with incorrect RING_START [%08x], expected %08x\n",
		       engine->name,
		       regs[CTX_RING_START],
		       i915_ggtt_offset(ring->vma));
		regs[CTX_RING_START] = i915_ggtt_offset(ring->vma);
		valid = false;
	}

	if ((regs[CTX_RING_CTL] & ~(RING_WAIT | RING_WAIT_SEMAPHORE)) !=
	    (RING_CTL_SIZE(ring->size) | RING_VALID)) {
		pr_err("%s: context submitted with incorrect RING_CTL [%08x], expected %08x\n",
		       engine->name,
		       regs[CTX_RING_CTL],
		       (u32)(RING_CTL_SIZE(ring->size) | RING_VALID));
		regs[CTX_RING_CTL] = RING_CTL_SIZE(ring->size) | RING_VALID;
		valid = false;
	}

	x = lrc_ring_mi_mode(engine);
	if (x != -1 && regs[x + 1] & (regs[x + 1] >> 16) & STOP_RING) {
		pr_err("%s: context submitted with STOP_RING [%08x] in RING_MI_MODE\n",
		       engine->name, regs[x + 1]);
		regs[x + 1] &= ~STOP_RING;
		regs[x + 1] |= STOP_RING << 16;
		valid = false;
	}

	WARN_ONCE(!valid, "Invalid lrc state found before submission\n");
}

static void restore_default_state(struct intel_context *ce,
				  struct intel_engine_cs *engine)
{
	u32 *regs = ce->lrc_reg_state;

	if (engine->pinned_default_state)
		memcpy(regs, /* skip restoring the vanilla PPHWSP */
		       engine->pinned_default_state + LRC_STATE_PN * PAGE_SIZE,
		       engine->context_size - PAGE_SIZE);

	execlists_init_reg_state(regs, ce, engine, ce->ring, false);
}

static void reset_active(struct i915_request *rq,
			 struct intel_engine_cs *engine)
{
	struct intel_context * const ce = rq->hw_context;
	u32 head;

	/*
	 * The executing context has been cancelled. We want to prevent
	 * further execution along this context and propagate the error on
	 * to anything depending on its results.
	 *
	 * In __i915_request_submit(), we apply the -EIO and remove the
	 * requests' payloads for any banned requests. But first, we must
	 * rewind the context back to the start of the incomplete request so
	 * that we do not jump back into the middle of the batch.
	 *
	 * We preserve the breadcrumbs and semaphores of the incomplete
	 * requests so that inter-timeline dependencies (i.e other timelines)
	 * remain correctly ordered. And we defer to __i915_request_submit()
	 * so that all asynchronous waits are correctly handled.
	 */
	ENGINE_TRACE(engine, "{ rq=%llx:%lld }\n",
		     rq->fence.context, rq->fence.seqno);

	/* On resubmission of the active request, payload will be scrubbed */
	if (i915_request_completed(rq))
		head = rq->tail;
	else
		head = active_request(ce->timeline, rq)->head;
	ce->ring->head = intel_ring_wrap(ce->ring, head);
	intel_ring_update_space(ce->ring);

	/* Scrub the context image to prevent replaying the previous batch */
	restore_default_state(ce, engine);
	__execlists_update_reg_state(ce, engine);

	/* We've switched away, so this should be a no-op, but intent matters */
	ce->lrc_desc |= CTX_DESC_FORCE_RESTORE;
}

static inline struct intel_engine_cs *
__execlists_schedule_in(struct i915_request *rq)
{
	struct intel_engine_cs * const engine = rq->engine;
	struct intel_context * const ce = rq->hw_context;

	intel_context_get(ce);

	if (unlikely(i915_gem_context_is_banned(ce->gem_context)))
		reset_active(rq, engine);

	if (IS_ENABLED(CONFIG_DRM_I915_DEBUG_GEM))
		execlists_check_context(ce, engine);

	if (ce->tag) {
		/* Use a fixed tag for OA and friends */
		ce->lrc_desc |= (u64)ce->tag << 32;
	} else {
		/* We don't need a strict matching tag, just different values */
		ce->lrc_desc &= ~GENMASK_ULL(47, 37);
		ce->lrc_desc |=
			(u64)(engine->context_tag++ % NUM_CONTEXT_TAG) <<
			GEN11_SW_CTX_ID_SHIFT;
		BUILD_BUG_ON(NUM_CONTEXT_TAG > GEN12_MAX_CONTEXT_HW_ID);
	}

	__intel_gt_pm_get(engine->gt);
	execlists_context_status_change(rq, INTEL_CONTEXT_SCHEDULE_IN);
	intel_engine_context_in(engine);

	return engine;
}

static inline struct i915_request *
execlists_schedule_in(struct i915_request *rq, int idx)
{
	struct intel_context * const ce = rq->hw_context;
	struct intel_engine_cs *old;

	GEM_BUG_ON(!intel_engine_pm_is_awake(rq->engine));
	trace_i915_request_in(rq, idx);

	old = READ_ONCE(ce->inflight);
	do {
		if (!old) {
			WRITE_ONCE(ce->inflight, __execlists_schedule_in(rq));
			break;
		}
	} while (!try_cmpxchg(&ce->inflight, &old, ptr_inc(old)));

	GEM_BUG_ON(intel_context_inflight(ce) != rq->engine);
	return i915_request_get(rq);
}

static void kick_siblings(struct i915_request *rq, struct intel_context *ce)
{
	struct virtual_engine *ve = container_of(ce, typeof(*ve), context);
	struct i915_request *next = READ_ONCE(ve->request);

	if (next && next->execution_mask & ~rq->execution_mask)
		tasklet_schedule(&ve->base.execlists.tasklet);
}

static inline void
__execlists_schedule_out(struct i915_request *rq,
			 struct intel_engine_cs * const engine)
{
	struct intel_context * const ce = rq->hw_context;

	/*
	 * NB process_csb() is not under the engine->active.lock and hence
	 * schedule_out can race with schedule_in meaning that we should
	 * refrain from doing non-trivial work here.
	 */

	/*
	 * If we have just completed this context, the engine may now be
	 * idle and we want to re-enter powersaving.
	 */
	if (list_is_last(&rq->link, &ce->timeline->requests) &&
	    i915_request_completed(rq))
		intel_engine_add_retire(engine, ce->timeline);

	intel_engine_context_out(engine);
	execlists_context_status_change(rq, INTEL_CONTEXT_SCHEDULE_OUT);
	intel_gt_pm_put_async(engine->gt);

	/*
	 * If this is part of a virtual engine, its next request may
	 * have been blocked waiting for access to the active context.
	 * We have to kick all the siblings again in case we need to
	 * switch (e.g. the next request is not runnable on this
	 * engine). Hopefully, we will already have submitted the next
	 * request before the tasklet runs and do not need to rebuild
	 * each virtual tree and kick everyone again.
	 */
	if (ce->engine != engine)
		kick_siblings(rq, ce);

	intel_context_put(ce);
}

static inline void
execlists_schedule_out(struct i915_request *rq)
{
	struct intel_context * const ce = rq->hw_context;
	struct intel_engine_cs *cur, *old;

	trace_i915_request_out(rq);

	old = READ_ONCE(ce->inflight);
	do
		cur = ptr_unmask_bits(old, 2) ? ptr_dec(old) : NULL;
	while (!try_cmpxchg(&ce->inflight, &old, cur));
	if (!cur)
		__execlists_schedule_out(rq, old);

	i915_request_put(rq);
}

static u64 execlists_update_context(struct i915_request *rq)
{
	struct intel_context *ce = rq->hw_context;
	u64 desc = ce->lrc_desc;
	u32 tail;

	/*
	 * WaIdleLiteRestore:bdw,skl
	 *
	 * We should never submit the context with the same RING_TAIL twice
	 * just in case we submit an empty ring, which confuses the HW.
	 *
	 * We append a couple of NOOPs (gen8_emit_wa_tail) after the end of
	 * the normal request to be able to always advance the RING_TAIL on
	 * subsequent resubmissions (for lite restore). Should that fail us,
	 * and we try and submit the same tail again, force the context
	 * reload.
	 */
	tail = intel_ring_set_tail(rq->ring, rq->tail);
	if (unlikely(ce->lrc_reg_state[CTX_RING_TAIL] == tail))
		desc |= CTX_DESC_FORCE_RESTORE;
	ce->lrc_reg_state[CTX_RING_TAIL] = tail;
	rq->tail = rq->wa_tail;

	/*
	 * Make sure the context image is complete before we submit it to HW.
	 *
	 * Ostensibly, writes (including the WCB) should be flushed prior to
	 * an uncached write such as our mmio register access, the empirical
	 * evidence (esp. on Braswell) suggests that the WC write into memory
	 * may not be visible to the HW prior to the completion of the UC
	 * register write and that we may begin execution from the context
	 * before its image is complete leading to invalid PD chasing.
	 */
<<<<<<< HEAD
	mb();
=======
	wmb();
>>>>>>> cabeacd4

	/* Wa_1607138340:tgl */
	if (IS_TGL_REVID(rq->i915, TGL_REVID_A0, TGL_REVID_A0))
		desc |= CTX_DESC_FORCE_RESTORE;

	ce->lrc_desc &= ~CTX_DESC_FORCE_RESTORE;
	return desc;
}

static inline void write_desc(struct intel_engine_execlists *execlists, u64 desc, u32 port)
{
	if (execlists->ctrl_reg) {
		writel(lower_32_bits(desc), execlists->submit_reg + port * 2);
		writel(upper_32_bits(desc), execlists->submit_reg + port * 2 + 1);
	} else {
		writel(upper_32_bits(desc), execlists->submit_reg);
		writel(lower_32_bits(desc), execlists->submit_reg);
	}
}

static __maybe_unused void
trace_ports(const struct intel_engine_execlists *execlists,
	    const char *msg,
	    struct i915_request * const *ports)
{
	const struct intel_engine_cs *engine =
		container_of(execlists, typeof(*engine), execlists);

	if (!ports[0])
		return;

	ENGINE_TRACE(engine, "%s { %llx:%lld%s, %llx:%lld }\n", msg,
		     ports[0]->fence.context,
		     ports[0]->fence.seqno,
		     i915_request_completed(ports[0]) ? "!" :
		     i915_request_started(ports[0]) ? "*" :
		     "",
		     ports[1] ? ports[1]->fence.context : 0,
		     ports[1] ? ports[1]->fence.seqno : 0);
}

static __maybe_unused bool
assert_pending_valid(const struct intel_engine_execlists *execlists,
		     const char *msg)
{
	struct i915_request * const *port, *rq;
	struct intel_context *ce = NULL;

	trace_ports(execlists, msg, execlists->pending);

	if (!execlists->pending[0]) {
		GEM_TRACE_ERR("Nothing pending for promotion!\n");
		return false;
	}

	if (execlists->pending[execlists_num_ports(execlists)]) {
		GEM_TRACE_ERR("Excess pending[%d] for promotion!\n",
			      execlists_num_ports(execlists));
		return false;
	}

	for (port = execlists->pending; (rq = *port); port++) {
		unsigned long flags;
		bool ok = true;

		GEM_BUG_ON(!kref_read(&rq->fence.refcount));
		GEM_BUG_ON(!i915_request_is_active(rq));

		if (ce == rq->hw_context) {
			GEM_TRACE_ERR("Dup context:%llx in pending[%zd]\n",
				      ce->timeline->fence_context,
				      port - execlists->pending);
			return false;
		}
		ce = rq->hw_context;

		/* Hold tightly onto the lock to prevent concurrent retires! */
		if (!spin_trylock_irqsave(&rq->lock, flags))
			continue;

		if (i915_request_completed(rq))
			goto unlock;

		if (i915_active_is_idle(&ce->active) &&
		    !i915_gem_context_is_kernel(ce->gem_context)) {
			GEM_TRACE_ERR("Inactive context:%llx in pending[%zd]\n",
				      ce->timeline->fence_context,
				      port - execlists->pending);
			ok = false;
			goto unlock;
		}

		if (!i915_vma_is_pinned(ce->state)) {
			GEM_TRACE_ERR("Unpinned context:%llx in pending[%zd]\n",
				      ce->timeline->fence_context,
				      port - execlists->pending);
			ok = false;
			goto unlock;
		}

		if (!i915_vma_is_pinned(ce->ring->vma)) {
			GEM_TRACE_ERR("Unpinned ring:%llx in pending[%zd]\n",
				      ce->timeline->fence_context,
				      port - execlists->pending);
			ok = false;
			goto unlock;
		}

unlock:
		spin_unlock_irqrestore(&rq->lock, flags);
		if (!ok)
			return false;
	}

	return ce;
}

static void execlists_submit_ports(struct intel_engine_cs *engine)
{
	struct intel_engine_execlists *execlists = &engine->execlists;
	unsigned int n;

	GEM_BUG_ON(!assert_pending_valid(execlists, "submit"));

	/*
	 * We can skip acquiring intel_runtime_pm_get() here as it was taken
	 * on our behalf by the request (see i915_gem_mark_busy()) and it will
	 * not be relinquished until the device is idle (see
	 * i915_gem_idle_work_handler()). As a precaution, we make sure
	 * that all ELSP are drained i.e. we have processed the CSB,
	 * before allowing ourselves to idle and calling intel_runtime_pm_put().
	 */
	GEM_BUG_ON(!intel_engine_pm_is_awake(engine));

	/*
	 * ELSQ note: the submit queue is not cleared after being submitted
	 * to the HW so we need to make sure we always clean it up. This is
	 * currently ensured by the fact that we always write the same number
	 * of elsq entries, keep this in mind before changing the loop below.
	 */
	for (n = execlists_num_ports(execlists); n--; ) {
		struct i915_request *rq = execlists->pending[n];

		write_desc(execlists,
			   rq ? execlists_update_context(rq) : 0,
			   n);
	}

	/* we need to manually load the submit queue */
	if (execlists->ctrl_reg)
		writel(EL_CTRL_LOAD, execlists->ctrl_reg);
}

static bool ctx_single_port_submission(const struct intel_context *ce)
{
	return (IS_ENABLED(CONFIG_DRM_I915_GVT) &&
		i915_gem_context_force_single_submission(ce->gem_context));
}

static bool can_merge_ctx(const struct intel_context *prev,
			  const struct intel_context *next)
{
	if (prev != next)
		return false;

	if (ctx_single_port_submission(prev))
		return false;

	return true;
}

static bool can_merge_rq(const struct i915_request *prev,
			 const struct i915_request *next)
{
	GEM_BUG_ON(prev == next);
	GEM_BUG_ON(!assert_priority_queue(prev, next));

	/*
	 * We do not submit known completed requests. Therefore if the next
	 * request is already completed, we can pretend to merge it in
	 * with the previous context (and we will skip updating the ELSP
	 * and tracking). Thus hopefully keeping the ELSP full with active
	 * contexts, despite the best efforts of preempt-to-busy to confuse
	 * us.
	 */
	if (i915_request_completed(next))
		return true;

	if (unlikely((prev->flags ^ next->flags) &
		     (I915_REQUEST_NOPREEMPT | I915_REQUEST_SENTINEL)))
		return false;

	if (!can_merge_ctx(prev->hw_context, next->hw_context))
		return false;

	return true;
}

static void virtual_update_register_offsets(u32 *regs,
					    struct intel_engine_cs *engine)
{
	set_offsets(regs, reg_offsets(engine), engine);
}

static bool virtual_matches(const struct virtual_engine *ve,
			    const struct i915_request *rq,
			    const struct intel_engine_cs *engine)
{
	const struct intel_engine_cs *inflight;

	if (!(rq->execution_mask & engine->mask)) /* We peeked too soon! */
		return false;

	/*
	 * We track when the HW has completed saving the context image
	 * (i.e. when we have seen the final CS event switching out of
	 * the context) and must not overwrite the context image before
	 * then. This restricts us to only using the active engine
	 * while the previous virtualized request is inflight (so
	 * we reuse the register offsets). This is a very small
	 * hystersis on the greedy seelction algorithm.
	 */
	inflight = intel_context_inflight(&ve->context);
	if (inflight && inflight != engine)
		return false;

	return true;
}

static void virtual_xfer_breadcrumbs(struct virtual_engine *ve,
				     struct intel_engine_cs *engine)
{
	struct intel_engine_cs *old = ve->siblings[0];

	/* All unattached (rq->engine == old) must already be completed */

	spin_lock(&old->breadcrumbs.irq_lock);
	if (!list_empty(&ve->context.signal_link)) {
		list_move_tail(&ve->context.signal_link,
			       &engine->breadcrumbs.signalers);
		intel_engine_signal_breadcrumbs(engine);
	}
	spin_unlock(&old->breadcrumbs.irq_lock);
}

static struct i915_request *
last_active(const struct intel_engine_execlists *execlists)
{
	struct i915_request * const *last = READ_ONCE(execlists->active);

	while (*last && i915_request_completed(*last))
		last++;

	return *last;
}

static void defer_request(struct i915_request *rq, struct list_head * const pl)
{
	LIST_HEAD(list);

	/*
	 * We want to move the interrupted request to the back of
	 * the round-robin list (i.e. its priority level), but
	 * in doing so, we must then move all requests that were in
	 * flight and were waiting for the interrupted request to
	 * be run after it again.
	 */
	do {
		struct i915_dependency *p;

		GEM_BUG_ON(i915_request_is_active(rq));
		list_move_tail(&rq->sched.link, pl);

		list_for_each_entry(p, &rq->sched.waiters_list, wait_link) {
			struct i915_request *w =
				container_of(p->waiter, typeof(*w), sched);

			/* Leave semaphores spinning on the other engines */
			if (w->engine != rq->engine)
				continue;

			/* No waiter should start before its signaler */
			GEM_BUG_ON(i915_request_started(w) &&
				   !i915_request_completed(rq));

			GEM_BUG_ON(i915_request_is_active(w));
			if (list_empty(&w->sched.link))
				continue; /* Not yet submitted; unready */

			if (rq_prio(w) < rq_prio(rq))
				continue;

			GEM_BUG_ON(rq_prio(w) > rq_prio(rq));
			list_move_tail(&w->sched.link, &list);
		}

		rq = list_first_entry_or_null(&list, typeof(*rq), sched.link);
	} while (rq);
}

static void defer_active(struct intel_engine_cs *engine)
{
	struct i915_request *rq;

	rq = __unwind_incomplete_requests(engine);
	if (!rq)
		return;

	defer_request(rq, i915_sched_lookup_priolist(engine, rq_prio(rq)));
}

static bool
need_timeslice(struct intel_engine_cs *engine, const struct i915_request *rq)
{
	int hint;

	if (!intel_engine_has_timeslices(engine))
		return false;

	if (list_is_last(&rq->sched.link, &engine->active.requests))
		return false;

	hint = max(rq_prio(list_next_entry(rq, sched.link)),
		   engine->execlists.queue_priority_hint);

	return hint >= effective_prio(rq);
}

static int
switch_prio(struct intel_engine_cs *engine, const struct i915_request *rq)
{
	if (list_is_last(&rq->sched.link, &engine->active.requests))
		return INT_MIN;

	return rq_prio(list_next_entry(rq, sched.link));
}

static inline unsigned long
timeslice(const struct intel_engine_cs *engine)
{
	return READ_ONCE(engine->props.timeslice_duration_ms);
}

static unsigned long
active_timeslice(const struct intel_engine_cs *engine)
{
	const struct i915_request *rq = *engine->execlists.active;

	if (i915_request_completed(rq))
		return 0;

	if (engine->execlists.switch_priority_hint < effective_prio(rq))
		return 0;

	return timeslice(engine);
}

static void set_timeslice(struct intel_engine_cs *engine)
{
	if (!intel_engine_has_timeslices(engine))
		return;

	set_timer_ms(&engine->execlists.timer, active_timeslice(engine));
}

static void record_preemption(struct intel_engine_execlists *execlists)
{
	(void)I915_SELFTEST_ONLY(execlists->preempt_hang.count++);
}

static unsigned long active_preempt_timeout(struct intel_engine_cs *engine)
{
	struct i915_request *rq;

	rq = last_active(&engine->execlists);
	if (!rq)
		return 0;

	/* Force a fast reset for terminated contexts (ignoring sysfs!) */
	if (unlikely(i915_gem_context_is_banned(rq->gem_context)))
		return 1;

	return READ_ONCE(engine->props.preempt_timeout_ms);
}

static void set_preempt_timeout(struct intel_engine_cs *engine)
{
	if (!intel_engine_has_preempt_reset(engine))
		return;

	set_timer_ms(&engine->execlists.preempt,
		     active_preempt_timeout(engine));
}

static void execlists_dequeue(struct intel_engine_cs *engine)
{
	struct intel_engine_execlists * const execlists = &engine->execlists;
	struct i915_request **port = execlists->pending;
	struct i915_request ** const last_port = port + execlists->port_mask;
	struct i915_request *last;
	struct rb_node *rb;
	bool submit = false;

	/*
	 * Hardware submission is through 2 ports. Conceptually each port
	 * has a (RING_START, RING_HEAD, RING_TAIL) tuple. RING_START is
	 * static for a context, and unique to each, so we only execute
	 * requests belonging to a single context from each ring. RING_HEAD
	 * is maintained by the CS in the context image, it marks the place
	 * where it got up to last time, and through RING_TAIL we tell the CS
	 * where we want to execute up to this time.
	 *
	 * In this list the requests are in order of execution. Consecutive
	 * requests from the same context are adjacent in the ringbuffer. We
	 * can combine these requests into a single RING_TAIL update:
	 *
	 *              RING_HEAD...req1...req2
	 *                                    ^- RING_TAIL
	 * since to execute req2 the CS must first execute req1.
	 *
	 * Our goal then is to point each port to the end of a consecutive
	 * sequence of requests as being the most optimal (fewest wake ups
	 * and context switches) submission.
	 */

	for (rb = rb_first_cached(&execlists->virtual); rb; ) {
		struct virtual_engine *ve =
			rb_entry(rb, typeof(*ve), nodes[engine->id].rb);
		struct i915_request *rq = READ_ONCE(ve->request);

		if (!rq) { /* lazily cleanup after another engine handled rq */
			rb_erase_cached(rb, &execlists->virtual);
			RB_CLEAR_NODE(rb);
			rb = rb_first_cached(&execlists->virtual);
			continue;
		}

		if (!virtual_matches(ve, rq, engine)) {
			rb = rb_next(rb);
			continue;
		}

		break;
	}

	/*
	 * If the queue is higher priority than the last
	 * request in the currently active context, submit afresh.
	 * We will resubmit again afterwards in case we need to split
	 * the active context to interject the preemption request,
	 * i.e. we will retrigger preemption following the ack in case
	 * of trouble.
	 */
	last = last_active(execlists);
	if (last) {
		if (need_preempt(engine, last, rb)) {
			ENGINE_TRACE(engine,
				     "preempting last=%llx:%lld, prio=%d, hint=%d\n",
				     last->fence.context,
				     last->fence.seqno,
				     last->sched.attr.priority,
				     execlists->queue_priority_hint);
			record_preemption(execlists);

			/*
			 * Don't let the RING_HEAD advance past the breadcrumb
			 * as we unwind (and until we resubmit) so that we do
			 * not accidentally tell it to go backwards.
			 */
			ring_set_paused(engine, 1);

			/*
			 * Note that we have not stopped the GPU at this point,
			 * so we are unwinding the incomplete requests as they
			 * remain inflight and so by the time we do complete
			 * the preemption, some of the unwound requests may
			 * complete!
			 */
			__unwind_incomplete_requests(engine);

			/*
			 * If we need to return to the preempted context, we
			 * need to skip the lite-restore and force it to
			 * reload the RING_TAIL. Otherwise, the HW has a
			 * tendency to ignore us rewinding the TAIL to the
			 * end of an earlier request.
			 */
			last->hw_context->lrc_desc |= CTX_DESC_FORCE_RESTORE;
			last = NULL;
		} else if (need_timeslice(engine, last) &&
			   timer_expired(&engine->execlists.timer)) {
			ENGINE_TRACE(engine,
				     "expired last=%llx:%lld, prio=%d, hint=%d\n",
				     last->fence.context,
				     last->fence.seqno,
				     last->sched.attr.priority,
				     execlists->queue_priority_hint);

			ring_set_paused(engine, 1);
			defer_active(engine);

			/*
			 * Unlike for preemption, if we rewind and continue
			 * executing the same context as previously active,
			 * the order of execution will remain the same and
			 * the tail will only advance. We do not need to
			 * force a full context restore, as a lite-restore
			 * is sufficient to resample the monotonic TAIL.
			 *
			 * If we switch to any other context, similarly we
			 * will not rewind TAIL of current context, and
			 * normal save/restore will preserve state and allow
			 * us to later continue executing the same request.
			 */
			last = NULL;
		} else {
			/*
			 * Otherwise if we already have a request pending
			 * for execution after the current one, we can
			 * just wait until the next CS event before
			 * queuing more. In either case we will force a
			 * lite-restore preemption event, but if we wait
			 * we hopefully coalesce several updates into a single
			 * submission.
			 */
			if (!list_is_last(&last->sched.link,
					  &engine->active.requests)) {
				/*
				 * Even if ELSP[1] is occupied and not worthy
				 * of timeslices, our queue might be.
				 */
				if (!execlists->timer.expires &&
				    need_timeslice(engine, last))
					set_timer_ms(&execlists->timer,
						     timeslice(engine));

				return;
			}
		}
	}

	while (rb) { /* XXX virtual is always taking precedence */
		struct virtual_engine *ve =
			rb_entry(rb, typeof(*ve), nodes[engine->id].rb);
		struct i915_request *rq;

		spin_lock(&ve->base.active.lock);

		rq = ve->request;
		if (unlikely(!rq)) { /* lost the race to a sibling */
			spin_unlock(&ve->base.active.lock);
			rb_erase_cached(rb, &execlists->virtual);
			RB_CLEAR_NODE(rb);
			rb = rb_first_cached(&execlists->virtual);
			continue;
		}

		GEM_BUG_ON(rq != ve->request);
		GEM_BUG_ON(rq->engine != &ve->base);
		GEM_BUG_ON(rq->hw_context != &ve->context);

		if (rq_prio(rq) >= queue_prio(execlists)) {
			if (!virtual_matches(ve, rq, engine)) {
				spin_unlock(&ve->base.active.lock);
				rb = rb_next(rb);
				continue;
			}

			if (last && !can_merge_rq(last, rq)) {
				spin_unlock(&ve->base.active.lock);
				return; /* leave this for another */
			}

			ENGINE_TRACE(engine,
				     "virtual rq=%llx:%lld%s, new engine? %s\n",
				     rq->fence.context,
				     rq->fence.seqno,
				     i915_request_completed(rq) ? "!" :
				     i915_request_started(rq) ? "*" :
				     "",
				     yesno(engine != ve->siblings[0]));

			ve->request = NULL;
			ve->base.execlists.queue_priority_hint = INT_MIN;
			rb_erase_cached(rb, &execlists->virtual);
			RB_CLEAR_NODE(rb);

			GEM_BUG_ON(!(rq->execution_mask & engine->mask));
			rq->engine = engine;

			if (engine != ve->siblings[0]) {
				u32 *regs = ve->context.lrc_reg_state;
				unsigned int n;

				GEM_BUG_ON(READ_ONCE(ve->context.inflight));

				if (!intel_engine_has_relative_mmio(engine))
					virtual_update_register_offsets(regs,
									engine);

				if (!list_empty(&ve->context.signals))
					virtual_xfer_breadcrumbs(ve, engine);

				/*
				 * Move the bound engine to the top of the list
				 * for future execution. We then kick this
				 * tasklet first before checking others, so that
				 * we preferentially reuse this set of bound
				 * registers.
				 */
				for (n = 1; n < ve->num_siblings; n++) {
					if (ve->siblings[n] == engine) {
						swap(ve->siblings[n],
						     ve->siblings[0]);
						break;
					}
				}

				GEM_BUG_ON(ve->siblings[0] != engine);
			}

			if (__i915_request_submit(rq)) {
				submit = true;
				last = rq;
			}
			i915_request_put(rq);

			/*
			 * Hmm, we have a bunch of virtual engine requests,
			 * but the first one was already completed (thanks
			 * preempt-to-busy!). Keep looking at the veng queue
			 * until we have no more relevant requests (i.e.
			 * the normal submit queue has higher priority).
			 */
			if (!submit) {
				spin_unlock(&ve->base.active.lock);
				rb = rb_first_cached(&execlists->virtual);
				continue;
			}
		}

		spin_unlock(&ve->base.active.lock);
		break;
	}

	while ((rb = rb_first_cached(&execlists->queue))) {
		struct i915_priolist *p = to_priolist(rb);
		struct i915_request *rq, *rn;
		int i;

		priolist_for_each_request_consume(rq, rn, p, i) {
			bool merge = true;

			/*
			 * Can we combine this request with the current port?
			 * It has to be the same context/ringbuffer and not
			 * have any exceptions (e.g. GVT saying never to
			 * combine contexts).
			 *
			 * If we can combine the requests, we can execute both
			 * by updating the RING_TAIL to point to the end of the
			 * second request, and so we never need to tell the
			 * hardware about the first.
			 */
			if (last && !can_merge_rq(last, rq)) {
				/*
				 * If we are on the second port and cannot
				 * combine this request with the last, then we
				 * are done.
				 */
				if (port == last_port)
					goto done;

				/*
				 * We must not populate both ELSP[] with the
				 * same LRCA, i.e. we must submit 2 different
				 * contexts if we submit 2 ELSP.
				 */
				if (last->hw_context == rq->hw_context)
					goto done;

				if (i915_request_has_sentinel(last))
					goto done;

				/*
				 * If GVT overrides us we only ever submit
				 * port[0], leaving port[1] empty. Note that we
				 * also have to be careful that we don't queue
				 * the same context (even though a different
				 * request) to the second port.
				 */
				if (ctx_single_port_submission(last->hw_context) ||
				    ctx_single_port_submission(rq->hw_context))
					goto done;

				merge = false;
			}

			if (__i915_request_submit(rq)) {
				if (!merge) {
					*port = execlists_schedule_in(last, port - execlists->pending);
					port++;
					last = NULL;
				}

				GEM_BUG_ON(last &&
					   !can_merge_ctx(last->hw_context,
							  rq->hw_context));

				submit = true;
				last = rq;
			}
		}

		rb_erase_cached(&p->node, &execlists->queue);
		i915_priolist_free(p);
	}

done:
	/*
	 * Here be a bit of magic! Or sleight-of-hand, whichever you prefer.
	 *
	 * We choose the priority hint such that if we add a request of greater
	 * priority than this, we kick the submission tasklet to decide on
	 * the right order of submitting the requests to hardware. We must
	 * also be prepared to reorder requests as they are in-flight on the
	 * HW. We derive the priority hint then as the first "hole" in
	 * the HW submission ports and if there are no available slots,
	 * the priority of the lowest executing request, i.e. last.
	 *
	 * When we do receive a higher priority request ready to run from the
	 * user, see queue_request(), the priority hint is bumped to that
	 * request triggering preemption on the next dequeue (or subsequent
	 * interrupt for secondary ports).
	 */
	execlists->queue_priority_hint = queue_prio(execlists);

	if (submit) {
		*port = execlists_schedule_in(last, port - execlists->pending);
		execlists->switch_priority_hint =
			switch_prio(engine, *execlists->pending);

		/*
		 * Skip if we ended up with exactly the same set of requests,
		 * e.g. trying to timeslice a pair of ordered contexts
		 */
		if (!memcmp(execlists->active, execlists->pending,
			    (port - execlists->pending + 1) * sizeof(*port))) {
			do
				execlists_schedule_out(fetch_and_zero(port));
			while (port-- != execlists->pending);

			goto skip_submit;
		}

		memset(port + 1, 0, (last_port - port) * sizeof(*port));
		execlists_submit_ports(engine);

		set_preempt_timeout(engine);
	} else {
skip_submit:
		ring_set_paused(engine, 0);
	}
}

static void
cancel_port_requests(struct intel_engine_execlists * const execlists)
{
	struct i915_request * const *port;

	for (port = execlists->pending; *port; port++)
		execlists_schedule_out(*port);
	memset(execlists->pending, 0, sizeof(execlists->pending));

	/* Mark the end of active before we overwrite *active */
	for (port = xchg(&execlists->active, execlists->pending); *port; port++)
		execlists_schedule_out(*port);
	WRITE_ONCE(execlists->active,
		   memset(execlists->inflight, 0, sizeof(execlists->inflight)));
}

static inline void
invalidate_csb_entries(const u32 *first, const u32 *last)
{
	clflush((void *)first);
	clflush((void *)last);
}

static inline bool
reset_in_progress(const struct intel_engine_execlists *execlists)
{
	return unlikely(!__tasklet_is_enabled(&execlists->tasklet));
}

/*
 * Starting with Gen12, the status has a new format:
 *
 *     bit  0:     switched to new queue
 *     bit  1:     reserved
 *     bit  2:     semaphore wait mode (poll or signal), only valid when
 *                 switch detail is set to "wait on semaphore"
 *     bits 3-5:   engine class
 *     bits 6-11:  engine instance
 *     bits 12-14: reserved
 *     bits 15-25: sw context id of the lrc the GT switched to
 *     bits 26-31: sw counter of the lrc the GT switched to
 *     bits 32-35: context switch detail
 *                  - 0: ctx complete
 *                  - 1: wait on sync flip
 *                  - 2: wait on vblank
 *                  - 3: wait on scanline
 *                  - 4: wait on semaphore
 *                  - 5: context preempted (not on SEMAPHORE_WAIT or
 *                       WAIT_FOR_EVENT)
 *     bit  36:    reserved
 *     bits 37-43: wait detail (for switch detail 1 to 4)
 *     bits 44-46: reserved
 *     bits 47-57: sw context id of the lrc the GT switched away from
 *     bits 58-63: sw counter of the lrc the GT switched away from
 */
static inline bool
gen12_csb_parse(const struct intel_engine_execlists *execlists, const u32 *csb)
{
	u32 lower_dw = csb[0];
	u32 upper_dw = csb[1];
	bool ctx_to_valid = GEN12_CSB_CTX_VALID(lower_dw);
	bool ctx_away_valid = GEN12_CSB_CTX_VALID(upper_dw);
	bool new_queue = lower_dw & GEN12_CTX_STATUS_SWITCHED_TO_NEW_QUEUE;

	/*
	 * The context switch detail is not guaranteed to be 5 when a preemption
	 * occurs, so we can't just check for that. The check below works for
	 * all the cases we care about, including preemptions of WAIT
	 * instructions and lite-restore. Preempt-to-idle via the CTRL register
	 * would require some extra handling, but we don't support that.
	 */
	if (!ctx_away_valid || new_queue) {
		GEM_BUG_ON(!ctx_to_valid);
		return true;
	}

	/*
	 * switch detail = 5 is covered by the case above and we do not expect a
	 * context switch on an unsuccessful wait instruction since we always
	 * use polling mode.
	 */
	GEM_BUG_ON(GEN12_CTX_SWITCH_DETAIL(upper_dw));
	return false;
}

static inline bool
gen8_csb_parse(const struct intel_engine_execlists *execlists, const u32 *csb)
{
	return *csb & (GEN8_CTX_STATUS_IDLE_ACTIVE | GEN8_CTX_STATUS_PREEMPTED);
}

static void process_csb(struct intel_engine_cs *engine)
{
	struct intel_engine_execlists * const execlists = &engine->execlists;
	const u32 * const buf = execlists->csb_status;
	const u8 num_entries = execlists->csb_size;
	u8 head, tail;

	/*
	 * As we modify our execlists state tracking we require exclusive
	 * access. Either we are inside the tasklet, or the tasklet is disabled
	 * and we assume that is only inside the reset paths and so serialised.
	 */
	GEM_BUG_ON(!tasklet_is_locked(&execlists->tasklet) &&
		   !reset_in_progress(execlists));
	GEM_BUG_ON(!intel_engine_in_execlists_submission_mode(engine));

	/*
	 * Note that csb_write, csb_status may be either in HWSP or mmio.
	 * When reading from the csb_write mmio register, we have to be
	 * careful to only use the GEN8_CSB_WRITE_PTR portion, which is
	 * the low 4bits. As it happens we know the next 4bits are always
	 * zero and so we can simply masked off the low u8 of the register
	 * and treat it identically to reading from the HWSP (without having
	 * to use explicit shifting and masking, and probably bifurcating
	 * the code to handle the legacy mmio read).
	 */
	head = execlists->csb_head;
	tail = READ_ONCE(*execlists->csb_write);
	ENGINE_TRACE(engine, "cs-irq head=%d, tail=%d\n", head, tail);
	if (unlikely(head == tail))
		return;

	/*
	 * Hopefully paired with a wmb() in HW!
	 *
	 * We must complete the read of the write pointer before any reads
	 * from the CSB, so that we do not see stale values. Without an rmb
	 * (lfence) the HW may speculatively perform the CSB[] reads *before*
	 * we perform the READ_ONCE(*csb_write).
	 */
	rmb();

	do {
		bool promote;

		if (++head == num_entries)
			head = 0;

		/*
		 * We are flying near dragons again.
		 *
		 * We hold a reference to the request in execlist_port[]
		 * but no more than that. We are operating in softirq
		 * context and so cannot hold any mutex or sleep. That
		 * prevents us stopping the requests we are processing
		 * in port[] from being retired simultaneously (the
		 * breadcrumb will be complete before we see the
		 * context-switch). As we only hold the reference to the
		 * request, any pointer chasing underneath the request
		 * is subject to a potential use-after-free. Thus we
		 * store all of the bookkeeping within port[] as
		 * required, and avoid using unguarded pointers beneath
		 * request itself. The same applies to the atomic
		 * status notifier.
		 */

		ENGINE_TRACE(engine, "csb[%d]: status=0x%08x:0x%08x\n",
			     head, buf[2 * head + 0], buf[2 * head + 1]);

		if (INTEL_GEN(engine->i915) >= 12)
			promote = gen12_csb_parse(execlists, buf + 2 * head);
		else
			promote = gen8_csb_parse(execlists, buf + 2 * head);
		if (promote) {
			struct i915_request * const *old = execlists->active;

			/* Point active to the new ELSP; prevent overwriting */
			WRITE_ONCE(execlists->active, execlists->pending);
			set_timeslice(engine);

			if (!inject_preempt_hang(execlists))
				ring_set_paused(engine, 0);

			/* cancel old inflight, prepare for switch */
			trace_ports(execlists, "preempted", old);
			while (*old)
				execlists_schedule_out(*old++);

			/* switch pending to inflight */
			GEM_BUG_ON(!assert_pending_valid(execlists, "promote"));
			WRITE_ONCE(execlists->active,
				   memcpy(execlists->inflight,
					  execlists->pending,
					  execlists_num_ports(execlists) *
					  sizeof(*execlists->pending)));

			WRITE_ONCE(execlists->pending[0], NULL);
		} else {
			GEM_BUG_ON(!*execlists->active);

			/* port0 completed, advanced to port1 */
			trace_ports(execlists, "completed", execlists->active);

			/*
			 * We rely on the hardware being strongly
			 * ordered, that the breadcrumb write is
			 * coherent (visible from the CPU) before the
			 * user interrupt and CSB is processed.
			 */
			GEM_BUG_ON(!i915_request_completed(*execlists->active) &&
				   !reset_in_progress(execlists));
			execlists_schedule_out(*execlists->active++);

			GEM_BUG_ON(execlists->active - execlists->inflight >
				   execlists_num_ports(execlists));
		}
	} while (head != tail);

	execlists->csb_head = head;

	/*
	 * Gen11 has proven to fail wrt global observation point between
	 * entry and tail update, failing on the ordering and thus
	 * we see an old entry in the context status buffer.
	 *
	 * Forcibly evict out entries for the next gpu csb update,
	 * to increase the odds that we get a fresh entries with non
	 * working hardware. The cost for doing so comes out mostly with
	 * the wash as hardware, working or not, will need to do the
	 * invalidation before.
	 */
	invalidate_csb_entries(&buf[0], &buf[num_entries - 1]);
}

static void __execlists_submission_tasklet(struct intel_engine_cs *const engine)
{
	lockdep_assert_held(&engine->active.lock);
	if (!engine->execlists.pending[0]) {
		rcu_read_lock(); /* protect peeking at execlists->active */
		execlists_dequeue(engine);
		rcu_read_unlock();
	}
}

static noinline void preempt_reset(struct intel_engine_cs *engine)
{
	const unsigned int bit = I915_RESET_ENGINE + engine->id;
	unsigned long *lock = &engine->gt->reset.flags;

	if (i915_modparams.reset < 3)
		return;

	if (test_and_set_bit(bit, lock))
		return;

	/* Mark this tasklet as disabled to avoid waiting for it to complete */
	tasklet_disable_nosync(&engine->execlists.tasklet);

	ENGINE_TRACE(engine, "preempt timeout %lu+%ums\n",
		     READ_ONCE(engine->props.preempt_timeout_ms),
		     jiffies_to_msecs(jiffies - engine->execlists.preempt.expires));
	intel_engine_reset(engine, "preemption time out");

	tasklet_enable(&engine->execlists.tasklet);
	clear_and_wake_up_bit(bit, lock);
}

static bool preempt_timeout(const struct intel_engine_cs *const engine)
{
	const struct timer_list *t = &engine->execlists.preempt;

	if (!CONFIG_DRM_I915_PREEMPT_TIMEOUT)
		return false;

	if (!timer_expired(t))
		return false;

	return READ_ONCE(engine->execlists.pending[0]);
}

/*
 * Check the unread Context Status Buffers and manage the submission of new
 * contexts to the ELSP accordingly.
 */
static void execlists_submission_tasklet(unsigned long data)
{
	struct intel_engine_cs * const engine = (struct intel_engine_cs *)data;
	bool timeout = preempt_timeout(engine);

	process_csb(engine);
	if (!READ_ONCE(engine->execlists.pending[0]) || timeout) {
		unsigned long flags;

		spin_lock_irqsave(&engine->active.lock, flags);
		__execlists_submission_tasklet(engine);
		spin_unlock_irqrestore(&engine->active.lock, flags);

		/* Recheck after serialising with direct-submission */
		if (timeout && preempt_timeout(engine))
			preempt_reset(engine);
	}
}

static void __execlists_kick(struct intel_engine_execlists *execlists)
{
	/* Kick the tasklet for some interrupt coalescing and reset handling */
	tasklet_hi_schedule(&execlists->tasklet);
}

#define execlists_kick(t, member) \
	__execlists_kick(container_of(t, struct intel_engine_execlists, member))

static void execlists_timeslice(struct timer_list *timer)
{
	execlists_kick(timer, timer);
}

static void execlists_preempt(struct timer_list *timer)
{
	execlists_kick(timer, preempt);
}

static void queue_request(struct intel_engine_cs *engine,
			  struct i915_sched_node *node,
			  int prio)
{
	GEM_BUG_ON(!list_empty(&node->link));
	list_add_tail(&node->link, i915_sched_lookup_priolist(engine, prio));
}

static void __submit_queue_imm(struct intel_engine_cs *engine)
{
	struct intel_engine_execlists * const execlists = &engine->execlists;

	if (reset_in_progress(execlists))
		return; /* defer until we restart the engine following reset */

	if (execlists->tasklet.func == execlists_submission_tasklet)
		__execlists_submission_tasklet(engine);
	else
		tasklet_hi_schedule(&execlists->tasklet);
}

static void submit_queue(struct intel_engine_cs *engine,
			 const struct i915_request *rq)
{
	struct intel_engine_execlists *execlists = &engine->execlists;

	if (rq_prio(rq) <= execlists->queue_priority_hint)
		return;

	execlists->queue_priority_hint = rq_prio(rq);
	__submit_queue_imm(engine);
}

static void execlists_submit_request(struct i915_request *request)
{
	struct intel_engine_cs *engine = request->engine;
	unsigned long flags;

	/* Will be called from irq-context when using foreign fences. */
	spin_lock_irqsave(&engine->active.lock, flags);

	queue_request(engine, &request->sched, rq_prio(request));

	GEM_BUG_ON(RB_EMPTY_ROOT(&engine->execlists.queue.rb_root));
	GEM_BUG_ON(list_empty(&request->sched.link));

	submit_queue(engine, request);

	spin_unlock_irqrestore(&engine->active.lock, flags);
}

static void __execlists_context_fini(struct intel_context *ce)
{
	intel_ring_put(ce->ring);
	i915_vma_put(ce->state);
}

static void execlists_context_destroy(struct kref *kref)
{
	struct intel_context *ce = container_of(kref, typeof(*ce), ref);

	GEM_BUG_ON(!i915_active_is_idle(&ce->active));
	GEM_BUG_ON(intel_context_is_pinned(ce));

	if (ce->state)
		__execlists_context_fini(ce);

	intel_context_fini(ce);
	intel_context_free(ce);
}

static void
set_redzone(void *vaddr, const struct intel_engine_cs *engine)
{
	if (!IS_ENABLED(CONFIG_DRM_I915_DEBUG_GEM))
		return;

	vaddr += engine->context_size;

	memset(vaddr, POISON_INUSE, I915_GTT_PAGE_SIZE);
}

static void
check_redzone(const void *vaddr, const struct intel_engine_cs *engine)
{
	if (!IS_ENABLED(CONFIG_DRM_I915_DEBUG_GEM))
		return;

	vaddr += engine->context_size;

	if (memchr_inv(vaddr, POISON_INUSE, I915_GTT_PAGE_SIZE))
		dev_err_once(engine->i915->drm.dev,
			     "%s context redzone overwritten!\n",
			     engine->name);
}

static void execlists_context_unpin(struct intel_context *ce)
{
	check_redzone((void *)ce->lrc_reg_state - LRC_STATE_PN * PAGE_SIZE,
		      ce->engine);

	i915_gem_object_unpin_map(ce->state->obj);
	intel_ring_reset(ce->ring, ce->ring->tail);
}

static void
__execlists_update_reg_state(const struct intel_context *ce,
			     const struct intel_engine_cs *engine)
{
	struct intel_ring *ring = ce->ring;
	u32 *regs = ce->lrc_reg_state;

	GEM_BUG_ON(!intel_ring_offset_valid(ring, ring->head));
	GEM_BUG_ON(!intel_ring_offset_valid(ring, ring->tail));

	regs[CTX_RING_START] = i915_ggtt_offset(ring->vma);
	regs[CTX_RING_HEAD] = ring->head;
	regs[CTX_RING_TAIL] = ring->tail;

	/* RPCS */
	if (engine->class == RENDER_CLASS) {
		regs[CTX_R_PWR_CLK_STATE] =
			intel_sseu_make_rpcs(engine->i915, &ce->sseu);

		i915_oa_init_reg_state(ce, engine);
	}
}

static int
__execlists_context_pin(struct intel_context *ce,
			struct intel_engine_cs *engine)
{
	void *vaddr;
	int ret;

	GEM_BUG_ON(!ce->state);

	ret = intel_context_active_acquire(ce);
	if (ret)
		goto err;
	GEM_BUG_ON(!i915_vma_is_pinned(ce->state));

	vaddr = i915_gem_object_pin_map(ce->state->obj,
					i915_coherent_map_type(engine->i915) |
					I915_MAP_OVERRIDE);
	if (IS_ERR(vaddr)) {
		ret = PTR_ERR(vaddr);
		goto unpin_active;
	}

	ce->lrc_desc = lrc_descriptor(ce, engine);
	ce->lrc_reg_state = vaddr + LRC_STATE_PN * PAGE_SIZE;
	__execlists_update_reg_state(ce, engine);

	return 0;

unpin_active:
	intel_context_active_release(ce);
err:
	return ret;
}

static int execlists_context_pin(struct intel_context *ce)
{
	return __execlists_context_pin(ce, ce->engine);
}

static int execlists_context_alloc(struct intel_context *ce)
{
	return __execlists_context_alloc(ce, ce->engine);
}

static void execlists_context_reset(struct intel_context *ce)
{
	/*
	 * Because we emit WA_TAIL_DWORDS there may be a disparity
	 * between our bookkeeping in ce->ring->head and ce->ring->tail and
	 * that stored in context. As we only write new commands from
	 * ce->ring->tail onwards, everything before that is junk. If the GPU
	 * starts reading from its RING_HEAD from the context, it may try to
	 * execute that junk and die.
	 *
	 * The contexts that are stilled pinned on resume belong to the
	 * kernel, and are local to each engine. All other contexts will
	 * have their head/tail sanitized upon pinning before use, so they
	 * will never see garbage,
	 *
	 * So to avoid that we reset the context images upon resume. For
	 * simplicity, we just zero everything out.
	 */
	intel_ring_reset(ce->ring, 0);
	__execlists_update_reg_state(ce, ce->engine);
}

static const struct intel_context_ops execlists_context_ops = {
	.alloc = execlists_context_alloc,

	.pin = execlists_context_pin,
	.unpin = execlists_context_unpin,

	.enter = intel_context_enter_engine,
	.exit = intel_context_exit_engine,

	.reset = execlists_context_reset,
	.destroy = execlists_context_destroy,
};

static int gen8_emit_init_breadcrumb(struct i915_request *rq)
{
	u32 *cs;

	GEM_BUG_ON(!i915_request_timeline(rq)->has_initial_breadcrumb);

	cs = intel_ring_begin(rq, 6);
	if (IS_ERR(cs))
		return PTR_ERR(cs);

	/*
	 * Check if we have been preempted before we even get started.
	 *
	 * After this point i915_request_started() reports true, even if
	 * we get preempted and so are no longer running.
	 */
	*cs++ = MI_ARB_CHECK;
	*cs++ = MI_NOOP;

	*cs++ = MI_STORE_DWORD_IMM_GEN4 | MI_USE_GGTT;
	*cs++ = i915_request_timeline(rq)->hwsp_offset;
	*cs++ = 0;
	*cs++ = rq->fence.seqno - 1;

	intel_ring_advance(rq, cs);

	/* Record the updated position of the request's payload */
	rq->infix = intel_ring_offset(rq, cs);

	return 0;
}

static int execlists_request_alloc(struct i915_request *request)
{
	int ret;

	GEM_BUG_ON(!intel_context_is_pinned(request->hw_context));

	/*
	 * Flush enough space to reduce the likelihood of waiting after
	 * we start building the request - in which case we will just
	 * have to repeat work.
	 */
	request->reserved_space += EXECLISTS_REQUEST_SIZE;

	/*
	 * Note that after this point, we have committed to using
	 * this request as it is being used to both track the
	 * state of engine initialisation and liveness of the
	 * golden renderstate above. Think twice before you try
	 * to cancel/unwind this request now.
	 */

	/* Unconditionally invalidate GPU caches and TLBs. */
	ret = request->engine->emit_flush(request, EMIT_INVALIDATE);
	if (ret)
		return ret;

	request->reserved_space -= EXECLISTS_REQUEST_SIZE;
	return 0;
}

/*
 * In this WA we need to set GEN8_L3SQCREG4[21:21] and reset it after
 * PIPE_CONTROL instruction. This is required for the flush to happen correctly
 * but there is a slight complication as this is applied in WA batch where the
 * values are only initialized once so we cannot take register value at the
 * beginning and reuse it further; hence we save its value to memory, upload a
 * constant value with bit21 set and then we restore it back with the saved value.
 * To simplify the WA, a constant value is formed by using the default value
 * of this register. This shouldn't be a problem because we are only modifying
 * it for a short period and this batch in non-premptible. We can ofcourse
 * use additional instructions that read the actual value of the register
 * at that time and set our bit of interest but it makes the WA complicated.
 *
 * This WA is also required for Gen9 so extracting as a function avoids
 * code duplication.
 */
static u32 *
gen8_emit_flush_coherentl3_wa(struct intel_engine_cs *engine, u32 *batch)
{
	/* NB no one else is allowed to scribble over scratch + 256! */
	*batch++ = MI_STORE_REGISTER_MEM_GEN8 | MI_SRM_LRM_GLOBAL_GTT;
	*batch++ = i915_mmio_reg_offset(GEN8_L3SQCREG4);
	*batch++ = intel_gt_scratch_offset(engine->gt,
					   INTEL_GT_SCRATCH_FIELD_COHERENTL3_WA);
	*batch++ = 0;

	*batch++ = MI_LOAD_REGISTER_IMM(1);
	*batch++ = i915_mmio_reg_offset(GEN8_L3SQCREG4);
	*batch++ = 0x40400000 | GEN8_LQSC_FLUSH_COHERENT_LINES;

	batch = gen8_emit_pipe_control(batch,
				       PIPE_CONTROL_CS_STALL |
				       PIPE_CONTROL_DC_FLUSH_ENABLE,
				       0);

	*batch++ = MI_LOAD_REGISTER_MEM_GEN8 | MI_SRM_LRM_GLOBAL_GTT;
	*batch++ = i915_mmio_reg_offset(GEN8_L3SQCREG4);
	*batch++ = intel_gt_scratch_offset(engine->gt,
					   INTEL_GT_SCRATCH_FIELD_COHERENTL3_WA);
	*batch++ = 0;

	return batch;
}

/*
 * Typically we only have one indirect_ctx and per_ctx batch buffer which are
 * initialized at the beginning and shared across all contexts but this field
 * helps us to have multiple batches at different offsets and select them based
 * on a criteria. At the moment this batch always start at the beginning of the page
 * and at this point we don't have multiple wa_ctx batch buffers.
 *
 * The number of WA applied are not known at the beginning; we use this field
 * to return the no of DWORDS written.
 *
 * It is to be noted that this batch does not contain MI_BATCH_BUFFER_END
 * so it adds NOOPs as padding to make it cacheline aligned.
 * MI_BATCH_BUFFER_END will be added to perctx batch and both of them together
 * makes a complete batch buffer.
 */
static u32 *gen8_init_indirectctx_bb(struct intel_engine_cs *engine, u32 *batch)
{
	/* WaDisableCtxRestoreArbitration:bdw,chv */
	*batch++ = MI_ARB_ON_OFF | MI_ARB_DISABLE;

	/* WaFlushCoherentL3CacheLinesAtContextSwitch:bdw */
	if (IS_BROADWELL(engine->i915))
		batch = gen8_emit_flush_coherentl3_wa(engine, batch);

	/* WaClearSlmSpaceAtContextSwitch:bdw,chv */
	/* Actual scratch location is at 128 bytes offset */
	batch = gen8_emit_pipe_control(batch,
				       PIPE_CONTROL_FLUSH_L3 |
				       PIPE_CONTROL_STORE_DATA_INDEX |
				       PIPE_CONTROL_CS_STALL |
				       PIPE_CONTROL_QW_WRITE,
				       LRC_PPHWSP_SCRATCH_ADDR);

	*batch++ = MI_ARB_ON_OFF | MI_ARB_ENABLE;

	/* Pad to end of cacheline */
	while ((unsigned long)batch % CACHELINE_BYTES)
		*batch++ = MI_NOOP;

	/*
	 * MI_BATCH_BUFFER_END is not required in Indirect ctx BB because
	 * execution depends on the length specified in terms of cache lines
	 * in the register CTX_RCS_INDIRECT_CTX
	 */

	return batch;
}

struct lri {
	i915_reg_t reg;
	u32 value;
};

static u32 *emit_lri(u32 *batch, const struct lri *lri, unsigned int count)
{
	GEM_BUG_ON(!count || count > 63);

	*batch++ = MI_LOAD_REGISTER_IMM(count);
	do {
		*batch++ = i915_mmio_reg_offset(lri->reg);
		*batch++ = lri->value;
	} while (lri++, --count);
	*batch++ = MI_NOOP;

	return batch;
}

static u32 *gen9_init_indirectctx_bb(struct intel_engine_cs *engine, u32 *batch)
{
	static const struct lri lri[] = {
		/* WaDisableGatherAtSetShaderCommonSlice:skl,bxt,kbl,glk */
		{
			COMMON_SLICE_CHICKEN2,
			__MASKED_FIELD(GEN9_DISABLE_GATHER_AT_SET_SHADER_COMMON_SLICE,
				       0),
		},

		/* BSpec: 11391 */
		{
			FF_SLICE_CHICKEN,
			__MASKED_FIELD(FF_SLICE_CHICKEN_CL_PROVOKING_VERTEX_FIX,
				       FF_SLICE_CHICKEN_CL_PROVOKING_VERTEX_FIX),
		},

		/* BSpec: 11299 */
		{
			_3D_CHICKEN3,
			__MASKED_FIELD(_3D_CHICKEN_SF_PROVOKING_VERTEX_FIX,
				       _3D_CHICKEN_SF_PROVOKING_VERTEX_FIX),
		}
	};

	*batch++ = MI_ARB_ON_OFF | MI_ARB_DISABLE;

	/* WaFlushCoherentL3CacheLinesAtContextSwitch:skl,bxt,glk */
	batch = gen8_emit_flush_coherentl3_wa(engine, batch);

	batch = emit_lri(batch, lri, ARRAY_SIZE(lri));

	/* WaMediaPoolStateCmdInWABB:bxt,glk */
	if (HAS_POOLED_EU(engine->i915)) {
		/*
		 * EU pool configuration is setup along with golden context
		 * during context initialization. This value depends on
		 * device type (2x6 or 3x6) and needs to be updated based
		 * on which subslice is disabled especially for 2x6
		 * devices, however it is safe to load default
		 * configuration of 3x6 device instead of masking off
		 * corresponding bits because HW ignores bits of a disabled
		 * subslice and drops down to appropriate config. Please
		 * see render_state_setup() in i915_gem_render_state.c for
		 * possible configurations, to avoid duplication they are
		 * not shown here again.
		 */
		*batch++ = GEN9_MEDIA_POOL_STATE;
		*batch++ = GEN9_MEDIA_POOL_ENABLE;
		*batch++ = 0x00777000;
		*batch++ = 0;
		*batch++ = 0;
		*batch++ = 0;
	}

	*batch++ = MI_ARB_ON_OFF | MI_ARB_ENABLE;

	/* Pad to end of cacheline */
	while ((unsigned long)batch % CACHELINE_BYTES)
		*batch++ = MI_NOOP;

	return batch;
}

static u32 *
gen10_init_indirectctx_bb(struct intel_engine_cs *engine, u32 *batch)
{
	int i;

	/*
	 * WaPipeControlBefore3DStateSamplePattern: cnl
	 *
	 * Ensure the engine is idle prior to programming a
	 * 3DSTATE_SAMPLE_PATTERN during a context restore.
	 */
	batch = gen8_emit_pipe_control(batch,
				       PIPE_CONTROL_CS_STALL,
				       0);
	/*
	 * WaPipeControlBefore3DStateSamplePattern says we need 4 dwords for
	 * the PIPE_CONTROL followed by 12 dwords of 0x0, so 16 dwords in
	 * total. However, a PIPE_CONTROL is 6 dwords long, not 4, which is
	 * confusing. Since gen8_emit_pipe_control() already advances the
	 * batch by 6 dwords, we advance the other 10 here, completing a
	 * cacheline. It's not clear if the workaround requires this padding
	 * before other commands, or if it's just the regular padding we would
	 * already have for the workaround bb, so leave it here for now.
	 */
	for (i = 0; i < 10; i++)
		*batch++ = MI_NOOP;

	/* Pad to end of cacheline */
	while ((unsigned long)batch % CACHELINE_BYTES)
		*batch++ = MI_NOOP;

	return batch;
}

#define CTX_WA_BB_OBJ_SIZE (PAGE_SIZE)

static int lrc_setup_wa_ctx(struct intel_engine_cs *engine)
{
	struct drm_i915_gem_object *obj;
	struct i915_vma *vma;
	int err;

	obj = i915_gem_object_create_shmem(engine->i915, CTX_WA_BB_OBJ_SIZE);
	if (IS_ERR(obj))
		return PTR_ERR(obj);

	vma = i915_vma_instance(obj, &engine->gt->ggtt->vm, NULL);
	if (IS_ERR(vma)) {
		err = PTR_ERR(vma);
		goto err;
	}

	err = i915_vma_pin(vma, 0, 0, PIN_GLOBAL | PIN_HIGH);
	if (err)
		goto err;

	engine->wa_ctx.vma = vma;
	return 0;

err:
	i915_gem_object_put(obj);
	return err;
}

static void lrc_destroy_wa_ctx(struct intel_engine_cs *engine)
{
	i915_vma_unpin_and_release(&engine->wa_ctx.vma, 0);
}

typedef u32 *(*wa_bb_func_t)(struct intel_engine_cs *engine, u32 *batch);

static int intel_init_workaround_bb(struct intel_engine_cs *engine)
{
	struct i915_ctx_workarounds *wa_ctx = &engine->wa_ctx;
	struct i915_wa_ctx_bb *wa_bb[2] = { &wa_ctx->indirect_ctx,
					    &wa_ctx->per_ctx };
	wa_bb_func_t wa_bb_fn[2];
	struct page *page;
	void *batch, *batch_ptr;
	unsigned int i;
	int ret;

	if (engine->class != RENDER_CLASS)
		return 0;

	switch (INTEL_GEN(engine->i915)) {
	case 12:
	case 11:
		return 0;
	case 10:
		wa_bb_fn[0] = gen10_init_indirectctx_bb;
		wa_bb_fn[1] = NULL;
		break;
	case 9:
		wa_bb_fn[0] = gen9_init_indirectctx_bb;
		wa_bb_fn[1] = NULL;
		break;
	case 8:
		wa_bb_fn[0] = gen8_init_indirectctx_bb;
		wa_bb_fn[1] = NULL;
		break;
	default:
		MISSING_CASE(INTEL_GEN(engine->i915));
		return 0;
	}

	ret = lrc_setup_wa_ctx(engine);
	if (ret) {
		DRM_DEBUG_DRIVER("Failed to setup context WA page: %d\n", ret);
		return ret;
	}

	page = i915_gem_object_get_dirty_page(wa_ctx->vma->obj, 0);
	batch = batch_ptr = kmap_atomic(page);

	/*
	 * Emit the two workaround batch buffers, recording the offset from the
	 * start of the workaround batch buffer object for each and their
	 * respective sizes.
	 */
	for (i = 0; i < ARRAY_SIZE(wa_bb_fn); i++) {
		wa_bb[i]->offset = batch_ptr - batch;
		if (GEM_DEBUG_WARN_ON(!IS_ALIGNED(wa_bb[i]->offset,
						  CACHELINE_BYTES))) {
			ret = -EINVAL;
			break;
		}
		if (wa_bb_fn[i])
			batch_ptr = wa_bb_fn[i](engine, batch_ptr);
		wa_bb[i]->size = batch_ptr - (batch + wa_bb[i]->offset);
	}

	BUG_ON(batch_ptr - batch > CTX_WA_BB_OBJ_SIZE);

	kunmap_atomic(batch);
	if (ret)
		lrc_destroy_wa_ctx(engine);

	return ret;
}

static void enable_execlists(struct intel_engine_cs *engine)
{
	u32 mode;

	assert_forcewakes_active(engine->uncore, FORCEWAKE_ALL);

	intel_engine_set_hwsp_writemask(engine, ~0u); /* HWSTAM */

	if (INTEL_GEN(engine->i915) >= 11)
		mode = _MASKED_BIT_ENABLE(GEN11_GFX_DISABLE_LEGACY_MODE);
	else
		mode = _MASKED_BIT_ENABLE(GFX_RUN_LIST_ENABLE);
	ENGINE_WRITE_FW(engine, RING_MODE_GEN7, mode);

	ENGINE_WRITE_FW(engine, RING_MI_MODE, _MASKED_BIT_DISABLE(STOP_RING));

	ENGINE_WRITE_FW(engine,
			RING_HWS_PGA,
			i915_ggtt_offset(engine->status_page.vma));
	ENGINE_POSTING_READ(engine, RING_HWS_PGA);
}

static bool unexpected_starting_state(struct intel_engine_cs *engine)
{
	bool unexpected = false;

	if (ENGINE_READ_FW(engine, RING_MI_MODE) & STOP_RING) {
		DRM_DEBUG_DRIVER("STOP_RING still set in RING_MI_MODE\n");
		unexpected = true;
	}

	return unexpected;
}

static int execlists_resume(struct intel_engine_cs *engine)
{
	intel_engine_apply_workarounds(engine);
	intel_engine_apply_whitelist(engine);

	intel_mocs_init_engine(engine);

	intel_engine_reset_breadcrumbs(engine);

	if (GEM_SHOW_DEBUG() && unexpected_starting_state(engine)) {
		struct drm_printer p = drm_debug_printer(__func__);

		intel_engine_dump(engine, &p, NULL);
	}

	enable_execlists(engine);

	return 0;
}

static void execlists_reset_prepare(struct intel_engine_cs *engine)
{
	struct intel_engine_execlists * const execlists = &engine->execlists;
	unsigned long flags;

	ENGINE_TRACE(engine, "depth<-%d\n",
		     atomic_read(&execlists->tasklet.count));

	/*
	 * Prevent request submission to the hardware until we have
	 * completed the reset in i915_gem_reset_finish(). If a request
	 * is completed by one engine, it may then queue a request
	 * to a second via its execlists->tasklet *just* as we are
	 * calling engine->resume() and also writing the ELSP.
	 * Turning off the execlists->tasklet until the reset is over
	 * prevents the race.
	 */
	__tasklet_disable_sync_once(&execlists->tasklet);
	GEM_BUG_ON(!reset_in_progress(execlists));

	/* And flush any current direct submission. */
	spin_lock_irqsave(&engine->active.lock, flags);
	spin_unlock_irqrestore(&engine->active.lock, flags);

	/*
	 * We stop engines, otherwise we might get failed reset and a
	 * dead gpu (on elk). Also as modern gpu as kbl can suffer
	 * from system hang if batchbuffer is progressing when
	 * the reset is issued, regardless of READY_TO_RESET ack.
	 * Thus assume it is best to stop engines on all gens
	 * where we have a gpu reset.
	 *
	 * WaKBLVECSSemaphoreWaitPoll:kbl (on ALL_ENGINES)
	 *
	 * FIXME: Wa for more modern gens needs to be validated
	 */
	intel_engine_stop_cs(engine);
}

static void reset_csb_pointers(struct intel_engine_cs *engine)
{
	struct intel_engine_execlists * const execlists = &engine->execlists;
	const unsigned int reset_value = execlists->csb_size - 1;

	ring_set_paused(engine, 0);

	/*
	 * After a reset, the HW starts writing into CSB entry [0]. We
	 * therefore have to set our HEAD pointer back one entry so that
	 * the *first* entry we check is entry 0. To complicate this further,
	 * as we don't wait for the first interrupt after reset, we have to
	 * fake the HW write to point back to the last entry so that our
	 * inline comparison of our cached head position against the last HW
	 * write works even before the first interrupt.
	 */
	execlists->csb_head = reset_value;
	WRITE_ONCE(*execlists->csb_write, reset_value);
	wmb(); /* Make sure this is visible to HW (paranoia?) */

	/*
	 * Sometimes Icelake forgets to reset its pointers on a GPU reset.
	 * Bludgeon them with a mmio update to be sure.
	 */
	ENGINE_WRITE(engine, RING_CONTEXT_STATUS_PTR,
		     reset_value << 8 | reset_value);
	ENGINE_POSTING_READ(engine, RING_CONTEXT_STATUS_PTR);

	invalidate_csb_entries(&execlists->csb_status[0],
			       &execlists->csb_status[reset_value]);
}

static void __execlists_reset_reg_state(const struct intel_context *ce,
					const struct intel_engine_cs *engine)
{
	u32 *regs = ce->lrc_reg_state;
	int x;

	x = lrc_ring_mi_mode(engine);
	if (x != -1) {
		regs[x + 1] &= ~STOP_RING;
		regs[x + 1] |= STOP_RING << 16;
	}
}

static void __execlists_reset(struct intel_engine_cs *engine, bool stalled)
{
	struct intel_engine_execlists * const execlists = &engine->execlists;
	struct intel_context *ce;
	struct i915_request *rq;

	mb(); /* paranoia: read the CSB pointers from after the reset */
	clflush(execlists->csb_write);
	mb();

	process_csb(engine); /* drain preemption events */

	/* Following the reset, we need to reload the CSB read/write pointers */
	reset_csb_pointers(engine);

	/*
	 * Save the currently executing context, even if we completed
	 * its request, it was still running at the time of the
	 * reset and will have been clobbered.
	 */
	rq = execlists_active(execlists);
	if (!rq)
		goto unwind;

	/* We still have requests in-flight; the engine should be active */
	GEM_BUG_ON(!intel_engine_pm_is_awake(engine));

	ce = rq->hw_context;
	GEM_BUG_ON(!i915_vma_is_pinned(ce->state));

	if (i915_request_completed(rq)) {
		/* Idle context; tidy up the ring so we can restart afresh */
		ce->ring->head = intel_ring_wrap(ce->ring, rq->tail);
		goto out_replay;
	}

	/* Context has requests still in-flight; it should not be idle! */
	GEM_BUG_ON(i915_active_is_idle(&ce->active));
	rq = active_request(ce->timeline, rq);
	ce->ring->head = intel_ring_wrap(ce->ring, rq->head);
	GEM_BUG_ON(ce->ring->head == ce->ring->tail);

	/*
	 * If this request hasn't started yet, e.g. it is waiting on a
	 * semaphore, we need to avoid skipping the request or else we
	 * break the signaling chain. However, if the context is corrupt
	 * the request will not restart and we will be stuck with a wedged
	 * device. It is quite often the case that if we issue a reset
	 * while the GPU is loading the context image, that the context
	 * image becomes corrupt.
	 *
	 * Otherwise, if we have not started yet, the request should replay
	 * perfectly and we do not need to flag the result as being erroneous.
	 */
	if (!i915_request_started(rq))
		goto out_replay;

	/*
	 * If the request was innocent, we leave the request in the ELSP
	 * and will try to replay it on restarting. The context image may
	 * have been corrupted by the reset, in which case we may have
	 * to service a new GPU hang, but more likely we can continue on
	 * without impact.
	 *
	 * If the request was guilty, we presume the context is corrupt
	 * and have to at least restore the RING register in the context
	 * image back to the expected values to skip over the guilty request.
	 */
	__i915_request_reset(rq, stalled);
	if (!stalled)
		goto out_replay;

	/*
	 * We want a simple context + ring to execute the breadcrumb update.
	 * We cannot rely on the context being intact across the GPU hang,
	 * so clear it and rebuild just what we need for the breadcrumb.
	 * All pending requests for this context will be zapped, and any
	 * future request will be after userspace has had the opportunity
	 * to recreate its own state.
	 */
	GEM_BUG_ON(!intel_context_is_pinned(ce));
	restore_default_state(ce, engine);

out_replay:
	ENGINE_TRACE(engine, "replay {head:%04x, tail:%04x}\n",
		     ce->ring->head, ce->ring->tail);
	intel_ring_update_space(ce->ring);
	__execlists_reset_reg_state(ce, engine);
	__execlists_update_reg_state(ce, engine);
	ce->lrc_desc |= CTX_DESC_FORCE_RESTORE; /* paranoid: GPU was reset! */

unwind:
	/* Push back any incomplete requests for replay after the reset. */
	cancel_port_requests(execlists);
	__unwind_incomplete_requests(engine);
}

static void execlists_reset(struct intel_engine_cs *engine, bool stalled)
{
	unsigned long flags;

	ENGINE_TRACE(engine, "\n");

	spin_lock_irqsave(&engine->active.lock, flags);

	__execlists_reset(engine, stalled);

	spin_unlock_irqrestore(&engine->active.lock, flags);
}

static void nop_submission_tasklet(unsigned long data)
{
	/* The driver is wedged; don't process any more events. */
}

static void execlists_cancel_requests(struct intel_engine_cs *engine)
{
	struct intel_engine_execlists * const execlists = &engine->execlists;
	struct i915_request *rq, *rn;
	struct rb_node *rb;
	unsigned long flags;

	ENGINE_TRACE(engine, "\n");

	/*
	 * Before we call engine->cancel_requests(), we should have exclusive
	 * access to the submission state. This is arranged for us by the
	 * caller disabling the interrupt generation, the tasklet and other
	 * threads that may then access the same state, giving us a free hand
	 * to reset state. However, we still need to let lockdep be aware that
	 * we know this state may be accessed in hardirq context, so we
	 * disable the irq around this manipulation and we want to keep
	 * the spinlock focused on its duties and not accidentally conflate
	 * coverage to the submission's irq state. (Similarly, although we
	 * shouldn't need to disable irq around the manipulation of the
	 * submission's irq state, we also wish to remind ourselves that
	 * it is irq state.)
	 */
	spin_lock_irqsave(&engine->active.lock, flags);

	__execlists_reset(engine, true);

	/* Mark all executing requests as skipped. */
	list_for_each_entry(rq, &engine->active.requests, sched.link)
		mark_eio(rq);

	/* Flush the queued requests to the timeline list (for retiring). */
	while ((rb = rb_first_cached(&execlists->queue))) {
		struct i915_priolist *p = to_priolist(rb);
		int i;

		priolist_for_each_request_consume(rq, rn, p, i) {
			mark_eio(rq);
			__i915_request_submit(rq);
		}

		rb_erase_cached(&p->node, &execlists->queue);
		i915_priolist_free(p);
	}

	/* Cancel all attached virtual engines */
	while ((rb = rb_first_cached(&execlists->virtual))) {
		struct virtual_engine *ve =
			rb_entry(rb, typeof(*ve), nodes[engine->id].rb);

		rb_erase_cached(rb, &execlists->virtual);
		RB_CLEAR_NODE(rb);

		spin_lock(&ve->base.active.lock);
		rq = fetch_and_zero(&ve->request);
		if (rq) {
			mark_eio(rq);

			rq->engine = engine;
			__i915_request_submit(rq);
			i915_request_put(rq);

			ve->base.execlists.queue_priority_hint = INT_MIN;
		}
		spin_unlock(&ve->base.active.lock);
	}

	/* Remaining _unready_ requests will be nop'ed when submitted */

	execlists->queue_priority_hint = INT_MIN;
	execlists->queue = RB_ROOT_CACHED;

	GEM_BUG_ON(__tasklet_is_enabled(&execlists->tasklet));
	execlists->tasklet.func = nop_submission_tasklet;

	spin_unlock_irqrestore(&engine->active.lock, flags);
}

static void execlists_reset_finish(struct intel_engine_cs *engine)
{
	struct intel_engine_execlists * const execlists = &engine->execlists;

	/*
	 * After a GPU reset, we may have requests to replay. Do so now while
	 * we still have the forcewake to be sure that the GPU is not allowed
	 * to sleep before we restart and reload a context.
	 */
	GEM_BUG_ON(!reset_in_progress(execlists));
	if (!RB_EMPTY_ROOT(&execlists->queue.rb_root))
		execlists->tasklet.func(execlists->tasklet.data);

	if (__tasklet_enable(&execlists->tasklet))
		/* And kick in case we missed a new request submission. */
		tasklet_hi_schedule(&execlists->tasklet);
	ENGINE_TRACE(engine, "depth->%d\n",
		     atomic_read(&execlists->tasklet.count));
}

static int gen8_emit_bb_start(struct i915_request *rq,
			      u64 offset, u32 len,
			      const unsigned int flags)
{
	u32 *cs;

	cs = intel_ring_begin(rq, 4);
	if (IS_ERR(cs))
		return PTR_ERR(cs);

	/*
	 * WaDisableCtxRestoreArbitration:bdw,chv
	 *
	 * We don't need to perform MI_ARB_ENABLE as often as we do (in
	 * particular all the gen that do not need the w/a at all!), if we
	 * took care to make sure that on every switch into this context
	 * (both ordinary and for preemption) that arbitrartion was enabled
	 * we would be fine.  However, for gen8 there is another w/a that
	 * requires us to not preempt inside GPGPU execution, so we keep
	 * arbitration disabled for gen8 batches. Arbitration will be
	 * re-enabled before we close the request
	 * (engine->emit_fini_breadcrumb).
	 */
	*cs++ = MI_ARB_ON_OFF | MI_ARB_DISABLE;

	/* FIXME(BDW+): Address space and security selectors. */
	*cs++ = MI_BATCH_BUFFER_START_GEN8 |
		(flags & I915_DISPATCH_SECURE ? 0 : BIT(8));
	*cs++ = lower_32_bits(offset);
	*cs++ = upper_32_bits(offset);

	intel_ring_advance(rq, cs);

	return 0;
}

static int gen9_emit_bb_start(struct i915_request *rq,
			      u64 offset, u32 len,
			      const unsigned int flags)
{
	u32 *cs;

	cs = intel_ring_begin(rq, 6);
	if (IS_ERR(cs))
		return PTR_ERR(cs);

	*cs++ = MI_ARB_ON_OFF | MI_ARB_ENABLE;

	*cs++ = MI_BATCH_BUFFER_START_GEN8 |
		(flags & I915_DISPATCH_SECURE ? 0 : BIT(8));
	*cs++ = lower_32_bits(offset);
	*cs++ = upper_32_bits(offset);

	*cs++ = MI_ARB_ON_OFF | MI_ARB_DISABLE;
	*cs++ = MI_NOOP;

	intel_ring_advance(rq, cs);

	return 0;
}

static void gen8_logical_ring_enable_irq(struct intel_engine_cs *engine)
{
	ENGINE_WRITE(engine, RING_IMR,
		     ~(engine->irq_enable_mask | engine->irq_keep_mask));
	ENGINE_POSTING_READ(engine, RING_IMR);
}

static void gen8_logical_ring_disable_irq(struct intel_engine_cs *engine)
{
	ENGINE_WRITE(engine, RING_IMR, ~engine->irq_keep_mask);
}

static int gen8_emit_flush(struct i915_request *request, u32 mode)
{
	u32 cmd, *cs;

	cs = intel_ring_begin(request, 4);
	if (IS_ERR(cs))
		return PTR_ERR(cs);

	cmd = MI_FLUSH_DW + 1;

	/* We always require a command barrier so that subsequent
	 * commands, such as breadcrumb interrupts, are strictly ordered
	 * wrt the contents of the write cache being flushed to memory
	 * (and thus being coherent from the CPU).
	 */
	cmd |= MI_FLUSH_DW_STORE_INDEX | MI_FLUSH_DW_OP_STOREDW;

	if (mode & EMIT_INVALIDATE) {
		cmd |= MI_INVALIDATE_TLB;
		if (request->engine->class == VIDEO_DECODE_CLASS)
			cmd |= MI_INVALIDATE_BSD;
	}

	*cs++ = cmd;
	*cs++ = LRC_PPHWSP_SCRATCH_ADDR;
	*cs++ = 0; /* upper addr */
	*cs++ = 0; /* value */
	intel_ring_advance(request, cs);

	return 0;
}

static int gen8_emit_flush_render(struct i915_request *request,
				  u32 mode)
{
	bool vf_flush_wa = false, dc_flush_wa = false;
	u32 *cs, flags = 0;
	int len;

	flags |= PIPE_CONTROL_CS_STALL;

	if (mode & EMIT_FLUSH) {
		flags |= PIPE_CONTROL_RENDER_TARGET_CACHE_FLUSH;
		flags |= PIPE_CONTROL_DEPTH_CACHE_FLUSH;
		flags |= PIPE_CONTROL_DC_FLUSH_ENABLE;
		flags |= PIPE_CONTROL_FLUSH_ENABLE;
	}

	if (mode & EMIT_INVALIDATE) {
		flags |= PIPE_CONTROL_TLB_INVALIDATE;
		flags |= PIPE_CONTROL_INSTRUCTION_CACHE_INVALIDATE;
		flags |= PIPE_CONTROL_TEXTURE_CACHE_INVALIDATE;
		flags |= PIPE_CONTROL_VF_CACHE_INVALIDATE;
		flags |= PIPE_CONTROL_CONST_CACHE_INVALIDATE;
		flags |= PIPE_CONTROL_STATE_CACHE_INVALIDATE;
		flags |= PIPE_CONTROL_QW_WRITE;
		flags |= PIPE_CONTROL_STORE_DATA_INDEX;

		/*
		 * On GEN9: before VF_CACHE_INVALIDATE we need to emit a NULL
		 * pipe control.
		 */
		if (IS_GEN(request->i915, 9))
			vf_flush_wa = true;

		/* WaForGAMHang:kbl */
		if (IS_KBL_REVID(request->i915, 0, KBL_REVID_B0))
			dc_flush_wa = true;
	}

	len = 6;

	if (vf_flush_wa)
		len += 6;

	if (dc_flush_wa)
		len += 12;

	cs = intel_ring_begin(request, len);
	if (IS_ERR(cs))
		return PTR_ERR(cs);

	if (vf_flush_wa)
		cs = gen8_emit_pipe_control(cs, 0, 0);

	if (dc_flush_wa)
		cs = gen8_emit_pipe_control(cs, PIPE_CONTROL_DC_FLUSH_ENABLE,
					    0);

	cs = gen8_emit_pipe_control(cs, flags, LRC_PPHWSP_SCRATCH_ADDR);

	if (dc_flush_wa)
		cs = gen8_emit_pipe_control(cs, PIPE_CONTROL_CS_STALL, 0);

	intel_ring_advance(request, cs);

	return 0;
}

static int gen11_emit_flush_render(struct i915_request *request,
				   u32 mode)
{
	if (mode & EMIT_FLUSH) {
		u32 *cs;
		u32 flags = 0;

		flags |= PIPE_CONTROL_CS_STALL;

		flags |= PIPE_CONTROL_TILE_CACHE_FLUSH;
		flags |= PIPE_CONTROL_RENDER_TARGET_CACHE_FLUSH;
		flags |= PIPE_CONTROL_DEPTH_CACHE_FLUSH;
		flags |= PIPE_CONTROL_DC_FLUSH_ENABLE;
		flags |= PIPE_CONTROL_FLUSH_ENABLE;
		flags |= PIPE_CONTROL_QW_WRITE;
		flags |= PIPE_CONTROL_STORE_DATA_INDEX;

		cs = intel_ring_begin(request, 6);
		if (IS_ERR(cs))
			return PTR_ERR(cs);

		cs = gen8_emit_pipe_control(cs, flags, LRC_PPHWSP_SCRATCH_ADDR);
		intel_ring_advance(request, cs);
	}

	if (mode & EMIT_INVALIDATE) {
		u32 *cs;
		u32 flags = 0;

		flags |= PIPE_CONTROL_CS_STALL;

		flags |= PIPE_CONTROL_COMMAND_CACHE_INVALIDATE;
		flags |= PIPE_CONTROL_TLB_INVALIDATE;
		flags |= PIPE_CONTROL_INSTRUCTION_CACHE_INVALIDATE;
		flags |= PIPE_CONTROL_TEXTURE_CACHE_INVALIDATE;
		flags |= PIPE_CONTROL_VF_CACHE_INVALIDATE;
		flags |= PIPE_CONTROL_CONST_CACHE_INVALIDATE;
		flags |= PIPE_CONTROL_STATE_CACHE_INVALIDATE;
		flags |= PIPE_CONTROL_QW_WRITE;
		flags |= PIPE_CONTROL_STORE_DATA_INDEX;

		cs = intel_ring_begin(request, 6);
		if (IS_ERR(cs))
			return PTR_ERR(cs);

		cs = gen8_emit_pipe_control(cs, flags, LRC_PPHWSP_SCRATCH_ADDR);
		intel_ring_advance(request, cs);
	}

	return 0;
}

static u32 preparser_disable(bool state)
{
	return MI_ARB_CHECK | 1 << 8 | state;
}

static int gen12_emit_flush_render(struct i915_request *request,
				   u32 mode)
{
	if (mode & EMIT_FLUSH) {
		u32 flags = 0;
		u32 *cs;

		flags |= PIPE_CONTROL_TILE_CACHE_FLUSH;
		flags |= PIPE_CONTROL_RENDER_TARGET_CACHE_FLUSH;
		flags |= PIPE_CONTROL_DEPTH_CACHE_FLUSH;
		/* Wa_1409600907:tgl */
		flags |= PIPE_CONTROL_DEPTH_STALL;
		flags |= PIPE_CONTROL_DC_FLUSH_ENABLE;
		flags |= PIPE_CONTROL_FLUSH_ENABLE;
		flags |= PIPE_CONTROL_HDC_PIPELINE_FLUSH;

		flags |= PIPE_CONTROL_STORE_DATA_INDEX;
		flags |= PIPE_CONTROL_QW_WRITE;

		flags |= PIPE_CONTROL_CS_STALL;

		cs = intel_ring_begin(request, 6);
		if (IS_ERR(cs))
			return PTR_ERR(cs);

		cs = gen8_emit_pipe_control(cs, flags, LRC_PPHWSP_SCRATCH_ADDR);
		intel_ring_advance(request, cs);
	}

	if (mode & EMIT_INVALIDATE) {
		u32 flags = 0;
		u32 *cs;

		flags |= PIPE_CONTROL_COMMAND_CACHE_INVALIDATE;
		flags |= PIPE_CONTROL_TLB_INVALIDATE;
		flags |= PIPE_CONTROL_INSTRUCTION_CACHE_INVALIDATE;
		flags |= PIPE_CONTROL_TEXTURE_CACHE_INVALIDATE;
		flags |= PIPE_CONTROL_VF_CACHE_INVALIDATE;
		flags |= PIPE_CONTROL_CONST_CACHE_INVALIDATE;
		flags |= PIPE_CONTROL_STATE_CACHE_INVALIDATE;
		flags |= PIPE_CONTROL_L3_RO_CACHE_INVALIDATE;

		flags |= PIPE_CONTROL_STORE_DATA_INDEX;
		flags |= PIPE_CONTROL_QW_WRITE;

		flags |= PIPE_CONTROL_CS_STALL;

		cs = intel_ring_begin(request, 8);
		if (IS_ERR(cs))
			return PTR_ERR(cs);

		/*
		 * Prevent the pre-parser from skipping past the TLB
		 * invalidate and loading a stale page for the batch
		 * buffer / request payload.
		 */
		*cs++ = preparser_disable(true);

		cs = gen8_emit_pipe_control(cs, flags, LRC_PPHWSP_SCRATCH_ADDR);

		*cs++ = preparser_disable(false);
		intel_ring_advance(request, cs);

		/*
		 * Wa_1604544889:tgl
		 */
		if (IS_TGL_REVID(request->i915, TGL_REVID_A0, TGL_REVID_A0)) {
			flags = 0;
			flags |= PIPE_CONTROL_CS_STALL;
			flags |= PIPE_CONTROL_HDC_PIPELINE_FLUSH;

			flags |= PIPE_CONTROL_STORE_DATA_INDEX;
			flags |= PIPE_CONTROL_QW_WRITE;

			cs = intel_ring_begin(request, 6);
			if (IS_ERR(cs))
				return PTR_ERR(cs);

			cs = gen8_emit_pipe_control(cs, flags,
						    LRC_PPHWSP_SCRATCH_ADDR);
			intel_ring_advance(request, cs);
		}
	}

	return 0;
}

/*
 * Reserve space for 2 NOOPs at the end of each request to be
 * used as a workaround for not being allowed to do lite
 * restore with HEAD==TAIL (WaIdleLiteRestore).
 */
static u32 *gen8_emit_wa_tail(struct i915_request *request, u32 *cs)
{
	/* Ensure there's always at least one preemption point per-request. */
	*cs++ = MI_ARB_CHECK;
	*cs++ = MI_NOOP;
	request->wa_tail = intel_ring_offset(request, cs);

	return cs;
}

static u32 *emit_preempt_busywait(struct i915_request *request, u32 *cs)
{
	*cs++ = MI_SEMAPHORE_WAIT |
		MI_SEMAPHORE_GLOBAL_GTT |
		MI_SEMAPHORE_POLL |
		MI_SEMAPHORE_SAD_EQ_SDD;
	*cs++ = 0;
	*cs++ = intel_hws_preempt_address(request->engine);
	*cs++ = 0;

	return cs;
}

static __always_inline u32*
gen8_emit_fini_breadcrumb_footer(struct i915_request *request,
				 u32 *cs)
{
	*cs++ = MI_USER_INTERRUPT;

	*cs++ = MI_ARB_ON_OFF | MI_ARB_ENABLE;
	if (intel_engine_has_semaphores(request->engine))
		cs = emit_preempt_busywait(request, cs);

	request->tail = intel_ring_offset(request, cs);
	assert_ring_tail_valid(request->ring, request->tail);

	return gen8_emit_wa_tail(request, cs);
}

static u32 *gen8_emit_fini_breadcrumb(struct i915_request *request, u32 *cs)
{
	cs = gen8_emit_ggtt_write(cs,
				  request->fence.seqno,
				  i915_request_active_timeline(request)->hwsp_offset,
				  0);

	return gen8_emit_fini_breadcrumb_footer(request, cs);
}

static u32 *gen8_emit_fini_breadcrumb_rcs(struct i915_request *request, u32 *cs)
{
	cs = gen8_emit_pipe_control(cs,
				    PIPE_CONTROL_RENDER_TARGET_CACHE_FLUSH |
				    PIPE_CONTROL_DEPTH_CACHE_FLUSH |
				    PIPE_CONTROL_DC_FLUSH_ENABLE,
				    0);

	/* XXX flush+write+CS_STALL all in one upsets gem_concurrent_blt:kbl */
	cs = gen8_emit_ggtt_write_rcs(cs,
				      request->fence.seqno,
				      i915_request_active_timeline(request)->hwsp_offset,
				      PIPE_CONTROL_FLUSH_ENABLE |
				      PIPE_CONTROL_CS_STALL);

	return gen8_emit_fini_breadcrumb_footer(request, cs);
}

static u32 *
gen11_emit_fini_breadcrumb_rcs(struct i915_request *request, u32 *cs)
{
	cs = gen8_emit_ggtt_write_rcs(cs,
				      request->fence.seqno,
				      i915_request_active_timeline(request)->hwsp_offset,
				      PIPE_CONTROL_CS_STALL |
				      PIPE_CONTROL_TILE_CACHE_FLUSH |
				      PIPE_CONTROL_RENDER_TARGET_CACHE_FLUSH |
				      PIPE_CONTROL_DEPTH_CACHE_FLUSH |
				      PIPE_CONTROL_DC_FLUSH_ENABLE |
				      PIPE_CONTROL_FLUSH_ENABLE);

	return gen8_emit_fini_breadcrumb_footer(request, cs);
}

/*
 * Note that the CS instruction pre-parser will not stall on the breadcrumb
 * flush and will continue pre-fetching the instructions after it before the
 * memory sync is completed. On pre-gen12 HW, the pre-parser will stop at
 * BB_START/END instructions, so, even though we might pre-fetch the pre-amble
 * of the next request before the memory has been flushed, we're guaranteed that
 * we won't access the batch itself too early.
 * However, on gen12+ the parser can pre-fetch across the BB_START/END commands,
 * so, if the current request is modifying an instruction in the next request on
 * the same intel_context, we might pre-fetch and then execute the pre-update
 * instruction. To avoid this, the users of self-modifying code should either
 * disable the parser around the code emitting the memory writes, via a new flag
 * added to MI_ARB_CHECK, or emit the writes from a different intel_context. For
 * the in-kernel use-cases we've opted to use a separate context, see
 * reloc_gpu() as an example.
 * All the above applies only to the instructions themselves. Non-inline data
 * used by the instructions is not pre-fetched.
 */

static u32 *gen12_emit_preempt_busywait(struct i915_request *request, u32 *cs)
{
	*cs++ = MI_SEMAPHORE_WAIT_TOKEN |
		MI_SEMAPHORE_GLOBAL_GTT |
		MI_SEMAPHORE_POLL |
		MI_SEMAPHORE_SAD_EQ_SDD;
	*cs++ = 0;
	*cs++ = intel_hws_preempt_address(request->engine);
	*cs++ = 0;
	*cs++ = 0;
	*cs++ = MI_NOOP;

	return cs;
}

static __always_inline u32*
gen12_emit_fini_breadcrumb_footer(struct i915_request *request, u32 *cs)
{
	*cs++ = MI_USER_INTERRUPT;

	*cs++ = MI_ARB_ON_OFF | MI_ARB_ENABLE;
	if (intel_engine_has_semaphores(request->engine))
		cs = gen12_emit_preempt_busywait(request, cs);

	request->tail = intel_ring_offset(request, cs);
	assert_ring_tail_valid(request->ring, request->tail);

	return gen8_emit_wa_tail(request, cs);
}

static u32 *gen12_emit_fini_breadcrumb(struct i915_request *request, u32 *cs)
{
	cs = gen8_emit_ggtt_write(cs,
				  request->fence.seqno,
				  i915_request_active_timeline(request)->hwsp_offset,
				  0);

	return gen12_emit_fini_breadcrumb_footer(request, cs);
}

static u32 *
gen12_emit_fini_breadcrumb_rcs(struct i915_request *request, u32 *cs)
{
	cs = gen8_emit_ggtt_write_rcs(cs,
				      request->fence.seqno,
				      i915_request_active_timeline(request)->hwsp_offset,
				      PIPE_CONTROL_CS_STALL |
				      PIPE_CONTROL_TILE_CACHE_FLUSH |
				      PIPE_CONTROL_RENDER_TARGET_CACHE_FLUSH |
				      PIPE_CONTROL_DEPTH_CACHE_FLUSH |
				      /* Wa_1409600907:tgl */
				      PIPE_CONTROL_DEPTH_STALL |
				      PIPE_CONTROL_DC_FLUSH_ENABLE |
				      PIPE_CONTROL_FLUSH_ENABLE |
				      PIPE_CONTROL_HDC_PIPELINE_FLUSH);

	return gen12_emit_fini_breadcrumb_footer(request, cs);
}

static void execlists_park(struct intel_engine_cs *engine)
{
	cancel_timer(&engine->execlists.timer);
	cancel_timer(&engine->execlists.preempt);
}

void intel_execlists_set_default_submission(struct intel_engine_cs *engine)
{
	engine->submit_request = execlists_submit_request;
	engine->cancel_requests = execlists_cancel_requests;
	engine->schedule = i915_schedule;
	engine->execlists.tasklet.func = execlists_submission_tasklet;

	engine->reset.prepare = execlists_reset_prepare;
	engine->reset.reset = execlists_reset;
	engine->reset.finish = execlists_reset_finish;

	engine->park = execlists_park;
	engine->unpark = NULL;

	engine->flags |= I915_ENGINE_SUPPORTS_STATS;
	if (!intel_vgpu_active(engine->i915)) {
		engine->flags |= I915_ENGINE_HAS_SEMAPHORES;
		if (HAS_LOGICAL_RING_PREEMPTION(engine->i915))
			engine->flags |= I915_ENGINE_HAS_PREEMPTION;
	}

	if (INTEL_GEN(engine->i915) >= 12)
		engine->flags |= I915_ENGINE_HAS_RELATIVE_MMIO;
}

static void execlists_shutdown(struct intel_engine_cs *engine)
{
	/* Synchronise with residual timers and any softirq they raise */
	del_timer_sync(&engine->execlists.timer);
	del_timer_sync(&engine->execlists.preempt);
	tasklet_kill(&engine->execlists.tasklet);
}

static void execlists_destroy(struct intel_engine_cs *engine)
{
	execlists_shutdown(engine);

	intel_engine_cleanup_common(engine);
	lrc_destroy_wa_ctx(engine);
	kfree(engine);
}

static void
logical_ring_default_vfuncs(struct intel_engine_cs *engine)
{
	/* Default vfuncs which can be overriden by each engine. */

	engine->destroy = execlists_destroy;
	engine->resume = execlists_resume;

	engine->reset.prepare = execlists_reset_prepare;
	engine->reset.reset = execlists_reset;
	engine->reset.finish = execlists_reset_finish;

	engine->cops = &execlists_context_ops;
	engine->request_alloc = execlists_request_alloc;

	engine->emit_flush = gen8_emit_flush;
	engine->emit_init_breadcrumb = gen8_emit_init_breadcrumb;
	engine->emit_fini_breadcrumb = gen8_emit_fini_breadcrumb;
	if (INTEL_GEN(engine->i915) >= 12)
		engine->emit_fini_breadcrumb = gen12_emit_fini_breadcrumb;

	engine->set_default_submission = intel_execlists_set_default_submission;

	if (INTEL_GEN(engine->i915) < 11) {
		engine->irq_enable = gen8_logical_ring_enable_irq;
		engine->irq_disable = gen8_logical_ring_disable_irq;
	} else {
		/*
		 * TODO: On Gen11 interrupt masks need to be clear
		 * to allow C6 entry. Keep interrupts enabled at
		 * and take the hit of generating extra interrupts
		 * until a more refined solution exists.
		 */
	}
	if (IS_GEN(engine->i915, 8))
		engine->emit_bb_start = gen8_emit_bb_start;
	else
		engine->emit_bb_start = gen9_emit_bb_start;
}

static inline void
logical_ring_default_irqs(struct intel_engine_cs *engine)
{
	unsigned int shift = 0;

	if (INTEL_GEN(engine->i915) < 11) {
		const u8 irq_shifts[] = {
			[RCS0]  = GEN8_RCS_IRQ_SHIFT,
			[BCS0]  = GEN8_BCS_IRQ_SHIFT,
			[VCS0]  = GEN8_VCS0_IRQ_SHIFT,
			[VCS1]  = GEN8_VCS1_IRQ_SHIFT,
			[VECS0] = GEN8_VECS_IRQ_SHIFT,
		};

		shift = irq_shifts[engine->id];
	}

	engine->irq_enable_mask = GT_RENDER_USER_INTERRUPT << shift;
	engine->irq_keep_mask = GT_CONTEXT_SWITCH_INTERRUPT << shift;
}

static void rcs_submission_override(struct intel_engine_cs *engine)
{
	switch (INTEL_GEN(engine->i915)) {
	case 12:
		engine->emit_flush = gen12_emit_flush_render;
		engine->emit_fini_breadcrumb = gen12_emit_fini_breadcrumb_rcs;
		break;
	case 11:
		engine->emit_flush = gen11_emit_flush_render;
		engine->emit_fini_breadcrumb = gen11_emit_fini_breadcrumb_rcs;
		break;
	default:
		engine->emit_flush = gen8_emit_flush_render;
		engine->emit_fini_breadcrumb = gen8_emit_fini_breadcrumb_rcs;
		break;
	}
}

int intel_execlists_submission_setup(struct intel_engine_cs *engine)
{
	tasklet_init(&engine->execlists.tasklet,
		     execlists_submission_tasklet, (unsigned long)engine);
	timer_setup(&engine->execlists.timer, execlists_timeslice, 0);
	timer_setup(&engine->execlists.preempt, execlists_preempt, 0);

	logical_ring_default_vfuncs(engine);
	logical_ring_default_irqs(engine);

	if (engine->class == RENDER_CLASS)
		rcs_submission_override(engine);

	return 0;
}

int intel_execlists_submission_init(struct intel_engine_cs *engine)
{
	struct intel_engine_execlists * const execlists = &engine->execlists;
	struct drm_i915_private *i915 = engine->i915;
	struct intel_uncore *uncore = engine->uncore;
	u32 base = engine->mmio_base;
	int ret;

	ret = intel_engine_init_common(engine);
	if (ret)
		return ret;

	if (intel_init_workaround_bb(engine))
		/*
		 * We continue even if we fail to initialize WA batch
		 * because we only expect rare glitches but nothing
		 * critical to prevent us from using GPU
		 */
		DRM_ERROR("WA batch buffer initialization failed\n");

	if (HAS_LOGICAL_RING_ELSQ(i915)) {
		execlists->submit_reg = uncore->regs +
			i915_mmio_reg_offset(RING_EXECLIST_SQ_CONTENTS(base));
		execlists->ctrl_reg = uncore->regs +
			i915_mmio_reg_offset(RING_EXECLIST_CONTROL(base));
	} else {
		execlists->submit_reg = uncore->regs +
			i915_mmio_reg_offset(RING_ELSP(base));
	}

	execlists->csb_status =
		&engine->status_page.addr[I915_HWS_CSB_BUF0_INDEX];

	execlists->csb_write =
		&engine->status_page.addr[intel_hws_csb_write_index(i915)];

	if (INTEL_GEN(i915) < 11)
		execlists->csb_size = GEN8_CSB_ENTRIES;
	else
		execlists->csb_size = GEN11_CSB_ENTRIES;

	reset_csb_pointers(engine);

	return 0;
}

static u32 intel_lr_indirect_ctx_offset(const struct intel_engine_cs *engine)
{
	u32 indirect_ctx_offset;

	switch (INTEL_GEN(engine->i915)) {
	default:
		MISSING_CASE(INTEL_GEN(engine->i915));
		/* fall through */
	case 12:
		indirect_ctx_offset =
			GEN12_CTX_RCS_INDIRECT_CTX_OFFSET_DEFAULT;
		break;
	case 11:
		indirect_ctx_offset =
			GEN11_CTX_RCS_INDIRECT_CTX_OFFSET_DEFAULT;
		break;
	case 10:
		indirect_ctx_offset =
			GEN10_CTX_RCS_INDIRECT_CTX_OFFSET_DEFAULT;
		break;
	case 9:
		indirect_ctx_offset =
			GEN9_CTX_RCS_INDIRECT_CTX_OFFSET_DEFAULT;
		break;
	case 8:
		indirect_ctx_offset =
			GEN8_CTX_RCS_INDIRECT_CTX_OFFSET_DEFAULT;
		break;
	}

	return indirect_ctx_offset;
}


static void init_common_reg_state(u32 * const regs,
				  const struct intel_engine_cs *engine,
				  const struct intel_ring *ring)
{
	regs[CTX_CONTEXT_CONTROL] =
		_MASKED_BIT_DISABLE(CTX_CTRL_ENGINE_CTX_RESTORE_INHIBIT) |
		_MASKED_BIT_ENABLE(CTX_CTRL_INHIBIT_SYN_CTX_SWITCH);
	if (INTEL_GEN(engine->i915) < 11)
		regs[CTX_CONTEXT_CONTROL] |=
			_MASKED_BIT_DISABLE(CTX_CTRL_ENGINE_CTX_SAVE_INHIBIT |
					    CTX_CTRL_RS_CTX_ENABLE);

	regs[CTX_RING_CTL] = RING_CTL_SIZE(ring->size) | RING_VALID;
	regs[CTX_BB_STATE] = RING_BB_PPGTT;
}

static void init_wa_bb_reg_state(u32 * const regs,
				 const struct intel_engine_cs *engine,
				 u32 pos_bb_per_ctx)
{
	const struct i915_ctx_workarounds * const wa_ctx = &engine->wa_ctx;

	if (wa_ctx->per_ctx.size) {
		const u32 ggtt_offset = i915_ggtt_offset(wa_ctx->vma);

		regs[pos_bb_per_ctx] =
			(ggtt_offset + wa_ctx->per_ctx.offset) | 0x01;
	}

	if (wa_ctx->indirect_ctx.size) {
		const u32 ggtt_offset = i915_ggtt_offset(wa_ctx->vma);

		regs[pos_bb_per_ctx + 2] =
			(ggtt_offset + wa_ctx->indirect_ctx.offset) |
			(wa_ctx->indirect_ctx.size / CACHELINE_BYTES);

		regs[pos_bb_per_ctx + 4] =
			intel_lr_indirect_ctx_offset(engine) << 6;
	}
}

static void init_ppgtt_reg_state(u32 *regs, const struct i915_ppgtt *ppgtt)
{
	if (i915_vm_is_4lvl(&ppgtt->vm)) {
		/* 64b PPGTT (48bit canonical)
		 * PDP0_DESCRIPTOR contains the base address to PML4 and
		 * other PDP Descriptors are ignored.
		 */
		ASSIGN_CTX_PML4(ppgtt, regs);
	} else {
		ASSIGN_CTX_PDP(ppgtt, regs, 3);
		ASSIGN_CTX_PDP(ppgtt, regs, 2);
		ASSIGN_CTX_PDP(ppgtt, regs, 1);
		ASSIGN_CTX_PDP(ppgtt, regs, 0);
	}
}

static struct i915_ppgtt *vm_alias(struct i915_address_space *vm)
{
	if (i915_is_ggtt(vm))
		return i915_vm_to_ggtt(vm)->alias;
	else
		return i915_vm_to_ppgtt(vm);
}

static void execlists_init_reg_state(u32 *regs,
				     const struct intel_context *ce,
				     const struct intel_engine_cs *engine,
				     const struct intel_ring *ring,
				     bool close)
{
	/*
	 * A context is actually a big batch buffer with several
	 * MI_LOAD_REGISTER_IMM commands followed by (reg, value) pairs. The
	 * values we are setting here are only for the first context restore:
	 * on a subsequent save, the GPU will recreate this batchbuffer with new
	 * values (including all the missing MI_LOAD_REGISTER_IMM commands that
	 * we are not initializing here).
	 *
	 * Must keep consistent with virtual_update_register_offsets().
	 */
	u32 *bbe = set_offsets(regs, reg_offsets(engine), engine);

	if (close) { /* Close the batch; used mainly by live_lrc_layout() */
		*bbe = MI_BATCH_BUFFER_END;
		if (INTEL_GEN(engine->i915) >= 10)
			*bbe |= BIT(0);
	}

	init_common_reg_state(regs, engine, ring);
	init_ppgtt_reg_state(regs, vm_alias(ce->vm));

	init_wa_bb_reg_state(regs, engine,
			     INTEL_GEN(engine->i915) >= 12 ?
			     GEN12_CTX_BB_PER_CTX_PTR :
			     CTX_BB_PER_CTX_PTR);
}

static int
populate_lr_context(struct intel_context *ce,
		    struct drm_i915_gem_object *ctx_obj,
		    struct intel_engine_cs *engine,
		    struct intel_ring *ring)
{
	bool inhibit = true;
	void *vaddr;
	u32 *regs;
	int ret;

	vaddr = i915_gem_object_pin_map(ctx_obj, I915_MAP_WB);
	if (IS_ERR(vaddr)) {
		ret = PTR_ERR(vaddr);
		DRM_DEBUG_DRIVER("Could not map object pages! (%d)\n", ret);
		return ret;
	}

	set_redzone(vaddr, engine);

	if (engine->default_state) {
		void *defaults;

		defaults = i915_gem_object_pin_map(engine->default_state,
						   I915_MAP_WB);
		if (IS_ERR(defaults)) {
			ret = PTR_ERR(defaults);
			goto err_unpin_ctx;
		}

		memcpy(vaddr, defaults, engine->context_size);
		i915_gem_object_unpin_map(engine->default_state);
		__set_bit(CONTEXT_VALID_BIT, &ce->flags);
		inhibit = false;
	}

	/* The second page of the context object contains some fields which must
	 * be set up prior to the first execution. */
	regs = vaddr + LRC_STATE_PN * PAGE_SIZE;
	execlists_init_reg_state(regs, ce, engine, ring, inhibit);
	if (inhibit)
		regs[CTX_CONTEXT_CONTROL] |=
			_MASKED_BIT_ENABLE(CTX_CTRL_ENGINE_CTX_RESTORE_INHIBIT);

	ret = 0;
err_unpin_ctx:
	__i915_gem_object_flush_map(ctx_obj, 0, engine->context_size);
	i915_gem_object_unpin_map(ctx_obj);
	return ret;
}

static int __execlists_context_alloc(struct intel_context *ce,
				     struct intel_engine_cs *engine)
{
	struct drm_i915_gem_object *ctx_obj;
	struct intel_ring *ring;
	struct i915_vma *vma;
	u32 context_size;
	int ret;

	GEM_BUG_ON(ce->state);
	context_size = round_up(engine->context_size, I915_GTT_PAGE_SIZE);

	if (IS_ENABLED(CONFIG_DRM_I915_DEBUG_GEM))
		context_size += I915_GTT_PAGE_SIZE; /* for redzone */

	ctx_obj = i915_gem_object_create_shmem(engine->i915, context_size);
	if (IS_ERR(ctx_obj))
		return PTR_ERR(ctx_obj);

	vma = i915_vma_instance(ctx_obj, &engine->gt->ggtt->vm, NULL);
	if (IS_ERR(vma)) {
		ret = PTR_ERR(vma);
		goto error_deref_obj;
	}

	if (!ce->timeline) {
		struct intel_timeline *tl;

		tl = intel_timeline_create(engine->gt, NULL);
		if (IS_ERR(tl)) {
			ret = PTR_ERR(tl);
			goto error_deref_obj;
		}

		ce->timeline = tl;
	}

	ring = intel_engine_create_ring(engine, (unsigned long)ce->ring);
	if (IS_ERR(ring)) {
		ret = PTR_ERR(ring);
		goto error_deref_obj;
	}

	ret = populate_lr_context(ce, ctx_obj, engine, ring);
	if (ret) {
		DRM_DEBUG_DRIVER("Failed to populate LRC: %d\n", ret);
		goto error_ring_free;
	}

	ce->ring = ring;
	ce->state = vma;

	return 0;

error_ring_free:
	intel_ring_put(ring);
error_deref_obj:
	i915_gem_object_put(ctx_obj);
	return ret;
}

static struct list_head *virtual_queue(struct virtual_engine *ve)
{
	return &ve->base.execlists.default_priolist.requests[0];
}

static void virtual_context_destroy(struct kref *kref)
{
	struct virtual_engine *ve =
		container_of(kref, typeof(*ve), context.ref);
	unsigned int n;

	GEM_BUG_ON(!list_empty(virtual_queue(ve)));
	GEM_BUG_ON(ve->request);
	GEM_BUG_ON(ve->context.inflight);

	for (n = 0; n < ve->num_siblings; n++) {
		struct intel_engine_cs *sibling = ve->siblings[n];
		struct rb_node *node = &ve->nodes[sibling->id].rb;
		unsigned long flags;

		if (RB_EMPTY_NODE(node))
			continue;

		spin_lock_irqsave(&sibling->active.lock, flags);

		/* Detachment is lazily performed in the execlists tasklet */
		if (!RB_EMPTY_NODE(node))
			rb_erase_cached(node, &sibling->execlists.virtual);

		spin_unlock_irqrestore(&sibling->active.lock, flags);
	}
	GEM_BUG_ON(__tasklet_is_scheduled(&ve->base.execlists.tasklet));

	if (ve->context.state)
		__execlists_context_fini(&ve->context);
	intel_context_fini(&ve->context);

	kfree(ve->bonds);
	kfree(ve);
}

static void virtual_engine_initial_hint(struct virtual_engine *ve)
{
	int swp;

	/*
	 * Pick a random sibling on starting to help spread the load around.
	 *
	 * New contexts are typically created with exactly the same order
	 * of siblings, and often started in batches. Due to the way we iterate
	 * the array of sibling when submitting requests, sibling[0] is
	 * prioritised for dequeuing. If we make sure that sibling[0] is fairly
	 * randomised across the system, we also help spread the load by the
	 * first engine we inspect being different each time.
	 *
	 * NB This does not force us to execute on this engine, it will just
	 * typically be the first we inspect for submission.
	 */
	swp = prandom_u32_max(ve->num_siblings);
	if (!swp)
		return;

	swap(ve->siblings[swp], ve->siblings[0]);
	if (!intel_engine_has_relative_mmio(ve->siblings[0]))
		virtual_update_register_offsets(ve->context.lrc_reg_state,
						ve->siblings[0]);
}

static int virtual_context_pin(struct intel_context *ce)
{
	struct virtual_engine *ve = container_of(ce, typeof(*ve), context);
	int err;

	/* Note: we must use a real engine class for setting up reg state */
	err = __execlists_context_pin(ce, ve->siblings[0]);
	if (err)
		return err;

	virtual_engine_initial_hint(ve);
	return 0;
}

static void virtual_context_enter(struct intel_context *ce)
{
	struct virtual_engine *ve = container_of(ce, typeof(*ve), context);
	unsigned int n;

	for (n = 0; n < ve->num_siblings; n++)
		intel_engine_pm_get(ve->siblings[n]);

	intel_timeline_enter(ce->timeline);
}

static void virtual_context_exit(struct intel_context *ce)
{
	struct virtual_engine *ve = container_of(ce, typeof(*ve), context);
	unsigned int n;

	intel_timeline_exit(ce->timeline);

	for (n = 0; n < ve->num_siblings; n++)
		intel_engine_pm_put(ve->siblings[n]);
}

static const struct intel_context_ops virtual_context_ops = {
	.pin = virtual_context_pin,
	.unpin = execlists_context_unpin,

	.enter = virtual_context_enter,
	.exit = virtual_context_exit,

	.destroy = virtual_context_destroy,
};

static intel_engine_mask_t virtual_submission_mask(struct virtual_engine *ve)
{
	struct i915_request *rq;
	intel_engine_mask_t mask;

	rq = READ_ONCE(ve->request);
	if (!rq)
		return 0;

	/* The rq is ready for submission; rq->execution_mask is now stable. */
	mask = rq->execution_mask;
	if (unlikely(!mask)) {
		/* Invalid selection, submit to a random engine in error */
		i915_request_skip(rq, -ENODEV);
		mask = ve->siblings[0]->mask;
	}

	ENGINE_TRACE(&ve->base, "rq=%llx:%lld, mask=%x, prio=%d\n",
		     rq->fence.context, rq->fence.seqno,
		     mask, ve->base.execlists.queue_priority_hint);

	return mask;
}

static void virtual_submission_tasklet(unsigned long data)
{
	struct virtual_engine * const ve = (struct virtual_engine *)data;
	const int prio = ve->base.execlists.queue_priority_hint;
	intel_engine_mask_t mask;
	unsigned int n;

	rcu_read_lock();
	mask = virtual_submission_mask(ve);
	rcu_read_unlock();
	if (unlikely(!mask))
		return;

	local_irq_disable();
	for (n = 0; READ_ONCE(ve->request) && n < ve->num_siblings; n++) {
		struct intel_engine_cs *sibling = ve->siblings[n];
		struct ve_node * const node = &ve->nodes[sibling->id];
		struct rb_node **parent, *rb;
		bool first;

		if (unlikely(!(mask & sibling->mask))) {
			if (!RB_EMPTY_NODE(&node->rb)) {
				spin_lock(&sibling->active.lock);
				rb_erase_cached(&node->rb,
						&sibling->execlists.virtual);
				RB_CLEAR_NODE(&node->rb);
				spin_unlock(&sibling->active.lock);
			}
			continue;
		}

		spin_lock(&sibling->active.lock);

		if (!RB_EMPTY_NODE(&node->rb)) {
			/*
			 * Cheat and avoid rebalancing the tree if we can
			 * reuse this node in situ.
			 */
			first = rb_first_cached(&sibling->execlists.virtual) ==
				&node->rb;
			if (prio == node->prio || (prio > node->prio && first))
				goto submit_engine;

			rb_erase_cached(&node->rb, &sibling->execlists.virtual);
		}

		rb = NULL;
		first = true;
		parent = &sibling->execlists.virtual.rb_root.rb_node;
		while (*parent) {
			struct ve_node *other;

			rb = *parent;
			other = rb_entry(rb, typeof(*other), rb);
			if (prio > other->prio) {
				parent = &rb->rb_left;
			} else {
				parent = &rb->rb_right;
				first = false;
			}
		}

		rb_link_node(&node->rb, rb, parent);
		rb_insert_color_cached(&node->rb,
				       &sibling->execlists.virtual,
				       first);

submit_engine:
		GEM_BUG_ON(RB_EMPTY_NODE(&node->rb));
		node->prio = prio;
		if (first && prio > sibling->execlists.queue_priority_hint) {
			sibling->execlists.queue_priority_hint = prio;
			tasklet_hi_schedule(&sibling->execlists.tasklet);
		}

		spin_unlock(&sibling->active.lock);
	}
	local_irq_enable();
}

static void virtual_submit_request(struct i915_request *rq)
{
	struct virtual_engine *ve = to_virtual_engine(rq->engine);
	struct i915_request *old;
	unsigned long flags;

	ENGINE_TRACE(&ve->base, "rq=%llx:%lld\n",
		     rq->fence.context,
		     rq->fence.seqno);

	GEM_BUG_ON(ve->base.submit_request != virtual_submit_request);

	spin_lock_irqsave(&ve->base.active.lock, flags);

	old = ve->request;
	if (old) { /* background completion event from preempt-to-busy */
		GEM_BUG_ON(!i915_request_completed(old));
		__i915_request_submit(old);
		i915_request_put(old);
	}

	if (i915_request_completed(rq)) {
		__i915_request_submit(rq);

		ve->base.execlists.queue_priority_hint = INT_MIN;
		ve->request = NULL;
	} else {
		ve->base.execlists.queue_priority_hint = rq_prio(rq);
		ve->request = i915_request_get(rq);

		GEM_BUG_ON(!list_empty(virtual_queue(ve)));
		list_move_tail(&rq->sched.link, virtual_queue(ve));

		tasklet_schedule(&ve->base.execlists.tasklet);
	}

	spin_unlock_irqrestore(&ve->base.active.lock, flags);
}

static struct ve_bond *
virtual_find_bond(struct virtual_engine *ve,
		  const struct intel_engine_cs *master)
{
	int i;

	for (i = 0; i < ve->num_bonds; i++) {
		if (ve->bonds[i].master == master)
			return &ve->bonds[i];
	}

	return NULL;
}

static void
virtual_bond_execute(struct i915_request *rq, struct dma_fence *signal)
{
	struct virtual_engine *ve = to_virtual_engine(rq->engine);
	intel_engine_mask_t allowed, exec;
	struct ve_bond *bond;

	allowed = ~to_request(signal)->engine->mask;

	bond = virtual_find_bond(ve, to_request(signal)->engine);
	if (bond)
		allowed &= bond->sibling_mask;

	/* Restrict the bonded request to run on only the available engines */
	exec = READ_ONCE(rq->execution_mask);
	while (!try_cmpxchg(&rq->execution_mask, &exec, exec & allowed))
		;

	/* Prevent the master from being re-run on the bonded engines */
	to_request(signal)->execution_mask &= ~allowed;
}

struct intel_context *
intel_execlists_create_virtual(struct i915_gem_context *ctx,
			       struct intel_engine_cs **siblings,
			       unsigned int count)
{
	struct virtual_engine *ve;
	unsigned int n;
	int err;

	if (count == 0)
		return ERR_PTR(-EINVAL);

	if (count == 1)
		return intel_context_create(ctx, siblings[0]);

	ve = kzalloc(struct_size(ve, siblings, count), GFP_KERNEL);
	if (!ve)
		return ERR_PTR(-ENOMEM);

	ve->base.i915 = ctx->i915;
	ve->base.gt = siblings[0]->gt;
	ve->base.uncore = siblings[0]->uncore;
	ve->base.id = -1;
	ve->base.class = OTHER_CLASS;
	ve->base.uabi_class = I915_ENGINE_CLASS_INVALID;
	ve->base.instance = I915_ENGINE_CLASS_INVALID_VIRTUAL;

	/*
	 * The decision on whether to submit a request using semaphores
	 * depends on the saturated state of the engine. We only compute
	 * this during HW submission of the request, and we need for this
	 * state to be globally applied to all requests being submitted
	 * to this engine. Virtual engines encompass more than one physical
	 * engine and so we cannot accurately tell in advance if one of those
	 * engines is already saturated and so cannot afford to use a semaphore
	 * and be pessimized in priority for doing so -- if we are the only
	 * context using semaphores after all other clients have stopped, we
	 * will be starved on the saturated system. Such a global switch for
	 * semaphores is less than ideal, but alas is the current compromise.
	 */
	ve->base.saturated = ALL_ENGINES;

	snprintf(ve->base.name, sizeof(ve->base.name), "virtual");

	intel_engine_init_active(&ve->base, ENGINE_VIRTUAL);
	intel_engine_init_breadcrumbs(&ve->base);

	intel_engine_init_execlists(&ve->base);

	ve->base.cops = &virtual_context_ops;
	ve->base.request_alloc = execlists_request_alloc;

	ve->base.schedule = i915_schedule;
	ve->base.submit_request = virtual_submit_request;
	ve->base.bond_execute = virtual_bond_execute;

	INIT_LIST_HEAD(virtual_queue(ve));
	ve->base.execlists.queue_priority_hint = INT_MIN;
	tasklet_init(&ve->base.execlists.tasklet,
		     virtual_submission_tasklet,
		     (unsigned long)ve);

	intel_context_init(&ve->context, ctx, &ve->base);

	for (n = 0; n < count; n++) {
		struct intel_engine_cs *sibling = siblings[n];

		GEM_BUG_ON(!is_power_of_2(sibling->mask));
		if (sibling->mask & ve->base.mask) {
			DRM_DEBUG("duplicate %s entry in load balancer\n",
				  sibling->name);
			err = -EINVAL;
			goto err_put;
		}

		/*
		 * The virtual engine implementation is tightly coupled to
		 * the execlists backend -- we push out request directly
		 * into a tree inside each physical engine. We could support
		 * layering if we handle cloning of the requests and
		 * submitting a copy into each backend.
		 */
		if (sibling->execlists.tasklet.func !=
		    execlists_submission_tasklet) {
			err = -ENODEV;
			goto err_put;
		}

		GEM_BUG_ON(RB_EMPTY_NODE(&ve->nodes[sibling->id].rb));
		RB_CLEAR_NODE(&ve->nodes[sibling->id].rb);

		ve->siblings[ve->num_siblings++] = sibling;
		ve->base.mask |= sibling->mask;

		/*
		 * All physical engines must be compatible for their emission
		 * functions (as we build the instructions during request
		 * construction and do not alter them before submission
		 * on the physical engine). We use the engine class as a guide
		 * here, although that could be refined.
		 */
		if (ve->base.class != OTHER_CLASS) {
			if (ve->base.class != sibling->class) {
				DRM_DEBUG("invalid mixing of engine class, sibling %d, already %d\n",
					  sibling->class, ve->base.class);
				err = -EINVAL;
				goto err_put;
			}
			continue;
		}

		ve->base.class = sibling->class;
		ve->base.uabi_class = sibling->uabi_class;
		snprintf(ve->base.name, sizeof(ve->base.name),
			 "v%dx%d", ve->base.class, count);
		ve->base.context_size = sibling->context_size;

		ve->base.emit_bb_start = sibling->emit_bb_start;
		ve->base.emit_flush = sibling->emit_flush;
		ve->base.emit_init_breadcrumb = sibling->emit_init_breadcrumb;
		ve->base.emit_fini_breadcrumb = sibling->emit_fini_breadcrumb;
		ve->base.emit_fini_breadcrumb_dw =
			sibling->emit_fini_breadcrumb_dw;

		ve->base.flags = sibling->flags;
	}

	ve->base.flags |= I915_ENGINE_IS_VIRTUAL;

	err = __execlists_context_alloc(&ve->context, siblings[0]);
	if (err)
		goto err_put;

	__set_bit(CONTEXT_ALLOC_BIT, &ve->context.flags);

	return &ve->context;

err_put:
	intel_context_put(&ve->context);
	return ERR_PTR(err);
}

struct intel_context *
intel_execlists_clone_virtual(struct i915_gem_context *ctx,
			      struct intel_engine_cs *src)
{
	struct virtual_engine *se = to_virtual_engine(src);
	struct intel_context *dst;

	dst = intel_execlists_create_virtual(ctx,
					     se->siblings,
					     se->num_siblings);
	if (IS_ERR(dst))
		return dst;

	if (se->num_bonds) {
		struct virtual_engine *de = to_virtual_engine(dst->engine);

		de->bonds = kmemdup(se->bonds,
				    sizeof(*se->bonds) * se->num_bonds,
				    GFP_KERNEL);
		if (!de->bonds) {
			intel_context_put(dst);
			return ERR_PTR(-ENOMEM);
		}

		de->num_bonds = se->num_bonds;
	}

	return dst;
}

int intel_virtual_engine_attach_bond(struct intel_engine_cs *engine,
				     const struct intel_engine_cs *master,
				     const struct intel_engine_cs *sibling)
{
	struct virtual_engine *ve = to_virtual_engine(engine);
	struct ve_bond *bond;
	int n;

	/* Sanity check the sibling is part of the virtual engine */
	for (n = 0; n < ve->num_siblings; n++)
		if (sibling == ve->siblings[n])
			break;
	if (n == ve->num_siblings)
		return -EINVAL;

	bond = virtual_find_bond(ve, master);
	if (bond) {
		bond->sibling_mask |= sibling->mask;
		return 0;
	}

	bond = krealloc(ve->bonds,
			sizeof(*bond) * (ve->num_bonds + 1),
			GFP_KERNEL);
	if (!bond)
		return -ENOMEM;

	bond[ve->num_bonds].master = master;
	bond[ve->num_bonds].sibling_mask = sibling->mask;

	ve->bonds = bond;
	ve->num_bonds++;

	return 0;
}

struct intel_engine_cs *
intel_virtual_engine_get_sibling(struct intel_engine_cs *engine,
				 unsigned int sibling)
{
	struct virtual_engine *ve = to_virtual_engine(engine);

	if (sibling >= ve->num_siblings)
		return NULL;

	return ve->siblings[sibling];
}

void intel_execlists_show_requests(struct intel_engine_cs *engine,
				   struct drm_printer *m,
				   void (*show_request)(struct drm_printer *m,
							struct i915_request *rq,
							const char *prefix),
				   unsigned int max)
{
	const struct intel_engine_execlists *execlists = &engine->execlists;
	struct i915_request *rq, *last;
	unsigned long flags;
	unsigned int count;
	struct rb_node *rb;

	spin_lock_irqsave(&engine->active.lock, flags);

	last = NULL;
	count = 0;
	list_for_each_entry(rq, &engine->active.requests, sched.link) {
		if (count++ < max - 1)
			show_request(m, rq, "\t\tE ");
		else
			last = rq;
	}
	if (last) {
		if (count > max) {
			drm_printf(m,
				   "\t\t...skipping %d executing requests...\n",
				   count - max);
		}
		show_request(m, last, "\t\tE ");
	}

	last = NULL;
	count = 0;
	if (execlists->queue_priority_hint != INT_MIN)
		drm_printf(m, "\t\tQueue priority hint: %d\n",
			   execlists->queue_priority_hint);
	for (rb = rb_first_cached(&execlists->queue); rb; rb = rb_next(rb)) {
		struct i915_priolist *p = rb_entry(rb, typeof(*p), node);
		int i;

		priolist_for_each_request(rq, p, i) {
			if (count++ < max - 1)
				show_request(m, rq, "\t\tQ ");
			else
				last = rq;
		}
	}
	if (last) {
		if (count > max) {
			drm_printf(m,
				   "\t\t...skipping %d queued requests...\n",
				   count - max);
		}
		show_request(m, last, "\t\tQ ");
	}

	last = NULL;
	count = 0;
	for (rb = rb_first_cached(&execlists->virtual); rb; rb = rb_next(rb)) {
		struct virtual_engine *ve =
			rb_entry(rb, typeof(*ve), nodes[engine->id].rb);
		struct i915_request *rq = READ_ONCE(ve->request);

		if (rq) {
			if (count++ < max - 1)
				show_request(m, rq, "\t\tV ");
			else
				last = rq;
		}
	}
	if (last) {
		if (count > max) {
			drm_printf(m,
				   "\t\t...skipping %d virtual requests...\n",
				   count - max);
		}
		show_request(m, last, "\t\tV ");
	}

	spin_unlock_irqrestore(&engine->active.lock, flags);
}

void intel_lr_context_reset(struct intel_engine_cs *engine,
			    struct intel_context *ce,
			    u32 head,
			    bool scrub)
{
	GEM_BUG_ON(!intel_context_is_pinned(ce));

	/*
	 * We want a simple context + ring to execute the breadcrumb update.
	 * We cannot rely on the context being intact across the GPU hang,
	 * so clear it and rebuild just what we need for the breadcrumb.
	 * All pending requests for this context will be zapped, and any
	 * future request will be after userspace has had the opportunity
	 * to recreate its own state.
	 */
	if (scrub)
		restore_default_state(ce, engine);

	/* Rerun the request; its payload has been neutered (if guilty). */
	ce->ring->head = head;
	intel_ring_update_space(ce->ring);

	__execlists_update_reg_state(ce, engine);
}

bool
intel_engine_in_execlists_submission_mode(const struct intel_engine_cs *engine)
{
	return engine->set_default_submission ==
	       intel_execlists_set_default_submission;
}

#if IS_ENABLED(CONFIG_DRM_I915_SELFTEST)
#include "selftest_lrc.c"
#endif<|MERGE_RESOLUTION|>--- conflicted
+++ resolved
@@ -1242,11 +1242,7 @@
 	 * register write and that we may begin execution from the context
 	 * before its image is complete leading to invalid PD chasing.
 	 */
-<<<<<<< HEAD
-	mb();
-=======
 	wmb();
->>>>>>> cabeacd4
 
 	/* Wa_1607138340:tgl */
 	if (IS_TGL_REVID(rq->i915, TGL_REVID_A0, TGL_REVID_A0))

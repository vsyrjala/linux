--- conflicted
+++ resolved
@@ -2403,21 +2403,12 @@
 		if (i915_request_is_active(rq))
 			__i915_request_unsubmit(rq);
 
-<<<<<<< HEAD
-		RQ_TRACE(rq, "on hold\n");
-		clear_bit(I915_FENCE_FLAG_PQUEUE, &rq->fence.flags);
-		list_move_tail(&rq->sched.link, &rq->engine->active.hold);
-		i915_request_set_hold(rq);
-
-		list_for_each_entry(p, &rq->sched.waiters_list, wait_link) {
-=======
 		clear_bit(I915_FENCE_FLAG_PQUEUE, &rq->fence.flags);
 		list_move_tail(&rq->sched.link, &rq->engine->active.hold);
 		i915_request_set_hold(rq);
 		RQ_TRACE(rq, "on hold\n");
 
 		for_each_waiter(p, rq) {
->>>>>>> 926b005c
 			struct i915_request *w =
 				container_of(p->waiter, typeof(*w), sched);
 
@@ -2431,11 +2422,7 @@
 			if (i915_request_completed(w))
 				continue;
 
-<<<<<<< HEAD
-			if (i915_request_on_hold(rq))
-=======
 			if (i915_request_on_hold(w))
->>>>>>> 926b005c
 				continue;
 
 			list_move_tail(&w->sched.link, &list);
@@ -2493,10 +2480,7 @@
 	GEM_BUG_ON(i915_request_on_hold(rq));
 	GEM_BUG_ON(rq->engine != engine);
 	__execlists_hold(rq);
-<<<<<<< HEAD
-=======
 	GEM_BUG_ON(list_empty(&engine->active.hold));
->>>>>>> 926b005c
 
 unlock:
 	spin_unlock_irq(&engine->active.lock);
@@ -2511,11 +2495,7 @@
 	 * If one of our ancestors is on hold, we must also be on hold,
 	 * otherwise we will bypass it and execute before it.
 	 */
-<<<<<<< HEAD
-	list_for_each_entry(p, &rq->sched.signalers_list, signal_link) {
-=======
 	for_each_signaler(p, rq) {
->>>>>>> 926b005c
 		const struct i915_request *s =
 			container_of(p->signaler, typeof(*s), sched);
 
@@ -2536,11 +2516,8 @@
 	do {
 		struct i915_dependency *p;
 
-<<<<<<< HEAD
-=======
 		RQ_TRACE(rq, "hold release\n");
 
->>>>>>> 926b005c
 		GEM_BUG_ON(!i915_request_on_hold(rq));
 		GEM_BUG_ON(!i915_sw_fence_signaled(&rq->submit));
 
@@ -2549,35 +2526,20 @@
 			       i915_sched_lookup_priolist(rq->engine,
 							  rq_prio(rq)));
 		set_bit(I915_FENCE_FLAG_PQUEUE, &rq->fence.flags);
-<<<<<<< HEAD
-		RQ_TRACE(rq, "hold release\n");
-
-		/* Also release any children on this engine that are ready */
-		list_for_each_entry(p, &rq->sched.waiters_list, wait_link) {
-=======
 
 		/* Also release any children on this engine that are ready */
 		for_each_waiter(p, rq) {
->>>>>>> 926b005c
 			struct i915_request *w =
 				container_of(p->waiter, typeof(*w), sched);
 
 			if (w->engine != rq->engine)
 				continue;
 
-<<<<<<< HEAD
-			if (!i915_request_on_hold(rq))
-				continue;
-
-			/* Check that no other parents are also on hold */
-			if (hold_request(rq))
-=======
 			if (!i915_request_on_hold(w))
 				continue;
 
 			/* Check that no other parents are also on hold */
 			if (hold_request(w))
->>>>>>> 926b005c
 				continue;
 
 			list_move_tail(&w->sched.link, &list);
@@ -2692,15 +2654,6 @@
 	if (!cap)
 		return true;
 
-<<<<<<< HEAD
-	cap->rq = execlists_active(&engine->execlists);
-	GEM_BUG_ON(!cap->rq);
-
-	rcu_read_lock();
-	cap->rq = active_request(cap->rq->context->timeline, cap->rq);
-	cap->rq = i915_request_get_rcu(cap->rq);
-	rcu_read_unlock();
-=======
 	spin_lock_irq(&engine->active.lock);
 	cap->rq = execlists_active(&engine->execlists);
 	if (cap->rq) {
@@ -2708,7 +2661,6 @@
 		cap->rq = i915_request_get_rcu(cap->rq);
 	}
 	spin_unlock_irq(&engine->active.lock);
->>>>>>> 926b005c
 	if (!cap->rq)
 		goto err_free;
 
@@ -2747,11 +2699,7 @@
 	return false;
 }
 
-<<<<<<< HEAD
-static noinline void preempt_reset(struct intel_engine_cs *engine)
-=======
 static void execlists_reset(struct intel_engine_cs *engine, const char *msg)
->>>>>>> 926b005c
 {
 	const unsigned int bit = I915_RESET_ENGINE + engine->id;
 	unsigned long *lock = &engine->gt->reset.flags;
@@ -2767,19 +2715,9 @@
 	/* Mark this tasklet as disabled to avoid waiting for it to complete */
 	tasklet_disable_nosync(&engine->execlists.tasklet);
 
-<<<<<<< HEAD
-	ENGINE_TRACE(engine, "preempt timeout %lu+%ums\n",
-		     READ_ONCE(engine->props.preempt_timeout_ms),
-		     jiffies_to_msecs(jiffies - engine->execlists.preempt.expires));
-
-	ring_set_paused(engine, 1); /* Freeze the current request in place */
-	if (execlists_capture(engine))
-		intel_engine_reset(engine, "preemption time out");
-=======
 	ring_set_paused(engine, 1); /* Freeze the current request in place */
 	if (execlists_capture(engine))
 		intel_engine_reset(engine, msg);
->>>>>>> 926b005c
 	else
 		ring_set_paused(engine, 0);
 
@@ -2899,10 +2837,7 @@
 	spin_lock_irqsave(&engine->active.lock, flags);
 
 	if (unlikely(ancestor_on_hold(engine, request))) {
-<<<<<<< HEAD
-=======
 		RQ_TRACE(request, "ancestor on hold\n");
->>>>>>> 926b005c
 		list_add_tail(&request->sched.link, &engine->active.hold);
 		i915_request_set_hold(request);
 	} else {

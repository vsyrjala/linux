/*
 * Copyright © 2014 Intel Corporation
 *
 * Permission is hereby granted, free of charge, to any person obtaining a
 * copy of this software and associated documentation files (the "Software"),
 * to deal in the Software without restriction, including without limitation
 * the rights to use, copy, modify, merge, publish, distribute, sublicense,
 * and/or sell copies of the Software, and to permit persons to whom the
 * Software is furnished to do so, subject to the following conditions:
 *
 * The above copyright notice and this permission notice (including the next
 * paragraph) shall be included in all copies or substantial portions of the
 * Software.
 *
 * THE SOFTWARE IS PROVIDED "AS IS", WITHOUT WARRANTY OF ANY KIND, EXPRESS OR
 * IMPLIED, INCLUDING BUT NOT LIMITED TO THE WARRANTIES OF MERCHANTABILITY,
 * FITNESS FOR A PARTICULAR PURPOSE AND NONINFRINGEMENT.  IN NO EVENT SHALL
 * THE AUTHORS OR COPYRIGHT HOLDERS BE LIABLE FOR ANY CLAIM, DAMAGES OR OTHER
 * LIABILITY, WHETHER IN AN ACTION OF CONTRACT, TORT OR OTHERWISE, ARISING
 * FROM, OUT OF OR IN CONNECTION WITH THE SOFTWARE OR THE USE OR OTHER DEALINGS
 * IN THE SOFTWARE.
 *
 * Authors:
 *    Ben Widawsky <ben@bwidawsk.net>
 *    Michel Thierry <michel.thierry@intel.com>
 *    Thomas Daniel <thomas.daniel@intel.com>
 *    Oscar Mateo <oscar.mateo@intel.com>
 *
 */

/**
 * DOC: Logical Rings, Logical Ring Contexts and Execlists
 *
 * Motivation:
 * GEN8 brings an expansion of the HW contexts: "Logical Ring Contexts".
 * These expanded contexts enable a number of new abilities, especially
 * "Execlists" (also implemented in this file).
 *
 * One of the main differences with the legacy HW contexts is that logical
 * ring contexts incorporate many more things to the context's state, like
 * PDPs or ringbuffer control registers:
 *
 * The reason why PDPs are included in the context is straightforward: as
 * PPGTTs (per-process GTTs) are actually per-context, having the PDPs
 * contained there mean you don't need to do a ppgtt->switch_mm yourself,
 * instead, the GPU will do it for you on the context switch.
 *
 * But, what about the ringbuffer control registers (head, tail, etc..)?
 * shouldn't we just need a set of those per engine command streamer? This is
 * where the name "Logical Rings" starts to make sense: by virtualizing the
 * rings, the engine cs shifts to a new "ring buffer" with every context
 * switch. When you want to submit a workload to the GPU you: A) choose your
 * context, B) find its appropriate virtualized ring, C) write commands to it
 * and then, finally, D) tell the GPU to switch to that context.
 *
 * Instead of the legacy MI_SET_CONTEXT, the way you tell the GPU to switch
 * to a contexts is via a context execution list, ergo "Execlists".
 *
 * LRC implementation:
 * Regarding the creation of contexts, we have:
 *
 * - One global default context.
 * - One local default context for each opened fd.
 * - One local extra context for each context create ioctl call.
 *
 * Now that ringbuffers belong per-context (and not per-engine, like before)
 * and that contexts are uniquely tied to a given engine (and not reusable,
 * like before) we need:
 *
 * - One ringbuffer per-engine inside each context.
 * - One backing object per-engine inside each context.
 *
 * The global default context starts its life with these new objects fully
 * allocated and populated. The local default context for each opened fd is
 * more complex, because we don't know at creation time which engine is going
 * to use them. To handle this, we have implemented a deferred creation of LR
 * contexts:
 *
 * The local context starts its life as a hollow or blank holder, that only
 * gets populated for a given engine once we receive an execbuffer. If later
 * on we receive another execbuffer ioctl for the same context but a different
 * engine, we allocate/populate a new ringbuffer and context backing object and
 * so on.
 *
 * Finally, regarding local contexts created using the ioctl call: as they are
 * only allowed with the render ring, we can allocate & populate them right
 * away (no need to defer anything, at least for now).
 *
 * Execlists implementation:
 * Execlists are the new method by which, on gen8+ hardware, workloads are
 * submitted for execution (as opposed to the legacy, ringbuffer-based, method).
 * This method works as follows:
 *
 * When a request is committed, its commands (the BB start and any leading or
 * trailing commands, like the seqno breadcrumbs) are placed in the ringbuffer
 * for the appropriate context. The tail pointer in the hardware context is not
 * updated at this time, but instead, kept by the driver in the ringbuffer
 * structure. A structure representing this request is added to a request queue
 * for the appropriate engine: this structure contains a copy of the context's
 * tail after the request was written to the ring buffer and a pointer to the
 * context itself.
 *
 * If the engine's request queue was empty before the request was added, the
 * queue is processed immediately. Otherwise the queue will be processed during
 * a context switch interrupt. In any case, elements on the queue will get sent
 * (in pairs) to the GPU's ExecLists Submit Port (ELSP, for short) with a
 * globally unique 20-bits submission ID.
 *
 * When execution of a request completes, the GPU updates the context status
 * buffer with a context complete event and generates a context switch interrupt.
 * During the interrupt handling, the driver examines the events in the buffer:
 * for each context complete event, if the announced ID matches that on the head
 * of the request queue, then that request is retired and removed from the queue.
 *
 * After processing, if any requests were retired and the queue is not empty
 * then a new execution list can be submitted. The two requests at the front of
 * the queue are next to be submitted but since a context may not occur twice in
 * an execution list, if subsequent requests have the same ID as the first then
 * the two requests must be combined. This is done simply by discarding requests
 * at the head of the queue until either only one requests is left (in which case
 * we use a NULL second context) or the first two requests have unique IDs.
 *
 * By always executing the first two requests in the queue the driver ensures
 * that the GPU is kept as busy as possible. In the case where a single context
 * completes but a second context is still executing, the request for this second
 * context will be at the head of the queue when we remove the first one. This
 * request will then be resubmitted along with a new request for a different context,
 * which will cause the hardware to continue executing the second request and queue
 * the new request (the GPU detects the condition of a context getting preempted
 * with the same context and optimizes the context switch flow by not doing
 * preemption, but just sampling the new tail pointer).
 *
 */
#include <linux/interrupt.h>

#include "i915_drv.h"
#include "i915_perf.h"
#include "i915_trace.h"
#include "i915_vgpu.h"
#include "intel_context.h"
#include "intel_engine_pm.h"
#include "intel_gt.h"
#include "intel_gt_pm.h"
#include "intel_gt_requests.h"
#include "intel_lrc_reg.h"
#include "intel_mocs.h"
#include "intel_reset.h"
#include "intel_ring.h"
#include "intel_workarounds.h"

#define RING_EXECLIST_QFULL		(1 << 0x2)
#define RING_EXECLIST1_VALID		(1 << 0x3)
#define RING_EXECLIST0_VALID		(1 << 0x4)
#define RING_EXECLIST_ACTIVE_STATUS	(3 << 0xE)
#define RING_EXECLIST1_ACTIVE		(1 << 0x11)
#define RING_EXECLIST0_ACTIVE		(1 << 0x12)

#define GEN8_CTX_STATUS_IDLE_ACTIVE	(1 << 0)
#define GEN8_CTX_STATUS_PREEMPTED	(1 << 1)
#define GEN8_CTX_STATUS_ELEMENT_SWITCH	(1 << 2)
#define GEN8_CTX_STATUS_ACTIVE_IDLE	(1 << 3)
#define GEN8_CTX_STATUS_COMPLETE	(1 << 4)
#define GEN8_CTX_STATUS_LITE_RESTORE	(1 << 15)

#define GEN8_CTX_STATUS_COMPLETED_MASK \
	 (GEN8_CTX_STATUS_COMPLETE | GEN8_CTX_STATUS_PREEMPTED)

#define CTX_DESC_FORCE_RESTORE BIT_ULL(2)

#define GEN12_CTX_STATUS_SWITCHED_TO_NEW_QUEUE	(0x1) /* lower csb dword */
#define GEN12_CTX_SWITCH_DETAIL(csb_dw)	((csb_dw) & 0xF) /* upper csb dword */
#define GEN12_CSB_SW_CTX_ID_MASK		GENMASK(25, 15)
#define GEN12_IDLE_CTX_ID		0x7FF
#define GEN12_CSB_CTX_VALID(csb_dw) \
	(FIELD_GET(GEN12_CSB_SW_CTX_ID_MASK, csb_dw) != GEN12_IDLE_CTX_ID)

/* Typical size of the average request (2 pipecontrols and a MI_BB) */
#define EXECLISTS_REQUEST_SIZE 64 /* bytes */
#define WA_TAIL_DWORDS 2
#define WA_TAIL_BYTES (sizeof(u32) * WA_TAIL_DWORDS)

struct virtual_engine {
	struct intel_engine_cs base;
	struct intel_context context;

	/*
	 * We allow only a single request through the virtual engine at a time
	 * (each request in the timeline waits for the completion fence of
	 * the previous before being submitted). By restricting ourselves to
	 * only submitting a single request, each request is placed on to a
	 * physical to maximise load spreading (by virtue of the late greedy
	 * scheduling -- each real engine takes the next available request
	 * upon idling).
	 */
	struct i915_request *request;

	/*
	 * We keep a rbtree of available virtual engines inside each physical
	 * engine, sorted by priority. Here we preallocate the nodes we need
	 * for the virtual engine, indexed by physical_engine->id.
	 */
	struct ve_node {
		struct rb_node rb;
		int prio;
	} nodes[I915_NUM_ENGINES];

	/*
	 * Keep track of bonded pairs -- restrictions upon on our selection
	 * of physical engines any particular request may be submitted to.
	 * If we receive a submit-fence from a master engine, we will only
	 * use one of sibling_mask physical engines.
	 */
	struct ve_bond {
		const struct intel_engine_cs *master;
		intel_engine_mask_t sibling_mask;
	} *bonds;
	unsigned int num_bonds;

	/* And finally, which physical engines this virtual engine maps onto. */
	unsigned int num_siblings;
	struct intel_engine_cs *siblings[0];
};

static struct virtual_engine *to_virtual_engine(struct intel_engine_cs *engine)
{
	GEM_BUG_ON(!intel_engine_is_virtual(engine));
	return container_of(engine, struct virtual_engine, base);
}

static int __execlists_context_alloc(struct intel_context *ce,
				     struct intel_engine_cs *engine);

static void execlists_init_reg_state(u32 *reg_state,
				     const struct intel_context *ce,
				     const struct intel_engine_cs *engine,
				     const struct intel_ring *ring,
				     bool close);
static void
__execlists_update_reg_state(const struct intel_context *ce,
			     const struct intel_engine_cs *engine);

static void mark_eio(struct i915_request *rq)
{
	if (i915_request_completed(rq))
		return;

	GEM_BUG_ON(i915_request_signaled(rq));

	dma_fence_set_error(&rq->fence, -EIO);
	i915_request_mark_complete(rq);
}

static struct i915_request *
active_request(const struct intel_timeline * const tl, struct i915_request *rq)
{
	struct i915_request *active = rq;

	rcu_read_lock();
	list_for_each_entry_continue_reverse(rq, &tl->requests, link) {
		if (i915_request_completed(rq))
			break;

		active = rq;
	}
	rcu_read_unlock();

	return active;
}

static inline u32 intel_hws_preempt_address(struct intel_engine_cs *engine)
{
	return (i915_ggtt_offset(engine->status_page.vma) +
		I915_GEM_HWS_PREEMPT_ADDR);
}

static inline void
ring_set_paused(const struct intel_engine_cs *engine, int state)
{
	/*
	 * We inspect HWS_PREEMPT with a semaphore inside
	 * engine->emit_fini_breadcrumb. If the dword is true,
	 * the ring is paused as the semaphore will busywait
	 * until the dword is false.
	 */
	engine->status_page.addr[I915_GEM_HWS_PREEMPT] = state;
	if (state)
		wmb();
}

static inline struct i915_priolist *to_priolist(struct rb_node *rb)
{
	return rb_entry(rb, struct i915_priolist, node);
}

static inline int rq_prio(const struct i915_request *rq)
{
	return rq->sched.attr.priority;
}

static int effective_prio(const struct i915_request *rq)
{
	int prio = rq_prio(rq);

	/*
	 * If this request is special and must not be interrupted at any
	 * cost, so be it. Note we are only checking the most recent request
	 * in the context and so may be masking an earlier vip request. It
	 * is hoped that under the conditions where nopreempt is used, this
	 * will not matter (i.e. all requests to that context will be
	 * nopreempt for as long as desired).
	 */
	if (i915_request_has_nopreempt(rq))
		prio = I915_PRIORITY_UNPREEMPTABLE;

	/*
	 * On unwinding the active request, we give it a priority bump
	 * if it has completed waiting on any semaphore. If we know that
	 * the request has already started, we can prevent an unwanted
	 * preempt-to-idle cycle by taking that into account now.
	 */
	if (__i915_request_has_started(rq))
		prio |= I915_PRIORITY_NOSEMAPHORE;

	/* Restrict mere WAIT boosts from triggering preemption */
	BUILD_BUG_ON(__NO_PREEMPTION & ~I915_PRIORITY_MASK); /* only internal */
	return prio | __NO_PREEMPTION;
}

static int queue_prio(const struct intel_engine_execlists *execlists)
{
	struct i915_priolist *p;
	struct rb_node *rb;

	rb = rb_first_cached(&execlists->queue);
	if (!rb)
		return INT_MIN;

	/*
	 * As the priolist[] are inverted, with the highest priority in [0],
	 * we have to flip the index value to become priority.
	 */
	p = to_priolist(rb);
	return ((p->priority + 1) << I915_USER_PRIORITY_SHIFT) - ffs(p->used);
}

static inline bool need_preempt(const struct intel_engine_cs *engine,
				const struct i915_request *rq,
				struct rb_node *rb)
{
	int last_prio;

	if (!intel_engine_has_semaphores(engine))
		return false;

	/*
	 * Check if the current priority hint merits a preemption attempt.
	 *
	 * We record the highest value priority we saw during rescheduling
	 * prior to this dequeue, therefore we know that if it is strictly
	 * less than the current tail of ESLP[0], we do not need to force
	 * a preempt-to-idle cycle.
	 *
	 * However, the priority hint is a mere hint that we may need to
	 * preempt. If that hint is stale or we may be trying to preempt
	 * ourselves, ignore the request.
	 *
	 * More naturally we would write
	 *      prio >= max(0, last);
	 * except that we wish to prevent triggering preemption at the same
	 * priority level: the task that is running should remain running
	 * to preserve FIFO ordering of dependencies.
	 */
	last_prio = max(effective_prio(rq), I915_PRIORITY_NORMAL - 1);
	if (engine->execlists.queue_priority_hint <= last_prio)
		return false;

	/*
	 * Check against the first request in ELSP[1], it will, thanks to the
	 * power of PI, be the highest priority of that context.
	 */
	if (!list_is_last(&rq->sched.link, &engine->active.requests) &&
	    rq_prio(list_next_entry(rq, sched.link)) > last_prio)
		return true;

	if (rb) {
		struct virtual_engine *ve =
			rb_entry(rb, typeof(*ve), nodes[engine->id].rb);
		bool preempt = false;

		if (engine == ve->siblings[0]) { /* only preempt one sibling */
			struct i915_request *next;

			rcu_read_lock();
			next = READ_ONCE(ve->request);
			if (next)
				preempt = rq_prio(next) > last_prio;
			rcu_read_unlock();
		}

		if (preempt)
			return preempt;
	}

	/*
	 * If the inflight context did not trigger the preemption, then maybe
	 * it was the set of queued requests? Pick the highest priority in
	 * the queue (the first active priolist) and see if it deserves to be
	 * running instead of ELSP[0].
	 *
	 * The highest priority request in the queue can not be either
	 * ELSP[0] or ELSP[1] as, thanks again to PI, if it was the same
	 * context, it's priority would not exceed ELSP[0] aka last_prio.
	 */
	return queue_prio(&engine->execlists) > last_prio;
}

__maybe_unused static inline bool
assert_priority_queue(const struct i915_request *prev,
		      const struct i915_request *next)
{
	/*
	 * Without preemption, the prev may refer to the still active element
	 * which we refuse to let go.
	 *
	 * Even with preemption, there are times when we think it is better not
	 * to preempt and leave an ostensibly lower priority request in flight.
	 */
	if (i915_request_is_active(prev))
		return true;

	return rq_prio(prev) >= rq_prio(next);
}

/*
 * The context descriptor encodes various attributes of a context,
 * including its GTT address and some flags. Because it's fairly
 * expensive to calculate, we'll just do it once and cache the result,
 * which remains valid until the context is unpinned.
 *
 * This is what a descriptor looks like, from LSB to MSB::
 *
 *      bits  0-11:    flags, GEN8_CTX_* (cached in ctx->desc_template)
 *      bits 12-31:    LRCA, GTT address of (the HWSP of) this context
 *      bits 32-52:    ctx ID, a globally unique tag (highest bit used by GuC)
 *      bits 53-54:    mbz, reserved for use by hardware
 *      bits 55-63:    group ID, currently unused and set to 0
 *
 * Starting from Gen11, the upper dword of the descriptor has a new format:
 *
 *      bits 32-36:    reserved
 *      bits 37-47:    SW context ID
 *      bits 48:53:    engine instance
 *      bit 54:        mbz, reserved for use by hardware
 *      bits 55-60:    SW counter
 *      bits 61-63:    engine class
 *
 * engine info, SW context ID and SW counter need to form a unique number
 * (Context ID) per lrc.
 */
static u64
lrc_descriptor(struct intel_context *ce, struct intel_engine_cs *engine)
{
	u64 desc;

	desc = INTEL_LEGACY_32B_CONTEXT;
	if (i915_vm_is_4lvl(ce->vm))
		desc = INTEL_LEGACY_64B_CONTEXT;
	desc <<= GEN8_CTX_ADDRESSING_MODE_SHIFT;

	desc |= GEN8_CTX_VALID | GEN8_CTX_PRIVILEGE;
	if (IS_GEN(engine->i915, 8))
		desc |= GEN8_CTX_L3LLC_COHERENT;

	desc |= i915_ggtt_offset(ce->state); /* bits 12-31 */
	/*
	 * The following 32bits are copied into the OA reports (dword 2).
	 * Consider updating oa_get_render_ctx_id in i915_perf.c when changing
	 * anything below.
	 */
	if (INTEL_GEN(engine->i915) >= 11) {
		desc |= (u64)engine->instance << GEN11_ENGINE_INSTANCE_SHIFT;
								/* bits 48-53 */

		desc |= (u64)engine->class << GEN11_ENGINE_CLASS_SHIFT;
								/* bits 61-63 */
	}

	return desc;
}

static inline unsigned int dword_in_page(void *addr)
{
	return offset_in_page(addr) / sizeof(u32);
}

static void set_offsets(u32 *regs,
			const u8 *data,
			const struct intel_engine_cs *engine,
			bool clear)
#define NOP(x) (BIT(7) | (x))
#define LRI(count, flags) ((flags) << 6 | (count) | BUILD_BUG_ON_ZERO(count >= BIT(6)))
#define POSTED BIT(0)
#define REG(x) (((x) >> 2) | BUILD_BUG_ON_ZERO(x >= 0x200))
#define REG16(x) \
	(((x) >> 9) | BIT(7) | BUILD_BUG_ON_ZERO(x >= 0x10000)), \
	(((x) >> 2) & 0x7f)
#define END(x) 0, (x)
{
	const u32 base = engine->mmio_base;

	while (*data) {
		u8 count, flags;

		if (*data & BIT(7)) { /* skip */
			count = *data++ & ~BIT(7);
			if (clear)
				memset32(regs, MI_NOOP, count);
			regs += count;
			continue;
		}

		count = *data & 0x3f;
		flags = *data >> 6;
		data++;

		*regs = MI_LOAD_REGISTER_IMM(count);
		if (flags & POSTED)
			*regs |= MI_LRI_FORCE_POSTED;
		if (INTEL_GEN(engine->i915) >= 11)
			*regs |= MI_LRI_CS_MMIO;
		regs++;

		GEM_BUG_ON(!count);
		do {
			u32 offset = 0;
			u8 v;

			do {
				v = *data++;
				offset <<= 7;
				offset |= v & ~BIT(7);
			} while (v & BIT(7));

			regs[0] = base + (offset << 2);
			if (clear)
				regs[1] = 0;
			regs += 2;
		} while (--count);
	}

	if (clear) {
		u8 count = *++data;

		/* Clear past the tail for HW access */
		GEM_BUG_ON(dword_in_page(regs) > count);
		memset32(regs, MI_NOOP, count - dword_in_page(regs));

		/* Close the batch; used mainly by live_lrc_layout() */
		*regs = MI_BATCH_BUFFER_END;
		if (INTEL_GEN(engine->i915) >= 10)
			*regs |= BIT(0);
	}
}

static const u8 gen8_xcs_offsets[] = {
	NOP(1),
	LRI(11, 0),
	REG16(0x244),
	REG(0x034),
	REG(0x030),
	REG(0x038),
	REG(0x03c),
	REG(0x168),
	REG(0x140),
	REG(0x110),
	REG(0x11c),
	REG(0x114),
	REG(0x118),

	NOP(9),
	LRI(9, 0),
	REG16(0x3a8),
	REG16(0x28c),
	REG16(0x288),
	REG16(0x284),
	REG16(0x280),
	REG16(0x27c),
	REG16(0x278),
	REG16(0x274),
	REG16(0x270),

	NOP(13),
	LRI(2, 0),
	REG16(0x200),
	REG(0x028),

	END(80)
};

static const u8 gen9_xcs_offsets[] = {
	NOP(1),
	LRI(14, POSTED),
	REG16(0x244),
	REG(0x034),
	REG(0x030),
	REG(0x038),
	REG(0x03c),
	REG(0x168),
	REG(0x140),
	REG(0x110),
	REG(0x11c),
	REG(0x114),
	REG(0x118),
	REG(0x1c0),
	REG(0x1c4),
	REG(0x1c8),

	NOP(3),
	LRI(9, POSTED),
	REG16(0x3a8),
	REG16(0x28c),
	REG16(0x288),
	REG16(0x284),
	REG16(0x280),
	REG16(0x27c),
	REG16(0x278),
	REG16(0x274),
	REG16(0x270),

	NOP(13),
	LRI(1, POSTED),
	REG16(0x200),

	NOP(13),
	LRI(44, POSTED),
	REG(0x028),
	REG(0x09c),
	REG(0x0c0),
	REG(0x178),
	REG(0x17c),
	REG16(0x358),
	REG(0x170),
	REG(0x150),
	REG(0x154),
	REG(0x158),
	REG16(0x41c),
	REG16(0x600),
	REG16(0x604),
	REG16(0x608),
	REG16(0x60c),
	REG16(0x610),
	REG16(0x614),
	REG16(0x618),
	REG16(0x61c),
	REG16(0x620),
	REG16(0x624),
	REG16(0x628),
	REG16(0x62c),
	REG16(0x630),
	REG16(0x634),
	REG16(0x638),
	REG16(0x63c),
	REG16(0x640),
	REG16(0x644),
	REG16(0x648),
	REG16(0x64c),
	REG16(0x650),
	REG16(0x654),
	REG16(0x658),
	REG16(0x65c),
	REG16(0x660),
	REG16(0x664),
	REG16(0x668),
	REG16(0x66c),
	REG16(0x670),
	REG16(0x674),
	REG16(0x678),
	REG16(0x67c),
	REG(0x068),

	END(176)
};

static const u8 gen12_xcs_offsets[] = {
	NOP(1),
	LRI(13, POSTED),
	REG16(0x244),
	REG(0x034),
	REG(0x030),
	REG(0x038),
	REG(0x03c),
	REG(0x168),
	REG(0x140),
	REG(0x110),
	REG(0x1c0),
	REG(0x1c4),
	REG(0x1c8),
	REG(0x180),
	REG16(0x2b4),

	NOP(5),
	LRI(9, POSTED),
	REG16(0x3a8),
	REG16(0x28c),
	REG16(0x288),
	REG16(0x284),
	REG16(0x280),
	REG16(0x27c),
	REG16(0x278),
	REG16(0x274),
	REG16(0x270),

	END(80)
};

static const u8 gen8_rcs_offsets[] = {
	NOP(1),
	LRI(14, POSTED),
	REG16(0x244),
	REG(0x034),
	REG(0x030),
	REG(0x038),
	REG(0x03c),
	REG(0x168),
	REG(0x140),
	REG(0x110),
	REG(0x11c),
	REG(0x114),
	REG(0x118),
	REG(0x1c0),
	REG(0x1c4),
	REG(0x1c8),

	NOP(3),
	LRI(9, POSTED),
	REG16(0x3a8),
	REG16(0x28c),
	REG16(0x288),
	REG16(0x284),
	REG16(0x280),
	REG16(0x27c),
	REG16(0x278),
	REG16(0x274),
	REG16(0x270),

	NOP(13),
	LRI(1, 0),
	REG(0x0c8),

	END(80)
};

static const u8 gen9_rcs_offsets[] = {
	NOP(1),
	LRI(14, POSTED),
	REG16(0x244),
	REG(0x34),
	REG(0x30),
	REG(0x38),
	REG(0x3c),
	REG(0x168),
	REG(0x140),
	REG(0x110),
	REG(0x11c),
	REG(0x114),
	REG(0x118),
	REG(0x1c0),
	REG(0x1c4),
	REG(0x1c8),

	NOP(3),
	LRI(9, POSTED),
	REG16(0x3a8),
	REG16(0x28c),
	REG16(0x288),
	REG16(0x284),
	REG16(0x280),
	REG16(0x27c),
	REG16(0x278),
	REG16(0x274),
	REG16(0x270),

	NOP(13),
	LRI(1, 0),
	REG(0xc8),

	NOP(13),
	LRI(44, POSTED),
	REG(0x28),
	REG(0x9c),
	REG(0xc0),
	REG(0x178),
	REG(0x17c),
	REG16(0x358),
	REG(0x170),
	REG(0x150),
	REG(0x154),
	REG(0x158),
	REG16(0x41c),
	REG16(0x600),
	REG16(0x604),
	REG16(0x608),
	REG16(0x60c),
	REG16(0x610),
	REG16(0x614),
	REG16(0x618),
	REG16(0x61c),
	REG16(0x620),
	REG16(0x624),
	REG16(0x628),
	REG16(0x62c),
	REG16(0x630),
	REG16(0x634),
	REG16(0x638),
	REG16(0x63c),
	REG16(0x640),
	REG16(0x644),
	REG16(0x648),
	REG16(0x64c),
	REG16(0x650),
	REG16(0x654),
	REG16(0x658),
	REG16(0x65c),
	REG16(0x660),
	REG16(0x664),
	REG16(0x668),
	REG16(0x66c),
	REG16(0x670),
	REG16(0x674),
	REG16(0x678),
	REG16(0x67c),
	REG(0x68),

	END(176)
};

static const u8 gen11_rcs_offsets[] = {
	NOP(1),
	LRI(15, POSTED),
	REG16(0x244),
	REG(0x034),
	REG(0x030),
	REG(0x038),
	REG(0x03c),
	REG(0x168),
	REG(0x140),
	REG(0x110),
	REG(0x11c),
	REG(0x114),
	REG(0x118),
	REG(0x1c0),
	REG(0x1c4),
	REG(0x1c8),
	REG(0x180),

	NOP(1),
	LRI(9, POSTED),
	REG16(0x3a8),
	REG16(0x28c),
	REG16(0x288),
	REG16(0x284),
	REG16(0x280),
	REG16(0x27c),
	REG16(0x278),
	REG16(0x274),
	REG16(0x270),

	LRI(1, POSTED),
	REG(0x1b0),

	NOP(10),
	LRI(1, 0),
	REG(0x0c8),

	END(80)
};

static const u8 gen12_rcs_offsets[] = {
	NOP(1),
	LRI(13, POSTED),
	REG16(0x244),
	REG(0x034),
	REG(0x030),
	REG(0x038),
	REG(0x03c),
	REG(0x168),
	REG(0x140),
	REG(0x110),
	REG(0x1c0),
	REG(0x1c4),
	REG(0x1c8),
	REG(0x180),
	REG16(0x2b4),

	NOP(5),
	LRI(9, POSTED),
	REG16(0x3a8),
	REG16(0x28c),
	REG16(0x288),
	REG16(0x284),
	REG16(0x280),
	REG16(0x27c),
	REG16(0x278),
	REG16(0x274),
	REG16(0x270),

	LRI(3, POSTED),
	REG(0x1b0),
	REG16(0x5a8),
	REG16(0x5ac),

	NOP(6),
	LRI(1, 0),
	REG(0x0c8),

	END(80)
};

#undef END
#undef REG16
#undef REG
#undef LRI
#undef NOP

static const u8 *reg_offsets(const struct intel_engine_cs *engine)
{
	/*
	 * The gen12+ lists only have the registers we program in the basic
	 * default state. We rely on the context image using relative
	 * addressing to automatic fixup the register state between the
	 * physical engines for virtual engine.
	 */
	GEM_BUG_ON(INTEL_GEN(engine->i915) >= 12 &&
		   !intel_engine_has_relative_mmio(engine));

	if (engine->class == RENDER_CLASS) {
		if (INTEL_GEN(engine->i915) >= 12)
			return gen12_rcs_offsets;
		else if (INTEL_GEN(engine->i915) >= 11)
			return gen11_rcs_offsets;
		else if (INTEL_GEN(engine->i915) >= 9)
			return gen9_rcs_offsets;
		else
			return gen8_rcs_offsets;
	} else {
		if (INTEL_GEN(engine->i915) >= 12)
			return gen12_xcs_offsets;
		else if (INTEL_GEN(engine->i915) >= 9)
			return gen9_xcs_offsets;
		else
			return gen8_xcs_offsets;
	}
}

static struct i915_request *
__unwind_incomplete_requests(struct intel_engine_cs *engine)
{
	struct i915_request *rq, *rn, *active = NULL;
	struct list_head *uninitialized_var(pl);
	int prio = I915_PRIORITY_INVALID;

	lockdep_assert_held(&engine->active.lock);

	list_for_each_entry_safe_reverse(rq, rn,
					 &engine->active.requests,
					 sched.link) {
		if (i915_request_completed(rq))
			continue; /* XXX */

		__i915_request_unsubmit(rq);

		/*
		 * Push the request back into the queue for later resubmission.
		 * If this request is not native to this physical engine (i.e.
		 * it came from a virtual source), push it back onto the virtual
		 * engine so that it can be moved across onto another physical
		 * engine as load dictates.
		 */
		if (likely(rq->execution_mask == engine->mask)) {
			GEM_BUG_ON(rq_prio(rq) == I915_PRIORITY_INVALID);
			if (rq_prio(rq) != prio) {
				prio = rq_prio(rq);
				pl = i915_sched_lookup_priolist(engine, prio);
			}
			GEM_BUG_ON(RB_EMPTY_ROOT(&engine->execlists.queue.rb_root));

			list_move(&rq->sched.link, pl);
			set_bit(I915_FENCE_FLAG_PQUEUE, &rq->fence.flags);

			active = rq;
		} else {
			struct intel_engine_cs *owner = rq->context->engine;

			/*
			 * Decouple the virtual breadcrumb before moving it
			 * back to the virtual engine -- we don't want the
			 * request to complete in the background and try
			 * and cancel the breadcrumb on the virtual engine
			 * (instead of the old engine where it is linked)!
			 */
			if (test_bit(DMA_FENCE_FLAG_ENABLE_SIGNAL_BIT,
				     &rq->fence.flags)) {
				spin_lock_nested(&rq->lock,
						 SINGLE_DEPTH_NESTING);
				i915_request_cancel_breadcrumb(rq);
				spin_unlock(&rq->lock);
			}
			rq->engine = owner;
			owner->submit_request(rq);
			active = NULL;
		}
	}

	return active;
}

struct i915_request *
execlists_unwind_incomplete_requests(struct intel_engine_execlists *execlists)
{
	struct intel_engine_cs *engine =
		container_of(execlists, typeof(*engine), execlists);

	return __unwind_incomplete_requests(engine);
}

static inline void
execlists_context_status_change(struct i915_request *rq, unsigned long status)
{
	/*
	 * Only used when GVT-g is enabled now. When GVT-g is disabled,
	 * The compiler should eliminate this function as dead-code.
	 */
	if (!IS_ENABLED(CONFIG_DRM_I915_GVT))
		return;

	atomic_notifier_call_chain(&rq->engine->context_status_notifier,
				   status, rq);
}

static void intel_engine_context_in(struct intel_engine_cs *engine)
{
	unsigned long flags;

	if (READ_ONCE(engine->stats.enabled) == 0)
		return;

	write_seqlock_irqsave(&engine->stats.lock, flags);

	if (engine->stats.enabled > 0) {
		if (engine->stats.active++ == 0)
			engine->stats.start = ktime_get();
		GEM_BUG_ON(engine->stats.active == 0);
	}

	write_sequnlock_irqrestore(&engine->stats.lock, flags);
}

static void intel_engine_context_out(struct intel_engine_cs *engine)
{
	unsigned long flags;

	if (READ_ONCE(engine->stats.enabled) == 0)
		return;

	write_seqlock_irqsave(&engine->stats.lock, flags);

	if (engine->stats.enabled > 0) {
		ktime_t last;

		if (engine->stats.active && --engine->stats.active == 0) {
			/*
			 * Decrement the active context count and in case GPU
			 * is now idle add up to the running total.
			 */
			last = ktime_sub(ktime_get(), engine->stats.start);

			engine->stats.total = ktime_add(engine->stats.total,
							last);
		} else if (engine->stats.active == 0) {
			/*
			 * After turning on engine stats, context out might be
			 * the first event in which case we account from the
			 * time stats gathering was turned on.
			 */
			last = ktime_sub(ktime_get(), engine->stats.enabled_at);

			engine->stats.total = ktime_add(engine->stats.total,
							last);
		}
	}

	write_sequnlock_irqrestore(&engine->stats.lock, flags);
}

static int lrc_ring_mi_mode(const struct intel_engine_cs *engine)
{
	if (INTEL_GEN(engine->i915) >= 12)
		return 0x60;
	else if (INTEL_GEN(engine->i915) >= 9)
		return 0x54;
	else if (engine->class == RENDER_CLASS)
		return 0x58;
	else
		return -1;
}

static void
execlists_check_context(const struct intel_context *ce,
			const struct intel_engine_cs *engine)
{
	const struct intel_ring *ring = ce->ring;
	u32 *regs = ce->lrc_reg_state;
	bool valid = true;
	int x;

	if (regs[CTX_RING_START] != i915_ggtt_offset(ring->vma)) {
		pr_err("%s: context submitted with incorrect RING_START [%08x], expected %08x\n",
		       engine->name,
		       regs[CTX_RING_START],
		       i915_ggtt_offset(ring->vma));
		regs[CTX_RING_START] = i915_ggtt_offset(ring->vma);
		valid = false;
	}

	if ((regs[CTX_RING_CTL] & ~(RING_WAIT | RING_WAIT_SEMAPHORE)) !=
	    (RING_CTL_SIZE(ring->size) | RING_VALID)) {
		pr_err("%s: context submitted with incorrect RING_CTL [%08x], expected %08x\n",
		       engine->name,
		       regs[CTX_RING_CTL],
		       (u32)(RING_CTL_SIZE(ring->size) | RING_VALID));
		regs[CTX_RING_CTL] = RING_CTL_SIZE(ring->size) | RING_VALID;
		valid = false;
	}

	x = lrc_ring_mi_mode(engine);
	if (x != -1 && regs[x + 1] & (regs[x + 1] >> 16) & STOP_RING) {
		pr_err("%s: context submitted with STOP_RING [%08x] in RING_MI_MODE\n",
		       engine->name, regs[x + 1]);
		regs[x + 1] &= ~STOP_RING;
		regs[x + 1] |= STOP_RING << 16;
		valid = false;
	}

	WARN_ONCE(!valid, "Invalid lrc state found before submission\n");
}

static void restore_default_state(struct intel_context *ce,
				  struct intel_engine_cs *engine)
{
	u32 *regs = ce->lrc_reg_state;

	if (engine->pinned_default_state)
		memcpy(regs, /* skip restoring the vanilla PPHWSP */
		       engine->pinned_default_state + LRC_STATE_PN * PAGE_SIZE,
		       engine->context_size - PAGE_SIZE);

	execlists_init_reg_state(regs, ce, engine, ce->ring, false);
}

static void reset_active(struct i915_request *rq,
			 struct intel_engine_cs *engine)
{
	struct intel_context * const ce = rq->context;
	u32 head;

	/*
	 * The executing context has been cancelled. We want to prevent
	 * further execution along this context and propagate the error on
	 * to anything depending on its results.
	 *
	 * In __i915_request_submit(), we apply the -EIO and remove the
	 * requests' payloads for any banned requests. But first, we must
	 * rewind the context back to the start of the incomplete request so
	 * that we do not jump back into the middle of the batch.
	 *
	 * We preserve the breadcrumbs and semaphores of the incomplete
	 * requests so that inter-timeline dependencies (i.e other timelines)
	 * remain correctly ordered. And we defer to __i915_request_submit()
	 * so that all asynchronous waits are correctly handled.
	 */
	ENGINE_TRACE(engine, "{ rq=%llx:%lld }\n",
		     rq->fence.context, rq->fence.seqno);

	/* On resubmission of the active request, payload will be scrubbed */
	if (i915_request_completed(rq))
		head = rq->tail;
	else
		head = active_request(ce->timeline, rq)->head;
	ce->ring->head = intel_ring_wrap(ce->ring, head);
	intel_ring_update_space(ce->ring);

	/* Scrub the context image to prevent replaying the previous batch */
	restore_default_state(ce, engine);
	__execlists_update_reg_state(ce, engine);

	/* We've switched away, so this should be a no-op, but intent matters */
	ce->lrc_desc |= CTX_DESC_FORCE_RESTORE;
}

static inline struct intel_engine_cs *
__execlists_schedule_in(struct i915_request *rq)
{
	struct intel_engine_cs * const engine = rq->engine;
	struct intel_context * const ce = rq->context;

	intel_context_get(ce);

	if (unlikely(intel_context_is_banned(ce)))
		reset_active(rq, engine);

	if (IS_ENABLED(CONFIG_DRM_I915_DEBUG_GEM))
		execlists_check_context(ce, engine);

	ce->lrc_desc &= ~GENMASK_ULL(47, 37);
	if (ce->tag) {
		/* Use a fixed tag for OA and friends */
		ce->lrc_desc |= (u64)ce->tag << 32;
	} else {
		/* We don't need a strict matching tag, just different values */
		ce->lrc_desc |=
			(u64)(++engine->context_tag % NUM_CONTEXT_TAG) <<
			GEN11_SW_CTX_ID_SHIFT;
		BUILD_BUG_ON(NUM_CONTEXT_TAG > GEN12_MAX_CONTEXT_HW_ID);
	}

	__intel_gt_pm_get(engine->gt);
	execlists_context_status_change(rq, INTEL_CONTEXT_SCHEDULE_IN);
	intel_engine_context_in(engine);

	return engine;
}

static inline struct i915_request *
execlists_schedule_in(struct i915_request *rq, int idx)
{
	struct intel_context * const ce = rq->context;
	struct intel_engine_cs *old;

	GEM_BUG_ON(!intel_engine_pm_is_awake(rq->engine));
	trace_i915_request_in(rq, idx);

	old = READ_ONCE(ce->inflight);
	do {
		if (!old) {
			WRITE_ONCE(ce->inflight, __execlists_schedule_in(rq));
			break;
		}
	} while (!try_cmpxchg(&ce->inflight, &old, ptr_inc(old)));

	GEM_BUG_ON(intel_context_inflight(ce) != rq->engine);
	return i915_request_get(rq);
}

static void kick_siblings(struct i915_request *rq, struct intel_context *ce)
{
	struct virtual_engine *ve = container_of(ce, typeof(*ve), context);
	struct i915_request *next = READ_ONCE(ve->request);

	if (next && next->execution_mask & ~rq->execution_mask)
		tasklet_schedule(&ve->base.execlists.tasklet);
}

static inline void
__execlists_schedule_out(struct i915_request *rq,
			 struct intel_engine_cs * const engine)
{
	struct intel_context * const ce = rq->context;

	/*
	 * NB process_csb() is not under the engine->active.lock and hence
	 * schedule_out can race with schedule_in meaning that we should
	 * refrain from doing non-trivial work here.
	 */

	/*
	 * If we have just completed this context, the engine may now be
	 * idle and we want to re-enter powersaving.
	 */
	if (list_is_last(&rq->link, &ce->timeline->requests) &&
	    i915_request_completed(rq))
		intel_engine_add_retire(engine, ce->timeline);

	intel_engine_context_out(engine);
	execlists_context_status_change(rq, INTEL_CONTEXT_SCHEDULE_OUT);
	intel_gt_pm_put_async(engine->gt);

	/*
	 * If this is part of a virtual engine, its next request may
	 * have been blocked waiting for access to the active context.
	 * We have to kick all the siblings again in case we need to
	 * switch (e.g. the next request is not runnable on this
	 * engine). Hopefully, we will already have submitted the next
	 * request before the tasklet runs and do not need to rebuild
	 * each virtual tree and kick everyone again.
	 */
	if (ce->engine != engine)
		kick_siblings(rq, ce);

	intel_context_put(ce);
}

static inline void
execlists_schedule_out(struct i915_request *rq)
{
	struct intel_context * const ce = rq->context;
	struct intel_engine_cs *cur, *old;

	trace_i915_request_out(rq);

	old = READ_ONCE(ce->inflight);
	do
		cur = ptr_unmask_bits(old, 2) ? ptr_dec(old) : NULL;
	while (!try_cmpxchg(&ce->inflight, &old, cur));
	if (!cur)
		__execlists_schedule_out(rq, old);

	i915_request_put(rq);
}

static u64 execlists_update_context(struct i915_request *rq)
{
	struct intel_context *ce = rq->context;
	u64 desc = ce->lrc_desc;
	u32 tail;

	/*
	 * WaIdleLiteRestore:bdw,skl
	 *
	 * We should never submit the context with the same RING_TAIL twice
	 * just in case we submit an empty ring, which confuses the HW.
	 *
	 * We append a couple of NOOPs (gen8_emit_wa_tail) after the end of
	 * the normal request to be able to always advance the RING_TAIL on
	 * subsequent resubmissions (for lite restore). Should that fail us,
	 * and we try and submit the same tail again, force the context
	 * reload.
	 */
	tail = intel_ring_set_tail(rq->ring, rq->tail);
	if (unlikely(ce->lrc_reg_state[CTX_RING_TAIL] == tail))
		desc |= CTX_DESC_FORCE_RESTORE;
	ce->lrc_reg_state[CTX_RING_TAIL] = tail;
	rq->tail = rq->wa_tail;

	/*
	 * Make sure the context image is complete before we submit it to HW.
	 *
	 * Ostensibly, writes (including the WCB) should be flushed prior to
	 * an uncached write such as our mmio register access, the empirical
	 * evidence (esp. on Braswell) suggests that the WC write into memory
	 * may not be visible to the HW prior to the completion of the UC
	 * register write and that we may begin execution from the context
	 * before its image is complete leading to invalid PD chasing.
	 */
	wmb();

	ce->lrc_desc &= ~CTX_DESC_FORCE_RESTORE;
	return desc;
}

static inline void write_desc(struct intel_engine_execlists *execlists, u64 desc, u32 port)
{
	if (execlists->ctrl_reg) {
		writel(lower_32_bits(desc), execlists->submit_reg + port * 2);
		writel(upper_32_bits(desc), execlists->submit_reg + port * 2 + 1);
	} else {
		writel(upper_32_bits(desc), execlists->submit_reg);
		writel(lower_32_bits(desc), execlists->submit_reg);
	}
}

static __maybe_unused void
trace_ports(const struct intel_engine_execlists *execlists,
	    const char *msg,
	    struct i915_request * const *ports)
{
	const struct intel_engine_cs *engine =
		container_of(execlists, typeof(*engine), execlists);

	if (!ports[0])
		return;

	ENGINE_TRACE(engine, "%s { %llx:%lld%s, %llx:%lld }\n", msg,
		     ports[0]->fence.context,
		     ports[0]->fence.seqno,
		     i915_request_completed(ports[0]) ? "!" :
		     i915_request_started(ports[0]) ? "*" :
		     "",
		     ports[1] ? ports[1]->fence.context : 0,
		     ports[1] ? ports[1]->fence.seqno : 0);
}

static inline bool
reset_in_progress(const struct intel_engine_execlists *execlists)
{
	return unlikely(!__tasklet_is_enabled(&execlists->tasklet));
}

static __maybe_unused bool
assert_pending_valid(const struct intel_engine_execlists *execlists,
		     const char *msg)
{
	struct i915_request * const *port, *rq;
	struct intel_context *ce = NULL;

	trace_ports(execlists, msg, execlists->pending);

	/* We may be messing around with the lists during reset, lalala */
	if (reset_in_progress(execlists))
		return true;

	if (!execlists->pending[0]) {
		GEM_TRACE_ERR("Nothing pending for promotion!\n");
		return false;
	}

	if (execlists->pending[execlists_num_ports(execlists)]) {
		GEM_TRACE_ERR("Excess pending[%d] for promotion!\n",
			      execlists_num_ports(execlists));
		return false;
	}

	for (port = execlists->pending; (rq = *port); port++) {
		unsigned long flags;
		bool ok = true;

		GEM_BUG_ON(!kref_read(&rq->fence.refcount));
		GEM_BUG_ON(!i915_request_is_active(rq));

		if (ce == rq->context) {
			GEM_TRACE_ERR("Dup context:%llx in pending[%zd]\n",
				      ce->timeline->fence_context,
				      port - execlists->pending);
			return false;
		}
		ce = rq->context;

		/* Hold tightly onto the lock to prevent concurrent retires! */
		if (!spin_trylock_irqsave(&rq->lock, flags))
			continue;

		if (i915_request_completed(rq))
			goto unlock;

		if (i915_active_is_idle(&ce->active) &&
		    !intel_context_is_barrier(ce)) {
			GEM_TRACE_ERR("Inactive context:%llx in pending[%zd]\n",
				      ce->timeline->fence_context,
				      port - execlists->pending);
			ok = false;
			goto unlock;
		}

		if (!i915_vma_is_pinned(ce->state)) {
			GEM_TRACE_ERR("Unpinned context:%llx in pending[%zd]\n",
				      ce->timeline->fence_context,
				      port - execlists->pending);
			ok = false;
			goto unlock;
		}

		if (!i915_vma_is_pinned(ce->ring->vma)) {
			GEM_TRACE_ERR("Unpinned ring:%llx in pending[%zd]\n",
				      ce->timeline->fence_context,
				      port - execlists->pending);
			ok = false;
			goto unlock;
		}

unlock:
		spin_unlock_irqrestore(&rq->lock, flags);
		if (!ok)
			return false;
	}

	return ce;
}

static void execlists_submit_ports(struct intel_engine_cs *engine)
{
	struct intel_engine_execlists *execlists = &engine->execlists;
	unsigned int n;

	GEM_BUG_ON(!assert_pending_valid(execlists, "submit"));

	/*
	 * We can skip acquiring intel_runtime_pm_get() here as it was taken
	 * on our behalf by the request (see i915_gem_mark_busy()) and it will
	 * not be relinquished until the device is idle (see
	 * i915_gem_idle_work_handler()). As a precaution, we make sure
	 * that all ELSP are drained i.e. we have processed the CSB,
	 * before allowing ourselves to idle and calling intel_runtime_pm_put().
	 */
	GEM_BUG_ON(!intel_engine_pm_is_awake(engine));

	/*
	 * ELSQ note: the submit queue is not cleared after being submitted
	 * to the HW so we need to make sure we always clean it up. This is
	 * currently ensured by the fact that we always write the same number
	 * of elsq entries, keep this in mind before changing the loop below.
	 */
	for (n = execlists_num_ports(execlists); n--; ) {
		struct i915_request *rq = execlists->pending[n];

		write_desc(execlists,
			   rq ? execlists_update_context(rq) : 0,
			   n);
	}

	/* we need to manually load the submit queue */
	if (execlists->ctrl_reg)
		writel(EL_CTRL_LOAD, execlists->ctrl_reg);
}

static bool ctx_single_port_submission(const struct intel_context *ce)
{
	return (IS_ENABLED(CONFIG_DRM_I915_GVT) &&
		intel_context_force_single_submission(ce));
}

static bool can_merge_ctx(const struct intel_context *prev,
			  const struct intel_context *next)
{
	if (prev != next)
		return false;

	if (ctx_single_port_submission(prev))
		return false;

	return true;
}

static bool can_merge_rq(const struct i915_request *prev,
			 const struct i915_request *next)
{
	GEM_BUG_ON(prev == next);
	GEM_BUG_ON(!assert_priority_queue(prev, next));

	/*
	 * We do not submit known completed requests. Therefore if the next
	 * request is already completed, we can pretend to merge it in
	 * with the previous context (and we will skip updating the ELSP
	 * and tracking). Thus hopefully keeping the ELSP full with active
	 * contexts, despite the best efforts of preempt-to-busy to confuse
	 * us.
	 */
	if (i915_request_completed(next))
		return true;

	if (unlikely((prev->fence.flags ^ next->fence.flags) &
		     (BIT(I915_FENCE_FLAG_NOPREEMPT) |
		      BIT(I915_FENCE_FLAG_SENTINEL))))
		return false;

	if (!can_merge_ctx(prev->context, next->context))
		return false;

	return true;
}

static void virtual_update_register_offsets(u32 *regs,
					    struct intel_engine_cs *engine)
{
	set_offsets(regs, reg_offsets(engine), engine, false);
}

static bool virtual_matches(const struct virtual_engine *ve,
			    const struct i915_request *rq,
			    const struct intel_engine_cs *engine)
{
	const struct intel_engine_cs *inflight;

	if (!(rq->execution_mask & engine->mask)) /* We peeked too soon! */
		return false;

	/*
	 * We track when the HW has completed saving the context image
	 * (i.e. when we have seen the final CS event switching out of
	 * the context) and must not overwrite the context image before
	 * then. This restricts us to only using the active engine
	 * while the previous virtualized request is inflight (so
	 * we reuse the register offsets). This is a very small
	 * hystersis on the greedy seelction algorithm.
	 */
	inflight = intel_context_inflight(&ve->context);
	if (inflight && inflight != engine)
		return false;

	return true;
}

static void virtual_xfer_breadcrumbs(struct virtual_engine *ve,
				     struct intel_engine_cs *engine)
{
	struct intel_engine_cs *old = ve->siblings[0];

	/* All unattached (rq->engine == old) must already be completed */

	spin_lock(&old->breadcrumbs.irq_lock);
	if (!list_empty(&ve->context.signal_link)) {
		list_move_tail(&ve->context.signal_link,
			       &engine->breadcrumbs.signalers);
		intel_engine_signal_breadcrumbs(engine);
	}
	spin_unlock(&old->breadcrumbs.irq_lock);
}

static struct i915_request *
last_active(const struct intel_engine_execlists *execlists)
{
	struct i915_request * const *last = READ_ONCE(execlists->active);

	while (*last && i915_request_completed(*last))
		last++;

	return *last;
}

static void defer_request(struct i915_request *rq, struct list_head * const pl)
{
	LIST_HEAD(list);

	/*
	 * We want to move the interrupted request to the back of
	 * the round-robin list (i.e. its priority level), but
	 * in doing so, we must then move all requests that were in
	 * flight and were waiting for the interrupted request to
	 * be run after it again.
	 */
	do {
		struct i915_dependency *p;

		GEM_BUG_ON(i915_request_is_active(rq));
		list_move_tail(&rq->sched.link, pl);

		list_for_each_entry(p, &rq->sched.waiters_list, wait_link) {
			struct i915_request *w =
				container_of(p->waiter, typeof(*w), sched);

			/* Leave semaphores spinning on the other engines */
			if (w->engine != rq->engine)
				continue;

			/* No waiter should start before its signaler */
			GEM_BUG_ON(i915_request_started(w) &&
				   !i915_request_completed(rq));

			GEM_BUG_ON(i915_request_is_active(w));
			if (!i915_request_is_ready(w))
				continue;

			if (rq_prio(w) < rq_prio(rq))
				continue;

			GEM_BUG_ON(rq_prio(w) > rq_prio(rq));
			list_move_tail(&w->sched.link, &list);
		}

		rq = list_first_entry_or_null(&list, typeof(*rq), sched.link);
	} while (rq);
}

static void defer_active(struct intel_engine_cs *engine)
{
	struct i915_request *rq;

	rq = __unwind_incomplete_requests(engine);
	if (!rq)
		return;

	defer_request(rq, i915_sched_lookup_priolist(engine, rq_prio(rq)));
}

static bool
need_timeslice(struct intel_engine_cs *engine, const struct i915_request *rq)
{
	int hint;

	if (!intel_engine_has_timeslices(engine))
		return false;

	if (list_is_last(&rq->sched.link, &engine->active.requests))
		return false;

	hint = max(rq_prio(list_next_entry(rq, sched.link)),
		   engine->execlists.queue_priority_hint);

	return hint >= effective_prio(rq);
}

static int
switch_prio(struct intel_engine_cs *engine, const struct i915_request *rq)
{
	if (list_is_last(&rq->sched.link, &engine->active.requests))
		return INT_MIN;

	return rq_prio(list_next_entry(rq, sched.link));
}

static inline unsigned long
timeslice(const struct intel_engine_cs *engine)
{
	return READ_ONCE(engine->props.timeslice_duration_ms);
}

static unsigned long
active_timeslice(const struct intel_engine_cs *engine)
{
	const struct i915_request *rq = *engine->execlists.active;

	if (!rq || i915_request_completed(rq))
		return 0;

	if (engine->execlists.switch_priority_hint < effective_prio(rq))
		return 0;

	return timeslice(engine);
}

static void set_timeslice(struct intel_engine_cs *engine)
{
	if (!intel_engine_has_timeslices(engine))
		return;

	set_timer_ms(&engine->execlists.timer, active_timeslice(engine));
}

static void record_preemption(struct intel_engine_execlists *execlists)
{
	(void)I915_SELFTEST_ONLY(execlists->preempt_hang.count++);
}

static unsigned long active_preempt_timeout(struct intel_engine_cs *engine)
{
	struct i915_request *rq;

	rq = last_active(&engine->execlists);
	if (!rq)
		return 0;

	/* Force a fast reset for terminated contexts (ignoring sysfs!) */
	if (unlikely(intel_context_is_banned(rq->context)))
		return 1;

	return READ_ONCE(engine->props.preempt_timeout_ms);
}

static void set_preempt_timeout(struct intel_engine_cs *engine)
{
	if (!intel_engine_has_preempt_reset(engine))
		return;

	set_timer_ms(&engine->execlists.preempt,
		     active_preempt_timeout(engine));
}

static inline void clear_ports(struct i915_request **ports, int count)
{
	memset_p((void **)ports, NULL, count);
}

static void execlists_dequeue(struct intel_engine_cs *engine)
{
	struct intel_engine_execlists * const execlists = &engine->execlists;
	struct i915_request **port = execlists->pending;
	struct i915_request ** const last_port = port + execlists->port_mask;
	struct i915_request *last;
	struct rb_node *rb;
	bool submit = false;

	/*
	 * Hardware submission is through 2 ports. Conceptually each port
	 * has a (RING_START, RING_HEAD, RING_TAIL) tuple. RING_START is
	 * static for a context, and unique to each, so we only execute
	 * requests belonging to a single context from each ring. RING_HEAD
	 * is maintained by the CS in the context image, it marks the place
	 * where it got up to last time, and through RING_TAIL we tell the CS
	 * where we want to execute up to this time.
	 *
	 * In this list the requests are in order of execution. Consecutive
	 * requests from the same context are adjacent in the ringbuffer. We
	 * can combine these requests into a single RING_TAIL update:
	 *
	 *              RING_HEAD...req1...req2
	 *                                    ^- RING_TAIL
	 * since to execute req2 the CS must first execute req1.
	 *
	 * Our goal then is to point each port to the end of a consecutive
	 * sequence of requests as being the most optimal (fewest wake ups
	 * and context switches) submission.
	 */

	for (rb = rb_first_cached(&execlists->virtual); rb; ) {
		struct virtual_engine *ve =
			rb_entry(rb, typeof(*ve), nodes[engine->id].rb);
		struct i915_request *rq = READ_ONCE(ve->request);

		if (!rq) { /* lazily cleanup after another engine handled rq */
			rb_erase_cached(rb, &execlists->virtual);
			RB_CLEAR_NODE(rb);
			rb = rb_first_cached(&execlists->virtual);
			continue;
		}

		if (!virtual_matches(ve, rq, engine)) {
			rb = rb_next(rb);
			continue;
		}

		break;
	}

	/*
	 * If the queue is higher priority than the last
	 * request in the currently active context, submit afresh.
	 * We will resubmit again afterwards in case we need to split
	 * the active context to interject the preemption request,
	 * i.e. we will retrigger preemption following the ack in case
	 * of trouble.
	 */
	last = last_active(execlists);
	if (last) {
		if (need_preempt(engine, last, rb)) {
			ENGINE_TRACE(engine,
				     "preempting last=%llx:%lld, prio=%d, hint=%d\n",
				     last->fence.context,
				     last->fence.seqno,
				     last->sched.attr.priority,
				     execlists->queue_priority_hint);
			record_preemption(execlists);

			/*
			 * Don't let the RING_HEAD advance past the breadcrumb
			 * as we unwind (and until we resubmit) so that we do
			 * not accidentally tell it to go backwards.
			 */
			ring_set_paused(engine, 1);

			/*
			 * Note that we have not stopped the GPU at this point,
			 * so we are unwinding the incomplete requests as they
			 * remain inflight and so by the time we do complete
			 * the preemption, some of the unwound requests may
			 * complete!
			 */
			__unwind_incomplete_requests(engine);

			/*
			 * If we need to return to the preempted context, we
			 * need to skip the lite-restore and force it to
			 * reload the RING_TAIL. Otherwise, the HW has a
			 * tendency to ignore us rewinding the TAIL to the
			 * end of an earlier request.
			 */
			last->context->lrc_desc |= CTX_DESC_FORCE_RESTORE;
			last = NULL;
		} else if (need_timeslice(engine, last) &&
			   timer_expired(&engine->execlists.timer)) {
			ENGINE_TRACE(engine,
				     "expired last=%llx:%lld, prio=%d, hint=%d\n",
				     last->fence.context,
				     last->fence.seqno,
				     last->sched.attr.priority,
				     execlists->queue_priority_hint);

			ring_set_paused(engine, 1);
			defer_active(engine);

			/*
			 * Unlike for preemption, if we rewind and continue
			 * executing the same context as previously active,
			 * the order of execution will remain the same and
			 * the tail will only advance. We do not need to
			 * force a full context restore, as a lite-restore
			 * is sufficient to resample the monotonic TAIL.
			 *
			 * If we switch to any other context, similarly we
			 * will not rewind TAIL of current context, and
			 * normal save/restore will preserve state and allow
			 * us to later continue executing the same request.
			 */
			last = NULL;
		} else {
			/*
			 * Otherwise if we already have a request pending
			 * for execution after the current one, we can
			 * just wait until the next CS event before
			 * queuing more. In either case we will force a
			 * lite-restore preemption event, but if we wait
			 * we hopefully coalesce several updates into a single
			 * submission.
			 */
			if (!list_is_last(&last->sched.link,
					  &engine->active.requests)) {
				/*
				 * Even if ELSP[1] is occupied and not worthy
				 * of timeslices, our queue might be.
				 */
				if (!execlists->timer.expires &&
				    need_timeslice(engine, last))
					set_timer_ms(&execlists->timer,
						     timeslice(engine));

				return;
			}
		}
	}

	while (rb) { /* XXX virtual is always taking precedence */
		struct virtual_engine *ve =
			rb_entry(rb, typeof(*ve), nodes[engine->id].rb);
		struct i915_request *rq;

		spin_lock(&ve->base.active.lock);

		rq = ve->request;
		if (unlikely(!rq)) { /* lost the race to a sibling */
			spin_unlock(&ve->base.active.lock);
			rb_erase_cached(rb, &execlists->virtual);
			RB_CLEAR_NODE(rb);
			rb = rb_first_cached(&execlists->virtual);
			continue;
		}

		GEM_BUG_ON(rq != ve->request);
		GEM_BUG_ON(rq->engine != &ve->base);
		GEM_BUG_ON(rq->context != &ve->context);

		if (rq_prio(rq) >= queue_prio(execlists)) {
			if (!virtual_matches(ve, rq, engine)) {
				spin_unlock(&ve->base.active.lock);
				rb = rb_next(rb);
				continue;
			}

			if (last && !can_merge_rq(last, rq)) {
				spin_unlock(&ve->base.active.lock);
				return; /* leave this for another */
			}

			ENGINE_TRACE(engine,
				     "virtual rq=%llx:%lld%s, new engine? %s\n",
				     rq->fence.context,
				     rq->fence.seqno,
				     i915_request_completed(rq) ? "!" :
				     i915_request_started(rq) ? "*" :
				     "",
				     yesno(engine != ve->siblings[0]));

			ve->request = NULL;
			ve->base.execlists.queue_priority_hint = INT_MIN;
			rb_erase_cached(rb, &execlists->virtual);
			RB_CLEAR_NODE(rb);

			GEM_BUG_ON(!(rq->execution_mask & engine->mask));
			rq->engine = engine;

			if (engine != ve->siblings[0]) {
				u32 *regs = ve->context.lrc_reg_state;
				unsigned int n;

				GEM_BUG_ON(READ_ONCE(ve->context.inflight));

				if (!intel_engine_has_relative_mmio(engine))
					virtual_update_register_offsets(regs,
									engine);

				if (!list_empty(&ve->context.signals))
					virtual_xfer_breadcrumbs(ve, engine);

				/*
				 * Move the bound engine to the top of the list
				 * for future execution. We then kick this
				 * tasklet first before checking others, so that
				 * we preferentially reuse this set of bound
				 * registers.
				 */
				for (n = 1; n < ve->num_siblings; n++) {
					if (ve->siblings[n] == engine) {
						swap(ve->siblings[n],
						     ve->siblings[0]);
						break;
					}
				}

				GEM_BUG_ON(ve->siblings[0] != engine);
			}

			if (__i915_request_submit(rq)) {
				submit = true;
				last = rq;
			}
			i915_request_put(rq);

			/*
			 * Hmm, we have a bunch of virtual engine requests,
			 * but the first one was already completed (thanks
			 * preempt-to-busy!). Keep looking at the veng queue
			 * until we have no more relevant requests (i.e.
			 * the normal submit queue has higher priority).
			 */
			if (!submit) {
				spin_unlock(&ve->base.active.lock);
				rb = rb_first_cached(&execlists->virtual);
				continue;
			}
		}

		spin_unlock(&ve->base.active.lock);
		break;
	}

	while ((rb = rb_first_cached(&execlists->queue))) {
		struct i915_priolist *p = to_priolist(rb);
		struct i915_request *rq, *rn;
		int i;

		priolist_for_each_request_consume(rq, rn, p, i) {
			bool merge = true;

			/*
			 * Can we combine this request with the current port?
			 * It has to be the same context/ringbuffer and not
			 * have any exceptions (e.g. GVT saying never to
			 * combine contexts).
			 *
			 * If we can combine the requests, we can execute both
			 * by updating the RING_TAIL to point to the end of the
			 * second request, and so we never need to tell the
			 * hardware about the first.
			 */
			if (last && !can_merge_rq(last, rq)) {
				/*
				 * If we are on the second port and cannot
				 * combine this request with the last, then we
				 * are done.
				 */
				if (port == last_port)
					goto done;

				/*
				 * We must not populate both ELSP[] with the
				 * same LRCA, i.e. we must submit 2 different
				 * contexts if we submit 2 ELSP.
				 */
				if (last->context == rq->context)
					goto done;

				if (i915_request_has_sentinel(last))
					goto done;

				/*
				 * If GVT overrides us we only ever submit
				 * port[0], leaving port[1] empty. Note that we
				 * also have to be careful that we don't queue
				 * the same context (even though a different
				 * request) to the second port.
				 */
				if (ctx_single_port_submission(last->context) ||
				    ctx_single_port_submission(rq->context))
					goto done;

				merge = false;
			}

			if (__i915_request_submit(rq)) {
				if (!merge) {
					*port = execlists_schedule_in(last, port - execlists->pending);
					port++;
					last = NULL;
				}

				GEM_BUG_ON(last &&
					   !can_merge_ctx(last->context,
							  rq->context));

				submit = true;
				last = rq;
			}
		}

		rb_erase_cached(&p->node, &execlists->queue);
		i915_priolist_free(p);
	}

done:
	/*
	 * Here be a bit of magic! Or sleight-of-hand, whichever you prefer.
	 *
	 * We choose the priority hint such that if we add a request of greater
	 * priority than this, we kick the submission tasklet to decide on
	 * the right order of submitting the requests to hardware. We must
	 * also be prepared to reorder requests as they are in-flight on the
	 * HW. We derive the priority hint then as the first "hole" in
	 * the HW submission ports and if there are no available slots,
	 * the priority of the lowest executing request, i.e. last.
	 *
	 * When we do receive a higher priority request ready to run from the
	 * user, see queue_request(), the priority hint is bumped to that
	 * request triggering preemption on the next dequeue (or subsequent
	 * interrupt for secondary ports).
	 */
	execlists->queue_priority_hint = queue_prio(execlists);

	if (submit) {
		*port = execlists_schedule_in(last, port - execlists->pending);
		execlists->switch_priority_hint =
			switch_prio(engine, *execlists->pending);

		/*
		 * Skip if we ended up with exactly the same set of requests,
		 * e.g. trying to timeslice a pair of ordered contexts
		 */
		if (!memcmp(execlists->active, execlists->pending,
			    (port - execlists->pending + 1) * sizeof(*port))) {
			do
				execlists_schedule_out(fetch_and_zero(port));
			while (port-- != execlists->pending);

			goto skip_submit;
		}
		clear_ports(port + 1, last_port - port);

		execlists_submit_ports(engine);
		set_preempt_timeout(engine);
	} else {
skip_submit:
		ring_set_paused(engine, 0);
	}
}

static void
cancel_port_requests(struct intel_engine_execlists * const execlists)
{
	struct i915_request * const *port;

	for (port = execlists->pending; *port; port++)
		execlists_schedule_out(*port);
	clear_ports(execlists->pending, ARRAY_SIZE(execlists->pending));

	/* Mark the end of active before we overwrite *active */
	for (port = xchg(&execlists->active, execlists->pending); *port; port++)
		execlists_schedule_out(*port);
	clear_ports(execlists->inflight, ARRAY_SIZE(execlists->inflight));

	WRITE_ONCE(execlists->active, execlists->inflight);
}

static inline void
invalidate_csb_entries(const u32 *first, const u32 *last)
{
	clflush((void *)first);
	clflush((void *)last);
}

/*
 * Starting with Gen12, the status has a new format:
 *
 *     bit  0:     switched to new queue
 *     bit  1:     reserved
 *     bit  2:     semaphore wait mode (poll or signal), only valid when
 *                 switch detail is set to "wait on semaphore"
 *     bits 3-5:   engine class
 *     bits 6-11:  engine instance
 *     bits 12-14: reserved
 *     bits 15-25: sw context id of the lrc the GT switched to
 *     bits 26-31: sw counter of the lrc the GT switched to
 *     bits 32-35: context switch detail
 *                  - 0: ctx complete
 *                  - 1: wait on sync flip
 *                  - 2: wait on vblank
 *                  - 3: wait on scanline
 *                  - 4: wait on semaphore
 *                  - 5: context preempted (not on SEMAPHORE_WAIT or
 *                       WAIT_FOR_EVENT)
 *     bit  36:    reserved
 *     bits 37-43: wait detail (for switch detail 1 to 4)
 *     bits 44-46: reserved
 *     bits 47-57: sw context id of the lrc the GT switched away from
 *     bits 58-63: sw counter of the lrc the GT switched away from
 */
static inline bool
gen12_csb_parse(const struct intel_engine_execlists *execlists, const u32 *csb)
{
	u32 lower_dw = csb[0];
	u32 upper_dw = csb[1];
	bool ctx_to_valid = GEN12_CSB_CTX_VALID(lower_dw);
	bool ctx_away_valid = GEN12_CSB_CTX_VALID(upper_dw);
	bool new_queue = lower_dw & GEN12_CTX_STATUS_SWITCHED_TO_NEW_QUEUE;

	/*
	 * The context switch detail is not guaranteed to be 5 when a preemption
	 * occurs, so we can't just check for that. The check below works for
	 * all the cases we care about, including preemptions of WAIT
	 * instructions and lite-restore. Preempt-to-idle via the CTRL register
	 * would require some extra handling, but we don't support that.
	 */
	if (!ctx_away_valid || new_queue) {
		GEM_BUG_ON(!ctx_to_valid);
		return true;
	}

	/*
	 * switch detail = 5 is covered by the case above and we do not expect a
	 * context switch on an unsuccessful wait instruction since we always
	 * use polling mode.
	 */
	GEM_BUG_ON(GEN12_CTX_SWITCH_DETAIL(upper_dw));
	return false;
}

static inline bool
gen8_csb_parse(const struct intel_engine_execlists *execlists, const u32 *csb)
{
	return *csb & (GEN8_CTX_STATUS_IDLE_ACTIVE | GEN8_CTX_STATUS_PREEMPTED);
}

static void process_csb(struct intel_engine_cs *engine)
{
	struct intel_engine_execlists * const execlists = &engine->execlists;
	const u32 * const buf = execlists->csb_status;
	const u8 num_entries = execlists->csb_size;
	u8 head, tail;

	/*
	 * As we modify our execlists state tracking we require exclusive
	 * access. Either we are inside the tasklet, or the tasklet is disabled
	 * and we assume that is only inside the reset paths and so serialised.
	 */
	GEM_BUG_ON(!tasklet_is_locked(&execlists->tasklet) &&
		   !reset_in_progress(execlists));
	GEM_BUG_ON(!intel_engine_in_execlists_submission_mode(engine));

	/*
	 * Note that csb_write, csb_status may be either in HWSP or mmio.
	 * When reading from the csb_write mmio register, we have to be
	 * careful to only use the GEN8_CSB_WRITE_PTR portion, which is
	 * the low 4bits. As it happens we know the next 4bits are always
	 * zero and so we can simply masked off the low u8 of the register
	 * and treat it identically to reading from the HWSP (without having
	 * to use explicit shifting and masking, and probably bifurcating
	 * the code to handle the legacy mmio read).
	 */
	head = execlists->csb_head;
	tail = READ_ONCE(*execlists->csb_write);
	ENGINE_TRACE(engine, "cs-irq head=%d, tail=%d\n", head, tail);
	if (unlikely(head == tail))
		return;

	/*
	 * Hopefully paired with a wmb() in HW!
	 *
	 * We must complete the read of the write pointer before any reads
	 * from the CSB, so that we do not see stale values. Without an rmb
	 * (lfence) the HW may speculatively perform the CSB[] reads *before*
	 * we perform the READ_ONCE(*csb_write).
	 */
	rmb();

	do {
		bool promote;

		if (++head == num_entries)
			head = 0;

		/*
		 * We are flying near dragons again.
		 *
		 * We hold a reference to the request in execlist_port[]
		 * but no more than that. We are operating in softirq
		 * context and so cannot hold any mutex or sleep. That
		 * prevents us stopping the requests we are processing
		 * in port[] from being retired simultaneously (the
		 * breadcrumb will be complete before we see the
		 * context-switch). As we only hold the reference to the
		 * request, any pointer chasing underneath the request
		 * is subject to a potential use-after-free. Thus we
		 * store all of the bookkeeping within port[] as
		 * required, and avoid using unguarded pointers beneath
		 * request itself. The same applies to the atomic
		 * status notifier.
		 */

		ENGINE_TRACE(engine, "csb[%d]: status=0x%08x:0x%08x\n",
			     head, buf[2 * head + 0], buf[2 * head + 1]);

		if (INTEL_GEN(engine->i915) >= 12)
			promote = gen12_csb_parse(execlists, buf + 2 * head);
		else
			promote = gen8_csb_parse(execlists, buf + 2 * head);
		if (promote) {
			struct i915_request * const *old = execlists->active;

			/* Point active to the new ELSP; prevent overwriting */
			WRITE_ONCE(execlists->active, execlists->pending);

			if (!inject_preempt_hang(execlists))
				ring_set_paused(engine, 0);

			/* cancel old inflight, prepare for switch */
			trace_ports(execlists, "preempted", old);
			while (*old)
				execlists_schedule_out(*old++);

			/* switch pending to inflight */
			GEM_BUG_ON(!assert_pending_valid(execlists, "promote"));
			WRITE_ONCE(execlists->active,
				   memcpy(execlists->inflight,
					  execlists->pending,
					  execlists_num_ports(execlists) *
					  sizeof(*execlists->pending)));

			WRITE_ONCE(execlists->pending[0], NULL);
		} else {
			GEM_BUG_ON(!*execlists->active);

			/* port0 completed, advanced to port1 */
			trace_ports(execlists, "completed", execlists->active);

			/*
			 * We rely on the hardware being strongly
			 * ordered, that the breadcrumb write is
			 * coherent (visible from the CPU) before the
			 * user interrupt and CSB is processed.
			 */
			GEM_BUG_ON(!i915_request_completed(*execlists->active) &&
				   !reset_in_progress(execlists));
			execlists_schedule_out(*execlists->active++);

			GEM_BUG_ON(execlists->active - execlists->inflight >
				   execlists_num_ports(execlists));
		}
	} while (head != tail);

	execlists->csb_head = head;
	set_timeslice(engine);

	/*
	 * Gen11 has proven to fail wrt global observation point between
	 * entry and tail update, failing on the ordering and thus
	 * we see an old entry in the context status buffer.
	 *
	 * Forcibly evict out entries for the next gpu csb update,
	 * to increase the odds that we get a fresh entries with non
	 * working hardware. The cost for doing so comes out mostly with
	 * the wash as hardware, working or not, will need to do the
	 * invalidation before.
	 */
	invalidate_csb_entries(&buf[0], &buf[num_entries - 1]);
}

static void __execlists_submission_tasklet(struct intel_engine_cs *const engine)
{
	lockdep_assert_held(&engine->active.lock);
	if (!READ_ONCE(engine->execlists.pending[0])) {
		rcu_read_lock(); /* protect peeking at execlists->active */
		execlists_dequeue(engine);
		rcu_read_unlock();
	}
}

static void __execlists_hold(struct i915_request *rq)
{
	LIST_HEAD(list);

	do {
		struct i915_dependency *p;

		if (i915_request_is_active(rq))
			__i915_request_unsubmit(rq);

		RQ_TRACE(rq, "on hold\n");
		clear_bit(I915_FENCE_FLAG_PQUEUE, &rq->fence.flags);
		list_move_tail(&rq->sched.link, &rq->engine->active.hold);
		i915_request_set_hold(rq);

		list_for_each_entry(p, &rq->sched.waiters_list, wait_link) {
			struct i915_request *w =
				container_of(p->waiter, typeof(*w), sched);

			/* Leave semaphores spinning on the other engines */
			if (w->engine != rq->engine)
				continue;

			if (!i915_request_is_ready(w))
				continue;

			if (i915_request_completed(w))
				continue;

			if (i915_request_on_hold(rq))
				continue;

			list_move_tail(&w->sched.link, &list);
		}

		rq = list_first_entry_or_null(&list, typeof(*rq), sched.link);
	} while (rq);
}

static bool execlists_hold(struct intel_engine_cs *engine,
			   struct i915_request *rq)
{
	spin_lock_irq(&engine->active.lock);

	if (i915_request_completed(rq)) { /* too late! */
		rq = NULL;
		goto unlock;
	}

	if (rq->engine != engine) { /* preempted virtual engine */
		struct virtual_engine *ve = to_virtual_engine(rq->engine);

		/*
		 * intel_context_inflight() is only protected by virtue
		 * of process_csb() being called only by the tasklet (or
		 * directly from inside reset while the tasklet is suspended).
		 * Assert that neither of those are allowed to run while we
		 * poke at the request queues.
		 */
		GEM_BUG_ON(!reset_in_progress(&engine->execlists));

		/*
		 * An unsubmitted request along a virtual engine will
		 * remain on the active (this) engine until we are able
		 * to process the context switch away (and so mark the
		 * context as no longer in flight). That cannot have happened
		 * yet, otherwise we would not be hanging!
		 */
		spin_lock(&ve->base.active.lock);
		GEM_BUG_ON(intel_context_inflight(rq->context) != engine);
		GEM_BUG_ON(ve->request != rq);
		ve->request = NULL;
		spin_unlock(&ve->base.active.lock);
		i915_request_put(rq);

		rq->engine = engine;
	}

	/*
	 * Transfer this request onto the hold queue to prevent it
	 * being resumbitted to HW (and potentially completed) before we have
	 * released it. Since we may have already submitted following
	 * requests, we need to remove those as well.
	 */
	GEM_BUG_ON(i915_request_on_hold(rq));
	GEM_BUG_ON(rq->engine != engine);
	__execlists_hold(rq);

unlock:
	spin_unlock_irq(&engine->active.lock);
	return rq;
}

static bool hold_request(const struct i915_request *rq)
{
	struct i915_dependency *p;

	/*
	 * If one of our ancestors is on hold, we must also be on hold,
	 * otherwise we will bypass it and execute before it.
	 */
	list_for_each_entry(p, &rq->sched.signalers_list, signal_link) {
		const struct i915_request *s =
			container_of(p->signaler, typeof(*s), sched);

		if (s->engine != rq->engine)
			continue;

		if (i915_request_on_hold(s))
			return true;
	}

	return false;
}

static void __execlists_unhold(struct i915_request *rq)
{
	LIST_HEAD(list);

	do {
		struct i915_dependency *p;

		GEM_BUG_ON(!i915_request_on_hold(rq));
		GEM_BUG_ON(!i915_sw_fence_signaled(&rq->submit));

		i915_request_clear_hold(rq);
		list_move_tail(&rq->sched.link,
			       i915_sched_lookup_priolist(rq->engine,
							  rq_prio(rq)));
		set_bit(I915_FENCE_FLAG_PQUEUE, &rq->fence.flags);
		RQ_TRACE(rq, "hold release\n");

		/* Also release any children on this engine that are ready */
		list_for_each_entry(p, &rq->sched.waiters_list, wait_link) {
			struct i915_request *w =
				container_of(p->waiter, typeof(*w), sched);

			if (w->engine != rq->engine)
				continue;

			if (!i915_request_on_hold(rq))
				continue;

			/* Check that no other parents are also on hold */
			if (hold_request(rq))
				continue;

			list_move_tail(&w->sched.link, &list);
		}

		rq = list_first_entry_or_null(&list, typeof(*rq), sched.link);
	} while (rq);
}

static void execlists_unhold(struct intel_engine_cs *engine,
			     struct i915_request *rq)
{
	spin_lock_irq(&engine->active.lock);

	/*
	 * Move this request back to the priority queue, and all of its
	 * children and grandchildren that were suspended along with it.
	 */
	__execlists_unhold(rq);

	if (rq_prio(rq) > engine->execlists.queue_priority_hint) {
		engine->execlists.queue_priority_hint = rq_prio(rq);
		tasklet_hi_schedule(&engine->execlists.tasklet);
	}

	spin_unlock_irq(&engine->active.lock);
}

struct execlists_capture {
	struct work_struct work;
	struct i915_request *rq;
	struct i915_gpu_coredump *error;
};

static void execlists_capture_work(struct work_struct *work)
{
	struct execlists_capture *cap = container_of(work, typeof(*cap), work);
	const gfp_t gfp = GFP_KERNEL | __GFP_RETRY_MAYFAIL | __GFP_NOWARN;
	struct intel_engine_cs *engine = cap->rq->engine;
	struct intel_gt_coredump *gt = cap->error->gt;
	struct intel_engine_capture_vma *vma;

	/* Compress all the objects attached to the request, slow! */
	vma = intel_engine_coredump_add_request(gt->engine, cap->rq, gfp);
	if (vma) {
		struct i915_vma_compress *compress =
			i915_vma_capture_prepare(gt);

		intel_engine_coredump_add_vma(gt->engine, vma, compress);
		i915_vma_capture_finish(gt, compress);
	}

	gt->simulated = gt->engine->simulated;
	cap->error->simulated = gt->simulated;

	/* Publish the error state, and announce it to the world */
	i915_error_state_store(cap->error);
	i915_gpu_coredump_put(cap->error);

	/* Return this request and all that depend upon it for signaling */
	execlists_unhold(engine, cap->rq);
	i915_request_put(cap->rq);

	kfree(cap);
}

static struct execlists_capture *capture_regs(struct intel_engine_cs *engine)
{
	const gfp_t gfp = GFP_ATOMIC | __GFP_NOWARN;
	struct execlists_capture *cap;

	cap = kmalloc(sizeof(*cap), gfp);
	if (!cap)
		return NULL;

	cap->error = i915_gpu_coredump_alloc(engine->i915, gfp);
	if (!cap->error)
		goto err_cap;

	cap->error->gt = intel_gt_coredump_alloc(engine->gt, gfp);
	if (!cap->error->gt)
		goto err_gpu;

	cap->error->gt->engine = intel_engine_coredump_alloc(engine, gfp);
	if (!cap->error->gt->engine)
		goto err_gt;

	return cap;

err_gt:
	kfree(cap->error->gt);
err_gpu:
	kfree(cap->error);
err_cap:
	kfree(cap);
	return NULL;
}

static bool execlists_capture(struct intel_engine_cs *engine)
{
	struct execlists_capture *cap;

	if (!IS_ENABLED(CONFIG_DRM_I915_CAPTURE_ERROR))
		return true;

	/*
	 * We need to _quickly_ capture the engine state before we reset.
	 * We are inside an atomic section (softirq) here and we are delaying
	 * the forced preemption event.
	 */
	cap = capture_regs(engine);
	if (!cap)
		return true;

<<<<<<< HEAD
	cap->rq = execlists_active(&engine->execlists);
	GEM_BUG_ON(!cap->rq);

	rcu_read_lock();
	cap->rq = active_request(cap->rq->context->timeline, cap->rq);
	cap->rq = i915_request_get_rcu(cap->rq);
	rcu_read_unlock();
=======
	spin_lock_irq(&engine->active.lock);
	cap->rq = execlists_active(&engine->execlists);
	if (cap->rq) {
		cap->rq = active_request(cap->rq->context->timeline, cap->rq);
		cap->rq = i915_request_get_rcu(cap->rq);
	}
	spin_unlock_irq(&engine->active.lock);
>>>>>>> 8faa7251
	if (!cap->rq)
		goto err_free;

	/*
	 * Remove the request from the execlists queue, and take ownership
	 * of the request. We pass it to our worker who will _slowly_ compress
	 * all the pages the _user_ requested for debugging their batch, after
	 * which we return it to the queue for signaling.
	 *
	 * By removing them from the execlists queue, we also remove the
	 * requests from being processed by __unwind_incomplete_requests()
	 * during the intel_engine_reset(), and so they will *not* be replayed
	 * afterwards.
	 *
	 * Note that because we have not yet reset the engine at this point,
	 * it is possible for the request that we have identified as being
	 * guilty, did in fact complete and we will then hit an arbitration
	 * point allowing the outstanding preemption to succeed. The likelihood
	 * of that is very low (as capturing of the engine registers should be
	 * fast enough to run inside an irq-off atomic section!), so we will
	 * simply hold that request accountable for being non-preemptible
	 * long enough to force the reset.
	 */
	if (!execlists_hold(engine, cap->rq))
		goto err_rq;

	INIT_WORK(&cap->work, execlists_capture_work);
	schedule_work(&cap->work);
	return true;

err_rq:
	i915_request_put(cap->rq);
err_free:
	i915_gpu_coredump_put(cap->error);
	kfree(cap);
	return false;
}

<<<<<<< HEAD
static noinline void preempt_reset(struct intel_engine_cs *engine)
=======
static void execlists_reset(struct intel_engine_cs *engine, const char *msg)
>>>>>>> 8faa7251
{
	const unsigned int bit = I915_RESET_ENGINE + engine->id;
	unsigned long *lock = &engine->gt->reset.flags;

	if (!intel_has_reset_engine(engine->gt))
		return;

	if (test_and_set_bit(bit, lock))
		return;

	ENGINE_TRACE(engine, "reset for %s\n", msg);

	/* Mark this tasklet as disabled to avoid waiting for it to complete */
	tasklet_disable_nosync(&engine->execlists.tasklet);

<<<<<<< HEAD
	ENGINE_TRACE(engine, "preempt timeout %lu+%ums\n",
		     READ_ONCE(engine->props.preempt_timeout_ms),
		     jiffies_to_msecs(jiffies - engine->execlists.preempt.expires));

	ring_set_paused(engine, 1); /* Freeze the current request in place */
	if (execlists_capture(engine))
		intel_engine_reset(engine, "preemption time out");
=======
	ring_set_paused(engine, 1); /* Freeze the current request in place */
	if (execlists_capture(engine))
		intel_engine_reset(engine, msg);
>>>>>>> 8faa7251
	else
		ring_set_paused(engine, 0);

	tasklet_enable(&engine->execlists.tasklet);
	clear_and_wake_up_bit(bit, lock);
}

static bool preempt_timeout(const struct intel_engine_cs *const engine)
{
	const struct timer_list *t = &engine->execlists.preempt;

	if (!CONFIG_DRM_I915_PREEMPT_TIMEOUT)
		return false;

	if (!timer_expired(t))
		return false;

	return READ_ONCE(engine->execlists.pending[0]);
}

/*
 * Check the unread Context Status Buffers and manage the submission of new
 * contexts to the ELSP accordingly.
 */
static void execlists_submission_tasklet(unsigned long data)
{
	struct intel_engine_cs * const engine = (struct intel_engine_cs *)data;
	bool timeout = preempt_timeout(engine);

	process_csb(engine);

	if (unlikely(READ_ONCE(engine->execlists.error_interrupt))) {
		engine->execlists.error_interrupt = 0;
		if (ENGINE_READ(engine, RING_ESR)) /* confirm the error */
			execlists_reset(engine, "CS error");
	}

	if (!READ_ONCE(engine->execlists.pending[0]) || timeout) {
		unsigned long flags;

		spin_lock_irqsave(&engine->active.lock, flags);
		__execlists_submission_tasklet(engine);
		spin_unlock_irqrestore(&engine->active.lock, flags);

		/* Recheck after serialising with direct-submission */
		if (unlikely(timeout && preempt_timeout(engine)))
			execlists_reset(engine, "preemption time out");
	}
}

static void __execlists_kick(struct intel_engine_execlists *execlists)
{
	/* Kick the tasklet for some interrupt coalescing and reset handling */
	tasklet_hi_schedule(&execlists->tasklet);
}

#define execlists_kick(t, member) \
	__execlists_kick(container_of(t, struct intel_engine_execlists, member))

static void execlists_timeslice(struct timer_list *timer)
{
	execlists_kick(timer, timer);
}

static void execlists_preempt(struct timer_list *timer)
{
	execlists_kick(timer, preempt);
}

static void queue_request(struct intel_engine_cs *engine,
			  struct i915_request *rq)
{
	GEM_BUG_ON(!list_empty(&rq->sched.link));
	list_add_tail(&rq->sched.link,
		      i915_sched_lookup_priolist(engine, rq_prio(rq)));
	set_bit(I915_FENCE_FLAG_PQUEUE, &rq->fence.flags);
}

static void __submit_queue_imm(struct intel_engine_cs *engine)
{
	struct intel_engine_execlists * const execlists = &engine->execlists;

	if (reset_in_progress(execlists))
		return; /* defer until we restart the engine following reset */

	if (execlists->tasklet.func == execlists_submission_tasklet)
		__execlists_submission_tasklet(engine);
	else
		tasklet_hi_schedule(&execlists->tasklet);
}

static void submit_queue(struct intel_engine_cs *engine,
			 const struct i915_request *rq)
{
	struct intel_engine_execlists *execlists = &engine->execlists;

	if (rq_prio(rq) <= execlists->queue_priority_hint)
		return;

	execlists->queue_priority_hint = rq_prio(rq);
	__submit_queue_imm(engine);
}

static bool ancestor_on_hold(const struct intel_engine_cs *engine,
			     const struct i915_request *rq)
{
	GEM_BUG_ON(i915_request_on_hold(rq));
	return !list_empty(&engine->active.hold) && hold_request(rq);
}

static void execlists_submit_request(struct i915_request *request)
{
	struct intel_engine_cs *engine = request->engine;
	unsigned long flags;

	/* Will be called from irq-context when using foreign fences. */
	spin_lock_irqsave(&engine->active.lock, flags);

	if (unlikely(ancestor_on_hold(engine, request))) {
		list_add_tail(&request->sched.link, &engine->active.hold);
		i915_request_set_hold(request);
	} else {
		queue_request(engine, request);

		GEM_BUG_ON(RB_EMPTY_ROOT(&engine->execlists.queue.rb_root));
		GEM_BUG_ON(list_empty(&request->sched.link));

		submit_queue(engine, request);
	}

	spin_unlock_irqrestore(&engine->active.lock, flags);
}

static void __execlists_context_fini(struct intel_context *ce)
{
	intel_ring_put(ce->ring);
	i915_vma_put(ce->state);
}

static void execlists_context_destroy(struct kref *kref)
{
	struct intel_context *ce = container_of(kref, typeof(*ce), ref);

	GEM_BUG_ON(!i915_active_is_idle(&ce->active));
	GEM_BUG_ON(intel_context_is_pinned(ce));

	if (ce->state)
		__execlists_context_fini(ce);

	intel_context_fini(ce);
	intel_context_free(ce);
}

static void
set_redzone(void *vaddr, const struct intel_engine_cs *engine)
{
	if (!IS_ENABLED(CONFIG_DRM_I915_DEBUG_GEM))
		return;

	vaddr += engine->context_size;

	memset(vaddr, CONTEXT_REDZONE, I915_GTT_PAGE_SIZE);
}

static void
check_redzone(const void *vaddr, const struct intel_engine_cs *engine)
{
	if (!IS_ENABLED(CONFIG_DRM_I915_DEBUG_GEM))
		return;

	vaddr += engine->context_size;

	if (memchr_inv(vaddr, CONTEXT_REDZONE, I915_GTT_PAGE_SIZE))
		dev_err_once(engine->i915->drm.dev,
			     "%s context redzone overwritten!\n",
			     engine->name);
}

static void execlists_context_unpin(struct intel_context *ce)
{
	check_redzone((void *)ce->lrc_reg_state - LRC_STATE_PN * PAGE_SIZE,
		      ce->engine);

	i915_gem_object_unpin_map(ce->state->obj);
}

static void
__execlists_update_reg_state(const struct intel_context *ce,
			     const struct intel_engine_cs *engine)
{
	struct intel_ring *ring = ce->ring;
	u32 *regs = ce->lrc_reg_state;

	GEM_BUG_ON(!intel_ring_offset_valid(ring, ring->head));
	GEM_BUG_ON(!intel_ring_offset_valid(ring, ring->tail));

	regs[CTX_RING_START] = i915_ggtt_offset(ring->vma);
	regs[CTX_RING_HEAD] = ring->head;
	regs[CTX_RING_TAIL] = ring->tail;

	/* RPCS */
	if (engine->class == RENDER_CLASS) {
		regs[CTX_R_PWR_CLK_STATE] =
			intel_sseu_make_rpcs(engine->i915, &ce->sseu);

		i915_oa_init_reg_state(ce, engine);
	}
}

static int
__execlists_context_pin(struct intel_context *ce,
			struct intel_engine_cs *engine)
{
	void *vaddr;

	GEM_BUG_ON(!ce->state);
	GEM_BUG_ON(!i915_vma_is_pinned(ce->state));

	vaddr = i915_gem_object_pin_map(ce->state->obj,
					i915_coherent_map_type(engine->i915) |
					I915_MAP_OVERRIDE);
	if (IS_ERR(vaddr))
		return PTR_ERR(vaddr);

	ce->lrc_desc = lrc_descriptor(ce, engine) | CTX_DESC_FORCE_RESTORE;
	ce->lrc_reg_state = vaddr + LRC_STATE_PN * PAGE_SIZE;
	__execlists_update_reg_state(ce, engine);

	return 0;
}

static int execlists_context_pin(struct intel_context *ce)
{
	return __execlists_context_pin(ce, ce->engine);
}

static int execlists_context_alloc(struct intel_context *ce)
{
	return __execlists_context_alloc(ce, ce->engine);
}

static void execlists_context_reset(struct intel_context *ce)
{
	CE_TRACE(ce, "reset\n");
	GEM_BUG_ON(!intel_context_is_pinned(ce));

	/*
	 * Because we emit WA_TAIL_DWORDS there may be a disparity
	 * between our bookkeeping in ce->ring->head and ce->ring->tail and
	 * that stored in context. As we only write new commands from
	 * ce->ring->tail onwards, everything before that is junk. If the GPU
	 * starts reading from its RING_HEAD from the context, it may try to
	 * execute that junk and die.
	 *
	 * The contexts that are stilled pinned on resume belong to the
	 * kernel, and are local to each engine. All other contexts will
	 * have their head/tail sanitized upon pinning before use, so they
	 * will never see garbage,
	 *
	 * So to avoid that we reset the context images upon resume. For
	 * simplicity, we just zero everything out.
	 */
	intel_ring_reset(ce->ring, ce->ring->emit);

	/* Scrub away the garbage */
	execlists_init_reg_state(ce->lrc_reg_state,
				 ce, ce->engine, ce->ring, true);
	__execlists_update_reg_state(ce, ce->engine);

	ce->lrc_desc |= CTX_DESC_FORCE_RESTORE;
}

static const struct intel_context_ops execlists_context_ops = {
	.alloc = execlists_context_alloc,

	.pin = execlists_context_pin,
	.unpin = execlists_context_unpin,

	.enter = intel_context_enter_engine,
	.exit = intel_context_exit_engine,

	.reset = execlists_context_reset,
	.destroy = execlists_context_destroy,
};

static int gen8_emit_init_breadcrumb(struct i915_request *rq)
{
	u32 *cs;

	GEM_BUG_ON(!i915_request_timeline(rq)->has_initial_breadcrumb);

	cs = intel_ring_begin(rq, 6);
	if (IS_ERR(cs))
		return PTR_ERR(cs);

	/*
	 * Check if we have been preempted before we even get started.
	 *
	 * After this point i915_request_started() reports true, even if
	 * we get preempted and so are no longer running.
	 */
	*cs++ = MI_ARB_CHECK;
	*cs++ = MI_NOOP;

	*cs++ = MI_STORE_DWORD_IMM_GEN4 | MI_USE_GGTT;
	*cs++ = i915_request_timeline(rq)->hwsp_offset;
	*cs++ = 0;
	*cs++ = rq->fence.seqno - 1;

	intel_ring_advance(rq, cs);

	/* Record the updated position of the request's payload */
	rq->infix = intel_ring_offset(rq, cs);

	return 0;
}

static int execlists_request_alloc(struct i915_request *request)
{
	int ret;

	GEM_BUG_ON(!intel_context_is_pinned(request->context));

	/*
	 * Flush enough space to reduce the likelihood of waiting after
	 * we start building the request - in which case we will just
	 * have to repeat work.
	 */
	request->reserved_space += EXECLISTS_REQUEST_SIZE;

	/*
	 * Note that after this point, we have committed to using
	 * this request as it is being used to both track the
	 * state of engine initialisation and liveness of the
	 * golden renderstate above. Think twice before you try
	 * to cancel/unwind this request now.
	 */

	/* Unconditionally invalidate GPU caches and TLBs. */
	ret = request->engine->emit_flush(request, EMIT_INVALIDATE);
	if (ret)
		return ret;

	request->reserved_space -= EXECLISTS_REQUEST_SIZE;
	return 0;
}

/*
 * In this WA we need to set GEN8_L3SQCREG4[21:21] and reset it after
 * PIPE_CONTROL instruction. This is required for the flush to happen correctly
 * but there is a slight complication as this is applied in WA batch where the
 * values are only initialized once so we cannot take register value at the
 * beginning and reuse it further; hence we save its value to memory, upload a
 * constant value with bit21 set and then we restore it back with the saved value.
 * To simplify the WA, a constant value is formed by using the default value
 * of this register. This shouldn't be a problem because we are only modifying
 * it for a short period and this batch in non-premptible. We can ofcourse
 * use additional instructions that read the actual value of the register
 * at that time and set our bit of interest but it makes the WA complicated.
 *
 * This WA is also required for Gen9 so extracting as a function avoids
 * code duplication.
 */
static u32 *
gen8_emit_flush_coherentl3_wa(struct intel_engine_cs *engine, u32 *batch)
{
	/* NB no one else is allowed to scribble over scratch + 256! */
	*batch++ = MI_STORE_REGISTER_MEM_GEN8 | MI_SRM_LRM_GLOBAL_GTT;
	*batch++ = i915_mmio_reg_offset(GEN8_L3SQCREG4);
	*batch++ = intel_gt_scratch_offset(engine->gt,
					   INTEL_GT_SCRATCH_FIELD_COHERENTL3_WA);
	*batch++ = 0;

	*batch++ = MI_LOAD_REGISTER_IMM(1);
	*batch++ = i915_mmio_reg_offset(GEN8_L3SQCREG4);
	*batch++ = 0x40400000 | GEN8_LQSC_FLUSH_COHERENT_LINES;

	batch = gen8_emit_pipe_control(batch,
				       PIPE_CONTROL_CS_STALL |
				       PIPE_CONTROL_DC_FLUSH_ENABLE,
				       0);

	*batch++ = MI_LOAD_REGISTER_MEM_GEN8 | MI_SRM_LRM_GLOBAL_GTT;
	*batch++ = i915_mmio_reg_offset(GEN8_L3SQCREG4);
	*batch++ = intel_gt_scratch_offset(engine->gt,
					   INTEL_GT_SCRATCH_FIELD_COHERENTL3_WA);
	*batch++ = 0;

	return batch;
}

/*
 * Typically we only have one indirect_ctx and per_ctx batch buffer which are
 * initialized at the beginning and shared across all contexts but this field
 * helps us to have multiple batches at different offsets and select them based
 * on a criteria. At the moment this batch always start at the beginning of the page
 * and at this point we don't have multiple wa_ctx batch buffers.
 *
 * The number of WA applied are not known at the beginning; we use this field
 * to return the no of DWORDS written.
 *
 * It is to be noted that this batch does not contain MI_BATCH_BUFFER_END
 * so it adds NOOPs as padding to make it cacheline aligned.
 * MI_BATCH_BUFFER_END will be added to perctx batch and both of them together
 * makes a complete batch buffer.
 */
static u32 *gen8_init_indirectctx_bb(struct intel_engine_cs *engine, u32 *batch)
{
	/* WaDisableCtxRestoreArbitration:bdw,chv */
	*batch++ = MI_ARB_ON_OFF | MI_ARB_DISABLE;

	/* WaFlushCoherentL3CacheLinesAtContextSwitch:bdw */
	if (IS_BROADWELL(engine->i915))
		batch = gen8_emit_flush_coherentl3_wa(engine, batch);

	/* WaClearSlmSpaceAtContextSwitch:bdw,chv */
	/* Actual scratch location is at 128 bytes offset */
	batch = gen8_emit_pipe_control(batch,
				       PIPE_CONTROL_FLUSH_L3 |
				       PIPE_CONTROL_STORE_DATA_INDEX |
				       PIPE_CONTROL_CS_STALL |
				       PIPE_CONTROL_QW_WRITE,
				       LRC_PPHWSP_SCRATCH_ADDR);

	*batch++ = MI_ARB_ON_OFF | MI_ARB_ENABLE;

	/* Pad to end of cacheline */
	while ((unsigned long)batch % CACHELINE_BYTES)
		*batch++ = MI_NOOP;

	/*
	 * MI_BATCH_BUFFER_END is not required in Indirect ctx BB because
	 * execution depends on the length specified in terms of cache lines
	 * in the register CTX_RCS_INDIRECT_CTX
	 */

	return batch;
}

struct lri {
	i915_reg_t reg;
	u32 value;
};

static u32 *emit_lri(u32 *batch, const struct lri *lri, unsigned int count)
{
	GEM_BUG_ON(!count || count > 63);

	*batch++ = MI_LOAD_REGISTER_IMM(count);
	do {
		*batch++ = i915_mmio_reg_offset(lri->reg);
		*batch++ = lri->value;
	} while (lri++, --count);
	*batch++ = MI_NOOP;

	return batch;
}

static u32 *gen9_init_indirectctx_bb(struct intel_engine_cs *engine, u32 *batch)
{
	static const struct lri lri[] = {
		/* WaDisableGatherAtSetShaderCommonSlice:skl,bxt,kbl,glk */
		{
			COMMON_SLICE_CHICKEN2,
			__MASKED_FIELD(GEN9_DISABLE_GATHER_AT_SET_SHADER_COMMON_SLICE,
				       0),
		},

		/* BSpec: 11391 */
		{
			FF_SLICE_CHICKEN,
			__MASKED_FIELD(FF_SLICE_CHICKEN_CL_PROVOKING_VERTEX_FIX,
				       FF_SLICE_CHICKEN_CL_PROVOKING_VERTEX_FIX),
		},

		/* BSpec: 11299 */
		{
			_3D_CHICKEN3,
			__MASKED_FIELD(_3D_CHICKEN_SF_PROVOKING_VERTEX_FIX,
				       _3D_CHICKEN_SF_PROVOKING_VERTEX_FIX),
		}
	};

	*batch++ = MI_ARB_ON_OFF | MI_ARB_DISABLE;

	/* WaFlushCoherentL3CacheLinesAtContextSwitch:skl,bxt,glk */
	batch = gen8_emit_flush_coherentl3_wa(engine, batch);

	/* WaClearSlmSpaceAtContextSwitch:skl,bxt,kbl,glk,cfl */
	batch = gen8_emit_pipe_control(batch,
				       PIPE_CONTROL_FLUSH_L3 |
				       PIPE_CONTROL_STORE_DATA_INDEX |
				       PIPE_CONTROL_CS_STALL |
				       PIPE_CONTROL_QW_WRITE,
				       LRC_PPHWSP_SCRATCH_ADDR);

	batch = emit_lri(batch, lri, ARRAY_SIZE(lri));

	/* WaMediaPoolStateCmdInWABB:bxt,glk */
	if (HAS_POOLED_EU(engine->i915)) {
		/*
		 * EU pool configuration is setup along with golden context
		 * during context initialization. This value depends on
		 * device type (2x6 or 3x6) and needs to be updated based
		 * on which subslice is disabled especially for 2x6
		 * devices, however it is safe to load default
		 * configuration of 3x6 device instead of masking off
		 * corresponding bits because HW ignores bits of a disabled
		 * subslice and drops down to appropriate config. Please
		 * see render_state_setup() in i915_gem_render_state.c for
		 * possible configurations, to avoid duplication they are
		 * not shown here again.
		 */
		*batch++ = GEN9_MEDIA_POOL_STATE;
		*batch++ = GEN9_MEDIA_POOL_ENABLE;
		*batch++ = 0x00777000;
		*batch++ = 0;
		*batch++ = 0;
		*batch++ = 0;
	}

	*batch++ = MI_ARB_ON_OFF | MI_ARB_ENABLE;

	/* Pad to end of cacheline */
	while ((unsigned long)batch % CACHELINE_BYTES)
		*batch++ = MI_NOOP;

	return batch;
}

static u32 *
gen10_init_indirectctx_bb(struct intel_engine_cs *engine, u32 *batch)
{
	int i;

	/*
	 * WaPipeControlBefore3DStateSamplePattern: cnl
	 *
	 * Ensure the engine is idle prior to programming a
	 * 3DSTATE_SAMPLE_PATTERN during a context restore.
	 */
	batch = gen8_emit_pipe_control(batch,
				       PIPE_CONTROL_CS_STALL,
				       0);
	/*
	 * WaPipeControlBefore3DStateSamplePattern says we need 4 dwords for
	 * the PIPE_CONTROL followed by 12 dwords of 0x0, so 16 dwords in
	 * total. However, a PIPE_CONTROL is 6 dwords long, not 4, which is
	 * confusing. Since gen8_emit_pipe_control() already advances the
	 * batch by 6 dwords, we advance the other 10 here, completing a
	 * cacheline. It's not clear if the workaround requires this padding
	 * before other commands, or if it's just the regular padding we would
	 * already have for the workaround bb, so leave it here for now.
	 */
	for (i = 0; i < 10; i++)
		*batch++ = MI_NOOP;

	/* Pad to end of cacheline */
	while ((unsigned long)batch % CACHELINE_BYTES)
		*batch++ = MI_NOOP;

	return batch;
}

#define CTX_WA_BB_OBJ_SIZE (PAGE_SIZE)

static int lrc_setup_wa_ctx(struct intel_engine_cs *engine)
{
	struct drm_i915_gem_object *obj;
	struct i915_vma *vma;
	int err;

	obj = i915_gem_object_create_shmem(engine->i915, CTX_WA_BB_OBJ_SIZE);
	if (IS_ERR(obj))
		return PTR_ERR(obj);

	vma = i915_vma_instance(obj, &engine->gt->ggtt->vm, NULL);
	if (IS_ERR(vma)) {
		err = PTR_ERR(vma);
		goto err;
	}

	err = i915_ggtt_pin(vma, 0, PIN_HIGH);
	if (err)
		goto err;

	engine->wa_ctx.vma = vma;
	return 0;

err:
	i915_gem_object_put(obj);
	return err;
}

static void lrc_destroy_wa_ctx(struct intel_engine_cs *engine)
{
	i915_vma_unpin_and_release(&engine->wa_ctx.vma, 0);
}

typedef u32 *(*wa_bb_func_t)(struct intel_engine_cs *engine, u32 *batch);

static int intel_init_workaround_bb(struct intel_engine_cs *engine)
{
	struct i915_ctx_workarounds *wa_ctx = &engine->wa_ctx;
	struct i915_wa_ctx_bb *wa_bb[2] = { &wa_ctx->indirect_ctx,
					    &wa_ctx->per_ctx };
	wa_bb_func_t wa_bb_fn[2];
	struct page *page;
	void *batch, *batch_ptr;
	unsigned int i;
	int ret;

	if (engine->class != RENDER_CLASS)
		return 0;

	switch (INTEL_GEN(engine->i915)) {
	case 12:
	case 11:
		return 0;
	case 10:
		wa_bb_fn[0] = gen10_init_indirectctx_bb;
		wa_bb_fn[1] = NULL;
		break;
	case 9:
		wa_bb_fn[0] = gen9_init_indirectctx_bb;
		wa_bb_fn[1] = NULL;
		break;
	case 8:
		wa_bb_fn[0] = gen8_init_indirectctx_bb;
		wa_bb_fn[1] = NULL;
		break;
	default:
		MISSING_CASE(INTEL_GEN(engine->i915));
		return 0;
	}

	ret = lrc_setup_wa_ctx(engine);
	if (ret) {
		DRM_DEBUG_DRIVER("Failed to setup context WA page: %d\n", ret);
		return ret;
	}

	page = i915_gem_object_get_dirty_page(wa_ctx->vma->obj, 0);
	batch = batch_ptr = kmap_atomic(page);

	/*
	 * Emit the two workaround batch buffers, recording the offset from the
	 * start of the workaround batch buffer object for each and their
	 * respective sizes.
	 */
	for (i = 0; i < ARRAY_SIZE(wa_bb_fn); i++) {
		wa_bb[i]->offset = batch_ptr - batch;
		if (GEM_DEBUG_WARN_ON(!IS_ALIGNED(wa_bb[i]->offset,
						  CACHELINE_BYTES))) {
			ret = -EINVAL;
			break;
		}
		if (wa_bb_fn[i])
			batch_ptr = wa_bb_fn[i](engine, batch_ptr);
		wa_bb[i]->size = batch_ptr - (batch + wa_bb[i]->offset);
	}

	BUG_ON(batch_ptr - batch > CTX_WA_BB_OBJ_SIZE);

	kunmap_atomic(batch);
	if (ret)
		lrc_destroy_wa_ctx(engine);

	return ret;
}

static void enable_error_interrupt(struct intel_engine_cs *engine)
{
	u32 status;

	engine->execlists.error_interrupt = 0;
	ENGINE_WRITE(engine, RING_EMR, ~0u);
	ENGINE_WRITE(engine, RING_EIR, ~0u); /* clear all existing errors */

	status = ENGINE_READ(engine, RING_ESR);
	if (unlikely(status)) {
		dev_err(engine->i915->drm.dev,
			"engine '%s' resumed still in error: %08x\n",
			engine->name, status);
		__intel_gt_reset(engine->gt, engine->mask);
	}

	/*
	 * On current gen8+, we have 2 signals to play with
	 *
	 * - I915_ERROR_INSTUCTION (bit 0)
	 *
	 *    Generate an error if the command parser encounters an invalid
	 *    instruction
	 *
	 *    This is a fatal error.
	 *
	 * - CP_PRIV (bit 2)
	 *
	 *    Generate an error on privilege violation (where the CP replaces
	 *    the instruction with a no-op). This also fires for writes into
	 *    read-only scratch pages.
	 *
	 *    This is a non-fatal error, parsing continues.
	 *
	 * * there are a few others defined for odd HW that we do not use
	 *
	 * Since CP_PRIV fires for cases where we have chosen to ignore the
	 * error (as the HW is validating and suppressing the mistakes), we
	 * only unmask the instruction error bit.
	 */
	ENGINE_WRITE(engine, RING_EMR, ~I915_ERROR_INSTRUCTION);
}

static void enable_execlists(struct intel_engine_cs *engine)
{
	u32 mode;

	assert_forcewakes_active(engine->uncore, FORCEWAKE_ALL);

	intel_engine_set_hwsp_writemask(engine, ~0u); /* HWSTAM */

	if (INTEL_GEN(engine->i915) >= 11)
		mode = _MASKED_BIT_ENABLE(GEN11_GFX_DISABLE_LEGACY_MODE);
	else
		mode = _MASKED_BIT_ENABLE(GFX_RUN_LIST_ENABLE);
	ENGINE_WRITE_FW(engine, RING_MODE_GEN7, mode);

	ENGINE_WRITE_FW(engine, RING_MI_MODE, _MASKED_BIT_DISABLE(STOP_RING));

	ENGINE_WRITE_FW(engine,
			RING_HWS_PGA,
			i915_ggtt_offset(engine->status_page.vma));
	ENGINE_POSTING_READ(engine, RING_HWS_PGA);

<<<<<<< HEAD
=======
	enable_error_interrupt(engine);

>>>>>>> 8faa7251
	engine->context_tag = 0;
}

static bool unexpected_starting_state(struct intel_engine_cs *engine)
{
	bool unexpected = false;

	if (ENGINE_READ_FW(engine, RING_MI_MODE) & STOP_RING) {
		DRM_DEBUG_DRIVER("STOP_RING still set in RING_MI_MODE\n");
		unexpected = true;
	}

	return unexpected;
}

static int execlists_resume(struct intel_engine_cs *engine)
{
	intel_mocs_init_engine(engine);

	intel_engine_reset_breadcrumbs(engine);

	if (GEM_SHOW_DEBUG() && unexpected_starting_state(engine)) {
		struct drm_printer p = drm_debug_printer(__func__);

		intel_engine_dump(engine, &p, NULL);
	}

	enable_execlists(engine);

	return 0;
}

static void execlists_reset_prepare(struct intel_engine_cs *engine)
{
	struct intel_engine_execlists * const execlists = &engine->execlists;
	unsigned long flags;

	ENGINE_TRACE(engine, "depth<-%d\n",
		     atomic_read(&execlists->tasklet.count));

	/*
	 * Prevent request submission to the hardware until we have
	 * completed the reset in i915_gem_reset_finish(). If a request
	 * is completed by one engine, it may then queue a request
	 * to a second via its execlists->tasklet *just* as we are
	 * calling engine->resume() and also writing the ELSP.
	 * Turning off the execlists->tasklet until the reset is over
	 * prevents the race.
	 */
	__tasklet_disable_sync_once(&execlists->tasklet);
	GEM_BUG_ON(!reset_in_progress(execlists));

	/* And flush any current direct submission. */
	spin_lock_irqsave(&engine->active.lock, flags);
	spin_unlock_irqrestore(&engine->active.lock, flags);

	/*
	 * We stop engines, otherwise we might get failed reset and a
	 * dead gpu (on elk). Also as modern gpu as kbl can suffer
	 * from system hang if batchbuffer is progressing when
	 * the reset is issued, regardless of READY_TO_RESET ack.
	 * Thus assume it is best to stop engines on all gens
	 * where we have a gpu reset.
	 *
	 * WaKBLVECSSemaphoreWaitPoll:kbl (on ALL_ENGINES)
	 *
	 * FIXME: Wa for more modern gens needs to be validated
	 */
	intel_engine_stop_cs(engine);
}

static void reset_csb_pointers(struct intel_engine_cs *engine)
{
	struct intel_engine_execlists * const execlists = &engine->execlists;
	const unsigned int reset_value = execlists->csb_size - 1;

	ring_set_paused(engine, 0);

	/*
	 * After a reset, the HW starts writing into CSB entry [0]. We
	 * therefore have to set our HEAD pointer back one entry so that
	 * the *first* entry we check is entry 0. To complicate this further,
	 * as we don't wait for the first interrupt after reset, we have to
	 * fake the HW write to point back to the last entry so that our
	 * inline comparison of our cached head position against the last HW
	 * write works even before the first interrupt.
	 */
	execlists->csb_head = reset_value;
	WRITE_ONCE(*execlists->csb_write, reset_value);
	wmb(); /* Make sure this is visible to HW (paranoia?) */

	/*
	 * Sometimes Icelake forgets to reset its pointers on a GPU reset.
	 * Bludgeon them with a mmio update to be sure.
	 */
	ENGINE_WRITE(engine, RING_CONTEXT_STATUS_PTR,
		     reset_value << 8 | reset_value);
	ENGINE_POSTING_READ(engine, RING_CONTEXT_STATUS_PTR);

	invalidate_csb_entries(&execlists->csb_status[0],
			       &execlists->csb_status[reset_value]);
}

static void __reset_stop_ring(u32 *regs, const struct intel_engine_cs *engine)
{
	int x;

	x = lrc_ring_mi_mode(engine);
	if (x != -1) {
		regs[x + 1] &= ~STOP_RING;
		regs[x + 1] |= STOP_RING << 16;
	}
}

static void __execlists_reset_reg_state(const struct intel_context *ce,
					const struct intel_engine_cs *engine)
{
	u32 *regs = ce->lrc_reg_state;

	__reset_stop_ring(regs, engine);
}

static void __execlists_reset(struct intel_engine_cs *engine, bool stalled)
{
	struct intel_engine_execlists * const execlists = &engine->execlists;
	struct intel_context *ce;
	struct i915_request *rq;

	mb(); /* paranoia: read the CSB pointers from after the reset */
	clflush(execlists->csb_write);
	mb();

	process_csb(engine); /* drain preemption events */

	/* Following the reset, we need to reload the CSB read/write pointers */
	reset_csb_pointers(engine);

	/*
	 * Save the currently executing context, even if we completed
	 * its request, it was still running at the time of the
	 * reset and will have been clobbered.
	 */
	rq = execlists_active(execlists);
	if (!rq)
		goto unwind;

	/* We still have requests in-flight; the engine should be active */
	GEM_BUG_ON(!intel_engine_pm_is_awake(engine));

	ce = rq->context;
	GEM_BUG_ON(!i915_vma_is_pinned(ce->state));

	if (i915_request_completed(rq)) {
		/* Idle context; tidy up the ring so we can restart afresh */
		ce->ring->head = intel_ring_wrap(ce->ring, rq->tail);
		goto out_replay;
	}

	/* Context has requests still in-flight; it should not be idle! */
	GEM_BUG_ON(i915_active_is_idle(&ce->active));
	rq = active_request(ce->timeline, rq);
	ce->ring->head = intel_ring_wrap(ce->ring, rq->head);
	GEM_BUG_ON(ce->ring->head == ce->ring->tail);

	/*
	 * If this request hasn't started yet, e.g. it is waiting on a
	 * semaphore, we need to avoid skipping the request or else we
	 * break the signaling chain. However, if the context is corrupt
	 * the request will not restart and we will be stuck with a wedged
	 * device. It is quite often the case that if we issue a reset
	 * while the GPU is loading the context image, that the context
	 * image becomes corrupt.
	 *
	 * Otherwise, if we have not started yet, the request should replay
	 * perfectly and we do not need to flag the result as being erroneous.
	 */
	if (!i915_request_started(rq))
		goto out_replay;

	/*
	 * If the request was innocent, we leave the request in the ELSP
	 * and will try to replay it on restarting. The context image may
	 * have been corrupted by the reset, in which case we may have
	 * to service a new GPU hang, but more likely we can continue on
	 * without impact.
	 *
	 * If the request was guilty, we presume the context is corrupt
	 * and have to at least restore the RING register in the context
	 * image back to the expected values to skip over the guilty request.
	 */
	__i915_request_reset(rq, stalled);
	if (!stalled)
		goto out_replay;

	/*
	 * We want a simple context + ring to execute the breadcrumb update.
	 * We cannot rely on the context being intact across the GPU hang,
	 * so clear it and rebuild just what we need for the breadcrumb.
	 * All pending requests for this context will be zapped, and any
	 * future request will be after userspace has had the opportunity
	 * to recreate its own state.
	 */
	GEM_BUG_ON(!intel_context_is_pinned(ce));
	restore_default_state(ce, engine);

out_replay:
	ENGINE_TRACE(engine, "replay {head:%04x, tail:%04x}\n",
		     ce->ring->head, ce->ring->tail);
	intel_ring_update_space(ce->ring);
	__execlists_reset_reg_state(ce, engine);
	__execlists_update_reg_state(ce, engine);
	ce->lrc_desc |= CTX_DESC_FORCE_RESTORE; /* paranoid: GPU was reset! */

unwind:
	/* Push back any incomplete requests for replay after the reset. */
	cancel_port_requests(execlists);
	__unwind_incomplete_requests(engine);
}

static void execlists_reset_rewind(struct intel_engine_cs *engine, bool stalled)
{
	unsigned long flags;

	ENGINE_TRACE(engine, "\n");

	spin_lock_irqsave(&engine->active.lock, flags);

	__execlists_reset(engine, stalled);

	spin_unlock_irqrestore(&engine->active.lock, flags);
}

static void nop_submission_tasklet(unsigned long data)
{
	/* The driver is wedged; don't process any more events. */
}

static void execlists_reset_cancel(struct intel_engine_cs *engine)
{
	struct intel_engine_execlists * const execlists = &engine->execlists;
	struct i915_request *rq, *rn;
	struct rb_node *rb;
	unsigned long flags;

	ENGINE_TRACE(engine, "\n");

	/*
	 * Before we call engine->cancel_requests(), we should have exclusive
	 * access to the submission state. This is arranged for us by the
	 * caller disabling the interrupt generation, the tasklet and other
	 * threads that may then access the same state, giving us a free hand
	 * to reset state. However, we still need to let lockdep be aware that
	 * we know this state may be accessed in hardirq context, so we
	 * disable the irq around this manipulation and we want to keep
	 * the spinlock focused on its duties and not accidentally conflate
	 * coverage to the submission's irq state. (Similarly, although we
	 * shouldn't need to disable irq around the manipulation of the
	 * submission's irq state, we also wish to remind ourselves that
	 * it is irq state.)
	 */
	spin_lock_irqsave(&engine->active.lock, flags);

	__execlists_reset(engine, true);

	/* Mark all executing requests as skipped. */
	list_for_each_entry(rq, &engine->active.requests, sched.link)
		mark_eio(rq);

	/* Flush the queued requests to the timeline list (for retiring). */
	while ((rb = rb_first_cached(&execlists->queue))) {
		struct i915_priolist *p = to_priolist(rb);
		int i;

		priolist_for_each_request_consume(rq, rn, p, i) {
			mark_eio(rq);
			__i915_request_submit(rq);
		}

		rb_erase_cached(&p->node, &execlists->queue);
		i915_priolist_free(p);
	}

	/* On-hold requests will be flushed to timeline upon their release */
	list_for_each_entry(rq, &engine->active.hold, sched.link)
		mark_eio(rq);

	/* Cancel all attached virtual engines */
	while ((rb = rb_first_cached(&execlists->virtual))) {
		struct virtual_engine *ve =
			rb_entry(rb, typeof(*ve), nodes[engine->id].rb);

		rb_erase_cached(rb, &execlists->virtual);
		RB_CLEAR_NODE(rb);

		spin_lock(&ve->base.active.lock);
		rq = fetch_and_zero(&ve->request);
		if (rq) {
			mark_eio(rq);

			rq->engine = engine;
			__i915_request_submit(rq);
			i915_request_put(rq);

			ve->base.execlists.queue_priority_hint = INT_MIN;
		}
		spin_unlock(&ve->base.active.lock);
	}

	/* Remaining _unready_ requests will be nop'ed when submitted */

	execlists->queue_priority_hint = INT_MIN;
	execlists->queue = RB_ROOT_CACHED;

	GEM_BUG_ON(__tasklet_is_enabled(&execlists->tasklet));
	execlists->tasklet.func = nop_submission_tasklet;

	spin_unlock_irqrestore(&engine->active.lock, flags);
}

static void execlists_reset_finish(struct intel_engine_cs *engine)
{
	struct intel_engine_execlists * const execlists = &engine->execlists;

	/*
	 * After a GPU reset, we may have requests to replay. Do so now while
	 * we still have the forcewake to be sure that the GPU is not allowed
	 * to sleep before we restart and reload a context.
	 */
	GEM_BUG_ON(!reset_in_progress(execlists));
	if (!RB_EMPTY_ROOT(&execlists->queue.rb_root))
		execlists->tasklet.func(execlists->tasklet.data);

	if (__tasklet_enable(&execlists->tasklet))
		/* And kick in case we missed a new request submission. */
		tasklet_hi_schedule(&execlists->tasklet);
	ENGINE_TRACE(engine, "depth->%d\n",
		     atomic_read(&execlists->tasklet.count));
}

static int gen8_emit_bb_start_noarb(struct i915_request *rq,
				    u64 offset, u32 len,
				    const unsigned int flags)
{
	u32 *cs;

	cs = intel_ring_begin(rq, 4);
	if (IS_ERR(cs))
		return PTR_ERR(cs);

	/*
	 * WaDisableCtxRestoreArbitration:bdw,chv
	 *
	 * We don't need to perform MI_ARB_ENABLE as often as we do (in
	 * particular all the gen that do not need the w/a at all!), if we
	 * took care to make sure that on every switch into this context
	 * (both ordinary and for preemption) that arbitrartion was enabled
	 * we would be fine.  However, for gen8 there is another w/a that
	 * requires us to not preempt inside GPGPU execution, so we keep
	 * arbitration disabled for gen8 batches. Arbitration will be
	 * re-enabled before we close the request
	 * (engine->emit_fini_breadcrumb).
	 */
	*cs++ = MI_ARB_ON_OFF | MI_ARB_DISABLE;

	/* FIXME(BDW+): Address space and security selectors. */
	*cs++ = MI_BATCH_BUFFER_START_GEN8 |
		(flags & I915_DISPATCH_SECURE ? 0 : BIT(8));
	*cs++ = lower_32_bits(offset);
	*cs++ = upper_32_bits(offset);

	intel_ring_advance(rq, cs);

	return 0;
}

static int gen8_emit_bb_start(struct i915_request *rq,
			      u64 offset, u32 len,
			      const unsigned int flags)
{
	u32 *cs;

	cs = intel_ring_begin(rq, 6);
	if (IS_ERR(cs))
		return PTR_ERR(cs);

	*cs++ = MI_ARB_ON_OFF | MI_ARB_ENABLE;

	*cs++ = MI_BATCH_BUFFER_START_GEN8 |
		(flags & I915_DISPATCH_SECURE ? 0 : BIT(8));
	*cs++ = lower_32_bits(offset);
	*cs++ = upper_32_bits(offset);

	*cs++ = MI_ARB_ON_OFF | MI_ARB_DISABLE;
	*cs++ = MI_NOOP;

	intel_ring_advance(rq, cs);

	return 0;
}

static void gen8_logical_ring_enable_irq(struct intel_engine_cs *engine)
{
	ENGINE_WRITE(engine, RING_IMR,
		     ~(engine->irq_enable_mask | engine->irq_keep_mask));
	ENGINE_POSTING_READ(engine, RING_IMR);
}

static void gen8_logical_ring_disable_irq(struct intel_engine_cs *engine)
{
	ENGINE_WRITE(engine, RING_IMR, ~engine->irq_keep_mask);
}

static int gen8_emit_flush(struct i915_request *request, u32 mode)
{
	u32 cmd, *cs;

	cs = intel_ring_begin(request, 4);
	if (IS_ERR(cs))
		return PTR_ERR(cs);

	cmd = MI_FLUSH_DW + 1;

	/* We always require a command barrier so that subsequent
	 * commands, such as breadcrumb interrupts, are strictly ordered
	 * wrt the contents of the write cache being flushed to memory
	 * (and thus being coherent from the CPU).
	 */
	cmd |= MI_FLUSH_DW_STORE_INDEX | MI_FLUSH_DW_OP_STOREDW;

	if (mode & EMIT_INVALIDATE) {
		cmd |= MI_INVALIDATE_TLB;
		if (request->engine->class == VIDEO_DECODE_CLASS)
			cmd |= MI_INVALIDATE_BSD;
	}

	*cs++ = cmd;
	*cs++ = LRC_PPHWSP_SCRATCH_ADDR;
	*cs++ = 0; /* upper addr */
	*cs++ = 0; /* value */
	intel_ring_advance(request, cs);

	return 0;
}

static int gen8_emit_flush_render(struct i915_request *request,
				  u32 mode)
{
	bool vf_flush_wa = false, dc_flush_wa = false;
	u32 *cs, flags = 0;
	int len;

	flags |= PIPE_CONTROL_CS_STALL;

	if (mode & EMIT_FLUSH) {
		flags |= PIPE_CONTROL_RENDER_TARGET_CACHE_FLUSH;
		flags |= PIPE_CONTROL_DEPTH_CACHE_FLUSH;
		flags |= PIPE_CONTROL_DC_FLUSH_ENABLE;
		flags |= PIPE_CONTROL_FLUSH_ENABLE;
	}

	if (mode & EMIT_INVALIDATE) {
		flags |= PIPE_CONTROL_TLB_INVALIDATE;
		flags |= PIPE_CONTROL_INSTRUCTION_CACHE_INVALIDATE;
		flags |= PIPE_CONTROL_TEXTURE_CACHE_INVALIDATE;
		flags |= PIPE_CONTROL_VF_CACHE_INVALIDATE;
		flags |= PIPE_CONTROL_CONST_CACHE_INVALIDATE;
		flags |= PIPE_CONTROL_STATE_CACHE_INVALIDATE;
		flags |= PIPE_CONTROL_QW_WRITE;
		flags |= PIPE_CONTROL_STORE_DATA_INDEX;

		/*
		 * On GEN9: before VF_CACHE_INVALIDATE we need to emit a NULL
		 * pipe control.
		 */
		if (IS_GEN(request->i915, 9))
			vf_flush_wa = true;

		/* WaForGAMHang:kbl */
		if (IS_KBL_REVID(request->i915, 0, KBL_REVID_B0))
			dc_flush_wa = true;
	}

	len = 6;

	if (vf_flush_wa)
		len += 6;

	if (dc_flush_wa)
		len += 12;

	cs = intel_ring_begin(request, len);
	if (IS_ERR(cs))
		return PTR_ERR(cs);

	if (vf_flush_wa)
		cs = gen8_emit_pipe_control(cs, 0, 0);

	if (dc_flush_wa)
		cs = gen8_emit_pipe_control(cs, PIPE_CONTROL_DC_FLUSH_ENABLE,
					    0);

	cs = gen8_emit_pipe_control(cs, flags, LRC_PPHWSP_SCRATCH_ADDR);

	if (dc_flush_wa)
		cs = gen8_emit_pipe_control(cs, PIPE_CONTROL_CS_STALL, 0);

	intel_ring_advance(request, cs);

	return 0;
}

static int gen11_emit_flush_render(struct i915_request *request,
				   u32 mode)
{
	if (mode & EMIT_FLUSH) {
		u32 *cs;
		u32 flags = 0;

		flags |= PIPE_CONTROL_CS_STALL;

		flags |= PIPE_CONTROL_TILE_CACHE_FLUSH;
		flags |= PIPE_CONTROL_RENDER_TARGET_CACHE_FLUSH;
		flags |= PIPE_CONTROL_DEPTH_CACHE_FLUSH;
		flags |= PIPE_CONTROL_DC_FLUSH_ENABLE;
		flags |= PIPE_CONTROL_FLUSH_ENABLE;
		flags |= PIPE_CONTROL_QW_WRITE;
		flags |= PIPE_CONTROL_STORE_DATA_INDEX;

		cs = intel_ring_begin(request, 6);
		if (IS_ERR(cs))
			return PTR_ERR(cs);

		cs = gen8_emit_pipe_control(cs, flags, LRC_PPHWSP_SCRATCH_ADDR);
		intel_ring_advance(request, cs);
	}

	if (mode & EMIT_INVALIDATE) {
		u32 *cs;
		u32 flags = 0;

		flags |= PIPE_CONTROL_CS_STALL;

		flags |= PIPE_CONTROL_COMMAND_CACHE_INVALIDATE;
		flags |= PIPE_CONTROL_TLB_INVALIDATE;
		flags |= PIPE_CONTROL_INSTRUCTION_CACHE_INVALIDATE;
		flags |= PIPE_CONTROL_TEXTURE_CACHE_INVALIDATE;
		flags |= PIPE_CONTROL_VF_CACHE_INVALIDATE;
		flags |= PIPE_CONTROL_CONST_CACHE_INVALIDATE;
		flags |= PIPE_CONTROL_STATE_CACHE_INVALIDATE;
		flags |= PIPE_CONTROL_QW_WRITE;
		flags |= PIPE_CONTROL_STORE_DATA_INDEX;

		cs = intel_ring_begin(request, 6);
		if (IS_ERR(cs))
			return PTR_ERR(cs);

		cs = gen8_emit_pipe_control(cs, flags, LRC_PPHWSP_SCRATCH_ADDR);
		intel_ring_advance(request, cs);
	}

	return 0;
}

static u32 preparser_disable(bool state)
{
	return MI_ARB_CHECK | 1 << 8 | state;
}

static int gen12_emit_flush_render(struct i915_request *request,
				   u32 mode)
{
	if (mode & EMIT_FLUSH) {
		u32 flags = 0;
		u32 *cs;

		flags |= PIPE_CONTROL_TILE_CACHE_FLUSH;
		flags |= PIPE_CONTROL_RENDER_TARGET_CACHE_FLUSH;
		flags |= PIPE_CONTROL_DEPTH_CACHE_FLUSH;
		/* Wa_1409600907:tgl */
		flags |= PIPE_CONTROL_DEPTH_STALL;
		flags |= PIPE_CONTROL_DC_FLUSH_ENABLE;
		flags |= PIPE_CONTROL_FLUSH_ENABLE;
		flags |= PIPE_CONTROL_HDC_PIPELINE_FLUSH;

		flags |= PIPE_CONTROL_STORE_DATA_INDEX;
		flags |= PIPE_CONTROL_QW_WRITE;

		flags |= PIPE_CONTROL_CS_STALL;

		cs = intel_ring_begin(request, 6);
		if (IS_ERR(cs))
			return PTR_ERR(cs);

		cs = gen8_emit_pipe_control(cs, flags, LRC_PPHWSP_SCRATCH_ADDR);
		intel_ring_advance(request, cs);
	}

	if (mode & EMIT_INVALIDATE) {
		u32 flags = 0;
		u32 *cs;

		flags |= PIPE_CONTROL_COMMAND_CACHE_INVALIDATE;
		flags |= PIPE_CONTROL_TLB_INVALIDATE;
		flags |= PIPE_CONTROL_INSTRUCTION_CACHE_INVALIDATE;
		flags |= PIPE_CONTROL_TEXTURE_CACHE_INVALIDATE;
		flags |= PIPE_CONTROL_VF_CACHE_INVALIDATE;
		flags |= PIPE_CONTROL_CONST_CACHE_INVALIDATE;
		flags |= PIPE_CONTROL_STATE_CACHE_INVALIDATE;
		flags |= PIPE_CONTROL_L3_RO_CACHE_INVALIDATE;

		flags |= PIPE_CONTROL_STORE_DATA_INDEX;
		flags |= PIPE_CONTROL_QW_WRITE;

		flags |= PIPE_CONTROL_CS_STALL;

		cs = intel_ring_begin(request, 8);
		if (IS_ERR(cs))
			return PTR_ERR(cs);

		/*
		 * Prevent the pre-parser from skipping past the TLB
		 * invalidate and loading a stale page for the batch
		 * buffer / request payload.
		 */
		*cs++ = preparser_disable(true);

		cs = gen8_emit_pipe_control(cs, flags, LRC_PPHWSP_SCRATCH_ADDR);

		*cs++ = preparser_disable(false);
		intel_ring_advance(request, cs);

		/*
		 * Wa_1604544889:tgl
		 */
		if (IS_TGL_REVID(request->i915, TGL_REVID_A0, TGL_REVID_A0)) {
			flags = 0;
			flags |= PIPE_CONTROL_CS_STALL;
			flags |= PIPE_CONTROL_HDC_PIPELINE_FLUSH;

			flags |= PIPE_CONTROL_STORE_DATA_INDEX;
			flags |= PIPE_CONTROL_QW_WRITE;

			cs = intel_ring_begin(request, 6);
			if (IS_ERR(cs))
				return PTR_ERR(cs);

			cs = gen8_emit_pipe_control(cs, flags,
						    LRC_PPHWSP_SCRATCH_ADDR);
			intel_ring_advance(request, cs);
		}
	}

	return 0;
}

/*
 * Reserve space for 2 NOOPs at the end of each request to be
 * used as a workaround for not being allowed to do lite
 * restore with HEAD==TAIL (WaIdleLiteRestore).
 */
static u32 *gen8_emit_wa_tail(struct i915_request *request, u32 *cs)
{
	/* Ensure there's always at least one preemption point per-request. */
	*cs++ = MI_ARB_CHECK;
	*cs++ = MI_NOOP;
	request->wa_tail = intel_ring_offset(request, cs);

	return cs;
}

static u32 *emit_preempt_busywait(struct i915_request *request, u32 *cs)
{
	*cs++ = MI_SEMAPHORE_WAIT |
		MI_SEMAPHORE_GLOBAL_GTT |
		MI_SEMAPHORE_POLL |
		MI_SEMAPHORE_SAD_EQ_SDD;
	*cs++ = 0;
	*cs++ = intel_hws_preempt_address(request->engine);
	*cs++ = 0;

	return cs;
}

static __always_inline u32*
gen8_emit_fini_breadcrumb_footer(struct i915_request *request,
				 u32 *cs)
{
	*cs++ = MI_USER_INTERRUPT;

	*cs++ = MI_ARB_ON_OFF | MI_ARB_ENABLE;
	if (intel_engine_has_semaphores(request->engine))
		cs = emit_preempt_busywait(request, cs);

	request->tail = intel_ring_offset(request, cs);
	assert_ring_tail_valid(request->ring, request->tail);

	return gen8_emit_wa_tail(request, cs);
}

static u32 *gen8_emit_fini_breadcrumb(struct i915_request *request, u32 *cs)
{
	cs = gen8_emit_ggtt_write(cs,
				  request->fence.seqno,
				  i915_request_active_timeline(request)->hwsp_offset,
				  0);

	return gen8_emit_fini_breadcrumb_footer(request, cs);
}

static u32 *gen8_emit_fini_breadcrumb_rcs(struct i915_request *request, u32 *cs)
{
	cs = gen8_emit_pipe_control(cs,
				    PIPE_CONTROL_RENDER_TARGET_CACHE_FLUSH |
				    PIPE_CONTROL_DEPTH_CACHE_FLUSH |
				    PIPE_CONTROL_DC_FLUSH_ENABLE,
				    0);

	/* XXX flush+write+CS_STALL all in one upsets gem_concurrent_blt:kbl */
	cs = gen8_emit_ggtt_write_rcs(cs,
				      request->fence.seqno,
				      i915_request_active_timeline(request)->hwsp_offset,
				      PIPE_CONTROL_FLUSH_ENABLE |
				      PIPE_CONTROL_CS_STALL);

	return gen8_emit_fini_breadcrumb_footer(request, cs);
}

static u32 *
gen11_emit_fini_breadcrumb_rcs(struct i915_request *request, u32 *cs)
{
	cs = gen8_emit_ggtt_write_rcs(cs,
				      request->fence.seqno,
				      i915_request_active_timeline(request)->hwsp_offset,
				      PIPE_CONTROL_CS_STALL |
				      PIPE_CONTROL_TILE_CACHE_FLUSH |
				      PIPE_CONTROL_RENDER_TARGET_CACHE_FLUSH |
				      PIPE_CONTROL_DEPTH_CACHE_FLUSH |
				      PIPE_CONTROL_DC_FLUSH_ENABLE |
				      PIPE_CONTROL_FLUSH_ENABLE);

	return gen8_emit_fini_breadcrumb_footer(request, cs);
}

/*
 * Note that the CS instruction pre-parser will not stall on the breadcrumb
 * flush and will continue pre-fetching the instructions after it before the
 * memory sync is completed. On pre-gen12 HW, the pre-parser will stop at
 * BB_START/END instructions, so, even though we might pre-fetch the pre-amble
 * of the next request before the memory has been flushed, we're guaranteed that
 * we won't access the batch itself too early.
 * However, on gen12+ the parser can pre-fetch across the BB_START/END commands,
 * so, if the current request is modifying an instruction in the next request on
 * the same intel_context, we might pre-fetch and then execute the pre-update
 * instruction. To avoid this, the users of self-modifying code should either
 * disable the parser around the code emitting the memory writes, via a new flag
 * added to MI_ARB_CHECK, or emit the writes from a different intel_context. For
 * the in-kernel use-cases we've opted to use a separate context, see
 * reloc_gpu() as an example.
 * All the above applies only to the instructions themselves. Non-inline data
 * used by the instructions is not pre-fetched.
 */

static u32 *gen12_emit_preempt_busywait(struct i915_request *request, u32 *cs)
{
	*cs++ = MI_SEMAPHORE_WAIT_TOKEN |
		MI_SEMAPHORE_GLOBAL_GTT |
		MI_SEMAPHORE_POLL |
		MI_SEMAPHORE_SAD_EQ_SDD;
	*cs++ = 0;
	*cs++ = intel_hws_preempt_address(request->engine);
	*cs++ = 0;
	*cs++ = 0;
	*cs++ = MI_NOOP;

	return cs;
}

static __always_inline u32*
gen12_emit_fini_breadcrumb_footer(struct i915_request *request, u32 *cs)
{
	*cs++ = MI_USER_INTERRUPT;

	*cs++ = MI_ARB_ON_OFF | MI_ARB_ENABLE;
	if (intel_engine_has_semaphores(request->engine))
		cs = gen12_emit_preempt_busywait(request, cs);

	request->tail = intel_ring_offset(request, cs);
	assert_ring_tail_valid(request->ring, request->tail);

	return gen8_emit_wa_tail(request, cs);
}

static u32 *gen12_emit_fini_breadcrumb(struct i915_request *request, u32 *cs)
{
	cs = gen8_emit_ggtt_write(cs,
				  request->fence.seqno,
				  i915_request_active_timeline(request)->hwsp_offset,
				  0);

	return gen12_emit_fini_breadcrumb_footer(request, cs);
}

static u32 *
gen12_emit_fini_breadcrumb_rcs(struct i915_request *request, u32 *cs)
{
	cs = gen8_emit_ggtt_write_rcs(cs,
				      request->fence.seqno,
				      i915_request_active_timeline(request)->hwsp_offset,
				      PIPE_CONTROL_CS_STALL |
				      PIPE_CONTROL_TILE_CACHE_FLUSH |
				      PIPE_CONTROL_RENDER_TARGET_CACHE_FLUSH |
				      PIPE_CONTROL_DEPTH_CACHE_FLUSH |
				      /* Wa_1409600907:tgl */
				      PIPE_CONTROL_DEPTH_STALL |
				      PIPE_CONTROL_DC_FLUSH_ENABLE |
				      PIPE_CONTROL_FLUSH_ENABLE |
				      PIPE_CONTROL_HDC_PIPELINE_FLUSH);

	return gen12_emit_fini_breadcrumb_footer(request, cs);
}

static void execlists_park(struct intel_engine_cs *engine)
{
	cancel_timer(&engine->execlists.timer);
	cancel_timer(&engine->execlists.preempt);
}

void intel_execlists_set_default_submission(struct intel_engine_cs *engine)
{
	engine->submit_request = execlists_submit_request;
	engine->schedule = i915_schedule;
	engine->execlists.tasklet.func = execlists_submission_tasklet;

	engine->reset.prepare = execlists_reset_prepare;
	engine->reset.rewind = execlists_reset_rewind;
	engine->reset.cancel = execlists_reset_cancel;
	engine->reset.finish = execlists_reset_finish;

	engine->park = execlists_park;
	engine->unpark = NULL;

	engine->flags |= I915_ENGINE_SUPPORTS_STATS;
	if (!intel_vgpu_active(engine->i915)) {
		engine->flags |= I915_ENGINE_HAS_SEMAPHORES;
		if (HAS_LOGICAL_RING_PREEMPTION(engine->i915))
			engine->flags |= I915_ENGINE_HAS_PREEMPTION;
	}

	if (INTEL_GEN(engine->i915) >= 12)
		engine->flags |= I915_ENGINE_HAS_RELATIVE_MMIO;

	if (intel_engine_has_preemption(engine))
		engine->emit_bb_start = gen8_emit_bb_start;
	else
		engine->emit_bb_start = gen8_emit_bb_start_noarb;
}

static void execlists_shutdown(struct intel_engine_cs *engine)
{
	/* Synchronise with residual timers and any softirq they raise */
	del_timer_sync(&engine->execlists.timer);
	del_timer_sync(&engine->execlists.preempt);
	tasklet_kill(&engine->execlists.tasklet);
}

static void execlists_release(struct intel_engine_cs *engine)
{
	execlists_shutdown(engine);

	intel_engine_cleanup_common(engine);
	lrc_destroy_wa_ctx(engine);
}

static void
logical_ring_default_vfuncs(struct intel_engine_cs *engine)
{
	/* Default vfuncs which can be overriden by each engine. */

	engine->resume = execlists_resume;

	engine->cops = &execlists_context_ops;
	engine->request_alloc = execlists_request_alloc;

	engine->emit_flush = gen8_emit_flush;
	engine->emit_init_breadcrumb = gen8_emit_init_breadcrumb;
	engine->emit_fini_breadcrumb = gen8_emit_fini_breadcrumb;
	if (INTEL_GEN(engine->i915) >= 12)
		engine->emit_fini_breadcrumb = gen12_emit_fini_breadcrumb;

	engine->set_default_submission = intel_execlists_set_default_submission;

	if (INTEL_GEN(engine->i915) < 11) {
		engine->irq_enable = gen8_logical_ring_enable_irq;
		engine->irq_disable = gen8_logical_ring_disable_irq;
	} else {
		/*
		 * TODO: On Gen11 interrupt masks need to be clear
		 * to allow C6 entry. Keep interrupts enabled at
		 * and take the hit of generating extra interrupts
		 * until a more refined solution exists.
		 */
	}
}

static inline void
logical_ring_default_irqs(struct intel_engine_cs *engine)
{
	unsigned int shift = 0;

	if (INTEL_GEN(engine->i915) < 11) {
		const u8 irq_shifts[] = {
			[RCS0]  = GEN8_RCS_IRQ_SHIFT,
			[BCS0]  = GEN8_BCS_IRQ_SHIFT,
			[VCS0]  = GEN8_VCS0_IRQ_SHIFT,
			[VCS1]  = GEN8_VCS1_IRQ_SHIFT,
			[VECS0] = GEN8_VECS_IRQ_SHIFT,
		};

		shift = irq_shifts[engine->id];
	}

	engine->irq_enable_mask = GT_RENDER_USER_INTERRUPT << shift;
	engine->irq_keep_mask = GT_CONTEXT_SWITCH_INTERRUPT << shift;
	engine->irq_keep_mask |= GT_CS_MASTER_ERROR_INTERRUPT << shift;
}

static void rcs_submission_override(struct intel_engine_cs *engine)
{
	switch (INTEL_GEN(engine->i915)) {
	case 12:
		engine->emit_flush = gen12_emit_flush_render;
		engine->emit_fini_breadcrumb = gen12_emit_fini_breadcrumb_rcs;
		break;
	case 11:
		engine->emit_flush = gen11_emit_flush_render;
		engine->emit_fini_breadcrumb = gen11_emit_fini_breadcrumb_rcs;
		break;
	default:
		engine->emit_flush = gen8_emit_flush_render;
		engine->emit_fini_breadcrumb = gen8_emit_fini_breadcrumb_rcs;
		break;
	}
}

int intel_execlists_submission_setup(struct intel_engine_cs *engine)
{
	struct intel_engine_execlists * const execlists = &engine->execlists;
	struct drm_i915_private *i915 = engine->i915;
	struct intel_uncore *uncore = engine->uncore;
	u32 base = engine->mmio_base;

	tasklet_init(&engine->execlists.tasklet,
		     execlists_submission_tasklet, (unsigned long)engine);
	timer_setup(&engine->execlists.timer, execlists_timeslice, 0);
	timer_setup(&engine->execlists.preempt, execlists_preempt, 0);

	logical_ring_default_vfuncs(engine);
	logical_ring_default_irqs(engine);

	if (engine->class == RENDER_CLASS)
		rcs_submission_override(engine);

	if (intel_init_workaround_bb(engine))
		/*
		 * We continue even if we fail to initialize WA batch
		 * because we only expect rare glitches but nothing
		 * critical to prevent us from using GPU
		 */
		DRM_ERROR("WA batch buffer initialization failed\n");

	if (HAS_LOGICAL_RING_ELSQ(i915)) {
		execlists->submit_reg = uncore->regs +
			i915_mmio_reg_offset(RING_EXECLIST_SQ_CONTENTS(base));
		execlists->ctrl_reg = uncore->regs +
			i915_mmio_reg_offset(RING_EXECLIST_CONTROL(base));
	} else {
		execlists->submit_reg = uncore->regs +
			i915_mmio_reg_offset(RING_ELSP(base));
	}

	execlists->csb_status =
		&engine->status_page.addr[I915_HWS_CSB_BUF0_INDEX];

	execlists->csb_write =
		&engine->status_page.addr[intel_hws_csb_write_index(i915)];

	if (INTEL_GEN(i915) < 11)
		execlists->csb_size = GEN8_CSB_ENTRIES;
	else
		execlists->csb_size = GEN11_CSB_ENTRIES;

	reset_csb_pointers(engine);

	/* Finally, take ownership and responsibility for cleanup! */
	engine->release = execlists_release;

	return 0;
}

static u32 intel_lr_indirect_ctx_offset(const struct intel_engine_cs *engine)
{
	u32 indirect_ctx_offset;

	switch (INTEL_GEN(engine->i915)) {
	default:
		MISSING_CASE(INTEL_GEN(engine->i915));
		/* fall through */
	case 12:
		indirect_ctx_offset =
			GEN12_CTX_RCS_INDIRECT_CTX_OFFSET_DEFAULT;
		break;
	case 11:
		indirect_ctx_offset =
			GEN11_CTX_RCS_INDIRECT_CTX_OFFSET_DEFAULT;
		break;
	case 10:
		indirect_ctx_offset =
			GEN10_CTX_RCS_INDIRECT_CTX_OFFSET_DEFAULT;
		break;
	case 9:
		indirect_ctx_offset =
			GEN9_CTX_RCS_INDIRECT_CTX_OFFSET_DEFAULT;
		break;
	case 8:
		indirect_ctx_offset =
			GEN8_CTX_RCS_INDIRECT_CTX_OFFSET_DEFAULT;
		break;
	}

	return indirect_ctx_offset;
}


static void init_common_reg_state(u32 * const regs,
				  const struct intel_engine_cs *engine,
				  const struct intel_ring *ring,
				  bool inhibit)
{
	u32 ctl;

	ctl = _MASKED_BIT_ENABLE(CTX_CTRL_INHIBIT_SYN_CTX_SWITCH);
	ctl |= _MASKED_BIT_DISABLE(CTX_CTRL_ENGINE_CTX_RESTORE_INHIBIT);
	if (inhibit)
		ctl |= CTX_CTRL_ENGINE_CTX_RESTORE_INHIBIT;
	if (INTEL_GEN(engine->i915) < 11)
		ctl |= _MASKED_BIT_DISABLE(CTX_CTRL_ENGINE_CTX_SAVE_INHIBIT |
					   CTX_CTRL_RS_CTX_ENABLE);
	regs[CTX_CONTEXT_CONTROL] = ctl;

	regs[CTX_RING_CTL] = RING_CTL_SIZE(ring->size) | RING_VALID;
}

static void init_wa_bb_reg_state(u32 * const regs,
				 const struct intel_engine_cs *engine,
				 u32 pos_bb_per_ctx)
{
	const struct i915_ctx_workarounds * const wa_ctx = &engine->wa_ctx;

	if (wa_ctx->per_ctx.size) {
		const u32 ggtt_offset = i915_ggtt_offset(wa_ctx->vma);

		regs[pos_bb_per_ctx] =
			(ggtt_offset + wa_ctx->per_ctx.offset) | 0x01;
	}

	if (wa_ctx->indirect_ctx.size) {
		const u32 ggtt_offset = i915_ggtt_offset(wa_ctx->vma);

		regs[pos_bb_per_ctx + 2] =
			(ggtt_offset + wa_ctx->indirect_ctx.offset) |
			(wa_ctx->indirect_ctx.size / CACHELINE_BYTES);

		regs[pos_bb_per_ctx + 4] =
			intel_lr_indirect_ctx_offset(engine) << 6;
	}
}

static void init_ppgtt_reg_state(u32 *regs, const struct i915_ppgtt *ppgtt)
{
	if (i915_vm_is_4lvl(&ppgtt->vm)) {
		/* 64b PPGTT (48bit canonical)
		 * PDP0_DESCRIPTOR contains the base address to PML4 and
		 * other PDP Descriptors are ignored.
		 */
		ASSIGN_CTX_PML4(ppgtt, regs);
	} else {
		ASSIGN_CTX_PDP(ppgtt, regs, 3);
		ASSIGN_CTX_PDP(ppgtt, regs, 2);
		ASSIGN_CTX_PDP(ppgtt, regs, 1);
		ASSIGN_CTX_PDP(ppgtt, regs, 0);
	}
}

static struct i915_ppgtt *vm_alias(struct i915_address_space *vm)
{
	if (i915_is_ggtt(vm))
		return i915_vm_to_ggtt(vm)->alias;
	else
		return i915_vm_to_ppgtt(vm);
}

static void execlists_init_reg_state(u32 *regs,
				     const struct intel_context *ce,
				     const struct intel_engine_cs *engine,
				     const struct intel_ring *ring,
				     bool inhibit)
{
	/*
	 * A context is actually a big batch buffer with several
	 * MI_LOAD_REGISTER_IMM commands followed by (reg, value) pairs. The
	 * values we are setting here are only for the first context restore:
	 * on a subsequent save, the GPU will recreate this batchbuffer with new
	 * values (including all the missing MI_LOAD_REGISTER_IMM commands that
	 * we are not initializing here).
	 *
	 * Must keep consistent with virtual_update_register_offsets().
	 */
	set_offsets(regs, reg_offsets(engine), engine, inhibit);

	init_common_reg_state(regs, engine, ring, inhibit);
	init_ppgtt_reg_state(regs, vm_alias(ce->vm));

	init_wa_bb_reg_state(regs, engine,
			     INTEL_GEN(engine->i915) >= 12 ?
			     GEN12_CTX_BB_PER_CTX_PTR :
			     CTX_BB_PER_CTX_PTR);

	__reset_stop_ring(regs, engine);
}

static int
populate_lr_context(struct intel_context *ce,
		    struct drm_i915_gem_object *ctx_obj,
		    struct intel_engine_cs *engine,
		    struct intel_ring *ring)
{
	bool inhibit = true;
	void *vaddr;
	int ret;

	vaddr = i915_gem_object_pin_map(ctx_obj, I915_MAP_WB);
	if (IS_ERR(vaddr)) {
		ret = PTR_ERR(vaddr);
		DRM_DEBUG_DRIVER("Could not map object pages! (%d)\n", ret);
		return ret;
	}

	set_redzone(vaddr, engine);

	if (engine->default_state) {
		void *defaults;

		defaults = i915_gem_object_pin_map(engine->default_state,
						   I915_MAP_WB);
		if (IS_ERR(defaults)) {
			ret = PTR_ERR(defaults);
			goto err_unpin_ctx;
		}

		memcpy(vaddr, defaults, engine->context_size);
		i915_gem_object_unpin_map(engine->default_state);
		__set_bit(CONTEXT_VALID_BIT, &ce->flags);
		inhibit = false;
	}

	/* The second page of the context object contains some fields which must
	 * be set up prior to the first execution. */
	execlists_init_reg_state(vaddr + LRC_STATE_PN * PAGE_SIZE,
				 ce, engine, ring, inhibit);

	ret = 0;
err_unpin_ctx:
	__i915_gem_object_flush_map(ctx_obj, 0, engine->context_size);
	i915_gem_object_unpin_map(ctx_obj);
	return ret;
}

static int __execlists_context_alloc(struct intel_context *ce,
				     struct intel_engine_cs *engine)
{
	struct drm_i915_gem_object *ctx_obj;
	struct intel_ring *ring;
	struct i915_vma *vma;
	u32 context_size;
	int ret;

	GEM_BUG_ON(ce->state);
	context_size = round_up(engine->context_size, I915_GTT_PAGE_SIZE);

	if (IS_ENABLED(CONFIG_DRM_I915_DEBUG_GEM))
		context_size += I915_GTT_PAGE_SIZE; /* for redzone */

	ctx_obj = i915_gem_object_create_shmem(engine->i915, context_size);
	if (IS_ERR(ctx_obj))
		return PTR_ERR(ctx_obj);

	vma = i915_vma_instance(ctx_obj, &engine->gt->ggtt->vm, NULL);
	if (IS_ERR(vma)) {
		ret = PTR_ERR(vma);
		goto error_deref_obj;
	}

	if (!ce->timeline) {
		struct intel_timeline *tl;

		tl = intel_timeline_create(engine->gt, NULL);
		if (IS_ERR(tl)) {
			ret = PTR_ERR(tl);
			goto error_deref_obj;
		}

		ce->timeline = tl;
	}

	ring = intel_engine_create_ring(engine, (unsigned long)ce->ring);
	if (IS_ERR(ring)) {
		ret = PTR_ERR(ring);
		goto error_deref_obj;
	}

	ret = populate_lr_context(ce, ctx_obj, engine, ring);
	if (ret) {
		DRM_DEBUG_DRIVER("Failed to populate LRC: %d\n", ret);
		goto error_ring_free;
	}

	ce->ring = ring;
	ce->state = vma;

	return 0;

error_ring_free:
	intel_ring_put(ring);
error_deref_obj:
	i915_gem_object_put(ctx_obj);
	return ret;
}

static struct list_head *virtual_queue(struct virtual_engine *ve)
{
	return &ve->base.execlists.default_priolist.requests[0];
}

static void virtual_context_destroy(struct kref *kref)
{
	struct virtual_engine *ve =
		container_of(kref, typeof(*ve), context.ref);
	unsigned int n;

	GEM_BUG_ON(!list_empty(virtual_queue(ve)));
	GEM_BUG_ON(ve->request);
	GEM_BUG_ON(ve->context.inflight);

	for (n = 0; n < ve->num_siblings; n++) {
		struct intel_engine_cs *sibling = ve->siblings[n];
		struct rb_node *node = &ve->nodes[sibling->id].rb;
		unsigned long flags;

		if (RB_EMPTY_NODE(node))
			continue;

		spin_lock_irqsave(&sibling->active.lock, flags);

		/* Detachment is lazily performed in the execlists tasklet */
		if (!RB_EMPTY_NODE(node))
			rb_erase_cached(node, &sibling->execlists.virtual);

		spin_unlock_irqrestore(&sibling->active.lock, flags);
	}
	GEM_BUG_ON(__tasklet_is_scheduled(&ve->base.execlists.tasklet));

	if (ve->context.state)
		__execlists_context_fini(&ve->context);
	intel_context_fini(&ve->context);

	kfree(ve->bonds);
	kfree(ve);
}

static void virtual_engine_initial_hint(struct virtual_engine *ve)
{
	int swp;

	/*
	 * Pick a random sibling on starting to help spread the load around.
	 *
	 * New contexts are typically created with exactly the same order
	 * of siblings, and often started in batches. Due to the way we iterate
	 * the array of sibling when submitting requests, sibling[0] is
	 * prioritised for dequeuing. If we make sure that sibling[0] is fairly
	 * randomised across the system, we also help spread the load by the
	 * first engine we inspect being different each time.
	 *
	 * NB This does not force us to execute on this engine, it will just
	 * typically be the first we inspect for submission.
	 */
	swp = prandom_u32_max(ve->num_siblings);
	if (!swp)
		return;

	swap(ve->siblings[swp], ve->siblings[0]);
	if (!intel_engine_has_relative_mmio(ve->siblings[0]))
		virtual_update_register_offsets(ve->context.lrc_reg_state,
						ve->siblings[0]);
}

static int virtual_context_alloc(struct intel_context *ce)
{
	struct virtual_engine *ve = container_of(ce, typeof(*ve), context);

	return __execlists_context_alloc(ce, ve->siblings[0]);
}

static int virtual_context_pin(struct intel_context *ce)
{
	struct virtual_engine *ve = container_of(ce, typeof(*ve), context);
	int err;

	/* Note: we must use a real engine class for setting up reg state */
	err = __execlists_context_pin(ce, ve->siblings[0]);
	if (err)
		return err;

	virtual_engine_initial_hint(ve);
	return 0;
}

static void virtual_context_enter(struct intel_context *ce)
{
	struct virtual_engine *ve = container_of(ce, typeof(*ve), context);
	unsigned int n;

	for (n = 0; n < ve->num_siblings; n++)
		intel_engine_pm_get(ve->siblings[n]);

	intel_timeline_enter(ce->timeline);
}

static void virtual_context_exit(struct intel_context *ce)
{
	struct virtual_engine *ve = container_of(ce, typeof(*ve), context);
	unsigned int n;

	intel_timeline_exit(ce->timeline);

	for (n = 0; n < ve->num_siblings; n++)
		intel_engine_pm_put(ve->siblings[n]);
}

static const struct intel_context_ops virtual_context_ops = {
	.alloc = virtual_context_alloc,

	.pin = virtual_context_pin,
	.unpin = execlists_context_unpin,

	.enter = virtual_context_enter,
	.exit = virtual_context_exit,

	.destroy = virtual_context_destroy,
};

static intel_engine_mask_t virtual_submission_mask(struct virtual_engine *ve)
{
	struct i915_request *rq;
	intel_engine_mask_t mask;

	rq = READ_ONCE(ve->request);
	if (!rq)
		return 0;

	/* The rq is ready for submission; rq->execution_mask is now stable. */
	mask = rq->execution_mask;
	if (unlikely(!mask)) {
		/* Invalid selection, submit to a random engine in error */
		i915_request_skip(rq, -ENODEV);
		mask = ve->siblings[0]->mask;
	}

	ENGINE_TRACE(&ve->base, "rq=%llx:%lld, mask=%x, prio=%d\n",
		     rq->fence.context, rq->fence.seqno,
		     mask, ve->base.execlists.queue_priority_hint);

	return mask;
}

static void virtual_submission_tasklet(unsigned long data)
{
	struct virtual_engine * const ve = (struct virtual_engine *)data;
	const int prio = ve->base.execlists.queue_priority_hint;
	intel_engine_mask_t mask;
	unsigned int n;

	rcu_read_lock();
	mask = virtual_submission_mask(ve);
	rcu_read_unlock();
	if (unlikely(!mask))
		return;

	local_irq_disable();
	for (n = 0; READ_ONCE(ve->request) && n < ve->num_siblings; n++) {
		struct intel_engine_cs *sibling = ve->siblings[n];
		struct ve_node * const node = &ve->nodes[sibling->id];
		struct rb_node **parent, *rb;
		bool first;

		if (unlikely(!(mask & sibling->mask))) {
			if (!RB_EMPTY_NODE(&node->rb)) {
				spin_lock(&sibling->active.lock);
				rb_erase_cached(&node->rb,
						&sibling->execlists.virtual);
				RB_CLEAR_NODE(&node->rb);
				spin_unlock(&sibling->active.lock);
			}
			continue;
		}

		spin_lock(&sibling->active.lock);

		if (!RB_EMPTY_NODE(&node->rb)) {
			/*
			 * Cheat and avoid rebalancing the tree if we can
			 * reuse this node in situ.
			 */
			first = rb_first_cached(&sibling->execlists.virtual) ==
				&node->rb;
			if (prio == node->prio || (prio > node->prio && first))
				goto submit_engine;

			rb_erase_cached(&node->rb, &sibling->execlists.virtual);
		}

		rb = NULL;
		first = true;
		parent = &sibling->execlists.virtual.rb_root.rb_node;
		while (*parent) {
			struct ve_node *other;

			rb = *parent;
			other = rb_entry(rb, typeof(*other), rb);
			if (prio > other->prio) {
				parent = &rb->rb_left;
			} else {
				parent = &rb->rb_right;
				first = false;
			}
		}

		rb_link_node(&node->rb, rb, parent);
		rb_insert_color_cached(&node->rb,
				       &sibling->execlists.virtual,
				       first);

submit_engine:
		GEM_BUG_ON(RB_EMPTY_NODE(&node->rb));
		node->prio = prio;
		if (first && prio > sibling->execlists.queue_priority_hint) {
			sibling->execlists.queue_priority_hint = prio;
			tasklet_hi_schedule(&sibling->execlists.tasklet);
		}

		spin_unlock(&sibling->active.lock);
	}
	local_irq_enable();
}

static void virtual_submit_request(struct i915_request *rq)
{
	struct virtual_engine *ve = to_virtual_engine(rq->engine);
	struct i915_request *old;
	unsigned long flags;

	ENGINE_TRACE(&ve->base, "rq=%llx:%lld\n",
		     rq->fence.context,
		     rq->fence.seqno);

	GEM_BUG_ON(ve->base.submit_request != virtual_submit_request);

	spin_lock_irqsave(&ve->base.active.lock, flags);

	old = ve->request;
	if (old) { /* background completion event from preempt-to-busy */
		GEM_BUG_ON(!i915_request_completed(old));
		__i915_request_submit(old);
		i915_request_put(old);
	}

	if (i915_request_completed(rq)) {
		__i915_request_submit(rq);

		ve->base.execlists.queue_priority_hint = INT_MIN;
		ve->request = NULL;
	} else {
		ve->base.execlists.queue_priority_hint = rq_prio(rq);
		ve->request = i915_request_get(rq);

		GEM_BUG_ON(!list_empty(virtual_queue(ve)));
		list_move_tail(&rq->sched.link, virtual_queue(ve));

		tasklet_schedule(&ve->base.execlists.tasklet);
	}

	spin_unlock_irqrestore(&ve->base.active.lock, flags);
}

static struct ve_bond *
virtual_find_bond(struct virtual_engine *ve,
		  const struct intel_engine_cs *master)
{
	int i;

	for (i = 0; i < ve->num_bonds; i++) {
		if (ve->bonds[i].master == master)
			return &ve->bonds[i];
	}

	return NULL;
}

static void
virtual_bond_execute(struct i915_request *rq, struct dma_fence *signal)
{
	struct virtual_engine *ve = to_virtual_engine(rq->engine);
	intel_engine_mask_t allowed, exec;
	struct ve_bond *bond;

	allowed = ~to_request(signal)->engine->mask;

	bond = virtual_find_bond(ve, to_request(signal)->engine);
	if (bond)
		allowed &= bond->sibling_mask;

	/* Restrict the bonded request to run on only the available engines */
	exec = READ_ONCE(rq->execution_mask);
	while (!try_cmpxchg(&rq->execution_mask, &exec, exec & allowed))
		;

	/* Prevent the master from being re-run on the bonded engines */
	to_request(signal)->execution_mask &= ~allowed;
}

struct intel_context *
intel_execlists_create_virtual(struct intel_engine_cs **siblings,
			       unsigned int count)
{
	struct virtual_engine *ve;
	unsigned int n;
	int err;

	if (count == 0)
		return ERR_PTR(-EINVAL);

	if (count == 1)
		return intel_context_create(siblings[0]);

	ve = kzalloc(struct_size(ve, siblings, count), GFP_KERNEL);
	if (!ve)
		return ERR_PTR(-ENOMEM);

	ve->base.i915 = siblings[0]->i915;
	ve->base.gt = siblings[0]->gt;
	ve->base.uncore = siblings[0]->uncore;
	ve->base.id = -1;

	ve->base.class = OTHER_CLASS;
	ve->base.uabi_class = I915_ENGINE_CLASS_INVALID;
	ve->base.instance = I915_ENGINE_CLASS_INVALID_VIRTUAL;
	ve->base.uabi_instance = I915_ENGINE_CLASS_INVALID_VIRTUAL;

	/*
	 * The decision on whether to submit a request using semaphores
	 * depends on the saturated state of the engine. We only compute
	 * this during HW submission of the request, and we need for this
	 * state to be globally applied to all requests being submitted
	 * to this engine. Virtual engines encompass more than one physical
	 * engine and so we cannot accurately tell in advance if one of those
	 * engines is already saturated and so cannot afford to use a semaphore
	 * and be pessimized in priority for doing so -- if we are the only
	 * context using semaphores after all other clients have stopped, we
	 * will be starved on the saturated system. Such a global switch for
	 * semaphores is less than ideal, but alas is the current compromise.
	 */
	ve->base.saturated = ALL_ENGINES;

	snprintf(ve->base.name, sizeof(ve->base.name), "virtual");

	intel_engine_init_active(&ve->base, ENGINE_VIRTUAL);
	intel_engine_init_breadcrumbs(&ve->base);
	intel_engine_init_execlists(&ve->base);

	ve->base.cops = &virtual_context_ops;
	ve->base.request_alloc = execlists_request_alloc;

	ve->base.schedule = i915_schedule;
	ve->base.submit_request = virtual_submit_request;
	ve->base.bond_execute = virtual_bond_execute;

	INIT_LIST_HEAD(virtual_queue(ve));
	ve->base.execlists.queue_priority_hint = INT_MIN;
	tasklet_init(&ve->base.execlists.tasklet,
		     virtual_submission_tasklet,
		     (unsigned long)ve);

	intel_context_init(&ve->context, &ve->base);

	for (n = 0; n < count; n++) {
		struct intel_engine_cs *sibling = siblings[n];

		GEM_BUG_ON(!is_power_of_2(sibling->mask));
		if (sibling->mask & ve->base.mask) {
			DRM_DEBUG("duplicate %s entry in load balancer\n",
				  sibling->name);
			err = -EINVAL;
			goto err_put;
		}

		/*
		 * The virtual engine implementation is tightly coupled to
		 * the execlists backend -- we push out request directly
		 * into a tree inside each physical engine. We could support
		 * layering if we handle cloning of the requests and
		 * submitting a copy into each backend.
		 */
		if (sibling->execlists.tasklet.func !=
		    execlists_submission_tasklet) {
			err = -ENODEV;
			goto err_put;
		}

		GEM_BUG_ON(RB_EMPTY_NODE(&ve->nodes[sibling->id].rb));
		RB_CLEAR_NODE(&ve->nodes[sibling->id].rb);

		ve->siblings[ve->num_siblings++] = sibling;
		ve->base.mask |= sibling->mask;

		/*
		 * All physical engines must be compatible for their emission
		 * functions (as we build the instructions during request
		 * construction and do not alter them before submission
		 * on the physical engine). We use the engine class as a guide
		 * here, although that could be refined.
		 */
		if (ve->base.class != OTHER_CLASS) {
			if (ve->base.class != sibling->class) {
				DRM_DEBUG("invalid mixing of engine class, sibling %d, already %d\n",
					  sibling->class, ve->base.class);
				err = -EINVAL;
				goto err_put;
			}
			continue;
		}

		ve->base.class = sibling->class;
		ve->base.uabi_class = sibling->uabi_class;
		snprintf(ve->base.name, sizeof(ve->base.name),
			 "v%dx%d", ve->base.class, count);
		ve->base.context_size = sibling->context_size;

		ve->base.emit_bb_start = sibling->emit_bb_start;
		ve->base.emit_flush = sibling->emit_flush;
		ve->base.emit_init_breadcrumb = sibling->emit_init_breadcrumb;
		ve->base.emit_fini_breadcrumb = sibling->emit_fini_breadcrumb;
		ve->base.emit_fini_breadcrumb_dw =
			sibling->emit_fini_breadcrumb_dw;

		ve->base.flags = sibling->flags;
	}

	ve->base.flags |= I915_ENGINE_IS_VIRTUAL;

	return &ve->context;

err_put:
	intel_context_put(&ve->context);
	return ERR_PTR(err);
}

struct intel_context *
intel_execlists_clone_virtual(struct intel_engine_cs *src)
{
	struct virtual_engine *se = to_virtual_engine(src);
	struct intel_context *dst;

	dst = intel_execlists_create_virtual(se->siblings,
					     se->num_siblings);
	if (IS_ERR(dst))
		return dst;

	if (se->num_bonds) {
		struct virtual_engine *de = to_virtual_engine(dst->engine);

		de->bonds = kmemdup(se->bonds,
				    sizeof(*se->bonds) * se->num_bonds,
				    GFP_KERNEL);
		if (!de->bonds) {
			intel_context_put(dst);
			return ERR_PTR(-ENOMEM);
		}

		de->num_bonds = se->num_bonds;
	}

	return dst;
}

int intel_virtual_engine_attach_bond(struct intel_engine_cs *engine,
				     const struct intel_engine_cs *master,
				     const struct intel_engine_cs *sibling)
{
	struct virtual_engine *ve = to_virtual_engine(engine);
	struct ve_bond *bond;
	int n;

	/* Sanity check the sibling is part of the virtual engine */
	for (n = 0; n < ve->num_siblings; n++)
		if (sibling == ve->siblings[n])
			break;
	if (n == ve->num_siblings)
		return -EINVAL;

	bond = virtual_find_bond(ve, master);
	if (bond) {
		bond->sibling_mask |= sibling->mask;
		return 0;
	}

	bond = krealloc(ve->bonds,
			sizeof(*bond) * (ve->num_bonds + 1),
			GFP_KERNEL);
	if (!bond)
		return -ENOMEM;

	bond[ve->num_bonds].master = master;
	bond[ve->num_bonds].sibling_mask = sibling->mask;

	ve->bonds = bond;
	ve->num_bonds++;

	return 0;
}

struct intel_engine_cs *
intel_virtual_engine_get_sibling(struct intel_engine_cs *engine,
				 unsigned int sibling)
{
	struct virtual_engine *ve = to_virtual_engine(engine);

	if (sibling >= ve->num_siblings)
		return NULL;

	return ve->siblings[sibling];
}

void intel_execlists_show_requests(struct intel_engine_cs *engine,
				   struct drm_printer *m,
				   void (*show_request)(struct drm_printer *m,
							struct i915_request *rq,
							const char *prefix),
				   unsigned int max)
{
	const struct intel_engine_execlists *execlists = &engine->execlists;
	struct i915_request *rq, *last;
	unsigned long flags;
	unsigned int count;
	struct rb_node *rb;

	spin_lock_irqsave(&engine->active.lock, flags);

	last = NULL;
	count = 0;
	list_for_each_entry(rq, &engine->active.requests, sched.link) {
		if (count++ < max - 1)
			show_request(m, rq, "\t\tE ");
		else
			last = rq;
	}
	if (last) {
		if (count > max) {
			drm_printf(m,
				   "\t\t...skipping %d executing requests...\n",
				   count - max);
		}
		show_request(m, last, "\t\tE ");
	}

	last = NULL;
	count = 0;
	if (execlists->queue_priority_hint != INT_MIN)
		drm_printf(m, "\t\tQueue priority hint: %d\n",
			   execlists->queue_priority_hint);
	for (rb = rb_first_cached(&execlists->queue); rb; rb = rb_next(rb)) {
		struct i915_priolist *p = rb_entry(rb, typeof(*p), node);
		int i;

		priolist_for_each_request(rq, p, i) {
			if (count++ < max - 1)
				show_request(m, rq, "\t\tQ ");
			else
				last = rq;
		}
	}
	if (last) {
		if (count > max) {
			drm_printf(m,
				   "\t\t...skipping %d queued requests...\n",
				   count - max);
		}
		show_request(m, last, "\t\tQ ");
	}

	last = NULL;
	count = 0;
	for (rb = rb_first_cached(&execlists->virtual); rb; rb = rb_next(rb)) {
		struct virtual_engine *ve =
			rb_entry(rb, typeof(*ve), nodes[engine->id].rb);
		struct i915_request *rq = READ_ONCE(ve->request);

		if (rq) {
			if (count++ < max - 1)
				show_request(m, rq, "\t\tV ");
			else
				last = rq;
		}
	}
	if (last) {
		if (count > max) {
			drm_printf(m,
				   "\t\t...skipping %d virtual requests...\n",
				   count - max);
		}
		show_request(m, last, "\t\tV ");
	}

	spin_unlock_irqrestore(&engine->active.lock, flags);
}

void intel_lr_context_reset(struct intel_engine_cs *engine,
			    struct intel_context *ce,
			    u32 head,
			    bool scrub)
{
	GEM_BUG_ON(!intel_context_is_pinned(ce));

	/*
	 * We want a simple context + ring to execute the breadcrumb update.
	 * We cannot rely on the context being intact across the GPU hang,
	 * so clear it and rebuild just what we need for the breadcrumb.
	 * All pending requests for this context will be zapped, and any
	 * future request will be after userspace has had the opportunity
	 * to recreate its own state.
	 */
	if (scrub)
		restore_default_state(ce, engine);

	/* Rerun the request; its payload has been neutered (if guilty). */
	ce->ring->head = head;
	intel_ring_update_space(ce->ring);

	__execlists_update_reg_state(ce, engine);
}

bool
intel_engine_in_execlists_submission_mode(const struct intel_engine_cs *engine)
{
	return engine->set_default_submission ==
	       intel_execlists_set_default_submission;
}

#if IS_ENABLED(CONFIG_DRM_I915_SELFTEST)
#include "selftest_lrc.c"
#endif<|MERGE_RESOLUTION|>--- conflicted
+++ resolved
@@ -2617,15 +2617,6 @@
 	if (!cap)
 		return true;
 
-<<<<<<< HEAD
-	cap->rq = execlists_active(&engine->execlists);
-	GEM_BUG_ON(!cap->rq);
-
-	rcu_read_lock();
-	cap->rq = active_request(cap->rq->context->timeline, cap->rq);
-	cap->rq = i915_request_get_rcu(cap->rq);
-	rcu_read_unlock();
-=======
 	spin_lock_irq(&engine->active.lock);
 	cap->rq = execlists_active(&engine->execlists);
 	if (cap->rq) {
@@ -2633,7 +2624,6 @@
 		cap->rq = i915_request_get_rcu(cap->rq);
 	}
 	spin_unlock_irq(&engine->active.lock);
->>>>>>> 8faa7251
 	if (!cap->rq)
 		goto err_free;
 
@@ -2672,11 +2662,7 @@
 	return false;
 }
 
-<<<<<<< HEAD
-static noinline void preempt_reset(struct intel_engine_cs *engine)
-=======
 static void execlists_reset(struct intel_engine_cs *engine, const char *msg)
->>>>>>> 8faa7251
 {
 	const unsigned int bit = I915_RESET_ENGINE + engine->id;
 	unsigned long *lock = &engine->gt->reset.flags;
@@ -2692,19 +2678,9 @@
 	/* Mark this tasklet as disabled to avoid waiting for it to complete */
 	tasklet_disable_nosync(&engine->execlists.tasklet);
 
-<<<<<<< HEAD
-	ENGINE_TRACE(engine, "preempt timeout %lu+%ums\n",
-		     READ_ONCE(engine->props.preempt_timeout_ms),
-		     jiffies_to_msecs(jiffies - engine->execlists.preempt.expires));
-
-	ring_set_paused(engine, 1); /* Freeze the current request in place */
-	if (execlists_capture(engine))
-		intel_engine_reset(engine, "preemption time out");
-=======
 	ring_set_paused(engine, 1); /* Freeze the current request in place */
 	if (execlists_capture(engine))
 		intel_engine_reset(engine, msg);
->>>>>>> 8faa7251
 	else
 		ring_set_paused(engine, 0);
 
@@ -3440,11 +3416,8 @@
 			i915_ggtt_offset(engine->status_page.vma));
 	ENGINE_POSTING_READ(engine, RING_HWS_PGA);
 
-<<<<<<< HEAD
-=======
 	enable_error_interrupt(engine);
 
->>>>>>> 8faa7251
 	engine->context_tag = 0;
 }
 

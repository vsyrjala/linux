/*
 * Copyright © 2008-2010 Intel Corporation
 *
 * Permission is hereby granted, free of charge, to any person obtaining a
 * copy of this software and associated documentation files (the "Software"),
 * to deal in the Software without restriction, including without limitation
 * the rights to use, copy, modify, merge, publish, distribute, sublicense,
 * and/or sell copies of the Software, and to permit persons to whom the
 * Software is furnished to do so, subject to the following conditions:
 *
 * The above copyright notice and this permission notice (including the next
 * paragraph) shall be included in all copies or substantial portions of the
 * Software.
 *
 * THE SOFTWARE IS PROVIDED "AS IS", WITHOUT WARRANTY OF ANY KIND, EXPRESS OR
 * IMPLIED, INCLUDING BUT NOT LIMITED TO THE WARRANTIES OF MERCHANTABILITY,
 * FITNESS FOR A PARTICULAR PURPOSE AND NONINFRINGEMENT.  IN NO EVENT SHALL
 * THE AUTHORS OR COPYRIGHT HOLDERS BE LIABLE FOR ANY CLAIM, DAMAGES OR OTHER
 * LIABILITY, WHETHER IN AN ACTION OF CONTRACT, TORT OR OTHERWISE, ARISING
 * FROM, OUT OF OR IN CONNECTION WITH THE SOFTWARE OR THE USE OR OTHER DEALINGS
 * IN THE SOFTWARE.
 *
 * Authors:
 *    Eric Anholt <eric@anholt.net>
 *    Zou Nan hai <nanhai.zou@intel.com>
 *    Xiang Hai hao<haihao.xiang@intel.com>
 *
 */

#include <linux/log2.h>

#include <drm/i915_drm.h>

#include "gem/i915_gem_context.h"

#include "gen6_ppgtt.h"
#include "i915_drv.h"
#include "i915_trace.h"
#include "intel_context.h"
#include "intel_gt.h"
#include "intel_gt_irq.h"
#include "intel_gt_pm_irq.h"
#include "intel_reset.h"
#include "intel_ring.h"
#include "intel_workarounds.h"

/* Rough estimate of the typical request size, performing a flush,
 * set-context and then emitting the batch.
 */
#define LEGACY_REQUEST_SIZE 200

static int
gen2_render_ring_flush(struct i915_request *rq, u32 mode)
{
	unsigned int num_store_dw;
	u32 cmd, *cs;

	cmd = MI_FLUSH;
	num_store_dw = 0;
	if (mode & EMIT_INVALIDATE)
		cmd |= MI_READ_FLUSH;
	if (mode & EMIT_FLUSH)
		num_store_dw = 4;

	cs = intel_ring_begin(rq, 2 + 3 * num_store_dw);
	if (IS_ERR(cs))
		return PTR_ERR(cs);

	*cs++ = cmd;
	while (num_store_dw--) {
		*cs++ = MI_STORE_DWORD_IMM | MI_MEM_VIRTUAL;
		*cs++ = intel_gt_scratch_offset(rq->engine->gt,
						INTEL_GT_SCRATCH_FIELD_DEFAULT);
		*cs++ = 0;
	}
	*cs++ = MI_FLUSH | MI_NO_WRITE_FLUSH;

	intel_ring_advance(rq, cs);

	return 0;
}

static int
gen4_render_ring_flush(struct i915_request *rq, u32 mode)
{
	u32 cmd, *cs;
	int i;

	/*
	 * read/write caches:
	 *
	 * I915_GEM_DOMAIN_RENDER is always invalidated, but is
	 * only flushed if MI_NO_WRITE_FLUSH is unset.  On 965, it is
	 * also flushed at 2d versus 3d pipeline switches.
	 *
	 * read-only caches:
	 *
	 * I915_GEM_DOMAIN_SAMPLER is flushed on pre-965 if
	 * MI_READ_FLUSH is set, and is always flushed on 965.
	 *
	 * I915_GEM_DOMAIN_COMMAND may not exist?
	 *
	 * I915_GEM_DOMAIN_INSTRUCTION, which exists on 965, is
	 * invalidated when MI_EXE_FLUSH is set.
	 *
	 * I915_GEM_DOMAIN_VERTEX, which exists on 965, is
	 * invalidated with every MI_FLUSH.
	 *
	 * TLBs:
	 *
	 * On 965, TLBs associated with I915_GEM_DOMAIN_COMMAND
	 * and I915_GEM_DOMAIN_CPU in are invalidated at PTE write and
	 * I915_GEM_DOMAIN_RENDER and I915_GEM_DOMAIN_SAMPLER
	 * are flushed at any MI_FLUSH.
	 */

	cmd = MI_FLUSH;
	if (mode & EMIT_INVALIDATE) {
		cmd |= MI_EXE_FLUSH;
		if (IS_G4X(rq->i915) || IS_GEN(rq->i915, 5))
			cmd |= MI_INVALIDATE_ISP;
	}

	i = 2;
	if (mode & EMIT_INVALIDATE)
		i += 20;

	cs = intel_ring_begin(rq, i);
	if (IS_ERR(cs))
		return PTR_ERR(cs);

	*cs++ = cmd;

	/*
	 * A random delay to let the CS invalidate take effect? Without this
	 * delay, the GPU relocation path fails as the CS does not see
	 * the updated contents. Just as important, if we apply the flushes
	 * to the EMIT_FLUSH branch (i.e. immediately after the relocation
	 * write and before the invalidate on the next batch), the relocations
	 * still fail. This implies that is a delay following invalidation
	 * that is required to reset the caches as opposed to a delay to
	 * ensure the memory is written.
	 */
	if (mode & EMIT_INVALIDATE) {
		*cs++ = GFX_OP_PIPE_CONTROL(4) | PIPE_CONTROL_QW_WRITE;
		*cs++ = intel_gt_scratch_offset(rq->engine->gt,
						INTEL_GT_SCRATCH_FIELD_DEFAULT) |
			PIPE_CONTROL_GLOBAL_GTT;
		*cs++ = 0;
		*cs++ = 0;

		for (i = 0; i < 12; i++)
			*cs++ = MI_FLUSH;

		*cs++ = GFX_OP_PIPE_CONTROL(4) | PIPE_CONTROL_QW_WRITE;
		*cs++ = intel_gt_scratch_offset(rq->engine->gt,
						INTEL_GT_SCRATCH_FIELD_DEFAULT) |
			PIPE_CONTROL_GLOBAL_GTT;
		*cs++ = 0;
		*cs++ = 0;
	}

	*cs++ = cmd;

	intel_ring_advance(rq, cs);

	return 0;
}

/*
 * Emits a PIPE_CONTROL with a non-zero post-sync operation, for
 * implementing two workarounds on gen6.  From section 1.4.7.1
 * "PIPE_CONTROL" of the Sandy Bridge PRM volume 2 part 1:
 *
 * [DevSNB-C+{W/A}] Before any depth stall flush (including those
 * produced by non-pipelined state commands), software needs to first
 * send a PIPE_CONTROL with no bits set except Post-Sync Operation !=
 * 0.
 *
 * [Dev-SNB{W/A}]: Before a PIPE_CONTROL with Write Cache Flush Enable
 * =1, a PIPE_CONTROL with any non-zero post-sync-op is required.
 *
 * And the workaround for these two requires this workaround first:
 *
 * [Dev-SNB{W/A}]: Pipe-control with CS-stall bit set must be sent
 * BEFORE the pipe-control with a post-sync op and no write-cache
 * flushes.
 *
 * And this last workaround is tricky because of the requirements on
 * that bit.  From section 1.4.7.2.3 "Stall" of the Sandy Bridge PRM
 * volume 2 part 1:
 *
 *     "1 of the following must also be set:
 *      - Render Target Cache Flush Enable ([12] of DW1)
 *      - Depth Cache Flush Enable ([0] of DW1)
 *      - Stall at Pixel Scoreboard ([1] of DW1)
 *      - Depth Stall ([13] of DW1)
 *      - Post-Sync Operation ([13] of DW1)
 *      - Notify Enable ([8] of DW1)"
 *
 * The cache flushes require the workaround flush that triggered this
 * one, so we can't use it.  Depth stall would trigger the same.
 * Post-sync nonzero is what triggered this second workaround, so we
 * can't use that one either.  Notify enable is IRQs, which aren't
 * really our business.  That leaves only stall at scoreboard.
 */
static int
gen6_emit_post_sync_nonzero_flush(struct i915_request *rq)
{
	u32 scratch_addr =
		intel_gt_scratch_offset(rq->engine->gt,
					INTEL_GT_SCRATCH_FIELD_RENDER_FLUSH);
	u32 *cs;

	cs = intel_ring_begin(rq, 6);
	if (IS_ERR(cs))
		return PTR_ERR(cs);

	*cs++ = GFX_OP_PIPE_CONTROL(5);
	*cs++ = PIPE_CONTROL_CS_STALL | PIPE_CONTROL_STALL_AT_SCOREBOARD;
	*cs++ = scratch_addr | PIPE_CONTROL_GLOBAL_GTT;
	*cs++ = 0; /* low dword */
	*cs++ = 0; /* high dword */
	*cs++ = MI_NOOP;
	intel_ring_advance(rq, cs);

	cs = intel_ring_begin(rq, 6);
	if (IS_ERR(cs))
		return PTR_ERR(cs);

	*cs++ = GFX_OP_PIPE_CONTROL(5);
	*cs++ = PIPE_CONTROL_QW_WRITE;
	*cs++ = scratch_addr | PIPE_CONTROL_GLOBAL_GTT;
	*cs++ = 0;
	*cs++ = 0;
	*cs++ = MI_NOOP;
	intel_ring_advance(rq, cs);

	return 0;
}

static int
gen6_render_ring_flush(struct i915_request *rq, u32 mode)
{
	u32 scratch_addr =
		intel_gt_scratch_offset(rq->engine->gt,
					INTEL_GT_SCRATCH_FIELD_RENDER_FLUSH);
	u32 *cs, flags = 0;
	int ret;

	/* Force SNB workarounds for PIPE_CONTROL flushes */
	ret = gen6_emit_post_sync_nonzero_flush(rq);
	if (ret)
		return ret;

	/* Just flush everything.  Experiments have shown that reducing the
	 * number of bits based on the write domains has little performance
	 * impact.
	 */
	if (mode & EMIT_FLUSH) {
		flags |= PIPE_CONTROL_RENDER_TARGET_CACHE_FLUSH;
		flags |= PIPE_CONTROL_DEPTH_CACHE_FLUSH;
		/*
		 * Ensure that any following seqno writes only happen
		 * when the render cache is indeed flushed.
		 */
		flags |= PIPE_CONTROL_CS_STALL;
	}
	if (mode & EMIT_INVALIDATE) {
		flags |= PIPE_CONTROL_TLB_INVALIDATE;
		flags |= PIPE_CONTROL_INSTRUCTION_CACHE_INVALIDATE;
		flags |= PIPE_CONTROL_TEXTURE_CACHE_INVALIDATE;
		flags |= PIPE_CONTROL_VF_CACHE_INVALIDATE;
		flags |= PIPE_CONTROL_CONST_CACHE_INVALIDATE;
		flags |= PIPE_CONTROL_STATE_CACHE_INVALIDATE;
		/*
		 * TLB invalidate requires a post-sync write.
		 */
		flags |= PIPE_CONTROL_QW_WRITE | PIPE_CONTROL_CS_STALL;
	}

	cs = intel_ring_begin(rq, 4);
	if (IS_ERR(cs))
		return PTR_ERR(cs);

	*cs++ = GFX_OP_PIPE_CONTROL(4);
	*cs++ = flags;
	*cs++ = scratch_addr | PIPE_CONTROL_GLOBAL_GTT;
	*cs++ = 0;
	intel_ring_advance(rq, cs);

	return 0;
}

static u32 *gen6_rcs_emit_breadcrumb(struct i915_request *rq, u32 *cs)
{
	/* First we do the gen6_emit_post_sync_nonzero_flush w/a */
	*cs++ = GFX_OP_PIPE_CONTROL(4);
	*cs++ = PIPE_CONTROL_CS_STALL | PIPE_CONTROL_STALL_AT_SCOREBOARD;
	*cs++ = 0;
	*cs++ = 0;

	*cs++ = GFX_OP_PIPE_CONTROL(4);
	*cs++ = PIPE_CONTROL_QW_WRITE;
	*cs++ = intel_gt_scratch_offset(rq->engine->gt,
					INTEL_GT_SCRATCH_FIELD_DEFAULT) |
		PIPE_CONTROL_GLOBAL_GTT;
	*cs++ = 0;

	/* Finally we can flush and with it emit the breadcrumb */
	*cs++ = GFX_OP_PIPE_CONTROL(4);
	*cs++ = (PIPE_CONTROL_RENDER_TARGET_CACHE_FLUSH |
		 PIPE_CONTROL_DEPTH_CACHE_FLUSH |
		 PIPE_CONTROL_DC_FLUSH_ENABLE |
		 PIPE_CONTROL_QW_WRITE |
		 PIPE_CONTROL_CS_STALL);
	*cs++ = i915_request_active_timeline(rq)->hwsp_offset |
		PIPE_CONTROL_GLOBAL_GTT;
	*cs++ = rq->fence.seqno;

	*cs++ = MI_USER_INTERRUPT;
	*cs++ = MI_NOOP;

	rq->tail = intel_ring_offset(rq, cs);
	assert_ring_tail_valid(rq->ring, rq->tail);

	return cs;
}

static int
gen7_render_ring_cs_stall_wa(struct i915_request *rq)
{
	u32 *cs;

	cs = intel_ring_begin(rq, 4);
	if (IS_ERR(cs))
		return PTR_ERR(cs);

	*cs++ = GFX_OP_PIPE_CONTROL(4);
	*cs++ = PIPE_CONTROL_CS_STALL | PIPE_CONTROL_STALL_AT_SCOREBOARD;
	*cs++ = 0;
	*cs++ = 0;
	intel_ring_advance(rq, cs);

	return 0;
}

static int
gen7_render_ring_flush(struct i915_request *rq, u32 mode)
{
	u32 scratch_addr =
		intel_gt_scratch_offset(rq->engine->gt,
					INTEL_GT_SCRATCH_FIELD_RENDER_FLUSH);
	u32 *cs, flags = 0;

	/*
	 * Ensure that any following seqno writes only happen when the render
	 * cache is indeed flushed.
	 *
	 * Workaround: 4th PIPE_CONTROL command (except the ones with only
	 * read-cache invalidate bits set) must have the CS_STALL bit set. We
	 * don't try to be clever and just set it unconditionally.
	 */
	flags |= PIPE_CONTROL_CS_STALL;

	/*
	 * CS_STALL suggests at least a post-sync write.
	 */
	flags |= PIPE_CONTROL_QW_WRITE;
	flags |= PIPE_CONTROL_GLOBAL_GTT_IVB;

	/* Just flush everything.  Experiments have shown that reducing the
	 * number of bits based on the write domains has little performance
	 * impact.
	 */
	if (mode & EMIT_FLUSH) {
		flags |= PIPE_CONTROL_RENDER_TARGET_CACHE_FLUSH;
		flags |= PIPE_CONTROL_DEPTH_CACHE_FLUSH;
		flags |= PIPE_CONTROL_DC_FLUSH_ENABLE;
		flags |= PIPE_CONTROL_FLUSH_ENABLE;
	}
	if (mode & EMIT_INVALIDATE) {
		flags |= PIPE_CONTROL_TLB_INVALIDATE;
		flags |= PIPE_CONTROL_INSTRUCTION_CACHE_INVALIDATE;
		flags |= PIPE_CONTROL_TEXTURE_CACHE_INVALIDATE;
		flags |= PIPE_CONTROL_VF_CACHE_INVALIDATE;
		flags |= PIPE_CONTROL_CONST_CACHE_INVALIDATE;
		flags |= PIPE_CONTROL_STATE_CACHE_INVALIDATE;
		flags |= PIPE_CONTROL_MEDIA_STATE_CLEAR;

		/* Workaround: we must issue a pipe_control with CS-stall bit
		 * set before a pipe_control command that has the state cache
		 * invalidate bit set. */
		gen7_render_ring_cs_stall_wa(rq);
	}

	cs = intel_ring_begin(rq, 4);
	if (IS_ERR(cs))
		return PTR_ERR(cs);

	*cs++ = GFX_OP_PIPE_CONTROL(4);
	*cs++ = flags;
	*cs++ = scratch_addr;
	*cs++ = 0;
	intel_ring_advance(rq, cs);

	return 0;
}

static u32 *gen7_rcs_emit_breadcrumb(struct i915_request *rq, u32 *cs)
{
	*cs++ = GFX_OP_PIPE_CONTROL(4);
	*cs++ = (PIPE_CONTROL_RENDER_TARGET_CACHE_FLUSH |
		 PIPE_CONTROL_DEPTH_CACHE_FLUSH |
		 PIPE_CONTROL_DC_FLUSH_ENABLE |
		 PIPE_CONTROL_FLUSH_ENABLE |
		 PIPE_CONTROL_QW_WRITE |
		 PIPE_CONTROL_GLOBAL_GTT_IVB |
		 PIPE_CONTROL_CS_STALL);
	*cs++ = i915_request_active_timeline(rq)->hwsp_offset;
	*cs++ = rq->fence.seqno;

	*cs++ = MI_USER_INTERRUPT;
	*cs++ = MI_NOOP;

	rq->tail = intel_ring_offset(rq, cs);
	assert_ring_tail_valid(rq->ring, rq->tail);

	return cs;
}

static u32 *gen6_xcs_emit_breadcrumb(struct i915_request *rq, u32 *cs)
{
	GEM_BUG_ON(i915_request_active_timeline(rq)->hwsp_ggtt != rq->engine->status_page.vma);
	GEM_BUG_ON(offset_in_page(i915_request_active_timeline(rq)->hwsp_offset) != I915_GEM_HWS_SEQNO_ADDR);

	*cs++ = MI_FLUSH_DW | MI_FLUSH_DW_OP_STOREDW | MI_FLUSH_DW_STORE_INDEX;
	*cs++ = I915_GEM_HWS_SEQNO_ADDR | MI_FLUSH_DW_USE_GTT;
	*cs++ = rq->fence.seqno;

	*cs++ = MI_USER_INTERRUPT;

	rq->tail = intel_ring_offset(rq, cs);
	assert_ring_tail_valid(rq->ring, rq->tail);

	return cs;
}

#define GEN7_XCS_WA 32
static u32 *gen7_xcs_emit_breadcrumb(struct i915_request *rq, u32 *cs)
{
	int i;

	GEM_BUG_ON(i915_request_active_timeline(rq)->hwsp_ggtt != rq->engine->status_page.vma);
	GEM_BUG_ON(offset_in_page(i915_request_active_timeline(rq)->hwsp_offset) != I915_GEM_HWS_SEQNO_ADDR);

	*cs++ = MI_FLUSH_DW | MI_INVALIDATE_TLB |
		MI_FLUSH_DW_OP_STOREDW | MI_FLUSH_DW_STORE_INDEX;
	*cs++ = I915_GEM_HWS_SEQNO_ADDR | MI_FLUSH_DW_USE_GTT;
	*cs++ = rq->fence.seqno;

	for (i = 0; i < GEN7_XCS_WA; i++) {
		*cs++ = MI_STORE_DWORD_INDEX;
		*cs++ = I915_GEM_HWS_SEQNO_ADDR;
		*cs++ = rq->fence.seqno;
	}

	*cs++ = MI_FLUSH_DW;
	*cs++ = 0;
	*cs++ = 0;

	*cs++ = MI_USER_INTERRUPT;
	*cs++ = MI_NOOP;

	rq->tail = intel_ring_offset(rq, cs);
	assert_ring_tail_valid(rq->ring, rq->tail);

	return cs;
}
#undef GEN7_XCS_WA

static void set_hwstam(struct intel_engine_cs *engine, u32 mask)
{
	/*
	 * Keep the render interrupt unmasked as this papers over
	 * lost interrupts following a reset.
	 */
	if (engine->class == RENDER_CLASS) {
		if (INTEL_GEN(engine->i915) >= 6)
			mask &= ~BIT(0);
		else
			mask &= ~I915_USER_INTERRUPT;
	}

	intel_engine_set_hwsp_writemask(engine, mask);
}

static void set_hws_pga(struct intel_engine_cs *engine, phys_addr_t phys)
{
	u32 addr;

	addr = lower_32_bits(phys);
	if (INTEL_GEN(engine->i915) >= 4)
		addr |= (phys >> 28) & 0xf0;

	intel_uncore_write(engine->uncore, HWS_PGA, addr);
}

static struct page *status_page(struct intel_engine_cs *engine)
{
	struct drm_i915_gem_object *obj = engine->status_page.vma->obj;

	GEM_BUG_ON(!i915_gem_object_has_pinned_pages(obj));
	return sg_page(obj->mm.pages->sgl);
}

static void ring_setup_phys_status_page(struct intel_engine_cs *engine)
{
	set_hws_pga(engine, PFN_PHYS(page_to_pfn(status_page(engine))));
	set_hwstam(engine, ~0u);
}

static void set_hwsp(struct intel_engine_cs *engine, u32 offset)
{
	i915_reg_t hwsp;

	/*
	 * The ring status page addresses are no longer next to the rest of
	 * the ring registers as of gen7.
	 */
	if (IS_GEN(engine->i915, 7)) {
		switch (engine->id) {
		/*
		 * No more rings exist on Gen7. Default case is only to shut up
		 * gcc switch check warning.
		 */
		default:
			GEM_BUG_ON(engine->id);
			/* fallthrough */
		case RCS0:
			hwsp = RENDER_HWS_PGA_GEN7;
			break;
		case BCS0:
			hwsp = BLT_HWS_PGA_GEN7;
			break;
		case VCS0:
			hwsp = BSD_HWS_PGA_GEN7;
			break;
		case VECS0:
			hwsp = VEBOX_HWS_PGA_GEN7;
			break;
		}
	} else if (IS_GEN(engine->i915, 6)) {
		hwsp = RING_HWS_PGA_GEN6(engine->mmio_base);
	} else {
		hwsp = RING_HWS_PGA(engine->mmio_base);
	}

	intel_uncore_write(engine->uncore, hwsp, offset);
	intel_uncore_posting_read(engine->uncore, hwsp);
}

static void flush_cs_tlb(struct intel_engine_cs *engine)
{
	struct drm_i915_private *dev_priv = engine->i915;

	if (!IS_GEN_RANGE(dev_priv, 6, 7))
		return;

	/* ring should be idle before issuing a sync flush*/
	WARN_ON((ENGINE_READ(engine, RING_MI_MODE) & MODE_IDLE) == 0);

	ENGINE_WRITE(engine, RING_INSTPM,
		     _MASKED_BIT_ENABLE(INSTPM_TLB_INVALIDATE |
					INSTPM_SYNC_FLUSH));
	if (intel_wait_for_register(engine->uncore,
				    RING_INSTPM(engine->mmio_base),
				    INSTPM_SYNC_FLUSH, 0,
				    1000))
		DRM_ERROR("%s: wait for SyncFlush to complete for TLB invalidation timed out\n",
			  engine->name);
}

static void ring_setup_status_page(struct intel_engine_cs *engine)
{
	set_hwsp(engine, i915_ggtt_offset(engine->status_page.vma));
	set_hwstam(engine, ~0u);

	flush_cs_tlb(engine);
}

static bool stop_ring(struct intel_engine_cs *engine)
{
	struct drm_i915_private *dev_priv = engine->i915;

	if (INTEL_GEN(dev_priv) > 2) {
		ENGINE_WRITE(engine,
			     RING_MI_MODE, _MASKED_BIT_ENABLE(STOP_RING));
		if (intel_wait_for_register(engine->uncore,
					    RING_MI_MODE(engine->mmio_base),
					    MODE_IDLE,
					    MODE_IDLE,
					    1000)) {
			DRM_ERROR("%s : timed out trying to stop ring\n",
				  engine->name);

			/*
			 * Sometimes we observe that the idle flag is not
			 * set even though the ring is empty. So double
			 * check before giving up.
			 */
			if (ENGINE_READ(engine, RING_HEAD) !=
			    ENGINE_READ(engine, RING_TAIL))
				return false;
		}
	}

	ENGINE_WRITE(engine, RING_HEAD, ENGINE_READ(engine, RING_TAIL));

	ENGINE_WRITE(engine, RING_HEAD, 0);
	ENGINE_WRITE(engine, RING_TAIL, 0);

	/* The ring must be empty before it is disabled */
	ENGINE_WRITE(engine, RING_CTL, 0);

	return (ENGINE_READ(engine, RING_HEAD) & HEAD_ADDR) == 0;
}

static int xcs_resume(struct intel_engine_cs *engine)
{
	struct drm_i915_private *dev_priv = engine->i915;
	struct intel_ring *ring = engine->legacy.ring;
	int ret = 0;

	ENGINE_TRACE(engine, "ring:{HEAD:%04x, TAIL:%04x}\n",
		     ring->head, ring->tail);

	intel_uncore_forcewake_get(engine->uncore, FORCEWAKE_ALL);

	/* WaClearRingBufHeadRegAtInit:ctg,elk */
	if (!stop_ring(engine)) {
		/* G45 ring initialization often fails to reset head to zero */
		DRM_DEBUG_DRIVER("%s head not reset to zero "
				"ctl %08x head %08x tail %08x start %08x\n",
				engine->name,
				ENGINE_READ(engine, RING_CTL),
				ENGINE_READ(engine, RING_HEAD),
				ENGINE_READ(engine, RING_TAIL),
				ENGINE_READ(engine, RING_START));

		if (!stop_ring(engine)) {
			DRM_ERROR("failed to set %s head to zero "
				  "ctl %08x head %08x tail %08x start %08x\n",
				  engine->name,
				  ENGINE_READ(engine, RING_CTL),
				  ENGINE_READ(engine, RING_HEAD),
				  ENGINE_READ(engine, RING_TAIL),
				  ENGINE_READ(engine, RING_START));
			ret = -EIO;
			goto out;
		}
	}

	if (HWS_NEEDS_PHYSICAL(dev_priv))
		ring_setup_phys_status_page(engine);
	else
		ring_setup_status_page(engine);

	intel_engine_reset_breadcrumbs(engine);

	/* Enforce ordering by reading HEAD register back */
	ENGINE_POSTING_READ(engine, RING_HEAD);

	/*
	 * Initialize the ring. This must happen _after_ we've cleared the ring
	 * registers with the above sequence (the readback of the HEAD registers
	 * also enforces ordering), otherwise the hw might lose the new ring
	 * register values.
	 */
	ENGINE_WRITE(engine, RING_START, i915_ggtt_offset(ring->vma));

	/* Check that the ring offsets point within the ring! */
	GEM_BUG_ON(!intel_ring_offset_valid(ring, ring->head));
	GEM_BUG_ON(!intel_ring_offset_valid(ring, ring->tail));
	intel_ring_update_space(ring);

	/* First wake the ring up to an empty/idle ring */
	ENGINE_WRITE(engine, RING_HEAD, ring->head);
	ENGINE_WRITE(engine, RING_TAIL, ring->head);
	ENGINE_POSTING_READ(engine, RING_TAIL);

	ENGINE_WRITE(engine, RING_CTL, RING_CTL_SIZE(ring->size) | RING_VALID);

	/* If the head is still not zero, the ring is dead */
	if (intel_wait_for_register(engine->uncore,
				    RING_CTL(engine->mmio_base),
				    RING_VALID, RING_VALID,
				    50)) {
		DRM_ERROR("%s initialization failed "
			  "ctl %08x (valid? %d) head %08x [%08x] tail %08x [%08x] start %08x [expected %08x]\n",
			  engine->name,
			  ENGINE_READ(engine, RING_CTL),
			  ENGINE_READ(engine, RING_CTL) & RING_VALID,
			  ENGINE_READ(engine, RING_HEAD), ring->head,
			  ENGINE_READ(engine, RING_TAIL), ring->tail,
			  ENGINE_READ(engine, RING_START),
			  i915_ggtt_offset(ring->vma));
		ret = -EIO;
		goto out;
	}

	if (INTEL_GEN(dev_priv) > 2)
		ENGINE_WRITE(engine,
			     RING_MI_MODE, _MASKED_BIT_DISABLE(STOP_RING));

	/* Now awake, let it get started */
	if (ring->tail != ring->head) {
		ENGINE_WRITE(engine, RING_TAIL, ring->tail);
		ENGINE_POSTING_READ(engine, RING_TAIL);
	}

	/* Papering over lost _interrupts_ immediately following the restart */
	intel_engine_signal_breadcrumbs(engine);
out:
	intel_uncore_forcewake_put(engine->uncore, FORCEWAKE_ALL);

	return ret;
}

static void reset_prepare(struct intel_engine_cs *engine)
{
	struct intel_uncore *uncore = engine->uncore;
	const u32 base = engine->mmio_base;

	/*
	 * We stop engines, otherwise we might get failed reset and a
	 * dead gpu (on elk). Also as modern gpu as kbl can suffer
	 * from system hang if batchbuffer is progressing when
	 * the reset is issued, regardless of READY_TO_RESET ack.
	 * Thus assume it is best to stop engines on all gens
	 * where we have a gpu reset.
	 *
	 * WaKBLVECSSemaphoreWaitPoll:kbl (on ALL_ENGINES)
	 *
	 * WaMediaResetMainRingCleanup:ctg,elk (presumably)
	 *
	 * FIXME: Wa for more modern gens needs to be validated
	 */
	ENGINE_TRACE(engine, "\n");

	if (intel_engine_stop_cs(engine))
		ENGINE_TRACE(engine, "timed out on STOP_RING\n");

	intel_uncore_write_fw(uncore,
			      RING_HEAD(base),
			      intel_uncore_read_fw(uncore, RING_TAIL(base)));
	intel_uncore_posting_read_fw(uncore, RING_HEAD(base)); /* paranoia */

	intel_uncore_write_fw(uncore, RING_HEAD(base), 0);
	intel_uncore_write_fw(uncore, RING_TAIL(base), 0);
	intel_uncore_posting_read_fw(uncore, RING_TAIL(base));

	/* The ring must be empty before it is disabled */
	intel_uncore_write_fw(uncore, RING_CTL(base), 0);

	/* Check acts as a post */
	if (intel_uncore_read_fw(uncore, RING_HEAD(base)))
		ENGINE_TRACE(engine, "ring head [%x] not parked\n",
			     intel_uncore_read_fw(uncore, RING_HEAD(base)));
}

static void reset_rewind(struct intel_engine_cs *engine, bool stalled)
{
	struct i915_request *pos, *rq;
	unsigned long flags;
	u32 head;

	rq = NULL;
	spin_lock_irqsave(&engine->active.lock, flags);
	list_for_each_entry(pos, &engine->active.requests, sched.link) {
		if (!i915_request_completed(pos)) {
			rq = pos;
			break;
		}
	}

	/*
	 * The guilty request will get skipped on a hung engine.
	 *
	 * Users of client default contexts do not rely on logical
	 * state preserved between batches so it is safe to execute
	 * queued requests following the hang. Non default contexts
	 * rely on preserved state, so skipping a batch loses the
	 * evolution of the state and it needs to be considered corrupted.
	 * Executing more queued batches on top of corrupted state is
	 * risky. But we take the risk by trying to advance through
	 * the queued requests in order to make the client behaviour
	 * more predictable around resets, by not throwing away random
	 * amount of batches it has prepared for execution. Sophisticated
	 * clients can use gem_reset_stats_ioctl and dma fence status
	 * (exported via sync_file info ioctl on explicit fences) to observe
	 * when it loses the context state and should rebuild accordingly.
	 *
	 * The context ban, and ultimately the client ban, mechanism are safety
	 * valves if client submission ends up resulting in nothing more than
	 * subsequent hangs.
	 */

	if (rq) {
		/*
		 * Try to restore the logical GPU state to match the
		 * continuation of the request queue. If we skip the
		 * context/PD restore, then the next request may try to execute
		 * assuming that its context is valid and loaded on the GPU and
		 * so may try to access invalid memory, prompting repeated GPU
		 * hangs.
		 *
		 * If the request was guilty, we still restore the logical
		 * state in case the next request requires it (e.g. the
		 * aliasing ppgtt), but skip over the hung batch.
		 *
		 * If the request was innocent, we try to replay the request
		 * with the restored context.
		 */
		__i915_request_reset(rq, stalled);

		GEM_BUG_ON(rq->ring != engine->legacy.ring);
		head = rq->head;
	} else {
		head = engine->legacy.ring->tail;
	}
	engine->legacy.ring->head = intel_ring_wrap(engine->legacy.ring, head);

	spin_unlock_irqrestore(&engine->active.lock, flags);
}

static void reset_finish(struct intel_engine_cs *engine)
{
}

static int rcs_resume(struct intel_engine_cs *engine)
{
	struct drm_i915_private *i915 = engine->i915;
	struct intel_uncore *uncore = engine->uncore;

	/*
	 * Disable CONSTANT_BUFFER before it is loaded from the context
	 * image. For as it is loaded, it is executed and the stored
	 * address may no longer be valid, leading to a GPU hang.
	 *
	 * This imposes the requirement that userspace reload their
	 * CONSTANT_BUFFER on every batch, fortunately a requirement
	 * they are already accustomed to from before contexts were
	 * enabled.
	 */
	if (IS_GEN(i915, 4))
		intel_uncore_write(uncore, ECOSKPD,
			   _MASKED_BIT_ENABLE(ECO_CONSTANT_BUFFER_SR_DISABLE));

	/* WaTimedSingleVertexDispatch:cl,bw,ctg,elk,ilk,snb */
	if (IS_GEN_RANGE(i915, 4, 6))
		intel_uncore_write(uncore, MI_MODE,
				   _MASKED_BIT_ENABLE(VS_TIMER_DISPATCH));

	/* We need to disable the AsyncFlip performance optimisations in order
	 * to use MI_WAIT_FOR_EVENT within the CS. It should already be
	 * programmed to '1' on all products.
	 *
	 * WaDisableAsyncFlipPerfMode:snb,ivb,hsw,vlv
	 */
	if (IS_GEN_RANGE(i915, 6, 7))
		intel_uncore_write(uncore, MI_MODE,
				   _MASKED_BIT_ENABLE(ASYNC_FLIP_PERF_DISABLE));

	/* Required for the hardware to program scanline values for waiting */
	/* WaEnableFlushTlbInvalidationMode:snb */
	if (IS_GEN(i915, 6))
		intel_uncore_write(uncore, GFX_MODE,
			   _MASKED_BIT_ENABLE(GFX_TLB_INVALIDATE_EXPLICIT));

	/* WaBCSVCSTlbInvalidationMode:ivb,vlv,hsw */
	if (IS_GEN(i915, 7))
		intel_uncore_write(uncore, GFX_MODE_GEN7,
			   _MASKED_BIT_ENABLE(GFX_TLB_INVALIDATE_EXPLICIT) |
			   _MASKED_BIT_ENABLE(GFX_REPLAY_MODE));

	if (IS_GEN(i915, 6)) {
		/* From the Sandybridge PRM, volume 1 part 3, page 24:
		 * "If this bit is set, STCunit will have LRA as replacement
		 *  policy. [...] This bit must be reset.  LRA replacement
		 *  policy is not supported."
		 */
		intel_uncore_write(uncore, CACHE_MODE_0,
			   _MASKED_BIT_DISABLE(CM0_STC_EVICT_DISABLE_LRA_SNB));
	}

	if (IS_GEN_RANGE(i915, 6, 7))
		intel_uncore_write(uncore, INSTPM,
				   _MASKED_BIT_ENABLE(INSTPM_FORCE_ORDERING));

	return xcs_resume(engine);
}

static void reset_cancel(struct intel_engine_cs *engine)
{
	struct i915_request *request;
	unsigned long flags;

	spin_lock_irqsave(&engine->active.lock, flags);

	/* Mark all submitted requests as skipped. */
	list_for_each_entry(request, &engine->active.requests, sched.link) {
		if (!i915_request_signaled(request))
			dma_fence_set_error(&request->fence, -EIO);

		i915_request_mark_complete(request);
	}

	/* Remaining _unready_ requests will be nop'ed when submitted */

	spin_unlock_irqrestore(&engine->active.lock, flags);
}

static void i9xx_submit_request(struct i915_request *request)
{
	i915_request_submit(request);
	wmb(); /* paranoid flush writes out of the WCB before mmio */

	ENGINE_WRITE(request->engine, RING_TAIL,
		     intel_ring_set_tail(request->ring, request->tail));
}

static u32 *i9xx_emit_breadcrumb(struct i915_request *rq, u32 *cs)
{
	GEM_BUG_ON(i915_request_active_timeline(rq)->hwsp_ggtt != rq->engine->status_page.vma);
	GEM_BUG_ON(offset_in_page(i915_request_active_timeline(rq)->hwsp_offset) != I915_GEM_HWS_SEQNO_ADDR);

	*cs++ = MI_FLUSH;

	*cs++ = MI_STORE_DWORD_INDEX;
	*cs++ = I915_GEM_HWS_SEQNO_ADDR;
	*cs++ = rq->fence.seqno;

	*cs++ = MI_USER_INTERRUPT;
	*cs++ = MI_NOOP;

	rq->tail = intel_ring_offset(rq, cs);
	assert_ring_tail_valid(rq->ring, rq->tail);

	return cs;
}

#define GEN5_WA_STORES 8 /* must be at least 1! */
static u32 *gen5_emit_breadcrumb(struct i915_request *rq, u32 *cs)
{
	int i;

	GEM_BUG_ON(i915_request_active_timeline(rq)->hwsp_ggtt != rq->engine->status_page.vma);
	GEM_BUG_ON(offset_in_page(i915_request_active_timeline(rq)->hwsp_offset) != I915_GEM_HWS_SEQNO_ADDR);

	*cs++ = MI_FLUSH;

	BUILD_BUG_ON(GEN5_WA_STORES < 1);
	for (i = 0; i < GEN5_WA_STORES; i++) {
		*cs++ = MI_STORE_DWORD_INDEX;
		*cs++ = I915_GEM_HWS_SEQNO_ADDR;
		*cs++ = rq->fence.seqno;
	}

	*cs++ = MI_USER_INTERRUPT;

	rq->tail = intel_ring_offset(rq, cs);
	assert_ring_tail_valid(rq->ring, rq->tail);

	return cs;
}
#undef GEN5_WA_STORES

static void
gen5_irq_enable(struct intel_engine_cs *engine)
{
	gen5_gt_enable_irq(engine->gt, engine->irq_enable_mask);
}

static void
gen5_irq_disable(struct intel_engine_cs *engine)
{
	gen5_gt_disable_irq(engine->gt, engine->irq_enable_mask);
}

static void
i9xx_irq_enable(struct intel_engine_cs *engine)
{
	engine->i915->irq_mask &= ~engine->irq_enable_mask;
	intel_uncore_write(engine->uncore, GEN2_IMR, engine->i915->irq_mask);
	intel_uncore_posting_read_fw(engine->uncore, GEN2_IMR);
}

static void
i9xx_irq_disable(struct intel_engine_cs *engine)
{
	engine->i915->irq_mask |= engine->irq_enable_mask;
	intel_uncore_write(engine->uncore, GEN2_IMR, engine->i915->irq_mask);
}

static void
i8xx_irq_enable(struct intel_engine_cs *engine)
{
	struct drm_i915_private *i915 = engine->i915;

	i915->irq_mask &= ~engine->irq_enable_mask;
	intel_uncore_write16(&i915->uncore, GEN2_IMR, i915->irq_mask);
	ENGINE_POSTING_READ16(engine, RING_IMR);
}

static void
i8xx_irq_disable(struct intel_engine_cs *engine)
{
	struct drm_i915_private *i915 = engine->i915;

	i915->irq_mask |= engine->irq_enable_mask;
	intel_uncore_write16(&i915->uncore, GEN2_IMR, i915->irq_mask);
}

static int
bsd_ring_flush(struct i915_request *rq, u32 mode)
{
	u32 *cs;

	cs = intel_ring_begin(rq, 2);
	if (IS_ERR(cs))
		return PTR_ERR(cs);

	*cs++ = MI_FLUSH;
	*cs++ = MI_NOOP;
	intel_ring_advance(rq, cs);
	return 0;
}

static void
gen6_irq_enable(struct intel_engine_cs *engine)
{
	ENGINE_WRITE(engine, RING_IMR,
		     ~(engine->irq_enable_mask | engine->irq_keep_mask));

	/* Flush/delay to ensure the RING_IMR is active before the GT IMR */
	ENGINE_POSTING_READ(engine, RING_IMR);

	gen5_gt_enable_irq(engine->gt, engine->irq_enable_mask);
}

static void
gen6_irq_disable(struct intel_engine_cs *engine)
{
	ENGINE_WRITE(engine, RING_IMR, ~engine->irq_keep_mask);
	gen5_gt_disable_irq(engine->gt, engine->irq_enable_mask);
}

static void
hsw_vebox_irq_enable(struct intel_engine_cs *engine)
{
	ENGINE_WRITE(engine, RING_IMR, ~engine->irq_enable_mask);

	/* Flush/delay to ensure the RING_IMR is active before the GT IMR */
	ENGINE_POSTING_READ(engine, RING_IMR);

	gen6_gt_pm_unmask_irq(engine->gt, engine->irq_enable_mask);
}

static void
hsw_vebox_irq_disable(struct intel_engine_cs *engine)
{
	ENGINE_WRITE(engine, RING_IMR, ~0);
	gen6_gt_pm_mask_irq(engine->gt, engine->irq_enable_mask);
}

static int
i965_emit_bb_start(struct i915_request *rq,
		   u64 offset, u32 length,
		   unsigned int dispatch_flags)
{
	u32 *cs;

	cs = intel_ring_begin(rq, 2);
	if (IS_ERR(cs))
		return PTR_ERR(cs);

	*cs++ = MI_BATCH_BUFFER_START | MI_BATCH_GTT | (dispatch_flags &
		I915_DISPATCH_SECURE ? 0 : MI_BATCH_NON_SECURE_I965);
	*cs++ = offset;
	intel_ring_advance(rq, cs);

	return 0;
}

/* Just userspace ABI convention to limit the wa batch bo to a resonable size */
#define I830_BATCH_LIMIT SZ_256K
#define I830_TLB_ENTRIES (2)
#define I830_WA_SIZE max(I830_TLB_ENTRIES*4096, I830_BATCH_LIMIT)
static int
i830_emit_bb_start(struct i915_request *rq,
		   u64 offset, u32 len,
		   unsigned int dispatch_flags)
{
	u32 *cs, cs_offset =
		intel_gt_scratch_offset(rq->engine->gt,
					INTEL_GT_SCRATCH_FIELD_DEFAULT);

	GEM_BUG_ON(rq->engine->gt->scratch->size < I830_WA_SIZE);

	cs = intel_ring_begin(rq, 6);
	if (IS_ERR(cs))
		return PTR_ERR(cs);

	/* Evict the invalid PTE TLBs */
	*cs++ = COLOR_BLT_CMD | BLT_WRITE_RGBA;
	*cs++ = BLT_DEPTH_32 | BLT_ROP_COLOR_COPY | 4096;
	*cs++ = I830_TLB_ENTRIES << 16 | 4; /* load each page */
	*cs++ = cs_offset;
	*cs++ = 0xdeadbeef;
	*cs++ = MI_NOOP;
	intel_ring_advance(rq, cs);

	if ((dispatch_flags & I915_DISPATCH_PINNED) == 0) {
		if (len > I830_BATCH_LIMIT)
			return -ENOSPC;

		cs = intel_ring_begin(rq, 6 + 2);
		if (IS_ERR(cs))
			return PTR_ERR(cs);

		/* Blit the batch (which has now all relocs applied) to the
		 * stable batch scratch bo area (so that the CS never
		 * stumbles over its tlb invalidation bug) ...
		 */
		*cs++ = SRC_COPY_BLT_CMD | BLT_WRITE_RGBA | (6 - 2);
		*cs++ = BLT_DEPTH_32 | BLT_ROP_SRC_COPY | 4096;
		*cs++ = DIV_ROUND_UP(len, 4096) << 16 | 4096;
		*cs++ = cs_offset;
		*cs++ = 4096;
		*cs++ = offset;

		*cs++ = MI_FLUSH;
		*cs++ = MI_NOOP;
		intel_ring_advance(rq, cs);

		/* ... and execute it. */
		offset = cs_offset;
	}

	cs = intel_ring_begin(rq, 2);
	if (IS_ERR(cs))
		return PTR_ERR(cs);

	*cs++ = MI_BATCH_BUFFER_START | MI_BATCH_GTT;
	*cs++ = offset | (dispatch_flags & I915_DISPATCH_SECURE ? 0 :
		MI_BATCH_NON_SECURE);
	intel_ring_advance(rq, cs);

	return 0;
}

static int
i915_emit_bb_start(struct i915_request *rq,
		   u64 offset, u32 len,
		   unsigned int dispatch_flags)
{
	u32 *cs;

	cs = intel_ring_begin(rq, 2);
	if (IS_ERR(cs))
		return PTR_ERR(cs);

	*cs++ = MI_BATCH_BUFFER_START | MI_BATCH_GTT;
	*cs++ = offset | (dispatch_flags & I915_DISPATCH_SECURE ? 0 :
		MI_BATCH_NON_SECURE);
	intel_ring_advance(rq, cs);

	return 0;
}

static void __ring_context_fini(struct intel_context *ce)
{
	i915_vma_put(ce->state);
}

static void ring_context_destroy(struct kref *ref)
{
	struct intel_context *ce = container_of(ref, typeof(*ce), ref);

	GEM_BUG_ON(intel_context_is_pinned(ce));

	if (ce->state)
		__ring_context_fini(ce);

	intel_context_fini(ce);
	intel_context_free(ce);
}

static struct i915_address_space *vm_alias(struct intel_context *ce)
{
	struct i915_address_space *vm;

	vm = ce->vm;
	if (i915_is_ggtt(vm))
		vm = &i915_vm_to_ggtt(vm)->alias->vm;

	return vm;
}

static int __context_pin_ppgtt(struct intel_context *ce)
{
	struct i915_address_space *vm;
	int err = 0;

	vm = vm_alias(ce);
	if (vm)
		err = gen6_ppgtt_pin(i915_vm_to_ppgtt((vm)));

	return err;
}

static void __context_unpin_ppgtt(struct intel_context *ce)
{
	struct i915_address_space *vm;

	vm = vm_alias(ce);
	if (vm)
		gen6_ppgtt_unpin(i915_vm_to_ppgtt(vm));
}

static void ring_context_unpin(struct intel_context *ce)
{
	__context_unpin_ppgtt(ce);
}

static struct i915_vma *
alloc_context_vma(struct intel_engine_cs *engine)
{
	struct drm_i915_private *i915 = engine->i915;
	struct drm_i915_gem_object *obj;
	struct i915_vma *vma;
	int err;

	obj = i915_gem_object_create_shmem(i915, engine->context_size);
	if (IS_ERR(obj))
		return ERR_CAST(obj);

	/*
	 * Try to make the context utilize L3 as well as LLC.
	 *
	 * On VLV we don't have L3 controls in the PTEs so we
	 * shouldn't touch the cache level, especially as that
	 * would make the object snooped which might have a
	 * negative performance impact.
	 *
	 * Snooping is required on non-llc platforms in execlist
	 * mode, but since all GGTT accesses use PAT entry 0 we
	 * get snooping anyway regardless of cache_level.
	 *
	 * This is only applicable for Ivy Bridge devices since
	 * later platforms don't have L3 control bits in the PTE.
	 */
	if (IS_IVYBRIDGE(i915))
		i915_gem_object_set_cache_coherency(obj, I915_CACHE_L3_LLC);

	if (engine->default_state) {
		void *defaults, *vaddr;

		vaddr = i915_gem_object_pin_map(obj, I915_MAP_WB);
		if (IS_ERR(vaddr)) {
			err = PTR_ERR(vaddr);
			goto err_obj;
		}

		defaults = i915_gem_object_pin_map(engine->default_state,
						   I915_MAP_WB);
		if (IS_ERR(defaults)) {
			err = PTR_ERR(defaults);
			goto err_map;
		}

		memcpy(vaddr, defaults, engine->context_size);
		i915_gem_object_unpin_map(engine->default_state);

		i915_gem_object_flush_map(obj);
		i915_gem_object_unpin_map(obj);
	}

	vma = i915_vma_instance(obj, &engine->gt->ggtt->vm, NULL);
	if (IS_ERR(vma)) {
		err = PTR_ERR(vma);
		goto err_obj;
	}

	return vma;

err_map:
	i915_gem_object_unpin_map(obj);
err_obj:
	i915_gem_object_put(obj);
	return ERR_PTR(err);
}

static int ring_context_alloc(struct intel_context *ce)
{
	struct intel_engine_cs *engine = ce->engine;

	/* One ringbuffer to rule them all */
	GEM_BUG_ON(!engine->legacy.ring);
	ce->ring = engine->legacy.ring;
	ce->timeline = intel_timeline_get(engine->legacy.timeline);

	GEM_BUG_ON(ce->state);
	if (engine->context_size) {
		struct i915_vma *vma;

		vma = alloc_context_vma(engine);
		if (IS_ERR(vma))
			return PTR_ERR(vma);

		ce->state = vma;
		if (engine->default_state)
			__set_bit(CONTEXT_VALID_BIT, &ce->flags);
	}

	return 0;
}

static int ring_context_pin(struct intel_context *ce)
{
	return __context_pin_ppgtt(ce);
}

static void ring_context_reset(struct intel_context *ce)
{
	intel_ring_reset(ce->ring, ce->ring->emit);
}

static const struct intel_context_ops ring_context_ops = {
	.alloc = ring_context_alloc,

	.pin = ring_context_pin,
	.unpin = ring_context_unpin,

	.enter = intel_context_enter_engine,
	.exit = intel_context_exit_engine,

	.reset = ring_context_reset,
	.destroy = ring_context_destroy,
};

static int load_pd_dir(struct i915_request *rq,
		       const struct i915_ppgtt *ppgtt,
		       u32 valid)
{
	const struct intel_engine_cs * const engine = rq->engine;
	u32 *cs;

	cs = intel_ring_begin(rq, 12);
	if (IS_ERR(cs))
		return PTR_ERR(cs);

	*cs++ = MI_LOAD_REGISTER_IMM(1);
	*cs++ = i915_mmio_reg_offset(RING_PP_DIR_DCLV(engine->mmio_base));
	*cs++ = valid;

	*cs++ = MI_LOAD_REGISTER_IMM(1);
	*cs++ = i915_mmio_reg_offset(RING_PP_DIR_BASE(engine->mmio_base));
	*cs++ = px_base(ppgtt->pd)->ggtt_offset << 10;

	/* Stall until the page table load is complete? */
	*cs++ = MI_STORE_REGISTER_MEM | MI_SRM_LRM_GLOBAL_GTT;
	*cs++ = i915_mmio_reg_offset(RING_PP_DIR_BASE(engine->mmio_base));
	*cs++ = intel_gt_scratch_offset(engine->gt,
					INTEL_GT_SCRATCH_FIELD_DEFAULT);

	*cs++ = MI_LOAD_REGISTER_IMM(1);
	*cs++ = i915_mmio_reg_offset(RING_INSTPM(engine->mmio_base));
	*cs++ = _MASKED_BIT_ENABLE(INSTPM_TLB_INVALIDATE);

	intel_ring_advance(rq, cs);

	return rq->engine->emit_flush(rq, EMIT_FLUSH);
}

static inline int mi_set_context(struct i915_request *rq, u32 flags)
{
	struct drm_i915_private *i915 = rq->i915;
	struct intel_engine_cs *engine = rq->engine;
	enum intel_engine_id id;
	const int num_engines =
		IS_HASWELL(i915) ? RUNTIME_INFO(i915)->num_engines - 1 : 0;
	bool force_restore = false;
	int len;
	u32 *cs;

	len = 4;
	if (IS_GEN(i915, 7))
		len += 2 + (num_engines ? 4 * num_engines + 6 : 0);
	else if (IS_GEN(i915, 5))
		len += 2;
	if (flags & MI_FORCE_RESTORE) {
		GEM_BUG_ON(flags & MI_RESTORE_INHIBIT);
		flags &= ~MI_FORCE_RESTORE;
		force_restore = true;
		len += 2;
	}

	cs = intel_ring_begin(rq, len);
	if (IS_ERR(cs))
		return PTR_ERR(cs);

	/* WaProgramMiArbOnOffAroundMiSetContext:ivb,vlv,hsw,bdw,chv */
	if (IS_GEN(i915, 7)) {
		*cs++ = MI_ARB_ON_OFF | MI_ARB_DISABLE;
		if (num_engines) {
			struct intel_engine_cs *signaller;

			*cs++ = MI_LOAD_REGISTER_IMM(num_engines);
			for_each_engine(signaller, engine->gt, id) {
				if (signaller == engine)
					continue;

				*cs++ = i915_mmio_reg_offset(
					   RING_PSMI_CTL(signaller->mmio_base));
				*cs++ = _MASKED_BIT_ENABLE(
						GEN6_PSMI_SLEEP_MSG_DISABLE);
			}
		}
	} else if (IS_GEN(i915, 5)) {
		/*
		 * This w/a is only listed for pre-production ilk a/b steppings,
		 * but is also mentioned for programming the powerctx. To be
		 * safe, just apply the workaround; we do not use SyncFlush so
		 * this should never take effect and so be a no-op!
		 */
		*cs++ = MI_SUSPEND_FLUSH | MI_SUSPEND_FLUSH_EN;
	}

	if (force_restore) {
		/*
		 * The HW doesn't handle being told to restore the current
		 * context very well. Quite often it likes goes to go off and
		 * sulk, especially when it is meant to be reloading PP_DIR.
		 * A very simple fix to force the reload is to simply switch
		 * away from the current context and back again.
		 *
		 * Note that the kernel_context will contain random state
		 * following the INHIBIT_RESTORE. We accept this since we
		 * never use the kernel_context state; it is merely a
		 * placeholder we use to flush other contexts.
		 */
		*cs++ = MI_SET_CONTEXT;
		*cs++ = i915_ggtt_offset(engine->kernel_context->state) |
			MI_MM_SPACE_GTT |
			MI_RESTORE_INHIBIT;
	}

	*cs++ = MI_NOOP;
	*cs++ = MI_SET_CONTEXT;
	*cs++ = i915_ggtt_offset(rq->context->state) | flags;
	/*
	 * w/a: MI_SET_CONTEXT must always be followed by MI_NOOP
	 * WaMiSetContext_Hang:snb,ivb,vlv
	 */
	*cs++ = MI_NOOP;

	if (IS_GEN(i915, 7)) {
		if (num_engines) {
			struct intel_engine_cs *signaller;
			i915_reg_t last_reg = {}; /* keep gcc quiet */

			*cs++ = MI_LOAD_REGISTER_IMM(num_engines);
			for_each_engine(signaller, engine->gt, id) {
				if (signaller == engine)
					continue;

				last_reg = RING_PSMI_CTL(signaller->mmio_base);
				*cs++ = i915_mmio_reg_offset(last_reg);
				*cs++ = _MASKED_BIT_DISABLE(
						GEN6_PSMI_SLEEP_MSG_DISABLE);
			}

			/* Insert a delay before the next switch! */
			*cs++ = MI_STORE_REGISTER_MEM | MI_SRM_LRM_GLOBAL_GTT;
			*cs++ = i915_mmio_reg_offset(last_reg);
			*cs++ = intel_gt_scratch_offset(engine->gt,
							INTEL_GT_SCRATCH_FIELD_DEFAULT);
			*cs++ = MI_NOOP;
		}
		*cs++ = MI_ARB_ON_OFF | MI_ARB_ENABLE;
	} else if (IS_GEN(i915, 5)) {
		*cs++ = MI_SUSPEND_FLUSH;
	}

	intel_ring_advance(rq, cs);

	return 0;
}

static int remap_l3_slice(struct i915_request *rq, int slice)
{
	u32 *cs, *remap_info = rq->i915->l3_parity.remap_info[slice];
	int i;

	if (!remap_info)
		return 0;

	cs = intel_ring_begin(rq, GEN7_L3LOG_SIZE/4 * 2 + 2);
	if (IS_ERR(cs))
		return PTR_ERR(cs);

	/*
	 * Note: We do not worry about the concurrent register cacheline hang
	 * here because no other code should access these registers other than
	 * at initialization time.
	 */
	*cs++ = MI_LOAD_REGISTER_IMM(GEN7_L3LOG_SIZE/4);
	for (i = 0; i < GEN7_L3LOG_SIZE/4; i++) {
		*cs++ = i915_mmio_reg_offset(GEN7_L3LOG(slice, i));
		*cs++ = remap_info[i];
	}
	*cs++ = MI_NOOP;
	intel_ring_advance(rq, cs);

	return 0;
}

static int remap_l3(struct i915_request *rq)
{
	struct i915_gem_context *ctx = i915_request_gem_context(rq);
	int i, err;

	if (!ctx || !ctx->remap_slice)
		return 0;

	for (i = 0; i < MAX_L3_SLICES; i++) {
		if (!(ctx->remap_slice & BIT(i)))
			continue;

		err = remap_l3_slice(rq, i);
		if (err)
			return err;
	}

	ctx->remap_slice = 0;
	return 0;
}

static int switch_mm(struct i915_request *rq, struct i915_address_space *vm)
{
	int ret;

	if (!vm)
		return 0;

	ret = rq->engine->emit_flush(rq, EMIT_FLUSH);
	if (ret)
		return ret;

<<<<<<< HEAD
	if (ce->state) {
		u32 flags;
=======
	/*
	 * Not only do we need a full barrier (post-sync write) after
	 * invalidating the TLBs, but we need to wait a little bit
	 * longer. Whether this is merely delaying us, or the
	 * subsequent flush is a key part of serialising with the
	 * post-sync op, this extra pass appears vital before a
	 * mm switch!
	 */
	ret = load_pd_dir(rq, i915_vm_to_ppgtt(vm), PP_DIR_DCLV_2G);
	if (ret)
		return ret;
>>>>>>> 71e72740

	return rq->engine->emit_flush(rq, EMIT_INVALIDATE);
}

<<<<<<< HEAD
		/* For resource streamer on HSW+ and power context elsewhere */
		BUILD_BUG_ON(HSW_MI_RS_SAVE_STATE_EN != MI_SAVE_EXT_STATE_EN);
		BUILD_BUG_ON(HSW_MI_RS_RESTORE_STATE_EN != MI_RESTORE_EXT_STATE_EN);

		flags = MI_SAVE_EXT_STATE_EN | MI_MM_SPACE_GTT;
		if (!i915_gem_context_is_kernel(rq->gem_context))
			flags |= MI_RESTORE_EXT_STATE_EN;
		else
			flags |= MI_RESTORE_INHIBIT;

		ret = mi_set_context(rq, flags);
		if (ret)
			return ret;
	}
=======
static int switch_context(struct i915_request *rq)
{
	struct intel_context *ce = rq->context;
	int ret;

	GEM_BUG_ON(HAS_EXECLISTS(rq->i915));
>>>>>>> 71e72740

	ret = switch_mm(rq, vm_alias(ce));
	if (ret)
		return ret;

	if (ce->state) {
		u32 flags;

		GEM_BUG_ON(rq->engine->id != RCS0);

		/* For resource streamer on HSW+ and power context elsewhere */
		BUILD_BUG_ON(HSW_MI_RS_SAVE_STATE_EN != MI_SAVE_EXT_STATE_EN);
		BUILD_BUG_ON(HSW_MI_RS_RESTORE_STATE_EN != MI_RESTORE_EXT_STATE_EN);

		flags = MI_SAVE_EXT_STATE_EN | MI_MM_SPACE_GTT;
		if (test_bit(CONTEXT_VALID_BIT, &ce->flags))
			flags |= MI_RESTORE_EXT_STATE_EN;
		else
			flags |= MI_RESTORE_INHIBIT;

		ret = mi_set_context(rq, flags);
		if (ret)
			return ret;
	}

	ret = remap_l3(rq);
	if (ret)
		return ret;

	return 0;
}

static int ring_request_alloc(struct i915_request *request)
{
	int ret;

	GEM_BUG_ON(!intel_context_is_pinned(request->context));
	GEM_BUG_ON(i915_request_timeline(request)->has_initial_breadcrumb);

	/*
	 * Flush enough space to reduce the likelihood of waiting after
	 * we start building the request - in which case we will just
	 * have to repeat work.
	 */
	request->reserved_space += LEGACY_REQUEST_SIZE;

	/* Unconditionally invalidate GPU caches and TLBs. */
	ret = request->engine->emit_flush(request, EMIT_INVALIDATE);
	if (ret)
		return ret;

	ret = switch_context(request);
	if (ret)
		return ret;

	request->reserved_space -= LEGACY_REQUEST_SIZE;
	return 0;
}

static void gen6_bsd_submit_request(struct i915_request *request)
{
	struct intel_uncore *uncore = request->engine->uncore;

	intel_uncore_forcewake_get(uncore, FORCEWAKE_ALL);

       /* Every tail move must follow the sequence below */

	/* Disable notification that the ring is IDLE. The GT
	 * will then assume that it is busy and bring it out of rc6.
	 */
	intel_uncore_write_fw(uncore, GEN6_BSD_SLEEP_PSMI_CONTROL,
			      _MASKED_BIT_ENABLE(GEN6_BSD_SLEEP_MSG_DISABLE));

	/* Clear the context id. Here be magic! */
	intel_uncore_write64_fw(uncore, GEN6_BSD_RNCID, 0x0);

	/* Wait for the ring not to be idle, i.e. for it to wake up. */
	if (__intel_wait_for_register_fw(uncore,
					 GEN6_BSD_SLEEP_PSMI_CONTROL,
					 GEN6_BSD_SLEEP_INDICATOR,
					 0,
					 1000, 0, NULL))
		DRM_ERROR("timed out waiting for the BSD ring to wake up\n");

	/* Now that the ring is fully powered up, update the tail */
	i9xx_submit_request(request);

	/* Let the ring send IDLE messages to the GT again,
	 * and so let it sleep to conserve power when idle.
	 */
	intel_uncore_write_fw(uncore, GEN6_BSD_SLEEP_PSMI_CONTROL,
			      _MASKED_BIT_DISABLE(GEN6_BSD_SLEEP_MSG_DISABLE));

	intel_uncore_forcewake_put(uncore, FORCEWAKE_ALL);
}

static int mi_flush_dw(struct i915_request *rq, u32 flags)
{
	u32 cmd, *cs;

	cs = intel_ring_begin(rq, 4);
	if (IS_ERR(cs))
		return PTR_ERR(cs);

	cmd = MI_FLUSH_DW;

	/*
	 * We always require a command barrier so that subsequent
	 * commands, such as breadcrumb interrupts, are strictly ordered
	 * wrt the contents of the write cache being flushed to memory
	 * (and thus being coherent from the CPU).
	 */
	cmd |= MI_FLUSH_DW_STORE_INDEX | MI_FLUSH_DW_OP_STOREDW;

	/*
	 * Bspec vol 1c.3 - blitter engine command streamer:
	 * "If ENABLED, all TLBs will be invalidated once the flush
	 * operation is complete. This bit is only valid when the
	 * Post-Sync Operation field is a value of 1h or 3h."
	 */
	cmd |= flags;

	*cs++ = cmd;
	*cs++ = I915_GEM_HWS_SCRATCH_ADDR | MI_FLUSH_DW_USE_GTT;
	*cs++ = 0;
	*cs++ = MI_NOOP;

	intel_ring_advance(rq, cs);

	return 0;
}

static int gen6_flush_dw(struct i915_request *rq, u32 mode, u32 invflags)
{
	return mi_flush_dw(rq, mode & EMIT_INVALIDATE ? invflags : 0);
}

static int gen6_bsd_ring_flush(struct i915_request *rq, u32 mode)
{
	return gen6_flush_dw(rq, mode, MI_INVALIDATE_TLB | MI_INVALIDATE_BSD);
}

static int
hsw_emit_bb_start(struct i915_request *rq,
		  u64 offset, u32 len,
		  unsigned int dispatch_flags)
{
	u32 *cs;

	cs = intel_ring_begin(rq, 2);
	if (IS_ERR(cs))
		return PTR_ERR(cs);

	*cs++ = MI_BATCH_BUFFER_START | (dispatch_flags & I915_DISPATCH_SECURE ?
		0 : MI_BATCH_PPGTT_HSW | MI_BATCH_NON_SECURE_HSW);
	/* bit0-7 is the length on GEN6+ */
	*cs++ = offset;
	intel_ring_advance(rq, cs);

	return 0;
}

static int
gen6_emit_bb_start(struct i915_request *rq,
		   u64 offset, u32 len,
		   unsigned int dispatch_flags)
{
	u32 *cs;

	cs = intel_ring_begin(rq, 2);
	if (IS_ERR(cs))
		return PTR_ERR(cs);

	*cs++ = MI_BATCH_BUFFER_START | (dispatch_flags & I915_DISPATCH_SECURE ?
		0 : MI_BATCH_NON_SECURE_I965);
	/* bit0-7 is the length on GEN6+ */
	*cs++ = offset;
	intel_ring_advance(rq, cs);

	return 0;
}

/* Blitter support (SandyBridge+) */

static int gen6_ring_flush(struct i915_request *rq, u32 mode)
{
	return gen6_flush_dw(rq, mode, MI_INVALIDATE_TLB);
}

static void i9xx_set_default_submission(struct intel_engine_cs *engine)
{
	engine->submit_request = i9xx_submit_request;

	engine->park = NULL;
	engine->unpark = NULL;
}

static void gen6_bsd_set_default_submission(struct intel_engine_cs *engine)
{
	i9xx_set_default_submission(engine);
	engine->submit_request = gen6_bsd_submit_request;
}

static void ring_release(struct intel_engine_cs *engine)
{
	struct drm_i915_private *dev_priv = engine->i915;

	WARN_ON(INTEL_GEN(dev_priv) > 2 &&
		(ENGINE_READ(engine, RING_MI_MODE) & MODE_IDLE) == 0);

	intel_engine_cleanup_common(engine);

	intel_ring_unpin(engine->legacy.ring);
	intel_ring_put(engine->legacy.ring);

	intel_timeline_unpin(engine->legacy.timeline);
	intel_timeline_put(engine->legacy.timeline);
}

static void setup_irq(struct intel_engine_cs *engine)
{
	struct drm_i915_private *i915 = engine->i915;

	if (INTEL_GEN(i915) >= 6) {
		engine->irq_enable = gen6_irq_enable;
		engine->irq_disable = gen6_irq_disable;
	} else if (INTEL_GEN(i915) >= 5) {
		engine->irq_enable = gen5_irq_enable;
		engine->irq_disable = gen5_irq_disable;
	} else if (INTEL_GEN(i915) >= 3) {
		engine->irq_enable = i9xx_irq_enable;
		engine->irq_disable = i9xx_irq_disable;
	} else {
		engine->irq_enable = i8xx_irq_enable;
		engine->irq_disable = i8xx_irq_disable;
	}
}

static void setup_common(struct intel_engine_cs *engine)
{
	struct drm_i915_private *i915 = engine->i915;

	/* gen8+ are only supported with execlists */
	GEM_BUG_ON(INTEL_GEN(i915) >= 8);

	setup_irq(engine);

	engine->resume = xcs_resume;
	engine->reset.prepare = reset_prepare;
	engine->reset.rewind = reset_rewind;
	engine->reset.cancel = reset_cancel;
	engine->reset.finish = reset_finish;

	engine->cops = &ring_context_ops;
	engine->request_alloc = ring_request_alloc;

	/*
	 * Using a global execution timeline; the previous final breadcrumb is
	 * equivalent to our next initial bread so we can elide
	 * engine->emit_init_breadcrumb().
	 */
	engine->emit_fini_breadcrumb = i9xx_emit_breadcrumb;
	if (IS_GEN(i915, 5))
		engine->emit_fini_breadcrumb = gen5_emit_breadcrumb;

	engine->set_default_submission = i9xx_set_default_submission;

	if (INTEL_GEN(i915) >= 6)
		engine->emit_bb_start = gen6_emit_bb_start;
	else if (INTEL_GEN(i915) >= 4)
		engine->emit_bb_start = i965_emit_bb_start;
	else if (IS_I830(i915) || IS_I845G(i915))
		engine->emit_bb_start = i830_emit_bb_start;
	else
		engine->emit_bb_start = i915_emit_bb_start;
}

static void setup_rcs(struct intel_engine_cs *engine)
{
	struct drm_i915_private *i915 = engine->i915;

	if (HAS_L3_DPF(i915))
		engine->irq_keep_mask = GT_RENDER_L3_PARITY_ERROR_INTERRUPT;

	engine->irq_enable_mask = GT_RENDER_USER_INTERRUPT;

	if (INTEL_GEN(i915) >= 7) {
		engine->emit_flush = gen7_render_ring_flush;
		engine->emit_fini_breadcrumb = gen7_rcs_emit_breadcrumb;
	} else if (IS_GEN(i915, 6)) {
		engine->emit_flush = gen6_render_ring_flush;
		engine->emit_fini_breadcrumb = gen6_rcs_emit_breadcrumb;
	} else if (IS_GEN(i915, 5)) {
		engine->emit_flush = gen4_render_ring_flush;
	} else {
		if (INTEL_GEN(i915) < 4)
			engine->emit_flush = gen2_render_ring_flush;
		else
			engine->emit_flush = gen4_render_ring_flush;
		engine->irq_enable_mask = I915_USER_INTERRUPT;
	}

	if (IS_HASWELL(i915))
		engine->emit_bb_start = hsw_emit_bb_start;

	engine->resume = rcs_resume;
}

static void setup_vcs(struct intel_engine_cs *engine)
{
	struct drm_i915_private *i915 = engine->i915;

	if (INTEL_GEN(i915) >= 6) {
		/* gen6 bsd needs a special wa for tail updates */
		if (IS_GEN(i915, 6))
			engine->set_default_submission = gen6_bsd_set_default_submission;
		engine->emit_flush = gen6_bsd_ring_flush;
		engine->irq_enable_mask = GT_BSD_USER_INTERRUPT;

		if (IS_GEN(i915, 6))
			engine->emit_fini_breadcrumb = gen6_xcs_emit_breadcrumb;
		else
			engine->emit_fini_breadcrumb = gen7_xcs_emit_breadcrumb;
	} else {
		engine->emit_flush = bsd_ring_flush;
		if (IS_GEN(i915, 5))
			engine->irq_enable_mask = ILK_BSD_USER_INTERRUPT;
		else
			engine->irq_enable_mask = I915_BSD_USER_INTERRUPT;
	}
}

static void setup_bcs(struct intel_engine_cs *engine)
{
	struct drm_i915_private *i915 = engine->i915;

	engine->emit_flush = gen6_ring_flush;
	engine->irq_enable_mask = GT_BLT_USER_INTERRUPT;

	if (IS_GEN(i915, 6))
		engine->emit_fini_breadcrumb = gen6_xcs_emit_breadcrumb;
	else
		engine->emit_fini_breadcrumb = gen7_xcs_emit_breadcrumb;
}

static void setup_vecs(struct intel_engine_cs *engine)
{
	struct drm_i915_private *i915 = engine->i915;

	GEM_BUG_ON(INTEL_GEN(i915) < 7);

	engine->emit_flush = gen6_ring_flush;
	engine->irq_enable_mask = PM_VEBOX_USER_INTERRUPT;
	engine->irq_enable = hsw_vebox_irq_enable;
	engine->irq_disable = hsw_vebox_irq_disable;

	engine->emit_fini_breadcrumb = gen7_xcs_emit_breadcrumb;
}

int intel_ring_submission_setup(struct intel_engine_cs *engine)
{
	struct intel_timeline *timeline;
	struct intel_ring *ring;
	int err;

	setup_common(engine);

	switch (engine->class) {
	case RENDER_CLASS:
		setup_rcs(engine);
		break;
	case VIDEO_DECODE_CLASS:
		setup_vcs(engine);
		break;
	case COPY_ENGINE_CLASS:
		setup_bcs(engine);
		break;
	case VIDEO_ENHANCEMENT_CLASS:
		setup_vecs(engine);
		break;
	default:
		MISSING_CASE(engine->class);
		return -ENODEV;
	}

	timeline = intel_timeline_create(engine->gt, engine->status_page.vma);
	if (IS_ERR(timeline)) {
		err = PTR_ERR(timeline);
		goto err;
	}
	GEM_BUG_ON(timeline->has_initial_breadcrumb);

	err = intel_timeline_pin(timeline);
	if (err)
		goto err_timeline;

	ring = intel_engine_create_ring(engine, SZ_16K);
	if (IS_ERR(ring)) {
		err = PTR_ERR(ring);
		goto err_timeline_unpin;
	}

	err = intel_ring_pin(ring);
	if (err)
		goto err_ring;

	GEM_BUG_ON(engine->legacy.ring);
	engine->legacy.ring = ring;
	engine->legacy.timeline = timeline;

	GEM_BUG_ON(timeline->hwsp_ggtt != engine->status_page.vma);

	/* Finally, take ownership and responsibility for cleanup! */
	engine->release = ring_release;

	return 0;

err_ring:
	intel_ring_put(ring);
err_timeline_unpin:
	intel_timeline_unpin(timeline);
err_timeline:
	intel_timeline_put(timeline);
err:
	intel_engine_cleanup_common(engine);
	return err;
}<|MERGE_RESOLUTION|>--- conflicted
+++ resolved
@@ -1559,10 +1559,6 @@
 	if (ret)
 		return ret;
 
-<<<<<<< HEAD
-	if (ce->state) {
-		u32 flags;
-=======
 	/*
 	 * Not only do we need a full barrier (post-sync write) after
 	 * invalidating the TLBs, but we need to wait a little bit
@@ -1574,34 +1570,16 @@
 	ret = load_pd_dir(rq, i915_vm_to_ppgtt(vm), PP_DIR_DCLV_2G);
 	if (ret)
 		return ret;
->>>>>>> 71e72740
 
 	return rq->engine->emit_flush(rq, EMIT_INVALIDATE);
 }
 
-<<<<<<< HEAD
-		/* For resource streamer on HSW+ and power context elsewhere */
-		BUILD_BUG_ON(HSW_MI_RS_SAVE_STATE_EN != MI_SAVE_EXT_STATE_EN);
-		BUILD_BUG_ON(HSW_MI_RS_RESTORE_STATE_EN != MI_RESTORE_EXT_STATE_EN);
-
-		flags = MI_SAVE_EXT_STATE_EN | MI_MM_SPACE_GTT;
-		if (!i915_gem_context_is_kernel(rq->gem_context))
-			flags |= MI_RESTORE_EXT_STATE_EN;
-		else
-			flags |= MI_RESTORE_INHIBIT;
-
-		ret = mi_set_context(rq, flags);
-		if (ret)
-			return ret;
-	}
-=======
 static int switch_context(struct i915_request *rq)
 {
 	struct intel_context *ce = rq->context;
 	int ret;
 
 	GEM_BUG_ON(HAS_EXECLISTS(rq->i915));
->>>>>>> 71e72740
 
 	ret = switch_mm(rq, vm_alias(ce));
 	if (ret)

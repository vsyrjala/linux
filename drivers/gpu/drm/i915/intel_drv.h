/*
 * Copyright (c) 2006 Dave Airlie <airlied@linux.ie>
 * Copyright (c) 2007-2008 Intel Corporation
 *   Jesse Barnes <jesse.barnes@intel.com>
 *
 * Permission is hereby granted, free of charge, to any person obtaining a
 * copy of this software and associated documentation files (the "Software"),
 * to deal in the Software without restriction, including without limitation
 * the rights to use, copy, modify, merge, publish, distribute, sublicense,
 * and/or sell copies of the Software, and to permit persons to whom the
 * Software is furnished to do so, subject to the following conditions:
 *
 * The above copyright notice and this permission notice (including the next
 * paragraph) shall be included in all copies or substantial portions of the
 * Software.
 *
 * THE SOFTWARE IS PROVIDED "AS IS", WITHOUT WARRANTY OF ANY KIND, EXPRESS OR
 * IMPLIED, INCLUDING BUT NOT LIMITED TO THE WARRANTIES OF MERCHANTABILITY,
 * FITNESS FOR A PARTICULAR PURPOSE AND NONINFRINGEMENT.  IN NO EVENT SHALL
 * THE AUTHORS OR COPYRIGHT HOLDERS BE LIABLE FOR ANY CLAIM, DAMAGES OR OTHER
 * LIABILITY, WHETHER IN AN ACTION OF CONTRACT, TORT OR OTHERWISE, ARISING
 * FROM, OUT OF OR IN CONNECTION WITH THE SOFTWARE OR THE USE OR OTHER DEALINGS
 * IN THE SOFTWARE.
 */
#ifndef __INTEL_DRV_H__
#define __INTEL_DRV_H__

#include <linux/async.h>
#include <linux/i2c.h>
#include <linux/hdmi.h>
#include <drm/i915_drm.h>
#include "i915_drv.h"
#include <drm/drm_crtc.h>
#include <drm/drm_crtc_helper.h>
#include <drm/drm_fb_helper.h>
#include <drm/drm_dp_dual_mode_helper.h>
#include <drm/drm_dp_mst_helper.h>
#include <drm/drm_rect.h>
#include <drm/drm_atomic.h>

/**
 * _wait_for - magic (register) wait macro
 *
 * Does the right thing for modeset paths when run under kdgb or similar atomic
 * contexts. Note that it's important that we check the condition again after
 * having timed out, since the timeout could be due to preemption or similar and
 * we've never had a chance to check the condition before the timeout.
 *
 * TODO: When modesetting has fully transitioned to atomic, the below
 * drm_can_sleep() can be removed and in_atomic()/!in_atomic() asserts
 * added.
 */
#define _wait_for(COND, US, W) ({ \
	unsigned long timeout__ = jiffies + usecs_to_jiffies(US) + 1;	\
	int ret__;							\
	for (;;) {							\
		bool expired__ = time_after(jiffies, timeout__);	\
		if (COND) {						\
			ret__ = 0;					\
			break;						\
		}							\
		if (expired__) {					\
			ret__ = -ETIMEDOUT;				\
			break;						\
		}							\
		if ((W) && drm_can_sleep()) {				\
			usleep_range((W), (W)*2);			\
		} else {						\
			cpu_relax();					\
		}							\
	}								\
	ret__;								\
})

#define wait_for(COND, MS)	  	_wait_for((COND), (MS) * 1000, 1000)

/* If CONFIG_PREEMPT_COUNT is disabled, in_atomic() always reports false. */
#if defined(CONFIG_DRM_I915_DEBUG) && defined(CONFIG_PREEMPT_COUNT)
# define _WAIT_FOR_ATOMIC_CHECK(ATOMIC) WARN_ON_ONCE((ATOMIC) && !in_atomic())
#else
# define _WAIT_FOR_ATOMIC_CHECK(ATOMIC) do { } while (0)
#endif

#define _wait_for_atomic(COND, US, ATOMIC) \
({ \
	int cpu, ret, timeout = (US) * 1000; \
	u64 base; \
	_WAIT_FOR_ATOMIC_CHECK(ATOMIC); \
	BUILD_BUG_ON((US) > 50000); \
	if (!(ATOMIC)) { \
		preempt_disable(); \
		cpu = smp_processor_id(); \
	} \
	base = local_clock(); \
	for (;;) { \
		u64 now = local_clock(); \
		if (!(ATOMIC)) \
			preempt_enable(); \
		if (COND) { \
			ret = 0; \
			break; \
		} \
		if (now - base >= timeout) { \
			ret = -ETIMEDOUT; \
			break; \
		} \
		cpu_relax(); \
		if (!(ATOMIC)) { \
			preempt_disable(); \
			if (unlikely(cpu != smp_processor_id())) { \
				timeout -= now - base; \
				cpu = smp_processor_id(); \
				base = local_clock(); \
			} \
		} \
	} \
	ret; \
})

#define wait_for_us(COND, US) \
({ \
	int ret__; \
	BUILD_BUG_ON(!__builtin_constant_p(US)); \
	if ((US) > 10) \
		ret__ = _wait_for((COND), (US), 10); \
	else \
		ret__ = _wait_for_atomic((COND), (US), 0); \
	ret__; \
})

#define wait_for_atomic(COND, MS)	_wait_for_atomic((COND), (MS) * 1000, 1)
#define wait_for_atomic_us(COND, US)	_wait_for_atomic((COND), (US), 1)

#define KHz(x) (1000 * (x))
#define MHz(x) KHz(1000 * (x))

/*
 * Display related stuff
 */

/* store information about an Ixxx DVO */
/* The i830->i865 use multiple DVOs with multiple i2cs */
/* the i915, i945 have a single sDVO i2c bus - which is different */
#define MAX_OUTPUTS 6
/* maximum connectors per crtcs in the mode set */

/* Maximum cursor sizes */
#define GEN2_CURSOR_WIDTH 64
#define GEN2_CURSOR_HEIGHT 64
#define MAX_CURSOR_WIDTH 256
#define MAX_CURSOR_HEIGHT 256

#define INTEL_I2C_BUS_DVO 1
#define INTEL_I2C_BUS_SDVO 2

/* these are outputs from the chip - integrated only
   external chips are via DVO or SDVO output */
enum intel_output_type {
	INTEL_OUTPUT_UNUSED = 0,
	INTEL_OUTPUT_ANALOG = 1,
	INTEL_OUTPUT_DVO = 2,
	INTEL_OUTPUT_SDVO = 3,
	INTEL_OUTPUT_LVDS = 4,
	INTEL_OUTPUT_TVOUT = 5,
	INTEL_OUTPUT_HDMI = 6,
	INTEL_OUTPUT_DP = 7,
	INTEL_OUTPUT_EDP = 8,
	INTEL_OUTPUT_DSI = 9,
	INTEL_OUTPUT_UNKNOWN = 10,
	INTEL_OUTPUT_DP_MST = 11,
};

#define INTEL_DVO_CHIP_NONE 0
#define INTEL_DVO_CHIP_LVDS 1
#define INTEL_DVO_CHIP_TMDS 2
#define INTEL_DVO_CHIP_TVOUT 4

#define INTEL_DSI_VIDEO_MODE	0
#define INTEL_DSI_COMMAND_MODE	1

struct intel_framebuffer {
	struct drm_framebuffer base;
	struct drm_i915_gem_object *obj;
	struct intel_rotation_info rot_info;

	/* for each plane in the normal GTT view */
	struct {
		unsigned int x, y;
	} normal[2];
	/* for each plane in the rotated GTT view */
	struct {
		unsigned int x, y;
		unsigned int pitch; /* pixels */
	} rotated[2];
};

struct intel_fbdev {
	struct drm_fb_helper helper;
	struct intel_framebuffer *fb;
	struct i915_vma *vma;
	async_cookie_t cookie;
	int preferred_bpp;
};

struct intel_encoder {
	struct drm_encoder base;

	enum intel_output_type type;
	enum port port;
	unsigned int cloneable;
	void (*hot_plug)(struct intel_encoder *);
	bool (*compute_config)(struct intel_encoder *,
			       struct intel_crtc_state *,
			       struct drm_connector_state *);
	void (*pre_pll_enable)(struct intel_encoder *,
			       struct intel_crtc_state *,
			       struct drm_connector_state *);
	void (*pre_enable)(struct intel_encoder *,
			   struct intel_crtc_state *,
			   struct drm_connector_state *);
	void (*enable)(struct intel_encoder *,
		       struct intel_crtc_state *,
		       struct drm_connector_state *);
	void (*disable)(struct intel_encoder *,
			struct intel_crtc_state *,
			struct drm_connector_state *);
	void (*post_disable)(struct intel_encoder *,
			     struct intel_crtc_state *,
			     struct drm_connector_state *);
	void (*post_pll_disable)(struct intel_encoder *,
				 struct intel_crtc_state *,
				 struct drm_connector_state *);
	/* Read out the current hw state of this connector, returning true if
	 * the encoder is active. If the encoder is enabled it also set the pipe
	 * it is connected to in the pipe parameter. */
	bool (*get_hw_state)(struct intel_encoder *, enum pipe *pipe);
	/* Reconstructs the equivalent mode flags for the current hardware
	 * state. This must be called _after_ display->get_pipe_config has
	 * pre-filled the pipe config. Note that intel_encoder->base.crtc must
	 * be set correctly before calling this function. */
	void (*get_config)(struct intel_encoder *,
			   struct intel_crtc_state *pipe_config);
	/*
	 * Called during system suspend after all pending requests for the
	 * encoder are flushed (for example for DP AUX transactions) and
	 * device interrupts are disabled.
	 */
	void (*suspend)(struct intel_encoder *);
	int crtc_mask;
	enum hpd_pin hpd_pin;
	/* for communication with audio component; protected by av_mutex */
	const struct drm_connector *audio_connector;
};

struct intel_panel {
	struct drm_display_mode *fixed_mode;
	struct drm_display_mode *downclock_mode;
	int fitting_mode;

	/* backlight */
	struct {
		bool present;
		u32 level;
		u32 min;
		u32 max;
		bool enabled;
		bool combination_mode;	/* gen 2/4 only */
		bool active_low_pwm;
		bool alternate_pwm_increment;	/* lpt+ */

		/* PWM chip */
		bool util_pin_active_low;	/* bxt+ */
		u8 controller;		/* bxt+ only */
		struct pwm_device *pwm;

		struct backlight_device *device;

		/* Connector and platform specific backlight functions */
		int (*setup)(struct intel_connector *connector, enum pipe pipe);
		uint32_t (*get)(struct intel_connector *connector);
		void (*set)(struct intel_connector *connector, uint32_t level);
		void (*disable)(struct intel_connector *connector);
		void (*enable)(struct intel_connector *connector);
		uint32_t (*hz_to_pwm)(struct intel_connector *connector,
				      uint32_t hz);
		void (*power)(struct intel_connector *, bool enable);
	} backlight;
};

struct intel_connector {
	struct drm_connector base;
	/*
	 * The fixed encoder this connector is connected to.
	 */
	struct intel_encoder *encoder;

	/* ACPI device id for ACPI and driver cooperation */
	u32 acpi_device_id;

	/* Reads out the current hw, returning true if the connector is enabled
	 * and active (i.e. dpms ON state). */
	bool (*get_hw_state)(struct intel_connector *);

	/* Panel info for eDP and LVDS */
	struct intel_panel panel;

	/* Cached EDID for eDP and LVDS. May hold ERR_PTR for invalid EDID. */
	struct edid *edid;
	struct edid *detect_edid;

	/* since POLL and HPD connectors may use the same HPD line keep the native
	   state of connector->polled in case hotplug storm detection changes it */
	u8 polled;

	void *port; /* store this opaque as its illegal to dereference it */

	struct intel_dp *mst_port;
};

struct dpll {
	/* given values */
	int n;
	int m1, m2;
	int p1, p2;
	/* derived values */
	int	dot;
	int	vco;
	int	m;
	int	p;
};

struct intel_atomic_state {
	struct drm_atomic_state base;

	unsigned int cdclk;

	/*
	 * Calculated device cdclk, can be different from cdclk
	 * only when all crtc's are DPMS off.
	 */
	unsigned int dev_cdclk;

	bool dpll_set, modeset;

	/*
	 * Does this transaction change the pipes that are active?  This mask
	 * tracks which CRTC's have changed their active state at the end of
	 * the transaction (not counting the temporary disable during modesets).
	 * This mask should only be non-zero when intel_state->modeset is true,
	 * but the converse is not necessarily true; simply changing a mode may
	 * not flip the final active status of any CRTC's
	 */
	unsigned int active_pipe_changes;

	unsigned int active_crtcs;
	unsigned int min_pixclk[I915_MAX_PIPES];

	/* SKL/KBL Only */
	unsigned int cdclk_pll_vco;

	struct intel_shared_dpll_config shared_dpll[I915_NUM_PLLS];

	/*
	 * Current watermarks can't be trusted during hardware readout, so
	 * don't bother calculating intermediate watermarks.
	 */
	bool skip_intermediate_wm;

	/* Gen9+ only */
	struct skl_wm_values wm_results;

	struct i915_sw_fence commit_ready;
};

struct intel_plane_state {
	struct drm_plane_state base;
	struct drm_rect clip;

	struct {
		u32 offset;
		int x, y;
	} main;
	struct {
		u32 offset;
		int x, y;
	} aux;

	/*
	 * scaler_id
	 *    = -1 : not using a scaler
	 *    >=  0 : using a scalers
	 *
	 * plane requiring a scaler:
	 *   - During check_plane, its bit is set in
	 *     crtc_state->scaler_state.scaler_users by calling helper function
	 *     update_scaler_plane.
	 *   - scaler_id indicates the scaler it got assigned.
	 *
	 * plane doesn't require a scaler:
	 *   - this can happen when scaling is no more required or plane simply
	 *     got disabled.
	 *   - During check_plane, corresponding bit is reset in
	 *     crtc_state->scaler_state.scaler_users by calling helper function
	 *     update_scaler_plane.
	 */
	int scaler_id;

	struct drm_intel_sprite_colorkey ckey;
};

struct intel_initial_plane_config {
	struct intel_framebuffer *fb;
	unsigned int tiling;
	int size;
	u32 base;
};

#define SKL_MIN_SRC_W 8
#define SKL_MAX_SRC_W 4096
#define SKL_MIN_SRC_H 8
#define SKL_MAX_SRC_H 4096
#define SKL_MIN_DST_W 8
#define SKL_MAX_DST_W 4096
#define SKL_MIN_DST_H 8
#define SKL_MAX_DST_H 4096

struct intel_scaler {
	int in_use;
	uint32_t mode;
};

struct intel_crtc_scaler_state {
#define SKL_NUM_SCALERS 2
	struct intel_scaler scalers[SKL_NUM_SCALERS];

	/*
	 * scaler_users: keeps track of users requesting scalers on this crtc.
	 *
	 *     If a bit is set, a user is using a scaler.
	 *     Here user can be a plane or crtc as defined below:
	 *       bits 0-30 - plane (bit position is index from drm_plane_index)
	 *       bit 31    - crtc
	 *
	 * Instead of creating a new index to cover planes and crtc, using
	 * existing drm_plane_index for planes which is well less than 31
	 * planes and bit 31 for crtc. This should be fine to cover all
	 * our platforms.
	 *
	 * intel_atomic_setup_scalers will setup available scalers to users
	 * requesting scalers. It will gracefully fail if request exceeds
	 * avilability.
	 */
#define SKL_CRTC_INDEX 31
	unsigned scaler_users;

	/* scaler used by crtc for panel fitting purpose */
	int scaler_id;
};

/* drm_mode->private_flags */
#define I915_MODE_FLAG_INHERITED 1

struct intel_pipe_wm {
	struct intel_wm_level wm[5];
	struct intel_wm_level raw_wm[5];
	uint32_t linetime;
	bool fbc_wm_enabled;
	bool pipe_enabled;
	bool sprites_enabled;
	bool sprites_scaled;
};

struct skl_plane_wm {
	struct skl_wm_level wm[8];
	struct skl_wm_level trans_wm;
};

struct skl_pipe_wm {
	struct skl_plane_wm planes[I915_MAX_PLANES];
	uint32_t linetime;
};

struct intel_crtc_wm_state {
	union {
		struct {
			/*
			 * Intermediate watermarks; these can be
			 * programmed immediately since they satisfy
			 * both the current configuration we're
			 * switching away from and the new
			 * configuration we're switching to.
			 */
			struct intel_pipe_wm intermediate;

			/*
			 * Optimal watermarks, programmed post-vblank
			 * when this state is committed.
			 */
			struct intel_pipe_wm optimal;
		} ilk;

		struct {
			/* gen9+ only needs 1-step wm programming */
			struct skl_pipe_wm optimal;
			struct skl_ddb_entry ddb;
		} skl;
	};

	/*
	 * Platforms with two-step watermark programming will need to
	 * update watermark programming post-vblank to switch from the
	 * safe intermediate watermarks to the optimal final
	 * watermarks.
	 */
	bool need_postvbl_update;
};

struct intel_crtc_state {
	struct drm_crtc_state base;

	/**
	 * quirks - bitfield with hw state readout quirks
	 *
	 * For various reasons the hw state readout code might not be able to
	 * completely faithfully read out the current state. These cases are
	 * tracked with quirk flags so that fastboot and state checker can act
	 * accordingly.
	 */
#define PIPE_CONFIG_QUIRK_MODE_SYNC_FLAGS	(1<<0) /* unreliable sync mode.flags */
	unsigned long quirks;

	unsigned fb_bits; /* framebuffers to flip */
	bool update_pipe; /* can a fast modeset be performed? */
	bool disable_cxsr;
	bool update_wm_pre, update_wm_post; /* watermarks are updated */
	bool fb_changed; /* fb on any of the planes is changed */

	/* Pipe source size (ie. panel fitter input size)
	 * All planes will be positioned inside this space,
	 * and get clipped at the edges. */
	int pipe_src_w, pipe_src_h;

	/* Whether to set up the PCH/FDI. Note that we never allow sharing
	 * between pch encoders and cpu encoders. */
	bool has_pch_encoder;

	/* Are we sending infoframes on the attached port */
	bool has_infoframe;

	/* CPU Transcoder for the pipe. Currently this can only differ from the
	 * pipe on Haswell and later (where we have a special eDP transcoder)
	 * and Broxton (where we have special DSI transcoders). */
	enum transcoder cpu_transcoder;

	/*
	 * Use reduced/limited/broadcast rbg range, compressing from the full
	 * range fed into the crtcs.
	 */
	bool limited_color_range;

	/* Bitmask of encoder types (enum intel_output_type)
	 * driven by the pipe.
	 */
	unsigned int output_types;

	/* Whether we should send NULL infoframes. Required for audio. */
	bool has_hdmi_sink;

	/* Audio enabled on this pipe. Only valid if either has_hdmi_sink or
	 * has_dp_encoder is set. */
	bool has_audio;

	/*
	 * Enable dithering, used when the selected pipe bpp doesn't match the
	 * plane bpp.
	 */
	bool dither;

	/* Controls for the clock computation, to override various stages. */
	bool clock_set;

	/* SDVO TV has a bunch of special case. To make multifunction encoders
	 * work correctly, we need to track this at runtime.*/
	bool sdvo_tv_clock;

	/*
	 * crtc bandwidth limit, don't increase pipe bpp or clock if not really
	 * required. This is set in the 2nd loop of calling encoder's
	 * ->compute_config if the first pick doesn't work out.
	 */
	bool bw_constrained;

	/* Settings for the intel dpll used on pretty much everything but
	 * haswell. */
	struct dpll dpll;

	/* Selected dpll when shared or NULL. */
	struct intel_shared_dpll *shared_dpll;

	/* Actual register state of the dpll, for shared dpll cross-checking. */
	struct intel_dpll_hw_state dpll_hw_state;

	/* DSI PLL registers */
	struct {
		u32 ctrl, div;
	} dsi_pll;

	int pipe_bpp;
	struct intel_link_m_n dp_m_n;

	/* m2_n2 for eDP downclock */
	struct intel_link_m_n dp_m2_n2;
	bool has_drrs;

	/*
	 * Frequence the dpll for the port should run at. Differs from the
	 * adjusted dotclock e.g. for DP or 12bpc hdmi mode. This is also
	 * already multiplied by pixel_multiplier.
	 */
	int port_clock;

	/* Used by SDVO (and if we ever fix it, HDMI). */
	unsigned pixel_multiplier;

	uint8_t lane_count;

	/*
	 * Used by platforms having DP/HDMI PHY with programmable lane
	 * latency optimization.
	 */
	uint8_t lane_lat_optim_mask;

	/* Panel fitter controls for gen2-gen4 + VLV */
	struct {
		u32 control;
		u32 pgm_ratios;
		u32 lvds_border_bits;
	} gmch_pfit;

	/* Panel fitter placement and size for Ironlake+ */
	struct {
		u32 pos;
		u32 size;
		bool enabled;
		bool force_thru;
	} pch_pfit;

	/* FDI configuration, only valid if has_pch_encoder is set. */
	int fdi_lanes;
	struct intel_link_m_n fdi_m_n;

	bool ips_enabled;

	bool enable_fbc;

	bool double_wide;

	int pbn;

	struct intel_crtc_scaler_state scaler_state;

	/* w/a for waiting 2 vblanks during crtc enable */
	enum pipe hsw_workaround_pipe;

	/* IVB sprite scaling w/a (WaCxSRDisabledForSpriteScaling:ivb) */
	bool disable_lp_wm;

	struct intel_crtc_wm_state wm;

	/* Gamma mode programmed on the pipe */
	uint32_t gamma_mode;
};

struct vlv_wm_state {
	struct vlv_pipe_wm wm[3];
	struct vlv_sr_wm sr[3];
	uint8_t num_active_planes;
	uint8_t num_levels;
	uint8_t level;
	bool cxsr;
};

struct intel_crtc {
	struct drm_crtc base;
	enum pipe pipe;
	enum plane plane;
	u8 lut_r[256], lut_g[256], lut_b[256];
	/*
	 * Whether the crtc and the connected output pipeline is active. Implies
	 * that crtc->enabled is set, i.e. the current mode configuration has
	 * some outputs connected to this crtc.
	 */
	bool active;
	bool lowfreq_avail;
	u8 plane_ids_mask;
	unsigned long enabled_power_domains;
	struct intel_overlay *overlay;
	struct intel_flip_work *flip_work;

	atomic_t unpin_work_count;

	/* Display surface base address adjustement for pageflips. Note that on
	 * gen4+ this only adjusts up to a tile, offsets within a tile are
	 * handled in the hw itself (with the TILEOFF register). */
	u32 dspaddr_offset;
	int adjusted_x;
	int adjusted_y;

	uint32_t cursor_addr;
	uint32_t cursor_cntl;
	uint32_t cursor_size;
	uint32_t cursor_base;

	struct intel_crtc_state *config;

	/* global reset count when the last flip was submitted */
	unsigned int reset_count;

	/* Access to these should be protected by dev_priv->irq_lock. */
	bool cpu_fifo_underrun_disabled;
	bool pch_fifo_underrun_disabled;

	/* per-pipe watermark state */
	struct {
		/* watermarks currently being used  */
		union {
			struct intel_pipe_wm ilk;
		} active;

		/* allow CxSR on this pipe */
		bool cxsr_allowed;
	} wm;

	int scanline_offset;

	struct {
		unsigned start_vbl_count;
		ktime_t start_vbl_time;
		int min_vbl, max_vbl;
		int scanline_start;
	} debug;

	/* scalers available on this crtc */
	int num_scalers;

	struct vlv_wm_state wm_state;
};

struct intel_plane_wm_parameters {
	uint32_t horiz_pixels;
	uint32_t vert_pixels;
	/*
	 *   For packed pixel formats:
	 *     bytes_per_pixel - holds bytes per pixel
	 *   For planar pixel formats:
	 *     bytes_per_pixel - holds bytes per pixel for uv-plane
	 *     y_bytes_per_pixel - holds bytes per pixel for y-plane
	 */
	uint8_t bytes_per_pixel;
	uint8_t y_bytes_per_pixel;
	bool enabled;
	bool scaled;
	u64 tiling;
	unsigned int rotation;
	uint16_t fifo_size;
};

struct intel_plane {
	struct drm_plane base;
	u8 plane;
	enum plane_id id;
	enum pipe pipe;
	bool can_scale;
	int max_downscale;
	uint32_t frontbuffer_bit;

	/* Since we need to change the watermarks before/after
	 * enabling/disabling the planes, we need to store the parameters here
	 * as the other pieces of the struct may not reflect the values we want
	 * for the watermark calculations. Currently only Haswell uses this.
	 */
	struct intel_plane_wm_parameters wm;

	/*
	 * NOTE: Do not place new plane state fields here (e.g., when adding
	 * new plane properties).  New runtime state should now be placed in
	 * the intel_plane_state structure and accessed via plane_state.
	 */

	void (*update_plane)(struct drm_plane *plane,
			     const struct intel_crtc_state *crtc_state,
			     const struct intel_plane_state *plane_state);
	void (*disable_plane)(struct drm_plane *plane,
			      struct drm_crtc *crtc);
	int (*check_plane)(struct drm_plane *plane,
			   struct intel_crtc_state *crtc_state,
			   struct intel_plane_state *state);
};

struct intel_watermark_params {
	u16 fifo_size;
	u16 max_wm;
	u8 default_wm;
	u8 guard_size;
	u8 cacheline_size;
};

struct cxsr_latency {
	bool is_desktop : 1;
	bool is_ddr3 : 1;
	u16 fsb_freq;
	u16 mem_freq;
	u16 display_sr;
	u16 display_hpll_disable;
	u16 cursor_sr;
	u16 cursor_hpll_disable;
};

#define to_intel_atomic_state(x) container_of(x, struct intel_atomic_state, base)
#define to_intel_crtc(x) container_of(x, struct intel_crtc, base)
#define to_intel_crtc_state(x) container_of(x, struct intel_crtc_state, base)
#define to_intel_connector(x) container_of(x, struct intel_connector, base)
#define to_intel_encoder(x) container_of(x, struct intel_encoder, base)
#define to_intel_framebuffer(x) container_of(x, struct intel_framebuffer, base)
#define to_intel_plane(x) container_of(x, struct intel_plane, base)
#define to_intel_plane_state(x) container_of(x, struct intel_plane_state, base)
#define intel_fb_obj(x) (x ? to_intel_framebuffer(x)->obj : NULL)

struct intel_hdmi {
	i915_reg_t hdmi_reg;
	int ddc_bus;
	struct {
		enum drm_dp_dual_mode_type type;
		int max_tmds_clock;
	} dp_dual_mode;
	bool limited_color_range;
	bool color_range_auto;
	bool has_hdmi_sink;
	bool has_audio;
	enum hdmi_force_audio force_audio;
	bool rgb_quant_range_selectable;
	enum hdmi_picture_aspect aspect_ratio;
	struct intel_connector *attached_connector;
	void (*write_infoframe)(struct drm_encoder *encoder,
				const struct intel_crtc_state *crtc_state,
				enum hdmi_infoframe_type type,
				const void *frame, ssize_t len);
	void (*set_infoframes)(struct drm_encoder *encoder,
			       bool enable,
			       const struct intel_crtc_state *crtc_state,
			       const struct drm_connector_state *conn_state);
	bool (*infoframe_enabled)(struct drm_encoder *encoder,
				  const struct intel_crtc_state *pipe_config);
};

struct intel_dp_mst_encoder;
#define DP_MAX_DOWNSTREAM_PORTS		0x10

/*
 * enum link_m_n_set:
 *	When platform provides two set of M_N registers for dp, we can
 *	program them and switch between them incase of DRRS.
 *	But When only one such register is provided, we have to program the
 *	required divider value on that registers itself based on the DRRS state.
 *
 * M1_N1	: Program dp_m_n on M1_N1 registers
 *			  dp_m2_n2 on M2_N2 registers (If supported)
 *
 * M2_N2	: Program dp_m2_n2 on M1_N1 registers
 *			  M2_N2 registers are not supported
 */

enum link_m_n_set {
	/* Sets the m1_n1 and m2_n2 */
	M1_N1 = 0,
	M2_N2
};

struct intel_dp_desc {
	u8 oui[3];
	u8 device_id[6];
	u8 hw_rev;
	u8 sw_major_rev;
	u8 sw_minor_rev;
} __packed;

struct intel_dp {
	i915_reg_t output_reg;
	i915_reg_t aux_ch_ctl_reg;
	i915_reg_t aux_ch_data_reg[5];
	uint32_t DP;
	int link_rate;
	uint8_t lane_count;
	uint8_t sink_count;
	bool link_mst;
	bool has_audio;
	bool detect_done;
	bool channel_eq_status;
	enum hdmi_force_audio force_audio;
	bool limited_color_range;
	bool color_range_auto;
	uint8_t dpcd[DP_RECEIVER_CAP_SIZE];
	uint8_t psr_dpcd[EDP_PSR_RECEIVER_CAP_SIZE];
	uint8_t downstream_ports[DP_MAX_DOWNSTREAM_PORTS];
	uint8_t edp_dpcd[EDP_DISPLAY_CTL_CAP_SIZE];
	/* sink rates as reported by DP_SUPPORTED_LINK_RATES */
	uint8_t num_sink_rates;
	int sink_rates[DP_MAX_SUPPORTED_RATES];
	/* sink or branch descriptor */
	struct intel_dp_desc desc;
	struct drm_dp_aux aux;
	uint8_t train_set[4];
	int panel_power_up_delay;
	int panel_power_down_delay;
	int panel_power_cycle_delay;
	int backlight_on_delay;
	int backlight_off_delay;
	struct delayed_work panel_vdd_work;
	bool want_panel_vdd;
	unsigned long last_power_on;
	unsigned long last_backlight_off;
	ktime_t panel_power_off_time;

	struct notifier_block edp_notifier;

	/*
	 * Pipe whose power sequencer is currently locked into
	 * this port. Only relevant on VLV/CHV.
	 */
	enum pipe pps_pipe;
	/*
	 * Set if the sequencer may be reset due to a power transition,
	 * requiring a reinitialization. Only relevant on BXT.
	 */
	bool pps_reset;
	struct edp_power_seq pps_delays;

	bool can_mst; /* this port supports mst */
	bool is_mst;
	int active_mst_links;
	/* connector directly attached - won't be use for modeset in mst world */
	struct intel_connector *attached_connector;

	/* mst connector list */
	struct intel_dp_mst_encoder *mst_encoders[I915_MAX_PIPES];
	struct drm_dp_mst_topology_mgr mst_mgr;

	uint32_t (*get_aux_clock_divider)(struct intel_dp *dp, int index);
	/*
	 * This function returns the value we have to program the AUX_CTL
	 * register with to kick off an AUX transaction.
	 */
	uint32_t (*get_aux_send_ctl)(struct intel_dp *dp,
				     bool has_aux_irq,
				     int send_bytes,
				     uint32_t aux_clock_divider);

	/* This is called before a link training is starterd */
	void (*prepare_link_retrain)(struct intel_dp *intel_dp);

	/* Displayport compliance testing */
	unsigned long compliance_test_type;
	unsigned long compliance_test_data;
	bool compliance_test_active;
};

struct intel_lspcon {
	bool active;
	enum drm_lspcon_mode mode;
	bool desc_valid;
};

struct intel_digital_port {
	struct intel_encoder base;
	enum port port;
	u32 saved_port_bits;
	struct intel_dp dp;
	struct intel_hdmi hdmi;
	struct intel_lspcon lspcon;
	enum irqreturn (*hpd_pulse)(struct intel_digital_port *, bool);
	bool release_cl2_override;
	uint8_t max_lanes;
};

struct intel_dp_mst_encoder {
	struct intel_encoder base;
	enum pipe pipe;
	struct intel_digital_port *primary;
	struct intel_connector *connector;
};

static inline enum dpio_channel
vlv_dport_to_channel(struct intel_digital_port *dport)
{
	switch (dport->port) {
	case PORT_B:
	case PORT_D:
		return DPIO_CH0;
	case PORT_C:
		return DPIO_CH1;
	default:
		BUG();
	}
}

static inline enum dpio_phy
vlv_dport_to_phy(struct intel_digital_port *dport)
{
	switch (dport->port) {
	case PORT_B:
	case PORT_C:
		return DPIO_PHY0;
	case PORT_D:
		return DPIO_PHY1;
	default:
		BUG();
	}
}

static inline enum dpio_channel
vlv_pipe_to_channel(enum pipe pipe)
{
	switch (pipe) {
	case PIPE_A:
	case PIPE_C:
		return DPIO_CH0;
	case PIPE_B:
		return DPIO_CH1;
	default:
		BUG();
	}
}

static inline struct intel_crtc *
intel_get_crtc_for_pipe(struct drm_i915_private *dev_priv, enum pipe pipe)
{
	return dev_priv->pipe_to_crtc_mapping[pipe];
}

static inline struct intel_crtc *
intel_get_crtc_for_plane(struct drm_i915_private *dev_priv, enum plane plane)
{
	return dev_priv->plane_to_crtc_mapping[plane];
}

struct intel_flip_work {
	struct work_struct unpin_work;
	struct work_struct mmio_work;

	struct drm_crtc *crtc;
	struct drm_framebuffer *old_fb;
	struct drm_i915_gem_object *pending_flip_obj;
	struct drm_pending_vblank_event *event;
	atomic_t pending;
	u32 flip_count;
	u32 gtt_offset;
	struct drm_i915_gem_request *flip_queued_req;
	u32 flip_queued_vblank;
	u32 flip_ready_vblank;
	unsigned int rotation;
};

struct intel_load_detect_pipe {
	struct drm_atomic_state *restore_state;
};

static inline struct intel_encoder *
intel_attached_encoder(struct drm_connector *connector)
{
	return to_intel_connector(connector)->encoder;
}

static inline struct intel_digital_port *
enc_to_dig_port(struct drm_encoder *encoder)
{
	return container_of(encoder, struct intel_digital_port, base.base);
}

static inline struct intel_dp_mst_encoder *
enc_to_mst(struct drm_encoder *encoder)
{
	return container_of(encoder, struct intel_dp_mst_encoder, base.base);
}

static inline struct intel_dp *enc_to_intel_dp(struct drm_encoder *encoder)
{
	return &enc_to_dig_port(encoder)->dp;
}

static inline struct intel_digital_port *
dp_to_dig_port(struct intel_dp *intel_dp)
{
	return container_of(intel_dp, struct intel_digital_port, dp);
}

static inline struct intel_lspcon *
dp_to_lspcon(struct intel_dp *intel_dp)
{
	return &dp_to_dig_port(intel_dp)->lspcon;
}

<<<<<<< HEAD
=======
static inline struct intel_digital_port *
hdmi_to_dig_port(struct intel_hdmi *intel_hdmi)
{
	return container_of(intel_hdmi, struct intel_digital_port, hdmi);
}

>>>>>>> 467a14d9
/* intel_fifo_underrun.c */
bool intel_set_cpu_fifo_underrun_reporting(struct drm_i915_private *dev_priv,
					   enum pipe pipe, bool enable);
bool intel_set_pch_fifo_underrun_reporting(struct drm_i915_private *dev_priv,
					   enum transcoder pch_transcoder,
					   bool enable);
void intel_cpu_fifo_underrun_irq_handler(struct drm_i915_private *dev_priv,
					 enum pipe pipe);
void intel_pch_fifo_underrun_irq_handler(struct drm_i915_private *dev_priv,
					 enum transcoder pch_transcoder);
void intel_check_cpu_fifo_underruns(struct drm_i915_private *dev_priv);
void intel_check_pch_fifo_underruns(struct drm_i915_private *dev_priv);

/* i915_irq.c */
void gen5_enable_gt_irq(struct drm_i915_private *dev_priv, uint32_t mask);
void gen5_disable_gt_irq(struct drm_i915_private *dev_priv, uint32_t mask);
void gen6_reset_pm_iir(struct drm_i915_private *dev_priv, u32 mask);
void gen6_mask_pm_irq(struct drm_i915_private *dev_priv, u32 mask);
void gen6_unmask_pm_irq(struct drm_i915_private *dev_priv, u32 mask);
void gen6_enable_pm_irq(struct drm_i915_private *dev_priv, uint32_t mask);
void gen6_disable_pm_irq(struct drm_i915_private *dev_priv, uint32_t mask);
void gen6_reset_rps_interrupts(struct drm_i915_private *dev_priv);
void gen6_enable_rps_interrupts(struct drm_i915_private *dev_priv);
void gen6_disable_rps_interrupts(struct drm_i915_private *dev_priv);
u32 gen6_sanitize_rps_pm_mask(struct drm_i915_private *dev_priv, u32 mask);
void intel_runtime_pm_disable_interrupts(struct drm_i915_private *dev_priv);
void intel_runtime_pm_enable_interrupts(struct drm_i915_private *dev_priv);
static inline bool intel_irqs_enabled(struct drm_i915_private *dev_priv)
{
	/*
	 * We only use drm_irq_uninstall() at unload and VT switch, so
	 * this is the only thing we need to check.
	 */
	return dev_priv->pm.irqs_enabled;
}

int intel_get_crtc_scanline(struct intel_crtc *crtc);
void gen8_irq_power_well_post_enable(struct drm_i915_private *dev_priv,
				     unsigned int pipe_mask);
void gen8_irq_power_well_pre_disable(struct drm_i915_private *dev_priv,
				     unsigned int pipe_mask);
void gen9_reset_guc_interrupts(struct drm_i915_private *dev_priv);
void gen9_enable_guc_interrupts(struct drm_i915_private *dev_priv);
void gen9_disable_guc_interrupts(struct drm_i915_private *dev_priv);

/* intel_crt.c */
void intel_crt_init(struct drm_i915_private *dev_priv);
void intel_crt_reset(struct drm_encoder *encoder);

/* intel_ddi.c */
void intel_ddi_clk_select(struct intel_encoder *encoder,
			  struct intel_shared_dpll *pll);
void intel_ddi_fdi_post_disable(struct intel_encoder *intel_encoder,
				struct intel_crtc_state *old_crtc_state,
				struct drm_connector_state *old_conn_state);
void intel_prepare_dp_ddi_buffers(struct intel_encoder *encoder);
void hsw_fdi_link_train(struct drm_crtc *crtc);
void intel_ddi_init(struct drm_i915_private *dev_priv, enum port port);
enum port intel_ddi_get_encoder_port(struct intel_encoder *intel_encoder);
bool intel_ddi_get_hw_state(struct intel_encoder *encoder, enum pipe *pipe);
void intel_ddi_enable_transcoder_func(struct drm_crtc *crtc);
void intel_ddi_disable_transcoder_func(struct drm_i915_private *dev_priv,
				       enum transcoder cpu_transcoder);
void intel_ddi_enable_pipe_clock(struct intel_crtc *intel_crtc);
void intel_ddi_disable_pipe_clock(struct intel_crtc *intel_crtc);
bool intel_ddi_pll_select(struct intel_crtc *crtc,
			  struct intel_crtc_state *crtc_state);
void intel_ddi_set_pipe_settings(struct drm_crtc *crtc);
void intel_ddi_prepare_link_retrain(struct intel_dp *intel_dp);
bool intel_ddi_connector_get_hw_state(struct intel_connector *intel_connector);
bool intel_ddi_is_audio_enabled(struct drm_i915_private *dev_priv,
				 struct intel_crtc *intel_crtc);
void intel_ddi_get_config(struct intel_encoder *encoder,
			  struct intel_crtc_state *pipe_config);
struct intel_encoder *
intel_ddi_get_crtc_new_encoder(struct intel_crtc_state *crtc_state);

void intel_ddi_init_dp_buf_reg(struct intel_encoder *encoder);
void intel_ddi_clock_get(struct intel_encoder *encoder,
			 struct intel_crtc_state *pipe_config);
void intel_ddi_set_vc_payload_alloc(struct drm_crtc *crtc, bool state);
uint32_t ddi_signal_levels(struct intel_dp *intel_dp);
struct intel_shared_dpll *intel_ddi_get_link_dpll(struct intel_dp *intel_dp,
						  int clock);
unsigned int intel_fb_align_height(struct drm_device *dev,
				   unsigned int height,
				   uint32_t pixel_format,
				   uint64_t fb_format_modifier);
u32 intel_fb_stride_alignment(const struct drm_i915_private *dev_priv,
			      uint64_t fb_modifier, uint32_t pixel_format);

/* intel_audio.c */
void intel_init_audio_hooks(struct drm_i915_private *dev_priv);
void intel_audio_codec_enable(struct intel_encoder *encoder,
			      const struct intel_crtc_state *crtc_state,
			      const struct drm_connector_state *conn_state);
void intel_audio_codec_disable(struct intel_encoder *encoder);
void i915_audio_component_init(struct drm_i915_private *dev_priv);
void i915_audio_component_cleanup(struct drm_i915_private *dev_priv);

/* intel_display.c */
enum transcoder intel_crtc_pch_transcoder(struct intel_crtc *crtc);
void skl_set_preferred_cdclk_vco(struct drm_i915_private *dev_priv, int vco);
void intel_update_rawclk(struct drm_i915_private *dev_priv);
int vlv_get_cck_clock(struct drm_i915_private *dev_priv,
		      const char *name, u32 reg, int ref_freq);
void lpt_disable_pch_transcoder(struct drm_i915_private *dev_priv);
void lpt_disable_iclkip(struct drm_i915_private *dev_priv);
extern const struct drm_plane_funcs intel_plane_funcs;
void intel_init_display_hooks(struct drm_i915_private *dev_priv);
unsigned int intel_fb_xy_to_linear(int x, int y,
				   const struct intel_plane_state *state,
				   int plane);
void intel_add_fb_offsets(int *x, int *y,
			  const struct intel_plane_state *state, int plane);
unsigned int intel_rotation_info_size(const struct intel_rotation_info *rot_info);
bool intel_has_pending_fb_unpin(struct drm_i915_private *dev_priv);
void intel_mark_busy(struct drm_i915_private *dev_priv);
void intel_mark_idle(struct drm_i915_private *dev_priv);
void intel_crtc_restore_mode(struct drm_crtc *crtc);
int intel_display_suspend(struct drm_device *dev);
void intel_pps_unlock_regs_wa(struct drm_i915_private *dev_priv);
void intel_encoder_destroy(struct drm_encoder *encoder);
int intel_connector_init(struct intel_connector *);
struct intel_connector *intel_connector_alloc(void);
bool intel_connector_get_hw_state(struct intel_connector *connector);
void intel_connector_attach_encoder(struct intel_connector *connector,
				    struct intel_encoder *encoder);
struct drm_display_mode *intel_crtc_mode_get(struct drm_device *dev,
					     struct drm_crtc *crtc);
enum pipe intel_get_pipe_from_connector(struct intel_connector *connector);
int intel_get_pipe_from_crtc_id(struct drm_device *dev, void *data,
				struct drm_file *file_priv);
enum transcoder intel_pipe_to_cpu_transcoder(struct drm_i915_private *dev_priv,
					     enum pipe pipe);
static inline bool
intel_crtc_has_type(const struct intel_crtc_state *crtc_state,
		    enum intel_output_type type)
{
	return crtc_state->output_types & (1 << type);
}
static inline bool
intel_crtc_has_dp_encoder(const struct intel_crtc_state *crtc_state)
{
	return crtc_state->output_types &
		((1 << INTEL_OUTPUT_DP) |
		 (1 << INTEL_OUTPUT_DP_MST) |
		 (1 << INTEL_OUTPUT_EDP));
}
static inline void
intel_wait_for_vblank(struct drm_i915_private *dev_priv, enum pipe pipe)
{
	drm_wait_one_vblank(&dev_priv->drm, pipe);
}
static inline void
intel_wait_for_vblank_if_active(struct drm_i915_private *dev_priv, int pipe)
{
	const struct intel_crtc *crtc = intel_get_crtc_for_pipe(dev_priv, pipe);

	if (crtc->active)
		intel_wait_for_vblank(dev_priv, pipe);
}

u32 intel_crtc_get_vblank_counter(struct intel_crtc *crtc);

int ironlake_get_lanes_required(int target_clock, int link_bw, int bpp);
void vlv_wait_port_ready(struct drm_i915_private *dev_priv,
			 struct intel_digital_port *dport,
			 unsigned int expected_mask);
bool intel_get_load_detect_pipe(struct drm_connector *connector,
				struct drm_display_mode *mode,
				struct intel_load_detect_pipe *old,
				struct drm_modeset_acquire_ctx *ctx);
void intel_release_load_detect_pipe(struct drm_connector *connector,
				    struct intel_load_detect_pipe *old,
				    struct drm_modeset_acquire_ctx *ctx);
struct i915_vma *
intel_pin_and_fence_fb_obj(struct drm_framebuffer *fb, unsigned int rotation);
void intel_unpin_fb_obj(struct drm_framebuffer *fb, unsigned int rotation);
struct drm_framebuffer *
__intel_framebuffer_create(struct drm_device *dev,
			   struct drm_mode_fb_cmd2 *mode_cmd,
			   struct drm_i915_gem_object *obj);
void intel_finish_page_flip_cs(struct drm_i915_private *dev_priv, int pipe);
void intel_finish_page_flip_mmio(struct drm_i915_private *dev_priv, int pipe);
void intel_check_page_flip(struct drm_i915_private *dev_priv, int pipe);
int intel_prepare_plane_fb(struct drm_plane *plane,
			   struct drm_plane_state *new_state);
void intel_cleanup_plane_fb(struct drm_plane *plane,
			    struct drm_plane_state *old_state);
int intel_plane_atomic_get_property(struct drm_plane *plane,
				    const struct drm_plane_state *state,
				    struct drm_property *property,
				    uint64_t *val);
int intel_plane_atomic_set_property(struct drm_plane *plane,
				    struct drm_plane_state *state,
				    struct drm_property *property,
				    uint64_t val);
int intel_plane_atomic_calc_changes(struct drm_crtc_state *crtc_state,
				    struct drm_plane_state *plane_state);

unsigned int intel_tile_height(const struct drm_i915_private *dev_priv,
			       uint64_t fb_modifier, unsigned int cpp);

void assert_pch_transcoder_disabled(struct drm_i915_private *dev_priv,
				    enum pipe pipe);

int vlv_force_pll_on(struct drm_i915_private *dev_priv, enum pipe pipe,
		     const struct dpll *dpll);
void vlv_force_pll_off(struct drm_i915_private *dev_priv, enum pipe pipe);
int lpt_get_iclkip(struct drm_i915_private *dev_priv);

/* modesetting asserts */
void assert_panel_unlocked(struct drm_i915_private *dev_priv,
			   enum pipe pipe);
void assert_pll(struct drm_i915_private *dev_priv,
		enum pipe pipe, bool state);
#define assert_pll_enabled(d, p) assert_pll(d, p, true)
#define assert_pll_disabled(d, p) assert_pll(d, p, false)
void assert_dsi_pll(struct drm_i915_private *dev_priv, bool state);
#define assert_dsi_pll_enabled(d) assert_dsi_pll(d, true)
#define assert_dsi_pll_disabled(d) assert_dsi_pll(d, false)
void assert_fdi_rx_pll(struct drm_i915_private *dev_priv,
		       enum pipe pipe, bool state);
#define assert_fdi_rx_pll_enabled(d, p) assert_fdi_rx_pll(d, p, true)
#define assert_fdi_rx_pll_disabled(d, p) assert_fdi_rx_pll(d, p, false)
void assert_pipe(struct drm_i915_private *dev_priv, enum pipe pipe, bool state);
#define assert_pipe_enabled(d, p) assert_pipe(d, p, true)
#define assert_pipe_disabled(d, p) assert_pipe(d, p, false)
u32 intel_compute_tile_offset(int *x, int *y,
			      const struct intel_plane_state *state, int plane);
void intel_prepare_reset(struct drm_i915_private *dev_priv);
void intel_finish_reset(struct drm_i915_private *dev_priv);
void hsw_enable_pc8(struct drm_i915_private *dev_priv);
void hsw_disable_pc8(struct drm_i915_private *dev_priv);
void bxt_init_cdclk(struct drm_i915_private *dev_priv);
void bxt_uninit_cdclk(struct drm_i915_private *dev_priv);
void gen9_sanitize_dc_state(struct drm_i915_private *dev_priv);
void bxt_enable_dc9(struct drm_i915_private *dev_priv);
void bxt_disable_dc9(struct drm_i915_private *dev_priv);
void gen9_enable_dc5(struct drm_i915_private *dev_priv);
void skl_init_cdclk(struct drm_i915_private *dev_priv);
void skl_uninit_cdclk(struct drm_i915_private *dev_priv);
unsigned int skl_cdclk_get_vco(unsigned int freq);
void skl_enable_dc6(struct drm_i915_private *dev_priv);
void skl_disable_dc6(struct drm_i915_private *dev_priv);
void intel_dp_get_m_n(struct intel_crtc *crtc,
		      struct intel_crtc_state *pipe_config);
void intel_dp_set_m_n(struct intel_crtc *crtc, enum link_m_n_set m_n);
int intel_dotclock_calculate(int link_freq, const struct intel_link_m_n *m_n);
bool bxt_find_best_dpll(struct intel_crtc_state *crtc_state, int target_clock,
			struct dpll *best_clock);
int chv_calc_dpll_params(int refclk, struct dpll *pll_clock);

bool intel_crtc_active(struct intel_crtc *crtc);
void hsw_enable_ips(struct intel_crtc *crtc);
void hsw_disable_ips(struct intel_crtc *crtc);
enum intel_display_power_domain
intel_display_port_power_domain(struct intel_encoder *intel_encoder);
enum intel_display_power_domain
intel_display_port_aux_power_domain(struct intel_encoder *intel_encoder);
void intel_mode_from_pipe_config(struct drm_display_mode *mode,
				 struct intel_crtc_state *pipe_config);

int skl_update_scaler_crtc(struct intel_crtc_state *crtc_state);
int skl_max_scale(struct intel_crtc *crtc, struct intel_crtc_state *crtc_state);

u32 intel_fb_gtt_offset(struct drm_framebuffer *fb, unsigned int rotation);

u32 skl_plane_ctl_format(uint32_t pixel_format);
u32 skl_plane_ctl_tiling(uint64_t fb_modifier);
u32 skl_plane_ctl_rotation(unsigned int rotation);
u32 skl_plane_stride(const struct drm_framebuffer *fb, int plane,
		     unsigned int rotation);
int skl_check_plane_surface(struct intel_plane_state *plane_state);

/* intel_csr.c */
void intel_csr_ucode_init(struct drm_i915_private *);
void intel_csr_load_program(struct drm_i915_private *);
void intel_csr_ucode_fini(struct drm_i915_private *);
void intel_csr_ucode_suspend(struct drm_i915_private *);
void intel_csr_ucode_resume(struct drm_i915_private *);

/* intel_dp.c */
bool intel_dp_init(struct drm_i915_private *dev_priv, i915_reg_t output_reg,
		   enum port port);
bool intel_dp_init_connector(struct intel_digital_port *intel_dig_port,
			     struct intel_connector *intel_connector);
void intel_dp_set_link_params(struct intel_dp *intel_dp,
			      int link_rate, uint8_t lane_count,
			      bool link_mst);
void intel_dp_start_link_train(struct intel_dp *intel_dp);
void intel_dp_stop_link_train(struct intel_dp *intel_dp);
void intel_dp_sink_dpms(struct intel_dp *intel_dp, int mode);
void intel_dp_encoder_reset(struct drm_encoder *encoder);
void intel_dp_encoder_suspend(struct intel_encoder *intel_encoder);
void intel_dp_encoder_destroy(struct drm_encoder *encoder);
int intel_dp_sink_crc(struct intel_dp *intel_dp, u8 *crc);
bool intel_dp_compute_config(struct intel_encoder *encoder,
			     struct intel_crtc_state *pipe_config,
			     struct drm_connector_state *conn_state);
bool intel_dp_is_edp(struct drm_i915_private *dev_priv, enum port port);
enum irqreturn intel_dp_hpd_pulse(struct intel_digital_port *intel_dig_port,
				  bool long_hpd);
void intel_edp_backlight_on(struct intel_dp *intel_dp);
void intel_edp_backlight_off(struct intel_dp *intel_dp);
void intel_edp_panel_vdd_on(struct intel_dp *intel_dp);
void intel_edp_panel_on(struct intel_dp *intel_dp);
void intel_edp_panel_off(struct intel_dp *intel_dp);
void intel_dp_add_properties(struct intel_dp *intel_dp, struct drm_connector *connector);
void intel_dp_mst_suspend(struct drm_device *dev);
void intel_dp_mst_resume(struct drm_device *dev);
int intel_dp_max_link_rate(struct intel_dp *intel_dp);
int intel_dp_rate_select(struct intel_dp *intel_dp, int rate);
void intel_dp_hot_plug(struct intel_encoder *intel_encoder);
void intel_power_sequencer_reset(struct drm_i915_private *dev_priv);
uint32_t intel_dp_pack_aux(const uint8_t *src, int src_bytes);
void intel_plane_destroy(struct drm_plane *plane);
void intel_edp_drrs_enable(struct intel_dp *intel_dp,
			   struct intel_crtc_state *crtc_state);
void intel_edp_drrs_disable(struct intel_dp *intel_dp,
			   struct intel_crtc_state *crtc_state);
void intel_edp_drrs_invalidate(struct drm_i915_private *dev_priv,
			       unsigned int frontbuffer_bits);
void intel_edp_drrs_flush(struct drm_i915_private *dev_priv,
			  unsigned int frontbuffer_bits);

void
intel_dp_program_link_training_pattern(struct intel_dp *intel_dp,
				       uint8_t dp_train_pat);
void
intel_dp_set_signal_levels(struct intel_dp *intel_dp);
void intel_dp_set_idle_link_train(struct intel_dp *intel_dp);
uint8_t
intel_dp_voltage_max(struct intel_dp *intel_dp);
uint8_t
intel_dp_pre_emphasis_max(struct intel_dp *intel_dp, uint8_t voltage_swing);
void intel_dp_compute_rate(struct intel_dp *intel_dp, int port_clock,
			   uint8_t *link_bw, uint8_t *rate_select);
bool intel_dp_source_supports_hbr2(struct intel_dp *intel_dp);
bool
intel_dp_get_link_status(struct intel_dp *intel_dp, uint8_t link_status[DP_LINK_STATUS_SIZE]);

static inline unsigned int intel_dp_unused_lane_mask(int lane_count)
{
	return ~((1 << lane_count) - 1) & 0xf;
}

bool intel_dp_read_dpcd(struct intel_dp *intel_dp);
bool __intel_dp_read_desc(struct intel_dp *intel_dp,
			  struct intel_dp_desc *desc);
bool intel_dp_read_desc(struct intel_dp *intel_dp);
<<<<<<< HEAD
=======
int intel_dp_link_required(int pixel_clock, int bpp);
int intel_dp_max_data_rate(int max_link_clock, int max_lanes);
>>>>>>> 467a14d9

/* intel_dp_aux_backlight.c */
int intel_dp_aux_init_backlight_funcs(struct intel_connector *intel_connector);

/* intel_dp_mst.c */
int intel_dp_mst_encoder_init(struct intel_digital_port *intel_dig_port, int conn_id);
void intel_dp_mst_encoder_cleanup(struct intel_digital_port *intel_dig_port);
/* intel_dsi.c */
void intel_dsi_init(struct drm_i915_private *dev_priv);

/* intel_dsi_dcs_backlight.c */
int intel_dsi_dcs_init_backlight_funcs(struct intel_connector *intel_connector);

/* intel_dvo.c */
void intel_dvo_init(struct drm_i915_private *dev_priv);
/* intel_hotplug.c */
void intel_hpd_poll_init(struct drm_i915_private *dev_priv);


/* legacy fbdev emulation in intel_fbdev.c */
#ifdef CONFIG_DRM_FBDEV_EMULATION
extern int intel_fbdev_init(struct drm_device *dev);
extern void intel_fbdev_initial_config_async(struct drm_device *dev);
extern void intel_fbdev_fini(struct drm_device *dev);
extern void intel_fbdev_set_suspend(struct drm_device *dev, int state, bool synchronous);
extern void intel_fbdev_output_poll_changed(struct drm_device *dev);
extern void intel_fbdev_restore_mode(struct drm_device *dev);
#else
static inline int intel_fbdev_init(struct drm_device *dev)
{
	return 0;
}

static inline void intel_fbdev_initial_config_async(struct drm_device *dev)
{
}

static inline void intel_fbdev_fini(struct drm_device *dev)
{
}

static inline void intel_fbdev_set_suspend(struct drm_device *dev, int state, bool synchronous)
{
}

static inline void intel_fbdev_output_poll_changed(struct drm_device *dev)
{
}

static inline void intel_fbdev_restore_mode(struct drm_device *dev)
{
}
#endif

/* intel_fbc.c */
void intel_fbc_choose_crtc(struct drm_i915_private *dev_priv,
			   struct drm_atomic_state *state);
bool intel_fbc_is_active(struct drm_i915_private *dev_priv);
void intel_fbc_pre_update(struct intel_crtc *crtc,
			  struct intel_crtc_state *crtc_state,
			  struct intel_plane_state *plane_state);
void intel_fbc_post_update(struct intel_crtc *crtc);
void intel_fbc_init(struct drm_i915_private *dev_priv);
void intel_fbc_init_pipe_state(struct drm_i915_private *dev_priv);
void intel_fbc_enable(struct intel_crtc *crtc,
		      struct intel_crtc_state *crtc_state,
		      struct intel_plane_state *plane_state);
void intel_fbc_disable(struct intel_crtc *crtc);
void intel_fbc_global_disable(struct drm_i915_private *dev_priv);
void intel_fbc_invalidate(struct drm_i915_private *dev_priv,
			  unsigned int frontbuffer_bits,
			  enum fb_op_origin origin);
void intel_fbc_flush(struct drm_i915_private *dev_priv,
		     unsigned int frontbuffer_bits, enum fb_op_origin origin);
void intel_fbc_cleanup_cfb(struct drm_i915_private *dev_priv);
void intel_fbc_handle_fifo_underrun_irq(struct drm_i915_private *dev_priv);

/* intel_hdmi.c */
void intel_hdmi_init(struct drm_i915_private *dev_priv, i915_reg_t hdmi_reg,
		     enum port port);
void intel_hdmi_init_connector(struct intel_digital_port *intel_dig_port,
			       struct intel_connector *intel_connector);
struct intel_hdmi *enc_to_intel_hdmi(struct drm_encoder *encoder);
bool intel_hdmi_compute_config(struct intel_encoder *encoder,
			       struct intel_crtc_state *pipe_config,
			       struct drm_connector_state *conn_state);
void intel_dp_dual_mode_set_tmds_output(struct intel_hdmi *hdmi, bool enable);


/* intel_lvds.c */
void intel_lvds_init(struct drm_i915_private *dev_priv);
struct intel_encoder *intel_get_lvds_encoder(struct drm_device *dev);
bool intel_is_dual_link_lvds(struct drm_device *dev);


/* intel_modes.c */
int intel_connector_update_modes(struct drm_connector *connector,
				 struct edid *edid);
int intel_ddc_get_modes(struct drm_connector *c, struct i2c_adapter *adapter);
void intel_attach_force_audio_property(struct drm_connector *connector);
void intel_attach_broadcast_rgb_property(struct drm_connector *connector);
void intel_attach_aspect_ratio_property(struct drm_connector *connector);


/* intel_overlay.c */
void intel_setup_overlay(struct drm_i915_private *dev_priv);
void intel_cleanup_overlay(struct drm_i915_private *dev_priv);
int intel_overlay_switch_off(struct intel_overlay *overlay);
int intel_overlay_put_image_ioctl(struct drm_device *dev, void *data,
				  struct drm_file *file_priv);
int intel_overlay_attrs_ioctl(struct drm_device *dev, void *data,
			      struct drm_file *file_priv);
void intel_overlay_reset(struct drm_i915_private *dev_priv);


/* intel_panel.c */
int intel_panel_init(struct intel_panel *panel,
		     struct drm_display_mode *fixed_mode,
		     struct drm_display_mode *downclock_mode);
void intel_panel_fini(struct intel_panel *panel);
void intel_fixed_panel_mode(const struct drm_display_mode *fixed_mode,
			    struct drm_display_mode *adjusted_mode);
void intel_pch_panel_fitting(struct intel_crtc *crtc,
			     struct intel_crtc_state *pipe_config,
			     int fitting_mode);
void intel_gmch_panel_fitting(struct intel_crtc *crtc,
			      struct intel_crtc_state *pipe_config,
			      int fitting_mode);
void intel_panel_set_backlight_acpi(struct intel_connector *connector,
				    u32 level, u32 max);
int intel_panel_setup_backlight(struct drm_connector *connector,
				enum pipe pipe);
void intel_panel_enable_backlight(struct intel_connector *connector);
void intel_panel_disable_backlight(struct intel_connector *connector);
void intel_panel_destroy_backlight(struct drm_connector *connector);
enum drm_connector_status intel_panel_detect(struct drm_device *dev);
extern struct drm_display_mode *intel_find_panel_downclock(
				struct drm_device *dev,
				struct drm_display_mode *fixed_mode,
				struct drm_connector *connector);

#if IS_ENABLED(CONFIG_BACKLIGHT_CLASS_DEVICE)
int intel_backlight_device_register(struct intel_connector *connector);
void intel_backlight_device_unregister(struct intel_connector *connector);
#else /* CONFIG_BACKLIGHT_CLASS_DEVICE */
static int intel_backlight_device_register(struct intel_connector *connector)
{
	return 0;
}
static inline void intel_backlight_device_unregister(struct intel_connector *connector)
{
}
#endif /* CONFIG_BACKLIGHT_CLASS_DEVICE */


/* intel_psr.c */
void intel_psr_enable(struct intel_dp *intel_dp);
void intel_psr_disable(struct intel_dp *intel_dp);
void intel_psr_invalidate(struct drm_i915_private *dev_priv,
			  unsigned frontbuffer_bits);
void intel_psr_flush(struct drm_i915_private *dev_priv,
		     unsigned frontbuffer_bits,
		     enum fb_op_origin origin);
void intel_psr_init(struct drm_i915_private *dev_priv);
void intel_psr_single_frame_update(struct drm_i915_private *dev_priv,
				   unsigned frontbuffer_bits);

/* intel_runtime_pm.c */
int intel_power_domains_init(struct drm_i915_private *);
void intel_power_domains_fini(struct drm_i915_private *);
void intel_power_domains_init_hw(struct drm_i915_private *dev_priv, bool resume);
void intel_power_domains_suspend(struct drm_i915_private *dev_priv);
void bxt_display_core_init(struct drm_i915_private *dev_priv, bool resume);
void bxt_display_core_uninit(struct drm_i915_private *dev_priv);
void intel_runtime_pm_enable(struct drm_i915_private *dev_priv);
const char *
intel_display_power_domain_str(enum intel_display_power_domain domain);

bool intel_display_power_is_enabled(struct drm_i915_private *dev_priv,
				    enum intel_display_power_domain domain);
bool __intel_display_power_is_enabled(struct drm_i915_private *dev_priv,
				      enum intel_display_power_domain domain);
void intel_display_power_get(struct drm_i915_private *dev_priv,
			     enum intel_display_power_domain domain);
bool intel_display_power_get_if_enabled(struct drm_i915_private *dev_priv,
					enum intel_display_power_domain domain);
void intel_display_power_put(struct drm_i915_private *dev_priv,
			     enum intel_display_power_domain domain);

static inline void
assert_rpm_device_not_suspended(struct drm_i915_private *dev_priv)
{
	WARN_ONCE(dev_priv->pm.suspended,
		  "Device suspended during HW access\n");
}

static inline void
assert_rpm_wakelock_held(struct drm_i915_private *dev_priv)
{
	assert_rpm_device_not_suspended(dev_priv);
	/* FIXME: Needs to be converted back to WARN_ONCE, but currently causes
	 * too much noise. */
	if (!atomic_read(&dev_priv->pm.wakeref_count))
		DRM_DEBUG_DRIVER("RPM wakelock ref not held during HW access");
}

/**
 * disable_rpm_wakeref_asserts - disable the RPM assert checks
 * @dev_priv: i915 device instance
 *
 * This function disable asserts that check if we hold an RPM wakelock
 * reference, while keeping the device-not-suspended checks still enabled.
 * It's meant to be used only in special circumstances where our rule about
 * the wakelock refcount wrt. the device power state doesn't hold. According
 * to this rule at any point where we access the HW or want to keep the HW in
 * an active state we must hold an RPM wakelock reference acquired via one of
 * the intel_runtime_pm_get() helpers. Currently there are a few special spots
 * where this rule doesn't hold: the IRQ and suspend/resume handlers, the
 * forcewake release timer, and the GPU RPS and hangcheck works. All other
 * users should avoid using this function.
 *
 * Any calls to this function must have a symmetric call to
 * enable_rpm_wakeref_asserts().
 */
static inline void
disable_rpm_wakeref_asserts(struct drm_i915_private *dev_priv)
{
	atomic_inc(&dev_priv->pm.wakeref_count);
}

/**
 * enable_rpm_wakeref_asserts - re-enable the RPM assert checks
 * @dev_priv: i915 device instance
 *
 * This function re-enables the RPM assert checks after disabling them with
 * disable_rpm_wakeref_asserts. It's meant to be used only in special
 * circumstances otherwise its use should be avoided.
 *
 * Any calls to this function must have a symmetric call to
 * disable_rpm_wakeref_asserts().
 */
static inline void
enable_rpm_wakeref_asserts(struct drm_i915_private *dev_priv)
{
	atomic_dec(&dev_priv->pm.wakeref_count);
}

void intel_runtime_pm_get(struct drm_i915_private *dev_priv);
bool intel_runtime_pm_get_if_in_use(struct drm_i915_private *dev_priv);
void intel_runtime_pm_get_noresume(struct drm_i915_private *dev_priv);
void intel_runtime_pm_put(struct drm_i915_private *dev_priv);

void intel_display_set_init_power(struct drm_i915_private *dev, bool enable);

void chv_phy_powergate_lanes(struct intel_encoder *encoder,
			     bool override, unsigned int mask);
bool chv_phy_powergate_ch(struct drm_i915_private *dev_priv, enum dpio_phy phy,
			  enum dpio_channel ch, bool override);


/* intel_pm.c */
void intel_init_clock_gating(struct drm_i915_private *dev_priv);
void intel_suspend_hw(struct drm_i915_private *dev_priv);
int ilk_wm_max_level(const struct drm_i915_private *dev_priv);
void intel_update_watermarks(struct intel_crtc *crtc);
void intel_init_pm(struct drm_i915_private *dev_priv);
void intel_init_clock_gating_hooks(struct drm_i915_private *dev_priv);
void intel_pm_setup(struct drm_i915_private *dev_priv);
void intel_gpu_ips_init(struct drm_i915_private *dev_priv);
void intel_gpu_ips_teardown(void);
void intel_init_gt_powersave(struct drm_i915_private *dev_priv);
void intel_cleanup_gt_powersave(struct drm_i915_private *dev_priv);
void intel_sanitize_gt_powersave(struct drm_i915_private *dev_priv);
void intel_enable_gt_powersave(struct drm_i915_private *dev_priv);
void intel_autoenable_gt_powersave(struct drm_i915_private *dev_priv);
void intel_disable_gt_powersave(struct drm_i915_private *dev_priv);
void intel_suspend_gt_powersave(struct drm_i915_private *dev_priv);
void gen6_rps_busy(struct drm_i915_private *dev_priv);
void gen6_rps_reset_ei(struct drm_i915_private *dev_priv);
void gen6_rps_idle(struct drm_i915_private *dev_priv);
void gen6_rps_boost(struct drm_i915_private *dev_priv,
		    struct intel_rps_client *rps,
		    unsigned long submitted);
void intel_queue_rps_boost_for_request(struct drm_i915_gem_request *req);
void vlv_wm_get_hw_state(struct drm_device *dev);
void ilk_wm_get_hw_state(struct drm_device *dev);
void skl_wm_get_hw_state(struct drm_device *dev);
void skl_ddb_get_hw_state(struct drm_i915_private *dev_priv,
			  struct skl_ddb_allocation *ddb /* out */);
void skl_pipe_wm_get_hw_state(struct drm_crtc *crtc,
			      struct skl_pipe_wm *out);
bool intel_can_enable_sagv(struct drm_atomic_state *state);
int intel_enable_sagv(struct drm_i915_private *dev_priv);
int intel_disable_sagv(struct drm_i915_private *dev_priv);
bool skl_wm_level_equals(const struct skl_wm_level *l1,
			 const struct skl_wm_level *l2);
bool skl_ddb_allocation_overlaps(const struct skl_ddb_entry **entries,
				 const struct skl_ddb_entry *ddb,
				 int ignore);
uint32_t ilk_pipe_pixel_rate(const struct intel_crtc_state *pipe_config);
bool ilk_disable_lp_wm(struct drm_device *dev);
int sanitize_rc6_option(struct drm_i915_private *dev_priv, int enable_rc6);
static inline int intel_enable_rc6(void)
{
	return i915.enable_rc6;
}

/* intel_sdvo.c */
bool intel_sdvo_init(struct drm_i915_private *dev_priv,
		     i915_reg_t reg, enum port port);


/* intel_sprite.c */
int intel_usecs_to_scanlines(const struct drm_display_mode *adjusted_mode,
			     int usecs);
struct intel_plane *intel_sprite_plane_create(struct drm_i915_private *dev_priv,
					      enum pipe pipe, int plane);
int intel_sprite_set_colorkey(struct drm_device *dev, void *data,
			      struct drm_file *file_priv);
void intel_pipe_update_start(struct intel_crtc *crtc);
void intel_pipe_update_end(struct intel_crtc *crtc, struct intel_flip_work *work);

/* intel_tv.c */
void intel_tv_init(struct drm_i915_private *dev_priv);

/* intel_atomic.c */
int intel_connector_atomic_get_property(struct drm_connector *connector,
					const struct drm_connector_state *state,
					struct drm_property *property,
					uint64_t *val);
struct drm_crtc_state *intel_crtc_duplicate_state(struct drm_crtc *crtc);
void intel_crtc_destroy_state(struct drm_crtc *crtc,
			       struct drm_crtc_state *state);
struct drm_atomic_state *intel_atomic_state_alloc(struct drm_device *dev);
void intel_atomic_state_clear(struct drm_atomic_state *);
struct intel_shared_dpll_config *
intel_atomic_get_shared_dpll_state(struct drm_atomic_state *s);

static inline struct intel_crtc_state *
intel_atomic_get_crtc_state(struct drm_atomic_state *state,
			    struct intel_crtc *crtc)
{
	struct drm_crtc_state *crtc_state;
	crtc_state = drm_atomic_get_crtc_state(state, &crtc->base);
	if (IS_ERR(crtc_state))
		return ERR_CAST(crtc_state);

	return to_intel_crtc_state(crtc_state);
}

static inline struct intel_plane_state *
intel_atomic_get_existing_plane_state(struct drm_atomic_state *state,
				      struct intel_plane *plane)
{
	struct drm_plane_state *plane_state;

	plane_state = drm_atomic_get_existing_plane_state(state, &plane->base);

	return to_intel_plane_state(plane_state);
}

int intel_atomic_setup_scalers(struct drm_device *dev,
	struct intel_crtc *intel_crtc,
	struct intel_crtc_state *crtc_state);

/* intel_atomic_plane.c */
struct intel_plane_state *intel_create_plane_state(struct drm_plane *plane);
struct drm_plane_state *intel_plane_duplicate_state(struct drm_plane *plane);
void intel_plane_destroy_state(struct drm_plane *plane,
			       struct drm_plane_state *state);
extern const struct drm_plane_helper_funcs intel_plane_helper_funcs;

/* intel_color.c */
void intel_color_init(struct drm_crtc *crtc);
int intel_color_check(struct drm_crtc *crtc, struct drm_crtc_state *state);
void intel_color_set_csc(struct drm_crtc_state *crtc_state);
void intel_color_load_luts(struct drm_crtc_state *crtc_state);

/* intel_lspcon.c */
bool lspcon_init(struct intel_digital_port *intel_dig_port);
void lspcon_resume(struct intel_lspcon *lspcon);
<<<<<<< HEAD
=======
void lspcon_wait_pcon_mode(struct intel_lspcon *lspcon);
>>>>>>> 467a14d9
#endif /* __INTEL_DRV_H__ */<|MERGE_RESOLUTION|>--- conflicted
+++ resolved
@@ -1099,15 +1099,12 @@
 	return &dp_to_dig_port(intel_dp)->lspcon;
 }
 
-<<<<<<< HEAD
-=======
 static inline struct intel_digital_port *
 hdmi_to_dig_port(struct intel_hdmi *intel_hdmi)
 {
 	return container_of(intel_hdmi, struct intel_digital_port, hdmi);
 }
 
->>>>>>> 467a14d9
 /* intel_fifo_underrun.c */
 bool intel_set_cpu_fifo_underrun_reporting(struct drm_i915_private *dev_priv,
 					   enum pipe pipe, bool enable);
@@ -1460,11 +1457,8 @@
 bool __intel_dp_read_desc(struct intel_dp *intel_dp,
 			  struct intel_dp_desc *desc);
 bool intel_dp_read_desc(struct intel_dp *intel_dp);
-<<<<<<< HEAD
-=======
 int intel_dp_link_required(int pixel_clock, int bpp);
 int intel_dp_max_data_rate(int max_link_clock, int max_lanes);
->>>>>>> 467a14d9
 
 /* intel_dp_aux_backlight.c */
 int intel_dp_aux_init_backlight_funcs(struct intel_connector *intel_connector);
@@ -1846,8 +1840,5 @@
 /* intel_lspcon.c */
 bool lspcon_init(struct intel_digital_port *intel_dig_port);
 void lspcon_resume(struct intel_lspcon *lspcon);
-<<<<<<< HEAD
-=======
 void lspcon_wait_pcon_mode(struct intel_lspcon *lspcon);
->>>>>>> 467a14d9
 #endif /* __INTEL_DRV_H__ */
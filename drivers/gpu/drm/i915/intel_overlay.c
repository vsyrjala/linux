--- conflicted
+++ resolved
@@ -190,25 +190,15 @@
 static struct overlay_registers __iomem *
 intel_overlay_map_regs(struct intel_overlay *overlay)
 {
-<<<<<<< HEAD
-	struct drm_i915_private *dev_priv = to_i915(overlay->dev);
-	struct i915_ggtt *ggtt = &dev_priv->ggtt;
-=======
 	struct drm_i915_private *dev_priv = overlay->i915;
->>>>>>> af4a879e
 	struct overlay_registers __iomem *regs;
 
 	if (OVERLAY_NEEDS_PHYSICAL(dev_priv))
 		regs = (struct overlay_registers __iomem *)overlay->reg_bo->phys_handle->vaddr;
 	else
-<<<<<<< HEAD
-		regs = io_mapping_map_wc(ggtt->mappable,
-					 i915_gem_obj_ggtt_offset(overlay->reg_bo));
-=======
 		regs = io_mapping_map_wc(dev_priv->ggtt.mappable,
 					 overlay->flip_addr,
 					 PAGE_SIZE);
->>>>>>> af4a879e
 
 	return regs;
 }
@@ -242,12 +232,7 @@
 /* overlay needs to be disable in OCMD reg */
 static int intel_overlay_on(struct intel_overlay *overlay)
 {
-<<<<<<< HEAD
-	struct drm_device *dev = overlay->dev;
-	struct drm_i915_private *dev_priv = dev->dev_private;
-=======
 	struct drm_i915_private *dev_priv = overlay->i915;
->>>>>>> af4a879e
 	struct intel_engine_cs *engine = &dev_priv->engine[RCS];
 	struct drm_i915_gem_request *req;
 	int ret;
@@ -280,12 +265,7 @@
 static int intel_overlay_continue(struct intel_overlay *overlay,
 				  bool load_polyphase_filter)
 {
-<<<<<<< HEAD
-	struct drm_device *dev = overlay->dev;
-	struct drm_i915_private *dev_priv = dev->dev_private;
-=======
 	struct drm_i915_private *dev_priv = overlay->i915;
->>>>>>> af4a879e
 	struct intel_engine_cs *engine = &dev_priv->engine[RCS];
 	struct drm_i915_gem_request *req;
 	u32 flip_addr = overlay->flip_addr;
@@ -353,12 +333,7 @@
 /* overlay needs to be disabled in OCMD reg */
 static int intel_overlay_off(struct intel_overlay *overlay)
 {
-<<<<<<< HEAD
-	struct drm_device *dev = overlay->dev;
-	struct drm_i915_private *dev_priv = dev->dev_private;
-=======
 	struct drm_i915_private *dev_priv = overlay->i915;
->>>>>>> af4a879e
 	struct intel_engine_cs *engine = &dev_priv->engine[RCS];
 	struct drm_i915_gem_request *req;
 	u32 flip_addr = overlay->flip_addr;
@@ -430,12 +405,7 @@
  */
 static int intel_overlay_release_old_vid(struct intel_overlay *overlay)
 {
-<<<<<<< HEAD
-	struct drm_device *dev = overlay->dev;
-	struct drm_i915_private *dev_priv = dev->dev_private;
-=======
 	struct drm_i915_private *dev_priv = overlay->i915;
->>>>>>> af4a879e
 	struct intel_engine_cs *engine = &dev_priv->engine[RCS];
 	int ret;
 
@@ -1503,12 +1473,7 @@
 static struct overlay_registers __iomem *
 intel_overlay_map_regs_atomic(struct intel_overlay *overlay)
 {
-<<<<<<< HEAD
-	struct drm_i915_private *dev_priv = to_i915(overlay->dev);
-	struct i915_ggtt *ggtt = &dev_priv->ggtt;
-=======
 	struct drm_i915_private *dev_priv = overlay->i915;
->>>>>>> af4a879e
 	struct overlay_registers __iomem *regs;
 
 	if (OVERLAY_NEEDS_PHYSICAL(dev_priv))
@@ -1517,13 +1482,8 @@
 		regs = (struct overlay_registers __iomem *)
 			overlay->reg_bo->phys_handle->vaddr;
 	else
-<<<<<<< HEAD
-		regs = io_mapping_map_atomic_wc(ggtt->mappable,
-						i915_gem_obj_ggtt_offset(overlay->reg_bo));
-=======
 		regs = io_mapping_map_atomic_wc(dev_priv->ggtt.mappable,
 						overlay->flip_addr);
->>>>>>> af4a879e
 
 	return regs;
 }

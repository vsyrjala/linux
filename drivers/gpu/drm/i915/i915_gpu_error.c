--- conflicted
+++ resolved
@@ -176,11 +176,6 @@
 
 #ifdef CONFIG_DRM_I915_COMPRESS_ERROR
 
-<<<<<<< HEAD
-static bool compress_init(struct z_stream_s *zstream)
-{
-	memset(zstream, 0, sizeof(*zstream));
-=======
 struct compress {
 	struct z_stream_s zstream;
 	void *tmp;
@@ -189,7 +184,6 @@
 static bool compress_init(struct compress *c)
 {
 	struct z_stream_s *zstream = memset(&c->zstream, 0, sizeof(c->zstream));
->>>>>>> 7e3eb599
 
 	zstream->workspace =
 		kmalloc(zlib_deflate_workspacesize(MAX_WBITS, MAX_MEM_LEVEL),
@@ -202,16 +196,6 @@
 		return false;
 	}
 
-<<<<<<< HEAD
-	return true;
-}
-
-static int compress_page(struct z_stream_s *zstream,
-			 void *src,
-			 struct drm_i915_error_object *dst)
-{
-	zstream->next_in = src;
-=======
 	c->tmp = NULL;
 	if (i915_memcpy_from_wc(NULL, 0, 0))
 		c->tmp = (void *)__get_free_page(GFP_ATOMIC | __GFP_NOWARN);
@@ -228,7 +212,6 @@
 	zstream->next_in = src;
 	if (c->tmp && i915_memcpy_from_wc(c->tmp, src, PAGE_SIZE))
 		zstream->next_in = c->tmp;
->>>>>>> 7e3eb599
 	zstream->avail_in = PAGE_SIZE;
 
 	do {
@@ -256,17 +239,11 @@
 	return 0;
 }
 
-<<<<<<< HEAD
-static void compress_fini(struct z_stream_s *zstream,
-			  struct drm_i915_error_object *dst)
-{
-=======
 static void compress_fini(struct compress *c,
 			  struct drm_i915_error_object *dst)
 {
 	struct z_stream_s *zstream = &c->zstream;
 
->>>>>>> 7e3eb599
 	if (dst) {
 		zlib_deflate(zstream, Z_FINISH);
 		dst->unused = zstream->avail_out;
@@ -274,12 +251,9 @@
 
 	zlib_deflateEnd(zstream);
 	kfree(zstream->workspace);
-<<<<<<< HEAD
-=======
 
 	if (c->tmp)
 		free_page((unsigned long)c->tmp);
->>>>>>> 7e3eb599
 }
 
 static void err_compression_marker(struct drm_i915_error_state_buf *m)
@@ -289,54 +263,34 @@
 
 #else
 
-<<<<<<< HEAD
-static bool compress_init(struct z_stream_s *zstream)
-=======
 struct compress {
 };
 
 static bool compress_init(struct compress *c)
->>>>>>> 7e3eb599
 {
 	return true;
 }
 
-<<<<<<< HEAD
-static int compress_page(struct z_stream_s *zstream,
-=======
 static int compress_page(struct compress *c,
->>>>>>> 7e3eb599
 			 void *src,
 			 struct drm_i915_error_object *dst)
 {
 	unsigned long page;
-<<<<<<< HEAD
-=======
 	void *ptr;
->>>>>>> 7e3eb599
 
 	page = __get_free_page(GFP_ATOMIC | __GFP_NOWARN);
 	if (!page)
 		return -ENOMEM;
 
-<<<<<<< HEAD
-	dst->pages[dst->page_count++] =
-		memcpy((void *)page, src, PAGE_SIZE);
-=======
 	ptr = (void *)page;
 	if (!i915_memcpy_from_wc(ptr, src, PAGE_SIZE))
 		memcpy(ptr, src, PAGE_SIZE);
 	dst->pages[dst->page_count++] = ptr;
->>>>>>> 7e3eb599
 
 	return 0;
 }
 
-<<<<<<< HEAD
-static void compress_fini(struct z_stream_s *zstream,
-=======
 static void compress_fini(struct compress *c,
->>>>>>> 7e3eb599
 			  struct drm_i915_error_object *dst)
 {
 }
@@ -424,49 +378,6 @@
 
 	err_printf(m, "%s pid %d, ban score %d, seqno %8x:%08x, emitted %dms ago, head %08x, tail %08x\n",
 		   prefix, erq->pid, erq->ban_score,
-		   erq->context, erq->seqno,
-		   jiffies_to_msecs(jiffies - erq->jiffies),
-		   erq->head, erq->tail);
-}
-
-static void error_print_instdone(struct drm_i915_error_state_buf *m,
-				 struct drm_i915_error_engine *ee)
-{
-	int slice;
-	int subslice;
-
-	err_printf(m, "  INSTDONE: 0x%08x\n",
-		   ee->instdone.instdone);
-
-	if (ee->engine_id != RCS || INTEL_GEN(m->i915) <= 3)
-		return;
-
-	err_printf(m, "  SC_INSTDONE: 0x%08x\n",
-		   ee->instdone.slice_common);
-
-	if (INTEL_GEN(m->i915) <= 6)
-		return;
-
-	for_each_instdone_slice_subslice(m->i915, slice, subslice)
-		err_printf(m, "  SAMPLER_INSTDONE[%d][%d]: 0x%08x\n",
-			   slice, subslice,
-			   ee->instdone.sampler[slice][subslice]);
-
-	for_each_instdone_slice_subslice(m->i915, slice, subslice)
-		err_printf(m, "  ROW_INSTDONE[%d][%d]: 0x%08x\n",
-			   slice, subslice,
-			   ee->instdone.row[slice][subslice]);
-}
-
-static void error_print_request(struct drm_i915_error_state_buf *m,
-				const char *prefix,
-				struct drm_i915_error_request *erq)
-{
-	if (!erq->seqno)
-		return;
-
-	err_printf(m, "%s pid %d, seqno %8x:%08x, emitted %dms ago, head %08x, tail %08x\n",
-		   prefix, erq->pid,
 		   erq->context, erq->seqno,
 		   jiffies_to_msecs(jiffies - erq->jiffies),
 		   erq->head, erq->tail);
@@ -536,11 +447,6 @@
 	err_printf(m, "  waiting: %s\n", yesno(ee->waiting));
 	err_printf(m, "  ring->head: 0x%08x\n", ee->cpu_ring_head);
 	err_printf(m, "  ring->tail: 0x%08x\n", ee->cpu_ring_tail);
-<<<<<<< HEAD
-	err_printf(m, "  hangcheck: %s [%d]\n",
-		   hangcheck_action_to_str(ee->hangcheck_action),
-		   ee->hangcheck_score);
-=======
 	err_printf(m, "  hangcheck stall: %s\n", yesno(ee->hangcheck_stalled));
 	err_printf(m, "  hangcheck action: %s\n",
 		   hangcheck_action_to_str(ee->hangcheck_action));
@@ -548,7 +454,6 @@
 		   ee->hangcheck_timestamp,
 		   jiffies_to_msecs(jiffies - ee->hangcheck_timestamp));
 
->>>>>>> 7e3eb599
 	error_print_request(m, "  ELSP[0]: ", &ee->execlist[0]);
 	error_print_request(m, "  ELSP[1]: ", &ee->execlist[1]);
 }
@@ -633,18 +538,10 @@
 int i915_error_state_to_str(struct drm_i915_error_state_buf *m,
 			    const struct i915_error_state_file_priv *error_priv)
 {
-<<<<<<< HEAD
-	struct drm_i915_private *dev_priv = to_i915(error_priv->dev);
-	struct pci_dev *pdev = dev_priv->drm.pdev;
-	struct drm_i915_error_state *error = error_priv->error;
-	struct drm_i915_error_object *obj;
-	int max_hangcheck_score;
-=======
 	struct drm_i915_private *dev_priv = error_priv->i915;
 	struct pci_dev *pdev = dev_priv->drm.pdev;
 	struct drm_i915_error_state *error = error_priv->error;
 	struct drm_i915_error_object *obj;
->>>>>>> 7e3eb599
 	int i, j;
 
 	if (!error) {
@@ -912,11 +809,7 @@
 	struct i915_ggtt *ggtt = &i915->ggtt;
 	const u64 slot = ggtt->error_capture.start;
 	struct drm_i915_error_object *dst;
-<<<<<<< HEAD
-	struct z_stream_s zstream;
-=======
 	struct compress compress;
->>>>>>> 7e3eb599
 	unsigned long num_pages;
 	struct sgt_iter iter;
 	dma_addr_t dma;
@@ -936,11 +829,7 @@
 	dst->page_count = 0;
 	dst->unused = 0;
 
-<<<<<<< HEAD
-	if (!compress_init(&zstream)) {
-=======
 	if (!compress_init(&compress)) {
->>>>>>> 7e3eb599
 		kfree(dst);
 		return NULL;
 	}
@@ -948,16 +837,6 @@
 	for_each_sgt_dma(dma, iter, vma->pages) {
 		void __iomem *s;
 		int ret;
-<<<<<<< HEAD
-
-		ggtt->base.insert_page(&ggtt->base, dma, slot,
-				       I915_CACHE_NONE, 0);
-
-		s = io_mapping_map_atomic_wc(&ggtt->mappable, slot);
-		ret = compress_page(&zstream, (void  __force *)s, dst);
-		io_mapping_unmap_atomic(s);
-
-=======
 
 		ggtt->base.insert_page(&ggtt->base, dma, slot,
 				       I915_CACHE_NONE, 0);
@@ -966,7 +845,6 @@
 		ret = compress_page(&compress, (void  __force *)s, dst);
 		io_mapping_unmap_atomic(s);
 
->>>>>>> 7e3eb599
 		if (ret)
 			goto unwind;
 	}
@@ -979,11 +857,7 @@
 	dst = NULL;
 
 out:
-<<<<<<< HEAD
-	compress_fini(&zstream, dst);
-=======
 	compress_fini(&compress, dst);
->>>>>>> 7e3eb599
 	ggtt->base.clear_range(&ggtt->base, slot, PAGE_SIZE);
 	return dst;
 }
@@ -1323,10 +1197,7 @@
 			   struct drm_i915_error_request *erq)
 {
 	erq->context = request->ctx->hw_id;
-<<<<<<< HEAD
-=======
 	erq->ban_score = request->ctx->ban_score;
->>>>>>> 7e3eb599
 	erq->seqno = request->global_seqno;
 	erq->jiffies = request->emitted_jiffies;
 	erq->head = request->head;

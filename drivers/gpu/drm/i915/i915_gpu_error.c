/*
 * Copyright (c) 2008 Intel Corporation
 *
 * Permission is hereby granted, free of charge, to any person obtaining a
 * copy of this software and associated documentation files (the "Software"),
 * to deal in the Software without restriction, including without limitation
 * the rights to use, copy, modify, merge, publish, distribute, sublicense,
 * and/or sell copies of the Software, and to permit persons to whom the
 * Software is furnished to do so, subject to the following conditions:
 *
 * The above copyright notice and this permission notice (including the next
 * paragraph) shall be included in all copies or substantial portions of the
 * Software.
 *
 * THE SOFTWARE IS PROVIDED "AS IS", WITHOUT WARRANTY OF ANY KIND, EXPRESS OR
 * IMPLIED, INCLUDING BUT NOT LIMITED TO THE WARRANTIES OF MERCHANTABILITY,
 * FITNESS FOR A PARTICULAR PURPOSE AND NONINFRINGEMENT.  IN NO EVENT SHALL
 * THE AUTHORS OR COPYRIGHT HOLDERS BE LIABLE FOR ANY CLAIM, DAMAGES OR OTHER
 * LIABILITY, WHETHER IN AN ACTION OF CONTRACT, TORT OR OTHERWISE, ARISING
 * FROM, OUT OF OR IN CONNECTION WITH THE SOFTWARE OR THE USE OR OTHER DEALINGS
 * IN THE SOFTWARE.
 *
 * Authors:
 *    Eric Anholt <eric@anholt.net>
 *    Keith Packard <keithp@keithp.com>
 *    Mika Kuoppala <mika.kuoppala@intel.com>
 *
 */

#include <generated/utsrelease.h>
#include "i915_drv.h"

static const char *ring_str(int ring)
{
	switch (ring) {
	case RCS: return "render";
	case VCS: return "bsd";
	case BCS: return "blt";
	case VECS: return "vebox";
	case VCS2: return "bsd2";
	default: return "";
	}
}

static const char *pin_flag(int pinned)
{
	if (pinned > 0)
		return " P";
	else if (pinned < 0)
		return " p";
	else
		return "";
}

static const char *tiling_flag(int tiling)
{
	switch (tiling) {
	default:
	case I915_TILING_NONE: return "";
	case I915_TILING_X: return " X";
	case I915_TILING_Y: return " Y";
	}
}

static const char *dirty_flag(int dirty)
{
	return dirty ? " dirty" : "";
}

static const char *purgeable_flag(int purgeable)
{
	return purgeable ? " purgeable" : "";
}

static bool __i915_error_ok(struct drm_i915_error_state_buf *e)
{

	if (!e->err && WARN(e->bytes > (e->size - 1), "overflow")) {
		e->err = -ENOSPC;
		return false;
	}

	if (e->bytes == e->size - 1 || e->err)
		return false;

	return true;
}

static bool __i915_error_seek(struct drm_i915_error_state_buf *e,
			      unsigned len)
{
	if (e->pos + len <= e->start) {
		e->pos += len;
		return false;
	}

	/* First vsnprintf needs to fit in its entirety for memmove */
	if (len >= e->size) {
		e->err = -EIO;
		return false;
	}

	return true;
}

static void __i915_error_advance(struct drm_i915_error_state_buf *e,
				 unsigned len)
{
	/* If this is first printf in this window, adjust it so that
	 * start position matches start of the buffer
	 */

	if (e->pos < e->start) {
		const size_t off = e->start - e->pos;

		/* Should not happen but be paranoid */
		if (off > len || e->bytes) {
			e->err = -EIO;
			return;
		}

		memmove(e->buf, e->buf + off, len - off);
		e->bytes = len - off;
		e->pos = e->start;
		return;
	}

	e->bytes += len;
	e->pos += len;
}

static void i915_error_vprintf(struct drm_i915_error_state_buf *e,
			       const char *f, va_list args)
{
	unsigned len;

	if (!__i915_error_ok(e))
		return;

	/* Seek the first printf which is hits start position */
	if (e->pos < e->start) {
		va_list tmp;

		va_copy(tmp, args);
		len = vsnprintf(NULL, 0, f, tmp);
		va_end(tmp);

		if (!__i915_error_seek(e, len))
			return;
	}

	len = vsnprintf(e->buf + e->bytes, e->size - e->bytes, f, args);
	if (len >= e->size - e->bytes)
		len = e->size - e->bytes - 1;

	__i915_error_advance(e, len);
}

static void i915_error_puts(struct drm_i915_error_state_buf *e,
			    const char *str)
{
	unsigned len;

	if (!__i915_error_ok(e))
		return;

	len = strlen(str);

	/* Seek the first printf which is hits start position */
	if (e->pos < e->start) {
		if (!__i915_error_seek(e, len))
			return;
	}

	if (len >= e->size - e->bytes)
		len = e->size - e->bytes - 1;
	memcpy(e->buf + e->bytes, str, len);

	__i915_error_advance(e, len);
}

#define err_printf(e, ...) i915_error_printf(e, __VA_ARGS__)
#define err_puts(e, s) i915_error_puts(e, s)

static void print_error_buffers(struct drm_i915_error_state_buf *m,
				const char *name,
				struct drm_i915_error_buffer *err,
				int count)
{
	int i;

	err_printf(m, "  %s [%d]:\n", name, count);

	while (count--) {
		err_printf(m, "    %08x_%08x %8u %02x %02x [ ",
			   upper_32_bits(err->gtt_offset),
			   lower_32_bits(err->gtt_offset),
			   err->size,
			   err->read_domains,
			   err->write_domain);
		for (i = 0; i < I915_NUM_ENGINES; i++)
			err_printf(m, "%02x ", err->rseqno[i]);

		err_printf(m, "] %02x", err->wseqno);
		err_puts(m, pin_flag(err->pinned));
		err_puts(m, tiling_flag(err->tiling));
		err_puts(m, dirty_flag(err->dirty));
		err_puts(m, purgeable_flag(err->purgeable));
		err_puts(m, err->userptr ? " userptr" : "");
		err_puts(m, err->ring != -1 ? " " : "");
		err_puts(m, ring_str(err->ring));
		err_puts(m, i915_cache_level_str(m->i915, err->cache_level));

		if (err->name)
			err_printf(m, " (name: %d)", err->name);
		if (err->fence_reg != I915_FENCE_REG_NONE)
			err_printf(m, " (fence: %d)", err->fence_reg);

		err_puts(m, "\n");
		err++;
	}
}

static const char *hangcheck_action_to_str(enum intel_ring_hangcheck_action a)
{
	switch (a) {
	case HANGCHECK_IDLE:
		return "idle";
	case HANGCHECK_WAIT:
		return "wait";
	case HANGCHECK_ACTIVE:
		return "active";
	case HANGCHECK_KICK:
		return "kick";
	case HANGCHECK_HUNG:
		return "hung";
	}

	return "unknown";
}

static void i915_ring_error_state(struct drm_i915_error_state_buf *m,
				  struct drm_device *dev,
				  struct drm_i915_error_state *error,
				  int ring_idx)
{
	struct drm_i915_error_ring *ring = &error->ring[ring_idx];

	if (!ring->valid)
		return;

	err_printf(m, "%s command stream:\n", ring_str(ring_idx));
	err_printf(m, "  START: 0x%08x\n", ring->start);
	err_printf(m, "  HEAD:  0x%08x\n", ring->head);
	err_printf(m, "  TAIL:  0x%08x\n", ring->tail);
	err_printf(m, "  CTL:   0x%08x\n", ring->ctl);
	err_printf(m, "  HWS:   0x%08x\n", ring->hws);
	err_printf(m, "  ACTHD: 0x%08x %08x\n", (u32)(ring->acthd>>32), (u32)ring->acthd);
	err_printf(m, "  IPEIR: 0x%08x\n", ring->ipeir);
	err_printf(m, "  IPEHR: 0x%08x\n", ring->ipehr);
	err_printf(m, "  INSTDONE: 0x%08x\n", ring->instdone);
	if (INTEL_INFO(dev)->gen >= 4) {
		err_printf(m, "  BBADDR: 0x%08x %08x\n", (u32)(ring->bbaddr>>32), (u32)ring->bbaddr);
		err_printf(m, "  BB_STATE: 0x%08x\n", ring->bbstate);
		err_printf(m, "  INSTPS: 0x%08x\n", ring->instps);
	}
	err_printf(m, "  INSTPM: 0x%08x\n", ring->instpm);
	err_printf(m, "  FADDR: 0x%08x %08x\n", upper_32_bits(ring->faddr),
		   lower_32_bits(ring->faddr));
	if (INTEL_INFO(dev)->gen >= 6) {
		err_printf(m, "  RC PSMI: 0x%08x\n", ring->rc_psmi);
		err_printf(m, "  FAULT_REG: 0x%08x\n", ring->fault_reg);
		err_printf(m, "  SYNC_0: 0x%08x [last synced 0x%08x]\n",
			   ring->semaphore_mboxes[0],
			   ring->semaphore_seqno[0]);
		err_printf(m, "  SYNC_1: 0x%08x [last synced 0x%08x]\n",
			   ring->semaphore_mboxes[1],
			   ring->semaphore_seqno[1]);
		if (HAS_VEBOX(dev)) {
			err_printf(m, "  SYNC_2: 0x%08x [last synced 0x%08x]\n",
				   ring->semaphore_mboxes[2],
				   ring->semaphore_seqno[2]);
		}
	}
	if (USES_PPGTT(dev)) {
		err_printf(m, "  GFX_MODE: 0x%08x\n", ring->vm_info.gfx_mode);

		if (INTEL_INFO(dev)->gen >= 8) {
			int i;
			for (i = 0; i < 4; i++)
				err_printf(m, "  PDP%d: 0x%016llx\n",
					   i, ring->vm_info.pdp[i]);
		} else {
			err_printf(m, "  PP_DIR_BASE: 0x%08x\n",
				   ring->vm_info.pp_dir_base);
		}
	}
	err_printf(m, "  seqno: 0x%08x\n", ring->seqno);
	err_printf(m, "  last_seqno: 0x%08x\n", ring->last_seqno);
	err_printf(m, "  waiting: %s\n", yesno(ring->waiting));
	err_printf(m, "  ring->head: 0x%08x\n", ring->cpu_ring_head);
	err_printf(m, "  ring->tail: 0x%08x\n", ring->cpu_ring_tail);
	err_printf(m, "  hangcheck: %s [%d]\n",
		   hangcheck_action_to_str(ring->hangcheck_action),
		   ring->hangcheck_score);
}

void i915_error_printf(struct drm_i915_error_state_buf *e, const char *f, ...)
{
	va_list args;

	va_start(args, f);
	i915_error_vprintf(e, f, args);
	va_end(args);
}

static void print_error_obj(struct drm_i915_error_state_buf *m,
			    struct drm_i915_error_object *obj)
{
	int page, offset, elt;

	for (page = offset = 0; page < obj->page_count; page++) {
		for (elt = 0; elt < PAGE_SIZE/4; elt++) {
			err_printf(m, "%08x :  %08x\n", offset,
				   obj->pages[page][elt]);
			offset += 4;
		}
	}
}

int i915_error_state_to_str(struct drm_i915_error_state_buf *m,
			    const struct i915_error_state_file_priv *error_priv)
{
	struct drm_device *dev = error_priv->dev;
	struct drm_i915_private *dev_priv = dev->dev_private;
	struct drm_i915_error_state *error = error_priv->error;
	struct drm_i915_error_object *obj;
	int i, j, offset, elt;
	int max_hangcheck_score;

	if (!error) {
		err_printf(m, "no error state collected\n");
		goto out;
	}

	err_printf(m, "%s\n", error->error_msg);
	err_printf(m, "Time: %ld s %ld us\n", error->time.tv_sec,
		   error->time.tv_usec);
	err_printf(m, "Kernel: " UTS_RELEASE "\n");
	max_hangcheck_score = 0;
	for (i = 0; i < ARRAY_SIZE(error->ring); i++) {
		if (error->ring[i].hangcheck_score > max_hangcheck_score)
			max_hangcheck_score = error->ring[i].hangcheck_score;
	}
	for (i = 0; i < ARRAY_SIZE(error->ring); i++) {
		if (error->ring[i].hangcheck_score == max_hangcheck_score &&
		    error->ring[i].pid != -1) {
			err_printf(m, "Active process (on ring %s): %s [%d]\n",
				   ring_str(i),
				   error->ring[i].comm,
				   error->ring[i].pid);
		}
	}
	err_printf(m, "Reset count: %u\n", error->reset_count);
	err_printf(m, "Suspend count: %u\n", error->suspend_count);
	err_printf(m, "PCI ID: 0x%04x\n", dev->pdev->device);
	err_printf(m, "PCI Revision: 0x%02x\n", dev->pdev->revision);
	err_printf(m, "PCI Subsystem: %04x:%04x\n",
		   dev->pdev->subsystem_vendor,
		   dev->pdev->subsystem_device);
	err_printf(m, "IOMMU enabled?: %d\n", error->iommu);

	if (HAS_CSR(dev)) {
		struct intel_csr *csr = &dev_priv->csr;

		err_printf(m, "DMC loaded: %s\n",
			   yesno(csr->dmc_payload != NULL));
		err_printf(m, "DMC fw version: %d.%d\n",
			   CSR_VERSION_MAJOR(csr->version),
			   CSR_VERSION_MINOR(csr->version));
	}

	err_printf(m, "EIR: 0x%08x\n", error->eir);
	err_printf(m, "IER: 0x%08x\n", error->ier);
	if (INTEL_INFO(dev)->gen >= 8) {
		for (i = 0; i < 4; i++)
			err_printf(m, "GTIER gt %d: 0x%08x\n", i,
				   error->gtier[i]);
	} else if (HAS_PCH_SPLIT(dev) || IS_VALLEYVIEW(dev))
		err_printf(m, "GTIER: 0x%08x\n", error->gtier[0]);
	err_printf(m, "PGTBL_ER: 0x%08x\n", error->pgtbl_er);
	err_printf(m, "FORCEWAKE: 0x%08x\n", error->forcewake);
	err_printf(m, "DERRMR: 0x%08x\n", error->derrmr);
	err_printf(m, "CCID: 0x%08x\n", error->ccid);
	err_printf(m, "Missed interrupts: 0x%08lx\n", dev_priv->gpu_error.missed_irq_rings);

	for (i = 0; i < dev_priv->num_fence_regs; i++)
		err_printf(m, "  fence[%d] = %08llx\n", i, error->fence[i]);

	for (i = 0; i < ARRAY_SIZE(error->extra_instdone); i++)
		err_printf(m, "  INSTDONE_%d: 0x%08x\n", i,
			   error->extra_instdone[i]);

	if (INTEL_INFO(dev)->gen >= 6) {
		err_printf(m, "ERROR: 0x%08x\n", error->error);

		if (INTEL_INFO(dev)->gen >= 8)
			err_printf(m, "FAULT_TLB_DATA: 0x%08x 0x%08x\n",
				   error->fault_data1, error->fault_data0);

		err_printf(m, "DONE_REG: 0x%08x\n", error->done_reg);
	}

	if (IS_GEN7(dev))
		err_printf(m, "ERR_INT: 0x%08x\n", error->err_int);

	for (i = 0; i < ARRAY_SIZE(error->ring); i++)
		i915_ring_error_state(m, dev, error, i);

	for (i = 0; i < error->vm_count; i++) {
		err_printf(m, "vm[%d]\n", i);

		print_error_buffers(m, "Active",
				    error->active_bo[i],
				    error->active_bo_count[i]);

		print_error_buffers(m, "Pinned",
				    error->pinned_bo[i],
				    error->pinned_bo_count[i]);
	}

	for (i = 0; i < ARRAY_SIZE(error->ring); i++) {
		obj = error->ring[i].batchbuffer;
		if (obj) {
			err_puts(m, dev_priv->engine[i].name);
			if (error->ring[i].pid != -1)
				err_printf(m, " (submitted by %s [%d])",
					   error->ring[i].comm,
					   error->ring[i].pid);
			err_printf(m, " --- gtt_offset = 0x%08x %08x\n",
				   upper_32_bits(obj->gtt_offset),
				   lower_32_bits(obj->gtt_offset));
			print_error_obj(m, obj);
		}

		obj = error->ring[i].wa_batchbuffer;
		if (obj) {
			err_printf(m, "%s (w/a) --- gtt_offset = 0x%08x\n",
				   dev_priv->engine[i].name,
				   lower_32_bits(obj->gtt_offset));
			print_error_obj(m, obj);
		}

		if (error->ring[i].num_requests) {
			err_printf(m, "%s --- %d requests\n",
				   dev_priv->engine[i].name,
				   error->ring[i].num_requests);
			for (j = 0; j < error->ring[i].num_requests; j++) {
				err_printf(m, "  seqno 0x%08x, emitted %ld, tail 0x%08x\n",
					   error->ring[i].requests[j].seqno,
					   error->ring[i].requests[j].jiffies,
					   error->ring[i].requests[j].tail);
			}
		}

		if ((obj = error->ring[i].ringbuffer)) {
			err_printf(m, "%s --- ringbuffer = 0x%08x\n",
				   dev_priv->engine[i].name,
				   lower_32_bits(obj->gtt_offset));
			print_error_obj(m, obj);
		}

		if ((obj = error->ring[i].hws_page)) {
			u64 hws_offset = obj->gtt_offset;
			u32 *hws_page = &obj->pages[0][0];

			if (i915.enable_execlists) {
				hws_offset += LRC_PPHWSP_PN * PAGE_SIZE;
				hws_page = &obj->pages[LRC_PPHWSP_PN][0];
			}
			err_printf(m, "%s --- HW Status = 0x%08llx\n",
				   dev_priv->engine[i].name, hws_offset);
			offset = 0;
			for (elt = 0; elt < PAGE_SIZE/16; elt += 4) {
				err_printf(m, "[%04x] %08x %08x %08x %08x\n",
					   offset,
					   hws_page[elt],
					   hws_page[elt+1],
					   hws_page[elt+2],
					   hws_page[elt+3]);
					offset += 16;
			}
		}

		obj = error->ring[i].wa_ctx;
		if (obj) {
			u64 wa_ctx_offset = obj->gtt_offset;
			u32 *wa_ctx_page = &obj->pages[0][0];
			struct intel_engine_cs *engine = &dev_priv->engine[RCS];
			u32 wa_ctx_size = (engine->wa_ctx.indirect_ctx.size +
					   engine->wa_ctx.per_ctx.size);

			err_printf(m, "%s --- WA ctx batch buffer = 0x%08llx\n",
				   dev_priv->engine[i].name, wa_ctx_offset);
			offset = 0;
			for (elt = 0; elt < wa_ctx_size; elt += 4) {
				err_printf(m, "[%04x] %08x %08x %08x %08x\n",
					   offset,
					   wa_ctx_page[elt + 0],
					   wa_ctx_page[elt + 1],
					   wa_ctx_page[elt + 2],
					   wa_ctx_page[elt + 3]);
				offset += 16;
			}
		}

		if ((obj = error->ring[i].ctx)) {
			err_printf(m, "%s --- HW Context = 0x%08x\n",
				   dev_priv->engine[i].name,
				   lower_32_bits(obj->gtt_offset));
			print_error_obj(m, obj);
		}
	}

	if ((obj = error->semaphore_obj)) {
		err_printf(m, "Semaphore page = 0x%08x\n",
			   lower_32_bits(obj->gtt_offset));
		for (elt = 0; elt < PAGE_SIZE/16; elt += 4) {
			err_printf(m, "[%04x] %08x %08x %08x %08x\n",
				   elt * 4,
				   obj->pages[0][elt],
				   obj->pages[0][elt+1],
				   obj->pages[0][elt+2],
				   obj->pages[0][elt+3]);
		}
	}

	if (error->overlay)
		intel_overlay_print_error_state(m, error->overlay);

	if (error->display)
		intel_display_print_error_state(m, dev, error->display);

out:
	if (m->bytes == 0 && m->err)
		return m->err;

	return 0;
}

int i915_error_state_buf_init(struct drm_i915_error_state_buf *ebuf,
			      struct drm_i915_private *i915,
			      size_t count, loff_t pos)
{
	memset(ebuf, 0, sizeof(*ebuf));
	ebuf->i915 = i915;

	/* We need to have enough room to store any i915_error_state printf
	 * so that we can move it to start position.
	 */
	ebuf->size = count + 1 > PAGE_SIZE ? count + 1 : PAGE_SIZE;
	ebuf->buf = kmalloc(ebuf->size,
				GFP_TEMPORARY | __GFP_NORETRY | __GFP_NOWARN);

	if (ebuf->buf == NULL) {
		ebuf->size = PAGE_SIZE;
		ebuf->buf = kmalloc(ebuf->size, GFP_TEMPORARY);
	}

	if (ebuf->buf == NULL) {
		ebuf->size = 128;
		ebuf->buf = kmalloc(ebuf->size, GFP_TEMPORARY);
	}

	if (ebuf->buf == NULL)
		return -ENOMEM;

	ebuf->start = pos;

	return 0;
}

static void i915_error_object_free(struct drm_i915_error_object *obj)
{
	int page;

	if (obj == NULL)
		return;

	for (page = 0; page < obj->page_count; page++)
		kfree(obj->pages[page]);

	kfree(obj);
}

static void i915_error_state_free(struct kref *error_ref)
{
	struct drm_i915_error_state *error = container_of(error_ref,
							  typeof(*error), ref);
	int i;

	for (i = 0; i < ARRAY_SIZE(error->ring); i++) {
		i915_error_object_free(error->ring[i].batchbuffer);
		i915_error_object_free(error->ring[i].wa_batchbuffer);
		i915_error_object_free(error->ring[i].ringbuffer);
		i915_error_object_free(error->ring[i].hws_page);
		i915_error_object_free(error->ring[i].ctx);
		kfree(error->ring[i].requests);
		i915_error_object_free(error->ring[i].wa_ctx);
	}

	i915_error_object_free(error->semaphore_obj);

	for (i = 0; i < error->vm_count; i++)
		kfree(error->active_bo[i]);

	kfree(error->active_bo);
	kfree(error->active_bo_count);
	kfree(error->pinned_bo);
	kfree(error->pinned_bo_count);
	kfree(error->overlay);
	kfree(error->display);
	kfree(error);
}

static struct drm_i915_error_object *
i915_error_object_create(struct drm_i915_private *dev_priv,
			 struct drm_i915_gem_object *src,
			 struct i915_address_space *vm)
{
	struct i915_ggtt *ggtt = &dev_priv->ggtt;
	struct drm_i915_error_object *dst;
	struct i915_vma *vma = NULL;
	int num_pages;
	bool use_ggtt;
	int i = 0;
	u64 reloc_offset;

	if (src == NULL || src->pages == NULL)
		return NULL;

	num_pages = src->base.size >> PAGE_SHIFT;

	dst = kmalloc(sizeof(*dst) + num_pages * sizeof(u32 *), GFP_ATOMIC);
	if (dst == NULL)
		return NULL;

	if (i915_gem_obj_bound(src, vm))
		dst->gtt_offset = i915_gem_obj_offset(src, vm);
	else
		dst->gtt_offset = -1;

	reloc_offset = dst->gtt_offset;
	if (i915_is_ggtt(vm))
		vma = i915_gem_obj_to_ggtt(src);
	use_ggtt = (src->cache_level == I915_CACHE_NONE &&
		   vma && (vma->bound & GLOBAL_BIND) &&
		   reloc_offset + num_pages * PAGE_SIZE <= ggtt->mappable_end);

	/* Cannot access stolen address directly, try to use the aperture */
	if (src->stolen) {
		use_ggtt = true;

		if (!(vma && vma->bound & GLOBAL_BIND))
			goto unwind;

		reloc_offset = i915_gem_obj_ggtt_offset(src);
		if (reloc_offset + num_pages * PAGE_SIZE > ggtt->mappable_end)
			goto unwind;
	}

	/* Cannot access snooped pages through the aperture */
	if (use_ggtt && src->cache_level != I915_CACHE_NONE &&
	    !HAS_LLC(dev_priv))
		goto unwind;

	dst->page_count = num_pages;
	while (num_pages--) {
		unsigned long flags;
		void *d;

		d = kmalloc(PAGE_SIZE, GFP_ATOMIC);
		if (d == NULL)
			goto unwind;

		local_irq_save(flags);
		if (use_ggtt) {
			void __iomem *s;

			/* Simply ignore tiling or any overlapping fence.
			 * It's part of the error state, and this hopefully
			 * captures what the GPU read.
			 */

			s = io_mapping_map_atomic_wc(ggtt->mappable,
						     reloc_offset);
			memcpy_fromio(d, s, PAGE_SIZE);
			io_mapping_unmap_atomic(s);
		} else {
			struct page *page;
			void *s;

			page = i915_gem_object_get_page(src, i);

			drm_clflush_pages(&page, 1);

			s = kmap_atomic(page);
			memcpy(d, s, PAGE_SIZE);
			kunmap_atomic(s);

			drm_clflush_pages(&page, 1);
		}
		local_irq_restore(flags);

		dst->pages[i++] = d;
		reloc_offset += PAGE_SIZE;
	}

	return dst;

unwind:
	while (i--)
		kfree(dst->pages[i]);
	kfree(dst);
	return NULL;
}
#define i915_error_ggtt_object_create(dev_priv, src) \
	i915_error_object_create((dev_priv), (src), &(dev_priv)->ggtt.base)

static void capture_bo(struct drm_i915_error_buffer *err,
		       struct i915_vma *vma)
{
	struct drm_i915_gem_object *obj = vma->obj;
	int i;

	err->size = obj->base.size;
	err->name = obj->base.name;
	for (i = 0; i < I915_NUM_ENGINES; i++)
		err->rseqno[i] = i915_gem_request_get_seqno(obj->last_read_req[i]);
	err->wseqno = i915_gem_request_get_seqno(obj->last_write_req);
	err->gtt_offset = vma->node.start;
	err->read_domains = obj->base.read_domains;
	err->write_domain = obj->base.write_domain;
	err->fence_reg = obj->fence_reg;
	err->pinned = 0;
	if (i915_gem_obj_is_pinned(obj))
		err->pinned = 1;
	err->tiling = obj->tiling_mode;
	err->dirty = obj->dirty;
	err->purgeable = obj->madv != I915_MADV_WILLNEED;
	err->userptr = obj->userptr.mm != NULL;
	err->ring = obj->last_write_req ?
			i915_gem_request_get_engine(obj->last_write_req)->id : -1;
	err->cache_level = obj->cache_level;
}

static u32 capture_active_bo(struct drm_i915_error_buffer *err,
			     int count, struct list_head *head)
{
	struct i915_vma *vma;
	int i = 0;

	list_for_each_entry(vma, head, vm_link) {
		capture_bo(err++, vma);
		if (++i == count)
			break;
	}

	return i;
}

static u32 capture_pinned_bo(struct drm_i915_error_buffer *err,
			     int count, struct list_head *head,
			     struct i915_address_space *vm)
{
	struct drm_i915_gem_object *obj;
	struct drm_i915_error_buffer * const first = err;
	struct drm_i915_error_buffer * const last = err + count;

	list_for_each_entry(obj, head, global_list) {
		struct i915_vma *vma;

		if (err == last)
			break;

		list_for_each_entry(vma, &obj->vma_list, obj_link)
			if (vma->vm == vm && vma->pin_count > 0)
				capture_bo(err++, vma);
	}

	return err - first;
}

/* Generate a semi-unique error code. The code is not meant to have meaning, The
 * code's only purpose is to try to prevent false duplicated bug reports by
 * grossly estimating a GPU error state.
 *
 * TODO Ideally, hashing the batchbuffer would be a very nice way to determine
 * the hang if we could strip the GTT offset information from it.
 *
 * It's only a small step better than a random number in its current form.
 */
static uint32_t i915_error_generate_code(struct drm_i915_private *dev_priv,
					 struct drm_i915_error_state *error,
					 int *ring_id)
{
	uint32_t error_code = 0;
	int i;

	/* IPEHR would be an ideal way to detect errors, as it's the gross
	 * measure of "the command that hung." However, has some very common
	 * synchronization commands which almost always appear in the case
	 * strictly a client bug. Use instdone to differentiate those some.
	 */
	for (i = 0; i < I915_NUM_ENGINES; i++) {
		if (error->ring[i].hangcheck_action == HANGCHECK_HUNG) {
			if (ring_id)
				*ring_id = i;

			return error->ring[i].ipehr ^ error->ring[i].instdone;
		}
	}

	return error_code;
}

static void i915_gem_record_fences(struct drm_i915_private *dev_priv,
				   struct drm_i915_error_state *error)
{
	int i;

	if (IS_GEN3(dev_priv) || IS_GEN2(dev_priv)) {
		for (i = 0; i < dev_priv->num_fence_regs; i++)
			error->fence[i] = I915_READ(FENCE_REG(i));
	} else if (IS_GEN5(dev_priv) || IS_GEN4(dev_priv)) {
		for (i = 0; i < dev_priv->num_fence_regs; i++)
			error->fence[i] = I915_READ64(FENCE_REG_965_LO(i));
	} else if (INTEL_GEN(dev_priv) >= 6) {
		for (i = 0; i < dev_priv->num_fence_regs; i++)
			error->fence[i] = I915_READ64(FENCE_REG_GEN6_LO(i));
	}
}


static void gen8_record_semaphore_state(struct drm_i915_private *dev_priv,
					struct drm_i915_error_state *error,
					struct intel_engine_cs *engine,
					struct drm_i915_error_ring *ering)
{
	struct intel_engine_cs *to;
	enum intel_engine_id id;

	if (!i915_semaphore_is_enabled(dev_priv))
		return;

	if (!error->semaphore_obj)
		error->semaphore_obj =
			i915_error_ggtt_object_create(dev_priv,
						      dev_priv->semaphore_obj);

	for_each_engine_id(to, dev_priv, id) {
		int idx;
		u16 signal_offset;
		u32 *tmp;

		if (engine == to)
			continue;

		signal_offset = (GEN8_SIGNAL_OFFSET(engine, id) & (PAGE_SIZE - 1))
				/ 4;
		tmp = error->semaphore_obj->pages[0];
		idx = intel_ring_sync_index(engine, to);

		ering->semaphore_mboxes[idx] = tmp[signal_offset];
		ering->semaphore_seqno[idx] = engine->semaphore.sync_seqno[idx];
	}
}

static void gen6_record_semaphore_state(struct drm_i915_private *dev_priv,
					struct intel_engine_cs *engine,
					struct drm_i915_error_ring *ering)
{
	ering->semaphore_mboxes[0] = I915_READ(RING_SYNC_0(engine->mmio_base));
	ering->semaphore_mboxes[1] = I915_READ(RING_SYNC_1(engine->mmio_base));
	ering->semaphore_seqno[0] = engine->semaphore.sync_seqno[0];
	ering->semaphore_seqno[1] = engine->semaphore.sync_seqno[1];

	if (HAS_VEBOX(dev_priv)) {
		ering->semaphore_mboxes[2] =
			I915_READ(RING_SYNC_2(engine->mmio_base));
		ering->semaphore_seqno[2] = engine->semaphore.sync_seqno[2];
	}
}

static void i915_record_ring_state(struct drm_i915_private *dev_priv,
				   struct drm_i915_error_state *error,
				   struct intel_engine_cs *engine,
				   struct drm_i915_error_ring *ering)
{
<<<<<<< HEAD
	struct drm_i915_private *dev_priv = dev->dev_private;

	if (INTEL_INFO(dev)->gen >= 6) {
		ering->rc_psmi = I915_READ(RING_PSMI_CTL(engine->mmio_base));
		ering->fault_reg = I915_READ(RING_FAULT_REG(engine));
		if (INTEL_INFO(dev)->gen >= 8)
=======
	if (INTEL_GEN(dev_priv) >= 6) {
		ering->rc_psmi = I915_READ(RING_PSMI_CTL(engine->mmio_base));
		ering->fault_reg = I915_READ(RING_FAULT_REG(engine));
		if (INTEL_GEN(dev_priv) >= 8)
>>>>>>> af4a879e
			gen8_record_semaphore_state(dev_priv, error, engine,
						    ering);
		else
			gen6_record_semaphore_state(dev_priv, engine, ering);
	}

<<<<<<< HEAD
	if (INTEL_INFO(dev)->gen >= 4) {
=======
	if (INTEL_GEN(dev_priv) >= 4) {
>>>>>>> af4a879e
		ering->faddr = I915_READ(RING_DMA_FADD(engine->mmio_base));
		ering->ipeir = I915_READ(RING_IPEIR(engine->mmio_base));
		ering->ipehr = I915_READ(RING_IPEHR(engine->mmio_base));
		ering->instdone = I915_READ(RING_INSTDONE(engine->mmio_base));
		ering->instps = I915_READ(RING_INSTPS(engine->mmio_base));
		ering->bbaddr = I915_READ(RING_BBADDR(engine->mmio_base));
<<<<<<< HEAD
		if (INTEL_INFO(dev)->gen >= 8) {
=======
		if (INTEL_GEN(dev_priv) >= 8) {
>>>>>>> af4a879e
			ering->faddr |= (u64) I915_READ(RING_DMA_FADD_UDW(engine->mmio_base)) << 32;
			ering->bbaddr |= (u64) I915_READ(RING_BBADDR_UDW(engine->mmio_base)) << 32;
		}
		ering->bbstate = I915_READ(RING_BBSTATE(engine->mmio_base));
	} else {
		ering->faddr = I915_READ(DMA_FADD_I8XX);
		ering->ipeir = I915_READ(IPEIR);
		ering->ipehr = I915_READ(IPEHR);
		ering->instdone = I915_READ(GEN2_INSTDONE);
	}

	ering->waiting = waitqueue_active(&engine->irq_queue);
	ering->instpm = I915_READ(RING_INSTPM(engine->mmio_base));
	ering->acthd = intel_ring_get_active_head(engine);
	ering->seqno = engine->get_seqno(engine);
	ering->last_seqno = engine->last_submitted_seqno;
	ering->start = I915_READ_START(engine);
	ering->head = I915_READ_HEAD(engine);
	ering->tail = I915_READ_TAIL(engine);
	ering->ctl = I915_READ_CTL(engine);

<<<<<<< HEAD
	if (I915_NEED_GFX_HWS(dev)) {
		i915_reg_t mmio;

		if (IS_GEN7(dev)) {
=======
	if (I915_NEED_GFX_HWS(dev_priv)) {
		i915_reg_t mmio;

		if (IS_GEN7(dev_priv)) {
>>>>>>> af4a879e
			switch (engine->id) {
			default:
			case RCS:
				mmio = RENDER_HWS_PGA_GEN7;
				break;
			case BCS:
				mmio = BLT_HWS_PGA_GEN7;
				break;
			case VCS:
				mmio = BSD_HWS_PGA_GEN7;
				break;
			case VECS:
				mmio = VEBOX_HWS_PGA_GEN7;
				break;
			}
<<<<<<< HEAD
		} else if (IS_GEN6(engine->dev)) {
=======
		} else if (IS_GEN6(engine->i915)) {
>>>>>>> af4a879e
			mmio = RING_HWS_PGA_GEN6(engine->mmio_base);
		} else {
			/* XXX: gen8 returns to sanity */
			mmio = RING_HWS_PGA(engine->mmio_base);
		}

		ering->hws = I915_READ(mmio);
	}

	ering->hangcheck_score = engine->hangcheck.score;
	ering->hangcheck_action = engine->hangcheck.action;

	if (USES_PPGTT(dev_priv)) {
		int i;

		ering->vm_info.gfx_mode = I915_READ(RING_MODE_GEN7(engine));

		if (IS_GEN6(dev_priv))
			ering->vm_info.pp_dir_base =
				I915_READ(RING_PP_DIR_BASE_READ(engine));
<<<<<<< HEAD
		else if (IS_GEN7(dev))
			ering->vm_info.pp_dir_base =
				I915_READ(RING_PP_DIR_BASE(engine));
		else if (INTEL_INFO(dev)->gen >= 8)
=======
		else if (IS_GEN7(dev_priv))
			ering->vm_info.pp_dir_base =
				I915_READ(RING_PP_DIR_BASE(engine));
		else if (INTEL_GEN(dev_priv) >= 8)
>>>>>>> af4a879e
			for (i = 0; i < 4; i++) {
				ering->vm_info.pdp[i] =
					I915_READ(GEN8_RING_PDP_UDW(engine, i));
				ering->vm_info.pdp[i] <<= 32;
				ering->vm_info.pdp[i] |=
					I915_READ(GEN8_RING_PDP_LDW(engine, i));
			}
	}
}


static void i915_gem_record_active_context(struct intel_engine_cs *engine,
					   struct drm_i915_error_state *error,
					   struct drm_i915_error_ring *ering)
{
<<<<<<< HEAD
	struct drm_i915_private *dev_priv = engine->dev->dev_private;
=======
	struct drm_i915_private *dev_priv = engine->i915;
>>>>>>> af4a879e
	struct drm_i915_gem_object *obj;

	/* Currently render ring is the only HW context user */
	if (engine->id != RCS || !error->ccid)
		return;

	list_for_each_entry(obj, &dev_priv->mm.bound_list, global_list) {
		if (!i915_gem_obj_ggtt_bound(obj))
			continue;

		if ((error->ccid & PAGE_MASK) == i915_gem_obj_ggtt_offset(obj)) {
			ering->ctx = i915_error_ggtt_object_create(dev_priv, obj);
			break;
		}
	}
}

static void i915_gem_record_rings(struct drm_i915_private *dev_priv,
				  struct drm_i915_error_state *error)
{
<<<<<<< HEAD
	struct drm_i915_private *dev_priv = to_i915(dev);
=======
>>>>>>> af4a879e
	struct i915_ggtt *ggtt = &dev_priv->ggtt;
	struct drm_i915_gem_request *request;
	int i, count;

	for (i = 0; i < I915_NUM_ENGINES; i++) {
		struct intel_engine_cs *engine = &dev_priv->engine[i];
		struct intel_ringbuffer *rbuf;

		error->ring[i].pid = -1;

<<<<<<< HEAD
		if (engine->dev == NULL)
=======
		if (!intel_engine_initialized(engine))
>>>>>>> af4a879e
			continue;

		error->ring[i].valid = true;

<<<<<<< HEAD
		i915_record_ring_state(dev, error, engine, &error->ring[i]);
=======
		i915_record_ring_state(dev_priv, error, engine, &error->ring[i]);
>>>>>>> af4a879e

		request = i915_gem_find_active_request(engine);
		if (request) {
			struct i915_address_space *vm;

			vm = request->ctx && request->ctx->ppgtt ?
				&request->ctx->ppgtt->base :
				&ggtt->base;

			/* We need to copy these to an anonymous buffer
			 * as the simplest method to avoid being overwritten
			 * by userspace.
			 */
			error->ring[i].batchbuffer =
				i915_error_object_create(dev_priv,
							 request->batch_obj,
							 vm);

			if (HAS_BROKEN_CS_TLB(dev_priv))
				error->ring[i].wa_batchbuffer =
					i915_error_ggtt_object_create(dev_priv,
							     engine->scratch.obj);

			if (request->pid) {
				struct task_struct *task;

				rcu_read_lock();
				task = pid_task(request->pid, PIDTYPE_PID);
				if (task) {
					strcpy(error->ring[i].comm, task->comm);
					error->ring[i].pid = task->pid;
				}
				rcu_read_unlock();
			}
		}

		if (i915.enable_execlists) {
			/* TODO: This is only a small fix to keep basic error
			 * capture working, but we need to add more information
			 * for it to be useful (e.g. dump the context being
			 * executed).
			 */
			if (request)
				rbuf = request->ctx->engine[engine->id].ringbuf;
			else
				rbuf = dev_priv->kernel_context->engine[engine->id].ringbuf;
		} else
			rbuf = engine->buffer;

		error->ring[i].cpu_ring_head = rbuf->head;
		error->ring[i].cpu_ring_tail = rbuf->tail;

		error->ring[i].ringbuffer =
			i915_error_ggtt_object_create(dev_priv, rbuf->obj);

		error->ring[i].hws_page =
			i915_error_ggtt_object_create(dev_priv,
						      engine->status_page.obj);

		if (engine->wa_ctx.obj) {
			error->ring[i].wa_ctx =
				i915_error_ggtt_object_create(dev_priv,
							      engine->wa_ctx.obj);
		}

		i915_gem_record_active_context(engine, error, &error->ring[i]);

		count = 0;
		list_for_each_entry(request, &engine->request_list, list)
			count++;

		error->ring[i].num_requests = count;
		error->ring[i].requests =
			kcalloc(count, sizeof(*error->ring[i].requests),
				GFP_ATOMIC);
		if (error->ring[i].requests == NULL) {
			error->ring[i].num_requests = 0;
			continue;
		}

		count = 0;
		list_for_each_entry(request, &engine->request_list, list) {
			struct drm_i915_error_request *erq;

			if (count >= error->ring[i].num_requests) {
				/*
				 * If the ring request list was changed in
				 * between the point where the error request
				 * list was created and dimensioned and this
				 * point then just exit early to avoid crashes.
				 *
				 * We don't need to communicate that the
				 * request list changed state during error
				 * state capture and that the error state is
				 * slightly incorrect as a consequence since we
				 * are typically only interested in the request
				 * list state at the point of error state
				 * capture, not in any changes happening during
				 * the capture.
				 */
				break;
			}

			erq = &error->ring[i].requests[count++];
			erq->seqno = request->seqno;
			erq->jiffies = request->emitted_jiffies;
			erq->tail = request->postfix;
		}
	}
}

/* FIXME: Since pin count/bound list is global, we duplicate what we capture per
 * VM.
 */
static void i915_gem_capture_vm(struct drm_i915_private *dev_priv,
				struct drm_i915_error_state *error,
				struct i915_address_space *vm,
				const int ndx)
{
	struct drm_i915_error_buffer *active_bo = NULL, *pinned_bo = NULL;
	struct drm_i915_gem_object *obj;
	struct i915_vma *vma;
	int i;

	i = 0;
	list_for_each_entry(vma, &vm->active_list, vm_link)
		i++;
	error->active_bo_count[ndx] = i;

	list_for_each_entry(obj, &dev_priv->mm.bound_list, global_list) {
		list_for_each_entry(vma, &obj->vma_list, obj_link)
			if (vma->vm == vm && vma->pin_count > 0)
				i++;
	}
	error->pinned_bo_count[ndx] = i - error->active_bo_count[ndx];

	if (i) {
		active_bo = kcalloc(i, sizeof(*active_bo), GFP_ATOMIC);
		if (active_bo)
			pinned_bo = active_bo + error->active_bo_count[ndx];
	}

	if (active_bo)
		error->active_bo_count[ndx] =
			capture_active_bo(active_bo,
					  error->active_bo_count[ndx],
					  &vm->active_list);

	if (pinned_bo)
		error->pinned_bo_count[ndx] =
			capture_pinned_bo(pinned_bo,
					  error->pinned_bo_count[ndx],
					  &dev_priv->mm.bound_list, vm);
	error->active_bo[ndx] = active_bo;
	error->pinned_bo[ndx] = pinned_bo;
}

static void i915_gem_capture_buffers(struct drm_i915_private *dev_priv,
				     struct drm_i915_error_state *error)
{
	struct i915_address_space *vm;
	int cnt = 0, i = 0;

	list_for_each_entry(vm, &dev_priv->vm_list, global_link)
		cnt++;

	error->active_bo = kcalloc(cnt, sizeof(*error->active_bo), GFP_ATOMIC);
	error->pinned_bo = kcalloc(cnt, sizeof(*error->pinned_bo), GFP_ATOMIC);
	error->active_bo_count = kcalloc(cnt, sizeof(*error->active_bo_count),
					 GFP_ATOMIC);
	error->pinned_bo_count = kcalloc(cnt, sizeof(*error->pinned_bo_count),
					 GFP_ATOMIC);

	if (error->active_bo == NULL ||
	    error->pinned_bo == NULL ||
	    error->active_bo_count == NULL ||
	    error->pinned_bo_count == NULL) {
		kfree(error->active_bo);
		kfree(error->active_bo_count);
		kfree(error->pinned_bo);
		kfree(error->pinned_bo_count);

		error->active_bo = NULL;
		error->active_bo_count = NULL;
		error->pinned_bo = NULL;
		error->pinned_bo_count = NULL;
	} else {
		list_for_each_entry(vm, &dev_priv->vm_list, global_link)
			i915_gem_capture_vm(dev_priv, error, vm, i++);

		error->vm_count = cnt;
	}
}

/* Capture all registers which don't fit into another category. */
static void i915_capture_reg_state(struct drm_i915_private *dev_priv,
				   struct drm_i915_error_state *error)
{
	struct drm_device *dev = dev_priv->dev;
	int i;

	/* General organization
	 * 1. Registers specific to a single generation
	 * 2. Registers which belong to multiple generations
	 * 3. Feature specific registers.
	 * 4. Everything else
	 * Please try to follow the order.
	 */

	/* 1: Registers specific to a single generation */
	if (IS_VALLEYVIEW(dev)) {
		error->gtier[0] = I915_READ(GTIER);
		error->ier = I915_READ(VLV_IER);
		error->forcewake = I915_READ_FW(FORCEWAKE_VLV);
	}

	if (IS_GEN7(dev))
		error->err_int = I915_READ(GEN7_ERR_INT);

	if (INTEL_INFO(dev)->gen >= 8) {
		error->fault_data0 = I915_READ(GEN8_FAULT_TLB_DATA0);
		error->fault_data1 = I915_READ(GEN8_FAULT_TLB_DATA1);
	}

	if (IS_GEN6(dev)) {
		error->forcewake = I915_READ_FW(FORCEWAKE);
		error->gab_ctl = I915_READ(GAB_CTL);
		error->gfx_mode = I915_READ(GFX_MODE);
	}

	/* 2: Registers which belong to multiple generations */
	if (INTEL_INFO(dev)->gen >= 7)
		error->forcewake = I915_READ_FW(FORCEWAKE_MT);

	if (INTEL_INFO(dev)->gen >= 6) {
		error->derrmr = I915_READ(DERRMR);
		error->error = I915_READ(ERROR_GEN6);
		error->done_reg = I915_READ(DONE_REG);
	}

	/* 3: Feature specific registers */
	if (IS_GEN6(dev) || IS_GEN7(dev)) {
		error->gam_ecochk = I915_READ(GAM_ECOCHK);
		error->gac_eco = I915_READ(GAC_ECO_BITS);
	}

	/* 4: Everything else */
	if (HAS_HW_CONTEXTS(dev))
		error->ccid = I915_READ(CCID);

	if (INTEL_INFO(dev)->gen >= 8) {
		error->ier = I915_READ(GEN8_DE_MISC_IER);
		for (i = 0; i < 4; i++)
			error->gtier[i] = I915_READ(GEN8_GT_IER(i));
	} else if (HAS_PCH_SPLIT(dev)) {
		error->ier = I915_READ(DEIER);
		error->gtier[0] = I915_READ(GTIER);
	} else if (IS_GEN2(dev)) {
		error->ier = I915_READ16(IER);
	} else if (!IS_VALLEYVIEW(dev)) {
		error->ier = I915_READ(IER);
	}
	error->eir = I915_READ(EIR);
	error->pgtbl_er = I915_READ(PGTBL_ER);

	i915_get_extra_instdone(dev_priv, error->extra_instdone);
}

static void i915_error_capture_msg(struct drm_i915_private *dev_priv,
				   struct drm_i915_error_state *error,
				   u32 engine_mask,
				   const char *error_msg)
{
	u32 ecode;
	int ring_id = -1, len;

	ecode = i915_error_generate_code(dev_priv, error, &ring_id);

	len = scnprintf(error->error_msg, sizeof(error->error_msg),
			"GPU HANG: ecode %d:%d:0x%08x",
			INTEL_GEN(dev_priv), ring_id, ecode);

	if (ring_id != -1 && error->ring[ring_id].pid != -1)
		len += scnprintf(error->error_msg + len,
				 sizeof(error->error_msg) - len,
				 ", in %s [%d]",
				 error->ring[ring_id].comm,
				 error->ring[ring_id].pid);

	scnprintf(error->error_msg + len, sizeof(error->error_msg) - len,
		  ", reason: %s, action: %s",
		  error_msg,
		  engine_mask ? "reset" : "continue");
}

static void i915_capture_gen_state(struct drm_i915_private *dev_priv,
				   struct drm_i915_error_state *error)
{
	error->iommu = -1;
#ifdef CONFIG_INTEL_IOMMU
	error->iommu = intel_iommu_gfx_mapped;
#endif
	error->reset_count = i915_reset_count(&dev_priv->gpu_error);
	error->suspend_count = dev_priv->suspend_count;
}

/**
 * i915_capture_error_state - capture an error record for later analysis
 * @dev: drm device
 *
 * Should be called when an error is detected (either a hang or an error
 * interrupt) to capture error state from the time of the error.  Fills
 * out a structure which becomes available in debugfs for user level tools
 * to pick up.
 */
<<<<<<< HEAD
void i915_capture_error_state(struct drm_device *dev, u32 engine_mask,
=======
void i915_capture_error_state(struct drm_i915_private *dev_priv,
			      u32 engine_mask,
>>>>>>> af4a879e
			      const char *error_msg)
{
	static bool warned;
	struct drm_i915_error_state *error;
	unsigned long flags;

	/* Account for pipe specific data like PIPE*STAT */
	error = kzalloc(sizeof(*error), GFP_ATOMIC);
	if (!error) {
		DRM_DEBUG_DRIVER("out of memory, not capturing error state\n");
		return;
	}

	kref_init(&error->ref);

	i915_capture_gen_state(dev_priv, error);
	i915_capture_reg_state(dev_priv, error);
	i915_gem_capture_buffers(dev_priv, error);
	i915_gem_record_fences(dev_priv, error);
	i915_gem_record_rings(dev_priv, error);

	do_gettimeofday(&error->time);

	error->overlay = intel_overlay_capture_error_state(dev_priv);
	error->display = intel_display_capture_error_state(dev_priv);

<<<<<<< HEAD
	i915_error_capture_msg(dev, error, engine_mask, error_msg);
=======
	i915_error_capture_msg(dev_priv, error, engine_mask, error_msg);
>>>>>>> af4a879e
	DRM_INFO("%s\n", error->error_msg);

	spin_lock_irqsave(&dev_priv->gpu_error.lock, flags);
	if (dev_priv->gpu_error.first_error == NULL) {
		dev_priv->gpu_error.first_error = error;
		error = NULL;
	}
	spin_unlock_irqrestore(&dev_priv->gpu_error.lock, flags);

	if (error) {
		i915_error_state_free(&error->ref);
		return;
	}

	if (!warned) {
		DRM_INFO("GPU hangs can indicate a bug anywhere in the entire gfx stack, including userspace.\n");
		DRM_INFO("Please file a _new_ bug report on bugs.freedesktop.org against DRI -> DRM/Intel\n");
		DRM_INFO("drm/i915 developers can then reassign to the right component if it's not a kernel issue.\n");
		DRM_INFO("The gpu crash dump is required to analyze gpu hangs, so please always attach it.\n");
		DRM_INFO("GPU crash dump saved to /sys/class/drm/card%d/error\n", dev_priv->dev->primary->index);
		warned = true;
	}
}

void i915_error_state_get(struct drm_device *dev,
			  struct i915_error_state_file_priv *error_priv)
{
	struct drm_i915_private *dev_priv = dev->dev_private;

	spin_lock_irq(&dev_priv->gpu_error.lock);
	error_priv->error = dev_priv->gpu_error.first_error;
	if (error_priv->error)
		kref_get(&error_priv->error->ref);
	spin_unlock_irq(&dev_priv->gpu_error.lock);

}

void i915_error_state_put(struct i915_error_state_file_priv *error_priv)
{
	if (error_priv->error)
		kref_put(&error_priv->error->ref, i915_error_state_free);
}

void i915_destroy_error_state(struct drm_device *dev)
{
	struct drm_i915_private *dev_priv = dev->dev_private;
	struct drm_i915_error_state *error;

	spin_lock_irq(&dev_priv->gpu_error.lock);
	error = dev_priv->gpu_error.first_error;
	dev_priv->gpu_error.first_error = NULL;
	spin_unlock_irq(&dev_priv->gpu_error.lock);

	if (error)
		kref_put(&error->ref, i915_error_state_free);
}

const char *i915_cache_level_str(struct drm_i915_private *i915, int type)
{
	switch (type) {
	case I915_CACHE_NONE: return " uncached";
	case I915_CACHE_LLC: return HAS_LLC(i915) ? " LLC" : " snooped";
	case I915_CACHE_L3_LLC: return " L3+LLC";
	case I915_CACHE_WT: return " WT";
	default: return "";
	}
}

/* NB: please notice the memset */
void i915_get_extra_instdone(struct drm_i915_private *dev_priv,
			     uint32_t *instdone)
{
	memset(instdone, 0, sizeof(*instdone) * I915_NUM_INSTDONE_REG);

	if (IS_GEN2(dev_priv) || IS_GEN3(dev_priv))
		instdone[0] = I915_READ(GEN2_INSTDONE);
	else if (IS_GEN4(dev_priv) || IS_GEN5(dev_priv) || IS_GEN6(dev_priv)) {
		instdone[0] = I915_READ(RING_INSTDONE(RENDER_RING_BASE));
		instdone[1] = I915_READ(GEN4_INSTDONE1);
	} else if (INTEL_GEN(dev_priv) >= 7) {
		instdone[0] = I915_READ(RING_INSTDONE(RENDER_RING_BASE));
		instdone[1] = I915_READ(GEN7_SC_INSTDONE);
		instdone[2] = I915_READ(GEN7_SAMPLER_INSTDONE);
		instdone[3] = I915_READ(GEN7_ROW_INSTDONE);
	}
}<|MERGE_RESOLUTION|>--- conflicted
+++ resolved
@@ -897,41 +897,24 @@
 				   struct intel_engine_cs *engine,
 				   struct drm_i915_error_ring *ering)
 {
-<<<<<<< HEAD
-	struct drm_i915_private *dev_priv = dev->dev_private;
-
-	if (INTEL_INFO(dev)->gen >= 6) {
-		ering->rc_psmi = I915_READ(RING_PSMI_CTL(engine->mmio_base));
-		ering->fault_reg = I915_READ(RING_FAULT_REG(engine));
-		if (INTEL_INFO(dev)->gen >= 8)
-=======
 	if (INTEL_GEN(dev_priv) >= 6) {
 		ering->rc_psmi = I915_READ(RING_PSMI_CTL(engine->mmio_base));
 		ering->fault_reg = I915_READ(RING_FAULT_REG(engine));
 		if (INTEL_GEN(dev_priv) >= 8)
->>>>>>> af4a879e
 			gen8_record_semaphore_state(dev_priv, error, engine,
 						    ering);
 		else
 			gen6_record_semaphore_state(dev_priv, engine, ering);
 	}
 
-<<<<<<< HEAD
-	if (INTEL_INFO(dev)->gen >= 4) {
-=======
 	if (INTEL_GEN(dev_priv) >= 4) {
->>>>>>> af4a879e
 		ering->faddr = I915_READ(RING_DMA_FADD(engine->mmio_base));
 		ering->ipeir = I915_READ(RING_IPEIR(engine->mmio_base));
 		ering->ipehr = I915_READ(RING_IPEHR(engine->mmio_base));
 		ering->instdone = I915_READ(RING_INSTDONE(engine->mmio_base));
 		ering->instps = I915_READ(RING_INSTPS(engine->mmio_base));
 		ering->bbaddr = I915_READ(RING_BBADDR(engine->mmio_base));
-<<<<<<< HEAD
-		if (INTEL_INFO(dev)->gen >= 8) {
-=======
 		if (INTEL_GEN(dev_priv) >= 8) {
->>>>>>> af4a879e
 			ering->faddr |= (u64) I915_READ(RING_DMA_FADD_UDW(engine->mmio_base)) << 32;
 			ering->bbaddr |= (u64) I915_READ(RING_BBADDR_UDW(engine->mmio_base)) << 32;
 		}
@@ -953,17 +936,10 @@
 	ering->tail = I915_READ_TAIL(engine);
 	ering->ctl = I915_READ_CTL(engine);
 
-<<<<<<< HEAD
-	if (I915_NEED_GFX_HWS(dev)) {
-		i915_reg_t mmio;
-
-		if (IS_GEN7(dev)) {
-=======
 	if (I915_NEED_GFX_HWS(dev_priv)) {
 		i915_reg_t mmio;
 
 		if (IS_GEN7(dev_priv)) {
->>>>>>> af4a879e
 			switch (engine->id) {
 			default:
 			case RCS:
@@ -979,11 +955,7 @@
 				mmio = VEBOX_HWS_PGA_GEN7;
 				break;
 			}
-<<<<<<< HEAD
-		} else if (IS_GEN6(engine->dev)) {
-=======
 		} else if (IS_GEN6(engine->i915)) {
->>>>>>> af4a879e
 			mmio = RING_HWS_PGA_GEN6(engine->mmio_base);
 		} else {
 			/* XXX: gen8 returns to sanity */
@@ -1004,17 +976,10 @@
 		if (IS_GEN6(dev_priv))
 			ering->vm_info.pp_dir_base =
 				I915_READ(RING_PP_DIR_BASE_READ(engine));
-<<<<<<< HEAD
-		else if (IS_GEN7(dev))
-			ering->vm_info.pp_dir_base =
-				I915_READ(RING_PP_DIR_BASE(engine));
-		else if (INTEL_INFO(dev)->gen >= 8)
-=======
 		else if (IS_GEN7(dev_priv))
 			ering->vm_info.pp_dir_base =
 				I915_READ(RING_PP_DIR_BASE(engine));
 		else if (INTEL_GEN(dev_priv) >= 8)
->>>>>>> af4a879e
 			for (i = 0; i < 4; i++) {
 				ering->vm_info.pdp[i] =
 					I915_READ(GEN8_RING_PDP_UDW(engine, i));
@@ -1030,11 +995,7 @@
 					   struct drm_i915_error_state *error,
 					   struct drm_i915_error_ring *ering)
 {
-<<<<<<< HEAD
-	struct drm_i915_private *dev_priv = engine->dev->dev_private;
-=======
 	struct drm_i915_private *dev_priv = engine->i915;
->>>>>>> af4a879e
 	struct drm_i915_gem_object *obj;
 
 	/* Currently render ring is the only HW context user */
@@ -1055,10 +1016,6 @@
 static void i915_gem_record_rings(struct drm_i915_private *dev_priv,
 				  struct drm_i915_error_state *error)
 {
-<<<<<<< HEAD
-	struct drm_i915_private *dev_priv = to_i915(dev);
-=======
->>>>>>> af4a879e
 	struct i915_ggtt *ggtt = &dev_priv->ggtt;
 	struct drm_i915_gem_request *request;
 	int i, count;
@@ -1069,20 +1026,12 @@
 
 		error->ring[i].pid = -1;
 
-<<<<<<< HEAD
-		if (engine->dev == NULL)
-=======
 		if (!intel_engine_initialized(engine))
->>>>>>> af4a879e
 			continue;
 
 		error->ring[i].valid = true;
 
-<<<<<<< HEAD
-		i915_record_ring_state(dev, error, engine, &error->ring[i]);
-=======
 		i915_record_ring_state(dev_priv, error, engine, &error->ring[i]);
->>>>>>> af4a879e
 
 		request = i915_gem_find_active_request(engine);
 		if (request) {
@@ -1398,12 +1347,8 @@
  * out a structure which becomes available in debugfs for user level tools
  * to pick up.
  */
-<<<<<<< HEAD
-void i915_capture_error_state(struct drm_device *dev, u32 engine_mask,
-=======
 void i915_capture_error_state(struct drm_i915_private *dev_priv,
 			      u32 engine_mask,
->>>>>>> af4a879e
 			      const char *error_msg)
 {
 	static bool warned;
@@ -1430,11 +1375,7 @@
 	error->overlay = intel_overlay_capture_error_state(dev_priv);
 	error->display = intel_display_capture_error_state(dev_priv);
 
-<<<<<<< HEAD
-	i915_error_capture_msg(dev, error, engine_mask, error_msg);
-=======
 	i915_error_capture_msg(dev_priv, error, engine_mask, error_msg);
->>>>>>> af4a879e
 	DRM_INFO("%s\n", error->error_msg);
 
 	spin_lock_irqsave(&dev_priv->gpu_error.lock, flags);

--- conflicted
+++ resolved
@@ -905,17 +905,10 @@
 	while (vma) {
 		struct i915_vma_coredump *next = vma->next;
 		int page;
-<<<<<<< HEAD
 
 		for (page = 0; page < vma->page_count; page++)
 			free_page((unsigned long)vma->pages[page]);
 
-=======
-
-		for (page = 0; page < vma->page_count; page++)
-			free_page((unsigned long)vma->pages[page]);
-
->>>>>>> 8faa7251
 		kfree(vma);
 		vma = next;
 	}
@@ -939,7 +932,6 @@
 {
 	while (gt->engine) {
 		struct intel_engine_coredump *ee = gt->engine;
-<<<<<<< HEAD
 
 		gt->engine = ee->next;
 
@@ -961,29 +953,6 @@
 	while (error->gt) {
 		struct intel_gt_coredump *gt = error->gt;
 
-=======
-
-		gt->engine = ee->next;
-
-		i915_vma_coredump_free(ee->vma);
-		kfree(ee);
-	}
-
-	if (gt->uc)
-		cleanup_uc(gt->uc);
-
-	kfree(gt);
-}
-
-void __i915_gpu_coredump_free(struct kref *error_ref)
-{
-	struct i915_gpu_coredump *error =
-		container_of(error_ref, typeof(*error), ref);
-
-	while (error->gt) {
-		struct intel_gt_coredump *gt = error->gt;
-
->>>>>>> 8faa7251
 		error->gt = gt->next;
 		cleanup_gt(gt);
 	}
@@ -1142,10 +1111,7 @@
 	}
 
 	if (INTEL_GEN(i915) >= 4) {
-<<<<<<< HEAD
-=======
 		ee->esr = ENGINE_READ(engine, RING_ESR);
->>>>>>> 8faa7251
 		ee->faddr = ENGINE_READ(engine, RING_DMA_FADD);
 		ee->ipeir = ENGINE_READ(engine, RING_IPEIR);
 		ee->ipehr = ENGINE_READ(engine, RING_IPEHR);
@@ -1374,21 +1340,12 @@
 		ee->vma = vma;
 	}
 }
-<<<<<<< HEAD
 
 struct intel_engine_coredump *
 intel_engine_coredump_alloc(struct intel_engine_cs *engine, gfp_t gfp)
 {
 	struct intel_engine_coredump *ee;
 
-=======
-
-struct intel_engine_coredump *
-intel_engine_coredump_alloc(struct intel_engine_cs *engine, gfp_t gfp)
-{
-	struct intel_engine_coredump *ee;
-
->>>>>>> 8faa7251
 	ee = kzalloc(sizeof(*ee), gfp);
 	if (!ee)
 		return NULL;
@@ -1425,7 +1382,6 @@
 	ee->rq_head = rq->head;
 	ee->rq_post = rq->postfix;
 	ee->rq_tail = rq->tail;
-<<<<<<< HEAD
 
 	return vma;
 }
@@ -1514,96 +1470,6 @@
 		/* Refill our page pool before entering atomic section */
 		pool_refill(&compress->pool, ALLOW_FAIL);
 
-=======
-
-	return vma;
-}
-
-void
-intel_engine_coredump_add_vma(struct intel_engine_coredump *ee,
-			      struct intel_engine_capture_vma *capture,
-			      struct i915_vma_compress *compress)
-{
-	const struct intel_engine_cs *engine = ee->engine;
-
-	while (capture) {
-		struct intel_engine_capture_vma *this = capture;
-		struct i915_vma *vma = this->vma;
-
-		add_vma(ee,
-			i915_vma_coredump_create(engine->gt,
-						 vma, this->name,
-						 compress));
-
-		i915_active_release(&vma->active);
-		i915_vma_put(vma);
-
-		capture = this->next;
-		kfree(this);
-	}
-
-	add_vma(ee,
-		i915_vma_coredump_create(engine->gt,
-					 engine->status_page.vma,
-					 "HW Status",
-					 compress));
-
-	add_vma(ee,
-		i915_vma_coredump_create(engine->gt,
-					 engine->wa_ctx.vma,
-					 "WA context",
-					 compress));
-
-	add_vma(ee,
-		capture_object(engine->gt,
-			       engine->default_state,
-			       "NULL context",
-			       compress));
-}
-
-static struct intel_engine_coredump *
-capture_engine(struct intel_engine_cs *engine,
-	       struct i915_vma_compress *compress)
-{
-	struct intel_engine_capture_vma *capture = NULL;
-	struct intel_engine_coredump *ee;
-	struct i915_request *rq;
-	unsigned long flags;
-
-	ee = intel_engine_coredump_alloc(engine, GFP_KERNEL);
-	if (!ee)
-		return NULL;
-
-	spin_lock_irqsave(&engine->active.lock, flags);
-	rq = intel_engine_find_active_request(engine);
-	if (rq)
-		capture = intel_engine_coredump_add_request(ee, rq,
-							    ATOMIC_MAYFAIL);
-	spin_unlock_irqrestore(&engine->active.lock, flags);
-	if (!capture) {
-		kfree(ee);
-		return NULL;
-	}
-
-	intel_engine_coredump_add_vma(ee, capture, compress);
-
-	return ee;
-}
-
-static void
-gt_record_engines(struct intel_gt_coredump *gt,
-		  struct i915_vma_compress *compress)
-{
-	struct intel_engine_cs *engine;
-	enum intel_engine_id id;
-
-	for_each_engine(engine, gt->_gt, id) {
-		struct intel_engine_coredump *ee;
-
-		/* Refill our page pool before entering atomic section */
-		pool_refill(&compress->pool, ALLOW_FAIL);
-
->>>>>>> 8faa7251
 		ee = capture_engine(engine, compress);
 		if (!ee)
 			continue;
@@ -1793,7 +1659,6 @@
  * It's only a small step better than a random number in its current form.
  */
 static u32 generate_ecode(const struct intel_engine_coredump *ee)
-<<<<<<< HEAD
 {
 	/*
 	 * IPEHR would be an ideal way to detect errors, as it's the gross
@@ -1806,20 +1671,6 @@
 
 static const char *error_msg(struct i915_gpu_coredump *error)
 {
-=======
-{
-	/*
-	 * IPEHR would be an ideal way to detect errors, as it's the gross
-	 * measure of "the command that hung." However, has some very common
-	 * synchronization commands which almost always appear in the case
-	 * strictly a client bug. Use instdone to differentiate those some.
-	 */
-	return ee ? ee->ipehr ^ ee->instdone.instdone : 0;
-}
-
-static const char *error_msg(struct i915_gpu_coredump *error)
-{
->>>>>>> 8faa7251
 	struct intel_engine_coredump *first = NULL;
 	struct intel_gt_coredump *gt;
 	intel_engine_mask_t engines;
@@ -1910,17 +1761,10 @@
 	gc = kzalloc(sizeof(*gc), gfp);
 	if (!gc)
 		return NULL;
-<<<<<<< HEAD
 
 	gc->_gt = gt;
 	gc->awake = intel_gt_pm_is_awake(gt);
 
-=======
-
-	gc->_gt = gt;
-	gc->awake = intel_gt_pm_is_awake(gt);
-
->>>>>>> 8faa7251
 	gt_record_regs(gc);
 	gt_record_fences(gc);
 
@@ -1951,15 +1795,9 @@
 {
 	if (!compress)
 		return;
-<<<<<<< HEAD
 
 	gt_capture_finish(gt);
 
-=======
-
-	gt_capture_finish(gt);
-
->>>>>>> 8faa7251
 	compress_fini(compress);
 	kfree(compress);
 }
@@ -1989,17 +1827,10 @@
 		}
 
 		gt_record_engines(error->gt, compress);
-<<<<<<< HEAD
 
 		if (INTEL_INFO(i915)->has_gt_uc)
 			error->gt->uc = gt_record_uc(error->gt, compress);
 
-=======
-
-		if (INTEL_INFO(i915)->has_gt_uc)
-			error->gt->uc = gt_record_uc(error->gt, compress);
-
->>>>>>> 8faa7251
 		i915_vma_capture_finish(error->gt, compress);
 
 		error->simulated |= error->gt->simulated;

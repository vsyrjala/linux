--- conflicted
+++ resolved
@@ -2101,10 +2101,7 @@
 	struct drm_i915_gem_object *obj = ringbuf->obj;
 	/* Ring wraparound at offset 0 sometimes hangs. No idea why. */
 	unsigned flags = PIN_OFFSET_BIAS | 4096;
-<<<<<<< HEAD
-=======
 	void *addr;
->>>>>>> 157d2c7f
 	int ret;
 
 	if (HAS_LLC(dev_priv) && !obj->stolen) {
@@ -2449,23 +2446,8 @@
 		 */
 		wait_bytes = remain_actual + ringbuf->reserved_size;
 	} else {
-<<<<<<< HEAD
-		if (unlikely(total_bytes > remain_usable)) {
-			/*
-			 * The base request will fit but the reserved space
-			 * falls off the end. So don't need an immediate wrap
-			 * and only need to effectively wait for the reserved
-			 * size space from the start of ringbuffer.
-			 */
-			wait_bytes = remain_actual + ringbuf->reserved_size;
-		} else if (total_bytes > ringbuf->space) {
-			/* No wrapping required, just waiting. */
-			wait_bytes = total_bytes;
-		}
-=======
 		/* No wrapping required, just waiting. */
 		wait_bytes = total_bytes;
->>>>>>> 157d2c7f
 	}
 
 	if (wait_bytes > ringbuf->space) {

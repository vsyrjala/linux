// SPDX-License-Identifier: MIT
/*
 * Copyright © 2019 Intel Corporation
 */

#include <drm/drm_atomic_state_helper.h>

#include "i915_reg.h"
#include "i915_utils.h"
#include "intel_atomic.h"
#include "intel_bw.h"
#include "intel_cdclk.h"
#include "intel_display_types.h"
#include "intel_mchbar_regs.h"
#include "intel_pcode.h"
#include "intel_pm.h"

/* Parameters for Qclk Geyserville (QGV) */
struct intel_qgv_point {
	u16 dclk, t_rp, t_rdpre, t_rc, t_ras, t_rcd;
};

struct intel_psf_gv_point {
	u8 clk; /* clock in multiples of 16.6666 MHz */
};

struct intel_qgv_info {
	struct intel_qgv_point points[I915_NUM_QGV_POINTS];
	struct intel_psf_gv_point psf_points[I915_NUM_PSF_GV_POINTS];
	u8 num_points;
	u8 num_psf_points;
	u8 t_bl;
	u8 max_numchannels;
	u8 channel_width;
	u8 deinterleave;
};

static int dg1_mchbar_read_qgv_point_info(struct drm_i915_private *dev_priv,
					  struct intel_qgv_point *sp,
					  int point)
{
	u32 dclk_ratio, dclk_reference;
	u32 val;

	val = intel_uncore_read(&dev_priv->uncore, SA_PERF_STATUS_0_0_0_MCHBAR_PC);
	dclk_ratio = REG_FIELD_GET(DG1_QCLK_RATIO_MASK, val);
	if (val & DG1_QCLK_REFERENCE)
		dclk_reference = 6; /* 6 * 16.666 MHz = 100 MHz */
	else
		dclk_reference = 8; /* 8 * 16.666 MHz = 133 MHz */
	sp->dclk = DIV_ROUND_UP((16667 * dclk_ratio * dclk_reference) + 500, 1000);

	val = intel_uncore_read(&dev_priv->uncore, SKL_MC_BIOS_DATA_0_0_0_MCHBAR_PCU);
	if (val & DG1_GEAR_TYPE)
		sp->dclk *= 2;

	if (sp->dclk == 0)
		return -EINVAL;

	val = intel_uncore_read(&dev_priv->uncore, MCHBAR_CH0_CR_TC_PRE_0_0_0_MCHBAR);
	sp->t_rp = REG_FIELD_GET(DG1_DRAM_T_RP_MASK, val);
	sp->t_rdpre = REG_FIELD_GET(DG1_DRAM_T_RDPRE_MASK, val);

	val = intel_uncore_read(&dev_priv->uncore, MCHBAR_CH0_CR_TC_PRE_0_0_0_MCHBAR_HIGH);
	sp->t_rcd = REG_FIELD_GET(DG1_DRAM_T_RCD_MASK, val);
	sp->t_ras = REG_FIELD_GET(DG1_DRAM_T_RAS_MASK, val);

	sp->t_rc = sp->t_rp + sp->t_ras;

	return 0;
}

static int icl_pcode_read_qgv_point_info(struct drm_i915_private *dev_priv,
					 struct intel_qgv_point *sp,
					 int point)
{
	u32 val = 0, val2 = 0;
	u16 dclk;
	int ret;

	ret = snb_pcode_read(dev_priv, ICL_PCODE_MEM_SUBSYSYSTEM_INFO |
			     ICL_PCODE_MEM_SS_READ_QGV_POINT_INFO(point),
			     &val, &val2);
	if (ret)
		return ret;

	dclk = val & 0xffff;
	sp->dclk = DIV_ROUND_UP((16667 * dclk) + (DISPLAY_VER(dev_priv) > 11 ? 500 : 0), 1000);
	sp->t_rp = (val & 0xff0000) >> 16;
	sp->t_rcd = (val & 0xff000000) >> 24;

	sp->t_rdpre = val2 & 0xff;
	sp->t_ras = (val2 & 0xff00) >> 8;

	sp->t_rc = sp->t_rp + sp->t_ras;

	return 0;
}

static int adls_pcode_read_psf_gv_point_info(struct drm_i915_private *dev_priv,
					    struct intel_psf_gv_point *points)
{
	u32 val = 0;
	int ret;
	int i;

	ret = snb_pcode_read(dev_priv, ICL_PCODE_MEM_SUBSYSYSTEM_INFO |
			     ADL_PCODE_MEM_SS_READ_PSF_GV_INFO, &val, NULL);
	if (ret)
		return ret;

	for (i = 0; i < I915_NUM_PSF_GV_POINTS; i++) {
		points[i].clk = val & 0xff;
		val >>= 8;
	}

	return 0;
}

int icl_pcode_restrict_qgv_points(struct drm_i915_private *dev_priv,
				  u32 points_mask)
{
	int ret;

	/* bspec says to keep retrying for at least 1 ms */
	ret = skl_pcode_request(dev_priv, ICL_PCODE_SAGV_DE_MEM_SS_CONFIG,
				points_mask,
				ICL_PCODE_REP_QGV_MASK | ADLS_PCODE_REP_PSF_MASK,
				ICL_PCODE_REP_QGV_SAFE | ADLS_PCODE_REP_PSF_SAFE,
				1);

	if (ret < 0) {
		drm_err(&dev_priv->drm, "Failed to disable qgv points (%d) points: 0x%x\n", ret, points_mask);
		return ret;
	}

	return 0;
}

static int icl_get_qgv_points(struct drm_i915_private *dev_priv,
			      struct intel_qgv_info *qi,
			      bool is_y_tile)
{
	const struct dram_info *dram_info = &dev_priv->dram_info;
	int i, ret;

	qi->num_points = dram_info->num_qgv_points;
	qi->num_psf_points = dram_info->num_psf_gv_points;

	if (DISPLAY_VER(dev_priv) >= 12)
		switch (dram_info->type) {
		case INTEL_DRAM_DDR4:
			qi->t_bl = is_y_tile ? 8 : 4;
			qi->max_numchannels = 2;
			qi->channel_width = 64;
			qi->deinterleave = is_y_tile ? 1 : 2;
			break;
		case INTEL_DRAM_DDR5:
			qi->t_bl = is_y_tile ? 16 : 8;
			qi->max_numchannels = 4;
			qi->channel_width = 32;
			qi->deinterleave = is_y_tile ? 1 : 2;
			break;
		case INTEL_DRAM_LPDDR4:
			if (IS_ROCKETLAKE(dev_priv)) {
				qi->t_bl = 8;
				qi->max_numchannels = 4;
				qi->channel_width = 32;
				qi->deinterleave = 2;
				break;
			}
			fallthrough;
		case INTEL_DRAM_LPDDR5:
			qi->t_bl = 16;
			qi->max_numchannels = 8;
			qi->channel_width = 16;
			qi->deinterleave = is_y_tile ? 2 : 4;
			break;
		default:
			qi->t_bl = 16;
			qi->max_numchannels = 1;
			break;
		}
	else if (DISPLAY_VER(dev_priv) == 11) {
		qi->t_bl = dev_priv->dram_info.type == INTEL_DRAM_DDR4 ? 4 : 8;
		qi->max_numchannels = 1;
	}

	if (drm_WARN_ON(&dev_priv->drm,
			qi->num_points > ARRAY_SIZE(qi->points)))
		qi->num_points = ARRAY_SIZE(qi->points);

	for (i = 0; i < qi->num_points; i++) {
		struct intel_qgv_point *sp = &qi->points[i];

		if (IS_DG1(dev_priv))
			ret = dg1_mchbar_read_qgv_point_info(dev_priv, sp, i);
		else
			ret = icl_pcode_read_qgv_point_info(dev_priv, sp, i);

		if (ret)
			return ret;

		drm_dbg_kms(&dev_priv->drm,
			    "QGV %d: DCLK=%d tRP=%d tRDPRE=%d tRAS=%d tRCD=%d tRC=%d\n",
			    i, sp->dclk, sp->t_rp, sp->t_rdpre, sp->t_ras,
			    sp->t_rcd, sp->t_rc);
	}

	if (qi->num_psf_points > 0) {
		ret = adls_pcode_read_psf_gv_point_info(dev_priv, qi->psf_points);
		if (ret) {
			drm_err(&dev_priv->drm, "Failed to read PSF point data; PSF points will not be considered in bandwidth calculations.\n");
			qi->num_psf_points = 0;
		}

		for (i = 0; i < qi->num_psf_points; i++)
			drm_dbg_kms(&dev_priv->drm,
				    "PSF GV %d: CLK=%d \n",
				    i, qi->psf_points[i].clk);
	}

	return 0;
}

static int adl_calc_psf_bw(int clk)
{
	/*
	 * clk is multiples of 16.666MHz (100/6)
	 * According to BSpec PSF GV bandwidth is
	 * calculated as BW = 64 * clk * 16.666Mhz
	 */
	return DIV_ROUND_CLOSEST(64 * clk * 100, 6);
}

static int icl_sagv_max_dclk(const struct intel_qgv_info *qi)
{
	u16 dclk = 0;
	int i;

	for (i = 0; i < qi->num_points; i++)
		dclk = max(dclk, qi->points[i].dclk);

	return dclk;
}

struct intel_sa_info {
	u16 displayrtids;
	u8 deburst, deprogbwlimit, derating;
};

static const struct intel_sa_info icl_sa_info = {
	.deburst = 8,
	.deprogbwlimit = 25, /* GB/s */
	.displayrtids = 128,
	.derating = 10,
};

static const struct intel_sa_info tgl_sa_info = {
	.deburst = 16,
	.deprogbwlimit = 34, /* GB/s */
	.displayrtids = 256,
	.derating = 10,
};

static const struct intel_sa_info rkl_sa_info = {
	.deburst = 8,
	.deprogbwlimit = 20, /* GB/s */
	.displayrtids = 128,
	.derating = 10,
};

static const struct intel_sa_info adls_sa_info = {
	.deburst = 16,
	.deprogbwlimit = 38, /* GB/s */
	.displayrtids = 256,
	.derating = 10,
};

static const struct intel_sa_info adlp_sa_info = {
	.deburst = 16,
	.deprogbwlimit = 38, /* GB/s */
	.displayrtids = 256,
	.derating = 20,
};

static int icl_get_bw_info(struct drm_i915_private *dev_priv, const struct intel_sa_info *sa)
{
	struct intel_qgv_info qi = {};
	bool is_y_tile = true; /* assume y tile may be used */
	int num_channels = max_t(u8, 1, dev_priv->dram_info.num_channels);
	int ipqdepth, ipqdepthpch = 16;
	int dclk_max;
	int maxdebw;
	int num_groups = ARRAY_SIZE(dev_priv->max_bw);
	int i, ret;

	ret = icl_get_qgv_points(dev_priv, &qi, is_y_tile);
	if (ret) {
		drm_dbg_kms(&dev_priv->drm,
			    "Failed to get memory subsystem information, ignoring bandwidth limits");
		return ret;
	}

	dclk_max = icl_sagv_max_dclk(&qi);
	maxdebw = min(sa->deprogbwlimit * 1000, dclk_max * 16 * 6 / 10);
	ipqdepth = min(ipqdepthpch, sa->displayrtids / num_channels);
	qi.deinterleave = DIV_ROUND_UP(num_channels, is_y_tile ? 4 : 2);

	for (i = 0; i < num_groups; i++) {
		struct intel_bw_info *bi = &dev_priv->max_bw[i];
		int clpchgroup;
		int j;

		clpchgroup = (sa->deburst * qi.deinterleave / num_channels) << i;
		bi->num_planes = (ipqdepth - clpchgroup) / clpchgroup + 1;

		bi->num_qgv_points = qi.num_points;
		bi->num_psf_gv_points = qi.num_psf_points;

		for (j = 0; j < qi.num_points; j++) {
			const struct intel_qgv_point *sp = &qi.points[j];
			int ct, bw;

			/*
			 * Max row cycle time
			 *
			 * FIXME what is the logic behind the
			 * assumed burst length?
			 */
			ct = max_t(int, sp->t_rc, sp->t_rp + sp->t_rcd +
				   (clpchgroup - 1) * qi.t_bl + sp->t_rdpre);
			bw = DIV_ROUND_UP(sp->dclk * clpchgroup * 32 * num_channels, ct);

			bi->deratedbw[j] = min(maxdebw,
					       bw * (100 - sa->derating) / 100);

			drm_dbg_kms(&dev_priv->drm,
				    "BW%d / QGV %d: num_planes=%d deratedbw=%u\n",
				    i, j, bi->num_planes, bi->deratedbw[j]);
		}
	}
	/*
	 * In case if SAGV is disabled in BIOS, we always get 1
	 * SAGV point, but we can't send PCode commands to restrict it
	 * as it will fail and pointless anyway.
	 */
	if (qi.num_points == 1)
		dev_priv->sagv_status = I915_SAGV_NOT_CONTROLLED;
	else
		dev_priv->sagv_status = I915_SAGV_ENABLED;

	return 0;
}

static int tgl_get_bw_info(struct drm_i915_private *dev_priv, const struct intel_sa_info *sa)
{
	struct intel_qgv_info qi = {};
	const struct dram_info *dram_info = &dev_priv->dram_info;
	bool is_y_tile = true; /* assume y tile may be used */
	int num_channels = max_t(u8, 1, dev_priv->dram_info.num_channels);
	int ipqdepth, ipqdepthpch = 16;
	int dclk_max;
	int maxdebw, peakbw;
	int clperchgroup;
	int num_groups = ARRAY_SIZE(dev_priv->max_bw);
	int i, ret;

	ret = icl_get_qgv_points(dev_priv, &qi, is_y_tile);
	if (ret) {
		drm_dbg_kms(&dev_priv->drm,
			    "Failed to get memory subsystem information, ignoring bandwidth limits");
		return ret;
	}

	if (dram_info->type == INTEL_DRAM_LPDDR4 || dram_info->type == INTEL_DRAM_LPDDR5)
		num_channels *= 2;

	qi.deinterleave = qi.deinterleave ? : DIV_ROUND_UP(num_channels, is_y_tile ? 4 : 2);

	if (num_channels < qi.max_numchannels && DISPLAY_VER(dev_priv) >= 12)
		qi.deinterleave = max(DIV_ROUND_UP(qi.deinterleave, 2), 1);

	if (DISPLAY_VER(dev_priv) > 11 && num_channels > qi.max_numchannels)
		drm_warn(&dev_priv->drm, "Number of channels exceeds max number of channels.");
	if (qi.max_numchannels != 0)
		num_channels = min_t(u8, num_channels, qi.max_numchannels);

	dclk_max = icl_sagv_max_dclk(&qi);

	peakbw = num_channels * DIV_ROUND_UP(qi.channel_width, 8) * dclk_max;
	maxdebw = min(sa->deprogbwlimit * 1000, peakbw * 6 / 10); /* 60% */

	ipqdepth = min(ipqdepthpch, sa->displayrtids / num_channels);
	/*
	 * clperchgroup = 4kpagespermempage * clperchperblock,
	 * clperchperblock = 8 / num_channels * interleave
	 */
	clperchgroup = 4 * DIV_ROUND_UP(8, num_channels) * qi.deinterleave;

	for (i = 0; i < num_groups; i++) {
		struct intel_bw_info *bi = &dev_priv->max_bw[i];
		struct intel_bw_info *bi_next;
		int clpchgroup;
		int j;

		if (i < num_groups - 1)
			bi_next = &dev_priv->max_bw[i + 1];

		clpchgroup = (sa->deburst * qi.deinterleave / num_channels) << i;

		if (i < num_groups - 1 && clpchgroup < clperchgroup)
			bi_next->num_planes = (ipqdepth - clpchgroup) / clpchgroup + 1;
		else
			bi_next->num_planes = 0;

		bi->num_qgv_points = qi.num_points;
		bi->num_psf_gv_points = qi.num_psf_points;

		for (j = 0; j < qi.num_points; j++) {
			const struct intel_qgv_point *sp = &qi.points[j];
			int ct, bw;

			/*
			 * Max row cycle time
			 *
			 * FIXME what is the logic behind the
			 * assumed burst length?
			 */
			ct = max_t(int, sp->t_rc, sp->t_rp + sp->t_rcd +
				   (clpchgroup - 1) * qi.t_bl + sp->t_rdpre);
			bw = DIV_ROUND_UP(sp->dclk * clpchgroup * 32 * num_channels, ct);

			bi->deratedbw[j] = min(maxdebw,
					       bw * (100 - sa->derating) / 100);

			drm_dbg_kms(&dev_priv->drm,
				    "BW%d / QGV %d: num_planes=%d deratedbw=%u\n",
				    i, j, bi->num_planes, bi->deratedbw[j]);
		}

		for (j = 0; j < qi.num_psf_points; j++) {
			const struct intel_psf_gv_point *sp = &qi.psf_points[j];

			bi->psf_bw[j] = adl_calc_psf_bw(sp->clk);

			drm_dbg_kms(&dev_priv->drm,
				    "BW%d / PSF GV %d: num_planes=%d bw=%u\n",
				    i, j, bi->num_planes, bi->psf_bw[j]);
		}
	}

	/*
	 * In case if SAGV is disabled in BIOS, we always get 1
	 * SAGV point, but we can't send PCode commands to restrict it
	 * as it will fail and pointless anyway.
	 */
	if (qi.num_points == 1)
		dev_priv->sagv_status = I915_SAGV_NOT_CONTROLLED;
	else
		dev_priv->sagv_status = I915_SAGV_ENABLED;

	return 0;
}

static void dg2_get_bw_info(struct drm_i915_private *i915)
{
	unsigned int deratedbw = IS_DG2_G11(i915) ? 38000 : 50000;
	int num_groups = ARRAY_SIZE(i915->max_bw);
	int i;

	/*
	 * DG2 doesn't have SAGV or QGV points, just a constant max bandwidth
	 * that doesn't depend on the number of planes enabled. So fill all the
	 * plane group with constant bw information for uniformity with other
	 * platforms. DG2-G10 platforms have a constant 50 GB/s bandwidth,
	 * whereas DG2-G11 platforms have 38 GB/s.
	 */
	for (i = 0; i < num_groups; i++) {
		struct intel_bw_info *bi = &i915->max_bw[i];

		bi->num_planes = 1;
		/* Need only one dummy QGV point per group */
		bi->num_qgv_points = 1;
		bi->deratedbw[0] = deratedbw;
	}

	i915->sagv_status = I915_SAGV_NOT_CONTROLLED;
}

static unsigned int icl_max_bw(struct drm_i915_private *dev_priv,
			       int num_planes, int qgv_point)
{
	int i;

	/*
	 * Let's return max bw for 0 planes
	 */
	num_planes = max(1, num_planes);

	for (i = 0; i < ARRAY_SIZE(dev_priv->max_bw); i++) {
		const struct intel_bw_info *bi =
			&dev_priv->max_bw[i];

		/*
		 * Pcode will not expose all QGV points when
		 * SAGV is forced to off/min/med/max.
		 */
		if (qgv_point >= bi->num_qgv_points)
			return UINT_MAX;

		if (num_planes >= bi->num_planes)
			return bi->deratedbw[qgv_point];
	}

	return 0;
}

static unsigned int tgl_max_bw(struct drm_i915_private *dev_priv,
			       int num_planes, int qgv_point)
{
	int i;

	/*
	 * Let's return max bw for 0 planes
	 */
	num_planes = max(1, num_planes);

	for (i = ARRAY_SIZE(dev_priv->max_bw) - 1; i >= 0; i--) {
		const struct intel_bw_info *bi =
			&dev_priv->max_bw[i];

		/*
		 * Pcode will not expose all QGV points when
		 * SAGV is forced to off/min/med/max.
		 */
		if (qgv_point >= bi->num_qgv_points)
			return UINT_MAX;

		if (num_planes <= bi->num_planes)
			return bi->deratedbw[qgv_point];
	}

	return dev_priv->max_bw[0].deratedbw[qgv_point];
}

static unsigned int adl_psf_bw(struct drm_i915_private *dev_priv,
			       int psf_gv_point)
{
	const struct intel_bw_info *bi =
			&dev_priv->max_bw[0];

	return bi->psf_bw[psf_gv_point];
}

void intel_bw_init_hw(struct drm_i915_private *dev_priv)
{
	if (!HAS_DISPLAY(dev_priv))
		return;

	if (IS_DG2(dev_priv))
		dg2_get_bw_info(dev_priv);
	else if (IS_ALDERLAKE_P(dev_priv))
		tgl_get_bw_info(dev_priv, &adlp_sa_info);
	else if (IS_ALDERLAKE_S(dev_priv))
		tgl_get_bw_info(dev_priv, &adls_sa_info);
	else if (IS_ROCKETLAKE(dev_priv))
		tgl_get_bw_info(dev_priv, &rkl_sa_info);
	else if (DISPLAY_VER(dev_priv) == 12)
		tgl_get_bw_info(dev_priv, &tgl_sa_info);
	else if (DISPLAY_VER(dev_priv) == 11)
		icl_get_bw_info(dev_priv, &icl_sa_info);
}

static unsigned int intel_bw_crtc_num_active_planes(const struct intel_crtc_state *crtc_state)
{
	/*
	 * We assume cursors are small enough
	 * to not not cause bandwidth problems.
	 */
	return hweight8(crtc_state->active_planes & ~BIT(PLANE_CURSOR));
}

static unsigned int intel_bw_crtc_data_rate(const struct intel_crtc_state *crtc_state)
{
	struct intel_crtc *crtc = to_intel_crtc(crtc_state->uapi.crtc);
	struct drm_i915_private *i915 = to_i915(crtc->base.dev);
	unsigned int data_rate = 0;
	enum plane_id plane_id;

	for_each_plane_id_on_crtc(crtc, plane_id) {
		/*
		 * We assume cursors are small enough
		 * to not not cause bandwidth problems.
		 */
		if (plane_id == PLANE_CURSOR)
			continue;

		data_rate += crtc_state->data_rate[plane_id];

		if (DISPLAY_VER(i915) < 11)
			data_rate += crtc_state->data_rate_y[plane_id];
	}

	return data_rate;
}

/* "Maximum Pipe Read Bandwidth" */
static int intel_bw_crtc_min_cdclk(const struct intel_crtc_state *crtc_state)
{
	struct intel_crtc *crtc = to_intel_crtc(crtc_state->uapi.crtc);
	struct drm_i915_private *i915 = to_i915(crtc->base.dev);

	if (DISPLAY_VER(i915) < 12)
		return 0;

	return DIV_ROUND_UP_ULL(mul_u32_u32(intel_bw_crtc_data_rate(crtc_state), 10), 512);
}

void intel_bw_crtc_update(struct intel_bw_state *bw_state,
			  const struct intel_crtc_state *crtc_state)
{
	struct intel_crtc *crtc = to_intel_crtc(crtc_state->uapi.crtc);
	struct drm_i915_private *i915 = to_i915(crtc->base.dev);

	bw_state->data_rate[crtc->pipe] =
		intel_bw_crtc_data_rate(crtc_state);
	bw_state->num_active_planes[crtc->pipe] =
		intel_bw_crtc_num_active_planes(crtc_state);

	drm_dbg_kms(&i915->drm, "pipe %c data rate %u num active planes %u\n",
		    pipe_name(crtc->pipe),
		    bw_state->data_rate[crtc->pipe],
		    bw_state->num_active_planes[crtc->pipe]);
}

static unsigned int intel_bw_num_active_planes(struct drm_i915_private *dev_priv,
					       const struct intel_bw_state *bw_state)
{
	unsigned int num_active_planes = 0;
	enum pipe pipe;

	for_each_pipe(dev_priv, pipe)
		num_active_planes += bw_state->num_active_planes[pipe];

	return num_active_planes;
}

static unsigned int intel_bw_data_rate(struct drm_i915_private *dev_priv,
				       const struct intel_bw_state *bw_state)
{
	unsigned int data_rate = 0;
	enum pipe pipe;

	for_each_pipe(dev_priv, pipe)
		data_rate += bw_state->data_rate[pipe];

	if (DISPLAY_VER(dev_priv) >= 13 && i915_vtd_active(dev_priv))
		data_rate = DIV_ROUND_UP(data_rate * 105, 100);

	return data_rate;
}

struct intel_bw_state *
intel_atomic_get_old_bw_state(struct intel_atomic_state *state)
{
	struct drm_i915_private *dev_priv = to_i915(state->base.dev);
	struct intel_global_state *bw_state;

	bw_state = intel_atomic_get_old_global_obj_state(state, &dev_priv->bw_obj);

	return to_intel_bw_state(bw_state);
}

struct intel_bw_state *
intel_atomic_get_new_bw_state(struct intel_atomic_state *state)
{
	struct drm_i915_private *dev_priv = to_i915(state->base.dev);
	struct intel_global_state *bw_state;

	bw_state = intel_atomic_get_new_global_obj_state(state, &dev_priv->bw_obj);

	return to_intel_bw_state(bw_state);
}

struct intel_bw_state *
intel_atomic_get_bw_state(struct intel_atomic_state *state)
{
	struct drm_i915_private *dev_priv = to_i915(state->base.dev);
	struct intel_global_state *bw_state;

	bw_state = intel_atomic_get_global_obj_state(state, &dev_priv->bw_obj);
	if (IS_ERR(bw_state))
		return ERR_CAST(bw_state);

	return to_intel_bw_state(bw_state);
}

static bool intel_bw_state_changed(struct drm_i915_private *i915,
				   const struct intel_bw_state *old_bw_state,
				   const struct intel_bw_state *new_bw_state)
{
	enum pipe pipe;

	for_each_pipe(i915, pipe) {
		const struct intel_dbuf_bw *old_crtc_bw =
			&old_bw_state->dbuf_bw[pipe];
		const struct intel_dbuf_bw *new_crtc_bw =
			&new_bw_state->dbuf_bw[pipe];
		enum dbuf_slice slice;

		for_each_dbuf_slice(i915, slice) {
			if (old_crtc_bw->max_bw[slice] != new_crtc_bw->max_bw[slice] ||
			    old_crtc_bw->active_planes[slice] != new_crtc_bw->active_planes[slice])
				return true;
		}

		if (old_bw_state->min_cdclk[pipe] != new_bw_state->min_cdclk[pipe])
			return true;
	}

	return false;
}

static void skl_plane_calc_dbuf_bw(struct intel_bw_state *bw_state,
				   struct intel_crtc *crtc,
				   enum plane_id plane_id,
				   const struct skl_ddb_entry *ddb,
				   unsigned int data_rate)
{
	struct drm_i915_private *i915 = to_i915(crtc->base.dev);
	struct intel_dbuf_bw *crtc_bw = &bw_state->dbuf_bw[crtc->pipe];
	unsigned int dbuf_mask = skl_ddb_dbuf_slice_mask(i915, ddb);
	enum dbuf_slice slice;

	/*
	 * The arbiter can only really guarantee an
	 * equal share of the total bw to each plane.
	 */
	for_each_dbuf_slice_in_mask(i915, slice, dbuf_mask) {
		crtc_bw->max_bw[slice] = max(crtc_bw->max_bw[slice], data_rate);
		crtc_bw->active_planes[slice] |= BIT(plane_id);
	}
}

static void skl_crtc_calc_dbuf_bw(struct intel_bw_state *bw_state,
				  const struct intel_crtc_state *crtc_state)
{
	struct intel_crtc *crtc = to_intel_crtc(crtc_state->uapi.crtc);
	struct drm_i915_private *i915 = to_i915(crtc->base.dev);
	struct intel_dbuf_bw *crtc_bw = &bw_state->dbuf_bw[crtc->pipe];
	enum plane_id plane_id;

	memset(crtc_bw, 0, sizeof(*crtc_bw));

	if (!crtc_state->hw.active)
		return;

	for_each_plane_id_on_crtc(crtc, plane_id) {
		/*
		 * We assume cursors are small enough
		 * to not cause bandwidth problems.
		 */
		if (plane_id == PLANE_CURSOR)
			continue;

		skl_plane_calc_dbuf_bw(bw_state, crtc, plane_id,
				       &crtc_state->wm.skl.plane_ddb[plane_id],
				       crtc_state->data_rate[plane_id]);

		if (DISPLAY_VER(i915) < 11)
			skl_plane_calc_dbuf_bw(bw_state, crtc, plane_id,
					       &crtc_state->wm.skl.plane_ddb_y[plane_id],
					       crtc_state->data_rate[plane_id]);
	}
}

/* "Maximum Data Buffer Bandwidth" */
static int
intel_bw_dbuf_min_cdclk(struct drm_i915_private *i915,
			const struct intel_bw_state *bw_state)
{
	unsigned int total_max_bw = 0;
	enum dbuf_slice slice;

	for_each_dbuf_slice(i915, slice) {
		int num_active_planes = 0;
		unsigned int max_bw = 0;
		enum pipe pipe;

		/*
		 * The arbiter can only really guarantee an
		 * equal share of the total bw to each plane.
		 */
		for_each_pipe(i915, pipe) {
			const struct intel_dbuf_bw *crtc_bw = &bw_state->dbuf_bw[pipe];

			max_bw = max(crtc_bw->max_bw[slice], max_bw);
			num_active_planes += hweight8(crtc_bw->active_planes[slice]);
		}
		max_bw *= num_active_planes;

		total_max_bw = max(total_max_bw, max_bw);
	}

	return DIV_ROUND_UP(total_max_bw, 64);
}

int intel_bw_min_cdclk(struct drm_i915_private *i915,
		       const struct intel_bw_state *bw_state)
{
	enum pipe pipe;
	int min_cdclk;

	min_cdclk = intel_bw_dbuf_min_cdclk(i915, bw_state);

	for_each_pipe(i915, pipe)
		min_cdclk = max(bw_state->min_cdclk[pipe], min_cdclk);

	return min_cdclk;
}

int intel_bw_calc_min_cdclk(struct intel_atomic_state *state,
			    bool *need_cdclk_calc)
{
	struct drm_i915_private *dev_priv = to_i915(state->base.dev);
	struct intel_bw_state *new_bw_state = NULL;
	const struct intel_bw_state *old_bw_state = NULL;
	const struct intel_cdclk_state *cdclk_state;
	const struct intel_crtc_state *crtc_state;
	int old_min_cdclk, new_min_cdclk;
	struct intel_crtc *crtc;
	int i;

	if (DISPLAY_VER(dev_priv) < 9)
		return 0;

	for_each_new_intel_crtc_in_state(state, crtc, crtc_state, i) {
		new_bw_state = intel_atomic_get_bw_state(state);
		if (IS_ERR(new_bw_state))
			return PTR_ERR(new_bw_state);

		old_bw_state = intel_atomic_get_old_bw_state(state);

		skl_crtc_calc_dbuf_bw(new_bw_state, crtc_state);

		new_bw_state->min_cdclk[crtc->pipe] =
			intel_bw_crtc_min_cdclk(crtc_state);
	}

	if (!old_bw_state)
		return 0;

	if (intel_bw_state_changed(dev_priv, old_bw_state, new_bw_state)) {
		int ret = intel_atomic_lock_global_state(&new_bw_state->base);
		if (ret)
			return ret;
	}

	old_min_cdclk = intel_bw_min_cdclk(dev_priv, old_bw_state);
	new_min_cdclk = intel_bw_min_cdclk(dev_priv, new_bw_state);

	/*
	 * No need to check against the cdclk state if
	 * the min cdclk doesn't increase.
	 *
	 * Ie. we only ever increase the cdclk due to bandwidth
	 * requirements. This can reduce back and forth
	 * display blinking due to constant cdclk changes.
	 */
	if (new_min_cdclk <= old_min_cdclk)
		return 0;

	cdclk_state = intel_atomic_get_cdclk_state(state);
	if (IS_ERR(cdclk_state))
		return PTR_ERR(cdclk_state);

	/*
	 * No need to recalculate the cdclk state if
	 * the min cdclk doesn't increase.
	 *
	 * Ie. we only ever increase the cdclk due to bandwidth
	 * requirements. This can reduce back and forth
	 * display blinking due to constant cdclk changes.
	 */
	if (new_min_cdclk <= cdclk_state->bw_min_cdclk)
		return 0;

	drm_dbg_kms(&dev_priv->drm,
		    "new bandwidth min cdclk (%d kHz) > old min cdclk (%d kHz)\n",
		    new_min_cdclk, cdclk_state->bw_min_cdclk);
	*need_cdclk_calc = true;

	return 0;
}

static u16 icl_qgv_points_mask(struct drm_i915_private *i915)
{
	unsigned int num_psf_gv_points = i915->max_bw[0].num_psf_gv_points;
	unsigned int num_qgv_points = i915->max_bw[0].num_qgv_points;
	u16 qgv_points = 0, psf_points = 0;

	/*
	 * We can _not_ use the whole ADLS_QGV_PT_MASK here, as PCode rejects
	 * it with failure if we try masking any unadvertised points.
	 * So need to operate only with those returned from PCode.
	 */
	if (num_qgv_points > 0)
		qgv_points = GENMASK(num_qgv_points - 1, 0);

	if (num_psf_gv_points > 0)
		psf_points = GENMASK(num_psf_gv_points - 1, 0);

	return ICL_PCODE_REQ_QGV_PT(qgv_points) | ADLS_PCODE_REQ_PSF_PT(psf_points);
}

static int intel_bw_check_data_rate(struct intel_atomic_state *state, bool *changed)
{
	struct drm_i915_private *i915 = to_i915(state->base.dev);
	const struct intel_crtc_state *new_crtc_state, *old_crtc_state;
	struct intel_crtc *crtc;
	int i;

	for_each_oldnew_intel_crtc_in_state(state, crtc, old_crtc_state,
					    new_crtc_state, i) {
		unsigned int old_data_rate =
			intel_bw_crtc_data_rate(old_crtc_state);
		unsigned int new_data_rate =
			intel_bw_crtc_data_rate(new_crtc_state);
		unsigned int old_active_planes =
			intel_bw_crtc_num_active_planes(old_crtc_state);
		unsigned int new_active_planes =
			intel_bw_crtc_num_active_planes(new_crtc_state);
		struct intel_bw_state *new_bw_state;

		/*
		 * Avoid locking the bw state when
		 * nothing significant has changed.
		 */
		if (old_data_rate == new_data_rate &&
		    old_active_planes == new_active_planes)
			continue;

		new_bw_state = intel_atomic_get_bw_state(state);
		if (IS_ERR(new_bw_state))
			return PTR_ERR(new_bw_state);

		new_bw_state->data_rate[crtc->pipe] = new_data_rate;
		new_bw_state->num_active_planes[crtc->pipe] = new_active_planes;

		*changed = true;

		drm_dbg_kms(&i915->drm,
			    "[CRTC:%d:%s] data rate %u num active planes %u\n",
			    crtc->base.base.id, crtc->base.name,
			    new_bw_state->data_rate[crtc->pipe],
			    new_bw_state->num_active_planes[crtc->pipe]);
	}

	return 0;
}

int intel_bw_atomic_check(struct intel_atomic_state *state)
{
	struct drm_i915_private *dev_priv = to_i915(state->base.dev);
	const struct intel_bw_state *old_bw_state;
	struct intel_bw_state *new_bw_state;
	unsigned int data_rate;
	unsigned int num_active_planes;
	int i, ret;
	u16 qgv_points = 0, psf_points = 0;
	unsigned int max_bw_point = 0, max_bw = 0;
	unsigned int num_qgv_points = dev_priv->max_bw[0].num_qgv_points;
	unsigned int num_psf_gv_points = dev_priv->max_bw[0].num_psf_gv_points;
	bool changed = false;

	/* FIXME earlier gens need some checks too */
	if (DISPLAY_VER(dev_priv) < 11)
		return 0;

	ret = intel_bw_check_data_rate(state, &changed);
	if (ret)
		return ret;

	old_bw_state = intel_atomic_get_old_bw_state(state);
	new_bw_state = intel_atomic_get_new_bw_state(state);

	if (new_bw_state &&
	    intel_can_enable_sagv(dev_priv, old_bw_state) !=
	    intel_can_enable_sagv(dev_priv, new_bw_state))
		changed = true;

	/*
	 * If none of our inputs (data rates, number of active
	 * planes, SAGV yes/no) changed then nothing to do here.
	 */
	if (!changed)
		return 0;

	ret = intel_atomic_lock_global_state(&new_bw_state->base);
	if (ret)
		return ret;

	data_rate = intel_bw_data_rate(dev_priv, new_bw_state);
	data_rate = DIV_ROUND_UP(data_rate, 1000);

	num_active_planes = intel_bw_num_active_planes(dev_priv, new_bw_state);

	for (i = 0; i < num_qgv_points; i++) {
		unsigned int max_data_rate;

		if (DISPLAY_VER(dev_priv) > 11)
			max_data_rate = tgl_max_bw(dev_priv, num_active_planes, i);
		else
			max_data_rate = icl_max_bw(dev_priv, num_active_planes, i);
		/*
		 * We need to know which qgv point gives us
		 * maximum bandwidth in order to disable SAGV
		 * if we find that we exceed SAGV block time
		 * with watermarks. By that moment we already
		 * have those, as it is calculated earlier in
		 * intel_atomic_check,
		 */
		if (max_data_rate > max_bw) {
			max_bw_point = i;
			max_bw = max_data_rate;
		}
		if (max_data_rate >= data_rate)
			qgv_points |= BIT(i);

		drm_dbg_kms(&dev_priv->drm, "QGV point %d: max bw %d required %d\n",
			    i, max_data_rate, data_rate);
	}

	for (i = 0; i < num_psf_gv_points; i++) {
		unsigned int max_data_rate = adl_psf_bw(dev_priv, i);

		if (max_data_rate >= data_rate)
			psf_points |= BIT(i);

		drm_dbg_kms(&dev_priv->drm, "PSF GV point %d: max bw %d"
			    " required %d\n",
			    i, max_data_rate, data_rate);
	}

	/*
	 * BSpec states that we always should have at least one allowed point
	 * left, so if we couldn't - simply reject the configuration for obvious
	 * reasons.
	 */
	if (qgv_points == 0) {
		drm_dbg_kms(&dev_priv->drm, "No QGV points provide sufficient memory"
			    " bandwidth %d for display configuration(%d active planes).\n",
			    data_rate, num_active_planes);
		return -EINVAL;
	}

	if (num_psf_gv_points > 0 && psf_points == 0) {
		drm_dbg_kms(&dev_priv->drm, "No PSF GV points provide sufficient memory"
			    " bandwidth %d for display configuration(%d active planes).\n",
			    data_rate, num_active_planes);
		return -EINVAL;
	}

	/*
	 * Leave only single point with highest bandwidth, if
	 * we can't enable SAGV due to the increased memory latency it may
	 * cause.
	 */
	if (!intel_can_enable_sagv(dev_priv, new_bw_state)) {
<<<<<<< HEAD
		allowed_points &= ADLS_PSF_PT_MASK;
		allowed_points |= BIT(max_bw_point);
=======
		qgv_points = BIT(max_bw_point);
>>>>>>> ca2a3c92
		drm_dbg_kms(&dev_priv->drm, "No SAGV, using single QGV point %d\n",
			    max_bw_point);
	}

	/*
	 * We store the ones which need to be masked as that is what PCode
	 * actually accepts as a parameter.
	 */
	new_bw_state->qgv_points_mask =
		~(ICL_PCODE_REQ_QGV_PT(qgv_points) |
		  ADLS_PCODE_REQ_PSF_PT(psf_points)) &
		icl_qgv_points_mask(dev_priv);

	/*
	 * If the actual mask had changed we need to make sure that
	 * the commits are serialized(in case this is a nomodeset, nonblocking)
	 */
	if (new_bw_state->qgv_points_mask != old_bw_state->qgv_points_mask) {
		ret = intel_atomic_serialize_global_state(&new_bw_state->base);
		if (ret)
			return ret;
	}

	return 0;
}

static struct intel_global_state *
intel_bw_duplicate_state(struct intel_global_obj *obj)
{
	struct intel_bw_state *state;

	state = kmemdup(obj->state, sizeof(*state), GFP_KERNEL);
	if (!state)
		return NULL;

	return &state->base;
}

static void intel_bw_destroy_state(struct intel_global_obj *obj,
				   struct intel_global_state *state)
{
	kfree(state);
}

static const struct intel_global_state_funcs intel_bw_funcs = {
	.atomic_duplicate_state = intel_bw_duplicate_state,
	.atomic_destroy_state = intel_bw_destroy_state,
};

int intel_bw_init(struct drm_i915_private *dev_priv)
{
	struct intel_bw_state *state;

	state = kzalloc(sizeof(*state), GFP_KERNEL);
	if (!state)
		return -ENOMEM;

	intel_atomic_global_obj_init(dev_priv, &dev_priv->bw_obj,
				     &state->base, &intel_bw_funcs);

	return 0;
}<|MERGE_RESOLUTION|>--- conflicted
+++ resolved
@@ -1068,12 +1068,7 @@
 	 * cause.
 	 */
 	if (!intel_can_enable_sagv(dev_priv, new_bw_state)) {
-<<<<<<< HEAD
-		allowed_points &= ADLS_PSF_PT_MASK;
-		allowed_points |= BIT(max_bw_point);
-=======
 		qgv_points = BIT(max_bw_point);
->>>>>>> ca2a3c92
 		drm_dbg_kms(&dev_priv->drm, "No SAGV, using single QGV point %d\n",
 			    max_bw_point);
 	}

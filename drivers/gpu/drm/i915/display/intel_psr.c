/*
 * Copyright © 2014 Intel Corporation
 *
 * Permission is hereby granted, free of charge, to any person obtaining a
 * copy of this software and associated documentation files (the "Software"),
 * to deal in the Software without restriction, including without limitation
 * the rights to use, copy, modify, merge, publish, distribute, sublicense,
 * and/or sell copies of the Software, and to permit persons to whom the
 * Software is furnished to do so, subject to the following conditions:
 *
 * The above copyright notice and this permission notice (including the next
 * paragraph) shall be included in all copies or substantial portions of the
 * Software.
 *
 * THE SOFTWARE IS PROVIDED "AS IS", WITHOUT WARRANTY OF ANY KIND, EXPRESS OR
 * IMPLIED, INCLUDING BUT NOT LIMITED TO THE WARRANTIES OF MERCHANTABILITY,
 * FITNESS FOR A PARTICULAR PURPOSE AND NONINFRINGEMENT.  IN NO EVENT SHALL
 * THE AUTHORS OR COPYRIGHT HOLDERS BE LIABLE FOR ANY CLAIM, DAMAGES OR OTHER
 * LIABILITY, WHETHER IN AN ACTION OF CONTRACT, TORT OR OTHERWISE, ARISING
 * FROM, OUT OF OR IN CONNECTION WITH THE SOFTWARE OR THE USE OR OTHER
 * DEALINGS IN THE SOFTWARE.
 */

#include <drm/drm_atomic_helper.h>

#include "display/intel_dp.h"

#include "i915_drv.h"
#include "intel_atomic.h"
#include "intel_display_types.h"
#include "intel_psr.h"
#include "intel_sprite.h"

/**
 * DOC: Panel Self Refresh (PSR/SRD)
 *
 * Since Haswell Display controller supports Panel Self-Refresh on display
 * panels witch have a remote frame buffer (RFB) implemented according to PSR
 * spec in eDP1.3. PSR feature allows the display to go to lower standby states
 * when system is idle but display is on as it eliminates display refresh
 * request to DDR memory completely as long as the frame buffer for that
 * display is unchanged.
 *
 * Panel Self Refresh must be supported by both Hardware (source) and
 * Panel (sink).
 *
 * PSR saves power by caching the framebuffer in the panel RFB, which allows us
 * to power down the link and memory controller. For DSI panels the same idea
 * is called "manual mode".
 *
 * The implementation uses the hardware-based PSR support which automatically
 * enters/exits self-refresh mode. The hardware takes care of sending the
 * required DP aux message and could even retrain the link (that part isn't
 * enabled yet though). The hardware also keeps track of any frontbuffer
 * changes to know when to exit self-refresh mode again. Unfortunately that
 * part doesn't work too well, hence why the i915 PSR support uses the
 * software frontbuffer tracking to make sure it doesn't miss a screen
 * update. For this integration intel_psr_invalidate() and intel_psr_flush()
 * get called by the frontbuffer tracking code. Note that because of locking
 * issues the self-refresh re-enable code is done from a work queue, which
 * must be correctly synchronized/cancelled when shutting down the pipe."
 */

static bool psr_global_enabled(u32 debug)
{
	switch (debug & I915_PSR_DEBUG_MODE_MASK) {
	case I915_PSR_DEBUG_DEFAULT:
		return i915_modparams.enable_psr;
	case I915_PSR_DEBUG_DISABLE:
		return false;
	default:
		return true;
	}
}

static bool intel_psr2_enabled(struct drm_i915_private *dev_priv,
			       const struct intel_crtc_state *crtc_state)
{
	/* Cannot enable DSC and PSR2 simultaneously */
	WARN_ON(crtc_state->dsc.compression_enable &&
		crtc_state->has_psr2);

	switch (dev_priv->psr.debug & I915_PSR_DEBUG_MODE_MASK) {
	case I915_PSR_DEBUG_DISABLE:
	case I915_PSR_DEBUG_FORCE_PSR1:
		return false;
	default:
		return crtc_state->has_psr2;
	}
}

static void psr_irq_control(struct drm_i915_private *dev_priv)
{
	enum transcoder trans_shift;
	u32 mask, val;
	i915_reg_t imr_reg;

	/*
	 * gen12+ has registers relative to transcoder and one per transcoder
	 * using the same bit definition: handle it as TRANSCODER_EDP to force
	 * 0 shift in bit definition
	 */
	if (INTEL_GEN(dev_priv) >= 12) {
		trans_shift = 0;
		imr_reg = TRANS_PSR_IMR(dev_priv->psr.transcoder);
	} else {
		trans_shift = dev_priv->psr.transcoder;
		imr_reg = EDP_PSR_IMR;
	}

	mask = EDP_PSR_ERROR(trans_shift);
	if (dev_priv->psr.debug & I915_PSR_DEBUG_IRQ)
		mask |= EDP_PSR_POST_EXIT(trans_shift) |
			EDP_PSR_PRE_ENTRY(trans_shift);

	/* Warning: it is masking/setting reserved bits too */
	val = intel_de_read(dev_priv, imr_reg);
	val &= ~EDP_PSR_TRANS_MASK(trans_shift);
	val |= ~mask;
	intel_de_write(dev_priv, imr_reg, val);
}

static void psr_event_print(u32 val, bool psr2_enabled)
{
	DRM_DEBUG_KMS("PSR exit events: 0x%x\n", val);
	if (val & PSR_EVENT_PSR2_WD_TIMER_EXPIRE)
		DRM_DEBUG_KMS("\tPSR2 watchdog timer expired\n");
	if ((val & PSR_EVENT_PSR2_DISABLED) && psr2_enabled)
		DRM_DEBUG_KMS("\tPSR2 disabled\n");
	if (val & PSR_EVENT_SU_DIRTY_FIFO_UNDERRUN)
		DRM_DEBUG_KMS("\tSU dirty FIFO underrun\n");
	if (val & PSR_EVENT_SU_CRC_FIFO_UNDERRUN)
		DRM_DEBUG_KMS("\tSU CRC FIFO underrun\n");
	if (val & PSR_EVENT_GRAPHICS_RESET)
		DRM_DEBUG_KMS("\tGraphics reset\n");
	if (val & PSR_EVENT_PCH_INTERRUPT)
		DRM_DEBUG_KMS("\tPCH interrupt\n");
	if (val & PSR_EVENT_MEMORY_UP)
		DRM_DEBUG_KMS("\tMemory up\n");
	if (val & PSR_EVENT_FRONT_BUFFER_MODIFY)
		DRM_DEBUG_KMS("\tFront buffer modification\n");
	if (val & PSR_EVENT_WD_TIMER_EXPIRE)
		DRM_DEBUG_KMS("\tPSR watchdog timer expired\n");
	if (val & PSR_EVENT_PIPE_REGISTERS_UPDATE)
		DRM_DEBUG_KMS("\tPIPE registers updated\n");
	if (val & PSR_EVENT_REGISTER_UPDATE)
		DRM_DEBUG_KMS("\tRegister updated\n");
	if (val & PSR_EVENT_HDCP_ENABLE)
		DRM_DEBUG_KMS("\tHDCP enabled\n");
	if (val & PSR_EVENT_KVMR_SESSION_ENABLE)
		DRM_DEBUG_KMS("\tKVMR session enabled\n");
	if (val & PSR_EVENT_VBI_ENABLE)
		DRM_DEBUG_KMS("\tVBI enabled\n");
	if (val & PSR_EVENT_LPSP_MODE_EXIT)
		DRM_DEBUG_KMS("\tLPSP mode exited\n");
	if ((val & PSR_EVENT_PSR_DISABLE) && !psr2_enabled)
		DRM_DEBUG_KMS("\tPSR disabled\n");
}

void intel_psr_irq_handler(struct drm_i915_private *dev_priv, u32 psr_iir)
{
	enum transcoder cpu_transcoder = dev_priv->psr.transcoder;
	enum transcoder trans_shift;
	i915_reg_t imr_reg;
	ktime_t time_ns =  ktime_get();

	if (INTEL_GEN(dev_priv) >= 12) {
		trans_shift = 0;
		imr_reg = TRANS_PSR_IMR(dev_priv->psr.transcoder);
	} else {
		trans_shift = dev_priv->psr.transcoder;
		imr_reg = EDP_PSR_IMR;
	}

	if (psr_iir & EDP_PSR_PRE_ENTRY(trans_shift)) {
		dev_priv->psr.last_entry_attempt = time_ns;
		DRM_DEBUG_KMS("[transcoder %s] PSR entry attempt in 2 vblanks\n",
			      transcoder_name(cpu_transcoder));
	}

	if (psr_iir & EDP_PSR_POST_EXIT(trans_shift)) {
		dev_priv->psr.last_exit = time_ns;
		DRM_DEBUG_KMS("[transcoder %s] PSR exit completed\n",
			      transcoder_name(cpu_transcoder));

		if (INTEL_GEN(dev_priv) >= 9) {
			u32 val = intel_de_read(dev_priv,
						PSR_EVENT(cpu_transcoder));
			bool psr2_enabled = dev_priv->psr.psr2_enabled;

			intel_de_write(dev_priv, PSR_EVENT(cpu_transcoder),
				       val);
			psr_event_print(val, psr2_enabled);
		}
	}

	if (psr_iir & EDP_PSR_ERROR(trans_shift)) {
		u32 val;

		DRM_WARN("[transcoder %s] PSR aux error\n",
			 transcoder_name(cpu_transcoder));

		dev_priv->psr.irq_aux_error = true;

		/*
		 * If this interruption is not masked it will keep
		 * interrupting so fast that it prevents the scheduled
		 * work to run.
		 * Also after a PSR error, we don't want to arm PSR
		 * again so we don't care about unmask the interruption
		 * or unset irq_aux_error.
		 */
		val = intel_de_read(dev_priv, imr_reg);
		val |= EDP_PSR_ERROR(trans_shift);
		intel_de_write(dev_priv, imr_reg, val);

		schedule_work(&dev_priv->psr.work);
	}
}

static bool intel_dp_get_alpm_status(struct intel_dp *intel_dp)
{
	u8 alpm_caps = 0;

	if (drm_dp_dpcd_readb(&intel_dp->aux, DP_RECEIVER_ALPM_CAP,
			      &alpm_caps) != 1)
		return false;
	return alpm_caps & DP_ALPM_CAP;
}

static u8 intel_dp_get_sink_sync_latency(struct intel_dp *intel_dp)
{
	u8 val = 8; /* assume the worst if we can't read the value */

	if (drm_dp_dpcd_readb(&intel_dp->aux,
			      DP_SYNCHRONIZATION_LATENCY_IN_SINK, &val) == 1)
		val &= DP_MAX_RESYNC_FRAME_COUNT_MASK;
	else
		DRM_DEBUG_KMS("Unable to get sink synchronization latency, assuming 8 frames\n");
	return val;
}

static u16 intel_dp_get_su_x_granulartiy(struct intel_dp *intel_dp)
{
	u16 val;
	ssize_t r;

	/*
	 * Returning the default X granularity if granularity not required or
	 * if DPCD read fails
	 */
	if (!(intel_dp->psr_dpcd[1] & DP_PSR2_SU_GRANULARITY_REQUIRED))
		return 4;

	r = drm_dp_dpcd_read(&intel_dp->aux, DP_PSR2_SU_X_GRANULARITY, &val, 2);
	if (r != 2)
		DRM_DEBUG_KMS("Unable to read DP_PSR2_SU_X_GRANULARITY\n");

	/*
	 * Spec says that if the value read is 0 the default granularity should
	 * be used instead.
	 */
	if (r != 2 || val == 0)
		val = 4;

	return val;
}

void intel_psr_init_dpcd(struct intel_dp *intel_dp)
{
	struct drm_i915_private *dev_priv =
		to_i915(dp_to_dig_port(intel_dp)->base.base.dev);

	if (dev_priv->psr.dp) {
		DRM_WARN("More than one eDP panel found, PSR support should be extended\n");
		return;
	}

	drm_dp_dpcd_read(&intel_dp->aux, DP_PSR_SUPPORT, intel_dp->psr_dpcd,
			 sizeof(intel_dp->psr_dpcd));

	if (!intel_dp->psr_dpcd[0])
		return;
	DRM_DEBUG_KMS("eDP panel supports PSR version %x\n",
		      intel_dp->psr_dpcd[0]);

	if (drm_dp_has_quirk(&intel_dp->desc, DP_DPCD_QUIRK_NO_PSR)) {
		DRM_DEBUG_KMS("PSR support not currently available for this panel\n");
		return;
	}

	if (!(intel_dp->edp_dpcd[1] & DP_EDP_SET_POWER_CAP)) {
		DRM_DEBUG_KMS("Panel lacks power state control, PSR cannot be enabled\n");
		return;
	}

	dev_priv->psr.sink_support = true;
	dev_priv->psr.sink_sync_latency =
		intel_dp_get_sink_sync_latency(intel_dp);

	dev_priv->psr.dp = intel_dp;

	if (INTEL_GEN(dev_priv) >= 9 &&
	    (intel_dp->psr_dpcd[0] == DP_PSR2_WITH_Y_COORD_IS_SUPPORTED)) {
		bool y_req = intel_dp->psr_dpcd[1] &
			     DP_PSR2_SU_Y_COORDINATE_REQUIRED;
		bool alpm = intel_dp_get_alpm_status(intel_dp);

		/*
		 * All panels that supports PSR version 03h (PSR2 +
		 * Y-coordinate) can handle Y-coordinates in VSC but we are
		 * only sure that it is going to be used when required by the
		 * panel. This way panel is capable to do selective update
		 * without a aux frame sync.
		 *
		 * To support PSR version 02h and PSR version 03h without
		 * Y-coordinate requirement panels we would need to enable
		 * GTC first.
		 */
		dev_priv->psr.sink_psr2_support = y_req && alpm;
		DRM_DEBUG_KMS("PSR2 %ssupported\n",
			      dev_priv->psr.sink_psr2_support ? "" : "not ");

		if (dev_priv->psr.sink_psr2_support) {
			dev_priv->psr.colorimetry_support =
				intel_dp_get_colorimetry_status(intel_dp);
			dev_priv->psr.su_x_granularity =
				intel_dp_get_su_x_granulartiy(intel_dp);
		}
	}
}

static void intel_psr_setup_vsc(struct intel_dp *intel_dp,
				const struct intel_crtc_state *crtc_state)
{
	struct intel_digital_port *intel_dig_port = dp_to_dig_port(intel_dp);
	struct drm_i915_private *dev_priv = dp_to_i915(intel_dp);
	struct dp_sdp psr_vsc;

	if (dev_priv->psr.psr2_enabled) {
		/* Prepare VSC Header for SU as per EDP 1.4 spec, Table 6.11 */
		memset(&psr_vsc, 0, sizeof(psr_vsc));
		psr_vsc.sdp_header.HB0 = 0;
		psr_vsc.sdp_header.HB1 = 0x7;
		if (dev_priv->psr.colorimetry_support) {
			psr_vsc.sdp_header.HB2 = 0x5;
			psr_vsc.sdp_header.HB3 = 0x13;
		} else {
			psr_vsc.sdp_header.HB2 = 0x4;
			psr_vsc.sdp_header.HB3 = 0xe;
		}
	} else {
		/* Prepare VSC packet as per EDP 1.3 spec, Table 3.10 */
		memset(&psr_vsc, 0, sizeof(psr_vsc));
		psr_vsc.sdp_header.HB0 = 0;
		psr_vsc.sdp_header.HB1 = 0x7;
		psr_vsc.sdp_header.HB2 = 0x2;
		psr_vsc.sdp_header.HB3 = 0x8;
	}

	intel_dig_port->write_infoframe(&intel_dig_port->base,
					crtc_state,
					DP_SDP_VSC, &psr_vsc, sizeof(psr_vsc));
}

static void hsw_psr_setup_aux(struct intel_dp *intel_dp)
{
	struct drm_i915_private *dev_priv = dp_to_i915(intel_dp);
	u32 aux_clock_divider, aux_ctl;
	int i;
	static const u8 aux_msg[] = {
		[0] = DP_AUX_NATIVE_WRITE << 4,
		[1] = DP_SET_POWER >> 8,
		[2] = DP_SET_POWER & 0xff,
		[3] = 1 - 1,
		[4] = DP_SET_POWER_D0,
	};
	u32 psr_aux_mask = EDP_PSR_AUX_CTL_TIME_OUT_MASK |
			   EDP_PSR_AUX_CTL_MESSAGE_SIZE_MASK |
			   EDP_PSR_AUX_CTL_PRECHARGE_2US_MASK |
			   EDP_PSR_AUX_CTL_BIT_CLOCK_2X_MASK;

	BUILD_BUG_ON(sizeof(aux_msg) > 20);
	for (i = 0; i < sizeof(aux_msg); i += 4)
		intel_de_write(dev_priv,
			       EDP_PSR_AUX_DATA(dev_priv->psr.transcoder, i >> 2),
			       intel_dp_pack_aux(&aux_msg[i], sizeof(aux_msg) - i));

	aux_clock_divider = intel_dp->get_aux_clock_divider(intel_dp, 0);

	/* Start with bits set for DDI_AUX_CTL register */
	aux_ctl = intel_dp->get_aux_send_ctl(intel_dp, sizeof(aux_msg),
					     aux_clock_divider);

	/* Select only valid bits for SRD_AUX_CTL */
	aux_ctl &= psr_aux_mask;
	intel_de_write(dev_priv, EDP_PSR_AUX_CTL(dev_priv->psr.transcoder),
		       aux_ctl);
}

static void intel_psr_enable_sink(struct intel_dp *intel_dp)
{
	struct drm_i915_private *dev_priv = dp_to_i915(intel_dp);
	u8 dpcd_val = DP_PSR_ENABLE;

	/* Enable ALPM at sink for psr2 */
	if (dev_priv->psr.psr2_enabled) {
		drm_dp_dpcd_writeb(&intel_dp->aux, DP_RECEIVER_ALPM_CONFIG,
				   DP_ALPM_ENABLE |
				   DP_ALPM_LOCK_ERROR_IRQ_HPD_ENABLE);

		dpcd_val |= DP_PSR_ENABLE_PSR2 | DP_PSR_IRQ_HPD_WITH_CRC_ERRORS;
	} else {
		if (dev_priv->psr.link_standby)
			dpcd_val |= DP_PSR_MAIN_LINK_ACTIVE;

		if (INTEL_GEN(dev_priv) >= 8)
			dpcd_val |= DP_PSR_CRC_VERIFICATION;
	}

	drm_dp_dpcd_writeb(&intel_dp->aux, DP_PSR_EN_CFG, dpcd_val);

	drm_dp_dpcd_writeb(&intel_dp->aux, DP_SET_POWER, DP_SET_POWER_D0);
}

static u32 intel_psr1_get_tp_time(struct intel_dp *intel_dp)
{
	struct drm_i915_private *dev_priv = dp_to_i915(intel_dp);
	u32 val = 0;

	if (INTEL_GEN(dev_priv) >= 11)
		val |= EDP_PSR_TP4_TIME_0US;

	if (dev_priv->vbt.psr.tp1_wakeup_time_us == 0)
		val |= EDP_PSR_TP1_TIME_0us;
	else if (dev_priv->vbt.psr.tp1_wakeup_time_us <= 100)
		val |= EDP_PSR_TP1_TIME_100us;
	else if (dev_priv->vbt.psr.tp1_wakeup_time_us <= 500)
		val |= EDP_PSR_TP1_TIME_500us;
	else
		val |= EDP_PSR_TP1_TIME_2500us;

	if (dev_priv->vbt.psr.tp2_tp3_wakeup_time_us == 0)
		val |= EDP_PSR_TP2_TP3_TIME_0us;
	else if (dev_priv->vbt.psr.tp2_tp3_wakeup_time_us <= 100)
		val |= EDP_PSR_TP2_TP3_TIME_100us;
	else if (dev_priv->vbt.psr.tp2_tp3_wakeup_time_us <= 500)
		val |= EDP_PSR_TP2_TP3_TIME_500us;
	else
		val |= EDP_PSR_TP2_TP3_TIME_2500us;

	if (intel_dp_source_supports_hbr2(intel_dp) &&
	    drm_dp_tps3_supported(intel_dp->dpcd))
		val |= EDP_PSR_TP1_TP3_SEL;
	else
		val |= EDP_PSR_TP1_TP2_SEL;

	return val;
}

static u8 psr_compute_idle_frames(struct intel_dp *intel_dp)
{
	struct drm_i915_private *dev_priv = dp_to_i915(intel_dp);
	int idle_frames;

	/* Let's use 6 as the minimum to cover all known cases including the
	 * off-by-one issue that HW has in some cases.
	 */
	idle_frames = max(6, dev_priv->vbt.psr.idle_frames);
	idle_frames = max(idle_frames, dev_priv->psr.sink_sync_latency + 1);

	if (WARN_ON(idle_frames > 0xf))
		idle_frames = 0xf;

	return idle_frames;
}

static void hsw_activate_psr1(struct intel_dp *intel_dp)
{
	struct drm_i915_private *dev_priv = dp_to_i915(intel_dp);
	u32 max_sleep_time = 0x1f;
	u32 val = EDP_PSR_ENABLE;

	val |= psr_compute_idle_frames(intel_dp) << EDP_PSR_IDLE_FRAME_SHIFT;

	val |= max_sleep_time << EDP_PSR_MAX_SLEEP_TIME_SHIFT;
	if (IS_HASWELL(dev_priv))
		val |= EDP_PSR_MIN_LINK_ENTRY_TIME_8_LINES;

	if (dev_priv->psr.link_standby)
		val |= EDP_PSR_LINK_STANDBY;

	val |= intel_psr1_get_tp_time(intel_dp);

	if (INTEL_GEN(dev_priv) >= 8)
		val |= EDP_PSR_CRC_ENABLE;

	val |= (intel_de_read(dev_priv, EDP_PSR_CTL(dev_priv->psr.transcoder)) &
		EDP_PSR_RESTORE_PSR_ACTIVE_CTX_MASK);
	intel_de_write(dev_priv, EDP_PSR_CTL(dev_priv->psr.transcoder), val);
}

static void hsw_activate_psr2(struct intel_dp *intel_dp)
{
	struct drm_i915_private *dev_priv = dp_to_i915(intel_dp);
	u32 val;

	val = psr_compute_idle_frames(intel_dp) << EDP_PSR2_IDLE_FRAME_SHIFT;

	val |= EDP_PSR2_ENABLE | EDP_SU_TRACK_ENABLE;
	if (INTEL_GEN(dev_priv) >= 10 || IS_GEMINILAKE(dev_priv))
		val |= EDP_Y_COORDINATE_ENABLE;

	val |= EDP_PSR2_FRAME_BEFORE_SU(dev_priv->psr.sink_sync_latency + 1);

	if (dev_priv->vbt.psr.psr2_tp2_tp3_wakeup_time_us >= 0 &&
	    dev_priv->vbt.psr.psr2_tp2_tp3_wakeup_time_us <= 50)
		val |= EDP_PSR2_TP2_TIME_50us;
	else if (dev_priv->vbt.psr.psr2_tp2_tp3_wakeup_time_us <= 100)
		val |= EDP_PSR2_TP2_TIME_100us;
	else if (dev_priv->vbt.psr.psr2_tp2_tp3_wakeup_time_us <= 500)
		val |= EDP_PSR2_TP2_TIME_500us;
	else
		val |= EDP_PSR2_TP2_TIME_2500us;

	/*
	 * PSR2 HW is incorrectly using EDP_PSR_TP1_TP3_SEL and BSpec is
	 * recommending keep this bit unset while PSR2 is enabled.
	 */
	intel_de_write(dev_priv, EDP_PSR_CTL(dev_priv->psr.transcoder), 0);

	intel_de_write(dev_priv, EDP_PSR2_CTL(dev_priv->psr.transcoder), val);
}

static bool
transcoder_has_psr2(struct drm_i915_private *dev_priv, enum transcoder trans)
{
	if (INTEL_GEN(dev_priv) < 9)
		return false;
	else if (INTEL_GEN(dev_priv) >= 12)
		return trans == TRANSCODER_A;
	else
		return trans == TRANSCODER_EDP;
}

static u32 intel_get_frame_time_us(const struct intel_crtc_state *cstate)
{
	if (!cstate || !cstate->hw.active)
		return 0;

	return DIV_ROUND_UP(1000 * 1000,
			    drm_mode_vrefresh(&cstate->hw.adjusted_mode));
}

static void psr2_program_idle_frames(struct drm_i915_private *dev_priv,
				     u32 idle_frames)
{
	u32 val;

	idle_frames <<=  EDP_PSR2_IDLE_FRAME_SHIFT;
	val = intel_de_read(dev_priv, EDP_PSR2_CTL(dev_priv->psr.transcoder));
	val &= ~EDP_PSR2_IDLE_FRAME_MASK;
	val |= idle_frames;
	intel_de_write(dev_priv, EDP_PSR2_CTL(dev_priv->psr.transcoder), val);
}

static void tgl_psr2_enable_dc3co(struct drm_i915_private *dev_priv)
{
	psr2_program_idle_frames(dev_priv, 0);
	intel_display_power_set_target_dc_state(dev_priv, DC_STATE_EN_DC3CO);
}

static void tgl_psr2_disable_dc3co(struct drm_i915_private *dev_priv)
{
	struct intel_dp *intel_dp = dev_priv->psr.dp;

	intel_display_power_set_target_dc_state(dev_priv, DC_STATE_EN_UPTO_DC6);
	psr2_program_idle_frames(dev_priv, psr_compute_idle_frames(intel_dp));
}

static void tgl_dc5_idle_thread(struct work_struct *work)
{
	struct drm_i915_private *dev_priv =
		container_of(work, typeof(*dev_priv), psr.idle_work.work);

	mutex_lock(&dev_priv->psr.lock);
	/* If delayed work is pending, it is not idle */
	if (delayed_work_pending(&dev_priv->psr.idle_work))
		goto unlock;

	DRM_DEBUG_KMS("DC5/6 idle thread\n");
	tgl_psr2_disable_dc3co(dev_priv);
unlock:
	mutex_unlock(&dev_priv->psr.lock);
}

static void tgl_disallow_dc3co_on_psr2_exit(struct drm_i915_private *dev_priv)
{
	if (!dev_priv->psr.dc3co_enabled)
		return;

	cancel_delayed_work(&dev_priv->psr.idle_work);
	/* Before PSR2 exit disallow dc3co*/
	tgl_psr2_disable_dc3co(dev_priv);
}

static void
tgl_dc3co_exitline_compute_config(struct intel_dp *intel_dp,
				  struct intel_crtc_state *crtc_state)
{
	const u32 crtc_vdisplay = crtc_state->uapi.adjusted_mode.crtc_vdisplay;
	struct intel_digital_port *dig_port = dp_to_dig_port(intel_dp);
	struct drm_i915_private *dev_priv = dp_to_i915(intel_dp);
	u32 exit_scanlines;

	if (!(dev_priv->csr.allowed_dc_mask & DC_STATE_EN_DC3CO))
		return;

	/* B.Specs:49196 DC3CO only works with pipeA and DDIA.*/
	if (to_intel_crtc(crtc_state->uapi.crtc)->pipe != PIPE_A ||
	    dig_port->base.port != PORT_A)
		return;

	/*
	 * DC3CO Exit time 200us B.Spec 49196
	 * PSR2 transcoder Early Exit scanlines = ROUNDUP(200 / line time) + 1
	 */
	exit_scanlines =
		intel_usecs_to_scanlines(&crtc_state->uapi.adjusted_mode, 200) + 1;

	if (WARN_ON(exit_scanlines > crtc_vdisplay))
		return;

	crtc_state->dc3co_exitline = crtc_vdisplay - exit_scanlines;
}

static bool intel_psr2_config_valid(struct intel_dp *intel_dp,
				    struct intel_crtc_state *crtc_state)
{
	struct drm_i915_private *dev_priv = dp_to_i915(intel_dp);
	int crtc_hdisplay = crtc_state->hw.adjusted_mode.crtc_hdisplay;
	int crtc_vdisplay = crtc_state->hw.adjusted_mode.crtc_vdisplay;
	int psr_max_h = 0, psr_max_v = 0, max_bpp = 0;

	if (!dev_priv->psr.sink_psr2_support)
		return false;

	if (!transcoder_has_psr2(dev_priv, crtc_state->cpu_transcoder)) {
		DRM_DEBUG_KMS("PSR2 not supported in transcoder %s\n",
			      transcoder_name(crtc_state->cpu_transcoder));
		return false;
	}

	/*
	 * DSC and PSR2 cannot be enabled simultaneously. If a requested
	 * resolution requires DSC to be enabled, priority is given to DSC
	 * over PSR2.
	 */
	if (crtc_state->dsc.compression_enable) {
		DRM_DEBUG_KMS("PSR2 cannot be enabled since DSC is enabled\n");
		return false;
	}

	if (INTEL_GEN(dev_priv) >= 12) {
		psr_max_h = 5120;
		psr_max_v = 3200;
		max_bpp = 30;
	} else if (INTEL_GEN(dev_priv) >= 10 || IS_GEMINILAKE(dev_priv)) {
		psr_max_h = 4096;
		psr_max_v = 2304;
		max_bpp = 24;
	} else if (IS_GEN(dev_priv, 9)) {
		psr_max_h = 3640;
		psr_max_v = 2304;
		max_bpp = 24;
	}

	if (crtc_hdisplay > psr_max_h || crtc_vdisplay > psr_max_v) {
		DRM_DEBUG_KMS("PSR2 not enabled, resolution %dx%d > max supported %dx%d\n",
			      crtc_hdisplay, crtc_vdisplay,
			      psr_max_h, psr_max_v);
		return false;
	}

	if (crtc_state->pipe_bpp > max_bpp) {
		DRM_DEBUG_KMS("PSR2 not enabled, pipe bpp %d > max supported %d\n",
			      crtc_state->pipe_bpp, max_bpp);
		return false;
	}

	/*
	 * HW sends SU blocks of size four scan lines, which means the starting
	 * X coordinate and Y granularity requirements will always be met. We
	 * only need to validate the SU block width is a multiple of
	 * x granularity.
	 */
	if (crtc_hdisplay % dev_priv->psr.su_x_granularity) {
		DRM_DEBUG_KMS("PSR2 not enabled, hdisplay(%d) not multiple of %d\n",
			      crtc_hdisplay, dev_priv->psr.su_x_granularity);
		return false;
	}

	if (crtc_state->crc_enabled) {
		DRM_DEBUG_KMS("PSR2 not enabled because it would inhibit pipe CRC calculation\n");
		return false;
	}

	tgl_dc3co_exitline_compute_config(intel_dp, crtc_state);
	return true;
}

void intel_psr_compute_config(struct intel_dp *intel_dp,
			      struct intel_crtc_state *crtc_state)
{
	struct intel_digital_port *dig_port = dp_to_dig_port(intel_dp);
	struct drm_i915_private *dev_priv = dp_to_i915(intel_dp);
	const struct drm_display_mode *adjusted_mode =
		&crtc_state->hw.adjusted_mode;
	int psr_setup_time;

	if (!CAN_PSR(dev_priv))
		return;

	if (intel_dp != dev_priv->psr.dp)
		return;

	/*
	 * HSW spec explicitly says PSR is tied to port A.
	 * BDW+ platforms have a instance of PSR registers per transcoder but
	 * for now it only supports one instance of PSR, so lets keep it
	 * hardcoded to PORT_A
	 */
	if (dig_port->base.port != PORT_A) {
		DRM_DEBUG_KMS("PSR condition failed: Port not supported\n");
		return;
	}

	if (dev_priv->psr.sink_not_reliable) {
		DRM_DEBUG_KMS("PSR sink implementation is not reliable\n");
		return;
	}

	if (adjusted_mode->flags & DRM_MODE_FLAG_INTERLACE) {
		DRM_DEBUG_KMS("PSR condition failed: Interlaced mode enabled\n");
		return;
	}

	psr_setup_time = drm_dp_psr_setup_time(intel_dp->psr_dpcd);
	if (psr_setup_time < 0) {
		DRM_DEBUG_KMS("PSR condition failed: Invalid PSR setup time (0x%02x)\n",
			      intel_dp->psr_dpcd[1]);
		return;
	}

	if (intel_usecs_to_scanlines(adjusted_mode, psr_setup_time) >
	    adjusted_mode->crtc_vtotal - adjusted_mode->crtc_vdisplay - 1) {
		DRM_DEBUG_KMS("PSR condition failed: PSR setup time (%d us) too long\n",
			      psr_setup_time);
		return;
	}

	crtc_state->has_psr = true;
	crtc_state->has_psr2 = intel_psr2_config_valid(intel_dp, crtc_state);
}

static void intel_psr_activate(struct intel_dp *intel_dp)
{
	struct drm_i915_private *dev_priv = dp_to_i915(intel_dp);

	if (transcoder_has_psr2(dev_priv, dev_priv->psr.transcoder))
		WARN_ON(intel_de_read(dev_priv, EDP_PSR2_CTL(dev_priv->psr.transcoder)) & EDP_PSR2_ENABLE);

	WARN_ON(intel_de_read(dev_priv, EDP_PSR_CTL(dev_priv->psr.transcoder)) & EDP_PSR_ENABLE);
	WARN_ON(dev_priv->psr.active);
	lockdep_assert_held(&dev_priv->psr.lock);

	/* psr1 and psr2 are mutually exclusive.*/
	if (dev_priv->psr.psr2_enabled)
		hsw_activate_psr2(intel_dp);
	else
		hsw_activate_psr1(intel_dp);

	dev_priv->psr.active = true;
}

static void intel_psr_enable_source(struct intel_dp *intel_dp,
				    const struct intel_crtc_state *crtc_state)
{
	struct drm_i915_private *dev_priv = dp_to_i915(intel_dp);
	enum transcoder cpu_transcoder = crtc_state->cpu_transcoder;
	u32 mask;

	/* Only HSW and BDW have PSR AUX registers that need to be setup. SKL+
	 * use hardcoded values PSR AUX transactions
	 */
	if (IS_HASWELL(dev_priv) || IS_BROADWELL(dev_priv))
		hsw_psr_setup_aux(intel_dp);

	if (dev_priv->psr.psr2_enabled && (IS_GEN(dev_priv, 9) &&
					   !IS_GEMINILAKE(dev_priv))) {
		i915_reg_t reg = CHICKEN_TRANS(cpu_transcoder);
		u32 chicken = intel_de_read(dev_priv, reg);

		chicken |= PSR2_VSC_ENABLE_PROG_HEADER |
			   PSR2_ADD_VERTICAL_LINE_COUNT;
		intel_de_write(dev_priv, reg, chicken);
	}

	/*
	 * Per Spec: Avoid continuous PSR exit by masking MEMUP and HPD also
	 * mask LPSP to avoid dependency on other drivers that might block
	 * runtime_pm besides preventing  other hw tracking issues now we
	 * can rely on frontbuffer tracking.
	 */
	mask = EDP_PSR_DEBUG_MASK_MEMUP |
	       EDP_PSR_DEBUG_MASK_HPD |
	       EDP_PSR_DEBUG_MASK_LPSP |
	       EDP_PSR_DEBUG_MASK_MAX_SLEEP;

	if (INTEL_GEN(dev_priv) < 11)
		mask |= EDP_PSR_DEBUG_MASK_DISP_REG_WRITE;

	intel_de_write(dev_priv, EDP_PSR_DEBUG(dev_priv->psr.transcoder),
		       mask);

	psr_irq_control(dev_priv);

	if (crtc_state->dc3co_exitline) {
		u32 val;

		/*
		 * TODO: if future platforms supports DC3CO in more than one
		 * transcoder, EXITLINE will need to be unset when disabling PSR
		 */
		val = intel_de_read(dev_priv, EXITLINE(cpu_transcoder));
		val &= ~EXITLINE_MASK;
		val |= crtc_state->dc3co_exitline << EXITLINE_SHIFT;
		val |= EXITLINE_ENABLE;
		intel_de_write(dev_priv, EXITLINE(cpu_transcoder), val);
	}
}

static void intel_psr_enable_locked(struct drm_i915_private *dev_priv,
				    const struct intel_crtc_state *crtc_state)
{
	struct intel_dp *intel_dp = dev_priv->psr.dp;
	u32 val;

	WARN_ON(dev_priv->psr.enabled);

	dev_priv->psr.psr2_enabled = intel_psr2_enabled(dev_priv, crtc_state);
	dev_priv->psr.busy_frontbuffer_bits = 0;
	dev_priv->psr.pipe = to_intel_crtc(crtc_state->uapi.crtc)->pipe;
	dev_priv->psr.dc3co_enabled = !!crtc_state->dc3co_exitline;
	dev_priv->psr.transcoder = crtc_state->cpu_transcoder;
	/* DC5/DC6 requires at least 6 idle frames */
	val = usecs_to_jiffies(intel_get_frame_time_us(crtc_state) * 6);
	dev_priv->psr.dc3co_exit_delay = val;

	/*
	 * If a PSR error happened and the driver is reloaded, the EDP_PSR_IIR
	 * will still keep the error set even after the reset done in the
	 * irq_preinstall and irq_uninstall hooks.
	 * And enabling in this situation cause the screen to freeze in the
	 * first time that PSR HW tries to activate so lets keep PSR disabled
	 * to avoid any rendering problems.
	 */
	if (INTEL_GEN(dev_priv) >= 12) {
		val = intel_de_read(dev_priv,
				    TRANS_PSR_IIR(dev_priv->psr.transcoder));
		val &= EDP_PSR_ERROR(0);
	} else {
		val = intel_de_read(dev_priv, EDP_PSR_IIR);
		val &= EDP_PSR_ERROR(dev_priv->psr.transcoder);
	}
	if (val) {
		dev_priv->psr.sink_not_reliable = true;
		DRM_DEBUG_KMS("PSR interruption error set, not enabling PSR\n");
		return;
	}

	DRM_DEBUG_KMS("Enabling PSR%s\n",
		      dev_priv->psr.psr2_enabled ? "2" : "1");
	intel_psr_setup_vsc(intel_dp, crtc_state);
	intel_psr_enable_sink(intel_dp);
	intel_psr_enable_source(intel_dp, crtc_state);
	dev_priv->psr.enabled = true;

	intel_psr_activate(intel_dp);
}

/**
 * intel_psr_enable - Enable PSR
 * @intel_dp: Intel DP
 * @crtc_state: new CRTC state
 *
 * This function can only be called after the pipe is fully trained and enabled.
 */
void intel_psr_enable(struct intel_dp *intel_dp,
		      const struct intel_crtc_state *crtc_state)
{
	struct drm_i915_private *dev_priv = dp_to_i915(intel_dp);

	if (!crtc_state->has_psr)
		return;

	if (WARN_ON(!CAN_PSR(dev_priv)))
		return;

	WARN_ON(dev_priv->drrs.dp);

	mutex_lock(&dev_priv->psr.lock);

	if (!psr_global_enabled(dev_priv->psr.debug)) {
		DRM_DEBUG_KMS("PSR disabled by flag\n");
		goto unlock;
	}

	intel_psr_enable_locked(dev_priv, crtc_state);

unlock:
	mutex_unlock(&dev_priv->psr.lock);
}

static void intel_psr_exit(struct drm_i915_private *dev_priv)
{
	u32 val;

	if (!dev_priv->psr.active) {
		if (transcoder_has_psr2(dev_priv, dev_priv->psr.transcoder)) {
			val = intel_de_read(dev_priv,
					    EDP_PSR2_CTL(dev_priv->psr.transcoder));
			WARN_ON(val & EDP_PSR2_ENABLE);
		}

		val = intel_de_read(dev_priv,
				    EDP_PSR_CTL(dev_priv->psr.transcoder));
		WARN_ON(val & EDP_PSR_ENABLE);

		return;
	}

	if (dev_priv->psr.psr2_enabled) {
		tgl_disallow_dc3co_on_psr2_exit(dev_priv);
		val = intel_de_read(dev_priv,
				    EDP_PSR2_CTL(dev_priv->psr.transcoder));
		WARN_ON(!(val & EDP_PSR2_ENABLE));
		val &= ~EDP_PSR2_ENABLE;
		intel_de_write(dev_priv,
			       EDP_PSR2_CTL(dev_priv->psr.transcoder), val);
	} else {
		val = intel_de_read(dev_priv,
				    EDP_PSR_CTL(dev_priv->psr.transcoder));
		WARN_ON(!(val & EDP_PSR_ENABLE));
		val &= ~EDP_PSR_ENABLE;
		intel_de_write(dev_priv,
			       EDP_PSR_CTL(dev_priv->psr.transcoder), val);
	}
	dev_priv->psr.active = false;
}

static void intel_psr_disable_locked(struct intel_dp *intel_dp)
{
	struct drm_i915_private *dev_priv = dp_to_i915(intel_dp);
	i915_reg_t psr_status;
	u32 psr_status_mask;

	lockdep_assert_held(&dev_priv->psr.lock);

	if (!dev_priv->psr.enabled)
		return;

	DRM_DEBUG_KMS("Disabling PSR%s\n",
		      dev_priv->psr.psr2_enabled ? "2" : "1");

	intel_psr_exit(dev_priv);

	if (dev_priv->psr.psr2_enabled) {
		psr_status = EDP_PSR2_STATUS(dev_priv->psr.transcoder);
		psr_status_mask = EDP_PSR2_STATUS_STATE_MASK;
	} else {
		psr_status = EDP_PSR_STATUS(dev_priv->psr.transcoder);
		psr_status_mask = EDP_PSR_STATUS_STATE_MASK;
	}

	/* Wait till PSR is idle */
	if (intel_de_wait_for_clear(dev_priv, psr_status,
				    psr_status_mask, 2000))
		DRM_ERROR("Timed out waiting PSR idle state\n");

	/* Disable PSR on Sink */
	drm_dp_dpcd_writeb(&intel_dp->aux, DP_PSR_EN_CFG, 0);

	if (dev_priv->psr.psr2_enabled)
		drm_dp_dpcd_writeb(&intel_dp->aux, DP_RECEIVER_ALPM_CONFIG, 0);

	dev_priv->psr.enabled = false;
}

/**
 * intel_psr_disable - Disable PSR
 * @intel_dp: Intel DP
 * @old_crtc_state: old CRTC state
 *
 * This function needs to be called before disabling pipe.
 */
void intel_psr_disable(struct intel_dp *intel_dp,
		       const struct intel_crtc_state *old_crtc_state)
{
	struct drm_i915_private *dev_priv = dp_to_i915(intel_dp);

	if (!old_crtc_state->has_psr)
		return;

	if (WARN_ON(!CAN_PSR(dev_priv)))
		return;

	mutex_lock(&dev_priv->psr.lock);

	intel_psr_disable_locked(intel_dp);

	mutex_unlock(&dev_priv->psr.lock);
	cancel_work_sync(&dev_priv->psr.work);
	cancel_delayed_work_sync(&dev_priv->psr.idle_work);
}

static void psr_force_hw_tracking_exit(struct drm_i915_private *dev_priv)
{
	if (INTEL_GEN(dev_priv) >= 9)
		/*
		 * Display WA #0884: skl+
		 * This documented WA for bxt can be safely applied
		 * broadly so we can force HW tracking to exit PSR
		 * instead of disabling and re-enabling.
		 * Workaround tells us to write 0 to CUR_SURFLIVE_A,
		 * but it makes more sense write to the current active
		 * pipe.
		 */
		intel_de_write(dev_priv, CURSURFLIVE(dev_priv->psr.pipe), 0);
	else
		/*
		 * A write to CURSURFLIVE do not cause HW tracking to exit PSR
		 * on older gens so doing the manual exit instead.
		 */
		intel_psr_exit(dev_priv);
}

/**
 * intel_psr_update - Update PSR state
 * @intel_dp: Intel DP
 * @crtc_state: new CRTC state
 *
 * This functions will update PSR states, disabling, enabling or switching PSR
 * version when executing fastsets. For full modeset, intel_psr_disable() and
 * intel_psr_enable() should be called instead.
 */
void intel_psr_update(struct intel_dp *intel_dp,
		      const struct intel_crtc_state *crtc_state)
{
	struct drm_i915_private *dev_priv = dp_to_i915(intel_dp);
	struct i915_psr *psr = &dev_priv->psr;
	bool enable, psr2_enable;

	if (!CAN_PSR(dev_priv) || READ_ONCE(psr->dp) != intel_dp)
		return;

	mutex_lock(&dev_priv->psr.lock);

	enable = crtc_state->has_psr && psr_global_enabled(psr->debug);
	psr2_enable = intel_psr2_enabled(dev_priv, crtc_state);

	if (enable == psr->enabled && psr2_enable == psr->psr2_enabled) {
		/* Force a PSR exit when enabling CRC to avoid CRC timeouts */
		if (crtc_state->crc_enabled && psr->enabled)
			psr_force_hw_tracking_exit(dev_priv);
		else if (INTEL_GEN(dev_priv) < 9 && psr->enabled) {
			/*
			 * Activate PSR again after a force exit when enabling
			 * CRC in older gens
			 */
			if (!dev_priv->psr.active &&
			    !dev_priv->psr.busy_frontbuffer_bits)
				schedule_work(&dev_priv->psr.work);
		}

		goto unlock;
	}

	if (psr->enabled)
		intel_psr_disable_locked(intel_dp);

	if (enable)
		intel_psr_enable_locked(dev_priv, crtc_state);

unlock:
	mutex_unlock(&dev_priv->psr.lock);
}

/**
 * intel_psr_wait_for_idle - wait for PSR1 to idle
 * @new_crtc_state: new CRTC state
 * @out_value: PSR status in case of failure
 *
 * This function is expected to be called from pipe_update_start() where it is
 * not expected to race with PSR enable or disable.
 *
 * Returns: 0 on success or -ETIMEOUT if PSR status does not idle.
 */
int intel_psr_wait_for_idle(const struct intel_crtc_state *new_crtc_state,
			    u32 *out_value)
{
	struct intel_crtc *crtc = to_intel_crtc(new_crtc_state->uapi.crtc);
	struct drm_i915_private *dev_priv = to_i915(crtc->base.dev);

	if (!dev_priv->psr.enabled || !new_crtc_state->has_psr)
		return 0;

	/* FIXME: Update this for PSR2 if we need to wait for idle */
	if (READ_ONCE(dev_priv->psr.psr2_enabled))
		return 0;

	/*
	 * From bspec: Panel Self Refresh (BDW+)
	 * Max. time for PSR to idle = Inverse of the refresh rate + 6 ms of
	 * exit training time + 1.5 ms of aux channel handshake. 50 ms is
	 * defensive enough to cover everything.
	 */

	return __intel_wait_for_register(&dev_priv->uncore,
					 EDP_PSR_STATUS(dev_priv->psr.transcoder),
					 EDP_PSR_STATUS_STATE_MASK,
					 EDP_PSR_STATUS_STATE_IDLE, 2, 50,
					 out_value);
}

static bool __psr_wait_for_idle_locked(struct drm_i915_private *dev_priv)
{
	i915_reg_t reg;
	u32 mask;
	int err;

	if (!dev_priv->psr.enabled)
		return false;

	if (dev_priv->psr.psr2_enabled) {
		reg = EDP_PSR2_STATUS(dev_priv->psr.transcoder);
		mask = EDP_PSR2_STATUS_STATE_MASK;
	} else {
		reg = EDP_PSR_STATUS(dev_priv->psr.transcoder);
		mask = EDP_PSR_STATUS_STATE_MASK;
	}

	mutex_unlock(&dev_priv->psr.lock);

	err = intel_de_wait_for_clear(dev_priv, reg, mask, 50);
	if (err)
		DRM_ERROR("Timed out waiting for PSR Idle for re-enable\n");

	/* After the unlocked wait, verify that PSR is still wanted! */
	mutex_lock(&dev_priv->psr.lock);
	return err == 0 && dev_priv->psr.enabled;
}

static int intel_psr_fastset_force(struct drm_i915_private *dev_priv)
{
	struct drm_device *dev = &dev_priv->drm;
	struct drm_modeset_acquire_ctx ctx;
	struct drm_atomic_state *state;
	struct intel_crtc *crtc;
	int err;

	state = drm_atomic_state_alloc(dev);
	if (!state)
		return -ENOMEM;

	drm_modeset_acquire_init(&ctx, DRM_MODESET_ACQUIRE_INTERRUPTIBLE);
	state->acquire_ctx = &ctx;

retry:
	for_each_intel_crtc(dev, crtc) {
		struct intel_crtc_state *crtc_state =
			intel_atomic_get_crtc_state(state, crtc);

		if (IS_ERR(crtc_state)) {
			err = PTR_ERR(crtc_state);
			goto error;
		}

		if (crtc_state->hw.active && crtc_state->has_psr) {
			/* Mark mode as changed to trigger a pipe->update() */
			crtc_state->uapi.mode_changed = true;
			break;
		}
	}

	err = drm_atomic_commit(state);

error:
	if (err == -EDEADLK) {
		drm_atomic_state_clear(state);
		err = drm_modeset_backoff(&ctx);
		if (!err)
			goto retry;
	}

	drm_modeset_drop_locks(&ctx);
	drm_modeset_acquire_fini(&ctx);
	drm_atomic_state_put(state);

	return err;
}

int intel_psr_debug_set(struct drm_i915_private *dev_priv, u64 val)
{
	const u32 mode = val & I915_PSR_DEBUG_MODE_MASK;
	u32 old_mode;
	int ret;

	if (val & ~(I915_PSR_DEBUG_IRQ | I915_PSR_DEBUG_MODE_MASK) ||
	    mode > I915_PSR_DEBUG_FORCE_PSR1) {
		DRM_DEBUG_KMS("Invalid debug mask %llx\n", val);
		return -EINVAL;
	}

	ret = mutex_lock_interruptible(&dev_priv->psr.lock);
	if (ret)
		return ret;

	old_mode = dev_priv->psr.debug & I915_PSR_DEBUG_MODE_MASK;
	dev_priv->psr.debug = val;

	/*
	 * Do it right away if it's already enabled, otherwise it will be done
	 * when enabling the source.
	 */
	if (dev_priv->psr.enabled)
		psr_irq_control(dev_priv);

	mutex_unlock(&dev_priv->psr.lock);

	if (old_mode != mode)
		ret = intel_psr_fastset_force(dev_priv);

	return ret;
}

static void intel_psr_handle_irq(struct drm_i915_private *dev_priv)
{
	struct i915_psr *psr = &dev_priv->psr;

	intel_psr_disable_locked(psr->dp);
	psr->sink_not_reliable = true;
	/* let's make sure that sink is awaken */
	drm_dp_dpcd_writeb(&psr->dp->aux, DP_SET_POWER, DP_SET_POWER_D0);
}

static void intel_psr_work(struct work_struct *work)
{
	struct drm_i915_private *dev_priv =
		container_of(work, typeof(*dev_priv), psr.work);

	mutex_lock(&dev_priv->psr.lock);

	if (!dev_priv->psr.enabled)
		goto unlock;

	if (READ_ONCE(dev_priv->psr.irq_aux_error))
		intel_psr_handle_irq(dev_priv);

	/*
	 * We have to make sure PSR is ready for re-enable
	 * otherwise it keeps disabled until next full enable/disable cycle.
	 * PSR might take some time to get fully disabled
	 * and be ready for re-enable.
	 */
	if (!__psr_wait_for_idle_locked(dev_priv))
		goto unlock;

	/*
	 * The delayed work can race with an invalidate hence we need to
	 * recheck. Since psr_flush first clears this and then reschedules we
	 * won't ever miss a flush when bailing out here.
	 */
	if (dev_priv->psr.busy_frontbuffer_bits || dev_priv->psr.active)
		goto unlock;

	intel_psr_activate(dev_priv->psr.dp);
unlock:
	mutex_unlock(&dev_priv->psr.lock);
}

/**
 * intel_psr_invalidate - Invalidade PSR
 * @dev_priv: i915 device
 * @frontbuffer_bits: frontbuffer plane tracking bits
 * @origin: which operation caused the invalidate
 *
 * Since the hardware frontbuffer tracking has gaps we need to integrate
 * with the software frontbuffer tracking. This function gets called every
 * time frontbuffer rendering starts and a buffer gets dirtied. PSR must be
 * disabled if the frontbuffer mask contains a buffer relevant to PSR.
 *
 * Dirty frontbuffers relevant to PSR are tracked in busy_frontbuffer_bits."
 */
void intel_psr_invalidate(struct drm_i915_private *dev_priv,
			  unsigned frontbuffer_bits, enum fb_op_origin origin)
{
	if (!CAN_PSR(dev_priv))
		return;

	if (origin == ORIGIN_FLIP)
		return;

	mutex_lock(&dev_priv->psr.lock);
	if (!dev_priv->psr.enabled) {
		mutex_unlock(&dev_priv->psr.lock);
		return;
	}

	frontbuffer_bits &= INTEL_FRONTBUFFER_ALL_MASK(dev_priv->psr.pipe);
	dev_priv->psr.busy_frontbuffer_bits |= frontbuffer_bits;

	if (frontbuffer_bits)
		intel_psr_exit(dev_priv);

	mutex_unlock(&dev_priv->psr.lock);
}

/*
 * When we will be completely rely on PSR2 S/W tracking in future,
 * intel_psr_flush() will invalidate and flush the PSR for ORIGIN_FLIP
 * event also therefore tgl_dc3co_flush() require to be changed
 * accrodingly in future.
 */
static void
tgl_dc3co_flush(struct drm_i915_private *dev_priv,
		unsigned int frontbuffer_bits, enum fb_op_origin origin)
{
	mutex_lock(&dev_priv->psr.lock);

	if (!dev_priv->psr.dc3co_enabled)
		goto unlock;

	if (!dev_priv->psr.psr2_enabled || !dev_priv->psr.active)
		goto unlock;

	/*
	 * At every frontbuffer flush flip event modified delay of delayed work,
	 * when delayed work schedules that means display has been idle.
	 */
	if (!(frontbuffer_bits &
	    INTEL_FRONTBUFFER_ALL_MASK(dev_priv->psr.pipe)))
		goto unlock;

	tgl_psr2_enable_dc3co(dev_priv);
	mod_delayed_work(system_wq, &dev_priv->psr.idle_work,
			 dev_priv->psr.dc3co_exit_delay);

unlock:
	mutex_unlock(&dev_priv->psr.lock);
}

/**
 * intel_psr_flush - Flush PSR
 * @dev_priv: i915 device
 * @frontbuffer_bits: frontbuffer plane tracking bits
 * @origin: which operation caused the flush
 *
 * Since the hardware frontbuffer tracking has gaps we need to integrate
 * with the software frontbuffer tracking. This function gets called every
 * time frontbuffer rendering has completed and flushed out to memory. PSR
 * can be enabled again if no other frontbuffer relevant to PSR is dirty.
 *
 * Dirty frontbuffers relevant to PSR are tracked in busy_frontbuffer_bits.
 */
void intel_psr_flush(struct drm_i915_private *dev_priv,
		     unsigned frontbuffer_bits, enum fb_op_origin origin)
{
	if (!CAN_PSR(dev_priv))
		return;

	if (origin == ORIGIN_FLIP) {
		tgl_dc3co_flush(dev_priv, frontbuffer_bits, origin);
		return;
	}

	mutex_lock(&dev_priv->psr.lock);
	if (!dev_priv->psr.enabled) {
		mutex_unlock(&dev_priv->psr.lock);
		return;
	}

	frontbuffer_bits &= INTEL_FRONTBUFFER_ALL_MASK(dev_priv->psr.pipe);
	dev_priv->psr.busy_frontbuffer_bits &= ~frontbuffer_bits;

	/* By definition flush = invalidate + flush */
	if (frontbuffer_bits)
		psr_force_hw_tracking_exit(dev_priv);

	if (!dev_priv->psr.active && !dev_priv->psr.busy_frontbuffer_bits)
		schedule_work(&dev_priv->psr.work);
	mutex_unlock(&dev_priv->psr.lock);
}

/**
 * intel_psr_init - Init basic PSR work and mutex.
 * @dev_priv: i915 device private
 *
 * This function is  called only once at driver load to initialize basic
 * PSR stuff.
 */
void intel_psr_init(struct drm_i915_private *dev_priv)
{
	if (!HAS_PSR(dev_priv))
		return;

	if (!dev_priv->psr.sink_support)
		return;

	if (IS_HASWELL(dev_priv))
		/*
		 * HSW don't have PSR registers on the same space as transcoder
		 * so set this to a value that when subtract to the register
		 * in transcoder space results in the right offset for HSW
		 */
		dev_priv->hsw_psr_mmio_adjust = _SRD_CTL_EDP - _HSW_EDP_PSR_BASE;

	if (i915_modparams.enable_psr == -1)
		if (INTEL_GEN(dev_priv) < 9 || !dev_priv->vbt.psr.enable)
			i915_modparams.enable_psr = 0;

	/* Set link_standby x link_off defaults */
	if (IS_HASWELL(dev_priv) || IS_BROADWELL(dev_priv))
		/* HSW and BDW require workarounds that we don't implement. */
		dev_priv->psr.link_standby = false;
	else if (INTEL_GEN(dev_priv) < 12)
		/* For new platforms up to TGL let's respect VBT back again */
		dev_priv->psr.link_standby = dev_priv->vbt.psr.full_link;

	INIT_WORK(&dev_priv->psr.work, intel_psr_work);
	INIT_DELAYED_WORK(&dev_priv->psr.idle_work, tgl_dc5_idle_thread);
	mutex_init(&dev_priv->psr.lock);
}

static int psr_get_status_and_error_status(struct intel_dp *intel_dp,
					   u8 *status, u8 *error_status)
{
	struct drm_dp_aux *aux = &intel_dp->aux;
	int ret;

	ret = drm_dp_dpcd_readb(aux, DP_PSR_STATUS, status);
	if (ret != 1)
		return ret;

	ret = drm_dp_dpcd_readb(aux, DP_PSR_ERROR_STATUS, error_status);
	if (ret != 1)
		return ret;

	*status = *status & DP_PSR_SINK_STATE_MASK;

	return 0;
}

static void psr_alpm_check(struct intel_dp *intel_dp)
{
	struct drm_i915_private *dev_priv = dp_to_i915(intel_dp);
	struct drm_dp_aux *aux = &intel_dp->aux;
	struct i915_psr *psr = &dev_priv->psr;
	u8 val;
	int r;

	if (!psr->psr2_enabled)
		return;

	r = drm_dp_dpcd_readb(aux, DP_RECEIVER_ALPM_STATUS, &val);
	if (r != 1) {
		DRM_ERROR("Error reading ALPM status\n");
		return;
	}

	if (val & DP_ALPM_LOCK_TIMEOUT_ERROR) {
		intel_psr_disable_locked(intel_dp);
		psr->sink_not_reliable = true;
		DRM_DEBUG_KMS("ALPM lock timeout error, disabling PSR\n");

		/* Clearing error */
		drm_dp_dpcd_writeb(aux, DP_RECEIVER_ALPM_STATUS, val);
	}
}

static void psr_capability_changed_check(struct intel_dp *intel_dp)
{
	struct drm_i915_private *dev_priv = dp_to_i915(intel_dp);
	struct i915_psr *psr = &dev_priv->psr;
	u8 val;
	int r;

	r = drm_dp_dpcd_readb(&intel_dp->aux, DP_PSR_ESI, &val);
	if (r != 1) {
		DRM_ERROR("Error reading DP_PSR_ESI\n");
		return;
	}

	if (val & DP_PSR_CAPS_CHANGE) {
		intel_psr_disable_locked(intel_dp);
		psr->sink_not_reliable = true;
		DRM_DEBUG_KMS("Sink PSR capability changed, disabling PSR\n");

		/* Clearing it */
		drm_dp_dpcd_writeb(&intel_dp->aux, DP_PSR_ESI, val);
	}
}

void intel_psr_short_pulse(struct intel_dp *intel_dp)
{
	struct drm_i915_private *dev_priv = dp_to_i915(intel_dp);
	struct i915_psr *psr = &dev_priv->psr;
	u8 status, error_status;
	const u8 errors = DP_PSR_RFB_STORAGE_ERROR |
			  DP_PSR_VSC_SDP_UNCORRECTABLE_ERROR |
			  DP_PSR_LINK_CRC_ERROR;

	if (!CAN_PSR(dev_priv) || !intel_dp_is_edp(intel_dp))
		return;

	mutex_lock(&psr->lock);

	if (!psr->enabled || psr->dp != intel_dp)
		goto exit;

	if (psr_get_status_and_error_status(intel_dp, &status, &error_status)) {
		DRM_ERROR("Error reading PSR status or error status\n");
		goto exit;
	}

	if (status == DP_PSR_SINK_INTERNAL_ERROR || (error_status & errors)) {
		intel_psr_disable_locked(intel_dp);
		psr->sink_not_reliable = true;
	}

	if (status == DP_PSR_SINK_INTERNAL_ERROR && !error_status)
		DRM_DEBUG_KMS("PSR sink internal error, disabling PSR\n");
	if (error_status & DP_PSR_RFB_STORAGE_ERROR)
		DRM_DEBUG_KMS("PSR RFB storage error, disabling PSR\n");
	if (error_status & DP_PSR_VSC_SDP_UNCORRECTABLE_ERROR)
		DRM_DEBUG_KMS("PSR VSC SDP uncorrectable error, disabling PSR\n");
	if (error_status & DP_PSR_LINK_CRC_ERROR)
		DRM_DEBUG_KMS("PSR Link CRC error, disabling PSR\n");

	if (error_status & ~errors)
		DRM_ERROR("PSR_ERROR_STATUS unhandled errors %x\n",
			  error_status & ~errors);
	/* clear status register */
	drm_dp_dpcd_writeb(&intel_dp->aux, DP_PSR_ERROR_STATUS, error_status);

	psr_alpm_check(intel_dp);
	psr_capability_changed_check(intel_dp);

exit:
	mutex_unlock(&psr->lock);
}

bool intel_psr_enabled(struct intel_dp *intel_dp)
{
	struct drm_i915_private *dev_priv = dp_to_i915(intel_dp);
	bool ret;

	if (!CAN_PSR(dev_priv) || !intel_dp_is_edp(intel_dp))
		return false;

	mutex_lock(&dev_priv->psr.lock);
	ret = (dev_priv->psr.dp == intel_dp && dev_priv->psr.enabled);
	mutex_unlock(&dev_priv->psr.lock);

	return ret;
}

void intel_psr_atomic_check(struct drm_connector *connector,
			    struct drm_connector_state *old_state,
			    struct drm_connector_state *new_state)
{
	struct drm_i915_private *dev_priv = to_i915(connector->dev);
	struct intel_connector *intel_connector;
	struct intel_digital_port *dig_port;
	struct drm_crtc_state *crtc_state;

	if (!CAN_PSR(dev_priv) || !new_state->crtc ||
	    dev_priv->psr.initially_probed)
		return;

	intel_connector = to_intel_connector(connector);
<<<<<<< HEAD
	dig_port = enc_to_dig_port(intel_connector->encoder);
=======
	dig_port = enc_to_dig_port(intel_attached_encoder(intel_connector));
>>>>>>> 8faa7251
	if (dev_priv->psr.dp != &dig_port->dp)
		return;

	crtc_state = drm_atomic_get_new_crtc_state(new_state->state,
						   new_state->crtc);
	crtc_state->mode_changed = true;
	dev_priv->psr.initially_probed = true;
}<|MERGE_RESOLUTION|>--- conflicted
+++ resolved
@@ -1589,11 +1589,7 @@
 		return;
 
 	intel_connector = to_intel_connector(connector);
-<<<<<<< HEAD
-	dig_port = enc_to_dig_port(intel_connector->encoder);
-=======
 	dig_port = enc_to_dig_port(intel_attached_encoder(intel_connector));
->>>>>>> 8faa7251
 	if (dev_priv->psr.dp != &dig_port->dp)
 		return;
 

/*
 * Copyright © 2014 Intel Corporation
 *
 * Permission is hereby granted, free of charge, to any person obtaining a
 * copy of this software and associated documentation files (the "Software"),
 * to deal in the Software without restriction, including without limitation
 * the rights to use, copy, modify, merge, publish, distribute, sublicense,
 * and/or sell copies of the Software, and to permit persons to whom the
 * Software is furnished to do so, subject to the following conditions:
 *
 * The above copyright notice and this permission notice (including the next
 * paragraph) shall be included in all copies or substantial portions of the
 * Software.
 *
 * THE SOFTWARE IS PROVIDED "AS IS", WITHOUT WARRANTY OF ANY KIND, EXPRESS OR
 * IMPLIED, INCLUDING BUT NOT LIMITED TO THE WARRANTIES OF MERCHANTABILITY,
 * FITNESS FOR A PARTICULAR PURPOSE AND NONINFRINGEMENT.  IN NO EVENT SHALL
 * THE AUTHORS OR COPYRIGHT HOLDERS BE LIABLE FOR ANY CLAIM, DAMAGES OR OTHER
 * LIABILITY, WHETHER IN AN ACTION OF CONTRACT, TORT OR OTHERWISE, ARISING
 * FROM, OUT OF OR IN CONNECTION WITH THE SOFTWARE OR THE USE OR OTHER
 * DEALINGS IN THE SOFTWARE.
 */

#include <drm/drm_atomic_helper.h>
#include <drm/drm_damage_helper.h>
#include <drm/drm_debugfs.h>

#include "i915_drv.h"
#include "i915_reg.h"
#include "intel_atomic.h"
#include "intel_crtc.h"
#include "intel_ddi.h"
#include "intel_de.h"
#include "intel_display_types.h"
#include "intel_dp.h"
#include "intel_dp_aux.h"
#include "intel_frontbuffer.h"
#include "intel_hdmi.h"
#include "intel_psr.h"
#include "intel_psr_regs.h"
#include "intel_snps_phy.h"
#include "skl_universal_plane.h"

/**
 * DOC: Panel Self Refresh (PSR/SRD)
 *
 * Since Haswell Display controller supports Panel Self-Refresh on display
 * panels witch have a remote frame buffer (RFB) implemented according to PSR
 * spec in eDP1.3. PSR feature allows the display to go to lower standby states
 * when system is idle but display is on as it eliminates display refresh
 * request to DDR memory completely as long as the frame buffer for that
 * display is unchanged.
 *
 * Panel Self Refresh must be supported by both Hardware (source) and
 * Panel (sink).
 *
 * PSR saves power by caching the framebuffer in the panel RFB, which allows us
 * to power down the link and memory controller. For DSI panels the same idea
 * is called "manual mode".
 *
 * The implementation uses the hardware-based PSR support which automatically
 * enters/exits self-refresh mode. The hardware takes care of sending the
 * required DP aux message and could even retrain the link (that part isn't
 * enabled yet though). The hardware also keeps track of any frontbuffer
 * changes to know when to exit self-refresh mode again. Unfortunately that
 * part doesn't work too well, hence why the i915 PSR support uses the
 * software frontbuffer tracking to make sure it doesn't miss a screen
 * update. For this integration intel_psr_invalidate() and intel_psr_flush()
 * get called by the frontbuffer tracking code. Note that because of locking
 * issues the self-refresh re-enable code is done from a work queue, which
 * must be correctly synchronized/cancelled when shutting down the pipe."
 *
 * DC3CO (DC3 clock off)
 *
 * On top of PSR2, GEN12 adds a intermediate power savings state that turns
 * clock off automatically during PSR2 idle state.
 * The smaller overhead of DC3co entry/exit vs. the overhead of PSR2 deep sleep
 * entry/exit allows the HW to enter a low-power state even when page flipping
 * periodically (for instance a 30fps video playback scenario).
 *
 * Every time a flips occurs PSR2 will get out of deep sleep state(if it was),
 * so DC3CO is enabled and tgl_dc3co_disable_work is schedule to run after 6
 * frames, if no other flip occurs and the function above is executed, DC3CO is
 * disabled and PSR2 is configured to enter deep sleep, resetting again in case
 * of another flip.
 * Front buffer modifications do not trigger DC3CO activation on purpose as it
 * would bring a lot of complexity and most of the moderns systems will only
 * use page flips.
 */

/*
 * Description of PSR mask bits:
 *
 * EDP_PSR_DEBUG[16]/EDP_PSR_DEBUG_MASK_DISP_REG_WRITE (hsw-skl):
 *
 *  When unmasked (nearly) all display register writes (eg. even
 *  SWF) trigger a PSR exit. Some registers are excluded from this
 *  and they have a more specific mask (described below). On icl+
 *  this bit no longer exists and is effectively always set.
 *
 * PIPE_MISC[21]/PIPE_MISC_PSR_MASK_PIPE_REG_WRITE (skl+):
 *
 *  When unmasked (nearly) all pipe/plane register writes
 *  trigger a PSR exit. Some plane registers are excluded from this
 *  and they have a more specific mask (described below).
 *
 * CHICKEN_PIPESL_1[11]/SKL_PSR_MASK_PLANE_FLIP (skl+):
 * PIPE_MISC[23]/PIPE_MISC_PSR_MASK_PRIMARY_FLIP (bdw):
 * EDP_PSR_DEBUG[23]/EDP_PSR_DEBUG_MASK_PRIMARY_FLIP (hsw):
 *
 *  When unmasked PRI_SURF/PLANE_SURF writes trigger a PSR exit.
 *  SPR_SURF/CURBASE are not included in this and instead are
 *  controlled by PIPE_MISC_PSR_MASK_PIPE_REG_WRITE (skl+) or
 *  EDP_PSR_DEBUG_MASK_DISP_REG_WRITE (hsw/bdw).
 *
 * PIPE_MISC[22]/PIPE_MISC_PSR_MASK_SPRITE_ENABLE (bdw):
 * EDP_PSR_DEBUG[21]/EDP_PSR_DEBUG_MASK_SPRITE_ENABLE (hsw):
 *
 *  When unmasked PSR is blocked as long as the sprite
 *  plane is enabled. skl+ with their universal planes no
 *  longer have a mask bit like this, and no plane being
 *  enabledb blocks PSR.
 *
 * PIPE_MISC[21]/PIPE_MISC_PSR_MASK_CURSOR_MOVE (bdw):
 * EDP_PSR_DEBUG[20]/EDP_PSR_DEBUG_MASK_CURSOR_MOVE (hsw):
 *
 *  When umasked CURPOS writes trigger a PSR exit. On skl+
 *  this doesn't exit but CURPOS is included in the
 *  PIPE_MISC_PSR_MASK_PIPE_REG_WRITE mask.
 *
 * PIPE_MISC[20]/PIPE_MISC_PSR_MASK_VBLANK_VSYNC_INT (bdw+):
 * EDP_PSR_DEBUG[19]/EDP_PSR_DEBUG_MASK_VBLANK_VSYNC_INT (hsw):
 *
 *  When unmasked PSR is blocked as long as vblank and/or vsync
 *  interrupt is unmasked in IMR *and* enabled in IER.
 *
 * CHICKEN_TRANS[30]/SKL_UNMASK_VBL_TO_PIPE_IN_SRD (skl+):
 * CHICKEN_PAR1_1[15]/HSW_MASK_VBL_TO_PIPE_IN_SRD (hsw/bdw):
 *
 *  Selectcs whether PSR exit generates an extra vblank before
 *  the first frame is transmitted. Also note the opposite polarity
 *  if the bit on hsw/bdw vs. skl+ (masked==generate the extra vblank,
 *  unmasked==do not generate the extra vblank).
 *
 *  With DC states enabled the extra vblank happens after link training,
 *  with DC states disabled it happens immediately upuon PSR exit trigger.
 *  No idea as of now why there is a difference. HSW/BDW (which don't
 *  even have DMC) always generate it after link training. Go figure.
 *
 *  Unfortunately CHICKEN_TRANS itself seems to be double buffered
 *  and thus won't latch until the first vblank. So with DC states
 *  enabled the register effctively uses the reset value during DC5
 *  exit+PSR exit sequence, and thus the bit does nothing until
 *  latched by the vblank that it was trying to prevent from being
 *  generated in the first place. So we should probably call this
 *  one a chicken/egg bit instead on skl+.
 *
 *  In standby mode (as opposed to link-off) this makes no difference
 *  as the timing generator keeps running the whole time generating
 *  normal periodic vblanks.
 *
 *  WaPsrDPAMaskVBlankInSRD asks us to set the bit on hsw/bdw,
 *  and doing so makes the behaviour match the skl+ reset value.
 *
 * CHICKEN_PIPESL_1[0]/BDW_UNMASK_VBL_TO_REGS_IN_SRD (bdw):
 * CHICKEN_PIPESL_1[15]/HSW_UNMASK_VBL_TO_REGS_IN_SRD (hsw):
 *
 *  On BDW without this bit is no vblanks whatsoever are
 *  generated after PSR exit. On HSW this has no apparant effect.
 *  WaPsrDPRSUnmaskVBlankInSRD says to set this.
 *
 * The rest of the bits are more self-explanatory and/or
 * irrelevant for normal operation.
 */

#define CAN_PSR(intel_dp) ((intel_dp)->psr.sink_support && \
			   (intel_dp)->psr.source_support)

#define CAN_PANEL_REPLAY(intel_dp) ((intel_dp)->psr.sink_panel_replay_support && \
				    (intel_dp)->psr.source_panel_replay_support)

bool intel_encoder_can_psr(struct intel_encoder *encoder)
{
	if (intel_encoder_is_dp(encoder) || encoder->type == INTEL_OUTPUT_DP_MST)
		return CAN_PSR(enc_to_intel_dp(encoder)) ||
		       CAN_PANEL_REPLAY(enc_to_intel_dp(encoder));
	else
		return false;
}

static bool psr_global_enabled(struct intel_dp *intel_dp)
{
	struct intel_connector *connector = intel_dp->attached_connector;
	struct drm_i915_private *i915 = dp_to_i915(intel_dp);

	switch (intel_dp->psr.debug & I915_PSR_DEBUG_MODE_MASK) {
	case I915_PSR_DEBUG_DEFAULT:
		if (i915->display.params.enable_psr == -1)
			return connector->panel.vbt.psr.enable;
		return i915->display.params.enable_psr;
	case I915_PSR_DEBUG_DISABLE:
		return false;
	default:
		return true;
	}
}

static bool psr2_global_enabled(struct intel_dp *intel_dp)
{
	struct drm_i915_private *i915 = dp_to_i915(intel_dp);

	switch (intel_dp->psr.debug & I915_PSR_DEBUG_MODE_MASK) {
	case I915_PSR_DEBUG_DISABLE:
	case I915_PSR_DEBUG_FORCE_PSR1:
		return false;
	default:
		if (i915->display.params.enable_psr == 1)
			return false;
		return true;
	}
}

static u32 psr_irq_psr_error_bit_get(struct intel_dp *intel_dp)
{
	struct drm_i915_private *dev_priv = dp_to_i915(intel_dp);

	return DISPLAY_VER(dev_priv) >= 12 ? TGL_PSR_ERROR :
		EDP_PSR_ERROR(intel_dp->psr.transcoder);
}

static u32 psr_irq_post_exit_bit_get(struct intel_dp *intel_dp)
{
	struct drm_i915_private *dev_priv = dp_to_i915(intel_dp);

	return DISPLAY_VER(dev_priv) >= 12 ? TGL_PSR_POST_EXIT :
		EDP_PSR_POST_EXIT(intel_dp->psr.transcoder);
}

static u32 psr_irq_pre_entry_bit_get(struct intel_dp *intel_dp)
{
	struct drm_i915_private *dev_priv = dp_to_i915(intel_dp);

	return DISPLAY_VER(dev_priv) >= 12 ? TGL_PSR_PRE_ENTRY :
		EDP_PSR_PRE_ENTRY(intel_dp->psr.transcoder);
}

static u32 psr_irq_mask_get(struct intel_dp *intel_dp)
{
	struct drm_i915_private *dev_priv = dp_to_i915(intel_dp);

	return DISPLAY_VER(dev_priv) >= 12 ? TGL_PSR_MASK :
		EDP_PSR_MASK(intel_dp->psr.transcoder);
}

static i915_reg_t psr_ctl_reg(struct drm_i915_private *dev_priv,
			      enum transcoder cpu_transcoder)
{
	if (DISPLAY_VER(dev_priv) >= 8)
		return EDP_PSR_CTL(cpu_transcoder);
	else
		return HSW_SRD_CTL;
}

static i915_reg_t psr_debug_reg(struct drm_i915_private *dev_priv,
				enum transcoder cpu_transcoder)
{
	if (DISPLAY_VER(dev_priv) >= 8)
		return EDP_PSR_DEBUG(cpu_transcoder);
	else
		return HSW_SRD_DEBUG;
}

static i915_reg_t psr_perf_cnt_reg(struct drm_i915_private *dev_priv,
				   enum transcoder cpu_transcoder)
{
	if (DISPLAY_VER(dev_priv) >= 8)
		return EDP_PSR_PERF_CNT(cpu_transcoder);
	else
		return HSW_SRD_PERF_CNT;
}

static i915_reg_t psr_status_reg(struct drm_i915_private *dev_priv,
				 enum transcoder cpu_transcoder)
{
	if (DISPLAY_VER(dev_priv) >= 8)
		return EDP_PSR_STATUS(cpu_transcoder);
	else
		return HSW_SRD_STATUS;
}

static i915_reg_t psr_imr_reg(struct drm_i915_private *dev_priv,
			      enum transcoder cpu_transcoder)
{
	if (DISPLAY_VER(dev_priv) >= 12)
		return TRANS_PSR_IMR(cpu_transcoder);
	else
		return EDP_PSR_IMR;
}

static i915_reg_t psr_iir_reg(struct drm_i915_private *dev_priv,
			      enum transcoder cpu_transcoder)
{
	if (DISPLAY_VER(dev_priv) >= 12)
		return TRANS_PSR_IIR(cpu_transcoder);
	else
		return EDP_PSR_IIR;
}

static i915_reg_t psr_aux_ctl_reg(struct drm_i915_private *dev_priv,
				  enum transcoder cpu_transcoder)
{
	if (DISPLAY_VER(dev_priv) >= 8)
		return EDP_PSR_AUX_CTL(cpu_transcoder);
	else
		return HSW_SRD_AUX_CTL;
}

static i915_reg_t psr_aux_data_reg(struct drm_i915_private *dev_priv,
				   enum transcoder cpu_transcoder, int i)
{
	if (DISPLAY_VER(dev_priv) >= 8)
		return EDP_PSR_AUX_DATA(cpu_transcoder, i);
	else
		return HSW_SRD_AUX_DATA(i);
}

static void psr_irq_control(struct intel_dp *intel_dp)
{
	struct drm_i915_private *dev_priv = dp_to_i915(intel_dp);
	enum transcoder cpu_transcoder = intel_dp->psr.transcoder;
	u32 mask;

	mask = psr_irq_psr_error_bit_get(intel_dp);
	if (intel_dp->psr.debug & I915_PSR_DEBUG_IRQ)
		mask |= psr_irq_post_exit_bit_get(intel_dp) |
			psr_irq_pre_entry_bit_get(intel_dp);

	intel_de_rmw(dev_priv, psr_imr_reg(dev_priv, cpu_transcoder),
		     psr_irq_mask_get(intel_dp), ~mask);
}

static void psr_event_print(struct drm_i915_private *i915,
			    u32 val, bool psr2_enabled)
{
	drm_dbg_kms(&i915->drm, "PSR exit events: 0x%x\n", val);
	if (val & PSR_EVENT_PSR2_WD_TIMER_EXPIRE)
		drm_dbg_kms(&i915->drm, "\tPSR2 watchdog timer expired\n");
	if ((val & PSR_EVENT_PSR2_DISABLED) && psr2_enabled)
		drm_dbg_kms(&i915->drm, "\tPSR2 disabled\n");
	if (val & PSR_EVENT_SU_DIRTY_FIFO_UNDERRUN)
		drm_dbg_kms(&i915->drm, "\tSU dirty FIFO underrun\n");
	if (val & PSR_EVENT_SU_CRC_FIFO_UNDERRUN)
		drm_dbg_kms(&i915->drm, "\tSU CRC FIFO underrun\n");
	if (val & PSR_EVENT_GRAPHICS_RESET)
		drm_dbg_kms(&i915->drm, "\tGraphics reset\n");
	if (val & PSR_EVENT_PCH_INTERRUPT)
		drm_dbg_kms(&i915->drm, "\tPCH interrupt\n");
	if (val & PSR_EVENT_MEMORY_UP)
		drm_dbg_kms(&i915->drm, "\tMemory up\n");
	if (val & PSR_EVENT_FRONT_BUFFER_MODIFY)
		drm_dbg_kms(&i915->drm, "\tFront buffer modification\n");
	if (val & PSR_EVENT_WD_TIMER_EXPIRE)
		drm_dbg_kms(&i915->drm, "\tPSR watchdog timer expired\n");
	if (val & PSR_EVENT_PIPE_REGISTERS_UPDATE)
		drm_dbg_kms(&i915->drm, "\tPIPE registers updated\n");
	if (val & PSR_EVENT_REGISTER_UPDATE)
		drm_dbg_kms(&i915->drm, "\tRegister updated\n");
	if (val & PSR_EVENT_HDCP_ENABLE)
		drm_dbg_kms(&i915->drm, "\tHDCP enabled\n");
	if (val & PSR_EVENT_KVMR_SESSION_ENABLE)
		drm_dbg_kms(&i915->drm, "\tKVMR session enabled\n");
	if (val & PSR_EVENT_VBI_ENABLE)
		drm_dbg_kms(&i915->drm, "\tVBI enabled\n");
	if (val & PSR_EVENT_LPSP_MODE_EXIT)
		drm_dbg_kms(&i915->drm, "\tLPSP mode exited\n");
	if ((val & PSR_EVENT_PSR_DISABLE) && !psr2_enabled)
		drm_dbg_kms(&i915->drm, "\tPSR disabled\n");
}

void intel_psr_irq_handler(struct intel_dp *intel_dp, u32 psr_iir)
{
	struct drm_i915_private *dev_priv = dp_to_i915(intel_dp);
	enum transcoder cpu_transcoder = intel_dp->psr.transcoder;
	ktime_t time_ns =  ktime_get();

	if (psr_iir & psr_irq_pre_entry_bit_get(intel_dp)) {
		intel_dp->psr.last_entry_attempt = time_ns;
		drm_dbg_kms(&dev_priv->drm,
			    "[transcoder %s] PSR entry attempt in 2 vblanks\n",
			    transcoder_name(cpu_transcoder));
	}

	if (psr_iir & psr_irq_post_exit_bit_get(intel_dp)) {
		intel_dp->psr.last_exit = time_ns;
		drm_dbg_kms(&dev_priv->drm,
			    "[transcoder %s] PSR exit completed\n",
			    transcoder_name(cpu_transcoder));

		if (DISPLAY_VER(dev_priv) >= 9) {
			u32 val;

			val = intel_de_rmw(dev_priv, PSR_EVENT(cpu_transcoder), 0, 0);

			psr_event_print(dev_priv, val, intel_dp->psr.psr2_enabled);
		}
	}

	if (psr_iir & psr_irq_psr_error_bit_get(intel_dp)) {
		drm_warn(&dev_priv->drm, "[transcoder %s] PSR aux error\n",
			 transcoder_name(cpu_transcoder));

		intel_dp->psr.irq_aux_error = true;

		/*
		 * If this interruption is not masked it will keep
		 * interrupting so fast that it prevents the scheduled
		 * work to run.
		 * Also after a PSR error, we don't want to arm PSR
		 * again so we don't care about unmask the interruption
		 * or unset irq_aux_error.
		 */
		intel_de_rmw(dev_priv, psr_imr_reg(dev_priv, cpu_transcoder),
			     0, psr_irq_psr_error_bit_get(intel_dp));

		queue_work(dev_priv->unordered_wq, &intel_dp->psr.work);
	}
}

static bool intel_dp_get_alpm_status(struct intel_dp *intel_dp)
{
	u8 alpm_caps = 0;

	if (drm_dp_dpcd_readb(&intel_dp->aux, DP_RECEIVER_ALPM_CAP,
			      &alpm_caps) != 1)
		return false;
	return alpm_caps & DP_ALPM_CAP;
}

static u8 intel_dp_get_sink_sync_latency(struct intel_dp *intel_dp)
{
	struct drm_i915_private *i915 = dp_to_i915(intel_dp);
	u8 val = 8; /* assume the worst if we can't read the value */

	if (drm_dp_dpcd_readb(&intel_dp->aux,
			      DP_SYNCHRONIZATION_LATENCY_IN_SINK, &val) == 1)
		val &= DP_MAX_RESYNC_FRAME_COUNT_MASK;
	else
		drm_dbg_kms(&i915->drm,
			    "Unable to get sink synchronization latency, assuming 8 frames\n");
	return val;
}

static void intel_dp_get_su_granularity(struct intel_dp *intel_dp)
{
	struct drm_i915_private *i915 = dp_to_i915(intel_dp);
	ssize_t r;
	u16 w;
	u8 y;

	/* If sink don't have specific granularity requirements set legacy ones */
	if (!(intel_dp->psr_dpcd[1] & DP_PSR2_SU_GRANULARITY_REQUIRED)) {
		/* As PSR2 HW sends full lines, we do not care about x granularity */
		w = 4;
		y = 4;
		goto exit;
	}

	r = drm_dp_dpcd_read(&intel_dp->aux, DP_PSR2_SU_X_GRANULARITY, &w, 2);
	if (r != 2)
		drm_dbg_kms(&i915->drm,
			    "Unable to read DP_PSR2_SU_X_GRANULARITY\n");
	/*
	 * Spec says that if the value read is 0 the default granularity should
	 * be used instead.
	 */
	if (r != 2 || w == 0)
		w = 4;

	r = drm_dp_dpcd_read(&intel_dp->aux, DP_PSR2_SU_Y_GRANULARITY, &y, 1);
	if (r != 1) {
		drm_dbg_kms(&i915->drm,
			    "Unable to read DP_PSR2_SU_Y_GRANULARITY\n");
		y = 4;
	}
	if (y == 0)
		y = 1;

exit:
	intel_dp->psr.su_w_granularity = w;
	intel_dp->psr.su_y_granularity = y;
}

static void _panel_replay_init_dpcd(struct intel_dp *intel_dp)
{
	struct drm_i915_private *i915 = dp_to_i915(intel_dp);
	u8 pr_dpcd = 0;

	intel_dp->psr.sink_panel_replay_support = false;
	drm_dp_dpcd_readb(&intel_dp->aux, DP_PANEL_REPLAY_CAP, &pr_dpcd);

	if (!(pr_dpcd & DP_PANEL_REPLAY_SUPPORT)) {
		drm_dbg_kms(&i915->drm,
			    "Panel replay is not supported by panel\n");
		return;
	}

	drm_dbg_kms(&i915->drm,
		    "Panel replay is supported by panel\n");
	intel_dp->psr.sink_panel_replay_support = true;
}

static void _psr_init_dpcd(struct intel_dp *intel_dp)
{
	struct drm_i915_private *i915 =
		to_i915(dp_to_dig_port(intel_dp)->base.base.dev);

	drm_dbg_kms(&i915->drm, "eDP panel supports PSR version %x\n",
		    intel_dp->psr_dpcd[0]);

	if (drm_dp_has_quirk(&intel_dp->desc, DP_DPCD_QUIRK_NO_PSR)) {
		drm_dbg_kms(&i915->drm,
			    "PSR support not currently available for this panel\n");
		return;
	}

	if (!(intel_dp->edp_dpcd[1] & DP_EDP_SET_POWER_CAP)) {
		drm_dbg_kms(&i915->drm,
			    "Panel lacks power state control, PSR cannot be enabled\n");
		return;
	}

	intel_dp->psr.sink_support = true;
	intel_dp->psr.sink_sync_latency =
		intel_dp_get_sink_sync_latency(intel_dp);

	if (DISPLAY_VER(i915) >= 9 &&
	    intel_dp->psr_dpcd[0] >= DP_PSR2_WITH_Y_COORD_IS_SUPPORTED) {
		bool y_req = intel_dp->psr_dpcd[1] &
			     DP_PSR2_SU_Y_COORDINATE_REQUIRED;
		bool alpm = intel_dp_get_alpm_status(intel_dp);

		/*
		 * All panels that supports PSR version 03h (PSR2 +
		 * Y-coordinate) can handle Y-coordinates in VSC but we are
		 * only sure that it is going to be used when required by the
		 * panel. This way panel is capable to do selective update
		 * without a aux frame sync.
		 *
		 * To support PSR version 02h and PSR version 03h without
		 * Y-coordinate requirement panels we would need to enable
		 * GTC first.
		 */
		intel_dp->psr.sink_psr2_support = y_req && alpm;
		drm_dbg_kms(&i915->drm, "PSR2 %ssupported\n",
			    intel_dp->psr.sink_psr2_support ? "" : "not ");
	}
}

void intel_psr_init_dpcd(struct intel_dp *intel_dp)
{
	_panel_replay_init_dpcd(intel_dp);

	drm_dp_dpcd_read(&intel_dp->aux, DP_PSR_SUPPORT, intel_dp->psr_dpcd,
			 sizeof(intel_dp->psr_dpcd));

	if (intel_dp->psr_dpcd[0])
		_psr_init_dpcd(intel_dp);

	if (intel_dp->psr.sink_psr2_support)
		intel_dp_get_su_granularity(intel_dp);
}

static void hsw_psr_setup_aux(struct intel_dp *intel_dp)
{
	struct drm_i915_private *dev_priv = dp_to_i915(intel_dp);
	enum transcoder cpu_transcoder = intel_dp->psr.transcoder;
	u32 aux_clock_divider, aux_ctl;
	/* write DP_SET_POWER=D0 */
	static const u8 aux_msg[] = {
		[0] = (DP_AUX_NATIVE_WRITE << 4) | ((DP_SET_POWER >> 16) & 0xf),
		[1] = (DP_SET_POWER >> 8) & 0xff,
		[2] = DP_SET_POWER & 0xff,
		[3] = 1 - 1,
		[4] = DP_SET_POWER_D0,
	};
	int i;

	BUILD_BUG_ON(sizeof(aux_msg) > 20);
	for (i = 0; i < sizeof(aux_msg); i += 4)
		intel_de_write(dev_priv,
			       psr_aux_data_reg(dev_priv, cpu_transcoder, i >> 2),
			       intel_dp_aux_pack(&aux_msg[i], sizeof(aux_msg) - i));

	aux_clock_divider = intel_dp->get_aux_clock_divider(intel_dp, 0);

	/* Start with bits set for DDI_AUX_CTL register */
	aux_ctl = intel_dp->get_aux_send_ctl(intel_dp, sizeof(aux_msg),
					     aux_clock_divider);

	/* Select only valid bits for SRD_AUX_CTL */
	aux_ctl &= EDP_PSR_AUX_CTL_TIME_OUT_MASK |
		EDP_PSR_AUX_CTL_MESSAGE_SIZE_MASK |
		EDP_PSR_AUX_CTL_PRECHARGE_2US_MASK |
		EDP_PSR_AUX_CTL_BIT_CLOCK_2X_MASK;

	intel_de_write(dev_priv, psr_aux_ctl_reg(dev_priv, cpu_transcoder),
		       aux_ctl);
}

static bool psr2_su_region_et_valid(struct intel_dp *intel_dp)
{
	struct drm_i915_private *i915 = dp_to_i915(intel_dp);

	if (DISPLAY_VER(i915) >= 20 &&
	    intel_dp->psr_dpcd[0] == DP_PSR2_WITH_Y_COORD_ET_SUPPORTED &&
	    !(intel_dp->psr.debug & I915_PSR_DEBUG_SU_REGION_ET_DISABLE))
		return true;

	return false;
}

static void intel_psr_enable_sink(struct intel_dp *intel_dp)
{
	struct drm_i915_private *dev_priv = dp_to_i915(intel_dp);
	u8 dpcd_val = DP_PSR_ENABLE;

	if (intel_dp->psr.panel_replay_enabled)
		return;

	if (intel_dp->psr.psr2_enabled) {
		/* Enable ALPM at sink for psr2 */
		drm_dp_dpcd_writeb(&intel_dp->aux, DP_RECEIVER_ALPM_CONFIG,
				   DP_ALPM_ENABLE |
				   DP_ALPM_LOCK_ERROR_IRQ_HPD_ENABLE);

		dpcd_val |= DP_PSR_ENABLE_PSR2 | DP_PSR_IRQ_HPD_WITH_CRC_ERRORS;
		if (psr2_su_region_et_valid(intel_dp))
			dpcd_val |= DP_PSR_ENABLE_SU_REGION_ET;
	} else {
		if (intel_dp->psr.link_standby)
			dpcd_val |= DP_PSR_MAIN_LINK_ACTIVE;

		if (DISPLAY_VER(dev_priv) >= 8)
			dpcd_val |= DP_PSR_CRC_VERIFICATION;
	}

	if (intel_dp->psr.req_psr2_sdp_prior_scanline)
		dpcd_val |= DP_PSR_SU_REGION_SCANLINE_CAPTURE;

	if (intel_dp->psr.entry_setup_frames > 0)
		dpcd_val |= DP_PSR_FRAME_CAPTURE;

	drm_dp_dpcd_writeb(&intel_dp->aux, DP_PSR_EN_CFG, dpcd_val);

	drm_dp_dpcd_writeb(&intel_dp->aux, DP_SET_POWER, DP_SET_POWER_D0);
}

static u32 intel_psr1_get_tp_time(struct intel_dp *intel_dp)
{
	struct intel_connector *connector = intel_dp->attached_connector;
	struct drm_i915_private *dev_priv = dp_to_i915(intel_dp);
	u32 val = 0;

	if (DISPLAY_VER(dev_priv) >= 11)
		val |= EDP_PSR_TP4_TIME_0us;

	if (dev_priv->display.params.psr_safest_params) {
		val |= EDP_PSR_TP1_TIME_2500us;
		val |= EDP_PSR_TP2_TP3_TIME_2500us;
		goto check_tp3_sel;
	}

	if (connector->panel.vbt.psr.tp1_wakeup_time_us == 0)
		val |= EDP_PSR_TP1_TIME_0us;
	else if (connector->panel.vbt.psr.tp1_wakeup_time_us <= 100)
		val |= EDP_PSR_TP1_TIME_100us;
	else if (connector->panel.vbt.psr.tp1_wakeup_time_us <= 500)
		val |= EDP_PSR_TP1_TIME_500us;
	else
		val |= EDP_PSR_TP1_TIME_2500us;

	if (connector->panel.vbt.psr.tp2_tp3_wakeup_time_us == 0)
		val |= EDP_PSR_TP2_TP3_TIME_0us;
	else if (connector->panel.vbt.psr.tp2_tp3_wakeup_time_us <= 100)
		val |= EDP_PSR_TP2_TP3_TIME_100us;
	else if (connector->panel.vbt.psr.tp2_tp3_wakeup_time_us <= 500)
		val |= EDP_PSR_TP2_TP3_TIME_500us;
	else
		val |= EDP_PSR_TP2_TP3_TIME_2500us;

	/*
	 * WA 0479: hsw,bdw
	 * "Do not skip both TP1 and TP2/TP3"
	 */
	if (DISPLAY_VER(dev_priv) < 9 &&
	    connector->panel.vbt.psr.tp1_wakeup_time_us == 0 &&
	    connector->panel.vbt.psr.tp2_tp3_wakeup_time_us == 0)
		val |= EDP_PSR_TP2_TP3_TIME_100us;

check_tp3_sel:
	if (intel_dp_source_supports_tps3(dev_priv) &&
	    drm_dp_tps3_supported(intel_dp->dpcd))
		val |= EDP_PSR_TP_TP1_TP3;
	else
		val |= EDP_PSR_TP_TP1_TP2;

	return val;
}

static u8 psr_compute_idle_frames(struct intel_dp *intel_dp)
{
	struct intel_connector *connector = intel_dp->attached_connector;
	struct drm_i915_private *dev_priv = dp_to_i915(intel_dp);
	int idle_frames;

	/* Let's use 6 as the minimum to cover all known cases including the
	 * off-by-one issue that HW has in some cases.
	 */
	idle_frames = max(6, connector->panel.vbt.psr.idle_frames);
	idle_frames = max(idle_frames, intel_dp->psr.sink_sync_latency + 1);

	if (drm_WARN_ON(&dev_priv->drm, idle_frames > 0xf))
		idle_frames = 0xf;

	return idle_frames;
}

static void hsw_activate_psr1(struct intel_dp *intel_dp)
{
	struct drm_i915_private *dev_priv = dp_to_i915(intel_dp);
	enum transcoder cpu_transcoder = intel_dp->psr.transcoder;
	u32 max_sleep_time = 0x1f;
	u32 val = EDP_PSR_ENABLE;

	val |= EDP_PSR_IDLE_FRAMES(psr_compute_idle_frames(intel_dp));

	if (DISPLAY_VER(dev_priv) < 20)
		val |= EDP_PSR_MAX_SLEEP_TIME(max_sleep_time);

	if (IS_HASWELL(dev_priv))
		val |= EDP_PSR_MIN_LINK_ENTRY_TIME_8_LINES;

	if (intel_dp->psr.link_standby)
		val |= EDP_PSR_LINK_STANDBY;

	val |= intel_psr1_get_tp_time(intel_dp);

	if (DISPLAY_VER(dev_priv) >= 8)
		val |= EDP_PSR_CRC_ENABLE;

	if (DISPLAY_VER(dev_priv) >= 20)
		val |= LNL_EDP_PSR_ENTRY_SETUP_FRAMES(intel_dp->psr.entry_setup_frames);

	intel_de_rmw(dev_priv, psr_ctl_reg(dev_priv, cpu_transcoder),
		     ~EDP_PSR_RESTORE_PSR_ACTIVE_CTX_MASK, val);
}

static u32 intel_psr2_get_tp_time(struct intel_dp *intel_dp)
{
	struct intel_connector *connector = intel_dp->attached_connector;
	struct drm_i915_private *dev_priv = dp_to_i915(intel_dp);
	u32 val = 0;

	if (dev_priv->display.params.psr_safest_params)
		return EDP_PSR2_TP2_TIME_2500us;

	if (connector->panel.vbt.psr.psr2_tp2_tp3_wakeup_time_us >= 0 &&
	    connector->panel.vbt.psr.psr2_tp2_tp3_wakeup_time_us <= 50)
		val |= EDP_PSR2_TP2_TIME_50us;
	else if (connector->panel.vbt.psr.psr2_tp2_tp3_wakeup_time_us <= 100)
		val |= EDP_PSR2_TP2_TIME_100us;
	else if (connector->panel.vbt.psr.psr2_tp2_tp3_wakeup_time_us <= 500)
		val |= EDP_PSR2_TP2_TIME_500us;
	else
		val |= EDP_PSR2_TP2_TIME_2500us;

	return val;
}

static int psr2_block_count_lines(struct intel_dp *intel_dp)
{
	return intel_dp->psr.alpm_parameters.io_wake_lines < 9 &&
		intel_dp->psr.alpm_parameters.fast_wake_lines < 9 ? 8 : 12;
}

static int psr2_block_count(struct intel_dp *intel_dp)
{
	return psr2_block_count_lines(intel_dp) / 4;
}

static u8 frames_before_su_entry(struct intel_dp *intel_dp)
{
	u8 frames_before_su_entry;

	frames_before_su_entry = max_t(u8,
				       intel_dp->psr.sink_sync_latency + 1,
				       2);

	/* Entry setup frames must be at least 1 less than frames before SU entry */
	if (intel_dp->psr.entry_setup_frames >= frames_before_su_entry)
		frames_before_su_entry = intel_dp->psr.entry_setup_frames + 1;

	return frames_before_su_entry;
}

static void dg2_activate_panel_replay(struct intel_dp *intel_dp)
{
	struct drm_i915_private *dev_priv = dp_to_i915(intel_dp);

	intel_de_rmw(dev_priv, PSR2_MAN_TRK_CTL(intel_dp->psr.transcoder),
		     0, ADLP_PSR2_MAN_TRK_CTL_SF_CONTINUOS_FULL_FRAME);

	intel_de_rmw(dev_priv, TRANS_DP2_CTL(intel_dp->psr.transcoder), 0,
		     TRANS_DP2_PANEL_REPLAY_ENABLE);
}

static void hsw_activate_psr2(struct intel_dp *intel_dp)
{
	struct drm_i915_private *dev_priv = dp_to_i915(intel_dp);
	struct intel_psr *psr = &intel_dp->psr;
	enum transcoder cpu_transcoder = intel_dp->psr.transcoder;
	u32 val = EDP_PSR2_ENABLE;
	u32 psr_val = 0;

	val |= EDP_PSR2_IDLE_FRAMES(psr_compute_idle_frames(intel_dp));

	if (DISPLAY_VER(dev_priv) < 14 && !IS_ALDERLAKE_P(dev_priv))
		val |= EDP_SU_TRACK_ENABLE;

	if (DISPLAY_VER(dev_priv) >= 10 && DISPLAY_VER(dev_priv) < 13)
		val |= EDP_Y_COORDINATE_ENABLE;

	val |= EDP_PSR2_FRAME_BEFORE_SU(frames_before_su_entry(intel_dp));

	val |= intel_psr2_get_tp_time(intel_dp);

	if (DISPLAY_VER(dev_priv) >= 12) {
		if (psr2_block_count(intel_dp) > 2)
			val |= TGL_EDP_PSR2_BLOCK_COUNT_NUM_3;
		else
			val |= TGL_EDP_PSR2_BLOCK_COUNT_NUM_2;
	}

	/* Wa_22012278275:adl-p */
	if (IS_ALDERLAKE_P(dev_priv) && IS_DISPLAY_STEP(dev_priv, STEP_A0, STEP_E0)) {
		static const u8 map[] = {
			2, /* 5 lines */
			1, /* 6 lines */
			0, /* 7 lines */
			3, /* 8 lines */
			6, /* 9 lines */
			5, /* 10 lines */
			4, /* 11 lines */
			7, /* 12 lines */
		};
		/*
		 * Still using the default IO_BUFFER_WAKE and FAST_WAKE, see
		 * comments bellow for more information
		 */
		int tmp;

		tmp = map[psr->alpm_parameters.io_wake_lines -
			  TGL_EDP_PSR2_IO_BUFFER_WAKE_MIN_LINES];
		val |= TGL_EDP_PSR2_IO_BUFFER_WAKE(tmp + TGL_EDP_PSR2_IO_BUFFER_WAKE_MIN_LINES);

		tmp = map[psr->alpm_parameters.fast_wake_lines - TGL_EDP_PSR2_FAST_WAKE_MIN_LINES];
		val |= TGL_EDP_PSR2_FAST_WAKE(tmp + TGL_EDP_PSR2_FAST_WAKE_MIN_LINES);
	} else if (DISPLAY_VER(dev_priv) >= 12) {
		val |= TGL_EDP_PSR2_IO_BUFFER_WAKE(psr->alpm_parameters.io_wake_lines);
		val |= TGL_EDP_PSR2_FAST_WAKE(psr->alpm_parameters.fast_wake_lines);
	} else if (DISPLAY_VER(dev_priv) >= 9) {
		val |= EDP_PSR2_IO_BUFFER_WAKE(psr->alpm_parameters.io_wake_lines);
		val |= EDP_PSR2_FAST_WAKE(psr->alpm_parameters.fast_wake_lines);
	}

	if (intel_dp->psr.req_psr2_sdp_prior_scanline)
		val |= EDP_PSR2_SU_SDP_SCANLINE;

	if (DISPLAY_VER(dev_priv) >= 20)
		psr_val |= LNL_EDP_PSR_ENTRY_SETUP_FRAMES(intel_dp->psr.entry_setup_frames);

	if (intel_dp->psr.psr2_sel_fetch_enabled) {
		u32 tmp;

		tmp = intel_de_read(dev_priv, PSR2_MAN_TRK_CTL(cpu_transcoder));
		drm_WARN_ON(&dev_priv->drm, !(tmp & PSR2_MAN_TRK_CTL_ENABLE));
	} else if (HAS_PSR2_SEL_FETCH(dev_priv)) {
		intel_de_write(dev_priv, PSR2_MAN_TRK_CTL(cpu_transcoder), 0);
	}

	if (psr2_su_region_et_valid(intel_dp))
		val |= LNL_EDP_PSR2_SU_REGION_ET_ENABLE;

	/*
	 * PSR2 HW is incorrectly using EDP_PSR_TP1_TP3_SEL and BSpec is
	 * recommending keep this bit unset while PSR2 is enabled.
	 */
	intel_de_write(dev_priv, psr_ctl_reg(dev_priv, cpu_transcoder), psr_val);

	intel_de_write(dev_priv, EDP_PSR2_CTL(cpu_transcoder), val);
}

static bool
transcoder_has_psr2(struct drm_i915_private *dev_priv, enum transcoder cpu_transcoder)
{
	if (IS_ALDERLAKE_P(dev_priv) || DISPLAY_VER(dev_priv) >= 14)
		return cpu_transcoder == TRANSCODER_A || cpu_transcoder == TRANSCODER_B;
	else if (DISPLAY_VER(dev_priv) >= 12)
		return cpu_transcoder == TRANSCODER_A;
	else if (DISPLAY_VER(dev_priv) >= 9)
		return cpu_transcoder == TRANSCODER_EDP;
	else
		return false;
}

static u32 intel_get_frame_time_us(const struct intel_crtc_state *crtc_state)
{
	if (!crtc_state->hw.active)
		return 0;

	return DIV_ROUND_UP(1000 * 1000,
			    drm_mode_vrefresh(&crtc_state->hw.adjusted_mode));
}

static void psr2_program_idle_frames(struct intel_dp *intel_dp,
				     u32 idle_frames)
{
	struct drm_i915_private *dev_priv = dp_to_i915(intel_dp);
	enum transcoder cpu_transcoder = intel_dp->psr.transcoder;

	intel_de_rmw(dev_priv, EDP_PSR2_CTL(cpu_transcoder),
		     EDP_PSR2_IDLE_FRAMES_MASK,
		     EDP_PSR2_IDLE_FRAMES(idle_frames));
}

static void tgl_psr2_enable_dc3co(struct intel_dp *intel_dp)
{
	struct drm_i915_private *dev_priv = dp_to_i915(intel_dp);

	psr2_program_idle_frames(intel_dp, 0);
	intel_display_power_set_target_dc_state(dev_priv, DC_STATE_EN_DC3CO);
}

static void tgl_psr2_disable_dc3co(struct intel_dp *intel_dp)
{
	struct drm_i915_private *dev_priv = dp_to_i915(intel_dp);

	intel_display_power_set_target_dc_state(dev_priv, DC_STATE_EN_UPTO_DC6);
	psr2_program_idle_frames(intel_dp, psr_compute_idle_frames(intel_dp));
}

static void tgl_dc3co_disable_work(struct work_struct *work)
{
	struct intel_dp *intel_dp =
		container_of(work, typeof(*intel_dp), psr.dc3co_work.work);

	mutex_lock(&intel_dp->psr.lock);
	/* If delayed work is pending, it is not idle */
	if (delayed_work_pending(&intel_dp->psr.dc3co_work))
		goto unlock;

	tgl_psr2_disable_dc3co(intel_dp);
unlock:
	mutex_unlock(&intel_dp->psr.lock);
}

static void tgl_disallow_dc3co_on_psr2_exit(struct intel_dp *intel_dp)
{
	if (!intel_dp->psr.dc3co_exitline)
		return;

	cancel_delayed_work(&intel_dp->psr.dc3co_work);
	/* Before PSR2 exit disallow dc3co*/
	tgl_psr2_disable_dc3co(intel_dp);
}

static bool
dc3co_is_pipe_port_compatible(struct intel_dp *intel_dp,
			      struct intel_crtc_state *crtc_state)
{
	struct intel_digital_port *dig_port = dp_to_dig_port(intel_dp);
	enum pipe pipe = to_intel_crtc(crtc_state->uapi.crtc)->pipe;
	struct drm_i915_private *dev_priv = dp_to_i915(intel_dp);
	enum port port = dig_port->base.port;

	if (IS_ALDERLAKE_P(dev_priv) || DISPLAY_VER(dev_priv) >= 14)
		return pipe <= PIPE_B && port <= PORT_B;
	else
		return pipe == PIPE_A && port == PORT_A;
}

static void
tgl_dc3co_exitline_compute_config(struct intel_dp *intel_dp,
				  struct intel_crtc_state *crtc_state)
{
	const u32 crtc_vdisplay = crtc_state->uapi.adjusted_mode.crtc_vdisplay;
	struct drm_i915_private *dev_priv = dp_to_i915(intel_dp);
	struct i915_power_domains *power_domains = &dev_priv->display.power.domains;
	u32 exit_scanlines;

	/*
	 * FIXME: Due to the changed sequence of activating/deactivating DC3CO,
	 * disable DC3CO until the changed dc3co activating/deactivating sequence
	 * is applied. B.Specs:49196
	 */
	return;

	/*
	 * DMC's DC3CO exit mechanism has an issue with Selective Fecth
	 * TODO: when the issue is addressed, this restriction should be removed.
	 */
	if (crtc_state->enable_psr2_sel_fetch)
		return;

	if (!(power_domains->allowed_dc_mask & DC_STATE_EN_DC3CO))
		return;

	if (!dc3co_is_pipe_port_compatible(intel_dp, crtc_state))
		return;

	/* Wa_16011303918:adl-p */
	if (IS_ALDERLAKE_P(dev_priv) && IS_DISPLAY_STEP(dev_priv, STEP_A0, STEP_B0))
		return;

	/*
	 * DC3CO Exit time 200us B.Spec 49196
	 * PSR2 transcoder Early Exit scanlines = ROUNDUP(200 / line time) + 1
	 */
	exit_scanlines =
		intel_usecs_to_scanlines(&crtc_state->uapi.adjusted_mode, 200) + 1;

	if (drm_WARN_ON(&dev_priv->drm, exit_scanlines > crtc_vdisplay))
		return;

	crtc_state->dc3co_exitline = crtc_vdisplay - exit_scanlines;
}

static bool intel_psr2_sel_fetch_config_valid(struct intel_dp *intel_dp,
					      struct intel_crtc_state *crtc_state)
{
	struct drm_i915_private *dev_priv = dp_to_i915(intel_dp);

	if (!dev_priv->display.params.enable_psr2_sel_fetch &&
	    intel_dp->psr.debug != I915_PSR_DEBUG_ENABLE_SEL_FETCH) {
		drm_dbg_kms(&dev_priv->drm,
			    "PSR2 sel fetch not enabled, disabled by parameter\n");
		return false;
	}

	if (crtc_state->uapi.async_flip) {
		drm_dbg_kms(&dev_priv->drm,
			    "PSR2 sel fetch not enabled, async flip enabled\n");
		return false;
	}

	if (psr2_su_region_et_valid(intel_dp))
		crtc_state->enable_psr2_su_region_et = true;

	return crtc_state->enable_psr2_sel_fetch = true;
}

static bool psr2_granularity_check(struct intel_dp *intel_dp,
				   struct intel_crtc_state *crtc_state)
{
	struct drm_i915_private *dev_priv = dp_to_i915(intel_dp);
	const struct drm_dsc_config *vdsc_cfg = &crtc_state->dsc.config;
	const int crtc_hdisplay = crtc_state->hw.adjusted_mode.crtc_hdisplay;
	const int crtc_vdisplay = crtc_state->hw.adjusted_mode.crtc_vdisplay;
	u16 y_granularity = 0;

	/* PSR2 HW only send full lines so we only need to validate the width */
	if (crtc_hdisplay % intel_dp->psr.su_w_granularity)
		return false;

	if (crtc_vdisplay % intel_dp->psr.su_y_granularity)
		return false;

	/* HW tracking is only aligned to 4 lines */
	if (!crtc_state->enable_psr2_sel_fetch)
		return intel_dp->psr.su_y_granularity == 4;

	/*
	 * adl_p and mtl platforms have 1 line granularity.
	 * For other platforms with SW tracking we can adjust the y coordinates
	 * to match sink requirement if multiple of 4.
	 */
	if (IS_ALDERLAKE_P(dev_priv) || DISPLAY_VER(dev_priv) >= 14)
		y_granularity = intel_dp->psr.su_y_granularity;
	else if (intel_dp->psr.su_y_granularity <= 2)
		y_granularity = 4;
	else if ((intel_dp->psr.su_y_granularity % 4) == 0)
		y_granularity = intel_dp->psr.su_y_granularity;

	if (y_granularity == 0 || crtc_vdisplay % y_granularity)
		return false;

	if (crtc_state->dsc.compression_enable &&
	    vdsc_cfg->slice_height % y_granularity)
		return false;

	crtc_state->su_y_granularity = y_granularity;
	return true;
}

static bool _compute_psr2_sdp_prior_scanline_indication(struct intel_dp *intel_dp,
							struct intel_crtc_state *crtc_state)
{
	const struct drm_display_mode *adjusted_mode = &crtc_state->uapi.adjusted_mode;
	struct drm_i915_private *dev_priv = dp_to_i915(intel_dp);
	u32 hblank_total, hblank_ns, req_ns;

	hblank_total = adjusted_mode->crtc_hblank_end - adjusted_mode->crtc_hblank_start;
	hblank_ns = div_u64(1000000ULL * hblank_total, adjusted_mode->crtc_clock);

	/* From spec: ((60 / number of lanes) + 11) * 1000 / symbol clock frequency MHz */
	req_ns = ((60 / crtc_state->lane_count) + 11) * 1000 / (crtc_state->port_clock / 1000);

	if ((hblank_ns - req_ns) > 100)
		return true;

	/* Not supported <13 / Wa_22012279113:adl-p */
	if (DISPLAY_VER(dev_priv) < 14 || intel_dp->edp_dpcd[0] < DP_EDP_14b)
		return false;

	crtc_state->req_psr2_sdp_prior_scanline = true;
	return true;
}

/*
 * See Bspec: 71632 for the table
 *
 * Silence_period = tSilence,Min + ((tSilence,Max - tSilence,Min) / 2)
 *
 * Half cycle duration:
 *
 * Link rates 1.62 - 4.32 and tLFPS_Cycle = 70 ns
 * FLOOR( (Link Rate * tLFPS_Cycle) / (2 * 10) )
 *
 * Link rates 5.4 - 8.1
 * PORT_ALPM_LFPS_CTL[ LFPS Cycle Count ] = 10
 * LFPS Period chosen is the mid-point of the min:max values from the table
 * FLOOR( LFPS Period in Symbol clocks /
 * (2 * PORT_ALPM_LFPS_CTL[ LFPS Cycle Count ]) )
 */
static bool _lnl_get_silence_period_and_lfps_half_cycle(int link_rate,
							int *silence_period,
							int *lfps_half_cycle)
{
	switch (link_rate) {
	case 162000:
		*silence_period = 20;
		*lfps_half_cycle = 5;
		break;
	case 216000:
		*silence_period = 27;
		*lfps_half_cycle = 7;
		break;
	case 243000:
		*silence_period = 31;
		*lfps_half_cycle = 8;
		break;
	case 270000:
		*silence_period = 34;
		*lfps_half_cycle = 9;
		break;
	case 324000:
		*silence_period = 41;
		*lfps_half_cycle = 11;
		break;
	case 432000:
		*silence_period = 56;
		*lfps_half_cycle = 15;
		break;
	case 540000:
		*silence_period = 69;
		*lfps_half_cycle = 12;
		break;
	case 648000:
		*silence_period = 84;
		*lfps_half_cycle = 15;
		break;
	case 675000:
		*silence_period = 87;
		*lfps_half_cycle = 15;
		break;
	case 810000:
		*silence_period = 104;
		*lfps_half_cycle = 19;
		break;
	default:
		*silence_period = *lfps_half_cycle = -1;
		return false;
	}
	return true;
}

/*
 * AUX-Less Wake Time = CEILING( ((PHY P2 to P0) + tLFPS_Period, Max+
 * tSilence, Max+ tPHY Establishment + tCDS) / tline)
 * For the "PHY P2 to P0" latency see the PHY Power Control page
 * (PHY P2 to P0) : https://gfxspecs.intel.com/Predator/Home/Index/68965
 * : 12 us
 * The tLFPS_Period, Max term is 800ns
 * The tSilence, Max term is 180ns
 * The tPHY Establishment (a.k.a. t1) term is 50us
 * The tCDS term is 1 or 2 times t2
 * t2 = Number ML_PHY_LOCK * tML_PHY_LOCK
 * Number ML_PHY_LOCK = ( 7 + CEILING( 6.5us / tML_PHY_LOCK ) + 1)
 * Rounding up the 6.5us padding to the next ML_PHY_LOCK boundary and
 * adding the "+ 1" term ensures all ML_PHY_LOCK sequences that start
 * within the CDS period complete within the CDS period regardless of
 * entry into the period
 * tML_PHY_LOCK = TPS4 Length * ( 10 / (Link Rate in MHz) )
 * TPS4 Length = 252 Symbols
 */
static int _lnl_compute_aux_less_wake_time(int port_clock)
{
	int tphy2_p2_to_p0 = 12 * 1000;
	int tlfps_period_max = 800;
	int tsilence_max = 180;
	int t1 = 50 * 1000;
	int tps4 = 252;
	int tml_phy_lock = 1000 * 1000 * tps4 * 10 / port_clock;
	int num_ml_phy_lock = 7 + DIV_ROUND_UP(6500, tml_phy_lock) + 1;
	int t2 = num_ml_phy_lock * tml_phy_lock;
	int tcds = 1 * t2;

	return DIV_ROUND_UP(tphy2_p2_to_p0 + tlfps_period_max + tsilence_max +
			    t1 + tcds, 1000);
}

static int _lnl_compute_aux_less_alpm_params(struct intel_dp *intel_dp,
					     struct intel_crtc_state *crtc_state)
{
	struct drm_i915_private *i915 = dp_to_i915(intel_dp);
	int aux_less_wake_time, aux_less_wake_lines, silence_period,
		lfps_half_cycle;

	aux_less_wake_time =
		_lnl_compute_aux_less_wake_time(crtc_state->port_clock);
	aux_less_wake_lines = intel_usecs_to_scanlines(&crtc_state->hw.adjusted_mode,
						       aux_less_wake_time);

	if (!_lnl_get_silence_period_and_lfps_half_cycle(intel_dp->link_rate,
							 &silence_period,
							 &lfps_half_cycle))
		return false;

	if (aux_less_wake_lines > ALPM_CTL_AUX_LESS_WAKE_TIME_MASK ||
	    silence_period > PORT_ALPM_CTL_SILENCE_PERIOD_MASK ||
	    lfps_half_cycle > PORT_ALPM_LFPS_CTL_LAST_LFPS_HALF_CYCLE_DURATION_MASK)
		return false;

	if (i915->display.params.psr_safest_params)
		aux_less_wake_lines = ALPM_CTL_AUX_LESS_WAKE_TIME_MASK;

	intel_dp->psr.alpm_parameters.fast_wake_lines = aux_less_wake_lines;
	intel_dp->psr.alpm_parameters.silence_period_sym_clocks = silence_period;
	intel_dp->psr.alpm_parameters.lfps_half_cycle_num_of_syms = lfps_half_cycle;

	return true;
}

static bool _lnl_compute_alpm_params(struct intel_dp *intel_dp,
				     struct intel_crtc_state *crtc_state)
{
	struct drm_i915_private *i915 = dp_to_i915(intel_dp);
	int check_entry_lines;

	if (DISPLAY_VER(i915) < 20)
		return true;

	/* ALPM Entry Check = 2 + CEILING( 5us /tline ) */
	check_entry_lines = 2 +
		intel_usecs_to_scanlines(&crtc_state->hw.adjusted_mode, 5);

	if (check_entry_lines > 15)
		return false;

	if (!_lnl_compute_aux_less_alpm_params(intel_dp, crtc_state))
		return false;

	if (i915->display.params.psr_safest_params)
		check_entry_lines = 15;

	intel_dp->psr.alpm_parameters.check_entry_lines = check_entry_lines;

	return true;
}

/*
 * IO wake time for DISPLAY_VER < 12 is not directly mentioned in Bspec. There
 * are 50 us io wake time and 32 us fast wake time. Clearly preharge pulses are
 * not (improperly) included in 32 us fast wake time. 50 us - 32 us = 18 us.
 */
static int skl_io_buffer_wake_time(void)
{
	return 18;
}

static int tgl_io_buffer_wake_time(void)
{
	return 10;
}

static int io_buffer_wake_time(const struct intel_crtc_state *crtc_state)
{
	struct drm_i915_private *i915 = to_i915(crtc_state->uapi.crtc->dev);

	if (DISPLAY_VER(i915) >= 12)
		return tgl_io_buffer_wake_time();
	else
		return skl_io_buffer_wake_time();
}

static bool _compute_alpm_params(struct intel_dp *intel_dp,
				 struct intel_crtc_state *crtc_state)
{
	struct drm_i915_private *i915 = dp_to_i915(intel_dp);
	int io_wake_lines, io_wake_time, fast_wake_lines, fast_wake_time;
	int tfw_exit_latency = 20; /* eDP spec */
	int phy_wake = 4;	   /* eDP spec */
	int preamble = 8;	   /* eDP spec */
	int precharge = intel_dp_aux_fw_sync_len() - preamble;
	u8 max_wake_lines;

	io_wake_time = max(precharge, io_buffer_wake_time(crtc_state)) +
		preamble + phy_wake + tfw_exit_latency;
	fast_wake_time = precharge + preamble + phy_wake +
		tfw_exit_latency;

	if (DISPLAY_VER(i915) >= 12)
		/* TODO: Check how we can use ALPM_CTL fast wake extended field */
		max_wake_lines = 12;
	else
		max_wake_lines = 8;

	io_wake_lines = intel_usecs_to_scanlines(
		&crtc_state->hw.adjusted_mode, io_wake_time);
	fast_wake_lines = intel_usecs_to_scanlines(
		&crtc_state->hw.adjusted_mode, fast_wake_time);

	if (io_wake_lines > max_wake_lines ||
	    fast_wake_lines > max_wake_lines)
		return false;

	if (!_lnl_compute_alpm_params(intel_dp, crtc_state))
		return false;

	if (i915->display.params.psr_safest_params)
		io_wake_lines = fast_wake_lines = max_wake_lines;

	/* According to Bspec lower limit should be set as 7 lines. */
	intel_dp->psr.alpm_parameters.io_wake_lines = max(io_wake_lines, 7);
	intel_dp->psr.alpm_parameters.fast_wake_lines = max(fast_wake_lines, 7);

	return true;
}

static int intel_psr_entry_setup_frames(struct intel_dp *intel_dp,
					const struct drm_display_mode *adjusted_mode)
{
	struct drm_i915_private *i915 = dp_to_i915(intel_dp);
	int psr_setup_time = drm_dp_psr_setup_time(intel_dp->psr_dpcd);
	int entry_setup_frames = 0;

	if (psr_setup_time < 0) {
		drm_dbg_kms(&i915->drm,
			    "PSR condition failed: Invalid PSR setup time (0x%02x)\n",
			    intel_dp->psr_dpcd[1]);
		return -ETIME;
	}

	if (intel_usecs_to_scanlines(adjusted_mode, psr_setup_time) >
	    adjusted_mode->crtc_vtotal - adjusted_mode->crtc_vdisplay - 1) {
		if (DISPLAY_VER(i915) >= 20) {
			/* setup entry frames can be up to 3 frames */
			entry_setup_frames = 1;
			drm_dbg_kms(&i915->drm,
				    "PSR setup entry frames %d\n",
				    entry_setup_frames);
		} else {
			drm_dbg_kms(&i915->drm,
				    "PSR condition failed: PSR setup time (%d us) too long\n",
				    psr_setup_time);
			return -ETIME;
		}
	}

	return entry_setup_frames;
}

static bool intel_psr2_config_valid(struct intel_dp *intel_dp,
				    struct intel_crtc_state *crtc_state)
{
	struct drm_i915_private *dev_priv = dp_to_i915(intel_dp);
	int crtc_hdisplay = crtc_state->hw.adjusted_mode.crtc_hdisplay;
	int crtc_vdisplay = crtc_state->hw.adjusted_mode.crtc_vdisplay;
	int psr_max_h = 0, psr_max_v = 0, max_bpp = 0;

	if (!intel_dp->psr.sink_psr2_support)
		return false;

	/* JSL and EHL only supports eDP 1.3 */
	if (IS_JASPERLAKE(dev_priv) || IS_ELKHARTLAKE(dev_priv)) {
		drm_dbg_kms(&dev_priv->drm, "PSR2 not supported by phy\n");
		return false;
	}

	/* Wa_16011181250 */
	if (IS_ROCKETLAKE(dev_priv) || IS_ALDERLAKE_S(dev_priv) ||
	    IS_DG2(dev_priv)) {
		drm_dbg_kms(&dev_priv->drm, "PSR2 is defeatured for this platform\n");
		return false;
	}

	if (IS_ALDERLAKE_P(dev_priv) && IS_DISPLAY_STEP(dev_priv, STEP_A0, STEP_B0)) {
		drm_dbg_kms(&dev_priv->drm, "PSR2 not completely functional in this stepping\n");
		return false;
	}

	if (!transcoder_has_psr2(dev_priv, crtc_state->cpu_transcoder)) {
		drm_dbg_kms(&dev_priv->drm,
			    "PSR2 not supported in transcoder %s\n",
			    transcoder_name(crtc_state->cpu_transcoder));
		return false;
	}

	if (!psr2_global_enabled(intel_dp)) {
		drm_dbg_kms(&dev_priv->drm, "PSR2 disabled by flag\n");
		return false;
	}

	/*
	 * DSC and PSR2 cannot be enabled simultaneously. If a requested
	 * resolution requires DSC to be enabled, priority is given to DSC
	 * over PSR2.
	 */
	if (crtc_state->dsc.compression_enable &&
	    (DISPLAY_VER(dev_priv) < 14 && !IS_ALDERLAKE_P(dev_priv))) {
		drm_dbg_kms(&dev_priv->drm,
			    "PSR2 cannot be enabled since DSC is enabled\n");
		return false;
	}

	if (crtc_state->crc_enabled) {
		drm_dbg_kms(&dev_priv->drm,
			    "PSR2 not enabled because it would inhibit pipe CRC calculation\n");
		return false;
	}

	if (DISPLAY_VER(dev_priv) >= 12) {
		psr_max_h = 5120;
		psr_max_v = 3200;
		max_bpp = 30;
	} else if (DISPLAY_VER(dev_priv) >= 10) {
		psr_max_h = 4096;
		psr_max_v = 2304;
		max_bpp = 24;
	} else if (DISPLAY_VER(dev_priv) == 9) {
		psr_max_h = 3640;
		psr_max_v = 2304;
		max_bpp = 24;
	}

	if (crtc_state->pipe_bpp > max_bpp) {
		drm_dbg_kms(&dev_priv->drm,
			    "PSR2 not enabled, pipe bpp %d > max supported %d\n",
			    crtc_state->pipe_bpp, max_bpp);
		return false;
	}

	/* Wa_16011303918:adl-p */
	if (crtc_state->vrr.enable &&
	    IS_ALDERLAKE_P(dev_priv) && IS_DISPLAY_STEP(dev_priv, STEP_A0, STEP_B0)) {
		drm_dbg_kms(&dev_priv->drm,
			    "PSR2 not enabled, not compatible with HW stepping + VRR\n");
		return false;
	}

	if (!_compute_psr2_sdp_prior_scanline_indication(intel_dp, crtc_state)) {
		drm_dbg_kms(&dev_priv->drm,
			    "PSR2 not enabled, PSR2 SDP indication do not fit in hblank\n");
		return false;
	}

	if (!_compute_alpm_params(intel_dp, crtc_state)) {
		drm_dbg_kms(&dev_priv->drm,
			    "PSR2 not enabled, Unable to use long enough wake times\n");
		return false;
	}

	/* Vblank >= PSR2_CTL Block Count Number maximum line count */
	if (crtc_state->hw.adjusted_mode.crtc_vblank_end -
	    crtc_state->hw.adjusted_mode.crtc_vblank_start <
	    psr2_block_count_lines(intel_dp)) {
		drm_dbg_kms(&dev_priv->drm,
			    "PSR2 not enabled, too short vblank time\n");
		return false;
	}

	if (HAS_PSR2_SEL_FETCH(dev_priv)) {
		if (!intel_psr2_sel_fetch_config_valid(intel_dp, crtc_state) &&
		    !HAS_PSR_HW_TRACKING(dev_priv)) {
			drm_dbg_kms(&dev_priv->drm,
				    "PSR2 not enabled, selective fetch not valid and no HW tracking available\n");
			return false;
		}
	}

	if (!psr2_granularity_check(intel_dp, crtc_state)) {
		drm_dbg_kms(&dev_priv->drm, "PSR2 not enabled, SU granularity not compatible\n");
		goto unsupported;
	}

	if (!crtc_state->enable_psr2_sel_fetch &&
	    (crtc_hdisplay > psr_max_h || crtc_vdisplay > psr_max_v)) {
		drm_dbg_kms(&dev_priv->drm,
			    "PSR2 not enabled, resolution %dx%d > max supported %dx%d\n",
			    crtc_hdisplay, crtc_vdisplay,
			    psr_max_h, psr_max_v);
		goto unsupported;
	}

	tgl_dc3co_exitline_compute_config(intel_dp, crtc_state);
	return true;

unsupported:
	crtc_state->enable_psr2_sel_fetch = false;
	return false;
}

static bool _psr_compute_config(struct intel_dp *intel_dp,
				struct intel_crtc_state *crtc_state)
{
	struct drm_i915_private *dev_priv = dp_to_i915(intel_dp);
	const struct drm_display_mode *adjusted_mode = &crtc_state->hw.adjusted_mode;
	int entry_setup_frames;

	/*
	 * Current PSR panels don't work reliably with VRR enabled
	 * So if VRR is enabled, do not enable PSR.
	 */
	if (crtc_state->vrr.enable)
		return false;

	if (!CAN_PSR(intel_dp))
		return false;

	entry_setup_frames = intel_psr_entry_setup_frames(intel_dp, adjusted_mode);

	if (entry_setup_frames >= 0) {
		intel_dp->psr.entry_setup_frames = entry_setup_frames;
	} else {
		drm_dbg_kms(&dev_priv->drm,
			    "PSR condition failed: PSR setup timing not met\n");
		return false;
	}

	return true;
}

void intel_psr_compute_config(struct intel_dp *intel_dp,
			      struct intel_crtc_state *crtc_state,
			      struct drm_connector_state *conn_state)
{
	struct drm_i915_private *dev_priv = dp_to_i915(intel_dp);
	const struct drm_display_mode *adjusted_mode = &crtc_state->hw.adjusted_mode;

	if (!psr_global_enabled(intel_dp)) {
		drm_dbg_kms(&dev_priv->drm, "PSR disabled by flag\n");
		return;
	}

	if (intel_dp->psr.sink_not_reliable) {
		drm_dbg_kms(&dev_priv->drm,
			    "PSR sink implementation is not reliable\n");
		return;
	}

	if (adjusted_mode->flags & DRM_MODE_FLAG_INTERLACE) {
		drm_dbg_kms(&dev_priv->drm,
			    "PSR condition failed: Interlaced mode enabled\n");
		return;
	}

	if (CAN_PANEL_REPLAY(intel_dp))
		crtc_state->has_panel_replay = true;
	else
		crtc_state->has_psr = _psr_compute_config(intel_dp, crtc_state);

	if (!(crtc_state->has_panel_replay || crtc_state->has_psr))
		return;

	crtc_state->has_psr2 = intel_psr2_config_valid(intel_dp, crtc_state);
}

void intel_psr_get_config(struct intel_encoder *encoder,
			  struct intel_crtc_state *pipe_config)
{
	struct drm_i915_private *dev_priv = to_i915(encoder->base.dev);
	struct intel_digital_port *dig_port = enc_to_dig_port(encoder);
	enum transcoder cpu_transcoder = pipe_config->cpu_transcoder;
	struct intel_dp *intel_dp;
	u32 val;

	if (!dig_port)
		return;

	intel_dp = &dig_port->dp;
	if (!(CAN_PSR(intel_dp) || CAN_PANEL_REPLAY(intel_dp)))
		return;

	mutex_lock(&intel_dp->psr.lock);
	if (!intel_dp->psr.enabled)
		goto unlock;

	if (intel_dp->psr.panel_replay_enabled) {
		pipe_config->has_panel_replay = true;
	} else {
		/*
		 * Not possible to read EDP_PSR/PSR2_CTL registers as it is
		 * enabled/disabled because of frontbuffer tracking and others.
		 */
		pipe_config->has_psr = true;
	}

	pipe_config->has_psr2 = intel_dp->psr.psr2_enabled;
	pipe_config->infoframes.enable |= intel_hdmi_infoframe_enable(DP_SDP_VSC);

	if (!intel_dp->psr.psr2_enabled)
		goto unlock;

	if (HAS_PSR2_SEL_FETCH(dev_priv)) {
		val = intel_de_read(dev_priv, PSR2_MAN_TRK_CTL(cpu_transcoder));
		if (val & PSR2_MAN_TRK_CTL_ENABLE)
			pipe_config->enable_psr2_sel_fetch = true;
	}

	if (DISPLAY_VER(dev_priv) >= 12) {
		val = intel_de_read(dev_priv, TRANS_EXITLINE(cpu_transcoder));
		pipe_config->dc3co_exitline = REG_FIELD_GET(EXITLINE_MASK, val);
	}
unlock:
	mutex_unlock(&intel_dp->psr.lock);
}

static void intel_psr_activate(struct intel_dp *intel_dp)
{
	struct drm_i915_private *dev_priv = dp_to_i915(intel_dp);
	enum transcoder cpu_transcoder = intel_dp->psr.transcoder;

	drm_WARN_ON(&dev_priv->drm,
		    transcoder_has_psr2(dev_priv, cpu_transcoder) &&
		    intel_de_read(dev_priv, EDP_PSR2_CTL(cpu_transcoder)) & EDP_PSR2_ENABLE);

	drm_WARN_ON(&dev_priv->drm,
		    intel_de_read(dev_priv, psr_ctl_reg(dev_priv, cpu_transcoder)) & EDP_PSR_ENABLE);

	drm_WARN_ON(&dev_priv->drm, intel_dp->psr.active);

	lockdep_assert_held(&intel_dp->psr.lock);

	/* psr1, psr2 and panel-replay are mutually exclusive.*/
	if (intel_dp->psr.panel_replay_enabled)
		dg2_activate_panel_replay(intel_dp);
	else if (intel_dp->psr.psr2_enabled)
		hsw_activate_psr2(intel_dp);
	else
		hsw_activate_psr1(intel_dp);

	intel_dp->psr.active = true;
}

static u32 wa_16013835468_bit_get(struct intel_dp *intel_dp)
{
	switch (intel_dp->psr.pipe) {
	case PIPE_A:
		return LATENCY_REPORTING_REMOVED_PIPE_A;
	case PIPE_B:
		return LATENCY_REPORTING_REMOVED_PIPE_B;
	case PIPE_C:
		return LATENCY_REPORTING_REMOVED_PIPE_C;
	case PIPE_D:
		return LATENCY_REPORTING_REMOVED_PIPE_D;
	default:
		MISSING_CASE(intel_dp->psr.pipe);
		return 0;
	}
}

/*
 * Wa_16013835468
 * Wa_14015648006
 */
static void wm_optimization_wa(struct intel_dp *intel_dp,
			       const struct intel_crtc_state *crtc_state)
{
	struct drm_i915_private *dev_priv = dp_to_i915(intel_dp);
	bool set_wa_bit = false;

	/* Wa_14015648006 */
	if (IS_DISPLAY_VER(dev_priv, 11, 14))
		set_wa_bit |= crtc_state->wm_level_disabled;

	/* Wa_16013835468 */
	if (DISPLAY_VER(dev_priv) == 12)
		set_wa_bit |= crtc_state->hw.adjusted_mode.crtc_vblank_start !=
			crtc_state->hw.adjusted_mode.crtc_vdisplay;

	if (set_wa_bit)
		intel_de_rmw(dev_priv, GEN8_CHICKEN_DCPR_1,
			     0, wa_16013835468_bit_get(intel_dp));
	else
		intel_de_rmw(dev_priv, GEN8_CHICKEN_DCPR_1,
			     wa_16013835468_bit_get(intel_dp), 0);
}

static void lnl_alpm_configure(struct intel_dp *intel_dp)
{
	struct drm_i915_private *dev_priv = dp_to_i915(intel_dp);
	enum transcoder cpu_transcoder = intel_dp->psr.transcoder;
	struct intel_psr *psr = &intel_dp->psr;
	u32 alpm_ctl;

	if (DISPLAY_VER(dev_priv) < 20 || (!intel_dp->psr.psr2_enabled &&
					   !intel_dp_is_edp(intel_dp)))
		return;

	/*
	 * Panel Replay on eDP is always using ALPM aux less. I.e. no need to
	 * check panel support at this point.
	 */
	if (intel_dp->psr.panel_replay_enabled && intel_dp_is_edp(intel_dp)) {
		alpm_ctl = ALPM_CTL_ALPM_ENABLE |
			ALPM_CTL_ALPM_AUX_LESS_ENABLE |
			ALPM_CTL_AUX_LESS_SLEEP_HOLD_TIME_50_SYMBOLS;

		intel_de_write(dev_priv, PORT_ALPM_CTL(cpu_transcoder),
			       PORT_ALPM_CTL_ALPM_AUX_LESS_ENABLE |
			       PORT_ALPM_CTL_MAX_PHY_SWING_SETUP(15) |
			       PORT_ALPM_CTL_MAX_PHY_SWING_HOLD(0) |
			       PORT_ALPM_CTL_SILENCE_PERIOD(
				       psr->alpm_parameters.silence_period_sym_clocks));

		intel_de_write(dev_priv, PORT_ALPM_LFPS_CTL(cpu_transcoder),
			       PORT_ALPM_LFPS_CTL_LFPS_CYCLE_COUNT(10) |
			       PORT_ALPM_LFPS_CTL_LFPS_HALF_CYCLE_DURATION(
				       psr->alpm_parameters.lfps_half_cycle_num_of_syms) |
			       PORT_ALPM_LFPS_CTL_FIRST_LFPS_HALF_CYCLE_DURATION(
				       psr->alpm_parameters.lfps_half_cycle_num_of_syms) |
			       PORT_ALPM_LFPS_CTL_LAST_LFPS_HALF_CYCLE_DURATION(
				       psr->alpm_parameters.lfps_half_cycle_num_of_syms));
	} else {
		alpm_ctl = ALPM_CTL_EXTENDED_FAST_WAKE_ENABLE |
			ALPM_CTL_EXTENDED_FAST_WAKE_TIME(psr->alpm_parameters.fast_wake_lines);
	}

	alpm_ctl |= ALPM_CTL_ALPM_ENTRY_CHECK(psr->alpm_parameters.check_entry_lines);

	intel_de_write(dev_priv, ALPM_CTL(cpu_transcoder), alpm_ctl);
}

static void intel_psr_enable_source(struct intel_dp *intel_dp,
				    const struct intel_crtc_state *crtc_state)
{
	struct drm_i915_private *dev_priv = dp_to_i915(intel_dp);
	enum transcoder cpu_transcoder = intel_dp->psr.transcoder;
	u32 mask;

	/*
	 * Only HSW and BDW have PSR AUX registers that need to be setup.
	 * SKL+ use hardcoded values PSR AUX transactions
	 */
	if (DISPLAY_VER(dev_priv) < 9)
		hsw_psr_setup_aux(intel_dp);

	/*
	 * Per Spec: Avoid continuous PSR exit by masking MEMUP and HPD also
	 * mask LPSP to avoid dependency on other drivers that might block
	 * runtime_pm besides preventing  other hw tracking issues now we
	 * can rely on frontbuffer tracking.
	 */
	mask = EDP_PSR_DEBUG_MASK_MEMUP |
	       EDP_PSR_DEBUG_MASK_HPD;

	/*
	 * For some unknown reason on HSW non-ULT (or at least on
	 * Dell Latitude E6540) external displays start to flicker
	 * when PSR is enabled on the eDP. SR/PC6 residency is much
	 * higher than should be possible with an external display.
	 * As a workaround leave LPSP unmasked to prevent PSR entry
	 * when external displays are active.
	 */
	if (DISPLAY_VER(dev_priv) >= 8 || IS_HASWELL_ULT(dev_priv))
		mask |= EDP_PSR_DEBUG_MASK_LPSP;

	if (DISPLAY_VER(dev_priv) < 20)
		mask |= EDP_PSR_DEBUG_MASK_MAX_SLEEP;

	/*
	 * No separate pipe reg write mask on hsw/bdw, so have to unmask all
	 * registers in order to keep the CURSURFLIVE tricks working :(
	 */
	if (IS_DISPLAY_VER(dev_priv, 9, 10))
		mask |= EDP_PSR_DEBUG_MASK_DISP_REG_WRITE;

	/* allow PSR with sprite enabled */
	if (IS_HASWELL(dev_priv))
		mask |= EDP_PSR_DEBUG_MASK_SPRITE_ENABLE;

	intel_de_write(dev_priv, psr_debug_reg(dev_priv, cpu_transcoder), mask);

	psr_irq_control(intel_dp);

	/*
	 * TODO: if future platforms supports DC3CO in more than one
	 * transcoder, EXITLINE will need to be unset when disabling PSR
	 */
	if (intel_dp->psr.dc3co_exitline)
		intel_de_rmw(dev_priv, TRANS_EXITLINE(cpu_transcoder), EXITLINE_MASK,
			     intel_dp->psr.dc3co_exitline << EXITLINE_SHIFT | EXITLINE_ENABLE);

	if (HAS_PSR_HW_TRACKING(dev_priv) && HAS_PSR2_SEL_FETCH(dev_priv))
		intel_de_rmw(dev_priv, CHICKEN_PAR1_1, IGNORE_PSR2_HW_TRACKING,
			     intel_dp->psr.psr2_sel_fetch_enabled ?
			     IGNORE_PSR2_HW_TRACKING : 0);

	lnl_alpm_configure(intel_dp);

	/*
	 * Wa_16013835468
	 * Wa_14015648006
	 */
	wm_optimization_wa(intel_dp, crtc_state);

	if (intel_dp->psr.psr2_enabled) {
		if (DISPLAY_VER(dev_priv) == 9)
			intel_de_rmw(dev_priv, CHICKEN_TRANS(cpu_transcoder), 0,
				     PSR2_VSC_ENABLE_PROG_HEADER |
				     PSR2_ADD_VERTICAL_LINE_COUNT);

		/*
		 * Wa_16014451276:adlp,mtl[a0,b0]
		 * All supported adlp panels have 1-based X granularity, this may
		 * cause issues if non-supported panels are used.
		 */
		if (IS_DISPLAY_IP_STEP(dev_priv, IP_VER(14, 0), STEP_A0, STEP_B0) ||
		    IS_ALDERLAKE_P(dev_priv))
			intel_de_rmw(dev_priv, hsw_chicken_trans_reg(dev_priv, cpu_transcoder),
				     0, ADLP_1_BASED_X_GRANULARITY);

		/* Wa_16012604467:adlp,mtl[a0,b0] */
		if (IS_DISPLAY_IP_STEP(dev_priv, IP_VER(14, 0), STEP_A0, STEP_B0))
			intel_de_rmw(dev_priv,
				     MTL_CLKGATE_DIS_TRANS(cpu_transcoder), 0,
				     MTL_CLKGATE_DIS_TRANS_DMASC_GATING_DIS);
		else if (IS_ALDERLAKE_P(dev_priv))
			intel_de_rmw(dev_priv, CLKGATE_DIS_MISC, 0,
				     CLKGATE_DIS_MISC_DMASC_GATING_DIS);
	}
}

static bool psr_interrupt_error_check(struct intel_dp *intel_dp)
{
	struct drm_i915_private *dev_priv = dp_to_i915(intel_dp);
	enum transcoder cpu_transcoder = intel_dp->psr.transcoder;
	u32 val;

	/*
	 * If a PSR error happened and the driver is reloaded, the EDP_PSR_IIR
	 * will still keep the error set even after the reset done in the
	 * irq_preinstall and irq_uninstall hooks.
	 * And enabling in this situation cause the screen to freeze in the
	 * first time that PSR HW tries to activate so lets keep PSR disabled
	 * to avoid any rendering problems.
	 */
	val = intel_de_read(dev_priv, psr_iir_reg(dev_priv, cpu_transcoder));
	val &= psr_irq_psr_error_bit_get(intel_dp);
	if (val) {
		intel_dp->psr.sink_not_reliable = true;
		drm_dbg_kms(&dev_priv->drm,
			    "PSR interruption error set, not enabling PSR\n");
		return false;
	}

	return true;
}

static void intel_psr_enable_locked(struct intel_dp *intel_dp,
				    const struct intel_crtc_state *crtc_state)
{
	struct intel_digital_port *dig_port = dp_to_dig_port(intel_dp);
	struct drm_i915_private *dev_priv = dp_to_i915(intel_dp);
	u32 val;

	drm_WARN_ON(&dev_priv->drm, intel_dp->psr.enabled);

	intel_dp->psr.psr2_enabled = crtc_state->has_psr2;
	intel_dp->psr.panel_replay_enabled = crtc_state->has_panel_replay;
	intel_dp->psr.busy_frontbuffer_bits = 0;
	intel_dp->psr.pipe = to_intel_crtc(crtc_state->uapi.crtc)->pipe;
	intel_dp->psr.transcoder = crtc_state->cpu_transcoder;
	/* DC5/DC6 requires at least 6 idle frames */
	val = usecs_to_jiffies(intel_get_frame_time_us(crtc_state) * 6);
	intel_dp->psr.dc3co_exit_delay = val;
	intel_dp->psr.dc3co_exitline = crtc_state->dc3co_exitline;
	intel_dp->psr.psr2_sel_fetch_enabled = crtc_state->enable_psr2_sel_fetch;
	intel_dp->psr.psr2_sel_fetch_cff_enabled = false;
	intel_dp->psr.req_psr2_sdp_prior_scanline =
		crtc_state->req_psr2_sdp_prior_scanline;

	if (!psr_interrupt_error_check(intel_dp))
		return;

	if (intel_dp->psr.panel_replay_enabled)
		drm_dbg_kms(&dev_priv->drm, "Enabling Panel Replay\n");
	else
		drm_dbg_kms(&dev_priv->drm, "Enabling PSR%s\n",
			    intel_dp->psr.psr2_enabled ? "2" : "1");

	intel_snps_phy_update_psr_power_state(&dig_port->base, true);
	intel_psr_enable_sink(intel_dp);
	intel_psr_enable_source(intel_dp, crtc_state);
	intel_dp->psr.enabled = true;
	intel_dp->psr.paused = false;

	intel_psr_activate(intel_dp);
}

static void intel_psr_exit(struct intel_dp *intel_dp)
{
	struct drm_i915_private *dev_priv = dp_to_i915(intel_dp);
	enum transcoder cpu_transcoder = intel_dp->psr.transcoder;
	u32 val;

	if (!intel_dp->psr.active) {
		if (transcoder_has_psr2(dev_priv, cpu_transcoder)) {
			val = intel_de_read(dev_priv, EDP_PSR2_CTL(cpu_transcoder));
			drm_WARN_ON(&dev_priv->drm, val & EDP_PSR2_ENABLE);
		}

		val = intel_de_read(dev_priv, psr_ctl_reg(dev_priv, cpu_transcoder));
		drm_WARN_ON(&dev_priv->drm, val & EDP_PSR_ENABLE);

		return;
	}

	if (intel_dp->psr.panel_replay_enabled) {
		intel_de_rmw(dev_priv, TRANS_DP2_CTL(intel_dp->psr.transcoder),
			     TRANS_DP2_PANEL_REPLAY_ENABLE, 0);
	} else if (intel_dp->psr.psr2_enabled) {
		tgl_disallow_dc3co_on_psr2_exit(intel_dp);

		val = intel_de_rmw(dev_priv, EDP_PSR2_CTL(cpu_transcoder),
				   EDP_PSR2_ENABLE, 0);

		drm_WARN_ON(&dev_priv->drm, !(val & EDP_PSR2_ENABLE));
	} else {
		val = intel_de_rmw(dev_priv, psr_ctl_reg(dev_priv, cpu_transcoder),
				   EDP_PSR_ENABLE, 0);

		drm_WARN_ON(&dev_priv->drm, !(val & EDP_PSR_ENABLE));
	}
	intel_dp->psr.active = false;
}

static void intel_psr_wait_exit_locked(struct intel_dp *intel_dp)
{
	struct drm_i915_private *dev_priv = dp_to_i915(intel_dp);
	enum transcoder cpu_transcoder = intel_dp->psr.transcoder;
	i915_reg_t psr_status;
	u32 psr_status_mask;

	if (intel_dp->psr.psr2_enabled) {
		psr_status = EDP_PSR2_STATUS(cpu_transcoder);
		psr_status_mask = EDP_PSR2_STATUS_STATE_MASK;
	} else {
		psr_status = psr_status_reg(dev_priv, cpu_transcoder);
		psr_status_mask = EDP_PSR_STATUS_STATE_MASK;
	}

	/* Wait till PSR is idle */
	if (intel_de_wait_for_clear(dev_priv, psr_status,
				    psr_status_mask, 2000))
		drm_err(&dev_priv->drm, "Timed out waiting PSR idle state\n");
}

static void intel_psr_disable_locked(struct intel_dp *intel_dp)
{
	struct drm_i915_private *dev_priv = dp_to_i915(intel_dp);
	enum transcoder cpu_transcoder = intel_dp->psr.transcoder;

	lockdep_assert_held(&intel_dp->psr.lock);

	if (!intel_dp->psr.enabled)
		return;

	if (intel_dp->psr.panel_replay_enabled)
		drm_dbg_kms(&dev_priv->drm, "Disabling Panel Replay\n");
	else
		drm_dbg_kms(&dev_priv->drm, "Disabling PSR%s\n",
			    intel_dp->psr.psr2_enabled ? "2" : "1");

	intel_psr_exit(intel_dp);
	intel_psr_wait_exit_locked(intel_dp);

	/*
	 * Wa_16013835468
	 * Wa_14015648006
	 */
	if (DISPLAY_VER(dev_priv) >= 11)
		intel_de_rmw(dev_priv, GEN8_CHICKEN_DCPR_1,
			     wa_16013835468_bit_get(intel_dp), 0);

	if (intel_dp->psr.psr2_enabled) {
		/* Wa_16012604467:adlp,mtl[a0,b0] */
		if (IS_DISPLAY_IP_STEP(dev_priv, IP_VER(14, 0), STEP_A0, STEP_B0))
			intel_de_rmw(dev_priv,
				     MTL_CLKGATE_DIS_TRANS(cpu_transcoder),
				     MTL_CLKGATE_DIS_TRANS_DMASC_GATING_DIS, 0);
		else if (IS_ALDERLAKE_P(dev_priv))
			intel_de_rmw(dev_priv, CLKGATE_DIS_MISC,
				     CLKGATE_DIS_MISC_DMASC_GATING_DIS, 0);
	}

	intel_snps_phy_update_psr_power_state(&dp_to_dig_port(intel_dp)->base, false);

	/* Panel Replay on eDP is always using ALPM aux less. */
	if (intel_dp->psr.panel_replay_enabled && intel_dp_is_edp(intel_dp)) {
		intel_de_rmw(dev_priv, ALPM_CTL(cpu_transcoder),
			     ALPM_CTL_ALPM_ENABLE |
			     ALPM_CTL_ALPM_AUX_LESS_ENABLE, 0);

		intel_de_rmw(dev_priv, PORT_ALPM_CTL(cpu_transcoder),
			     PORT_ALPM_CTL_ALPM_AUX_LESS_ENABLE, 0);
	}

	/* Disable PSR on Sink */
	drm_dp_dpcd_writeb(&intel_dp->aux, DP_PSR_EN_CFG, 0);

	if (intel_dp->psr.psr2_enabled)
		drm_dp_dpcd_writeb(&intel_dp->aux, DP_RECEIVER_ALPM_CONFIG, 0);

	intel_dp->psr.enabled = false;
	intel_dp->psr.panel_replay_enabled = false;
	intel_dp->psr.psr2_enabled = false;
	intel_dp->psr.psr2_sel_fetch_enabled = false;
	intel_dp->psr.psr2_sel_fetch_cff_enabled = false;
}

/**
 * intel_psr_disable - Disable PSR
 * @intel_dp: Intel DP
 * @old_crtc_state: old CRTC state
 *
 * This function needs to be called before disabling pipe.
 */
void intel_psr_disable(struct intel_dp *intel_dp,
		       const struct intel_crtc_state *old_crtc_state)
{
	struct drm_i915_private *dev_priv = dp_to_i915(intel_dp);

	if (!old_crtc_state->has_psr)
		return;

	if (drm_WARN_ON(&dev_priv->drm, !CAN_PSR(intel_dp)))
		return;

	mutex_lock(&intel_dp->psr.lock);

	intel_psr_disable_locked(intel_dp);

	mutex_unlock(&intel_dp->psr.lock);
	cancel_work_sync(&intel_dp->psr.work);
	cancel_delayed_work_sync(&intel_dp->psr.dc3co_work);
}

/**
 * intel_psr_pause - Pause PSR
 * @intel_dp: Intel DP
 *
 * This function need to be called after enabling psr.
 */
void intel_psr_pause(struct intel_dp *intel_dp)
{
	struct drm_i915_private *dev_priv = dp_to_i915(intel_dp);
	struct intel_psr *psr = &intel_dp->psr;

	if (!CAN_PSR(intel_dp))
		return;

	mutex_lock(&psr->lock);

	if (!psr->enabled) {
		mutex_unlock(&psr->lock);
		return;
	}

	/* If we ever hit this, we will need to add refcount to pause/resume */
	drm_WARN_ON(&dev_priv->drm, psr->paused);

	intel_psr_exit(intel_dp);
	intel_psr_wait_exit_locked(intel_dp);
	psr->paused = true;

	mutex_unlock(&psr->lock);

	cancel_work_sync(&psr->work);
	cancel_delayed_work_sync(&psr->dc3co_work);
}

/**
 * intel_psr_resume - Resume PSR
 * @intel_dp: Intel DP
 *
 * This function need to be called after pausing psr.
 */
void intel_psr_resume(struct intel_dp *intel_dp)
{
	struct intel_psr *psr = &intel_dp->psr;

	if (!CAN_PSR(intel_dp))
		return;

	mutex_lock(&psr->lock);

	if (!psr->paused)
		goto unlock;

	psr->paused = false;
	intel_psr_activate(intel_dp);

unlock:
	mutex_unlock(&psr->lock);
}

static u32 man_trk_ctl_enable_bit_get(struct drm_i915_private *dev_priv)
{
	return IS_ALDERLAKE_P(dev_priv) || DISPLAY_VER(dev_priv) >= 14 ? 0 :
		PSR2_MAN_TRK_CTL_ENABLE;
}

static u32 man_trk_ctl_single_full_frame_bit_get(struct drm_i915_private *dev_priv)
{
	return IS_ALDERLAKE_P(dev_priv) || DISPLAY_VER(dev_priv) >= 14 ?
	       ADLP_PSR2_MAN_TRK_CTL_SF_SINGLE_FULL_FRAME :
	       PSR2_MAN_TRK_CTL_SF_SINGLE_FULL_FRAME;
}

static u32 man_trk_ctl_partial_frame_bit_get(struct drm_i915_private *dev_priv)
{
	return IS_ALDERLAKE_P(dev_priv) || DISPLAY_VER(dev_priv) >= 14 ?
	       ADLP_PSR2_MAN_TRK_CTL_SF_PARTIAL_FRAME_UPDATE :
	       PSR2_MAN_TRK_CTL_SF_PARTIAL_FRAME_UPDATE;
}

static u32 man_trk_ctl_continuos_full_frame(struct drm_i915_private *dev_priv)
{
	return IS_ALDERLAKE_P(dev_priv) || DISPLAY_VER(dev_priv) >= 14 ?
	       ADLP_PSR2_MAN_TRK_CTL_SF_CONTINUOS_FULL_FRAME :
	       PSR2_MAN_TRK_CTL_SF_CONTINUOS_FULL_FRAME;
}

static void psr_force_hw_tracking_exit(struct intel_dp *intel_dp)
{
	struct drm_i915_private *dev_priv = dp_to_i915(intel_dp);
	enum transcoder cpu_transcoder = intel_dp->psr.transcoder;

	if (intel_dp->psr.psr2_sel_fetch_enabled)
		intel_de_write(dev_priv,
			       PSR2_MAN_TRK_CTL(cpu_transcoder),
			       man_trk_ctl_enable_bit_get(dev_priv) |
			       man_trk_ctl_partial_frame_bit_get(dev_priv) |
			       man_trk_ctl_single_full_frame_bit_get(dev_priv) |
			       man_trk_ctl_continuos_full_frame(dev_priv));

	/*
	 * Display WA #0884: skl+
	 * This documented WA for bxt can be safely applied
	 * broadly so we can force HW tracking to exit PSR
	 * instead of disabling and re-enabling.
	 * Workaround tells us to write 0 to CUR_SURFLIVE_A,
	 * but it makes more sense write to the current active
	 * pipe.
	 *
	 * This workaround do not exist for platforms with display 10 or newer
	 * but testing proved that it works for up display 13, for newer
	 * than that testing will be needed.
	 */
	intel_de_write(dev_priv, CURSURFLIVE(intel_dp->psr.pipe), 0);
}

void intel_psr2_program_trans_man_trk_ctl(const struct intel_crtc_state *crtc_state)
{
	struct intel_crtc *crtc = to_intel_crtc(crtc_state->uapi.crtc);
	struct drm_i915_private *dev_priv = to_i915(crtc_state->uapi.crtc->dev);
	enum transcoder cpu_transcoder = crtc_state->cpu_transcoder;
	struct intel_encoder *encoder;

	if (!crtc_state->enable_psr2_sel_fetch)
		return;

	for_each_intel_encoder_mask_with_psr(&dev_priv->drm, encoder,
					     crtc_state->uapi.encoder_mask) {
		struct intel_dp *intel_dp = enc_to_intel_dp(encoder);

		lockdep_assert_held(&intel_dp->psr.lock);
		if (intel_dp->psr.psr2_sel_fetch_cff_enabled)
			return;
		break;
	}

	intel_de_write(dev_priv, PSR2_MAN_TRK_CTL(cpu_transcoder),
		       crtc_state->psr2_man_track_ctl);

	if (!crtc_state->enable_psr2_su_region_et)
		return;

	intel_de_write(dev_priv, PIPE_SRCSZ_ERLY_TPT(crtc->pipe),
		       crtc_state->pipe_srcsz_early_tpt);
}

static void psr2_man_trk_ctl_calc(struct intel_crtc_state *crtc_state,
				  bool full_update)
{
	struct intel_crtc *crtc = to_intel_crtc(crtc_state->uapi.crtc);
	struct drm_i915_private *dev_priv = to_i915(crtc->base.dev);
	u32 val = man_trk_ctl_enable_bit_get(dev_priv);

	/* SF partial frame enable has to be set even on full update */
	val |= man_trk_ctl_partial_frame_bit_get(dev_priv);

	if (full_update) {
		val |= man_trk_ctl_single_full_frame_bit_get(dev_priv);
		val |= man_trk_ctl_continuos_full_frame(dev_priv);
		goto exit;
	}

	if (crtc_state->psr2_su_area.y1 == -1)
		goto exit;

	if (IS_ALDERLAKE_P(dev_priv) || DISPLAY_VER(dev_priv) >= 14) {
		val |= ADLP_PSR2_MAN_TRK_CTL_SU_REGION_START_ADDR(crtc_state->psr2_su_area.y1);
		val |= ADLP_PSR2_MAN_TRK_CTL_SU_REGION_END_ADDR(crtc_state->psr2_su_area.y2 - 1);
	} else {
		drm_WARN_ON(crtc_state->uapi.crtc->dev,
			    crtc_state->psr2_su_area.y1 % 4 ||
			    crtc_state->psr2_su_area.y2 % 4);

		val |= PSR2_MAN_TRK_CTL_SU_REGION_START_ADDR(
			crtc_state->psr2_su_area.y1 / 4 + 1);
		val |= PSR2_MAN_TRK_CTL_SU_REGION_END_ADDR(
			crtc_state->psr2_su_area.y2 / 4 + 1);
	}
exit:
	crtc_state->psr2_man_track_ctl = val;
}

<<<<<<< HEAD
static u32 psr2_pipe_srcsz_early_tpt_calc(struct intel_crtc_state *crtc_state,
					  bool full_update)
=======
static u32
psr2_pipe_srcsz_early_tpt_calc(struct intel_crtc_state *crtc_state,
			       bool full_update, bool cursor_in_su_area)
>>>>>>> c8361cd3
{
	int width, height;

	if (!crtc_state->enable_psr2_su_region_et || full_update)
		return 0;

<<<<<<< HEAD
=======
	if (!cursor_in_su_area)
		return PIPESRC_WIDTH(0) |
			PIPESRC_HEIGHT(drm_rect_height(&crtc_state->pipe_src));

>>>>>>> c8361cd3
	width = drm_rect_width(&crtc_state->psr2_su_area);
	height = drm_rect_height(&crtc_state->psr2_su_area);

	return PIPESRC_WIDTH(width - 1) | PIPESRC_HEIGHT(height - 1);
}

static void clip_area_update(struct drm_rect *overlap_damage_area,
			     struct drm_rect *damage_area,
			     struct drm_rect *pipe_src)
{
	if (!drm_rect_intersect(damage_area, pipe_src))
		return;

	if (overlap_damage_area->y1 == -1) {
		overlap_damage_area->y1 = damage_area->y1;
		overlap_damage_area->y2 = damage_area->y2;
		return;
	}

	if (damage_area->y1 < overlap_damage_area->y1)
		overlap_damage_area->y1 = damage_area->y1;

	if (damage_area->y2 > overlap_damage_area->y2)
		overlap_damage_area->y2 = damage_area->y2;
}

static void intel_psr2_sel_fetch_pipe_alignment(struct intel_crtc_state *crtc_state)
{
	struct drm_i915_private *dev_priv = to_i915(crtc_state->uapi.crtc->dev);
	const struct drm_dsc_config *vdsc_cfg = &crtc_state->dsc.config;
	u16 y_alignment;

	/* ADLP aligns the SU region to vdsc slice height in case dsc is enabled */
	if (crtc_state->dsc.compression_enable &&
	    (IS_ALDERLAKE_P(dev_priv) || DISPLAY_VER(dev_priv) >= 14))
		y_alignment = vdsc_cfg->slice_height;
	else
		y_alignment = crtc_state->su_y_granularity;

	crtc_state->psr2_su_area.y1 -= crtc_state->psr2_su_area.y1 % y_alignment;
	if (crtc_state->psr2_su_area.y2 % y_alignment)
		crtc_state->psr2_su_area.y2 = ((crtc_state->psr2_su_area.y2 /
						y_alignment) + 1) * y_alignment;
}

/*
 * When early transport is in use we need to extend SU area to cover
 * cursor fully when cursor is in SU area.
 */
static void
intel_psr2_sel_fetch_et_alignment(struct intel_atomic_state *state,
<<<<<<< HEAD
				  struct intel_crtc *crtc)
=======
				  struct intel_crtc *crtc,
				  bool *cursor_in_su_area)
>>>>>>> c8361cd3
{
	struct intel_crtc_state *crtc_state = intel_atomic_get_new_crtc_state(state, crtc);
	struct intel_plane_state *new_plane_state;
	struct intel_plane *plane;
	int i;

	if (!crtc_state->enable_psr2_su_region_et)
		return;

	for_each_new_intel_plane_in_state(state, plane, new_plane_state, i) {
		struct drm_rect inter;
<<<<<<< HEAD

		if (new_plane_state->uapi.crtc != crtc_state->uapi.crtc)
			continue;

=======

		if (new_plane_state->uapi.crtc != crtc_state->uapi.crtc)
			continue;

>>>>>>> c8361cd3
		if (plane->id != PLANE_CURSOR)
			continue;

		if (!new_plane_state->uapi.visible)
			continue;

		inter = crtc_state->psr2_su_area;
		if (!drm_rect_intersect(&inter, &new_plane_state->uapi.dst))
			continue;

		clip_area_update(&crtc_state->psr2_su_area, &new_plane_state->uapi.dst,
				 &crtc_state->pipe_src);
<<<<<<< HEAD
=======
		*cursor_in_su_area = true;
>>>>>>> c8361cd3
	}
}

/*
 * TODO: Not clear how to handle planes with negative position,
 * also planes are not updated if they have a negative X
 * position so for now doing a full update in this cases
 *
 * Plane scaling and rotation is not supported by selective fetch and both
 * properties can change without a modeset, so need to be check at every
 * atomic commit.
 */
static bool psr2_sel_fetch_plane_state_supported(const struct intel_plane_state *plane_state)
{
	if (plane_state->uapi.dst.y1 < 0 ||
	    plane_state->uapi.dst.x1 < 0 ||
	    plane_state->scaler_id >= 0 ||
	    plane_state->uapi.rotation != DRM_MODE_ROTATE_0)
		return false;

	return true;
}

/*
 * Check for pipe properties that is not supported by selective fetch.
 *
 * TODO: pipe scaling causes a modeset but skl_update_scaler_crtc() is executed
 * after intel_psr_compute_config(), so for now keeping PSR2 selective fetch
 * enabled and going to the full update path.
 */
static bool psr2_sel_fetch_pipe_state_supported(const struct intel_crtc_state *crtc_state)
{
	if (crtc_state->scaler_state.scaler_id >= 0)
		return false;

	return true;
}

int intel_psr2_sel_fetch_update(struct intel_atomic_state *state,
				struct intel_crtc *crtc)
{
	struct drm_i915_private *dev_priv = to_i915(state->base.dev);
	struct intel_crtc_state *crtc_state = intel_atomic_get_new_crtc_state(state, crtc);
	struct intel_plane_state *new_plane_state, *old_plane_state;
	struct intel_plane *plane;
	bool full_update = false, cursor_in_su_area = false;
	int i, ret;

	if (!crtc_state->enable_psr2_sel_fetch)
		return 0;

	if (!psr2_sel_fetch_pipe_state_supported(crtc_state)) {
		full_update = true;
		goto skip_sel_fetch_set_loop;
	}

	crtc_state->psr2_su_area.x1 = 0;
	crtc_state->psr2_su_area.y1 = -1;
	crtc_state->psr2_su_area.x2 = INT_MAX;
	crtc_state->psr2_su_area.y2 = -1;

	/*
	 * Calculate minimal selective fetch area of each plane and calculate
	 * the pipe damaged area.
	 * In the next loop the plane selective fetch area will actually be set
	 * using whole pipe damaged area.
	 */
	for_each_oldnew_intel_plane_in_state(state, plane, old_plane_state,
					     new_plane_state, i) {
		struct drm_rect src, damaged_area = { .x1 = 0, .y1 = -1,
						      .x2 = INT_MAX };

		if (new_plane_state->uapi.crtc != crtc_state->uapi.crtc)
			continue;

		if (!new_plane_state->uapi.visible &&
		    !old_plane_state->uapi.visible)
			continue;

		if (!psr2_sel_fetch_plane_state_supported(new_plane_state)) {
			full_update = true;
			break;
		}

		/*
		 * If visibility or plane moved, mark the whole plane area as
		 * damaged as it needs to be complete redraw in the new and old
		 * position.
		 */
		if (new_plane_state->uapi.visible != old_plane_state->uapi.visible ||
		    !drm_rect_equals(&new_plane_state->uapi.dst,
				     &old_plane_state->uapi.dst)) {
			if (old_plane_state->uapi.visible) {
				damaged_area.y1 = old_plane_state->uapi.dst.y1;
				damaged_area.y2 = old_plane_state->uapi.dst.y2;
				clip_area_update(&crtc_state->psr2_su_area, &damaged_area,
						 &crtc_state->pipe_src);
			}

			if (new_plane_state->uapi.visible) {
				damaged_area.y1 = new_plane_state->uapi.dst.y1;
				damaged_area.y2 = new_plane_state->uapi.dst.y2;
				clip_area_update(&crtc_state->psr2_su_area, &damaged_area,
						 &crtc_state->pipe_src);
			}
			continue;
		} else if (new_plane_state->uapi.alpha != old_plane_state->uapi.alpha) {
			/* If alpha changed mark the whole plane area as damaged */
			damaged_area.y1 = new_plane_state->uapi.dst.y1;
			damaged_area.y2 = new_plane_state->uapi.dst.y2;
			clip_area_update(&crtc_state->psr2_su_area, &damaged_area,
					 &crtc_state->pipe_src);
			continue;
		}

		src = drm_plane_state_src(&new_plane_state->uapi);
		drm_rect_fp_to_int(&src, &src);

		if (!drm_atomic_helper_damage_merged(&old_plane_state->uapi,
						     &new_plane_state->uapi, &damaged_area))
			continue;

		damaged_area.y1 += new_plane_state->uapi.dst.y1 - src.y1;
		damaged_area.y2 += new_plane_state->uapi.dst.y1 - src.y1;
		damaged_area.x1 += new_plane_state->uapi.dst.x1 - src.x1;
		damaged_area.x2 += new_plane_state->uapi.dst.x1 - src.x1;

		clip_area_update(&crtc_state->psr2_su_area, &damaged_area, &crtc_state->pipe_src);
	}

	/*
	 * TODO: For now we are just using full update in case
	 * selective fetch area calculation fails. To optimize this we
	 * should identify cases where this happens and fix the area
	 * calculation for those.
	 */
	if (crtc_state->psr2_su_area.y1 == -1) {
		drm_info_once(&dev_priv->drm,
			      "Selective fetch area calculation failed in pipe %c\n",
			      pipe_name(crtc->pipe));
		full_update = true;
	}

	if (full_update)
		goto skip_sel_fetch_set_loop;

	/* Wa_14014971492 */
	if ((IS_DISPLAY_IP_STEP(dev_priv, IP_VER(14, 0), STEP_A0, STEP_B0) ||
	     IS_ALDERLAKE_P(dev_priv) || IS_TIGERLAKE(dev_priv)) &&
	    crtc_state->splitter.enable)
		crtc_state->psr2_su_area.y1 = 0;

	ret = drm_atomic_add_affected_planes(&state->base, &crtc->base);
	if (ret)
		return ret;

	/*
	 * Adjust su area to cover cursor fully as necessary (early
	 * transport). This needs to be done after
	 * drm_atomic_add_affected_planes to ensure visible cursor is added into
	 * affected planes even when cursor is not updated by itself.
	 */
<<<<<<< HEAD
	intel_psr2_sel_fetch_et_alignment(state, crtc);
=======
	intel_psr2_sel_fetch_et_alignment(state, crtc, &cursor_in_su_area);
>>>>>>> c8361cd3

	intel_psr2_sel_fetch_pipe_alignment(crtc_state);

	/*
	 * Now that we have the pipe damaged area check if it intersect with
	 * every plane, if it does set the plane selective fetch area.
	 */
	for_each_oldnew_intel_plane_in_state(state, plane, old_plane_state,
					     new_plane_state, i) {
		struct drm_rect *sel_fetch_area, inter;
		struct intel_plane *linked = new_plane_state->planar_linked_plane;

		if (new_plane_state->uapi.crtc != crtc_state->uapi.crtc ||
		    !new_plane_state->uapi.visible)
			continue;

		inter = crtc_state->psr2_su_area;
		sel_fetch_area = &new_plane_state->psr2_sel_fetch_area;
		if (!drm_rect_intersect(&inter, &new_plane_state->uapi.dst)) {
			sel_fetch_area->y1 = -1;
			sel_fetch_area->y2 = -1;
			/*
			 * if plane sel fetch was previously enabled ->
			 * disable it
			 */
			if (drm_rect_height(&old_plane_state->psr2_sel_fetch_area) > 0)
				crtc_state->update_planes |= BIT(plane->id);

			continue;
		}

		if (!psr2_sel_fetch_plane_state_supported(new_plane_state)) {
			full_update = true;
			break;
		}

		sel_fetch_area = &new_plane_state->psr2_sel_fetch_area;
		sel_fetch_area->y1 = inter.y1 - new_plane_state->uapi.dst.y1;
		sel_fetch_area->y2 = inter.y2 - new_plane_state->uapi.dst.y1;
		crtc_state->update_planes |= BIT(plane->id);

		/*
		 * Sel_fetch_area is calculated for UV plane. Use
		 * same area for Y plane as well.
		 */
		if (linked) {
			struct intel_plane_state *linked_new_plane_state;
			struct drm_rect *linked_sel_fetch_area;

			linked_new_plane_state = intel_atomic_get_plane_state(state, linked);
			if (IS_ERR(linked_new_plane_state))
				return PTR_ERR(linked_new_plane_state);

			linked_sel_fetch_area = &linked_new_plane_state->psr2_sel_fetch_area;
			linked_sel_fetch_area->y1 = sel_fetch_area->y1;
			linked_sel_fetch_area->y2 = sel_fetch_area->y2;
			crtc_state->update_planes |= BIT(linked->id);
		}
	}

skip_sel_fetch_set_loop:
	psr2_man_trk_ctl_calc(crtc_state, full_update);
	crtc_state->pipe_srcsz_early_tpt =
<<<<<<< HEAD
		psr2_pipe_srcsz_early_tpt_calc(crtc_state, full_update);
=======
		psr2_pipe_srcsz_early_tpt_calc(crtc_state, full_update,
					       cursor_in_su_area);
>>>>>>> c8361cd3
	return 0;
}

void intel_psr_pre_plane_update(struct intel_atomic_state *state,
				struct intel_crtc *crtc)
{
	struct drm_i915_private *i915 = to_i915(state->base.dev);
	const struct intel_crtc_state *old_crtc_state =
		intel_atomic_get_old_crtc_state(state, crtc);
	const struct intel_crtc_state *new_crtc_state =
		intel_atomic_get_new_crtc_state(state, crtc);
	struct intel_encoder *encoder;

	if (!HAS_PSR(i915))
		return;

	for_each_intel_encoder_mask_with_psr(state->base.dev, encoder,
					     old_crtc_state->uapi.encoder_mask) {
		struct intel_dp *intel_dp = enc_to_intel_dp(encoder);
		struct intel_psr *psr = &intel_dp->psr;
		bool needs_to_disable = false;

		mutex_lock(&psr->lock);

		/*
		 * Reasons to disable:
		 * - PSR disabled in new state
		 * - All planes will go inactive
		 * - Changing between PSR versions
		 * - Display WA #1136: skl, bxt
		 */
		needs_to_disable |= intel_crtc_needs_modeset(new_crtc_state);
		needs_to_disable |= !new_crtc_state->has_psr;
		needs_to_disable |= !new_crtc_state->active_planes;
		needs_to_disable |= new_crtc_state->has_psr2 != psr->psr2_enabled;
		needs_to_disable |= DISPLAY_VER(i915) < 11 &&
			new_crtc_state->wm_level_disabled;

		if (psr->enabled && needs_to_disable)
			intel_psr_disable_locked(intel_dp);
		else if (psr->enabled && new_crtc_state->wm_level_disabled)
			/* Wa_14015648006 */
			wm_optimization_wa(intel_dp, new_crtc_state);

		mutex_unlock(&psr->lock);
	}
}

void intel_psr_post_plane_update(struct intel_atomic_state *state,
				 struct intel_crtc *crtc)
{
	struct drm_i915_private *dev_priv = to_i915(state->base.dev);
	const struct intel_crtc_state *crtc_state =
		intel_atomic_get_new_crtc_state(state, crtc);
	struct intel_encoder *encoder;

	if (!(crtc_state->has_psr || crtc_state->has_panel_replay))
		return;

	for_each_intel_encoder_mask_with_psr(state->base.dev, encoder,
					     crtc_state->uapi.encoder_mask) {
		struct intel_dp *intel_dp = enc_to_intel_dp(encoder);
		struct intel_psr *psr = &intel_dp->psr;
		bool keep_disabled = false;

		mutex_lock(&psr->lock);

		drm_WARN_ON(&dev_priv->drm, psr->enabled && !crtc_state->active_planes);

		keep_disabled |= psr->sink_not_reliable;
		keep_disabled |= !crtc_state->active_planes;

		/* Display WA #1136: skl, bxt */
		keep_disabled |= DISPLAY_VER(dev_priv) < 11 &&
			crtc_state->wm_level_disabled;

		if (!psr->enabled && !keep_disabled)
			intel_psr_enable_locked(intel_dp, crtc_state);
		else if (psr->enabled && !crtc_state->wm_level_disabled)
			/* Wa_14015648006 */
			wm_optimization_wa(intel_dp, crtc_state);

		/* Force a PSR exit when enabling CRC to avoid CRC timeouts */
		if (crtc_state->crc_enabled && psr->enabled)
			psr_force_hw_tracking_exit(intel_dp);

		/*
		 * Clear possible busy bits in case we have
		 * invalidate -> flip -> flush sequence.
		 */
		intel_dp->psr.busy_frontbuffer_bits = 0;

		mutex_unlock(&psr->lock);
	}
}

static int _psr2_ready_for_pipe_update_locked(struct intel_dp *intel_dp)
{
	struct drm_i915_private *dev_priv = dp_to_i915(intel_dp);
	enum transcoder cpu_transcoder = intel_dp->psr.transcoder;

	/*
	 * Any state lower than EDP_PSR2_STATUS_STATE_DEEP_SLEEP is enough.
	 * As all higher states has bit 4 of PSR2 state set we can just wait for
	 * EDP_PSR2_STATUS_STATE_DEEP_SLEEP to be cleared.
	 */
	return intel_de_wait_for_clear(dev_priv,
				       EDP_PSR2_STATUS(cpu_transcoder),
				       EDP_PSR2_STATUS_STATE_DEEP_SLEEP, 50);
}

static int _psr1_ready_for_pipe_update_locked(struct intel_dp *intel_dp)
{
	struct drm_i915_private *dev_priv = dp_to_i915(intel_dp);
	enum transcoder cpu_transcoder = intel_dp->psr.transcoder;

	/*
	 * From bspec: Panel Self Refresh (BDW+)
	 * Max. time for PSR to idle = Inverse of the refresh rate + 6 ms of
	 * exit training time + 1.5 ms of aux channel handshake. 50 ms is
	 * defensive enough to cover everything.
	 */
	return intel_de_wait_for_clear(dev_priv,
				       psr_status_reg(dev_priv, cpu_transcoder),
				       EDP_PSR_STATUS_STATE_MASK, 50);
}

/**
 * intel_psr_wait_for_idle_locked - wait for PSR be ready for a pipe update
 * @new_crtc_state: new CRTC state
 *
 * This function is expected to be called from pipe_update_start() where it is
 * not expected to race with PSR enable or disable.
 */
void intel_psr_wait_for_idle_locked(const struct intel_crtc_state *new_crtc_state)
{
	struct drm_i915_private *dev_priv = to_i915(new_crtc_state->uapi.crtc->dev);
	struct intel_encoder *encoder;

	if (!new_crtc_state->has_psr)
		return;

	for_each_intel_encoder_mask_with_psr(&dev_priv->drm, encoder,
					     new_crtc_state->uapi.encoder_mask) {
		struct intel_dp *intel_dp = enc_to_intel_dp(encoder);
		int ret;

		lockdep_assert_held(&intel_dp->psr.lock);

		if (!intel_dp->psr.enabled)
			continue;

		if (intel_dp->psr.psr2_enabled)
			ret = _psr2_ready_for_pipe_update_locked(intel_dp);
		else
			ret = _psr1_ready_for_pipe_update_locked(intel_dp);

		if (ret)
			drm_err(&dev_priv->drm, "PSR wait timed out, atomic update may fail\n");
	}
}

static bool __psr_wait_for_idle_locked(struct intel_dp *intel_dp)
{
	struct drm_i915_private *dev_priv = dp_to_i915(intel_dp);
	enum transcoder cpu_transcoder = intel_dp->psr.transcoder;
	i915_reg_t reg;
	u32 mask;
	int err;

	if (!intel_dp->psr.enabled)
		return false;

	if (intel_dp->psr.psr2_enabled) {
		reg = EDP_PSR2_STATUS(cpu_transcoder);
		mask = EDP_PSR2_STATUS_STATE_MASK;
	} else {
		reg = psr_status_reg(dev_priv, cpu_transcoder);
		mask = EDP_PSR_STATUS_STATE_MASK;
	}

	mutex_unlock(&intel_dp->psr.lock);

	err = intel_de_wait_for_clear(dev_priv, reg, mask, 50);
	if (err)
		drm_err(&dev_priv->drm,
			"Timed out waiting for PSR Idle for re-enable\n");

	/* After the unlocked wait, verify that PSR is still wanted! */
	mutex_lock(&intel_dp->psr.lock);
	return err == 0 && intel_dp->psr.enabled;
}

static int intel_psr_fastset_force(struct drm_i915_private *dev_priv)
{
	struct drm_connector_list_iter conn_iter;
	struct drm_modeset_acquire_ctx ctx;
	struct drm_atomic_state *state;
	struct drm_connector *conn;
	int err = 0;

	state = drm_atomic_state_alloc(&dev_priv->drm);
	if (!state)
		return -ENOMEM;

	drm_modeset_acquire_init(&ctx, DRM_MODESET_ACQUIRE_INTERRUPTIBLE);

	state->acquire_ctx = &ctx;
	to_intel_atomic_state(state)->internal = true;

retry:
	drm_connector_list_iter_begin(&dev_priv->drm, &conn_iter);
	drm_for_each_connector_iter(conn, &conn_iter) {
		struct drm_connector_state *conn_state;
		struct drm_crtc_state *crtc_state;

		if (conn->connector_type != DRM_MODE_CONNECTOR_eDP)
			continue;

		conn_state = drm_atomic_get_connector_state(state, conn);
		if (IS_ERR(conn_state)) {
			err = PTR_ERR(conn_state);
			break;
		}

		if (!conn_state->crtc)
			continue;

		crtc_state = drm_atomic_get_crtc_state(state, conn_state->crtc);
		if (IS_ERR(crtc_state)) {
			err = PTR_ERR(crtc_state);
			break;
		}

		/* Mark mode as changed to trigger a pipe->update() */
		crtc_state->mode_changed = true;
	}
	drm_connector_list_iter_end(&conn_iter);

	if (err == 0)
		err = drm_atomic_commit(state);

	if (err == -EDEADLK) {
		drm_atomic_state_clear(state);
		err = drm_modeset_backoff(&ctx);
		if (!err)
			goto retry;
	}

	drm_modeset_drop_locks(&ctx);
	drm_modeset_acquire_fini(&ctx);
	drm_atomic_state_put(state);

	return err;
}

int intel_psr_debug_set(struct intel_dp *intel_dp, u64 val)
{
	struct drm_i915_private *dev_priv = dp_to_i915(intel_dp);
	const u32 mode = val & I915_PSR_DEBUG_MODE_MASK;
	u32 old_mode;
	int ret;

	if (val & ~(I915_PSR_DEBUG_IRQ | I915_PSR_DEBUG_MODE_MASK) ||
	    mode > I915_PSR_DEBUG_ENABLE_SEL_FETCH) {
		drm_dbg_kms(&dev_priv->drm, "Invalid debug mask %llx\n", val);
		return -EINVAL;
	}

	ret = mutex_lock_interruptible(&intel_dp->psr.lock);
	if (ret)
		return ret;

	old_mode = intel_dp->psr.debug & I915_PSR_DEBUG_MODE_MASK;
	intel_dp->psr.debug = val;

	/*
	 * Do it right away if it's already enabled, otherwise it will be done
	 * when enabling the source.
	 */
	if (intel_dp->psr.enabled)
		psr_irq_control(intel_dp);

	mutex_unlock(&intel_dp->psr.lock);

	if (old_mode != mode)
		ret = intel_psr_fastset_force(dev_priv);

	return ret;
}

static void intel_psr_handle_irq(struct intel_dp *intel_dp)
{
	struct intel_psr *psr = &intel_dp->psr;

	intel_psr_disable_locked(intel_dp);
	psr->sink_not_reliable = true;
	/* let's make sure that sink is awaken */
	drm_dp_dpcd_writeb(&intel_dp->aux, DP_SET_POWER, DP_SET_POWER_D0);
}

static void intel_psr_work(struct work_struct *work)
{
	struct intel_dp *intel_dp =
		container_of(work, typeof(*intel_dp), psr.work);

	mutex_lock(&intel_dp->psr.lock);

	if (!intel_dp->psr.enabled)
		goto unlock;

	if (READ_ONCE(intel_dp->psr.irq_aux_error))
		intel_psr_handle_irq(intel_dp);

	/*
	 * We have to make sure PSR is ready for re-enable
	 * otherwise it keeps disabled until next full enable/disable cycle.
	 * PSR might take some time to get fully disabled
	 * and be ready for re-enable.
	 */
	if (!__psr_wait_for_idle_locked(intel_dp))
		goto unlock;

	/*
	 * The delayed work can race with an invalidate hence we need to
	 * recheck. Since psr_flush first clears this and then reschedules we
	 * won't ever miss a flush when bailing out here.
	 */
	if (intel_dp->psr.busy_frontbuffer_bits || intel_dp->psr.active)
		goto unlock;

	intel_psr_activate(intel_dp);
unlock:
	mutex_unlock(&intel_dp->psr.lock);
}

static void _psr_invalidate_handle(struct intel_dp *intel_dp)
{
	struct drm_i915_private *dev_priv = dp_to_i915(intel_dp);
	enum transcoder cpu_transcoder = intel_dp->psr.transcoder;

	if (intel_dp->psr.psr2_sel_fetch_enabled) {
		u32 val;

		if (intel_dp->psr.psr2_sel_fetch_cff_enabled) {
			/* Send one update otherwise lag is observed in screen */
			intel_de_write(dev_priv, CURSURFLIVE(intel_dp->psr.pipe), 0);
			return;
		}

		val = man_trk_ctl_enable_bit_get(dev_priv) |
		      man_trk_ctl_partial_frame_bit_get(dev_priv) |
		      man_trk_ctl_continuos_full_frame(dev_priv);
		intel_de_write(dev_priv, PSR2_MAN_TRK_CTL(cpu_transcoder), val);
		intel_de_write(dev_priv, CURSURFLIVE(intel_dp->psr.pipe), 0);
		intel_dp->psr.psr2_sel_fetch_cff_enabled = true;
	} else {
		intel_psr_exit(intel_dp);
	}
}

/**
 * intel_psr_invalidate - Invalidate PSR
 * @dev_priv: i915 device
 * @frontbuffer_bits: frontbuffer plane tracking bits
 * @origin: which operation caused the invalidate
 *
 * Since the hardware frontbuffer tracking has gaps we need to integrate
 * with the software frontbuffer tracking. This function gets called every
 * time frontbuffer rendering starts and a buffer gets dirtied. PSR must be
 * disabled if the frontbuffer mask contains a buffer relevant to PSR.
 *
 * Dirty frontbuffers relevant to PSR are tracked in busy_frontbuffer_bits."
 */
void intel_psr_invalidate(struct drm_i915_private *dev_priv,
			  unsigned frontbuffer_bits, enum fb_op_origin origin)
{
	struct intel_encoder *encoder;

	if (origin == ORIGIN_FLIP)
		return;

	for_each_intel_encoder_with_psr(&dev_priv->drm, encoder) {
		unsigned int pipe_frontbuffer_bits = frontbuffer_bits;
		struct intel_dp *intel_dp = enc_to_intel_dp(encoder);

		mutex_lock(&intel_dp->psr.lock);
		if (!intel_dp->psr.enabled) {
			mutex_unlock(&intel_dp->psr.lock);
			continue;
		}

		pipe_frontbuffer_bits &=
			INTEL_FRONTBUFFER_ALL_MASK(intel_dp->psr.pipe);
		intel_dp->psr.busy_frontbuffer_bits |= pipe_frontbuffer_bits;

		if (pipe_frontbuffer_bits)
			_psr_invalidate_handle(intel_dp);

		mutex_unlock(&intel_dp->psr.lock);
	}
}
/*
 * When we will be completely rely on PSR2 S/W tracking in future,
 * intel_psr_flush() will invalidate and flush the PSR for ORIGIN_FLIP
 * event also therefore tgl_dc3co_flush_locked() require to be changed
 * accordingly in future.
 */
static void
tgl_dc3co_flush_locked(struct intel_dp *intel_dp, unsigned int frontbuffer_bits,
		       enum fb_op_origin origin)
{
	struct drm_i915_private *i915 = dp_to_i915(intel_dp);

	if (!intel_dp->psr.dc3co_exitline || !intel_dp->psr.psr2_enabled ||
	    !intel_dp->psr.active)
		return;

	/*
	 * At every frontbuffer flush flip event modified delay of delayed work,
	 * when delayed work schedules that means display has been idle.
	 */
	if (!(frontbuffer_bits &
	    INTEL_FRONTBUFFER_ALL_MASK(intel_dp->psr.pipe)))
		return;

	tgl_psr2_enable_dc3co(intel_dp);
	mod_delayed_work(i915->unordered_wq, &intel_dp->psr.dc3co_work,
			 intel_dp->psr.dc3co_exit_delay);
}

static void _psr_flush_handle(struct intel_dp *intel_dp)
{
	struct drm_i915_private *dev_priv = dp_to_i915(intel_dp);
	enum transcoder cpu_transcoder = intel_dp->psr.transcoder;

	if (intel_dp->psr.psr2_sel_fetch_enabled) {
		if (intel_dp->psr.psr2_sel_fetch_cff_enabled) {
			/* can we turn CFF off? */
			if (intel_dp->psr.busy_frontbuffer_bits == 0) {
				u32 val = man_trk_ctl_enable_bit_get(dev_priv) |
					man_trk_ctl_partial_frame_bit_get(dev_priv) |
					man_trk_ctl_single_full_frame_bit_get(dev_priv) |
					man_trk_ctl_continuos_full_frame(dev_priv);

				/*
				 * Set psr2_sel_fetch_cff_enabled as false to allow selective
				 * updates. Still keep cff bit enabled as we don't have proper
				 * SU configuration in case update is sent for any reason after
				 * sff bit gets cleared by the HW on next vblank.
				 */
				intel_de_write(dev_priv, PSR2_MAN_TRK_CTL(cpu_transcoder),
					       val);
				intel_de_write(dev_priv, CURSURFLIVE(intel_dp->psr.pipe), 0);
				intel_dp->psr.psr2_sel_fetch_cff_enabled = false;
			}
		} else {
			/*
			 * continuous full frame is disabled, only a single full
			 * frame is required
			 */
			psr_force_hw_tracking_exit(intel_dp);
		}
	} else {
		psr_force_hw_tracking_exit(intel_dp);

		if (!intel_dp->psr.active && !intel_dp->psr.busy_frontbuffer_bits)
			queue_work(dev_priv->unordered_wq, &intel_dp->psr.work);
	}
}

/**
 * intel_psr_flush - Flush PSR
 * @dev_priv: i915 device
 * @frontbuffer_bits: frontbuffer plane tracking bits
 * @origin: which operation caused the flush
 *
 * Since the hardware frontbuffer tracking has gaps we need to integrate
 * with the software frontbuffer tracking. This function gets called every
 * time frontbuffer rendering has completed and flushed out to memory. PSR
 * can be enabled again if no other frontbuffer relevant to PSR is dirty.
 *
 * Dirty frontbuffers relevant to PSR are tracked in busy_frontbuffer_bits.
 */
void intel_psr_flush(struct drm_i915_private *dev_priv,
		     unsigned frontbuffer_bits, enum fb_op_origin origin)
{
	struct intel_encoder *encoder;

	for_each_intel_encoder_with_psr(&dev_priv->drm, encoder) {
		unsigned int pipe_frontbuffer_bits = frontbuffer_bits;
		struct intel_dp *intel_dp = enc_to_intel_dp(encoder);

		mutex_lock(&intel_dp->psr.lock);
		if (!intel_dp->psr.enabled) {
			mutex_unlock(&intel_dp->psr.lock);
			continue;
		}

		pipe_frontbuffer_bits &=
			INTEL_FRONTBUFFER_ALL_MASK(intel_dp->psr.pipe);
		intel_dp->psr.busy_frontbuffer_bits &= ~pipe_frontbuffer_bits;

		/*
		 * If the PSR is paused by an explicit intel_psr_paused() call,
		 * we have to ensure that the PSR is not activated until
		 * intel_psr_resume() is called.
		 */
		if (intel_dp->psr.paused)
			goto unlock;

		if (origin == ORIGIN_FLIP ||
		    (origin == ORIGIN_CURSOR_UPDATE &&
		     !intel_dp->psr.psr2_sel_fetch_enabled)) {
			tgl_dc3co_flush_locked(intel_dp, frontbuffer_bits, origin);
			goto unlock;
		}

		if (pipe_frontbuffer_bits == 0)
			goto unlock;

		/* By definition flush = invalidate + flush */
		_psr_flush_handle(intel_dp);
unlock:
		mutex_unlock(&intel_dp->psr.lock);
	}
}

/**
 * intel_psr_init - Init basic PSR work and mutex.
 * @intel_dp: Intel DP
 *
 * This function is called after the initializing connector.
 * (the initializing of connector treats the handling of connector capabilities)
 * And it initializes basic PSR stuff for each DP Encoder.
 */
void intel_psr_init(struct intel_dp *intel_dp)
{
	struct intel_connector *connector = intel_dp->attached_connector;
	struct intel_digital_port *dig_port = dp_to_dig_port(intel_dp);
	struct drm_i915_private *dev_priv = dp_to_i915(intel_dp);

	if (!(HAS_PSR(dev_priv) || HAS_DP20(dev_priv)))
		return;

	/*
	 * HSW spec explicitly says PSR is tied to port A.
	 * BDW+ platforms have a instance of PSR registers per transcoder but
	 * BDW, GEN9 and GEN11 are not validated by HW team in other transcoder
	 * than eDP one.
	 * For now it only supports one instance of PSR for BDW, GEN9 and GEN11.
	 * So lets keep it hardcoded to PORT_A for BDW, GEN9 and GEN11.
	 * But GEN12 supports a instance of PSR registers per transcoder.
	 */
	if (DISPLAY_VER(dev_priv) < 12 && dig_port->base.port != PORT_A) {
		drm_dbg_kms(&dev_priv->drm,
			    "PSR condition failed: Port not supported\n");
		return;
	}

	if (HAS_DP20(dev_priv) && !intel_dp_is_edp(intel_dp))
		intel_dp->psr.source_panel_replay_support = true;
	else
		intel_dp->psr.source_support = true;

	/* Disable early transport for now */
	intel_dp->psr.debug |= I915_PSR_DEBUG_SU_REGION_ET_DISABLE;

	/* Set link_standby x link_off defaults */
	if (DISPLAY_VER(dev_priv) < 12)
		/* For new platforms up to TGL let's respect VBT back again */
		intel_dp->psr.link_standby = connector->panel.vbt.psr.full_link;

	INIT_WORK(&intel_dp->psr.work, intel_psr_work);
	INIT_DELAYED_WORK(&intel_dp->psr.dc3co_work, tgl_dc3co_disable_work);
	mutex_init(&intel_dp->psr.lock);
}

static int psr_get_status_and_error_status(struct intel_dp *intel_dp,
					   u8 *status, u8 *error_status)
{
	struct drm_dp_aux *aux = &intel_dp->aux;
	int ret;
	unsigned int offset;

	offset = intel_dp->psr.panel_replay_enabled ?
		 DP_SINK_DEVICE_PR_AND_FRAME_LOCK_STATUS : DP_PSR_STATUS;

	ret = drm_dp_dpcd_readb(aux, offset, status);
	if (ret != 1)
		return ret;

	offset = intel_dp->psr.panel_replay_enabled ?
		 DP_PANEL_REPLAY_ERROR_STATUS : DP_PSR_ERROR_STATUS;

	ret = drm_dp_dpcd_readb(aux, offset, error_status);
	if (ret != 1)
		return ret;

	*status = *status & DP_PSR_SINK_STATE_MASK;

	return 0;
}

static void psr_alpm_check(struct intel_dp *intel_dp)
{
	struct drm_i915_private *dev_priv = dp_to_i915(intel_dp);
	struct drm_dp_aux *aux = &intel_dp->aux;
	struct intel_psr *psr = &intel_dp->psr;
	u8 val;
	int r;

	if (!psr->psr2_enabled)
		return;

	r = drm_dp_dpcd_readb(aux, DP_RECEIVER_ALPM_STATUS, &val);
	if (r != 1) {
		drm_err(&dev_priv->drm, "Error reading ALPM status\n");
		return;
	}

	if (val & DP_ALPM_LOCK_TIMEOUT_ERROR) {
		intel_psr_disable_locked(intel_dp);
		psr->sink_not_reliable = true;
		drm_dbg_kms(&dev_priv->drm,
			    "ALPM lock timeout error, disabling PSR\n");

		/* Clearing error */
		drm_dp_dpcd_writeb(aux, DP_RECEIVER_ALPM_STATUS, val);
	}
}

static void psr_capability_changed_check(struct intel_dp *intel_dp)
{
	struct drm_i915_private *dev_priv = dp_to_i915(intel_dp);
	struct intel_psr *psr = &intel_dp->psr;
	u8 val;
	int r;

	r = drm_dp_dpcd_readb(&intel_dp->aux, DP_PSR_ESI, &val);
	if (r != 1) {
		drm_err(&dev_priv->drm, "Error reading DP_PSR_ESI\n");
		return;
	}

	if (val & DP_PSR_CAPS_CHANGE) {
		intel_psr_disable_locked(intel_dp);
		psr->sink_not_reliable = true;
		drm_dbg_kms(&dev_priv->drm,
			    "Sink PSR capability changed, disabling PSR\n");

		/* Clearing it */
		drm_dp_dpcd_writeb(&intel_dp->aux, DP_PSR_ESI, val);
	}
}

void intel_psr_short_pulse(struct intel_dp *intel_dp)
{
	struct drm_i915_private *dev_priv = dp_to_i915(intel_dp);
	struct intel_psr *psr = &intel_dp->psr;
	u8 status, error_status;
	const u8 errors = DP_PSR_RFB_STORAGE_ERROR |
			  DP_PSR_VSC_SDP_UNCORRECTABLE_ERROR |
			  DP_PSR_LINK_CRC_ERROR;

	if (!CAN_PSR(intel_dp))
		return;

	mutex_lock(&psr->lock);

	if (!psr->enabled)
		goto exit;

	if (psr_get_status_and_error_status(intel_dp, &status, &error_status)) {
		drm_err(&dev_priv->drm,
			"Error reading PSR status or error status\n");
		goto exit;
	}

	if (status == DP_PSR_SINK_INTERNAL_ERROR || (error_status & errors)) {
		intel_psr_disable_locked(intel_dp);
		psr->sink_not_reliable = true;
	}

	if (status == DP_PSR_SINK_INTERNAL_ERROR && !error_status)
		drm_dbg_kms(&dev_priv->drm,
			    "PSR sink internal error, disabling PSR\n");
	if (error_status & DP_PSR_RFB_STORAGE_ERROR)
		drm_dbg_kms(&dev_priv->drm,
			    "PSR RFB storage error, disabling PSR\n");
	if (error_status & DP_PSR_VSC_SDP_UNCORRECTABLE_ERROR)
		drm_dbg_kms(&dev_priv->drm,
			    "PSR VSC SDP uncorrectable error, disabling PSR\n");
	if (error_status & DP_PSR_LINK_CRC_ERROR)
		drm_dbg_kms(&dev_priv->drm,
			    "PSR Link CRC error, disabling PSR\n");

	if (error_status & ~errors)
		drm_err(&dev_priv->drm,
			"PSR_ERROR_STATUS unhandled errors %x\n",
			error_status & ~errors);
	/* clear status register */
	drm_dp_dpcd_writeb(&intel_dp->aux, DP_PSR_ERROR_STATUS, error_status);

	psr_alpm_check(intel_dp);
	psr_capability_changed_check(intel_dp);

exit:
	mutex_unlock(&psr->lock);
}

bool intel_psr_enabled(struct intel_dp *intel_dp)
{
	bool ret;

	if (!CAN_PSR(intel_dp))
		return false;

	mutex_lock(&intel_dp->psr.lock);
	ret = intel_dp->psr.enabled;
	mutex_unlock(&intel_dp->psr.lock);

	return ret;
}

/**
 * intel_psr_lock - grab PSR lock
 * @crtc_state: the crtc state
 *
 * This is initially meant to be used by around CRTC update, when
 * vblank sensitive registers are updated and we need grab the lock
 * before it to avoid vblank evasion.
 */
void intel_psr_lock(const struct intel_crtc_state *crtc_state)
{
	struct drm_i915_private *i915 = to_i915(crtc_state->uapi.crtc->dev);
	struct intel_encoder *encoder;

	if (!crtc_state->has_psr)
		return;

	for_each_intel_encoder_mask_with_psr(&i915->drm, encoder,
					     crtc_state->uapi.encoder_mask) {
		struct intel_dp *intel_dp = enc_to_intel_dp(encoder);

		mutex_lock(&intel_dp->psr.lock);
		break;
	}
}

/**
 * intel_psr_unlock - release PSR lock
 * @crtc_state: the crtc state
 *
 * Release the PSR lock that was held during pipe update.
 */
void intel_psr_unlock(const struct intel_crtc_state *crtc_state)
{
	struct drm_i915_private *i915 = to_i915(crtc_state->uapi.crtc->dev);
	struct intel_encoder *encoder;

	if (!crtc_state->has_psr)
		return;

	for_each_intel_encoder_mask_with_psr(&i915->drm, encoder,
					     crtc_state->uapi.encoder_mask) {
		struct intel_dp *intel_dp = enc_to_intel_dp(encoder);

		mutex_unlock(&intel_dp->psr.lock);
		break;
	}
}

static void
psr_source_status(struct intel_dp *intel_dp, struct seq_file *m)
{
	struct drm_i915_private *dev_priv = dp_to_i915(intel_dp);
	enum transcoder cpu_transcoder = intel_dp->psr.transcoder;
	const char *status = "unknown";
	u32 val, status_val;

	if (intel_dp->psr.psr2_enabled) {
		static const char * const live_status[] = {
			"IDLE",
			"CAPTURE",
			"CAPTURE_FS",
			"SLEEP",
			"BUFON_FW",
			"ML_UP",
			"SU_STANDBY",
			"FAST_SLEEP",
			"DEEP_SLEEP",
			"BUF_ON",
			"TG_ON"
		};
		val = intel_de_read(dev_priv, EDP_PSR2_STATUS(cpu_transcoder));
		status_val = REG_FIELD_GET(EDP_PSR2_STATUS_STATE_MASK, val);
		if (status_val < ARRAY_SIZE(live_status))
			status = live_status[status_val];
	} else {
		static const char * const live_status[] = {
			"IDLE",
			"SRDONACK",
			"SRDENT",
			"BUFOFF",
			"BUFON",
			"AUXACK",
			"SRDOFFACK",
			"SRDENT_ON",
		};
		val = intel_de_read(dev_priv, psr_status_reg(dev_priv, cpu_transcoder));
		status_val = REG_FIELD_GET(EDP_PSR_STATUS_STATE_MASK, val);
		if (status_val < ARRAY_SIZE(live_status))
			status = live_status[status_val];
	}

	seq_printf(m, "Source PSR/PanelReplay status: %s [0x%08x]\n", status, val);
}

static int intel_psr_status(struct seq_file *m, struct intel_dp *intel_dp)
{
	struct drm_i915_private *dev_priv = dp_to_i915(intel_dp);
	enum transcoder cpu_transcoder = intel_dp->psr.transcoder;
	struct intel_psr *psr = &intel_dp->psr;
	intel_wakeref_t wakeref;
	const char *status;
	bool enabled;
	u32 val;

	seq_printf(m, "Sink support: PSR = %s",
		   str_yes_no(psr->sink_support));

	if (psr->sink_support)
		seq_printf(m, " [0x%02x]", intel_dp->psr_dpcd[0]);
	seq_printf(m, ", Panel Replay = %s\n", str_yes_no(psr->sink_panel_replay_support));

	if (!(psr->sink_support || psr->sink_panel_replay_support))
		return 0;

	wakeref = intel_runtime_pm_get(&dev_priv->runtime_pm);
	mutex_lock(&psr->lock);

	if (psr->panel_replay_enabled)
		status = "Panel Replay Enabled";
	else if (psr->enabled)
		status = psr->psr2_enabled ? "PSR2 enabled" : "PSR1 enabled";
	else
		status = "disabled";
	seq_printf(m, "PSR mode: %s\n", status);

	if (!psr->enabled) {
		seq_printf(m, "PSR sink not reliable: %s\n",
			   str_yes_no(psr->sink_not_reliable));

		goto unlock;
	}

	if (psr->panel_replay_enabled) {
		val = intel_de_read(dev_priv, TRANS_DP2_CTL(cpu_transcoder));
		enabled = val & TRANS_DP2_PANEL_REPLAY_ENABLE;
	} else if (psr->psr2_enabled) {
		val = intel_de_read(dev_priv, EDP_PSR2_CTL(cpu_transcoder));
		enabled = val & EDP_PSR2_ENABLE;
	} else {
		val = intel_de_read(dev_priv, psr_ctl_reg(dev_priv, cpu_transcoder));
		enabled = val & EDP_PSR_ENABLE;
	}
	seq_printf(m, "Source PSR/PanelReplay ctl: %s [0x%08x]\n",
		   str_enabled_disabled(enabled), val);
	psr_source_status(intel_dp, m);
	seq_printf(m, "Busy frontbuffer bits: 0x%08x\n",
		   psr->busy_frontbuffer_bits);

	/*
	 * SKL+ Perf counter is reset to 0 everytime DC state is entered
	 */
	val = intel_de_read(dev_priv, psr_perf_cnt_reg(dev_priv, cpu_transcoder));
	seq_printf(m, "Performance counter: %u\n",
		   REG_FIELD_GET(EDP_PSR_PERF_CNT_MASK, val));

	if (psr->debug & I915_PSR_DEBUG_IRQ) {
		seq_printf(m, "Last attempted entry at: %lld\n",
			   psr->last_entry_attempt);
		seq_printf(m, "Last exit at: %lld\n", psr->last_exit);
	}

	if (psr->psr2_enabled) {
		u32 su_frames_val[3];
		int frame;

		/*
		 * Reading all 3 registers before hand to minimize crossing a
		 * frame boundary between register reads
		 */
		for (frame = 0; frame < PSR2_SU_STATUS_FRAMES; frame += 3) {
			val = intel_de_read(dev_priv, PSR2_SU_STATUS(cpu_transcoder, frame));
			su_frames_val[frame / 3] = val;
		}

		seq_puts(m, "Frame:\tPSR2 SU blocks:\n");

		for (frame = 0; frame < PSR2_SU_STATUS_FRAMES; frame++) {
			u32 su_blocks;

			su_blocks = su_frames_val[frame / 3] &
				    PSR2_SU_STATUS_MASK(frame);
			su_blocks = su_blocks >> PSR2_SU_STATUS_SHIFT(frame);
			seq_printf(m, "%d\t%d\n", frame, su_blocks);
		}

		seq_printf(m, "PSR2 selective fetch: %s\n",
			   str_enabled_disabled(psr->psr2_sel_fetch_enabled));
	}

unlock:
	mutex_unlock(&psr->lock);
	intel_runtime_pm_put(&dev_priv->runtime_pm, wakeref);

	return 0;
}

static int i915_edp_psr_status_show(struct seq_file *m, void *data)
{
	struct drm_i915_private *dev_priv = m->private;
	struct intel_dp *intel_dp = NULL;
	struct intel_encoder *encoder;

	if (!HAS_PSR(dev_priv))
		return -ENODEV;

	/* Find the first EDP which supports PSR */
	for_each_intel_encoder_with_psr(&dev_priv->drm, encoder) {
		intel_dp = enc_to_intel_dp(encoder);
		break;
	}

	if (!intel_dp)
		return -ENODEV;

	return intel_psr_status(m, intel_dp);
}
DEFINE_SHOW_ATTRIBUTE(i915_edp_psr_status);

static int
i915_edp_psr_debug_set(void *data, u64 val)
{
	struct drm_i915_private *dev_priv = data;
	struct intel_encoder *encoder;
	intel_wakeref_t wakeref;
	int ret = -ENODEV;

	if (!HAS_PSR(dev_priv))
		return ret;

	for_each_intel_encoder_with_psr(&dev_priv->drm, encoder) {
		struct intel_dp *intel_dp = enc_to_intel_dp(encoder);

		drm_dbg_kms(&dev_priv->drm, "Setting PSR debug to %llx\n", val);

		wakeref = intel_runtime_pm_get(&dev_priv->runtime_pm);

		// TODO: split to each transcoder's PSR debug state
		ret = intel_psr_debug_set(intel_dp, val);

		intel_runtime_pm_put(&dev_priv->runtime_pm, wakeref);
	}

	return ret;
}

static int
i915_edp_psr_debug_get(void *data, u64 *val)
{
	struct drm_i915_private *dev_priv = data;
	struct intel_encoder *encoder;

	if (!HAS_PSR(dev_priv))
		return -ENODEV;

	for_each_intel_encoder_with_psr(&dev_priv->drm, encoder) {
		struct intel_dp *intel_dp = enc_to_intel_dp(encoder);

		// TODO: split to each transcoder's PSR debug state
		*val = READ_ONCE(intel_dp->psr.debug);
		return 0;
	}

	return -ENODEV;
}

DEFINE_SIMPLE_ATTRIBUTE(i915_edp_psr_debug_fops,
			i915_edp_psr_debug_get, i915_edp_psr_debug_set,
			"%llu\n");

void intel_psr_debugfs_register(struct drm_i915_private *i915)
{
	struct drm_minor *minor = i915->drm.primary;

	debugfs_create_file("i915_edp_psr_debug", 0644, minor->debugfs_root,
			    i915, &i915_edp_psr_debug_fops);

	debugfs_create_file("i915_edp_psr_status", 0444, minor->debugfs_root,
			    i915, &i915_edp_psr_status_fops);
}

static const char *psr_mode_str(struct intel_dp *intel_dp)
{
	if (intel_dp->psr.panel_replay_enabled)
		return "PANEL-REPLAY";
	else if (intel_dp->psr.enabled)
		return "PSR";

	return "unknown";
}

static int i915_psr_sink_status_show(struct seq_file *m, void *data)
{
	struct intel_connector *connector = m->private;
	struct intel_dp *intel_dp = intel_attached_dp(connector);
	static const char * const sink_status[] = {
		"inactive",
		"transition to active, capture and display",
		"active, display from RFB",
		"active, capture and display on sink device timings",
		"transition to inactive, capture and display, timing re-sync",
		"reserved",
		"reserved",
		"sink internal error",
	};
	static const char * const panel_replay_status[] = {
		"Sink device frame is locked to the Source device",
		"Sink device is coasting, using the VTotal target",
		"Sink device is governing the frame rate (frame rate unlock is granted)",
		"Sink device in the process of re-locking with the Source device",
	};
	const char *str;
	int ret;
	u8 status, error_status;
	u32 idx;

	if (!(CAN_PSR(intel_dp) || CAN_PANEL_REPLAY(intel_dp))) {
		seq_puts(m, "PSR/Panel-Replay Unsupported\n");
		return -ENODEV;
	}

	if (connector->base.status != connector_status_connected)
		return -ENODEV;

	ret = psr_get_status_and_error_status(intel_dp, &status, &error_status);
	if (ret)
		return ret;

	str = "unknown";
	if (intel_dp->psr.panel_replay_enabled) {
		idx = (status & DP_SINK_FRAME_LOCKED_MASK) >> DP_SINK_FRAME_LOCKED_SHIFT;
		if (idx < ARRAY_SIZE(panel_replay_status))
			str = panel_replay_status[idx];
	} else if (intel_dp->psr.enabled) {
		idx = status & DP_PSR_SINK_STATE_MASK;
		if (idx < ARRAY_SIZE(sink_status))
			str = sink_status[idx];
	}

	seq_printf(m, "Sink %s status: 0x%x [%s]\n", psr_mode_str(intel_dp), status, str);

	seq_printf(m, "Sink %s error status: 0x%x", psr_mode_str(intel_dp), error_status);

	if (error_status & (DP_PSR_RFB_STORAGE_ERROR |
			    DP_PSR_VSC_SDP_UNCORRECTABLE_ERROR |
			    DP_PSR_LINK_CRC_ERROR))
		seq_puts(m, ":\n");
	else
		seq_puts(m, "\n");
	if (error_status & DP_PSR_RFB_STORAGE_ERROR)
		seq_printf(m, "\t%s RFB storage error\n", psr_mode_str(intel_dp));
	if (error_status & DP_PSR_VSC_SDP_UNCORRECTABLE_ERROR)
		seq_printf(m, "\t%s VSC SDP uncorrectable error\n", psr_mode_str(intel_dp));
	if (error_status & DP_PSR_LINK_CRC_ERROR)
		seq_printf(m, "\t%s Link CRC error\n", psr_mode_str(intel_dp));

	return ret;
}
DEFINE_SHOW_ATTRIBUTE(i915_psr_sink_status);

static int i915_psr_status_show(struct seq_file *m, void *data)
{
	struct intel_connector *connector = m->private;
	struct intel_dp *intel_dp = intel_attached_dp(connector);

	return intel_psr_status(m, intel_dp);
}
DEFINE_SHOW_ATTRIBUTE(i915_psr_status);

void intel_psr_connector_debugfs_add(struct intel_connector *connector)
{
	struct drm_i915_private *i915 = to_i915(connector->base.dev);
	struct dentry *root = connector->base.debugfs_entry;

	/* TODO: Add support for MST connectors as well. */
	if ((connector->base.connector_type != DRM_MODE_CONNECTOR_eDP &&
	     connector->base.connector_type != DRM_MODE_CONNECTOR_DisplayPort) ||
	    connector->mst_port)
		return;

	debugfs_create_file("i915_psr_sink_status", 0444, root,
			    connector, &i915_psr_sink_status_fops);

	if (HAS_PSR(i915) || HAS_DP20(i915))
		debugfs_create_file("i915_psr_status", 0444, root,
				    connector, &i915_psr_status_fops);
}<|MERGE_RESOLUTION|>--- conflicted
+++ resolved
@@ -2257,27 +2257,19 @@
 	crtc_state->psr2_man_track_ctl = val;
 }
 
-<<<<<<< HEAD
-static u32 psr2_pipe_srcsz_early_tpt_calc(struct intel_crtc_state *crtc_state,
-					  bool full_update)
-=======
 static u32
 psr2_pipe_srcsz_early_tpt_calc(struct intel_crtc_state *crtc_state,
 			       bool full_update, bool cursor_in_su_area)
->>>>>>> c8361cd3
 {
 	int width, height;
 
 	if (!crtc_state->enable_psr2_su_region_et || full_update)
 		return 0;
 
-<<<<<<< HEAD
-=======
 	if (!cursor_in_su_area)
 		return PIPESRC_WIDTH(0) |
 			PIPESRC_HEIGHT(drm_rect_height(&crtc_state->pipe_src));
 
->>>>>>> c8361cd3
 	width = drm_rect_width(&crtc_state->psr2_su_area);
 	height = drm_rect_height(&crtc_state->psr2_su_area);
 
@@ -2329,12 +2321,8 @@
  */
 static void
 intel_psr2_sel_fetch_et_alignment(struct intel_atomic_state *state,
-<<<<<<< HEAD
-				  struct intel_crtc *crtc)
-=======
 				  struct intel_crtc *crtc,
 				  bool *cursor_in_su_area)
->>>>>>> c8361cd3
 {
 	struct intel_crtc_state *crtc_state = intel_atomic_get_new_crtc_state(state, crtc);
 	struct intel_plane_state *new_plane_state;
@@ -2346,17 +2334,10 @@
 
 	for_each_new_intel_plane_in_state(state, plane, new_plane_state, i) {
 		struct drm_rect inter;
-<<<<<<< HEAD
 
 		if (new_plane_state->uapi.crtc != crtc_state->uapi.crtc)
 			continue;
 
-=======
-
-		if (new_plane_state->uapi.crtc != crtc_state->uapi.crtc)
-			continue;
-
->>>>>>> c8361cd3
 		if (plane->id != PLANE_CURSOR)
 			continue;
 
@@ -2369,10 +2350,7 @@
 
 		clip_area_update(&crtc_state->psr2_su_area, &new_plane_state->uapi.dst,
 				 &crtc_state->pipe_src);
-<<<<<<< HEAD
-=======
 		*cursor_in_su_area = true;
->>>>>>> c8361cd3
 	}
 }
 
@@ -2535,11 +2513,7 @@
 	 * drm_atomic_add_affected_planes to ensure visible cursor is added into
 	 * affected planes even when cursor is not updated by itself.
 	 */
-<<<<<<< HEAD
-	intel_psr2_sel_fetch_et_alignment(state, crtc);
-=======
 	intel_psr2_sel_fetch_et_alignment(state, crtc, &cursor_in_su_area);
->>>>>>> c8361cd3
 
 	intel_psr2_sel_fetch_pipe_alignment(crtc_state);
 
@@ -2603,12 +2577,8 @@
 skip_sel_fetch_set_loop:
 	psr2_man_trk_ctl_calc(crtc_state, full_update);
 	crtc_state->pipe_srcsz_early_tpt =
-<<<<<<< HEAD
-		psr2_pipe_srcsz_early_tpt_calc(crtc_state, full_update);
-=======
 		psr2_pipe_srcsz_early_tpt_calc(crtc_state, full_update,
 					       cursor_in_su_area);
->>>>>>> c8361cd3
 	return 0;
 }
 

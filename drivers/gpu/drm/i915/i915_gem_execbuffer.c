/*
 * Copyright © 2008,2010 Intel Corporation
 *
 * Permission is hereby granted, free of charge, to any person obtaining a
 * copy of this software and associated documentation files (the "Software"),
 * to deal in the Software without restriction, including without limitation
 * the rights to use, copy, modify, merge, publish, distribute, sublicense,
 * and/or sell copies of the Software, and to permit persons to whom the
 * Software is furnished to do so, subject to the following conditions:
 *
 * The above copyright notice and this permission notice (including the next
 * paragraph) shall be included in all copies or substantial portions of the
 * Software.
 *
 * THE SOFTWARE IS PROVIDED "AS IS", WITHOUT WARRANTY OF ANY KIND, EXPRESS OR
 * IMPLIED, INCLUDING BUT NOT LIMITED TO THE WARRANTIES OF MERCHANTABILITY,
 * FITNESS FOR A PARTICULAR PURPOSE AND NONINFRINGEMENT.  IN NO EVENT SHALL
 * THE AUTHORS OR COPYRIGHT HOLDERS BE LIABLE FOR ANY CLAIM, DAMAGES OR OTHER
 * LIABILITY, WHETHER IN AN ACTION OF CONTRACT, TORT OR OTHERWISE, ARISING
 * FROM, OUT OF OR IN CONNECTION WITH THE SOFTWARE OR THE USE OR OTHER DEALINGS
 * IN THE SOFTWARE.
 *
 * Authors:
 *    Eric Anholt <eric@anholt.net>
 *    Chris Wilson <chris@chris-wilson.co.uk>
 *
 */

#include <linux/dma_remapping.h>
#include <linux/reservation.h>
#include <linux/uaccess.h>

#include <drm/drmP.h>
#include <drm/i915_drm.h>

#include "i915_drv.h"
#include "i915_gem_dmabuf.h"
#include "i915_trace.h"
#include "intel_drv.h"
#include "intel_frontbuffer.h"

#define DBG_USE_CPU_RELOC 0 /* -1 force GTT relocs; 1 force CPU relocs */

#define  __EXEC_OBJECT_HAS_PIN		(1<<31)
#define  __EXEC_OBJECT_HAS_FENCE	(1<<30)
#define  __EXEC_OBJECT_NEEDS_MAP	(1<<29)
#define  __EXEC_OBJECT_NEEDS_BIAS	(1<<28)
#define  __EXEC_OBJECT_INTERNAL_FLAGS (0xf<<28) /* all of the above */

#define BATCH_OFFSET_BIAS (256*1024)

struct i915_execbuffer_params {
	struct drm_device               *dev;
	struct drm_file                 *file;
	struct i915_vma			*batch;
	u32				dispatch_flags;
	u32				args_batch_start_offset;
	struct intel_engine_cs          *engine;
	struct i915_gem_context         *ctx;
	struct drm_i915_gem_request     *request;
};

struct eb_vmas {
	struct drm_i915_private *i915;
	struct list_head vmas;
	int and;
	union {
		struct i915_vma *lut[0];
		struct hlist_head buckets[0];
	};
};

static struct eb_vmas *
eb_create(struct drm_i915_private *i915,
	  struct drm_i915_gem_execbuffer2 *args)
{
	struct eb_vmas *eb = NULL;

	if (args->flags & I915_EXEC_HANDLE_LUT) {
		unsigned size = args->buffer_count;
		size *= sizeof(struct i915_vma *);
		size += sizeof(struct eb_vmas);
		eb = kmalloc(size, GFP_TEMPORARY | __GFP_NOWARN | __GFP_NORETRY);
	}

	if (eb == NULL) {
		unsigned size = args->buffer_count;
		unsigned count = PAGE_SIZE / sizeof(struct hlist_head) / 2;
		BUILD_BUG_ON_NOT_POWER_OF_2(PAGE_SIZE / sizeof(struct hlist_head));
		while (count > 2*size)
			count >>= 1;
		eb = kzalloc(count*sizeof(struct hlist_head) +
			     sizeof(struct eb_vmas),
			     GFP_TEMPORARY);
		if (eb == NULL)
			return eb;

		eb->and = count - 1;
	} else
		eb->and = -args->buffer_count;

	eb->i915 = i915;
	INIT_LIST_HEAD(&eb->vmas);
	return eb;
}

static void
eb_reset(struct eb_vmas *eb)
{
	if (eb->and >= 0)
		memset(eb->buckets, 0, (eb->and+1)*sizeof(struct hlist_head));
}

static struct i915_vma *
eb_get_batch(struct eb_vmas *eb)
{
	struct i915_vma *vma = list_entry(eb->vmas.prev, typeof(*vma), exec_list);

	/*
	 * SNA is doing fancy tricks with compressing batch buffers, which leads
	 * to negative relocation deltas. Usually that works out ok since the
	 * relocate address is still positive, except when the batch is placed
	 * very low in the GTT. Ensure this doesn't happen.
	 *
	 * Note that actual hangs have only been observed on gen7, but for
	 * paranoia do it everywhere.
	 */
	if ((vma->exec_entry->flags & EXEC_OBJECT_PINNED) == 0)
		vma->exec_entry->flags |= __EXEC_OBJECT_NEEDS_BIAS;

	return vma;
}

static int
eb_lookup_vmas(struct eb_vmas *eb,
	       struct drm_i915_gem_exec_object2 *exec,
	       const struct drm_i915_gem_execbuffer2 *args,
	       struct i915_address_space *vm,
	       struct drm_file *file)
{
	struct drm_i915_gem_object *obj;
	struct list_head objects;
	int i, ret;

	INIT_LIST_HEAD(&objects);
	spin_lock(&file->table_lock);
	/* Grab a reference to the object and release the lock so we can lookup
	 * or create the VMA without using GFP_ATOMIC */
	for (i = 0; i < args->buffer_count; i++) {
		obj = to_intel_bo(idr_find(&file->object_idr, exec[i].handle));
		if (obj == NULL) {
			spin_unlock(&file->table_lock);
			DRM_DEBUG("Invalid object handle %d at index %d\n",
				   exec[i].handle, i);
			ret = -ENOENT;
			goto err;
		}

		if (!list_empty(&obj->obj_exec_link)) {
			spin_unlock(&file->table_lock);
			DRM_DEBUG("Object %p [handle %d, index %d] appears more than once in object list\n",
				   obj, exec[i].handle, i);
			ret = -EINVAL;
			goto err;
		}

		i915_gem_object_get(obj);
		list_add_tail(&obj->obj_exec_link, &objects);
	}
	spin_unlock(&file->table_lock);

	i = 0;
	while (!list_empty(&objects)) {
		struct i915_vma *vma;

		obj = list_first_entry(&objects,
				       struct drm_i915_gem_object,
				       obj_exec_link);

		/*
		 * NOTE: We can leak any vmas created here when something fails
		 * later on. But that's no issue since vma_unbind can deal with
		 * vmas which are not actually bound. And since only
		 * lookup_or_create exists as an interface to get at the vma
		 * from the (obj, vm) we don't run the risk of creating
		 * duplicated vmas for the same vm.
		 */
		vma = i915_gem_obj_lookup_or_create_vma(obj, vm, NULL);
		if (unlikely(IS_ERR(vma))) {
			DRM_DEBUG("Failed to lookup VMA\n");
			ret = PTR_ERR(vma);
			goto err;
		}

		/* Transfer ownership from the objects list to the vmas list. */
		list_add_tail(&vma->exec_list, &eb->vmas);
		list_del_init(&obj->obj_exec_link);

		vma->exec_entry = &exec[i];
		if (eb->and < 0) {
			eb->lut[i] = vma;
		} else {
			uint32_t handle = args->flags & I915_EXEC_HANDLE_LUT ? i : exec[i].handle;
			vma->exec_handle = handle;
			hlist_add_head(&vma->exec_node,
				       &eb->buckets[handle & eb->and]);
		}
		++i;
	}

	return 0;


err:
	while (!list_empty(&objects)) {
		obj = list_first_entry(&objects,
				       struct drm_i915_gem_object,
				       obj_exec_link);
		list_del_init(&obj->obj_exec_link);
		i915_gem_object_put(obj);
	}
	/*
	 * Objects already transfered to the vmas list will be unreferenced by
	 * eb_destroy.
	 */

	return ret;
}

static struct i915_vma *eb_get_vma(struct eb_vmas *eb, unsigned long handle)
{
	if (eb->and < 0) {
		if (handle >= -eb->and)
			return NULL;
		return eb->lut[handle];
	} else {
		struct hlist_head *head;
		struct i915_vma *vma;

		head = &eb->buckets[handle & eb->and];
		hlist_for_each_entry(vma, head, exec_node) {
			if (vma->exec_handle == handle)
				return vma;
		}
		return NULL;
	}
}

static void
i915_gem_execbuffer_unreserve_vma(struct i915_vma *vma)
{
	struct drm_i915_gem_exec_object2 *entry;

	if (!drm_mm_node_allocated(&vma->node))
		return;

	entry = vma->exec_entry;

	if (entry->flags & __EXEC_OBJECT_HAS_FENCE)
		i915_vma_unpin_fence(vma);

	if (entry->flags & __EXEC_OBJECT_HAS_PIN)
		__i915_vma_unpin(vma);

	entry->flags &= ~(__EXEC_OBJECT_HAS_FENCE | __EXEC_OBJECT_HAS_PIN);
}

static void eb_destroy(struct eb_vmas *eb)
{
	while (!list_empty(&eb->vmas)) {
		struct i915_vma *vma;

		vma = list_first_entry(&eb->vmas,
				       struct i915_vma,
				       exec_list);
		list_del_init(&vma->exec_list);
		i915_gem_execbuffer_unreserve_vma(vma);
		i915_vma_put(vma);
	}
	kfree(eb);
}

static inline int use_cpu_reloc(struct drm_i915_gem_object *obj)
{
	if (!i915_gem_object_has_struct_page(obj))
		return false;

	if (DBG_USE_CPU_RELOC)
		return DBG_USE_CPU_RELOC > 0;

	return (HAS_LLC(obj->base.dev) ||
		obj->base.write_domain == I915_GEM_DOMAIN_CPU ||
		obj->cache_level != I915_CACHE_NONE);
}

/* Used to convert any address to canonical form.
 * Starting from gen8, some commands (e.g. STATE_BASE_ADDRESS,
 * MI_LOAD_REGISTER_MEM and others, see Broadwell PRM Vol2a) require the
 * addresses to be in a canonical form:
 * "GraphicsAddress[63:48] are ignored by the HW and assumed to be in correct
 * canonical form [63:48] == [47]."
 */
#define GEN8_HIGH_ADDRESS_BIT 47
static inline uint64_t gen8_canonical_addr(uint64_t address)
{
	return sign_extend64(address, GEN8_HIGH_ADDRESS_BIT);
}

static inline uint64_t gen8_noncanonical_addr(uint64_t address)
{
	return address & ((1ULL << (GEN8_HIGH_ADDRESS_BIT + 1)) - 1);
}

static inline uint64_t
relocation_target(const struct drm_i915_gem_relocation_entry *reloc,
		  uint64_t target_offset)
{
	return gen8_canonical_addr((int)reloc->delta + target_offset);
}

struct reloc_cache {
	struct drm_i915_private *i915;
	struct drm_mm_node node;
	unsigned long vaddr;
	unsigned int page;
	bool use_64bit_reloc;
};

static void reloc_cache_init(struct reloc_cache *cache,
			     struct drm_i915_private *i915)
{
	cache->page = -1;
	cache->vaddr = 0;
	cache->i915 = i915;
	cache->use_64bit_reloc = INTEL_GEN(cache->i915) >= 8;
	cache->node.allocated = false;
}

static inline void *unmask_page(unsigned long p)
{
	return (void *)(uintptr_t)(p & PAGE_MASK);
}

static inline unsigned int unmask_flags(unsigned long p)
{
	return p & ~PAGE_MASK;
}

#define KMAP 0x4 /* after CLFLUSH_FLAGS */

static void reloc_cache_fini(struct reloc_cache *cache)
{
	void *vaddr;

	if (!cache->vaddr)
		return;

	vaddr = unmask_page(cache->vaddr);
	if (cache->vaddr & KMAP) {
		if (cache->vaddr & CLFLUSH_AFTER)
			mb();

		kunmap_atomic(vaddr);
		i915_gem_obj_finish_shmem_access((struct drm_i915_gem_object *)cache->node.mm);
	} else {
		wmb();
		io_mapping_unmap_atomic((void __iomem *)vaddr);
		if (cache->node.allocated) {
			struct i915_ggtt *ggtt = &cache->i915->ggtt;

			ggtt->base.clear_range(&ggtt->base,
					       cache->node.start,
					       cache->node.size,
					       true);
			drm_mm_remove_node(&cache->node);
		} else {
			i915_vma_unpin((struct i915_vma *)cache->node.mm);
		}
	}
}

static void *reloc_kmap(struct drm_i915_gem_object *obj,
			struct reloc_cache *cache,
			int page)
{
	void *vaddr;

	if (cache->vaddr) {
		kunmap_atomic(unmask_page(cache->vaddr));
	} else {
		unsigned int flushes;
		int ret;

		ret = i915_gem_obj_prepare_shmem_write(obj, &flushes);
		if (ret)
			return ERR_PTR(ret);

		BUILD_BUG_ON(KMAP & CLFLUSH_FLAGS);
		BUILD_BUG_ON((KMAP | CLFLUSH_FLAGS) & PAGE_MASK);

		cache->vaddr = flushes | KMAP;
		cache->node.mm = (void *)obj;
		if (flushes)
			mb();
	}

	vaddr = kmap_atomic(i915_gem_object_get_dirty_page(obj, page));
	cache->vaddr = unmask_flags(cache->vaddr) | (unsigned long)vaddr;
	cache->page = page;

	return vaddr;
}

static void *reloc_iomap(struct drm_i915_gem_object *obj,
			 struct reloc_cache *cache,
			 int page)
{
	struct i915_ggtt *ggtt = &cache->i915->ggtt;
	unsigned long offset;
	void *vaddr;

	if (cache->node.allocated) {
		wmb();
		ggtt->base.insert_page(&ggtt->base,
				       i915_gem_object_get_dma_address(obj, page),
				       cache->node.start, I915_CACHE_NONE, 0);
		cache->page = page;
		return unmask_page(cache->vaddr);
	}

	if (cache->vaddr) {
		io_mapping_unmap_atomic((void __force __iomem *) unmask_page(cache->vaddr));
	} else {
		struct i915_vma *vma;
		int ret;

		if (use_cpu_reloc(obj))
			return NULL;

		ret = i915_gem_object_set_to_gtt_domain(obj, true);
		if (ret)
			return ERR_PTR(ret);

		vma = i915_gem_object_ggtt_pin(obj, NULL, 0, 0,
					       PIN_MAPPABLE | PIN_NONBLOCK);
		if (IS_ERR(vma)) {
			memset(&cache->node, 0, sizeof(cache->node));
			ret = drm_mm_insert_node_in_range_generic
				(&ggtt->base.mm, &cache->node,
				 4096, 0, 0,
				 0, ggtt->mappable_end,
				 DRM_MM_SEARCH_DEFAULT,
				 DRM_MM_CREATE_DEFAULT);
			if (ret) /* no inactive aperture space, use cpu reloc */
				return NULL;
		} else {
			ret = i915_vma_put_fence(vma);
			if (ret) {
				i915_vma_unpin(vma);
				return ERR_PTR(ret);
			}

			cache->node.start = vma->node.start;
			cache->node.mm = (void *)vma;
		}
	}

	offset = cache->node.start;
	if (cache->node.allocated) {
		ggtt->base.insert_page(&ggtt->base,
				       i915_gem_object_get_dma_address(obj, page),
				       offset, I915_CACHE_NONE, 0);
	} else {
		offset += page << PAGE_SHIFT;
	}

	vaddr = (void __force *) io_mapping_map_atomic_wc(&cache->i915->ggtt.mappable, offset);
	cache->page = page;
	cache->vaddr = (unsigned long)vaddr;

	return vaddr;
}

static void *reloc_vaddr(struct drm_i915_gem_object *obj,
			 struct reloc_cache *cache,
			 int page)
{
	void *vaddr;

	if (cache->page == page) {
		vaddr = unmask_page(cache->vaddr);
	} else {
		vaddr = NULL;
		if ((cache->vaddr & KMAP) == 0)
			vaddr = reloc_iomap(obj, cache, page);
		if (!vaddr)
			vaddr = reloc_kmap(obj, cache, page);
	}

	return vaddr;
}

static void clflush_write32(u32 *addr, u32 value, unsigned int flushes)
{
	if (unlikely(flushes & (CLFLUSH_BEFORE | CLFLUSH_AFTER))) {
		if (flushes & CLFLUSH_BEFORE) {
			clflushopt(addr);
			mb();
		}

		*addr = value;

		/* Writes to the same cacheline are serialised by the CPU
		 * (including clflush). On the write path, we only require
		 * that it hits memory in an orderly fashion and place
		 * mb barriers at the start and end of the relocation phase
		 * to ensure ordering of clflush wrt to the system.
		 */
		if (flushes & CLFLUSH_AFTER)
			clflushopt(addr);
	} else
		*addr = value;
}

static int
relocate_entry(struct drm_i915_gem_object *obj,
	       const struct drm_i915_gem_relocation_entry *reloc,
	       struct reloc_cache *cache,
	       u64 target_offset)
{
	u64 offset = reloc->offset;
	bool wide = cache->use_64bit_reloc;
	void *vaddr;

	target_offset = relocation_target(reloc, target_offset);
repeat:
	vaddr = reloc_vaddr(obj, cache, offset >> PAGE_SHIFT);
	if (IS_ERR(vaddr))
		return PTR_ERR(vaddr);

	clflush_write32(vaddr + offset_in_page(offset),
			lower_32_bits(target_offset),
			cache->vaddr);

	if (wide) {
		offset += sizeof(u32);
		target_offset >>= 32;
		wide = false;
		goto repeat;
	}

	return 0;
}

static bool object_is_idle(struct drm_i915_gem_object *obj)
{
	unsigned long active = i915_gem_object_get_active(obj);
	int idx;

	for_each_active(active, idx) {
		if (!i915_gem_active_is_idle(&obj->last_read[idx],
					     &obj->base.dev->struct_mutex))
			return false;
	}

	return true;
}

static int
i915_gem_execbuffer_relocate_entry(struct drm_i915_gem_object *obj,
				   struct eb_vmas *eb,
				   struct drm_i915_gem_relocation_entry *reloc,
				   struct reloc_cache *cache)
{
	struct drm_device *dev = obj->base.dev;
	struct drm_gem_object *target_obj;
	struct drm_i915_gem_object *target_i915_obj;
	struct i915_vma *target_vma;
	uint64_t target_offset;
	int ret;

	/* we've already hold a reference to all valid objects */
	target_vma = eb_get_vma(eb, reloc->target_handle);
	if (unlikely(target_vma == NULL))
		return -ENOENT;
	target_i915_obj = target_vma->obj;
	target_obj = &target_vma->obj->base;

	target_offset = gen8_canonical_addr(target_vma->node.start);

	/* Sandybridge PPGTT errata: We need a global gtt mapping for MI and
	 * pipe_control writes because the gpu doesn't properly redirect them
	 * through the ppgtt for non_secure batchbuffers. */
	if (unlikely(IS_GEN6(dev) &&
	    reloc->write_domain == I915_GEM_DOMAIN_INSTRUCTION)) {
		ret = i915_vma_bind(target_vma, target_i915_obj->cache_level,
				    PIN_GLOBAL);
		if (WARN_ONCE(ret, "Unexpected failure to bind target VMA!"))
			return ret;
	}

	/* Validate that the target is in a valid r/w GPU domain */
	if (unlikely(reloc->write_domain & (reloc->write_domain - 1))) {
		DRM_DEBUG("reloc with multiple write domains: "
			  "obj %p target %d offset %d "
			  "read %08x write %08x",
			  obj, reloc->target_handle,
			  (int) reloc->offset,
			  reloc->read_domains,
			  reloc->write_domain);
		return -EINVAL;
	}
	if (unlikely((reloc->write_domain | reloc->read_domains)
		     & ~I915_GEM_GPU_DOMAINS)) {
		DRM_DEBUG("reloc with read/write non-GPU domains: "
			  "obj %p target %d offset %d "
			  "read %08x write %08x",
			  obj, reloc->target_handle,
			  (int) reloc->offset,
			  reloc->read_domains,
			  reloc->write_domain);
		return -EINVAL;
	}

	target_obj->pending_read_domains |= reloc->read_domains;
	target_obj->pending_write_domain |= reloc->write_domain;

	/* If the relocation already has the right value in it, no
	 * more work needs to be done.
	 */
	if (target_offset == reloc->presumed_offset)
		return 0;

	/* Check that the relocation address is valid... */
	if (unlikely(reloc->offset >
		     obj->base.size - (cache->use_64bit_reloc ? 8 : 4))) {
		DRM_DEBUG("Relocation beyond object bounds: "
			  "obj %p target %d offset %d size %d.\n",
			  obj, reloc->target_handle,
			  (int) reloc->offset,
			  (int) obj->base.size);
		return -EINVAL;
	}
	if (unlikely(reloc->offset & 3)) {
		DRM_DEBUG("Relocation not 4-byte aligned: "
			  "obj %p target %d offset %d.\n",
			  obj, reloc->target_handle,
			  (int) reloc->offset);
		return -EINVAL;
	}

	/* We can't wait for rendering with pagefaults disabled */
	if (pagefault_disabled() && !object_is_idle(obj))
		return -EFAULT;

	ret = relocate_entry(obj, reloc, cache, target_offset);
	if (ret)
		return ret;

	/* and update the user's relocation entry */
	reloc->presumed_offset = target_offset;
	return 0;
}

static int
i915_gem_execbuffer_relocate_vma(struct i915_vma *vma,
				 struct eb_vmas *eb)
{
#define N_RELOC(x) ((x) / sizeof(struct drm_i915_gem_relocation_entry))
	struct drm_i915_gem_relocation_entry stack_reloc[N_RELOC(512)];
	struct drm_i915_gem_relocation_entry __user *user_relocs;
	struct drm_i915_gem_exec_object2 *entry = vma->exec_entry;
	struct reloc_cache cache;
	int remain, ret = 0;

	user_relocs = u64_to_user_ptr(entry->relocs_ptr);
	reloc_cache_init(&cache, eb->i915);

	remain = entry->relocation_count;
	while (remain) {
		struct drm_i915_gem_relocation_entry *r = stack_reloc;
		int count = remain;
		if (count > ARRAY_SIZE(stack_reloc))
			count = ARRAY_SIZE(stack_reloc);
		remain -= count;

		if (__copy_from_user_inatomic(r, user_relocs, count*sizeof(r[0]))) {
			ret = -EFAULT;
			goto out;
		}

		do {
			u64 offset = r->presumed_offset;

			ret = i915_gem_execbuffer_relocate_entry(vma->obj, eb, r, &cache);
			if (ret)
				goto out;

			if (r->presumed_offset != offset &&
			    __put_user(r->presumed_offset,
				       &user_relocs->presumed_offset)) {
				ret = -EFAULT;
				goto out;
			}

			user_relocs++;
			r++;
		} while (--count);
	}

out:
	reloc_cache_fini(&cache);
	return ret;
#undef N_RELOC
}

static int
i915_gem_execbuffer_relocate_vma_slow(struct i915_vma *vma,
				      struct eb_vmas *eb,
				      struct drm_i915_gem_relocation_entry *relocs)
{
	const struct drm_i915_gem_exec_object2 *entry = vma->exec_entry;
	struct reloc_cache cache;
	int i, ret = 0;

	reloc_cache_init(&cache, eb->i915);
	for (i = 0; i < entry->relocation_count; i++) {
		ret = i915_gem_execbuffer_relocate_entry(vma->obj, eb, &relocs[i], &cache);
		if (ret)
			break;
	}
	reloc_cache_fini(&cache);

	return ret;
}

static int
i915_gem_execbuffer_relocate(struct eb_vmas *eb)
{
	struct i915_vma *vma;
	int ret = 0;

	/* This is the fast path and we cannot handle a pagefault whilst
	 * holding the struct mutex lest the user pass in the relocations
	 * contained within a mmaped bo. For in such a case we, the page
	 * fault handler would call i915_gem_fault() and we would try to
	 * acquire the struct mutex again. Obviously this is bad and so
	 * lockdep complains vehemently.
	 */
	pagefault_disable();
	list_for_each_entry(vma, &eb->vmas, exec_list) {
		ret = i915_gem_execbuffer_relocate_vma(vma, eb);
		if (ret)
			break;
	}
	pagefault_enable();

	return ret;
}

static bool only_mappable_for_reloc(unsigned int flags)
{
	return (flags & (EXEC_OBJECT_NEEDS_FENCE | __EXEC_OBJECT_NEEDS_MAP)) ==
		__EXEC_OBJECT_NEEDS_MAP;
}

static int
i915_gem_execbuffer_reserve_vma(struct i915_vma *vma,
				struct intel_engine_cs *engine,
				bool *need_reloc)
{
	struct drm_i915_gem_object *obj = vma->obj;
	struct drm_i915_gem_exec_object2 *entry = vma->exec_entry;
	uint64_t flags;
	int ret;

	flags = PIN_USER;
	if (entry->flags & EXEC_OBJECT_NEEDS_GTT)
		flags |= PIN_GLOBAL;

	if (!drm_mm_node_allocated(&vma->node)) {
		/* Wa32bitGeneralStateOffset & Wa32bitInstructionBaseOffset,
		 * limit address to the first 4GBs for unflagged objects.
		 */
		if ((entry->flags & EXEC_OBJECT_SUPPORTS_48B_ADDRESS) == 0)
			flags |= PIN_ZONE_4G;
		if (entry->flags & __EXEC_OBJECT_NEEDS_MAP)
			flags |= PIN_GLOBAL | PIN_MAPPABLE;
		if (entry->flags & __EXEC_OBJECT_NEEDS_BIAS)
			flags |= BATCH_OFFSET_BIAS | PIN_OFFSET_BIAS;
		if (entry->flags & EXEC_OBJECT_PINNED)
			flags |= entry->offset | PIN_OFFSET_FIXED;
		if ((flags & PIN_MAPPABLE) == 0)
			flags |= PIN_HIGH;
	}

	ret = i915_vma_pin(vma,
			   entry->pad_to_size,
			   entry->alignment,
			   flags);
	if ((ret == -ENOSPC || ret == -E2BIG) &&
	    only_mappable_for_reloc(entry->flags))
		ret = i915_vma_pin(vma,
				   entry->pad_to_size,
				   entry->alignment,
				   flags & ~PIN_MAPPABLE);
	if (ret)
		return ret;

	entry->flags |= __EXEC_OBJECT_HAS_PIN;

	if (entry->flags & EXEC_OBJECT_NEEDS_FENCE) {
		ret = i915_vma_get_fence(vma);
		if (ret)
			return ret;

		if (i915_vma_pin_fence(vma))
			entry->flags |= __EXEC_OBJECT_HAS_FENCE;
	}

	if (entry->offset != vma->node.start) {
		entry->offset = vma->node.start;
		*need_reloc = true;
	}

	if (entry->flags & EXEC_OBJECT_WRITE) {
		obj->base.pending_read_domains = I915_GEM_DOMAIN_RENDER;
		obj->base.pending_write_domain = I915_GEM_DOMAIN_RENDER;
	}

	return 0;
}

static bool
need_reloc_mappable(struct i915_vma *vma)
{
	struct drm_i915_gem_exec_object2 *entry = vma->exec_entry;

	if (entry->relocation_count == 0)
		return false;

	if (!i915_vma_is_ggtt(vma))
		return false;

	/* See also use_cpu_reloc() */
	if (HAS_LLC(vma->obj->base.dev))
		return false;

	if (vma->obj->base.write_domain == I915_GEM_DOMAIN_CPU)
		return false;

	return true;
}

static bool
eb_vma_misplaced(struct i915_vma *vma)
{
	struct drm_i915_gem_exec_object2 *entry = vma->exec_entry;

	WARN_ON(entry->flags & __EXEC_OBJECT_NEEDS_MAP &&
		!i915_vma_is_ggtt(vma));

	if (entry->alignment &&
	    vma->node.start & (entry->alignment - 1))
		return true;

	if (vma->node.size < entry->pad_to_size)
		return true;

	if (entry->flags & EXEC_OBJECT_PINNED &&
	    vma->node.start != entry->offset)
		return true;

	if (entry->flags & __EXEC_OBJECT_NEEDS_BIAS &&
	    vma->node.start < BATCH_OFFSET_BIAS)
		return true;

	/* avoid costly ping-pong once a batch bo ended up non-mappable */
	if (entry->flags & __EXEC_OBJECT_NEEDS_MAP &&
	    !i915_vma_is_map_and_fenceable(vma))
		return !only_mappable_for_reloc(entry->flags);

	if ((entry->flags & EXEC_OBJECT_SUPPORTS_48B_ADDRESS) == 0 &&
	    (vma->node.start + vma->node.size - 1) >> 32)
		return true;

	return false;
}

static int
i915_gem_execbuffer_reserve(struct intel_engine_cs *engine,
			    struct list_head *vmas,
			    struct i915_gem_context *ctx,
			    bool *need_relocs)
{
	struct drm_i915_gem_object *obj;
	struct i915_vma *vma;
	struct i915_address_space *vm;
	struct list_head ordered_vmas;
	struct list_head pinned_vmas;
	bool has_fenced_gpu_access = INTEL_GEN(engine->i915) < 4;
	int retry;

	vm = list_first_entry(vmas, struct i915_vma, exec_list)->vm;

	INIT_LIST_HEAD(&ordered_vmas);
	INIT_LIST_HEAD(&pinned_vmas);
	while (!list_empty(vmas)) {
		struct drm_i915_gem_exec_object2 *entry;
		bool need_fence, need_mappable;

		vma = list_first_entry(vmas, struct i915_vma, exec_list);
		obj = vma->obj;
		entry = vma->exec_entry;

		if (ctx->flags & CONTEXT_NO_ZEROMAP)
			entry->flags |= __EXEC_OBJECT_NEEDS_BIAS;

		if (!has_fenced_gpu_access)
			entry->flags &= ~EXEC_OBJECT_NEEDS_FENCE;
		need_fence =
			entry->flags & EXEC_OBJECT_NEEDS_FENCE &&
			i915_gem_object_is_tiled(obj);
		need_mappable = need_fence || need_reloc_mappable(vma);

		if (entry->flags & EXEC_OBJECT_PINNED)
			list_move_tail(&vma->exec_list, &pinned_vmas);
		else if (need_mappable) {
			entry->flags |= __EXEC_OBJECT_NEEDS_MAP;
			list_move(&vma->exec_list, &ordered_vmas);
		} else
			list_move_tail(&vma->exec_list, &ordered_vmas);

		obj->base.pending_read_domains = I915_GEM_GPU_DOMAINS & ~I915_GEM_DOMAIN_COMMAND;
		obj->base.pending_write_domain = 0;
	}
	list_splice(&ordered_vmas, vmas);
	list_splice(&pinned_vmas, vmas);

	/* Attempt to pin all of the buffers into the GTT.
	 * This is done in 3 phases:
	 *
	 * 1a. Unbind all objects that do not match the GTT constraints for
	 *     the execbuffer (fenceable, mappable, alignment etc).
	 * 1b. Increment pin count for already bound objects.
	 * 2.  Bind new objects.
	 * 3.  Decrement pin count.
	 *
	 * This avoid unnecessary unbinding of later objects in order to make
	 * room for the earlier objects *unless* we need to defragment.
	 */
	retry = 0;
	do {
		int ret = 0;

		/* Unbind any ill-fitting objects or pin. */
		list_for_each_entry(vma, vmas, exec_list) {
			if (!drm_mm_node_allocated(&vma->node))
				continue;

			if (eb_vma_misplaced(vma))
				ret = i915_vma_unbind(vma);
			else
				ret = i915_gem_execbuffer_reserve_vma(vma,
								      engine,
								      need_relocs);
			if (ret)
				goto err;
		}

		/* Bind fresh objects */
		list_for_each_entry(vma, vmas, exec_list) {
			if (drm_mm_node_allocated(&vma->node))
				continue;

			ret = i915_gem_execbuffer_reserve_vma(vma, engine,
							      need_relocs);
			if (ret)
				goto err;
		}

err:
		if (ret != -ENOSPC || retry++)
			return ret;

		/* Decrement pin count for bound objects */
		list_for_each_entry(vma, vmas, exec_list)
			i915_gem_execbuffer_unreserve_vma(vma);

		ret = i915_gem_evict_vm(vm, true);
		if (ret)
			return ret;
	} while (1);
}

static int
i915_gem_execbuffer_relocate_slow(struct drm_device *dev,
				  struct drm_i915_gem_execbuffer2 *args,
				  struct drm_file *file,
				  struct intel_engine_cs *engine,
				  struct eb_vmas *eb,
				  struct drm_i915_gem_exec_object2 *exec,
				  struct i915_gem_context *ctx)
{
	struct drm_i915_gem_relocation_entry *reloc;
	struct i915_address_space *vm;
	struct i915_vma *vma;
	bool need_relocs;
	int *reloc_offset;
	int i, total, ret;
	unsigned count = args->buffer_count;

	vm = list_first_entry(&eb->vmas, struct i915_vma, exec_list)->vm;

	/* We may process another execbuffer during the unlock... */
	while (!list_empty(&eb->vmas)) {
		vma = list_first_entry(&eb->vmas, struct i915_vma, exec_list);
		list_del_init(&vma->exec_list);
		i915_gem_execbuffer_unreserve_vma(vma);
		i915_vma_put(vma);
	}

	mutex_unlock(&dev->struct_mutex);

	total = 0;
	for (i = 0; i < count; i++)
		total += exec[i].relocation_count;

	reloc_offset = drm_malloc_ab(count, sizeof(*reloc_offset));
	reloc = drm_malloc_ab(total, sizeof(*reloc));
	if (reloc == NULL || reloc_offset == NULL) {
		drm_free_large(reloc);
		drm_free_large(reloc_offset);
		mutex_lock(&dev->struct_mutex);
		return -ENOMEM;
	}

	total = 0;
	for (i = 0; i < count; i++) {
		struct drm_i915_gem_relocation_entry __user *user_relocs;
		u64 invalid_offset = (u64)-1;
		int j;

		user_relocs = u64_to_user_ptr(exec[i].relocs_ptr);

		if (copy_from_user(reloc+total, user_relocs,
				   exec[i].relocation_count * sizeof(*reloc))) {
			ret = -EFAULT;
			mutex_lock(&dev->struct_mutex);
			goto err;
		}

		/* As we do not update the known relocation offsets after
		 * relocating (due to the complexities in lock handling),
		 * we need to mark them as invalid now so that we force the
		 * relocation processing next time. Just in case the target
		 * object is evicted and then rebound into its old
		 * presumed_offset before the next execbuffer - if that
		 * happened we would make the mistake of assuming that the
		 * relocations were valid.
		 */
		for (j = 0; j < exec[i].relocation_count; j++) {
			if (__copy_to_user(&user_relocs[j].presumed_offset,
					   &invalid_offset,
					   sizeof(invalid_offset))) {
				ret = -EFAULT;
				mutex_lock(&dev->struct_mutex);
				goto err;
			}
		}

		reloc_offset[i] = total;
		total += exec[i].relocation_count;
	}

	ret = i915_mutex_lock_interruptible(dev);
	if (ret) {
		mutex_lock(&dev->struct_mutex);
		goto err;
	}

	/* reacquire the objects */
	eb_reset(eb);
	ret = eb_lookup_vmas(eb, exec, args, vm, file);
	if (ret)
		goto err;

	need_relocs = (args->flags & I915_EXEC_NO_RELOC) == 0;
	ret = i915_gem_execbuffer_reserve(engine, &eb->vmas, ctx,
					  &need_relocs);
	if (ret)
		goto err;

	list_for_each_entry(vma, &eb->vmas, exec_list) {
		int offset = vma->exec_entry - exec;
		ret = i915_gem_execbuffer_relocate_vma_slow(vma, eb,
							    reloc + reloc_offset[offset]);
		if (ret)
			goto err;
	}

	/* Leave the user relocations as are, this is the painfully slow path,
	 * and we want to avoid the complication of dropping the lock whilst
	 * having buffers reserved in the aperture and so causing spurious
	 * ENOSPC for random operations.
	 */

err:
	drm_free_large(reloc);
	drm_free_large(reloc_offset);
	return ret;
}

static unsigned int eb_other_engines(struct drm_i915_gem_request *req)
{
	unsigned int mask;

	mask = ~intel_engine_flag(req->engine) & I915_BO_ACTIVE_MASK;
	mask <<= I915_BO_ACTIVE_SHIFT;

	return mask;
}

static int
i915_gem_execbuffer_move_to_gpu(struct drm_i915_gem_request *req,
				struct list_head *vmas)
{
	const unsigned int other_rings = eb_other_engines(req);
	struct i915_vma *vma;
	int ret;

	list_for_each_entry(vma, vmas, exec_list) {
		struct drm_i915_gem_object *obj = vma->obj;
		struct reservation_object *resv;

		if (obj->flags & other_rings) {
			ret = i915_gem_request_await_object
				(req, obj, obj->base.pending_write_domain);
			if (ret)
				return ret;
		}

<<<<<<< HEAD
=======
		resv = i915_gem_object_get_dmabuf_resv(obj);
		if (resv) {
			ret = i915_sw_fence_await_reservation
				(&req->submit, resv, &i915_fence_ops,
				 obj->base.pending_write_domain, 10*HZ,
				 GFP_KERNEL | __GFP_NOWARN);
			if (ret < 0)
				return ret;
		}

>>>>>>> 5ba89908
		if (obj->base.write_domain & I915_GEM_DOMAIN_CPU)
			i915_gem_clflush_object(obj, false);
	}

	/* Unconditionally flush any chipset caches (for streaming writes). */
	i915_gem_chipset_flush(req->engine->i915);

	/* Unconditionally invalidate GPU caches and TLBs. */
	return req->engine->emit_flush(req, EMIT_INVALIDATE);
}

static bool
i915_gem_check_execbuffer(struct drm_i915_gem_execbuffer2 *exec)
{
	if (exec->flags & __I915_EXEC_UNKNOWN_FLAGS)
		return false;

	/* Kernel clipping was a DRI1 misfeature */
	if (exec->num_cliprects || exec->cliprects_ptr)
		return false;

	if (exec->DR4 == 0xffffffff) {
		DRM_DEBUG("UXA submitting garbage DR4, fixing up\n");
		exec->DR4 = 0;
	}
	if (exec->DR1 || exec->DR4)
		return false;

	if ((exec->batch_start_offset | exec->batch_len) & 0x7)
		return false;

	return true;
}

static int
validate_exec_list(struct drm_device *dev,
		   struct drm_i915_gem_exec_object2 *exec,
		   int count)
{
	unsigned relocs_total = 0;
	unsigned relocs_max = UINT_MAX / sizeof(struct drm_i915_gem_relocation_entry);
	unsigned invalid_flags;
	int i;

	/* INTERNAL flags must not overlap with external ones */
	BUILD_BUG_ON(__EXEC_OBJECT_INTERNAL_FLAGS & ~__EXEC_OBJECT_UNKNOWN_FLAGS);

	invalid_flags = __EXEC_OBJECT_UNKNOWN_FLAGS;
	if (USES_FULL_PPGTT(dev))
		invalid_flags |= EXEC_OBJECT_NEEDS_GTT;

	for (i = 0; i < count; i++) {
		char __user *ptr = u64_to_user_ptr(exec[i].relocs_ptr);
		int length; /* limited by fault_in_pages_readable() */

		if (exec[i].flags & invalid_flags)
			return -EINVAL;

		/* Offset can be used as input (EXEC_OBJECT_PINNED), reject
		 * any non-page-aligned or non-canonical addresses.
		 */
		if (exec[i].flags & EXEC_OBJECT_PINNED) {
			if (exec[i].offset !=
			    gen8_canonical_addr(exec[i].offset & PAGE_MASK))
				return -EINVAL;

			/* From drm_mm perspective address space is continuous,
			 * so from this point we're always using non-canonical
			 * form internally.
			 */
			exec[i].offset = gen8_noncanonical_addr(exec[i].offset);
		}

		if (exec[i].alignment && !is_power_of_2(exec[i].alignment))
			return -EINVAL;

		/* pad_to_size was once a reserved field, so sanitize it */
		if (exec[i].flags & EXEC_OBJECT_PAD_TO_SIZE) {
			if (offset_in_page(exec[i].pad_to_size))
				return -EINVAL;
		} else {
			exec[i].pad_to_size = 0;
		}

		/* First check for malicious input causing overflow in
		 * the worst case where we need to allocate the entire
		 * relocation tree as a single array.
		 */
		if (exec[i].relocation_count > relocs_max - relocs_total)
			return -EINVAL;
		relocs_total += exec[i].relocation_count;

		length = exec[i].relocation_count *
			sizeof(struct drm_i915_gem_relocation_entry);
		/*
		 * We must check that the entire relocation array is safe
		 * to read, but since we may need to update the presumed
		 * offsets during execution, check for full write access.
		 */
		if (!access_ok(VERIFY_WRITE, ptr, length))
			return -EFAULT;

		if (likely(!i915.prefault_disable)) {
			if (fault_in_multipages_readable(ptr, length))
				return -EFAULT;
		}
	}

	return 0;
}

static struct i915_gem_context *
i915_gem_validate_context(struct drm_device *dev, struct drm_file *file,
			  struct intel_engine_cs *engine, const u32 ctx_id)
{
	struct i915_gem_context *ctx;
	struct i915_ctx_hang_stats *hs;

	ctx = i915_gem_context_lookup(file->driver_priv, ctx_id);
	if (IS_ERR(ctx))
		return ctx;

	hs = &ctx->hang_stats;
	if (hs->banned) {
		DRM_DEBUG("Context %u tried to submit while banned\n", ctx_id);
		return ERR_PTR(-EIO);
	}

	return ctx;
}

void i915_vma_move_to_active(struct i915_vma *vma,
			     struct drm_i915_gem_request *req,
			     unsigned int flags)
{
	struct drm_i915_gem_object *obj = vma->obj;
	const unsigned int idx = req->engine->id;

	GEM_BUG_ON(!drm_mm_node_allocated(&vma->node));

	obj->dirty = 1; /* be paranoid  */

	/* Add a reference if we're newly entering the active list.
	 * The order in which we add operations to the retirement queue is
	 * vital here: mark_active adds to the start of the callback list,
	 * such that subsequent callbacks are called first. Therefore we
	 * add the active reference first and queue for it to be dropped
	 * *last*.
	 */
	if (!i915_gem_object_is_active(obj))
		i915_gem_object_get(obj);
	i915_gem_object_set_active(obj, idx);
	i915_gem_active_set(&obj->last_read[idx], req);

	if (flags & EXEC_OBJECT_WRITE) {
		i915_gem_active_set(&obj->last_write, req);

		intel_fb_obj_invalidate(obj, ORIGIN_CS);

		/* update for the implicit flush after a batch */
		obj->base.write_domain &= ~I915_GEM_GPU_DOMAINS;
	}

	if (flags & EXEC_OBJECT_NEEDS_FENCE)
		i915_gem_active_set(&vma->last_fence, req);

	i915_vma_set_active(vma, idx);
	i915_gem_active_set(&vma->last_read[idx], req);
	list_move_tail(&vma->vm_link, &vma->vm->active_list);
}

static void eb_export_fence(struct drm_i915_gem_object *obj,
			    struct drm_i915_gem_request *req,
			    unsigned int flags)
{
	struct reservation_object *resv;

	resv = i915_gem_object_get_dmabuf_resv(obj);
	if (!resv)
		return;

	/* Ignore errors from failing to allocate the new fence, we can't
	 * handle an error right now. Worst case should be missed
	 * synchronisation leading to rendering corruption.
	 */
	ww_mutex_lock(&resv->lock, NULL);
	if (flags & EXEC_OBJECT_WRITE)
		reservation_object_add_excl_fence(resv, &req->fence);
	else if (reservation_object_reserve_shared(resv) == 0)
		reservation_object_add_shared_fence(resv, &req->fence);
	ww_mutex_unlock(&resv->lock);
}

static void
i915_gem_execbuffer_move_to_active(struct list_head *vmas,
				   struct drm_i915_gem_request *req)
{
	struct i915_vma *vma;

	list_for_each_entry(vma, vmas, exec_list) {
		struct drm_i915_gem_object *obj = vma->obj;
		u32 old_read = obj->base.read_domains;
		u32 old_write = obj->base.write_domain;

		obj->base.write_domain = obj->base.pending_write_domain;
		if (obj->base.write_domain)
			vma->exec_entry->flags |= EXEC_OBJECT_WRITE;
		else
			obj->base.pending_read_domains |= obj->base.read_domains;
		obj->base.read_domains = obj->base.pending_read_domains;

		i915_vma_move_to_active(vma, req, vma->exec_entry->flags);
		eb_export_fence(obj, req, vma->exec_entry->flags);
		trace_i915_gem_object_change_domain(obj, old_read, old_write);
	}
}

static int
i915_reset_gen7_sol_offsets(struct drm_i915_gem_request *req)
{
	struct intel_ring *ring = req->ring;
	int ret, i;

	if (!IS_GEN7(req->i915) || req->engine->id != RCS) {
		DRM_DEBUG("sol reset is gen7/rcs only\n");
		return -EINVAL;
	}

	ret = intel_ring_begin(req, 4 * 3);
	if (ret)
		return ret;

	for (i = 0; i < 4; i++) {
		intel_ring_emit(ring, MI_LOAD_REGISTER_IMM(1));
		intel_ring_emit_reg(ring, GEN7_SO_WRITE_OFFSET(i));
		intel_ring_emit(ring, 0);
	}

	intel_ring_advance(ring);

	return 0;
}

static struct i915_vma *
i915_gem_execbuffer_parse(struct intel_engine_cs *engine,
			  struct drm_i915_gem_exec_object2 *shadow_exec_entry,
			  struct drm_i915_gem_object *batch_obj,
			  struct eb_vmas *eb,
			  u32 batch_start_offset,
			  u32 batch_len,
			  bool is_master)
{
	struct drm_i915_gem_object *shadow_batch_obj;
	struct i915_vma *vma;
	int ret;

	shadow_batch_obj = i915_gem_batch_pool_get(&engine->batch_pool,
						   PAGE_ALIGN(batch_len));
	if (IS_ERR(shadow_batch_obj))
		return ERR_CAST(shadow_batch_obj);

	ret = intel_engine_cmd_parser(engine,
				      batch_obj,
				      shadow_batch_obj,
				      batch_start_offset,
				      batch_len,
				      is_master);
	if (ret) {
		if (ret == -EACCES) /* unhandled chained batch */
			vma = NULL;
		else
			vma = ERR_PTR(ret);
		goto out;
	}

	vma = i915_gem_object_ggtt_pin(shadow_batch_obj, NULL, 0, 0, 0);
	if (IS_ERR(vma))
		goto out;

	memset(shadow_exec_entry, 0, sizeof(*shadow_exec_entry));

	vma->exec_entry = shadow_exec_entry;
	vma->exec_entry->flags = __EXEC_OBJECT_HAS_PIN;
	i915_gem_object_get(shadow_batch_obj);
	list_add_tail(&vma->exec_list, &eb->vmas);

out:
	i915_gem_object_unpin_pages(shadow_batch_obj);
	return vma;
}

static int
execbuf_submit(struct i915_execbuffer_params *params,
	       struct drm_i915_gem_execbuffer2 *args,
	       struct list_head *vmas)
{
	struct drm_i915_private *dev_priv = params->request->i915;
	u64 exec_start, exec_len;
	int instp_mode;
	u32 instp_mask;
	int ret;

	ret = i915_gem_execbuffer_move_to_gpu(params->request, vmas);
	if (ret)
		return ret;

	ret = i915_switch_context(params->request);
	if (ret)
		return ret;

	instp_mode = args->flags & I915_EXEC_CONSTANTS_MASK;
	instp_mask = I915_EXEC_CONSTANTS_MASK;
	switch (instp_mode) {
	case I915_EXEC_CONSTANTS_REL_GENERAL:
	case I915_EXEC_CONSTANTS_ABSOLUTE:
	case I915_EXEC_CONSTANTS_REL_SURFACE:
		if (instp_mode != 0 && params->engine->id != RCS) {
			DRM_DEBUG("non-0 rel constants mode on non-RCS\n");
			return -EINVAL;
		}

		if (instp_mode != dev_priv->relative_constants_mode) {
			if (INTEL_INFO(dev_priv)->gen < 4) {
				DRM_DEBUG("no rel constants on pre-gen4\n");
				return -EINVAL;
			}

			if (INTEL_INFO(dev_priv)->gen > 5 &&
			    instp_mode == I915_EXEC_CONSTANTS_REL_SURFACE) {
				DRM_DEBUG("rel surface constants mode invalid on gen5+\n");
				return -EINVAL;
			}

			/* The HW changed the meaning on this bit on gen6 */
			if (INTEL_INFO(dev_priv)->gen >= 6)
				instp_mask &= ~I915_EXEC_CONSTANTS_REL_SURFACE;
		}
		break;
	default:
		DRM_DEBUG("execbuf with unknown constants: %d\n", instp_mode);
		return -EINVAL;
	}

	if (params->engine->id == RCS &&
	    instp_mode != dev_priv->relative_constants_mode) {
		struct intel_ring *ring = params->request->ring;

		ret = intel_ring_begin(params->request, 4);
		if (ret)
			return ret;

		intel_ring_emit(ring, MI_NOOP);
		intel_ring_emit(ring, MI_LOAD_REGISTER_IMM(1));
		intel_ring_emit_reg(ring, INSTPM);
		intel_ring_emit(ring, instp_mask << 16 | instp_mode);
		intel_ring_advance(ring);

		dev_priv->relative_constants_mode = instp_mode;
	}

	if (args->flags & I915_EXEC_GEN7_SOL_RESET) {
		ret = i915_reset_gen7_sol_offsets(params->request);
		if (ret)
			return ret;
	}

	exec_len   = args->batch_len;
	exec_start = params->batch->node.start +
		     params->args_batch_start_offset;

	if (exec_len == 0)
		exec_len = params->batch->size - params->args_batch_start_offset;

	ret = params->engine->emit_bb_start(params->request,
					    exec_start, exec_len,
					    params->dispatch_flags);
	if (ret)
		return ret;

	trace_i915_gem_ring_dispatch(params->request, params->dispatch_flags);

	i915_gem_execbuffer_move_to_active(vmas, params->request);

	return 0;
}

/**
 * Find one BSD ring to dispatch the corresponding BSD command.
 * The engine index is returned.
 */
static unsigned int
gen8_dispatch_bsd_engine(struct drm_i915_private *dev_priv,
			 struct drm_file *file)
{
	struct drm_i915_file_private *file_priv = file->driver_priv;

	/* Check whether the file_priv has already selected one ring. */
	if ((int)file_priv->bsd_engine < 0)
		file_priv->bsd_engine = atomic_fetch_xor(1,
			 &dev_priv->mm.bsd_engine_dispatch_index);

	return file_priv->bsd_engine;
}

#define I915_USER_RINGS (4)

static const enum intel_engine_id user_ring_map[I915_USER_RINGS + 1] = {
	[I915_EXEC_DEFAULT]	= RCS,
	[I915_EXEC_RENDER]	= RCS,
	[I915_EXEC_BLT]		= BCS,
	[I915_EXEC_BSD]		= VCS,
	[I915_EXEC_VEBOX]	= VECS
};

static struct intel_engine_cs *
eb_select_engine(struct drm_i915_private *dev_priv,
		 struct drm_file *file,
		 struct drm_i915_gem_execbuffer2 *args)
{
	unsigned int user_ring_id = args->flags & I915_EXEC_RING_MASK;
	struct intel_engine_cs *engine;

	if (user_ring_id > I915_USER_RINGS) {
		DRM_DEBUG("execbuf with unknown ring: %u\n", user_ring_id);
		return NULL;
	}

	if ((user_ring_id != I915_EXEC_BSD) &&
	    ((args->flags & I915_EXEC_BSD_MASK) != 0)) {
		DRM_DEBUG("execbuf with non bsd ring but with invalid "
			  "bsd dispatch flags: %d\n", (int)(args->flags));
		return NULL;
	}

	if (user_ring_id == I915_EXEC_BSD && HAS_BSD2(dev_priv)) {
		unsigned int bsd_idx = args->flags & I915_EXEC_BSD_MASK;

		if (bsd_idx == I915_EXEC_BSD_DEFAULT) {
			bsd_idx = gen8_dispatch_bsd_engine(dev_priv, file);
		} else if (bsd_idx >= I915_EXEC_BSD_RING1 &&
			   bsd_idx <= I915_EXEC_BSD_RING2) {
			bsd_idx >>= I915_EXEC_BSD_SHIFT;
			bsd_idx--;
		} else {
			DRM_DEBUG("execbuf with unknown bsd ring: %u\n",
				  bsd_idx);
			return NULL;
		}

		engine = &dev_priv->engine[_VCS(bsd_idx)];
	} else {
		engine = &dev_priv->engine[user_ring_map[user_ring_id]];
	}

	if (!intel_engine_initialized(engine)) {
		DRM_DEBUG("execbuf with invalid ring: %u\n", user_ring_id);
		return NULL;
	}

	return engine;
}

static int
i915_gem_do_execbuffer(struct drm_device *dev, void *data,
		       struct drm_file *file,
		       struct drm_i915_gem_execbuffer2 *args,
		       struct drm_i915_gem_exec_object2 *exec)
{
	struct drm_i915_private *dev_priv = to_i915(dev);
	struct i915_ggtt *ggtt = &dev_priv->ggtt;
	struct eb_vmas *eb;
	struct drm_i915_gem_exec_object2 shadow_exec_entry;
	struct intel_engine_cs *engine;
	struct i915_gem_context *ctx;
	struct i915_address_space *vm;
	struct i915_execbuffer_params params_master; /* XXX: will be removed later */
	struct i915_execbuffer_params *params = &params_master;
	const u32 ctx_id = i915_execbuffer2_get_context_id(*args);
	u32 dispatch_flags;
	int ret;
	bool need_relocs;

	if (!i915_gem_check_execbuffer(args))
		return -EINVAL;

	ret = validate_exec_list(dev, exec, args->buffer_count);
	if (ret)
		return ret;

	dispatch_flags = 0;
	if (args->flags & I915_EXEC_SECURE) {
		if (!drm_is_current_master(file) || !capable(CAP_SYS_ADMIN))
		    return -EPERM;

		dispatch_flags |= I915_DISPATCH_SECURE;
	}
	if (args->flags & I915_EXEC_IS_PINNED)
		dispatch_flags |= I915_DISPATCH_PINNED;

	engine = eb_select_engine(dev_priv, file, args);
	if (!engine)
		return -EINVAL;

	if (args->buffer_count < 1) {
		DRM_DEBUG("execbuf with %d buffers\n", args->buffer_count);
		return -EINVAL;
	}

	if (args->flags & I915_EXEC_RESOURCE_STREAMER) {
		if (!HAS_RESOURCE_STREAMER(dev)) {
			DRM_DEBUG("RS is only allowed for Haswell, Gen8 and above\n");
			return -EINVAL;
		}
		if (engine->id != RCS) {
			DRM_DEBUG("RS is not available on %s\n",
				 engine->name);
			return -EINVAL;
		}

		dispatch_flags |= I915_DISPATCH_RS;
	}

	/* Take a local wakeref for preparing to dispatch the execbuf as
	 * we expect to access the hardware fairly frequently in the
	 * process. Upon first dispatch, we acquire another prolonged
	 * wakeref that we hold until the GPU has been idle for at least
	 * 100ms.
	 */
	intel_runtime_pm_get(dev_priv);

	ret = i915_mutex_lock_interruptible(dev);
	if (ret)
		goto pre_mutex_err;

	ctx = i915_gem_validate_context(dev, file, engine, ctx_id);
	if (IS_ERR(ctx)) {
		mutex_unlock(&dev->struct_mutex);
		ret = PTR_ERR(ctx);
		goto pre_mutex_err;
	}

	i915_gem_context_get(ctx);

	if (ctx->ppgtt)
		vm = &ctx->ppgtt->base;
	else
		vm = &ggtt->base;

	memset(&params_master, 0x00, sizeof(params_master));

	eb = eb_create(dev_priv, args);
	if (eb == NULL) {
		i915_gem_context_put(ctx);
		mutex_unlock(&dev->struct_mutex);
		ret = -ENOMEM;
		goto pre_mutex_err;
	}

	/* Look up object handles */
	ret = eb_lookup_vmas(eb, exec, args, vm, file);
	if (ret)
		goto err;

	/* take note of the batch buffer before we might reorder the lists */
	params->batch = eb_get_batch(eb);

	/* Move the objects en-masse into the GTT, evicting if necessary. */
	need_relocs = (args->flags & I915_EXEC_NO_RELOC) == 0;
	ret = i915_gem_execbuffer_reserve(engine, &eb->vmas, ctx,
					  &need_relocs);
	if (ret)
		goto err;

	/* The objects are in their final locations, apply the relocations. */
	if (need_relocs)
		ret = i915_gem_execbuffer_relocate(eb);
	if (ret) {
		if (ret == -EFAULT) {
			ret = i915_gem_execbuffer_relocate_slow(dev, args, file,
								engine,
								eb, exec, ctx);
			BUG_ON(!mutex_is_locked(&dev->struct_mutex));
		}
		if (ret)
			goto err;
	}

	/* Set the pending read domains for the batch buffer to COMMAND */
	if (params->batch->obj->base.pending_write_domain) {
		DRM_DEBUG("Attempting to use self-modifying batch buffer\n");
		ret = -EINVAL;
		goto err;
	}
	if (args->batch_start_offset > params->batch->size ||
	    args->batch_len > params->batch->size - args->batch_start_offset) {
		DRM_DEBUG("Attempting to use out-of-bounds batch\n");
		ret = -EINVAL;
		goto err;
	}

	params->args_batch_start_offset = args->batch_start_offset;
	if (intel_engine_needs_cmd_parser(engine) && args->batch_len) {
		struct i915_vma *vma;

		vma = i915_gem_execbuffer_parse(engine, &shadow_exec_entry,
						params->batch->obj,
						eb,
						args->batch_start_offset,
						args->batch_len,
						drm_is_current_master(file));
		if (IS_ERR(vma)) {
			ret = PTR_ERR(vma);
			goto err;
		}

		if (vma) {
			/*
			 * Batch parsed and accepted:
			 *
			 * Set the DISPATCH_SECURE bit to remove the NON_SECURE
			 * bit from MI_BATCH_BUFFER_START commands issued in
			 * the dispatch_execbuffer implementations. We
			 * specifically don't want that set on batches the
			 * command parser has accepted.
			 */
			dispatch_flags |= I915_DISPATCH_SECURE;
			params->args_batch_start_offset = 0;
			params->batch = vma;
		}
	}

	params->batch->obj->base.pending_read_domains |= I915_GEM_DOMAIN_COMMAND;

	/* snb/ivb/vlv conflate the "batch in ppgtt" bit with the "non-secure
	 * batch" bit. Hence we need to pin secure batches into the global gtt.
	 * hsw should have this fixed, but bdw mucks it up again. */
	if (dispatch_flags & I915_DISPATCH_SECURE) {
		struct drm_i915_gem_object *obj = params->batch->obj;
		struct i915_vma *vma;

		/*
		 * So on first glance it looks freaky that we pin the batch here
		 * outside of the reservation loop. But:
		 * - The batch is already pinned into the relevant ppgtt, so we
		 *   already have the backing storage fully allocated.
		 * - No other BO uses the global gtt (well contexts, but meh),
		 *   so we don't really have issues with multiple objects not
		 *   fitting due to fragmentation.
		 * So this is actually safe.
		 */
		vma = i915_gem_object_ggtt_pin(obj, NULL, 0, 0, 0);
		if (IS_ERR(vma)) {
			ret = PTR_ERR(vma);
			goto err;
		}

		params->batch = vma;
	}

	/* Allocate a request for this batch buffer nice and early. */
	params->request = i915_gem_request_alloc(engine, ctx);
	if (IS_ERR(params->request)) {
		ret = PTR_ERR(params->request);
		goto err_batch_unpin;
	}

	/* Whilst this request exists, batch_obj will be on the
	 * active_list, and so will hold the active reference. Only when this
	 * request is retired will the the batch_obj be moved onto the
	 * inactive_list and lose its active reference. Hence we do not need
	 * to explicitly hold another reference here.
	 */
	params->request->batch = params->batch;

	ret = i915_gem_request_add_to_client(params->request, file);
	if (ret)
		goto err_request;

	/*
	 * Save assorted stuff away to pass through to *_submission().
	 * NB: This data should be 'persistent' and not local as it will
	 * kept around beyond the duration of the IOCTL once the GPU
	 * scheduler arrives.
	 */
	params->dev                     = dev;
	params->file                    = file;
	params->engine                    = engine;
	params->dispatch_flags          = dispatch_flags;
	params->ctx                     = ctx;

	ret = execbuf_submit(params, args, &eb->vmas);
err_request:
	__i915_add_request(params->request, ret == 0);

err_batch_unpin:
	/*
	 * FIXME: We crucially rely upon the active tracking for the (ppgtt)
	 * batch vma for correctness. For less ugly and less fragility this
	 * needs to be adjusted to also track the ggtt batch vma properly as
	 * active.
	 */
	if (dispatch_flags & I915_DISPATCH_SECURE)
		i915_vma_unpin(params->batch);
err:
	/* the request owns the ref now */
	i915_gem_context_put(ctx);
	eb_destroy(eb);

	mutex_unlock(&dev->struct_mutex);

pre_mutex_err:
	/* intel_gpu_busy should also get a ref, so it will free when the device
	 * is really idle. */
	intel_runtime_pm_put(dev_priv);
	return ret;
}

/*
 * Legacy execbuffer just creates an exec2 list from the original exec object
 * list array and passes it to the real function.
 */
int
i915_gem_execbuffer(struct drm_device *dev, void *data,
		    struct drm_file *file)
{
	struct drm_i915_gem_execbuffer *args = data;
	struct drm_i915_gem_execbuffer2 exec2;
	struct drm_i915_gem_exec_object *exec_list = NULL;
	struct drm_i915_gem_exec_object2 *exec2_list = NULL;
	int ret, i;

	if (args->buffer_count < 1) {
		DRM_DEBUG("execbuf with %d buffers\n", args->buffer_count);
		return -EINVAL;
	}

	/* Copy in the exec list from userland */
	exec_list = drm_malloc_ab(sizeof(*exec_list), args->buffer_count);
	exec2_list = drm_malloc_ab(sizeof(*exec2_list), args->buffer_count);
	if (exec_list == NULL || exec2_list == NULL) {
		DRM_DEBUG("Failed to allocate exec list for %d buffers\n",
			  args->buffer_count);
		drm_free_large(exec_list);
		drm_free_large(exec2_list);
		return -ENOMEM;
	}
	ret = copy_from_user(exec_list,
			     u64_to_user_ptr(args->buffers_ptr),
			     sizeof(*exec_list) * args->buffer_count);
	if (ret != 0) {
		DRM_DEBUG("copy %d exec entries failed %d\n",
			  args->buffer_count, ret);
		drm_free_large(exec_list);
		drm_free_large(exec2_list);
		return -EFAULT;
	}

	for (i = 0; i < args->buffer_count; i++) {
		exec2_list[i].handle = exec_list[i].handle;
		exec2_list[i].relocation_count = exec_list[i].relocation_count;
		exec2_list[i].relocs_ptr = exec_list[i].relocs_ptr;
		exec2_list[i].alignment = exec_list[i].alignment;
		exec2_list[i].offset = exec_list[i].offset;
		if (INTEL_INFO(dev)->gen < 4)
			exec2_list[i].flags = EXEC_OBJECT_NEEDS_FENCE;
		else
			exec2_list[i].flags = 0;
	}

	exec2.buffers_ptr = args->buffers_ptr;
	exec2.buffer_count = args->buffer_count;
	exec2.batch_start_offset = args->batch_start_offset;
	exec2.batch_len = args->batch_len;
	exec2.DR1 = args->DR1;
	exec2.DR4 = args->DR4;
	exec2.num_cliprects = args->num_cliprects;
	exec2.cliprects_ptr = args->cliprects_ptr;
	exec2.flags = I915_EXEC_RENDER;
	i915_execbuffer2_set_context_id(exec2, 0);

	ret = i915_gem_do_execbuffer(dev, data, file, &exec2, exec2_list);
	if (!ret) {
		struct drm_i915_gem_exec_object __user *user_exec_list =
			u64_to_user_ptr(args->buffers_ptr);

		/* Copy the new buffer offsets back to the user's exec list. */
		for (i = 0; i < args->buffer_count; i++) {
			exec2_list[i].offset =
				gen8_canonical_addr(exec2_list[i].offset);
			ret = __copy_to_user(&user_exec_list[i].offset,
					     &exec2_list[i].offset,
					     sizeof(user_exec_list[i].offset));
			if (ret) {
				ret = -EFAULT;
				DRM_DEBUG("failed to copy %d exec entries "
					  "back to user (%d)\n",
					  args->buffer_count, ret);
				break;
			}
		}
	}

	drm_free_large(exec_list);
	drm_free_large(exec2_list);
	return ret;
}

int
i915_gem_execbuffer2(struct drm_device *dev, void *data,
		     struct drm_file *file)
{
	struct drm_i915_gem_execbuffer2 *args = data;
	struct drm_i915_gem_exec_object2 *exec2_list = NULL;
	int ret;

	if (args->buffer_count < 1 ||
	    args->buffer_count > UINT_MAX / sizeof(*exec2_list)) {
		DRM_DEBUG("execbuf2 with %d buffers\n", args->buffer_count);
		return -EINVAL;
	}

	if (args->rsvd2 != 0) {
		DRM_DEBUG("dirty rvsd2 field\n");
		return -EINVAL;
	}

	exec2_list = drm_malloc_gfp(args->buffer_count,
				    sizeof(*exec2_list),
				    GFP_TEMPORARY);
	if (exec2_list == NULL) {
		DRM_DEBUG("Failed to allocate exec list for %d buffers\n",
			  args->buffer_count);
		return -ENOMEM;
	}
	ret = copy_from_user(exec2_list,
			     u64_to_user_ptr(args->buffers_ptr),
			     sizeof(*exec2_list) * args->buffer_count);
	if (ret != 0) {
		DRM_DEBUG("copy %d exec entries failed %d\n",
			  args->buffer_count, ret);
		drm_free_large(exec2_list);
		return -EFAULT;
	}

	ret = i915_gem_do_execbuffer(dev, data, file, args, exec2_list);
	if (!ret) {
		/* Copy the new buffer offsets back to the user's exec list. */
		struct drm_i915_gem_exec_object2 __user *user_exec_list =
				   u64_to_user_ptr(args->buffers_ptr);
		int i;

		for (i = 0; i < args->buffer_count; i++) {
			exec2_list[i].offset =
				gen8_canonical_addr(exec2_list[i].offset);
			ret = __copy_to_user(&user_exec_list[i].offset,
					     &exec2_list[i].offset,
					     sizeof(user_exec_list[i].offset));
			if (ret) {
				ret = -EFAULT;
				DRM_DEBUG("failed to copy %d exec entries "
					  "back to user\n",
					  args->buffer_count);
				break;
			}
		}
	}

	drm_free_large(exec2_list);
	return ret;
}<|MERGE_RESOLUTION|>--- conflicted
+++ resolved
@@ -1140,8 +1140,6 @@
 				return ret;
 		}
 
-<<<<<<< HEAD
-=======
 		resv = i915_gem_object_get_dmabuf_resv(obj);
 		if (resv) {
 			ret = i915_sw_fence_await_reservation
@@ -1152,7 +1150,6 @@
 				return ret;
 		}
 
->>>>>>> 5ba89908
 		if (obj->base.write_domain & I915_GEM_DOMAIN_CPU)
 			i915_gem_clflush_object(obj, false);
 	}

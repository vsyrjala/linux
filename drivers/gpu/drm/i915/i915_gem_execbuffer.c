--- conflicted
+++ resolved
@@ -724,11 +724,7 @@
 	struct i915_address_space *vm;
 	struct list_head ordered_vmas;
 	struct list_head pinned_vmas;
-<<<<<<< HEAD
-	bool has_fenced_gpu_access = INTEL_INFO(engine->dev)->gen < 4;
-=======
 	bool has_fenced_gpu_access = INTEL_GEN(engine->i915) < 4;
->>>>>>> af4a879e
 	int retry;
 
 	i915_gem_retire_requests_ring(engine);
@@ -969,11 +965,7 @@
 	}
 
 	if (flush_chipset)
-<<<<<<< HEAD
-		i915_gem_chipset_flush(req->engine->dev);
-=======
 		i915_gem_chipset_flush(req->engine->i915);
->>>>>>> af4a879e
 
 	if (flush_domains & I915_GEM_DOMAIN_GTT)
 		wmb();
@@ -1093,17 +1085,6 @@
 		return ERR_PTR(-EIO);
 	}
 
-<<<<<<< HEAD
-	if (i915.enable_execlists && !ctx->engine[engine->id].state) {
-		int ret = intel_lr_context_deferred_alloc(ctx, engine);
-		if (ret) {
-			DRM_DEBUG("Could not create LRC %u: %d\n", ctx_id, ret);
-			return ERR_PTR(ret);
-		}
-	}
-
-=======
->>>>>>> af4a879e
 	return ctx;
 }
 
@@ -1138,11 +1119,7 @@
 		if (entry->flags & EXEC_OBJECT_NEEDS_FENCE) {
 			i915_gem_request_assign(&obj->last_fenced_req, req);
 			if (entry->flags & __EXEC_OBJECT_HAS_FENCE) {
-<<<<<<< HEAD
-				struct drm_i915_private *dev_priv = to_i915(engine->dev);
-=======
 				struct drm_i915_private *dev_priv = engine->i915;
->>>>>>> af4a879e
 				list_move_tail(&dev_priv->fence_regs[obj->fence_reg].lru_list,
 					       &dev_priv->mm.fence_list);
 			}

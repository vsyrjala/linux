--- conflicted
+++ resolved
@@ -66,11 +66,7 @@
 
 #define DRIVER_NAME		"i915"
 #define DRIVER_DESC		"Intel Graphics"
-<<<<<<< HEAD
-#define DRIVER_DATE		"20160425"
-=======
 #define DRIVER_DATE		"20160522"
->>>>>>> f3261156
 
 #undef WARN_ON
 /* Many gcc seem to no see through this and fall over :( */
@@ -602,10 +598,7 @@
 				       struct intel_crtc_state *newstate);
 	void (*initial_watermarks)(struct intel_crtc_state *cstate);
 	void (*optimize_watermarks)(struct intel_crtc_state *cstate);
-<<<<<<< HEAD
-=======
 	int (*compute_global_watermarks)(struct drm_atomic_state *state);
->>>>>>> f3261156
 	void (*update_wm)(struct drm_crtc *crtc);
 	int (*modeset_calc_cdclk)(struct drm_atomic_state *state);
 	void (*modeset_commit_cdclk)(struct drm_atomic_state *state);
@@ -879,12 +872,9 @@
 		struct intel_ringbuffer *ringbuf;
 		struct i915_vma *lrc_vma;
 		uint32_t *lrc_reg_state;
-<<<<<<< HEAD
-=======
 		u64 lrc_desc;
 		int pin_count;
 		bool initialised;
->>>>>>> f3261156
 	} engine[I915_NUM_ENGINES];
 
 	struct list_head link;
@@ -1770,10 +1760,7 @@
 	wait_queue_head_t gmbus_wait_queue;
 
 	struct pci_dev *bridge_dev;
-<<<<<<< HEAD
-=======
 	struct i915_gem_context *kernel_context;
->>>>>>> f3261156
 	struct intel_engine_cs engine[I915_NUM_ENGINES];
 	struct drm_i915_gem_object *semaphore_obj;
 	uint32_t last_seqno, next_seqno;
@@ -1876,11 +1863,8 @@
 	struct ida context_hw_ida;
 #define MAX_CONTEXT_HW_ID (1<<21) /* exclusive */
 
-<<<<<<< HEAD
-=======
 	/* Kernel Modesetting */
 
->>>>>>> f3261156
 	struct drm_crtc *plane_to_crtc_mapping[I915_MAX_PIPES];
 	struct drm_crtc *pipe_to_crtc_mapping[I915_MAX_PIPES];
 	wait_queue_head_t pending_flip_queue;
@@ -2013,8 +1997,6 @@
 		 * cstate->wm.need_postvbl_update.
 		 */
 		struct mutex wm_mutex;
-<<<<<<< HEAD
-=======
 
 		/*
 		 * Set during HW readout of watermarks/DDB.  Some platforms
@@ -2022,7 +2004,6 @@
 		 * (which we don't fully trust).
 		 */
 		bool distrust_bios_wm;
->>>>>>> f3261156
 	} wm;
 
 	struct i915_runtime_pm pm;
@@ -2037,11 +2018,6 @@
 		void (*stop_engine)(struct intel_engine_cs *engine);
 	} gt;
 
-<<<<<<< HEAD
-	struct intel_context *kernel_context;
-
-=======
->>>>>>> f3261156
 	/* perform PHY state sanity checks? */
 	bool chv_phy_assert[2];
 
@@ -2464,11 +2440,7 @@
 
 struct drm_i915_gem_request * __must_check
 i915_gem_request_alloc(struct intel_engine_cs *engine,
-<<<<<<< HEAD
-		       struct intel_context *ctx);
-=======
 		       struct i915_gem_context *ctx);
->>>>>>> f3261156
 void i915_gem_request_free(struct kref *req_ref);
 int i915_gem_request_add_to_client(struct drm_i915_gem_request *req,
 				   struct drm_file *file);
@@ -2496,29 +2468,9 @@
 static inline void
 i915_gem_request_unreference(struct drm_i915_gem_request *req)
 {
-<<<<<<< HEAD
-	WARN_ON(!mutex_is_locked(&req->engine->dev->struct_mutex));
 	kref_put(&req->ref, i915_gem_request_free);
 }
 
-static inline void
-i915_gem_request_unreference__unlocked(struct drm_i915_gem_request *req)
-{
-	struct drm_device *dev;
-
-	if (!req)
-		return;
-
-	dev = req->engine->dev;
-	if (kref_put_mutex(&req->ref, i915_gem_request_free, &dev->struct_mutex))
-		mutex_unlock(&dev->struct_mutex);
-}
-
-=======
-	kref_put(&req->ref, i915_gem_request_free);
-}
-
->>>>>>> f3261156
 static inline void i915_gem_request_assign(struct drm_i915_gem_request **pdst,
 					   struct drm_i915_gem_request *src)
 {
@@ -2932,15 +2884,9 @@
 extern long i915_compat_ioctl(struct file *filp, unsigned int cmd,
 			      unsigned long arg);
 #endif
-<<<<<<< HEAD
-extern int intel_gpu_reset(struct drm_device *dev, u32 engine_mask);
-extern bool intel_has_gpu_reset(struct drm_device *dev);
-extern int i915_reset(struct drm_device *dev);
-=======
 extern int intel_gpu_reset(struct drm_i915_private *dev_priv, u32 engine_mask);
 extern bool intel_has_gpu_reset(struct drm_i915_private *dev_priv);
 extern int i915_reset(struct drm_i915_private *dev_priv);
->>>>>>> f3261156
 extern int intel_guc_reset(struct drm_i915_private *dev_priv);
 extern void intel_engine_init_hangcheck(struct intel_engine_cs *engine);
 extern unsigned long i915_chipset_val(struct drm_i915_private *dev_priv);
@@ -2960,12 +2906,8 @@
 /* i915_irq.c */
 void i915_queue_hangcheck(struct drm_i915_private *dev_priv);
 __printf(3, 4)
-<<<<<<< HEAD
-void i915_handle_error(struct drm_device *dev, u32 engine_mask,
-=======
 void i915_handle_error(struct drm_i915_private *dev_priv,
 		       u32 engine_mask,
->>>>>>> f3261156
 		       const char *fmt, ...);
 
 extern void intel_irq_init(struct drm_i915_private *dev_priv);
@@ -3104,11 +3046,8 @@
 void i915_gem_load_init(struct drm_device *dev);
 void i915_gem_load_cleanup(struct drm_device *dev);
 void i915_gem_load_init_fences(struct drm_i915_private *dev_priv);
-<<<<<<< HEAD
-=======
 int i915_gem_freeze_late(struct drm_i915_private *dev_priv);
 
->>>>>>> f3261156
 void *i915_gem_object_alloc(struct drm_device *dev);
 void i915_gem_object_free(struct drm_i915_gem_object *obj);
 void i915_gem_object_init(struct drm_i915_gem_object *obj,
@@ -3282,11 +3221,7 @@
 struct drm_i915_gem_request *
 i915_gem_find_active_request(struct intel_engine_cs *engine);
 
-<<<<<<< HEAD
-bool i915_gem_retire_requests(struct drm_device *dev);
-=======
 bool i915_gem_retire_requests(struct drm_i915_private *dev_priv);
->>>>>>> f3261156
 void i915_gem_retire_requests_ring(struct intel_engine_cs *engine);
 
 static inline u32 i915_reset_counter(struct i915_gpu_error *error)
@@ -3447,19 +3382,8 @@
 	return i915_gem_obj_ggtt_bound_view(obj, &i915_ggtt_view_normal);
 }
 
-<<<<<<< HEAD
-static inline unsigned long
-i915_gem_obj_ggtt_size(struct drm_i915_gem_object *obj)
-{
-	struct drm_i915_private *dev_priv = to_i915(obj->base.dev);
-	struct i915_ggtt *ggtt = &dev_priv->ggtt;
-
-	return i915_gem_obj_size(obj, &ggtt->base);
-}
-=======
 unsigned long
 i915_gem_obj_ggtt_size(struct drm_i915_gem_object *obj);
->>>>>>> f3261156
 
 static inline int __must_check
 i915_gem_obj_ggtt_pin(struct drm_i915_gem_object *obj,
@@ -3468,13 +3392,6 @@
 {
 	struct drm_i915_private *dev_priv = to_i915(obj->base.dev);
 	struct i915_ggtt *ggtt = &dev_priv->ggtt;
-<<<<<<< HEAD
-
-	return i915_gem_object_pin(obj, &ggtt->base,
-				   alignment, flags | PIN_GLOBAL);
-}
-=======
->>>>>>> f3261156
 
 	return i915_gem_object_pin(obj, &ggtt->base,
 				   alignment, flags | PIN_GLOBAL);
@@ -3648,12 +3565,8 @@
 {
 	kfree(eb->buf);
 }
-<<<<<<< HEAD
-void i915_capture_error_state(struct drm_device *dev, u32 engine_mask,
-=======
 void i915_capture_error_state(struct drm_i915_private *dev_priv,
 			      u32 engine_mask,
->>>>>>> f3261156
 			      const char *error_msg);
 void i915_error_state_get(struct drm_device *dev,
 			  struct i915_error_state_file_priv *error_priv);
@@ -3664,11 +3577,7 @@
 const char *i915_cache_level_str(struct drm_i915_private *i915, int type);
 
 /* i915_cmd_parser.c */
-<<<<<<< HEAD
-int i915_cmd_parser_get_version(void);
-=======
 int i915_cmd_parser_get_version(struct drm_i915_private *dev_priv);
->>>>>>> f3261156
 int i915_cmd_parser_init_ring(struct intel_engine_cs *engine);
 void i915_cmd_parser_fini_ring(struct intel_engine_cs *engine);
 bool i915_needs_cmd_parser(struct intel_engine_cs *engine);
@@ -3724,11 +3633,7 @@
 					 bool enable);
 extern int intel_opregion_notify_adapter(struct drm_i915_private *dev_priv,
 					 pci_power_t state);
-<<<<<<< HEAD
-extern int intel_opregion_get_panel_type(struct drm_device *dev);
-=======
 extern int intel_opregion_get_panel_type(struct drm_i915_private *dev_priv);
->>>>>>> f3261156
 #else
 static inline int intel_opregion_setup(struct drm_i915_private *dev) { return 0; }
 static inline void intel_opregion_init(struct drm_i915_private *dev) { }
@@ -3746,11 +3651,7 @@
 {
 	return 0;
 }
-<<<<<<< HEAD
-static inline int intel_opregion_get_panel_type(struct drm_device *dev)
-=======
 static inline int intel_opregion_get_panel_type(struct drm_i915_private *dev)
->>>>>>> f3261156
 {
 	return -ENODEV;
 }

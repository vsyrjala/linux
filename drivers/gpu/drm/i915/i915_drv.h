--- conflicted
+++ resolved
@@ -1687,11 +1687,7 @@
 	struct drm_file                 *file;
 	uint32_t                        dispatch_flags;
 	uint32_t                        args_batch_start_offset;
-<<<<<<< HEAD
 	uint64_t                        batch_obj_vm_offset;
-=======
-	uint32_t                        batch_obj_vm_offset;
->>>>>>> 294947a5
 	struct intel_engine_cs          *ring;
 	struct drm_i915_gem_object      *batch_obj;
 	struct intel_context            *ctx;
@@ -2569,12 +2565,9 @@
 
 #define HAS_CSR(dev)	(IS_SKYLAKE(dev))
 
-<<<<<<< HEAD
 #define HAS_GUC_UCODE(dev)	(IS_GEN9(dev))
 #define HAS_GUC_SCHED(dev)	(IS_GEN9(dev))
 
-=======
->>>>>>> 294947a5
 #define HAS_RESOURCE_STREAMER(dev) (IS_HASWELL(dev) || \
 				    INTEL_INFO(dev)->gen >= 8)
 
@@ -2995,21 +2988,11 @@
 struct dma_buf *i915_gem_prime_export(struct drm_device *dev,
 				struct drm_gem_object *gem_obj, int flags);
 
-<<<<<<< HEAD
 u64 i915_gem_obj_ggtt_offset_view(struct drm_i915_gem_object *o,
 				  const struct i915_ggtt_view *view);
 u64 i915_gem_obj_offset(struct drm_i915_gem_object *o,
 			struct i915_address_space *vm);
 static inline u64
-=======
-unsigned long
-i915_gem_obj_ggtt_offset_view(struct drm_i915_gem_object *o,
-			      const struct i915_ggtt_view *view);
-unsigned long
-i915_gem_obj_offset(struct drm_i915_gem_object *o,
-		    struct i915_address_space *vm);
-static inline unsigned long
->>>>>>> 294947a5
 i915_gem_obj_ggtt_offset(struct drm_i915_gem_object *o)
 {
 	return i915_gem_obj_ggtt_offset_view(o, &i915_ggtt_view_normal);

/* i915_drv.h -- Private header for the I915 driver -*- linux-c -*-
 */
/*
 *
 * Copyright 2003 Tungsten Graphics, Inc., Cedar Park, Texas.
 * All Rights Reserved.
 *
 * Permission is hereby granted, free of charge, to any person obtaining a
 * copy of this software and associated documentation files (the
 * "Software"), to deal in the Software without restriction, including
 * without limitation the rights to use, copy, modify, merge, publish,
 * distribute, sub license, and/or sell copies of the Software, and to
 * permit persons to whom the Software is furnished to do so, subject to
 * the following conditions:
 *
 * The above copyright notice and this permission notice (including the
 * next paragraph) shall be included in all copies or substantial portions
 * of the Software.
 *
 * THE SOFTWARE IS PROVIDED "AS IS", WITHOUT WARRANTY OF ANY KIND, EXPRESS
 * OR IMPLIED, INCLUDING BUT NOT LIMITED TO THE WARRANTIES OF
 * MERCHANTABILITY, FITNESS FOR A PARTICULAR PURPOSE AND NON-INFRINGEMENT.
 * IN NO EVENT SHALL TUNGSTEN GRAPHICS AND/OR ITS SUPPLIERS BE LIABLE FOR
 * ANY CLAIM, DAMAGES OR OTHER LIABILITY, WHETHER IN AN ACTION OF CONTRACT,
 * TORT OR OTHERWISE, ARISING FROM, OUT OF OR IN CONNECTION WITH THE
 * SOFTWARE OR THE USE OR OTHER DEALINGS IN THE SOFTWARE.
 *
 */

#ifndef _I915_DRV_H_
#define _I915_DRV_H_

#include <uapi/drm/i915_drm.h>
#include <uapi/drm/drm_fourcc.h>

#include <linux/io-mapping.h>
#include <linux/i2c.h>
#include <linux/i2c-algo-bit.h>
#include <linux/backlight.h>
#include <linux/hash.h>
#include <linux/intel-iommu.h>
#include <linux/kref.h>
#include <linux/mm_types.h>
#include <linux/perf_event.h>
#include <linux/pm_qos.h>
#include <linux/dma-resv.h>
#include <linux/shmem_fs.h>
#include <linux/stackdepot.h>
#include <linux/xarray.h>

#include <drm/intel-gtt.h>
#include <drm/drm_legacy.h> /* for struct drm_dma_handle */
#include <drm/drm_gem.h>
#include <drm/drm_auth.h>
#include <drm/drm_cache.h>
#include <drm/drm_util.h>
#include <drm/drm_dsc.h>
#include <drm/drm_atomic.h>
#include <drm/drm_connector.h>
#include <drm/i915_mei_hdcp_interface.h>

#include "i915_fixed.h"
#include "i915_params.h"
#include "i915_reg.h"
#include "i915_utils.h"

#include "display/intel_bios.h"
#include "display/intel_display.h"
#include "display/intel_display_power.h"
#include "display/intel_dpll_mgr.h"
#include "display/intel_dsb.h"
#include "display/intel_frontbuffer.h"
#include "display/intel_global_state.h"
#include "display/intel_gmbus.h"
#include "display/intel_opregion.h"

#include "gem/i915_gem_context_types.h"
#include "gem/i915_gem_shrinker.h"
#include "gem/i915_gem_stolen.h"

#include "gt/intel_lrc.h"
#include "gt/intel_engine.h"
#include "gt/intel_gt_types.h"
#include "gt/intel_workarounds.h"
#include "gt/uc/intel_uc.h"

#include "intel_device_info.h"
#include "intel_pch.h"
#include "intel_runtime_pm.h"
#include "intel_memory_region.h"
#include "intel_uncore.h"
#include "intel_wakeref.h"
#include "intel_wopcm.h"

#include "i915_gem.h"
#include "i915_gem_fence_reg.h"
#include "i915_gem_gtt.h"
#include "i915_gpu_error.h"
#include "i915_perf_types.h"
#include "i915_request.h"
#include "i915_scheduler.h"
#include "gt/intel_timeline.h"
#include "i915_vma.h"
#include "i915_irq.h"

#include "intel_region_lmem.h"

#include "intel_gvt.h"

/* General customization:
 */

#define DRIVER_NAME		"i915"
#define DRIVER_DESC		"Intel Graphics"
#define DRIVER_DATE		"20200225"
#define DRIVER_TIMESTAMP	1582656081

struct drm_i915_gem_object;

enum hpd_pin {
	HPD_NONE = 0,
	HPD_TV = HPD_NONE,     /* TV is known to be unreliable */
	HPD_CRT,
	HPD_SDVO_B,
	HPD_SDVO_C,
	HPD_PORT_A,
	HPD_PORT_B,
	HPD_PORT_C,
	HPD_PORT_D,
	HPD_PORT_E,
	HPD_PORT_F,
	HPD_PORT_G,
	HPD_PORT_H,
	HPD_PORT_I,

	HPD_NUM_PINS
};

#define for_each_hpd_pin(__pin) \
	for ((__pin) = (HPD_NONE + 1); (__pin) < HPD_NUM_PINS; (__pin)++)

/* Threshold == 5 for long IRQs, 50 for short */
#define HPD_STORM_DEFAULT_THRESHOLD 50

struct i915_hotplug {
	struct delayed_work hotplug_work;

	struct {
		unsigned long last_jiffies;
		int count;
		enum {
			HPD_ENABLED = 0,
			HPD_DISABLED = 1,
			HPD_MARK_DISABLED = 2
		} state;
	} stats[HPD_NUM_PINS];
	u32 event_bits;
	u32 retry_bits;
	struct delayed_work reenable_work;

	u32 long_port_mask;
	u32 short_port_mask;
	struct work_struct dig_port_work;

	struct work_struct poll_init_work;
	bool poll_enabled;

	unsigned int hpd_storm_threshold;
	/* Whether or not to count short HPD IRQs in HPD storms */
	u8 hpd_short_storm_enabled;

	/*
	 * if we get a HPD irq from DP and a HPD irq from non-DP
	 * the non-DP HPD could block the workqueue on a mode config
	 * mutex getting, that userspace may have taken. However
	 * userspace is waiting on the DP workqueue to run which is
	 * blocked behind the non-DP one.
	 */
	struct workqueue_struct *dp_wq;
};

#define I915_GEM_GPU_DOMAINS \
	(I915_GEM_DOMAIN_RENDER | \
	 I915_GEM_DOMAIN_SAMPLER | \
	 I915_GEM_DOMAIN_COMMAND | \
	 I915_GEM_DOMAIN_INSTRUCTION | \
	 I915_GEM_DOMAIN_VERTEX)

struct drm_i915_private;
struct i915_mm_struct;
struct i915_mmu_object;

struct drm_i915_file_private {
	struct drm_i915_private *dev_priv;

	union {
		struct drm_file *file;
		struct rcu_head rcu;
	};

	struct {
		spinlock_t lock;
		struct list_head request_list;
	} mm;

	struct xarray context_xa;
	struct xarray vm_xa;

	unsigned int bsd_engine;

/*
 * Every context ban increments per client ban score. Also
 * hangs in short succession increments ban score. If ban threshold
 * is reached, client is considered banned and submitting more work
 * will fail. This is a stop gap measure to limit the badly behaving
 * clients access to gpu. Note that unbannable contexts never increment
 * the client ban score.
 */
#define I915_CLIENT_SCORE_HANG_FAST	1
#define   I915_CLIENT_FAST_HANG_JIFFIES (60 * HZ)
#define I915_CLIENT_SCORE_CONTEXT_BAN   3
#define I915_CLIENT_SCORE_BANNED	9
	/** ban_score: Accumulated score of all ctx bans and fast hangs. */
	atomic_t ban_score;
	unsigned long hang_timestamp;
};

/* Interface history:
 *
 * 1.1: Original.
 * 1.2: Add Power Management
 * 1.3: Add vblank support
 * 1.4: Fix cmdbuffer path, add heap destroy
 * 1.5: Add vblank pipe configuration
 * 1.6: - New ioctl for scheduling buffer swaps on vertical blank
 *      - Support vertical blank on secondary display pipe
 */
#define DRIVER_MAJOR		1
#define DRIVER_MINOR		6
#define DRIVER_PATCHLEVEL	0

struct intel_overlay;
struct intel_overlay_error_state;

struct sdvo_device_mapping {
	u8 initialized;
	u8 dvo_port;
	u8 slave_addr;
	u8 dvo_wiring;
	u8 i2c_pin;
	u8 ddc_pin;
};

struct intel_connector;
struct intel_encoder;
struct intel_atomic_state;
struct intel_cdclk_config;
struct intel_cdclk_state;
struct intel_cdclk_vals;
struct intel_initial_plane_config;
struct intel_crtc;
struct intel_limit;
struct dpll;

struct drm_i915_display_funcs {
	void (*get_cdclk)(struct drm_i915_private *dev_priv,
			  struct intel_cdclk_config *cdclk_config);
	void (*set_cdclk)(struct drm_i915_private *dev_priv,
			  const struct intel_cdclk_config *cdclk_config,
			  enum pipe pipe);
	int (*get_fifo_size)(struct drm_i915_private *dev_priv,
			     enum i9xx_plane_id i9xx_plane);
	int (*compute_pipe_wm)(struct intel_crtc_state *crtc_state);
	int (*compute_intermediate_wm)(struct intel_crtc_state *crtc_state);
	void (*initial_watermarks)(struct intel_atomic_state *state,
				   struct intel_crtc *crtc);
	void (*atomic_update_watermarks)(struct intel_atomic_state *state,
					 struct intel_crtc *crtc);
	void (*optimize_watermarks)(struct intel_atomic_state *state,
				    struct intel_crtc *crtc);
	int (*compute_global_watermarks)(struct intel_atomic_state *state);
	void (*update_wm)(struct intel_crtc *crtc);
	int (*modeset_calc_cdclk)(struct intel_cdclk_state *state);
	u8 (*calc_voltage_level)(int cdclk);
	/* Returns the active state of the crtc, and if the crtc is active,
	 * fills out the pipe-config with the hw state. */
	bool (*get_pipe_config)(struct intel_crtc *,
				struct intel_crtc_state *);
	void (*get_initial_plane_config)(struct intel_crtc *,
					 struct intel_initial_plane_config *);
	int (*crtc_compute_clock)(struct intel_crtc *crtc,
				  struct intel_crtc_state *crtc_state);
	void (*crtc_enable)(struct intel_atomic_state *state,
			    struct intel_crtc *crtc);
	void (*crtc_disable)(struct intel_atomic_state *state,
			     struct intel_crtc *crtc);
	void (*commit_modeset_enables)(struct intel_atomic_state *state);
	void (*commit_modeset_disables)(struct intel_atomic_state *state);
	void (*audio_codec_enable)(struct intel_encoder *encoder,
				   const struct intel_crtc_state *crtc_state,
				   const struct drm_connector_state *conn_state);
	void (*audio_codec_disable)(struct intel_encoder *encoder,
				    const struct intel_crtc_state *old_crtc_state,
				    const struct drm_connector_state *old_conn_state);
	void (*fdi_link_train)(struct intel_crtc *crtc,
			       const struct intel_crtc_state *crtc_state);
	void (*init_clock_gating)(struct drm_i915_private *dev_priv);
	void (*hpd_irq_setup)(struct drm_i915_private *dev_priv);
	/* clock updates for mode set */
	/* cursor updates */
	/* render clock increase/decrease */
	/* display clock increase/decrease */
	/* pll clock increase/decrease */

	int (*color_check)(struct intel_crtc_state *crtc_state);
	/*
	 * Program double buffered color management registers during
	 * vblank evasion. The registers should then latch during the
	 * next vblank start, alongside any other double buffered registers
	 * involved with the same commit.
	 */
	void (*color_commit)(const struct intel_crtc_state *crtc_state);
	/*
	 * Load LUTs (and other single buffered color management
	 * registers). Will (hopefully) be called during the vblank
	 * following the latching of any double buffered registers
	 * involved with the same commit.
	 */
	void (*load_luts)(const struct intel_crtc_state *crtc_state);
	void (*read_luts)(struct intel_crtc_state *crtc_state);
};

struct intel_csr {
	struct work_struct work;
	const char *fw_path;
	u32 required_version;
	u32 max_fw_size; /* bytes */
	u32 *dmc_payload;
	u32 dmc_fw_size; /* dwords */
	u32 version;
	u32 mmio_count;
	i915_reg_t mmioaddr[20];
	u32 mmiodata[20];
	u32 dc_state;
	u32 target_dc_state;
	u32 allowed_dc_mask;
	intel_wakeref_t wakeref;
};

enum i915_cache_level {
	I915_CACHE_NONE = 0,
	I915_CACHE_LLC, /* also used for snoopable memory on non-LLC */
	I915_CACHE_L3_LLC, /* gen7+, L3 sits between the domain specifc
			      caches, eg sampler/render caches, and the
			      large Last-Level-Cache. LLC is coherent with
			      the CPU, but L3 is only visible to the GPU. */
	I915_CACHE_WT, /* hsw:gt3e WriteThrough for scanouts */
};

#define I915_COLOR_UNEVICTABLE (-1) /* a non-vma sharing the address space */

struct intel_fbc {
	/* This is always the inner lock when overlapping with struct_mutex and
	 * it's the outer lock when overlapping with stolen_lock. */
	struct mutex lock;
	unsigned threshold;
	unsigned int possible_framebuffer_bits;
	unsigned int busy_bits;
	struct intel_crtc *crtc;

	struct drm_mm_node compressed_fb;
	struct drm_mm_node *compressed_llb;

	bool false_color;

	bool active;
	bool activated;
	bool flip_pending;

	bool underrun_detected;
	struct work_struct underrun_work;

	/*
	 * Due to the atomic rules we can't access some structures without the
	 * appropriate locking, so we cache information here in order to avoid
	 * these problems.
	 */
	struct intel_fbc_state_cache {
		struct {
			unsigned int mode_flags;
			u32 hsw_bdw_pixel_rate;
		} crtc;

		struct {
			unsigned int rotation;
			int src_w;
			int src_h;
			bool visible;
			/*
			 * Display surface base address adjustement for
			 * pageflips. Note that on gen4+ this only adjusts up
			 * to a tile, offsets within a tile are handled in
			 * the hw itself (with the TILEOFF register).
			 */
			int adjusted_x;
			int adjusted_y;

			int y;

			u16 pixel_blend_mode;
		} plane;

		struct {
			const struct drm_format_info *format;
			unsigned int stride;
		} fb;
		u16 gen9_wa_cfb_stride;
		s8 fence_id;
	} state_cache;

	/*
	 * This structure contains everything that's relevant to program the
	 * hardware registers. When we want to figure out if we need to disable
	 * and re-enable FBC for a new configuration we just check if there's
	 * something different in the struct. The genx_fbc_activate functions
	 * are supposed to read from it in order to program the registers.
	 */
	struct intel_fbc_reg_params {
		struct {
			enum pipe pipe;
			enum i9xx_plane_id i9xx_plane;
			unsigned int fence_y_offset;
		} crtc;

		struct {
			const struct drm_format_info *format;
			unsigned int stride;
		} fb;

		int cfb_size;
		u16 gen9_wa_cfb_stride;
		s8 fence_id;
		bool plane_visible;
	} params;

	const char *no_fbc_reason;
};

/*
 * HIGH_RR is the highest eDP panel refresh rate read from EDID
 * LOW_RR is the lowest eDP panel refresh rate found from EDID
 * parsing for same resolution.
 */
enum drrs_refresh_rate_type {
	DRRS_HIGH_RR,
	DRRS_LOW_RR,
	DRRS_MAX_RR, /* RR count */
};

enum drrs_support_type {
	DRRS_NOT_SUPPORTED = 0,
	STATIC_DRRS_SUPPORT = 1,
	SEAMLESS_DRRS_SUPPORT = 2
};

struct intel_dp;
struct i915_drrs {
	struct mutex mutex;
	struct delayed_work work;
	struct intel_dp *dp;
	unsigned busy_frontbuffer_bits;
	enum drrs_refresh_rate_type refresh_rate_type;
	enum drrs_support_type type;
};

struct i915_psr {
	struct mutex lock;

#define I915_PSR_DEBUG_MODE_MASK	0x0f
#define I915_PSR_DEBUG_DEFAULT		0x00
#define I915_PSR_DEBUG_DISABLE		0x01
#define I915_PSR_DEBUG_ENABLE		0x02
#define I915_PSR_DEBUG_FORCE_PSR1	0x03
#define I915_PSR_DEBUG_IRQ		0x10

	u32 debug;
	bool sink_support;
	bool enabled;
	struct intel_dp *dp;
	enum pipe pipe;
	enum transcoder transcoder;
	bool active;
	struct work_struct work;
	unsigned busy_frontbuffer_bits;
	bool sink_psr2_support;
	bool link_standby;
	bool colorimetry_support;
	bool psr2_enabled;
	u8 sink_sync_latency;
	ktime_t last_entry_attempt;
	ktime_t last_exit;
	bool sink_not_reliable;
	bool irq_aux_error;
	u16 su_x_granularity;
	bool dc3co_enabled;
	u32 dc3co_exit_delay;
<<<<<<< HEAD
	struct delayed_work idle_work;
=======
	struct delayed_work dc3co_work;
>>>>>>> 60347451
	bool force_mode_changed;
};

#define QUIRK_LVDS_SSC_DISABLE (1<<1)
#define QUIRK_INVERT_BRIGHTNESS (1<<2)
#define QUIRK_BACKLIGHT_PRESENT (1<<3)
#define QUIRK_PIN_SWIZZLED_PAGES (1<<5)
#define QUIRK_INCREASE_T12_DELAY (1<<6)
#define QUIRK_INCREASE_DDI_DISABLED_TIME (1<<7)

struct intel_fbdev;
struct intel_fbc_work;

struct intel_gmbus {
	struct i2c_adapter adapter;
#define GMBUS_FORCE_BIT_RETRY (1U << 31)
	u32 force_bit;
	u32 reg0;
	i915_reg_t gpio_reg;
	struct i2c_algo_bit_data bit_algo;
	struct drm_i915_private *dev_priv;
};

struct i915_suspend_saved_registers {
	u32 saveDSPARB;
	u32 saveFBC_CONTROL;
	u32 saveCACHE_MODE_0;
	u32 saveMI_ARB_STATE;
	u32 saveSWF0[16];
	u32 saveSWF1[16];
	u32 saveSWF3[3];
	u64 saveFENCE[I915_MAX_NUM_FENCES];
	u32 savePCH_PORT_HOTPLUG;
	u16 saveGCDGMBUS;
};

struct vlv_s0ix_state;

#define MAX_L3_SLICES 2
struct intel_l3_parity {
	u32 *remap_info[MAX_L3_SLICES];
	struct work_struct error_work;
	int which_slice;
};

struct i915_gem_mm {
	/** Memory allocator for GTT stolen memory */
	struct drm_mm stolen;
	/** Protects the usage of the GTT stolen memory allocator. This is
	 * always the inner lock when overlapping with struct_mutex. */
	struct mutex stolen_lock;

	/* Protects bound_list/unbound_list and #drm_i915_gem_object.mm.link */
	spinlock_t obj_lock;

	/**
	 * List of objects which are purgeable.
	 */
	struct list_head purge_list;

	/**
	 * List of objects which have allocated pages and are shrinkable.
	 */
	struct list_head shrink_list;

	/**
	 * List of objects which are pending destruction.
	 */
	struct llist_head free_list;
	struct work_struct free_work;
	/**
	 * Count of objects pending destructions. Used to skip needlessly
	 * waiting on an RCU barrier if no objects are waiting to be freed.
	 */
	atomic_t free_count;

	/**
	 * Small stash of WC pages
	 */
	struct pagestash wc_stash;

	/**
	 * tmpfs instance used for shmem backed objects
	 */
	struct vfsmount *gemfs;

	struct intel_memory_region *regions[INTEL_REGION_UNKNOWN];

	struct notifier_block oom_notifier;
	struct notifier_block vmap_notifier;
	struct shrinker shrinker;

	/**
	 * Workqueue to fault in userptr pages, flushed by the execbuf
	 * when required but otherwise left to userspace to try again
	 * on EAGAIN.
	 */
	struct workqueue_struct *userptr_wq;

	/* shrinker accounting, also useful for userland debugging */
	u64 shrink_memory;
	u32 shrink_count;
};

#define I915_IDLE_ENGINES_TIMEOUT (200) /* in ms */

#define I915_RESET_TIMEOUT (10 * HZ) /* 10s */
#define I915_FENCE_TIMEOUT (10 * HZ) /* 10s */

#define I915_ENGINE_DEAD_TIMEOUT  (4 * HZ)  /* Seqno, head and subunits dead */
#define I915_SEQNO_DEAD_TIMEOUT   (12 * HZ) /* Seqno dead with active head */

#define I915_ENGINE_WEDGED_TIMEOUT  (60 * HZ)  /* Reset but no recovery? */

/* Amount of SAGV/QGV points, BSpec precisely defines this */
#define I915_NUM_QGV_POINTS 8

struct ddi_vbt_port_info {
	/* Non-NULL if port present. */
	const struct child_device_config *child;

	int max_tmds_clock;

	/* This is an index in the HDMI/DVI DDI buffer translation table. */
	u8 hdmi_level_shift;
	u8 hdmi_level_shift_set:1;

	u8 supports_dvi:1;
	u8 supports_hdmi:1;
	u8 supports_dp:1;
	u8 supports_edp:1;
	u8 supports_typec_usb:1;
	u8 supports_tbt:1;

	u8 alternate_aux_channel;
	u8 alternate_ddc_pin;

	u8 dp_boost_level;
	u8 hdmi_boost_level;
	int dp_max_link_rate;		/* 0 for not limited by VBT */
};

enum psr_lines_to_wait {
	PSR_0_LINES_TO_WAIT = 0,
	PSR_1_LINE_TO_WAIT,
	PSR_4_LINES_TO_WAIT,
	PSR_8_LINES_TO_WAIT
};

struct intel_vbt_data {
	struct drm_display_mode *lfp_lvds_vbt_mode; /* if any */
	struct drm_display_mode *sdvo_lvds_vbt_mode; /* if any */

	/* Feature bits */
	unsigned int int_tv_support:1;
	unsigned int lvds_dither:1;
	unsigned int int_crt_support:1;
	unsigned int lvds_use_ssc:1;
	unsigned int int_lvds_support:1;
	unsigned int display_clock_mode:1;
	unsigned int fdi_rx_polarity_inverted:1;
	unsigned int panel_type:4;
	int lvds_ssc_freq;
	unsigned int bios_lvds_val; /* initial [PCH_]LVDS reg val in VBIOS */
	enum drm_panel_orientation orientation;

	enum drrs_support_type drrs_type;

	struct {
		int rate;
		int lanes;
		int preemphasis;
		int vswing;
		bool low_vswing;
		bool initialized;
		int bpp;
		struct edp_power_seq pps;
	} edp;

	struct {
		bool enable;
		bool full_link;
		bool require_aux_wakeup;
		int idle_frames;
		enum psr_lines_to_wait lines_to_wait;
		int tp1_wakeup_time_us;
		int tp2_tp3_wakeup_time_us;
		int psr2_tp2_tp3_wakeup_time_us;
	} psr;

	struct {
		u16 pwm_freq_hz;
		bool present;
		bool active_low_pwm;
		u8 min_brightness;	/* min_brightness/255 of max */
		u8 controller;		/* brightness controller number */
		enum intel_backlight_type type;
	} backlight;

	/* MIPI DSI */
	struct {
		u16 panel_id;
		struct mipi_config *config;
		struct mipi_pps_data *pps;
		u16 bl_ports;
		u16 cabc_ports;
		u8 seq_version;
		u32 size;
		u8 *data;
		const u8 *sequence[MIPI_SEQ_MAX];
		u8 *deassert_seq; /* Used by fixup_mipi_sequences() */
		enum drm_panel_orientation orientation;
	} dsi;

	int crt_ddc_pin;

	struct list_head display_devices;

	struct ddi_vbt_port_info ddi_port_info[I915_MAX_PORTS];
	struct sdvo_device_mapping sdvo_mappings[2];
};

enum intel_ddb_partitioning {
	INTEL_DDB_PART_1_2,
	INTEL_DDB_PART_5_6, /* IVB+ */
};

struct intel_wm_level {
	bool enable;
	u32 pri_val;
	u32 spr_val;
	u32 cur_val;
	u32 fbc_val;
};

struct ilk_wm_values {
	u32 wm_pipe[3];
	u32 wm_lp[3];
	u32 wm_lp_spr[3];
	bool enable_fbc_wm;
	enum intel_ddb_partitioning partitioning;
};

struct g4x_pipe_wm {
	u16 plane[I915_MAX_PLANES];
	u16 fbc;
};

struct g4x_sr_wm {
	u16 plane;
	u16 cursor;
	u16 fbc;
};

struct vlv_wm_ddl_values {
	u8 plane[I915_MAX_PLANES];
};

struct vlv_wm_values {
	struct g4x_pipe_wm pipe[3];
	struct g4x_sr_wm sr;
	struct vlv_wm_ddl_values ddl[3];
	u8 level;
	bool cxsr;
};

struct g4x_wm_values {
	struct g4x_pipe_wm pipe[2];
	struct g4x_sr_wm sr;
	struct g4x_sr_wm hpll;
	bool cxsr;
	bool hpll_en;
	bool fbc_en;
};

struct skl_ddb_entry {
	u16 start, end;	/* in number of blocks, 'end' is exclusive */
};

static inline u16 skl_ddb_entry_size(const struct skl_ddb_entry *entry)
{
	return entry->end - entry->start;
}

static inline bool skl_ddb_entry_equal(const struct skl_ddb_entry *e1,
				       const struct skl_ddb_entry *e2)
{
	if (e1->start == e2->start && e1->end == e2->end)
		return true;

	return false;
}

struct skl_wm_level {
	u16 min_ddb_alloc;
	u16 plane_res_b;
	u8 plane_res_l;
	bool plane_en;
	bool ignore_lines;
};

/* Stores plane specific WM parameters */
struct skl_wm_params {
	bool x_tiled, y_tiled;
	bool rc_surface;
	bool is_planar;
	u32 width;
	u8 cpp;
	u32 plane_pixel_rate;
	u32 y_min_scanlines;
	u32 plane_bytes_per_line;
	uint_fixed_16_16_t plane_blocks_per_line;
	uint_fixed_16_16_t y_tile_minimum;
	u32 linetime_us;
	u32 dbuf_block_size;
};

enum intel_pipe_crc_source {
	INTEL_PIPE_CRC_SOURCE_NONE,
	INTEL_PIPE_CRC_SOURCE_PLANE1,
	INTEL_PIPE_CRC_SOURCE_PLANE2,
	INTEL_PIPE_CRC_SOURCE_PLANE3,
	INTEL_PIPE_CRC_SOURCE_PLANE4,
	INTEL_PIPE_CRC_SOURCE_PLANE5,
	INTEL_PIPE_CRC_SOURCE_PLANE6,
	INTEL_PIPE_CRC_SOURCE_PLANE7,
	INTEL_PIPE_CRC_SOURCE_PIPE,
	/* TV/DP on pre-gen5/vlv can't use the pipe source. */
	INTEL_PIPE_CRC_SOURCE_TV,
	INTEL_PIPE_CRC_SOURCE_DP_B,
	INTEL_PIPE_CRC_SOURCE_DP_C,
	INTEL_PIPE_CRC_SOURCE_DP_D,
	INTEL_PIPE_CRC_SOURCE_AUTO,
	INTEL_PIPE_CRC_SOURCE_MAX,
};

#define INTEL_PIPE_CRC_ENTRIES_NR	128
struct intel_pipe_crc {
	spinlock_t lock;
	int skipped;
	enum intel_pipe_crc_source source;
};

struct i915_frontbuffer_tracking {
	spinlock_t lock;

	/*
	 * Tracking bits for delayed frontbuffer flushing du to gpu activity or
	 * scheduled flips.
	 */
	unsigned busy_bits;
	unsigned flip_bits;
};

struct i915_virtual_gpu {
	struct mutex lock; /* serialises sending of g2v_notify command pkts */
	bool active;
	u32 caps;
};

/* used in computing the new watermarks state */
struct intel_wm_config {
	unsigned int num_pipes_active;
	bool sprites_enabled;
	bool sprites_scaled;
};

struct intel_cdclk_config {
	unsigned int cdclk, vco, ref, bypass;
	u8 voltage_level;
};

struct i915_selftest_stash {
	atomic_t counter;
};

struct drm_i915_private {
	struct drm_device drm;

	const struct intel_device_info __info; /* Use INTEL_INFO() to access. */
	struct intel_runtime_info __runtime; /* Use RUNTIME_INFO() to access. */
	struct intel_driver_caps caps;

	/**
	 * Data Stolen Memory - aka "i915 stolen memory" gives us the start and
	 * end of stolen which we can optionally use to create GEM objects
	 * backed by stolen memory. Note that stolen_usable_size tells us
	 * exactly how much of this we are actually allowed to use, given that
	 * some portion of it is in fact reserved for use by hardware functions.
	 */
	struct resource dsm;
	/**
	 * Reseved portion of Data Stolen Memory
	 */
	struct resource dsm_reserved;

	/*
	 * Stolen memory is segmented in hardware with different portions
	 * offlimits to certain functions.
	 *
	 * The drm_mm is initialised to the total accessible range, as found
	 * from the PCI config. On Broadwell+, this is further restricted to
	 * avoid the first page! The upper end of stolen memory is reserved for
	 * hardware functions and similarly removed from the accessible range.
	 */
	resource_size_t stolen_usable_size;	/* Total size minus reserved ranges */

	struct intel_uncore uncore;
	struct intel_uncore_mmio_debug mmio_debug;

	struct i915_virtual_gpu vgpu;

	struct intel_gvt *gvt;

	struct intel_wopcm wopcm;

	struct intel_csr csr;

	struct intel_gmbus gmbus[GMBUS_NUM_PINS];

	/** gmbus_mutex protects against concurrent usage of the single hw gmbus
	 * controller on different i2c buses. */
	struct mutex gmbus_mutex;

	/**
	 * Base address of where the gmbus and gpio blocks are located (either
	 * on PCH or on SoC for platforms without PCH).
	 */
	u32 gpio_mmio_base;

	u32 hsw_psr_mmio_adjust;

	/* MMIO base address for MIPI regs */
	u32 mipi_mmio_base;

	u32 pps_mmio_base;

	wait_queue_head_t gmbus_wait_queue;

	struct pci_dev *bridge_dev;

	struct intel_engine_cs *engine[I915_NUM_ENGINES];
	struct rb_root uabi_engines;

	struct resource mch_res;

	/* protects the irq masks */
	spinlock_t irq_lock;

	bool display_irqs_enabled;

	/* To control wakeup latency, e.g. for irq-driven dp aux transfers. */
	struct pm_qos_request pm_qos;

	/* Sideband mailbox protection */
	struct mutex sb_lock;
	struct pm_qos_request sb_qos;

	/** Cached value of IMR to avoid reads in updating the bitfield */
	union {
		u32 irq_mask;
		u32 de_irq_mask[I915_MAX_PIPES];
	};
	u32 pipestat_irq_mask[I915_MAX_PIPES];

	struct i915_hotplug hotplug;
	struct intel_fbc fbc;
	struct i915_drrs drrs;
	struct intel_opregion opregion;
	struct intel_vbt_data vbt;

	bool preserve_bios_swizzle;

	/* overlay */
	struct intel_overlay *overlay;

	/* backlight registers and fields in struct intel_panel */
	struct mutex backlight_lock;

	/* protects panel power sequencer state */
	struct mutex pps_mutex;

	unsigned int fsb_freq, mem_freq, is_ddr3;
	unsigned int skl_preferred_vco_freq;
	unsigned int max_cdclk_freq;

	unsigned int max_dotclk_freq;
	unsigned int hpll_freq;
	unsigned int fdi_pll_freq;
	unsigned int czclk_freq;

	struct {
		/* The current hardware cdclk configuration */
		struct intel_cdclk_config hw;

		/* cdclk, divider, and ratio table from bspec */
		const struct intel_cdclk_vals *table;

		struct intel_global_obj obj;
	} cdclk;

	/**
	 * wq - Driver workqueue for GEM.
	 *
	 * NOTE: Work items scheduled here are not allowed to grab any modeset
	 * locks, for otherwise the flushing done in the pageflip code will
	 * result in deadlocks.
	 */
	struct workqueue_struct *wq;

	/* ordered wq for modesets */
	struct workqueue_struct *modeset_wq;
	/* unbound hipri wq for page flips/plane updates */
	struct workqueue_struct *flip_wq;

	/* Display functions */
	struct drm_i915_display_funcs display;

	/* PCH chipset type */
	enum intel_pch pch_type;
	unsigned short pch_id;

	unsigned long quirks;

	struct drm_atomic_state *modeset_restore_state;
	struct drm_modeset_acquire_ctx reset_ctx;

	struct i915_ggtt ggtt; /* VM representing the global address space */

	struct i915_gem_mm mm;
	DECLARE_HASHTABLE(mm_structs, 7);
	struct mutex mm_lock;

	/* Kernel Modesetting */

	struct intel_crtc *plane_to_crtc_mapping[I915_MAX_PIPES];
	struct intel_crtc *pipe_to_crtc_mapping[I915_MAX_PIPES];

#ifdef CONFIG_DEBUG_FS
	struct intel_pipe_crc pipe_crc[I915_MAX_PIPES];
#endif

	/* dpll and cdclk state is protected by connection_mutex */
	int num_shared_dpll;
	struct intel_shared_dpll shared_dplls[I915_NUM_PLLS];
	const struct intel_dpll_mgr *dpll_mgr;

	/*
	 * dpll_lock serializes intel_{prepare,enable,disable}_shared_dpll.
	 * Must be global rather than per dpll, because on some platforms
	 * plls share registers.
	 */
	struct mutex dpll_lock;

	struct list_head global_obj_list;

	/*
	 * For reading active_pipes holding any crtc lock is
	 * sufficient, for writing must hold all of them.
	 */
	u8 active_pipes;

	int dpio_phy_iosf_port[I915_NUM_PHYS_VLV];

	struct i915_wa_list gt_wa_list;

	struct i915_frontbuffer_tracking fb_tracking;

	struct intel_atomic_helper {
		struct llist_head free_list;
		struct work_struct free_work;
	} atomic_helper;

	u16 orig_clock;

	bool mchbar_need_disable;

	struct intel_l3_parity l3_parity;

	/*
	 * edram size in MB.
	 * Cannot be determined by PCIID. You must always read a register.
	 */
	u32 edram_size_mb;

	struct i915_power_domains power_domains;

	struct i915_psr psr;

	struct i915_gpu_error gpu_error;

	struct drm_i915_gem_object *vlv_pctx;

	/* list of fbdev register on this device */
	struct intel_fbdev *fbdev;
	struct work_struct fbdev_suspend_work;

	struct drm_property *broadcast_rgb_property;
	struct drm_property *force_audio_property;

	/* hda/i915 audio component */
	struct i915_audio_component *audio_component;
	bool audio_component_registered;
	/**
	 * av_mutex - mutex for audio/video sync
	 *
	 */
	struct mutex av_mutex;
	int audio_power_refcount;
	u32 audio_freq_cntrl;

	u32 fdi_rx_config;

	/* Shadow for DISPLAY_PHY_CONTROL which can't be safely read */
	u32 chv_phy_control;
	/*
	 * Shadows for CHV DPLL_MD regs to keep the state
	 * checker somewhat working in the presence hardware
	 * crappiness (can't read out DPLL_MD for pipes B & C).
	 */
	u32 chv_dpll_md[I915_MAX_PIPES];
	u32 bxt_phy_grc;

	u32 suspend_count;
	bool power_domains_suspended;
	struct i915_suspend_saved_registers regfile;
	struct vlv_s0ix_state *vlv_s0ix_state;

	enum {
		I915_SAGV_UNKNOWN = 0,
		I915_SAGV_DISABLED,
		I915_SAGV_ENABLED,
		I915_SAGV_NOT_CONTROLLED
	} sagv_status;

	u32 sagv_block_time_us;

	struct {
		/*
		 * Raw watermark latency values:
		 * in 0.1us units for WM0,
		 * in 0.5us units for WM1+.
		 */
		/* primary */
		u16 pri_latency[5];
		/* sprite */
		u16 spr_latency[5];
		/* cursor */
		u16 cur_latency[5];
		/*
		 * Raw watermark memory latency values
		 * for SKL for all 8 levels
		 * in 1us units.
		 */
		u16 skl_latency[8];

		/* current hardware state */
		union {
			struct ilk_wm_values hw;
			struct vlv_wm_values vlv;
			struct g4x_wm_values g4x;
		};

		u8 max_level;

		/*
		 * Should be held around atomic WM register writing; also
		 * protects * intel_crtc->wm.active and
		 * crtc_state->wm.need_postvbl_update.
		 */
		struct mutex wm_mutex;

		/*
		 * Set during HW readout of watermarks/DDB.  Some platforms
		 * need to know when we're still using BIOS-provided values
		 * (which we don't fully trust).
		 */
		bool distrust_bios_wm;
	} wm;

	u8 enabled_dbuf_slices_mask; /* GEN11 has configurable 2 slices */

	struct dram_info {
		bool valid;
		bool is_16gb_dimm;
		u8 num_channels;
		u8 ranks;
		u32 bandwidth_kbps;
		bool symmetric_memory;
		enum intel_dram_type {
			INTEL_DRAM_UNKNOWN,
			INTEL_DRAM_DDR3,
			INTEL_DRAM_DDR4,
			INTEL_DRAM_LPDDR3,
			INTEL_DRAM_LPDDR4
		} type;
	} dram_info;

	struct intel_bw_info {
		/* for each QGV point */
		unsigned int deratedbw[I915_NUM_QGV_POINTS];
		u8 num_qgv_points;
		u8 num_planes;
	} max_bw[6];

	struct intel_global_obj bw_obj;

	struct intel_runtime_pm runtime_pm;

	struct i915_perf perf;

	/* Abstract the submission mechanism (legacy ringbuffer or execlists) away */
	struct intel_gt gt;

	struct {
		struct i915_gem_contexts {
			spinlock_t lock; /* locks list */
			struct list_head list;

			struct llist_head free_list;
			struct work_struct free_work;
		} contexts;

		/*
		 * We replace the local file with a global mappings as the
		 * backing storage for the mmap is on the device and not
		 * on the struct file, and we do not want to prolong the
		 * lifetime of the local fd. To minimise the number of
		 * anonymous inodes we create, we use a global singleton to
		 * share the global mapping.
		 */
		struct file *mmap_singleton;
	} gem;

	u8 pch_ssc_use;

	/* For i915gm/i945gm vblank irq workaround */
	u8 vblank_enabled;

	/* perform PHY state sanity checks? */
	bool chv_phy_assert[2];

	bool ipc_enabled;

	/* Used to save the pipe-to-encoder mapping for audio */
	struct intel_encoder *av_enc_map[I915_MAX_PIPES];

	/* necessary resource sharing with HDMI LPE audio driver. */
	struct {
		struct platform_device *platdev;
		int	irq;
	} lpe_audio;

	struct i915_pmu pmu;

	struct i915_hdcp_comp_master *hdcp_master;
	bool hdcp_comp_added;

	/* Mutex to protect the above hdcp component related values. */
	struct mutex hdcp_comp_mutex;

	I915_SELFTEST_DECLARE(struct i915_selftest_stash selftest;)

	/*
	 * NOTE: This is the dri1/ums dungeon, don't add stuff here. Your patch
	 * will be rejected. Instead look for a better place.
	 */
};

struct dram_dimm_info {
	u8 size, width, ranks;
};

struct dram_channel_info {
	struct dram_dimm_info dimm_l, dimm_s;
	u8 ranks;
	bool is_16gb_dimm;
};

static inline struct drm_i915_private *to_i915(const struct drm_device *dev)
{
	return container_of(dev, struct drm_i915_private, drm);
}

static inline struct drm_i915_private *kdev_to_i915(struct device *kdev)
{
	return dev_get_drvdata(kdev);
}

static inline struct drm_i915_private *pdev_to_i915(struct pci_dev *pdev)
{
	return pci_get_drvdata(pdev);
}

/* Simple iterator over all initialised engines */
#define for_each_engine(engine__, dev_priv__, id__) \
	for ((id__) = 0; \
	     (id__) < I915_NUM_ENGINES; \
	     (id__)++) \
		for_each_if ((engine__) = (dev_priv__)->engine[(id__)])

/* Iterator over subset of engines selected by mask */
#define for_each_engine_masked(engine__, gt__, mask__, tmp__) \
	for ((tmp__) = (mask__) & INTEL_INFO((gt__)->i915)->engine_mask; \
	     (tmp__) ? \
	     ((engine__) = (gt__)->engine[__mask_next_bit(tmp__)]), 1 : \
	     0;)

#define rb_to_uabi_engine(rb) \
	rb_entry_safe(rb, struct intel_engine_cs, uabi_node)

#define for_each_uabi_engine(engine__, i915__) \
	for ((engine__) = rb_to_uabi_engine(rb_first(&(i915__)->uabi_engines));\
	     (engine__); \
	     (engine__) = rb_to_uabi_engine(rb_next(&(engine__)->uabi_node)))

#define I915_GTT_OFFSET_NONE ((u32)-1)

/*
 * Frontbuffer tracking bits. Set in obj->frontbuffer_bits while a gem bo is
 * considered to be the frontbuffer for the given plane interface-wise. This
 * doesn't mean that the hw necessarily already scans it out, but that any
 * rendering (by the cpu or gpu) will land in the frontbuffer eventually.
 *
 * We have one bit per pipe and per scanout plane type.
 */
#define INTEL_FRONTBUFFER_BITS_PER_PIPE 8
#define INTEL_FRONTBUFFER(pipe, plane_id) ({ \
	BUILD_BUG_ON(INTEL_FRONTBUFFER_BITS_PER_PIPE * I915_MAX_PIPES > 32); \
	BUILD_BUG_ON(I915_MAX_PLANES > INTEL_FRONTBUFFER_BITS_PER_PIPE); \
	BIT((plane_id) + INTEL_FRONTBUFFER_BITS_PER_PIPE * (pipe)); \
})
#define INTEL_FRONTBUFFER_OVERLAY(pipe) \
	BIT(INTEL_FRONTBUFFER_BITS_PER_PIPE - 1 + INTEL_FRONTBUFFER_BITS_PER_PIPE * (pipe))
#define INTEL_FRONTBUFFER_ALL_MASK(pipe) \
	GENMASK(INTEL_FRONTBUFFER_BITS_PER_PIPE * ((pipe) + 1) - 1, \
		INTEL_FRONTBUFFER_BITS_PER_PIPE * (pipe))

#define INTEL_INFO(dev_priv)	(&(dev_priv)->__info)
#define RUNTIME_INFO(dev_priv)	(&(dev_priv)->__runtime)
#define DRIVER_CAPS(dev_priv)	(&(dev_priv)->caps)

#define INTEL_GEN(dev_priv)	(INTEL_INFO(dev_priv)->gen)
#define INTEL_DEVID(dev_priv)	(RUNTIME_INFO(dev_priv)->device_id)

#define REVID_FOREVER		0xff
#define INTEL_REVID(dev_priv)	((dev_priv)->drm.pdev->revision)

#define INTEL_GEN_MASK(s, e) ( \
	BUILD_BUG_ON_ZERO(!__builtin_constant_p(s)) + \
	BUILD_BUG_ON_ZERO(!__builtin_constant_p(e)) + \
	GENMASK((e) - 1, (s) - 1))

/* Returns true if Gen is in inclusive range [Start, End] */
#define IS_GEN_RANGE(dev_priv, s, e) \
	(!!(INTEL_INFO(dev_priv)->gen_mask & INTEL_GEN_MASK((s), (e))))

#define IS_GEN(dev_priv, n) \
	(BUILD_BUG_ON_ZERO(!__builtin_constant_p(n)) + \
	 INTEL_INFO(dev_priv)->gen == (n))

#define HAS_DSB(dev_priv)	(INTEL_INFO(dev_priv)->display.has_dsb)

/*
 * Return true if revision is in range [since,until] inclusive.
 *
 * Use 0 for open-ended since, and REVID_FOREVER for open-ended until.
 */
#define IS_REVID(p, since, until) \
	(INTEL_REVID(p) >= (since) && INTEL_REVID(p) <= (until))

static __always_inline unsigned int
__platform_mask_index(const struct intel_runtime_info *info,
		      enum intel_platform p)
{
	const unsigned int pbits =
		BITS_PER_TYPE(info->platform_mask[0]) - INTEL_SUBPLATFORM_BITS;

	/* Expand the platform_mask array if this fails. */
	BUILD_BUG_ON(INTEL_MAX_PLATFORMS >
		     pbits * ARRAY_SIZE(info->platform_mask));

	return p / pbits;
}

static __always_inline unsigned int
__platform_mask_bit(const struct intel_runtime_info *info,
		    enum intel_platform p)
{
	const unsigned int pbits =
		BITS_PER_TYPE(info->platform_mask[0]) - INTEL_SUBPLATFORM_BITS;

	return p % pbits + INTEL_SUBPLATFORM_BITS;
}

static inline u32
intel_subplatform(const struct intel_runtime_info *info, enum intel_platform p)
{
	const unsigned int pi = __platform_mask_index(info, p);

	return info->platform_mask[pi] & INTEL_SUBPLATFORM_BITS;
}

static __always_inline bool
IS_PLATFORM(const struct drm_i915_private *i915, enum intel_platform p)
{
	const struct intel_runtime_info *info = RUNTIME_INFO(i915);
	const unsigned int pi = __platform_mask_index(info, p);
	const unsigned int pb = __platform_mask_bit(info, p);

	BUILD_BUG_ON(!__builtin_constant_p(p));

	return info->platform_mask[pi] & BIT(pb);
}

static __always_inline bool
IS_SUBPLATFORM(const struct drm_i915_private *i915,
	       enum intel_platform p, unsigned int s)
{
	const struct intel_runtime_info *info = RUNTIME_INFO(i915);
	const unsigned int pi = __platform_mask_index(info, p);
	const unsigned int pb = __platform_mask_bit(info, p);
	const unsigned int msb = BITS_PER_TYPE(info->platform_mask[0]) - 1;
	const u32 mask = info->platform_mask[pi];

	BUILD_BUG_ON(!__builtin_constant_p(p));
	BUILD_BUG_ON(!__builtin_constant_p(s));
	BUILD_BUG_ON((s) >= INTEL_SUBPLATFORM_BITS);

	/* Shift and test on the MSB position so sign flag can be used. */
	return ((mask << (msb - pb)) & (mask << (msb - s))) & BIT(msb);
}

#define IS_MOBILE(dev_priv)	(INTEL_INFO(dev_priv)->is_mobile)
#define IS_DGFX(dev_priv)   (INTEL_INFO(dev_priv)->is_dgfx)

#define IS_I830(dev_priv)	IS_PLATFORM(dev_priv, INTEL_I830)
#define IS_I845G(dev_priv)	IS_PLATFORM(dev_priv, INTEL_I845G)
#define IS_I85X(dev_priv)	IS_PLATFORM(dev_priv, INTEL_I85X)
#define IS_I865G(dev_priv)	IS_PLATFORM(dev_priv, INTEL_I865G)
#define IS_I915G(dev_priv)	IS_PLATFORM(dev_priv, INTEL_I915G)
#define IS_I915GM(dev_priv)	IS_PLATFORM(dev_priv, INTEL_I915GM)
#define IS_I945G(dev_priv)	IS_PLATFORM(dev_priv, INTEL_I945G)
#define IS_I945GM(dev_priv)	IS_PLATFORM(dev_priv, INTEL_I945GM)
#define IS_I965G(dev_priv)	IS_PLATFORM(dev_priv, INTEL_I965G)
#define IS_I965GM(dev_priv)	IS_PLATFORM(dev_priv, INTEL_I965GM)
#define IS_G45(dev_priv)	IS_PLATFORM(dev_priv, INTEL_G45)
#define IS_GM45(dev_priv)	IS_PLATFORM(dev_priv, INTEL_GM45)
#define IS_G4X(dev_priv)	(IS_G45(dev_priv) || IS_GM45(dev_priv))
#define IS_PINEVIEW(dev_priv)	IS_PLATFORM(dev_priv, INTEL_PINEVIEW)
#define IS_G33(dev_priv)	IS_PLATFORM(dev_priv, INTEL_G33)
#define IS_IRONLAKE(dev_priv)	IS_PLATFORM(dev_priv, INTEL_IRONLAKE)
#define IS_IRONLAKE_M(dev_priv) \
	(IS_PLATFORM(dev_priv, INTEL_IRONLAKE) && IS_MOBILE(dev_priv))
#define IS_IVYBRIDGE(dev_priv)	IS_PLATFORM(dev_priv, INTEL_IVYBRIDGE)
#define IS_IVB_GT1(dev_priv)	(IS_IVYBRIDGE(dev_priv) && \
				 INTEL_INFO(dev_priv)->gt == 1)
#define IS_VALLEYVIEW(dev_priv)	IS_PLATFORM(dev_priv, INTEL_VALLEYVIEW)
#define IS_CHERRYVIEW(dev_priv)	IS_PLATFORM(dev_priv, INTEL_CHERRYVIEW)
#define IS_HASWELL(dev_priv)	IS_PLATFORM(dev_priv, INTEL_HASWELL)
#define IS_BROADWELL(dev_priv)	IS_PLATFORM(dev_priv, INTEL_BROADWELL)
#define IS_SKYLAKE(dev_priv)	IS_PLATFORM(dev_priv, INTEL_SKYLAKE)
#define IS_BROXTON(dev_priv)	IS_PLATFORM(dev_priv, INTEL_BROXTON)
#define IS_KABYLAKE(dev_priv)	IS_PLATFORM(dev_priv, INTEL_KABYLAKE)
#define IS_GEMINILAKE(dev_priv)	IS_PLATFORM(dev_priv, INTEL_GEMINILAKE)
#define IS_COFFEELAKE(dev_priv)	IS_PLATFORM(dev_priv, INTEL_COFFEELAKE)
#define IS_CANNONLAKE(dev_priv)	IS_PLATFORM(dev_priv, INTEL_CANNONLAKE)
#define IS_ICELAKE(dev_priv)	IS_PLATFORM(dev_priv, INTEL_ICELAKE)
#define IS_ELKHARTLAKE(dev_priv)	IS_PLATFORM(dev_priv, INTEL_ELKHARTLAKE)
#define IS_TIGERLAKE(dev_priv)	IS_PLATFORM(dev_priv, INTEL_TIGERLAKE)
#define IS_HSW_EARLY_SDV(dev_priv) (IS_HASWELL(dev_priv) && \
				    (INTEL_DEVID(dev_priv) & 0xFF00) == 0x0C00)
#define IS_BDW_ULT(dev_priv) \
	IS_SUBPLATFORM(dev_priv, INTEL_BROADWELL, INTEL_SUBPLATFORM_ULT)
#define IS_BDW_ULX(dev_priv) \
	IS_SUBPLATFORM(dev_priv, INTEL_BROADWELL, INTEL_SUBPLATFORM_ULX)
#define IS_BDW_GT3(dev_priv)	(IS_BROADWELL(dev_priv) && \
				 INTEL_INFO(dev_priv)->gt == 3)
#define IS_HSW_ULT(dev_priv) \
	IS_SUBPLATFORM(dev_priv, INTEL_HASWELL, INTEL_SUBPLATFORM_ULT)
#define IS_HSW_GT3(dev_priv)	(IS_HASWELL(dev_priv) && \
				 INTEL_INFO(dev_priv)->gt == 3)
#define IS_HSW_GT1(dev_priv)	(IS_HASWELL(dev_priv) && \
				 INTEL_INFO(dev_priv)->gt == 1)
/* ULX machines are also considered ULT. */
#define IS_HSW_ULX(dev_priv) \
	IS_SUBPLATFORM(dev_priv, INTEL_HASWELL, INTEL_SUBPLATFORM_ULX)
#define IS_SKL_ULT(dev_priv) \
	IS_SUBPLATFORM(dev_priv, INTEL_SKYLAKE, INTEL_SUBPLATFORM_ULT)
#define IS_SKL_ULX(dev_priv) \
	IS_SUBPLATFORM(dev_priv, INTEL_SKYLAKE, INTEL_SUBPLATFORM_ULX)
#define IS_KBL_ULT(dev_priv) \
	IS_SUBPLATFORM(dev_priv, INTEL_KABYLAKE, INTEL_SUBPLATFORM_ULT)
#define IS_KBL_ULX(dev_priv) \
	IS_SUBPLATFORM(dev_priv, INTEL_KABYLAKE, INTEL_SUBPLATFORM_ULX)
#define IS_SKL_GT2(dev_priv)	(IS_SKYLAKE(dev_priv) && \
				 INTEL_INFO(dev_priv)->gt == 2)
#define IS_SKL_GT3(dev_priv)	(IS_SKYLAKE(dev_priv) && \
				 INTEL_INFO(dev_priv)->gt == 3)
#define IS_SKL_GT4(dev_priv)	(IS_SKYLAKE(dev_priv) && \
				 INTEL_INFO(dev_priv)->gt == 4)
#define IS_KBL_GT2(dev_priv)	(IS_KABYLAKE(dev_priv) && \
				 INTEL_INFO(dev_priv)->gt == 2)
#define IS_KBL_GT3(dev_priv)	(IS_KABYLAKE(dev_priv) && \
				 INTEL_INFO(dev_priv)->gt == 3)
#define IS_CFL_ULT(dev_priv) \
	IS_SUBPLATFORM(dev_priv, INTEL_COFFEELAKE, INTEL_SUBPLATFORM_ULT)
#define IS_CFL_ULX(dev_priv) \
	IS_SUBPLATFORM(dev_priv, INTEL_COFFEELAKE, INTEL_SUBPLATFORM_ULX)
#define IS_CFL_GT2(dev_priv)	(IS_COFFEELAKE(dev_priv) && \
				 INTEL_INFO(dev_priv)->gt == 2)
#define IS_CFL_GT3(dev_priv)	(IS_COFFEELAKE(dev_priv) && \
				 INTEL_INFO(dev_priv)->gt == 3)
#define IS_CNL_WITH_PORT_F(dev_priv) \
	IS_SUBPLATFORM(dev_priv, INTEL_CANNONLAKE, INTEL_SUBPLATFORM_PORTF)
#define IS_ICL_WITH_PORT_F(dev_priv) \
	IS_SUBPLATFORM(dev_priv, INTEL_ICELAKE, INTEL_SUBPLATFORM_PORTF)

#define SKL_REVID_A0		0x0
#define SKL_REVID_B0		0x1
#define SKL_REVID_C0		0x2
#define SKL_REVID_D0		0x3
#define SKL_REVID_E0		0x4
#define SKL_REVID_F0		0x5
#define SKL_REVID_G0		0x6
#define SKL_REVID_H0		0x7

#define IS_SKL_REVID(p, since, until) (IS_SKYLAKE(p) && IS_REVID(p, since, until))

#define BXT_REVID_A0		0x0
#define BXT_REVID_A1		0x1
#define BXT_REVID_B0		0x3
#define BXT_REVID_B_LAST	0x8
#define BXT_REVID_C0		0x9

#define IS_BXT_REVID(dev_priv, since, until) \
	(IS_BROXTON(dev_priv) && IS_REVID(dev_priv, since, until))

#define KBL_REVID_A0		0x0
#define KBL_REVID_B0		0x1
#define KBL_REVID_C0		0x2
#define KBL_REVID_D0		0x3
#define KBL_REVID_E0		0x4

#define IS_KBL_REVID(dev_priv, since, until) \
	(IS_KABYLAKE(dev_priv) && IS_REVID(dev_priv, since, until))

#define GLK_REVID_A0		0x0
#define GLK_REVID_A1		0x1

#define IS_GLK_REVID(dev_priv, since, until) \
	(IS_GEMINILAKE(dev_priv) && IS_REVID(dev_priv, since, until))

#define CNL_REVID_A0		0x0
#define CNL_REVID_B0		0x1
#define CNL_REVID_C0		0x2

#define IS_CNL_REVID(p, since, until) \
	(IS_CANNONLAKE(p) && IS_REVID(p, since, until))

#define ICL_REVID_A0		0x0
#define ICL_REVID_A2		0x1
#define ICL_REVID_B0		0x3
#define ICL_REVID_B2		0x4
#define ICL_REVID_C0		0x5

#define IS_ICL_REVID(p, since, until) \
	(IS_ICELAKE(p) && IS_REVID(p, since, until))

#define TGL_REVID_A0		0x0

#define IS_TGL_REVID(p, since, until) \
	(IS_TIGERLAKE(p) && IS_REVID(p, since, until))

#define IS_LP(dev_priv)	(INTEL_INFO(dev_priv)->is_lp)
#define IS_GEN9_LP(dev_priv)	(IS_GEN(dev_priv, 9) && IS_LP(dev_priv))
#define IS_GEN9_BC(dev_priv)	(IS_GEN(dev_priv, 9) && !IS_LP(dev_priv))

#define HAS_ENGINE(dev_priv, id) (INTEL_INFO(dev_priv)->engine_mask & BIT(id))

#define ENGINE_INSTANCES_MASK(dev_priv, first, count) ({		\
	unsigned int first__ = (first);					\
	unsigned int count__ = (count);					\
	(INTEL_INFO(dev_priv)->engine_mask &				\
	 GENMASK(first__ + count__ - 1, first__)) >> first__;		\
})
#define VDBOX_MASK(dev_priv) \
	ENGINE_INSTANCES_MASK(dev_priv, VCS0, I915_MAX_VCS)
#define VEBOX_MASK(dev_priv) \
	ENGINE_INSTANCES_MASK(dev_priv, VECS0, I915_MAX_VECS)

/*
 * The Gen7 cmdparser copies the scanned buffer to the ggtt for execution
 * All later gens can run the final buffer from the ppgtt
 */
#define CMDPARSER_USES_GGTT(dev_priv) IS_GEN(dev_priv, 7)

#define HAS_LLC(dev_priv)	(INTEL_INFO(dev_priv)->has_llc)
#define HAS_SNOOP(dev_priv)	(INTEL_INFO(dev_priv)->has_snoop)
#define HAS_EDRAM(dev_priv)	((dev_priv)->edram_size_mb)
#define HAS_SECURE_BATCHES(dev_priv) (INTEL_GEN(dev_priv) < 6)
#define HAS_WT(dev_priv)	((IS_HASWELL(dev_priv) || \
				 IS_BROADWELL(dev_priv)) && HAS_EDRAM(dev_priv))

#define HWS_NEEDS_PHYSICAL(dev_priv)	(INTEL_INFO(dev_priv)->hws_needs_physical)

#define HAS_LOGICAL_RING_CONTEXTS(dev_priv) \
		(INTEL_INFO(dev_priv)->has_logical_ring_contexts)
#define HAS_LOGICAL_RING_ELSQ(dev_priv) \
		(INTEL_INFO(dev_priv)->has_logical_ring_elsq)
#define HAS_LOGICAL_RING_PREEMPTION(dev_priv) \
		(INTEL_INFO(dev_priv)->has_logical_ring_preemption)

#define HAS_EXECLISTS(dev_priv) HAS_LOGICAL_RING_CONTEXTS(dev_priv)

#define INTEL_PPGTT(dev_priv) (INTEL_INFO(dev_priv)->ppgtt_type)
#define HAS_PPGTT(dev_priv) \
	(INTEL_PPGTT(dev_priv) != INTEL_PPGTT_NONE)
#define HAS_FULL_PPGTT(dev_priv) \
	(INTEL_PPGTT(dev_priv) >= INTEL_PPGTT_FULL)

#define HAS_PAGE_SIZES(dev_priv, sizes) ({ \
	GEM_BUG_ON((sizes) == 0); \
	((sizes) & ~INTEL_INFO(dev_priv)->page_sizes) == 0; \
})

#define HAS_OVERLAY(dev_priv)		 (INTEL_INFO(dev_priv)->display.has_overlay)
#define OVERLAY_NEEDS_PHYSICAL(dev_priv) \
		(INTEL_INFO(dev_priv)->display.overlay_needs_physical)

/* Early gen2 have a totally busted CS tlb and require pinned batches. */
#define HAS_BROKEN_CS_TLB(dev_priv)	(IS_I830(dev_priv) || IS_I845G(dev_priv))

#define NEEDS_RC6_CTX_CORRUPTION_WA(dev_priv)	\
	(IS_BROADWELL(dev_priv) || IS_GEN(dev_priv, 9))

/* WaRsDisableCoarsePowerGating:skl,cnl */
#define NEEDS_WaRsDisableCoarsePowerGating(dev_priv)			\
	(IS_CANNONLAKE(dev_priv) ||					\
	 IS_SKL_GT3(dev_priv) ||					\
	 IS_SKL_GT4(dev_priv))

#define HAS_GMBUS_IRQ(dev_priv) (INTEL_GEN(dev_priv) >= 4)
#define HAS_GMBUS_BURST_READ(dev_priv) (INTEL_GEN(dev_priv) >= 10 || \
					IS_GEMINILAKE(dev_priv) || \
					IS_KABYLAKE(dev_priv))

/* With the 945 and later, Y tiling got adjusted so that it was 32 128-byte
 * rows, which changed the alignment requirements and fence programming.
 */
#define HAS_128_BYTE_Y_TILING(dev_priv) (!IS_GEN(dev_priv, 2) && \
					 !(IS_I915G(dev_priv) || \
					 IS_I915GM(dev_priv)))
#define SUPPORTS_TV(dev_priv)		(INTEL_INFO(dev_priv)->display.supports_tv)
#define I915_HAS_HOTPLUG(dev_priv)	(INTEL_INFO(dev_priv)->display.has_hotplug)

#define HAS_FW_BLC(dev_priv) 	(INTEL_GEN(dev_priv) > 2)
#define HAS_FBC(dev_priv)	(INTEL_INFO(dev_priv)->display.has_fbc)
#define HAS_CUR_FBC(dev_priv)	(!HAS_GMCH(dev_priv) && INTEL_GEN(dev_priv) >= 7)

#define HAS_IPS(dev_priv)	(IS_HSW_ULT(dev_priv) || IS_BROADWELL(dev_priv))

#define HAS_DP_MST(dev_priv)	(INTEL_INFO(dev_priv)->display.has_dp_mst)

#define HAS_DDI(dev_priv)		 (INTEL_INFO(dev_priv)->display.has_ddi)
#define HAS_FPGA_DBG_UNCLAIMED(dev_priv) (INTEL_INFO(dev_priv)->has_fpga_dbg)
#define HAS_PSR(dev_priv)		 (INTEL_INFO(dev_priv)->display.has_psr)
#define HAS_TRANSCODER_EDP(dev_priv)	 (INTEL_INFO(dev_priv)->trans_offsets[TRANSCODER_EDP] != 0)

#define HAS_RC6(dev_priv)		 (INTEL_INFO(dev_priv)->has_rc6)
#define HAS_RC6p(dev_priv)		 (INTEL_INFO(dev_priv)->has_rc6p)
#define HAS_RC6pp(dev_priv)		 (false) /* HW was never validated */

#define HAS_RPS(dev_priv)	(INTEL_INFO(dev_priv)->has_rps)

#define HAS_CSR(dev_priv)	(INTEL_INFO(dev_priv)->display.has_csr)

#define HAS_RUNTIME_PM(dev_priv) (INTEL_INFO(dev_priv)->has_runtime_pm)
#define HAS_64BIT_RELOC(dev_priv) (INTEL_INFO(dev_priv)->has_64bit_reloc)

#define HAS_IPC(dev_priv)		 (INTEL_INFO(dev_priv)->display.has_ipc)

#define HAS_REGION(i915, i) (INTEL_INFO(i915)->memory_regions & (i))
#define HAS_LMEM(i915) HAS_REGION(i915, REGION_LMEM)

#define HAS_GT_UC(dev_priv)	(INTEL_INFO(dev_priv)->has_gt_uc)

#define HAS_POOLED_EU(dev_priv)	(INTEL_INFO(dev_priv)->has_pooled_eu)

#define HAS_GLOBAL_MOCS_REGISTERS(dev_priv)	(INTEL_INFO(dev_priv)->has_global_mocs)


#define HAS_GMCH(dev_priv) (INTEL_INFO(dev_priv)->display.has_gmch)

#define HAS_LSPCON(dev_priv) (INTEL_GEN(dev_priv) >= 9)

/* DPF == dynamic parity feature */
#define HAS_L3_DPF(dev_priv) (INTEL_INFO(dev_priv)->has_l3_dpf)
#define NUM_L3_SLICES(dev_priv) (IS_HSW_GT3(dev_priv) ? \
				 2 : HAS_L3_DPF(dev_priv))

#define GT_FREQUENCY_MULTIPLIER 50
#define GEN9_FREQ_SCALER 3

#define INTEL_NUM_PIPES(dev_priv) (hweight8(INTEL_INFO(dev_priv)->pipe_mask))

#define HAS_DISPLAY(dev_priv) (INTEL_INFO(dev_priv)->pipe_mask != 0)

/* Only valid when HAS_DISPLAY() is true */
#define INTEL_DISPLAY_ENABLED(dev_priv) (WARN_ON(!HAS_DISPLAY(dev_priv)), !i915_modparams.disable_display)

static inline bool intel_vtd_active(void)
{
#ifdef CONFIG_INTEL_IOMMU
	if (intel_iommu_gfx_mapped)
		return true;
#endif
	return false;
}

static inline bool intel_scanout_needs_vtd_wa(struct drm_i915_private *dev_priv)
{
	return INTEL_GEN(dev_priv) >= 6 && intel_vtd_active();
}

static inline bool
intel_ggtt_update_needs_vtd_wa(struct drm_i915_private *dev_priv)
{
	return IS_BROXTON(dev_priv) && intel_vtd_active();
}

/* i915_drv.c */
#ifdef CONFIG_COMPAT
long i915_compat_ioctl(struct file *filp, unsigned int cmd, unsigned long arg);
#else
#define i915_compat_ioctl NULL
#endif
extern const struct dev_pm_ops i915_pm_ops;

int i915_driver_probe(struct pci_dev *pdev, const struct pci_device_id *ent);
void i915_driver_remove(struct drm_i915_private *i915);

int i915_resume_switcheroo(struct drm_i915_private *i915);
int i915_suspend_switcheroo(struct drm_i915_private *i915, pm_message_t state);

static inline bool intel_gvt_active(struct drm_i915_private *dev_priv)
{
	return dev_priv->gvt;
}

static inline bool intel_vgpu_active(struct drm_i915_private *dev_priv)
{
	return dev_priv->vgpu.active;
}

int i915_getparam_ioctl(struct drm_device *dev, void *data,
			struct drm_file *file_priv);

/* i915_gem.c */
int i915_gem_init_userptr(struct drm_i915_private *dev_priv);
void i915_gem_cleanup_userptr(struct drm_i915_private *dev_priv);
void i915_gem_init_early(struct drm_i915_private *dev_priv);
void i915_gem_cleanup_early(struct drm_i915_private *dev_priv);
int i915_gem_freeze(struct drm_i915_private *dev_priv);
int i915_gem_freeze_late(struct drm_i915_private *dev_priv);

struct intel_memory_region *i915_gem_shmem_setup(struct drm_i915_private *i915);

static inline void i915_gem_drain_freed_objects(struct drm_i915_private *i915)
{
	/*
	 * A single pass should suffice to release all the freed objects (along
	 * most call paths) , but be a little more paranoid in that freeing
	 * the objects does take a little amount of time, during which the rcu
	 * callbacks could have added new objects into the freed list, and
	 * armed the work again.
	 */
	while (atomic_read(&i915->mm.free_count)) {
		flush_work(&i915->mm.free_work);
		rcu_barrier();
	}
}

static inline void i915_gem_drain_workqueue(struct drm_i915_private *i915)
{
	/*
	 * Similar to objects above (see i915_gem_drain_freed-objects), in
	 * general we have workers that are armed by RCU and then rearm
	 * themselves in their callbacks. To be paranoid, we need to
	 * drain the workqueue a second time after waiting for the RCU
	 * grace period so that we catch work queued via RCU from the first
	 * pass. As neither drain_workqueue() nor flush_workqueue() report
	 * a result, we make an assumption that we only don't require more
	 * than 3 passes to catch all _recursive_ RCU delayed work.
	 *
	 */
	int pass = 3;
	do {
		flush_workqueue(i915->wq);
		rcu_barrier();
		i915_gem_drain_freed_objects(i915);
	} while (--pass);
	drain_workqueue(i915->wq);
}

struct i915_vma * __must_check
i915_gem_object_ggtt_pin(struct drm_i915_gem_object *obj,
			 const struct i915_ggtt_view *view,
			 u64 size,
			 u64 alignment,
			 u64 flags);

int i915_gem_object_unbind(struct drm_i915_gem_object *obj,
			   unsigned long flags);
#define I915_GEM_OBJECT_UNBIND_ACTIVE BIT(0)
#define I915_GEM_OBJECT_UNBIND_BARRIER BIT(1)

void i915_gem_runtime_suspend(struct drm_i915_private *dev_priv);

static inline int __must_check
i915_mutex_lock_interruptible(struct drm_device *dev)
{
	return mutex_lock_interruptible(&dev->struct_mutex);
}

int i915_gem_dumb_create(struct drm_file *file_priv,
			 struct drm_device *dev,
			 struct drm_mode_create_dumb *args);

int __must_check i915_gem_set_global_seqno(struct drm_device *dev, u32 seqno);

static inline u32 i915_reset_count(struct i915_gpu_error *error)
{
	return atomic_read(&error->reset_count);
}

static inline u32 i915_reset_engine_count(struct i915_gpu_error *error,
					  const struct intel_engine_cs *engine)
{
	return atomic_read(&error->reset_engine_count[engine->uabi_class]);
}

int __must_check i915_gem_init(struct drm_i915_private *dev_priv);
void i915_gem_driver_register(struct drm_i915_private *i915);
void i915_gem_driver_unregister(struct drm_i915_private *i915);
void i915_gem_driver_remove(struct drm_i915_private *dev_priv);
void i915_gem_driver_release(struct drm_i915_private *dev_priv);
void i915_gem_suspend(struct drm_i915_private *dev_priv);
void i915_gem_suspend_late(struct drm_i915_private *dev_priv);
void i915_gem_resume(struct drm_i915_private *dev_priv);

int i915_gem_open(struct drm_i915_private *i915, struct drm_file *file);
void i915_gem_release(struct drm_device *dev, struct drm_file *file);

int i915_gem_object_set_cache_level(struct drm_i915_gem_object *obj,
				    enum i915_cache_level cache_level);

struct drm_gem_object *i915_gem_prime_import(struct drm_device *dev,
				struct dma_buf *dma_buf);

struct dma_buf *i915_gem_prime_export(struct drm_gem_object *gem_obj, int flags);

static inline struct i915_gem_context *
__i915_gem_context_lookup_rcu(struct drm_i915_file_private *file_priv, u32 id)
{
	return xa_load(&file_priv->context_xa, id);
}

static inline struct i915_gem_context *
i915_gem_context_lookup(struct drm_i915_file_private *file_priv, u32 id)
{
	struct i915_gem_context *ctx;

	rcu_read_lock();
	ctx = __i915_gem_context_lookup_rcu(file_priv, id);
	if (ctx && !kref_get_unless_zero(&ctx->ref))
		ctx = NULL;
	rcu_read_unlock();

	return ctx;
}

/* i915_gem_evict.c */
int __must_check i915_gem_evict_something(struct i915_address_space *vm,
					  u64 min_size, u64 alignment,
					  unsigned long color,
					  u64 start, u64 end,
					  unsigned flags);
int __must_check i915_gem_evict_for_node(struct i915_address_space *vm,
					 struct drm_mm_node *node,
					 unsigned int flags);
int i915_gem_evict_vm(struct i915_address_space *vm);

/* i915_gem_internal.c */
struct drm_i915_gem_object *
i915_gem_object_create_internal(struct drm_i915_private *dev_priv,
				phys_addr_t size);

/* i915_gem_tiling.c */
static inline bool i915_gem_object_needs_bit17_swizzle(struct drm_i915_gem_object *obj)
{
	struct drm_i915_private *i915 = to_i915(obj->base.dev);

	return i915->ggtt.bit_6_swizzle_x == I915_BIT_6_SWIZZLE_9_10_17 &&
		i915_gem_object_is_tiled(obj);
}

u32 i915_gem_fence_size(struct drm_i915_private *dev_priv, u32 size,
			unsigned int tiling, unsigned int stride);
u32 i915_gem_fence_alignment(struct drm_i915_private *dev_priv, u32 size,
			     unsigned int tiling, unsigned int stride);

const char *i915_cache_level_str(struct drm_i915_private *i915, int type);

/* i915_cmd_parser.c */
int i915_cmd_parser_get_version(struct drm_i915_private *dev_priv);
void intel_engine_init_cmd_parser(struct intel_engine_cs *engine);
void intel_engine_cleanup_cmd_parser(struct intel_engine_cs *engine);
int intel_engine_cmd_parser(struct intel_engine_cs *engine,
			    struct i915_vma *batch,
			    u32 batch_offset,
			    u32 batch_length,
			    struct i915_vma *shadow,
			    bool trampoline);
#define I915_CMD_PARSER_TRAMPOLINE_SIZE 8

/* intel_device_info.c */
static inline struct intel_device_info *
mkwrite_device_info(struct drm_i915_private *dev_priv)
{
	return (struct intel_device_info *)INTEL_INFO(dev_priv);
}

int i915_reg_read_ioctl(struct drm_device *dev, void *data,
			struct drm_file *file);

#define __I915_REG_OP(op__, dev_priv__, ...) \
	intel_uncore_##op__(&(dev_priv__)->uncore, __VA_ARGS__)

#define I915_READ(reg__)	 __I915_REG_OP(read, dev_priv, (reg__))
#define I915_WRITE(reg__, val__) __I915_REG_OP(write, dev_priv, (reg__), (val__))

#define POSTING_READ(reg__)	__I915_REG_OP(posting_read, dev_priv, (reg__))

/* These are untraced mmio-accessors that are only valid to be used inside
 * critical sections, such as inside IRQ handlers, where forcewake is explicitly
 * controlled.
 *
 * Think twice, and think again, before using these.
 *
 * As an example, these accessors can possibly be used between:
 *
 * spin_lock_irq(&dev_priv->uncore.lock);
 * intel_uncore_forcewake_get__locked();
 *
 * and
 *
 * intel_uncore_forcewake_put__locked();
 * spin_unlock_irq(&dev_priv->uncore.lock);
 *
 *
 * Note: some registers may not need forcewake held, so
 * intel_uncore_forcewake_{get,put} can be omitted, see
 * intel_uncore_forcewake_for_reg().
 *
 * Certain architectures will die if the same cacheline is concurrently accessed
 * by different clients (e.g. on Ivybridge). Access to registers should
 * therefore generally be serialised, by either the dev_priv->uncore.lock or
 * a more localised lock guarding all access to that bank of registers.
 */
#define I915_READ_FW(reg__) __I915_REG_OP(read_fw, dev_priv, (reg__))
#define I915_WRITE_FW(reg__, val__) __I915_REG_OP(write_fw, dev_priv, (reg__), (val__))

/* i915_mm.c */
int remap_io_mapping(struct vm_area_struct *vma,
		     unsigned long addr, unsigned long pfn, unsigned long size,
		     struct io_mapping *iomap);
int remap_io_sg(struct vm_area_struct *vma,
		unsigned long addr, unsigned long size,
		struct scatterlist *sgl, resource_size_t iobase);

static inline int intel_hws_csb_write_index(struct drm_i915_private *i915)
{
	if (INTEL_GEN(i915) >= 10)
		return CNL_HWS_CSB_WRITE_INDEX;
	else
		return I915_HWS_CSB_WRITE_INDEX;
}

static inline enum i915_map_type
i915_coherent_map_type(struct drm_i915_private *i915)
{
	return HAS_LLC(i915) ? I915_MAP_WB : I915_MAP_WC;
}

#endif<|MERGE_RESOLUTION|>--- conflicted
+++ resolved
@@ -504,11 +504,7 @@
 	u16 su_x_granularity;
 	bool dc3co_enabled;
 	u32 dc3co_exit_delay;
-<<<<<<< HEAD
-	struct delayed_work idle_work;
-=======
 	struct delayed_work dc3co_work;
->>>>>>> 60347451
 	bool force_mode_changed;
 };
 

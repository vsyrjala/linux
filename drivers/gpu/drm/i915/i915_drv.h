--- conflicted
+++ resolved
@@ -66,11 +66,7 @@
 
 #define DRIVER_NAME		"i915"
 #define DRIVER_DESC		"Intel Graphics"
-<<<<<<< HEAD
-#define DRIVER_DATE		"20160425"
-=======
 #define DRIVER_DATE		"20160508"
->>>>>>> af4a879e
 
 #undef WARN_ON
 /* Many gcc seem to no see through this and fall over :( */
@@ -602,10 +598,7 @@
 				       struct intel_crtc_state *newstate);
 	void (*initial_watermarks)(struct intel_crtc_state *cstate);
 	void (*optimize_watermarks)(struct intel_crtc_state *cstate);
-<<<<<<< HEAD
-=======
 	int (*compute_global_watermarks)(struct drm_atomic_state *state);
->>>>>>> af4a879e
 	void (*update_wm)(struct drm_crtc *crtc);
 	int (*modeset_calc_cdclk)(struct drm_atomic_state *state);
 	void (*modeset_commit_cdclk)(struct drm_atomic_state *state);
@@ -888,10 +881,7 @@
 		struct i915_vma *lrc_vma;
 		u64 lrc_desc;
 		uint32_t *lrc_reg_state;
-<<<<<<< HEAD
-=======
 		bool initialised;
->>>>>>> af4a879e
 	} engine[I915_NUM_ENGINES];
 
 	struct list_head link;
@@ -1873,11 +1863,8 @@
 	struct ida context_hw_ida;
 #define MAX_CONTEXT_HW_ID (1<<21) /* exclusive */
 
-<<<<<<< HEAD
-=======
 	/* Kernel Modesetting */
 
->>>>>>> af4a879e
 	struct drm_crtc *plane_to_crtc_mapping[I915_MAX_PIPES];
 	struct drm_crtc *pipe_to_crtc_mapping[I915_MAX_PIPES];
 	wait_queue_head_t pending_flip_queue;
@@ -2010,8 +1997,6 @@
 		 * cstate->wm.need_postvbl_update.
 		 */
 		struct mutex wm_mutex;
-<<<<<<< HEAD
-=======
 
 		/*
 		 * Set during HW readout of watermarks/DDB.  Some platforms
@@ -2019,7 +2004,6 @@
 		 * (which we don't fully trust).
 		 */
 		bool distrust_bios_wm;
->>>>>>> af4a879e
 	} wm;
 
 	struct i915_runtime_pm pm;
@@ -2420,29 +2404,9 @@
 static inline void
 i915_gem_request_unreference(struct drm_i915_gem_request *req)
 {
-<<<<<<< HEAD
-	WARN_ON(!mutex_is_locked(&req->engine->dev->struct_mutex));
 	kref_put(&req->ref, i915_gem_request_free);
 }
 
-static inline void
-i915_gem_request_unreference__unlocked(struct drm_i915_gem_request *req)
-{
-	struct drm_device *dev;
-
-	if (!req)
-		return;
-
-	dev = req->engine->dev;
-	if (kref_put_mutex(&req->ref, i915_gem_request_free, &dev->struct_mutex))
-		mutex_unlock(&dev->struct_mutex);
-}
-
-=======
-	kref_put(&req->ref, i915_gem_request_free);
-}
-
->>>>>>> af4a879e
 static inline void i915_gem_request_assign(struct drm_i915_gem_request **pdst,
 					   struct drm_i915_gem_request *src)
 {
@@ -2850,15 +2814,9 @@
 extern long i915_compat_ioctl(struct file *filp, unsigned int cmd,
 			      unsigned long arg);
 #endif
-<<<<<<< HEAD
-extern int intel_gpu_reset(struct drm_device *dev, u32 engine_mask);
-extern bool intel_has_gpu_reset(struct drm_device *dev);
-extern int i915_reset(struct drm_device *dev);
-=======
 extern int intel_gpu_reset(struct drm_i915_private *dev_priv, u32 engine_mask);
 extern bool intel_has_gpu_reset(struct drm_i915_private *dev_priv);
 extern int i915_reset(struct drm_i915_private *dev_priv);
->>>>>>> af4a879e
 extern int intel_guc_reset(struct drm_i915_private *dev_priv);
 extern void intel_engine_init_hangcheck(struct intel_engine_cs *engine);
 extern unsigned long i915_chipset_val(struct drm_i915_private *dev_priv);
@@ -2878,12 +2836,8 @@
 /* i915_irq.c */
 void i915_queue_hangcheck(struct drm_i915_private *dev_priv);
 __printf(3, 4)
-<<<<<<< HEAD
-void i915_handle_error(struct drm_device *dev, u32 engine_mask,
-=======
 void i915_handle_error(struct drm_i915_private *dev_priv,
 		       u32 engine_mask,
->>>>>>> af4a879e
 		       const char *fmt, ...);
 
 extern void intel_irq_init(struct drm_i915_private *dev_priv);
@@ -3022,11 +2976,8 @@
 void i915_gem_load_init(struct drm_device *dev);
 void i915_gem_load_cleanup(struct drm_device *dev);
 void i915_gem_load_init_fences(struct drm_i915_private *dev_priv);
-<<<<<<< HEAD
-=======
 int i915_gem_freeze_late(struct drm_i915_private *dev_priv);
 
->>>>>>> af4a879e
 void *i915_gem_object_alloc(struct drm_device *dev);
 void i915_gem_object_free(struct drm_i915_gem_object *obj);
 void i915_gem_object_init(struct drm_i915_gem_object *obj,
@@ -3194,17 +3145,10 @@
 
 struct drm_i915_gem_request *
 i915_gem_find_active_request(struct intel_engine_cs *engine);
-<<<<<<< HEAD
-
-bool i915_gem_retire_requests(struct drm_device *dev);
-void i915_gem_retire_requests_ring(struct intel_engine_cs *engine);
-
-=======
 
 bool i915_gem_retire_requests(struct drm_i915_private *dev_priv);
 void i915_gem_retire_requests_ring(struct intel_engine_cs *engine);
 
->>>>>>> af4a879e
 static inline u32 i915_reset_counter(struct i915_gpu_error *error)
 {
 	return atomic_read(&error->reset_counter);
@@ -3363,19 +3307,8 @@
 	return i915_gem_obj_ggtt_bound_view(obj, &i915_ggtt_view_normal);
 }
 
-<<<<<<< HEAD
-static inline unsigned long
-i915_gem_obj_ggtt_size(struct drm_i915_gem_object *obj)
-{
-	struct drm_i915_private *dev_priv = to_i915(obj->base.dev);
-	struct i915_ggtt *ggtt = &dev_priv->ggtt;
-
-	return i915_gem_obj_size(obj, &ggtt->base);
-}
-=======
 unsigned long
 i915_gem_obj_ggtt_size(struct drm_i915_gem_object *obj);
->>>>>>> af4a879e
 
 static inline int __must_check
 i915_gem_obj_ggtt_pin(struct drm_i915_gem_object *obj,
@@ -3384,13 +3317,6 @@
 {
 	struct drm_i915_private *dev_priv = to_i915(obj->base.dev);
 	struct i915_ggtt *ggtt = &dev_priv->ggtt;
-<<<<<<< HEAD
-
-	return i915_gem_object_pin(obj, &ggtt->base,
-				   alignment, flags | PIN_GLOBAL);
-}
-=======
->>>>>>> af4a879e
 
 	return i915_gem_object_pin(obj, &ggtt->base,
 				   alignment, flags | PIN_GLOBAL);
@@ -3550,12 +3476,8 @@
 {
 	kfree(eb->buf);
 }
-<<<<<<< HEAD
-void i915_capture_error_state(struct drm_device *dev, u32 engine_mask,
-=======
 void i915_capture_error_state(struct drm_i915_private *dev_priv,
 			      u32 engine_mask,
->>>>>>> af4a879e
 			      const char *error_msg);
 void i915_error_state_get(struct drm_device *dev,
 			  struct i915_error_state_file_priv *error_priv);
@@ -3566,11 +3488,7 @@
 const char *i915_cache_level_str(struct drm_i915_private *i915, int type);
 
 /* i915_cmd_parser.c */
-<<<<<<< HEAD
-int i915_cmd_parser_get_version(void);
-=======
 int i915_cmd_parser_get_version(struct drm_i915_private *dev_priv);
->>>>>>> af4a879e
 int i915_cmd_parser_init_ring(struct intel_engine_cs *engine);
 void i915_cmd_parser_fini_ring(struct intel_engine_cs *engine);
 bool i915_needs_cmd_parser(struct intel_engine_cs *engine);
@@ -3611,10 +3529,7 @@
 bool intel_bios_is_tv_present(struct drm_i915_private *dev_priv);
 bool intel_bios_is_lvds_present(struct drm_i915_private *dev_priv, u8 *i2c_pin);
 bool intel_bios_is_port_edp(struct drm_i915_private *dev_priv, enum port port);
-<<<<<<< HEAD
-=======
 bool intel_bios_is_port_dp_dual_mode(struct drm_i915_private *dev_priv, enum port port);
->>>>>>> af4a879e
 bool intel_bios_is_dsi_present(struct drm_i915_private *dev_priv, enum port *port);
 bool intel_bios_is_port_hpd_inverted(struct drm_i915_private *dev_priv,
 				     enum port port);

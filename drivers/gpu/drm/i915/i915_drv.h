--- conflicted
+++ resolved
@@ -57,11 +57,7 @@
 
 #define DRIVER_NAME		"i915"
 #define DRIVER_DESC		"Intel Graphics"
-<<<<<<< HEAD
 #define DRIVER_DATE		"20151023"
-=======
-#define DRIVER_DATE		"20151010"
->>>>>>> d7e1bc3f
 
 #undef WARN_ON
 /* Many gcc seem to no see through this and fall over :( */
@@ -2523,18 +2519,12 @@
 
 #define IS_SKL_REVID(p, since, until) (IS_SKYLAKE(p) && IS_REVID(p, since, until))
 
-<<<<<<< HEAD
 #define BXT_REVID_A0		0x0
 #define BXT_REVID_A1		0x1
 #define BXT_REVID_B0		0x3
 #define BXT_REVID_C0		0x9
 
 #define IS_BXT_REVID(p, since, until) (IS_BROXTON(p) && IS_REVID(p, since, until))
-=======
-#define BXT_REVID_A0		(0x0)
-#define BXT_REVID_B0		(0x3)
-#define BXT_REVID_C0		(0x9)
->>>>>>> d7e1bc3f
 
 /*
  * The genX designation typically refers to the render engine, so render

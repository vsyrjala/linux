--- conflicted
+++ resolved
@@ -1435,7 +1435,6 @@
 	}
 }
 
-<<<<<<< HEAD
 static const struct drm_plane_funcs g4x_sprite_funcs = {
 	.update_plane = drm_atomic_helper_update_plane,
 	.disable_plane = drm_atomic_helper_disable_plane,
@@ -1446,16 +1445,6 @@
 	.atomic_destroy_state = intel_plane_destroy_state,
 	.format_mod_supported = g4x_sprite_format_mod_supported,
 };
-=======
-static bool intel_sprite_plane_format_mod_supported(struct drm_plane *plane,
-						    uint32_t format,
-						    uint64_t modifier)
-{
-	struct drm_i915_private *dev_priv = to_i915(plane->dev);
-
-	if (WARN_ON(modifier == DRM_FORMAT_MOD_INVALID))
-		return false;
->>>>>>> 1288786b
 
 static const struct drm_plane_funcs snb_sprite_funcs = {
 	.update_plane = drm_atomic_helper_update_plane,
@@ -1479,11 +1468,7 @@
 	.format_mod_supported = vlv_sprite_format_mod_supported,
 };
 
-<<<<<<< HEAD
 static const struct drm_plane_funcs skl_plane_funcs = {
-=======
-static const struct drm_plane_funcs intel_sprite_plane_funcs = {
->>>>>>> 1288786b
 	.update_plane = drm_atomic_helper_update_plane,
 	.disable_plane = drm_atomic_helper_disable_plane,
 	.destroy = intel_plane_destroy,
@@ -1491,11 +1476,7 @@
 	.atomic_set_property = intel_plane_atomic_set_property,
 	.atomic_duplicate_state = intel_plane_duplicate_state,
 	.atomic_destroy_state = intel_plane_destroy_state,
-<<<<<<< HEAD
 	.format_mod_supported = skl_plane_format_mod_supported,
-=======
-	.format_mod_supported = intel_sprite_plane_format_mod_supported,
->>>>>>> 1288786b
 };
 
 bool skl_plane_has_ccs(struct drm_i915_private *dev_priv,

/*
 * Copyright © 2016 Intel Corporation
 *
 * Permission is hereby granted, free of charge, to any person obtaining a
 * copy of this software and associated documentation files (the "Software"),
 * to deal in the Software without restriction, including without limitation
 * the rights to use, copy, modify, merge, publish, distribute, sublicense,
 * and/or sell copies of the Software, and to permit persons to whom the
 * Software is furnished to do so, subject to the following conditions:
 *
 * The above copyright notice and this permission notice (including the next
 * paragraph) shall be included in all copies or substantial portions of the
 * Software.
 *
 * THE SOFTWARE IS PROVIDED "AS IS", WITHOUT WARRANTY OF ANY KIND, EXPRESS OR
 * IMPLIED, INCLUDING BUT NOT LIMITED TO THE WARRANTIES OF MERCHANTABILITY,
 * FITNESS FOR A PARTICULAR PURPOSE AND NONINFRINGEMENT.  IN NO EVENT SHALL
 * THE AUTHORS OR COPYRIGHT HOLDERS BE LIABLE FOR ANY CLAIM, DAMAGES OR OTHER
 * LIABILITY, WHETHER IN AN ACTION OF CONTRACT, TORT OR OTHERWISE, ARISING FROM,
 * OUT OF OR IN CONNECTION WITH THE SOFTWARE OR THE USE OR OTHER DEALINGS IN THE
 * SOFTWARE.
 */

/*
 * Please use intel_vbt_defs.h for VBT private data, to hide and abstract away
 * the VBT from the rest of the driver. Add the parsed, clean data to struct
 * intel_vbt_data within struct drm_i915_private.
 */

#ifndef _INTEL_BIOS_H_
#define _INTEL_BIOS_H_
<<<<<<< HEAD
=======

enum intel_backlight_type {
	INTEL_BACKLIGHT_PMIC,
	INTEL_BACKLIGHT_LPSS,
	INTEL_BACKLIGHT_DISPLAY_DDI,
	INTEL_BACKLIGHT_DSI_DCS,
	INTEL_BACKLIGHT_PANEL_DRIVER_INTERFACE,
};
>>>>>>> f3261156

struct edp_power_seq {
	u16 t1_t3;
	u16 t8;
	u16 t9;
	u16 t10;
	u16 t11_t12;
} __packed;

/* MIPI Sequence Block definitions */
enum mipi_seq {
	MIPI_SEQ_END = 0,
	MIPI_SEQ_ASSERT_RESET,
	MIPI_SEQ_INIT_OTP,
	MIPI_SEQ_DISPLAY_ON,
	MIPI_SEQ_DISPLAY_OFF,
	MIPI_SEQ_DEASSERT_RESET,
	MIPI_SEQ_BACKLIGHT_ON,		/* sequence block v2+ */
	MIPI_SEQ_BACKLIGHT_OFF,		/* sequence block v2+ */
	MIPI_SEQ_TEAR_ON,		/* sequence block v2+ */
	MIPI_SEQ_TEAR_OFF,		/* sequence block v3+ */
	MIPI_SEQ_POWER_ON,		/* sequence block v3+ */
	MIPI_SEQ_POWER_OFF,		/* sequence block v3+ */
	MIPI_SEQ_MAX
};

enum mipi_seq_element {
	MIPI_SEQ_ELEM_END = 0,
	MIPI_SEQ_ELEM_SEND_PKT,
	MIPI_SEQ_ELEM_DELAY,
	MIPI_SEQ_ELEM_GPIO,
	MIPI_SEQ_ELEM_I2C,		/* sequence block v2+ */
	MIPI_SEQ_ELEM_SPI,		/* sequence block v3+ */
	MIPI_SEQ_ELEM_PMIC,		/* sequence block v3+ */
	MIPI_SEQ_ELEM_MAX
};

#define MIPI_DSI_UNDEFINED_PANEL_ID	0
#define MIPI_DSI_GENERIC_PANEL_ID	1

struct mipi_config {
	u16 panel_id;

	/* General Params */
	u32 enable_dithering:1;
	u32 rsvd1:1;
	u32 is_bridge:1;

	u32 panel_arch_type:2;
	u32 is_cmd_mode:1;

#define NON_BURST_SYNC_PULSE	0x1
#define NON_BURST_SYNC_EVENTS	0x2
#define BURST_MODE		0x3
	u32 video_transfer_mode:2;

	u32 cabc_supported:1;
#define PPS_BLC_PMIC   0
#define PPS_BLC_SOC    1
	u32 pwm_blc:1;

	/* Bit 13:10 */
#define PIXEL_FORMAT_RGB565			0x1
#define PIXEL_FORMAT_RGB666			0x2
#define PIXEL_FORMAT_RGB666_LOOSELY_PACKED	0x3
#define PIXEL_FORMAT_RGB888			0x4
	u32 videomode_color_format:4;

	/* Bit 15:14 */
#define ENABLE_ROTATION_0	0x0
#define ENABLE_ROTATION_90	0x1
#define ENABLE_ROTATION_180	0x2
#define ENABLE_ROTATION_270	0x3
	u32 rotation:2;
	u32 bta_enabled:1;
	u32 rsvd2:15;

	/* 2 byte Port Description */
#define DUAL_LINK_NOT_SUPPORTED	0
#define DUAL_LINK_FRONT_BACK	1
#define DUAL_LINK_PIXEL_ALT	2
	u16 dual_link:2;
	u16 lane_cnt:2;
	u16 pixel_overlap:3;
	u16 rgb_flip:1;
#define DL_DCS_PORT_A			0x00
#define DL_DCS_PORT_C			0x01
#define DL_DCS_PORT_A_AND_C		0x02
	u16 dl_dcs_cabc_ports:2;
	u16 dl_dcs_backlight_ports:2;
	u16 rsvd3:4;

	u16 rsvd4;

	u8 rsvd5;
	u32 target_burst_mode_freq;
	u32 dsi_ddr_clk;
	u32 bridge_ref_clk;

#define  BYTE_CLK_SEL_20MHZ		0
#define  BYTE_CLK_SEL_10MHZ		1
#define  BYTE_CLK_SEL_5MHZ		2
	u8 byte_clk_sel:2;

	u8 rsvd6:6;

	/* DPHY Flags */
	u16 dphy_param_valid:1;
	u16 eot_pkt_disabled:1;
	u16 enable_clk_stop:1;
	u16 rsvd7:13;

	u32 hs_tx_timeout;
	u32 lp_rx_timeout;
	u32 turn_around_timeout;
	u32 device_reset_timer;
	u32 master_init_timer;
	u32 dbi_bw_timer;
	u32 lp_byte_clk_val;

	/*  4 byte Dphy Params */
	u32 prepare_cnt:6;
	u32 rsvd8:2;
	u32 clk_zero_cnt:8;
	u32 trail_cnt:5;
	u32 rsvd9:3;
	u32 exit_zero_cnt:6;
	u32 rsvd10:2;

	u32 clk_lane_switch_cnt;
	u32 hl_switch_cnt;

	u32 rsvd11[6];

	/* timings based on dphy spec */
	u8 tclk_miss;
	u8 tclk_post;
	u8 rsvd12;
	u8 tclk_pre;
	u8 tclk_prepare;
	u8 tclk_settle;
	u8 tclk_term_enable;
	u8 tclk_trail;
	u16 tclk_prepare_clkzero;
	u8 rsvd13;
	u8 td_term_enable;
	u8 teot;
	u8 ths_exit;
	u8 ths_prepare;
	u16 ths_prepare_hszero;
	u8 rsvd14;
	u8 ths_settle;
	u8 ths_skip;
	u8 ths_trail;
	u8 tinit;
	u8 tlpx;
	u8 rsvd15[3];

	/* GPIOs */
	u8 panel_enable;
	u8 bl_enable;
	u8 pwm_enable;
	u8 reset_r_n;
	u8 pwr_down_r;
	u8 stdby_r_n;

} __packed;

/* all delays have a unit of 100us */
struct mipi_pps_data {
	u16 panel_on_delay;
	u16 bl_enable_delay;
	u16 bl_disable_delay;
	u16 panel_off_delay;
	u16 panel_power_cycle_delay;
} __packed;

#endif /* _INTEL_BIOS_H_ */<|MERGE_RESOLUTION|>--- conflicted
+++ resolved
@@ -29,8 +29,6 @@
 
 #ifndef _INTEL_BIOS_H_
 #define _INTEL_BIOS_H_
-<<<<<<< HEAD
-=======
 
 enum intel_backlight_type {
 	INTEL_BACKLIGHT_PMIC,
@@ -39,7 +37,6 @@
 	INTEL_BACKLIGHT_DSI_DCS,
 	INTEL_BACKLIGHT_PANEL_DRIVER_INTERFACE,
 };
->>>>>>> f3261156
 
 struct edp_power_seq {
 	u16 t1_t3;

--- conflicted
+++ resolved
@@ -56,12 +56,7 @@
 #define FIRMWARE_URL  "https://01.org/linuxgraphics/intel-linux-graphics-firmwares"
 
 
-<<<<<<< HEAD
-#define SKL_CSR_VERSION_REQUIRED	CSR_VERSION(1, 23)
-#define BXT_CSR_VERSION_REQUIRED	CSR_VERSION(1, 7)
-=======
-
->>>>>>> af4a879e
+
 
 #define CSR_MAX_FW_SIZE			0x2FFF
 #define CSR_DEFAULT_FW_OFFSET		0xFFFFFFFF
@@ -307,13 +302,9 @@
 
 	csr->version = css_header->version;
 
-<<<<<<< HEAD
-	if (IS_SKYLAKE(dev_priv) || IS_KABYLAKE(dev_priv)) {
-=======
 	if (IS_KABYLAKE(dev_priv)) {
 		required_min_version = KBL_CSR_VERSION_REQUIRED;
 	} else if (IS_SKYLAKE(dev_priv)) {
->>>>>>> af4a879e
 		required_min_version = SKL_CSR_VERSION_REQUIRED;
 	} else if (IS_BROXTON(dev_priv)) {
 		required_min_version = BXT_CSR_VERSION_REQUIRED;

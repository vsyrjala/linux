/*
 * Copyright © 2014 Intel Corporation
 *
 * Permission is hereby granted, free of charge, to any person obtaining a
 * copy of this software and associated documentation files (the "Software"),
 * to deal in the Software without restriction, including without limitation
 * the rights to use, copy, modify, merge, publish, distribute, sublicense,
 * and/or sell copies of the Software, and to permit persons to whom the
 * Software is furnished to do so, subject to the following conditions:
 *
 * The above copyright notice and this permission notice (including the next
 * paragraph) shall be included in all copies or substantial portions of the
 * Software.
 *
 * THE SOFTWARE IS PROVIDED "AS IS", WITHOUT WARRANTY OF ANY KIND, EXPRESS OR
 * IMPLIED, INCLUDING BUT NOT LIMITED TO THE WARRANTIES OF MERCHANTABILITY,
 * FITNESS FOR A PARTICULAR PURPOSE AND NONINFRINGEMENT.  IN NO EVENT SHALL
 * THE AUTHORS OR COPYRIGHT HOLDERS BE LIABLE FOR ANY CLAIM, DAMAGES OR OTHER
 * LIABILITY, WHETHER IN AN ACTION OF CONTRACT, TORT OR OTHERWISE, ARISING
 * FROM, OUT OF OR IN CONNECTION WITH THE SOFTWARE OR THE USE OR OTHER DEALINGS
 * IN THE SOFTWARE.
 *
 */
#include <linux/firmware.h>
#include <linux/circ_buf.h>
#include "i915_drv.h"
#include "intel_guc.h"

/**
 * DOC: GuC-based command submission
 *
 * i915_guc_client:
 * We use the term client to avoid confusion with contexts. A i915_guc_client is
 * equivalent to GuC object guc_context_desc. This context descriptor is
 * allocated from a pool of 1024 entries. Kernel driver will allocate doorbell
 * and workqueue for it. Also the process descriptor (guc_process_desc), which
 * is mapped to client space. So the client can write Work Item then ring the
 * doorbell.
 *
 * To simplify the implementation, we allocate one gem object that contains all
 * pages for doorbell, process descriptor and workqueue.
 *
 * The Scratch registers:
 * There are 16 MMIO-based registers start from 0xC180. The kernel driver writes
 * a value to the action register (SOFT_SCRATCH_0) along with any data. It then
 * triggers an interrupt on the GuC via another register write (0xC4C8).
 * Firmware writes a success/fail code back to the action register after
 * processes the request. The kernel driver polls waiting for this update and
 * then proceeds.
 * See host2guc_action()
 *
 * Doorbells:
 * Doorbells are interrupts to uKernel. A doorbell is a single cache line (QW)
 * mapped into process space.
 *
 * Work Items:
 * There are several types of work items that the host may place into a
 * workqueue, each with its own requirements and limitations. Currently only
 * WQ_TYPE_INORDER is needed to support legacy submission via GuC, which
 * represents in-order queue. The kernel driver packs ring tail pointer and an
 * ELSP context descriptor dword into Work Item.
 * See guc_add_workqueue_item()
 *
 */

/*
 * Read GuC command/status register (SOFT_SCRATCH_0)
 * Return true if it contains a response rather than a command
 */
static inline bool host2guc_action_response(struct drm_i915_private *dev_priv,
					    u32 *status)
{
	u32 val = I915_READ(SOFT_SCRATCH(0));
	*status = val;
	return GUC2HOST_IS_RESPONSE(val);
}

static int host2guc_action(struct intel_guc *guc, u32 *data, u32 len)
{
	struct drm_i915_private *dev_priv = guc_to_i915(guc);
	u32 status;
	int i;
	int ret;

	if (WARN_ON(len < 1 || len > 15))
		return -EINVAL;

	intel_uncore_forcewake_get(dev_priv, FORCEWAKE_ALL);

	dev_priv->guc.action_count += 1;
	dev_priv->guc.action_cmd = data[0];

	for (i = 0; i < len; i++)
		I915_WRITE(SOFT_SCRATCH(i), data[i]);

	POSTING_READ(SOFT_SCRATCH(i - 1));

	I915_WRITE(HOST2GUC_INTERRUPT, HOST2GUC_TRIGGER);

	/* No HOST2GUC command should take longer than 10ms */
	ret = wait_for_atomic(host2guc_action_response(dev_priv, &status), 10);
	if (status != GUC2HOST_STATUS_SUCCESS) {
		/*
		 * Either the GuC explicitly returned an error (which
		 * we convert to -EIO here) or no response at all was
		 * received within the timeout limit (-ETIMEDOUT)
		 */
		if (ret != -ETIMEDOUT)
			ret = -EIO;

		DRM_ERROR("GUC: host2guc action 0x%X failed. ret=%d "
				"status=0x%08X response=0x%08X\n",
				data[0], ret, status,
				I915_READ(SOFT_SCRATCH(15)));

		dev_priv->guc.action_fail += 1;
		dev_priv->guc.action_err = ret;
	}
	dev_priv->guc.action_status = status;

	intel_uncore_forcewake_put(dev_priv, FORCEWAKE_ALL);

	return ret;
}

/*
 * Tell the GuC to allocate or deallocate a specific doorbell
 */

static int host2guc_allocate_doorbell(struct intel_guc *guc,
				      struct i915_guc_client *client)
{
	u32 data[2];

	data[0] = HOST2GUC_ACTION_ALLOCATE_DOORBELL;
	data[1] = client->ctx_index;

	return host2guc_action(guc, data, 2);
}

static int host2guc_release_doorbell(struct intel_guc *guc,
				     struct i915_guc_client *client)
{
	u32 data[2];

	data[0] = HOST2GUC_ACTION_DEALLOCATE_DOORBELL;
	data[1] = client->ctx_index;

	return host2guc_action(guc, data, 2);
}

static int host2guc_sample_forcewake(struct intel_guc *guc,
				     struct i915_guc_client *client)
{
	struct drm_i915_private *dev_priv = guc_to_i915(guc);
	struct drm_device *dev = dev_priv->dev;
	u32 data[2];

	data[0] = HOST2GUC_ACTION_SAMPLE_FORCEWAKE;
	/* WaRsDisableCoarsePowerGating:skl,bxt */
	if (!intel_enable_rc6() || NEEDS_WaRsDisableCoarsePowerGating(dev))
		data[1] = 0;
	else
		/* bit 0 and 1 are for Render and Media domain separately */
		data[1] = GUC_FORCEWAKE_RENDER | GUC_FORCEWAKE_MEDIA;

	return host2guc_action(guc, data, ARRAY_SIZE(data));
}

/*
 * Initialise, update, or clear doorbell data shared with the GuC
 *
 * These functions modify shared data and so need access to the mapped
 * client object which contains the page being used for the doorbell
 */

static void guc_init_doorbell(struct intel_guc *guc,
			      struct i915_guc_client *client)
{
	struct guc_doorbell_info *doorbell;

	doorbell = client->client_base + client->doorbell_offset;

	doorbell->db_status = GUC_DOORBELL_ENABLED;
	doorbell->cookie = 0;
}

static int guc_ring_doorbell(struct i915_guc_client *gc)
{
	struct guc_process_desc *desc;
	union guc_doorbell_qw db_cmp, db_exc, db_ret;
	union guc_doorbell_qw *db;
	int attempt = 2, ret = -EAGAIN;

	desc = gc->client_base + gc->proc_desc_offset;

	/* Update the tail so it is visible to GuC */
	desc->tail = gc->wq_tail;

	/* current cookie */
	db_cmp.db_status = GUC_DOORBELL_ENABLED;
	db_cmp.cookie = gc->cookie;

	/* cookie to be updated */
	db_exc.db_status = GUC_DOORBELL_ENABLED;
	db_exc.cookie = gc->cookie + 1;
	if (db_exc.cookie == 0)
		db_exc.cookie = 1;

	/* pointer of current doorbell cacheline */
	db = gc->client_base + gc->doorbell_offset;

	while (attempt--) {
		/* lets ring the doorbell */
		db_ret.value_qw = atomic64_cmpxchg((atomic64_t *)db,
			db_cmp.value_qw, db_exc.value_qw);

		/* if the exchange was successfully executed */
		if (db_ret.value_qw == db_cmp.value_qw) {
			/* db was successfully rung */
			gc->cookie = db_exc.cookie;
			ret = 0;
			break;
		}

		/* XXX: doorbell was lost and need to acquire it again */
		if (db_ret.db_status == GUC_DOORBELL_DISABLED)
			break;

		DRM_ERROR("Cookie mismatch. Expected %d, returned %d\n",
			  db_cmp.cookie, db_ret.cookie);

		/* update the cookie to newly read cookie from GuC */
		db_cmp.cookie = db_ret.cookie;
		db_exc.cookie = db_ret.cookie + 1;
		if (db_exc.cookie == 0)
			db_exc.cookie = 1;
	}

	return ret;
}

static void guc_disable_doorbell(struct intel_guc *guc,
				 struct i915_guc_client *client)
{
	struct drm_i915_private *dev_priv = guc_to_i915(guc);
	struct guc_doorbell_info *doorbell;
	i915_reg_t drbreg = GEN8_DRBREGL(client->doorbell_id);
	int value;

	doorbell = client->client_base + client->doorbell_offset;

	doorbell->db_status = GUC_DOORBELL_DISABLED;

	I915_WRITE(drbreg, I915_READ(drbreg) & ~GEN8_DRB_VALID);

	value = I915_READ(drbreg);
	WARN_ON((value & GEN8_DRB_VALID) != 0);

	I915_WRITE(GEN8_DRBREGU(client->doorbell_id), 0);
	I915_WRITE(drbreg, 0);

	/* XXX: wait for any interrupts */
	/* XXX: wait for workqueue to drain */
}

/*
 * Select, assign and relase doorbell cachelines
 *
 * These functions track which doorbell cachelines are in use.
 * The data they manipulate is protected by the host2guc lock.
 */

static uint32_t select_doorbell_cacheline(struct intel_guc *guc)
{
	const uint32_t cacheline_size = cache_line_size();
	uint32_t offset;

	/* Doorbell uses a single cache line within a page */
	offset = offset_in_page(guc->db_cacheline);

	/* Moving to next cache line to reduce contention */
	guc->db_cacheline += cacheline_size;

	DRM_DEBUG_DRIVER("selected doorbell cacheline 0x%x, next 0x%x, linesize %u\n",
			offset, guc->db_cacheline, cacheline_size);

	return offset;
}

static uint16_t assign_doorbell(struct intel_guc *guc, uint32_t priority)
{
	/*
	 * The bitmap is split into two halves; the first half is used for
	 * normal priority contexts, the second half for high-priority ones.
	 * Note that logically higher priorities are numerically less than
	 * normal ones, so the test below means "is it high-priority?"
	 */
	const bool hi_pri = (priority <= GUC_CTX_PRIORITY_HIGH);
	const uint16_t half = GUC_MAX_DOORBELLS / 2;
	const uint16_t start = hi_pri ? half : 0;
	const uint16_t end = start + half;
	uint16_t id;

	id = find_next_zero_bit(guc->doorbell_bitmap, end, start);
	if (id == end)
		id = GUC_INVALID_DOORBELL_ID;
	else
		bitmap_set(guc->doorbell_bitmap, id, 1);

	DRM_DEBUG_DRIVER("assigned %s priority doorbell id 0x%x\n",
			hi_pri ? "high" : "normal", id);

	return id;
}

static void release_doorbell(struct intel_guc *guc, uint16_t id)
{
	bitmap_clear(guc->doorbell_bitmap, id, 1);
}

/*
 * Initialise the process descriptor shared with the GuC firmware.
 */
static void guc_init_proc_desc(struct intel_guc *guc,
			       struct i915_guc_client *client)
{
	struct guc_process_desc *desc;

	desc = client->client_base + client->proc_desc_offset;

	memset(desc, 0, sizeof(*desc));

	/*
	 * XXX: pDoorbell and WQVBaseAddress are pointers in process address
	 * space for ring3 clients (set them as in mmap_ioctl) or kernel
	 * space for kernel clients (map on demand instead? May make debug
	 * easier to have it mapped).
	 */
	desc->wq_base_addr = 0;
	desc->db_base_addr = 0;

	desc->context_id = client->ctx_index;
	desc->wq_size_bytes = client->wq_size;
	desc->wq_status = WQ_STATUS_ACTIVE;
	desc->priority = client->priority;
}

/*
 * Initialise/clear the context descriptor shared with the GuC firmware.
 *
 * This descriptor tells the GuC where (in GGTT space) to find the important
 * data structures relating to this client (doorbell, process descriptor,
 * write queue, etc).
 */

static void guc_init_ctx_desc(struct intel_guc *guc,
			      struct i915_guc_client *client)
{
	struct drm_i915_gem_object *client_obj = client->client_obj;
	struct drm_i915_private *dev_priv = guc_to_i915(guc);
	struct intel_engine_cs *engine;
<<<<<<< HEAD
	struct intel_context *ctx = client->owner;
	struct guc_context_desc desc;
	struct sg_table *sg;
	enum intel_engine_id id;
=======
	struct i915_gem_context *ctx = client->owner;
	struct guc_context_desc desc;
	struct sg_table *sg;
>>>>>>> f3261156
	u32 gfx_addr;

	memset(&desc, 0, sizeof(desc));

	desc.attribute = GUC_CTX_DESC_ATTR_ACTIVE | GUC_CTX_DESC_ATTR_KERNEL;
	desc.context_id = client->ctx_index;
	desc.priority = client->priority;
	desc.db_id = client->doorbell_id;

<<<<<<< HEAD
	for_each_engine_id(engine, dev_priv, id) {
=======
	for_each_engine(engine, dev_priv) {
		struct intel_context *ce = &ctx->engine[engine->id];
>>>>>>> f3261156
		struct guc_execlist_context *lrc = &desc.lrc[engine->guc_id];
		struct drm_i915_gem_object *obj;

		/* TODO: We have a design issue to be solved here. Only when we
		 * receive the first batch, we know which engine is used by the
		 * user. But here GuC expects the lrc and ring to be pinned. It
		 * is not an issue for default context, which is the only one
		 * for now who owns a GuC client. But for future owner of GuC
		 * client, need to make sure lrc is pinned prior to enter here.
		 */
<<<<<<< HEAD
		obj = ctx->engine[id].state;
		if (!obj)
			break;	/* XXX: continue? */

		ctx_desc = intel_lr_context_descriptor(ctx, engine);
		lrc->context_desc = (u32)ctx_desc;

		/* The state page is after PPHWSP */
		gfx_addr = i915_gem_obj_ggtt_offset(obj);
=======
		if (!ce->state)
			break;	/* XXX: continue? */

		lrc->context_desc = lower_32_bits(ce->lrc_desc);

		/* The state page is after PPHWSP */
		gfx_addr = i915_gem_obj_ggtt_offset(ce->state);
>>>>>>> f3261156
		lrc->ring_lcra = gfx_addr + LRC_STATE_PN * PAGE_SIZE;
		lrc->context_id = (client->ctx_index << GUC_ELC_CTXID_OFFSET) |
				(engine->guc_id << GUC_ELC_ENGINE_OFFSET);

<<<<<<< HEAD
		obj = ctx->engine[id].ringbuf->obj;
=======
		obj = ce->ringbuf->obj;
>>>>>>> f3261156
		gfx_addr = i915_gem_obj_ggtt_offset(obj);

		lrc->ring_begin = gfx_addr;
		lrc->ring_end = gfx_addr + obj->base.size - 1;
		lrc->ring_next_free_location = gfx_addr;
		lrc->ring_current_tail_pointer_value = 0;

		desc.engines_used |= (1 << engine->guc_id);
	}

	WARN_ON(desc.engines_used == 0);

	/*
	 * The doorbell, process descriptor, and workqueue are all parts
	 * of the client object, which the GuC will reference via the GGTT
	 */
	gfx_addr = i915_gem_obj_ggtt_offset(client_obj);
	desc.db_trigger_phy = sg_dma_address(client_obj->pages->sgl) +
				client->doorbell_offset;
	desc.db_trigger_cpu = (uintptr_t)client->client_base +
				client->doorbell_offset;
	desc.db_trigger_uk = gfx_addr + client->doorbell_offset;
	desc.process_desc = gfx_addr + client->proc_desc_offset;
	desc.wq_addr = gfx_addr + client->wq_offset;
	desc.wq_size = client->wq_size;

	/*
	 * XXX: Take LRCs from an existing context if this is not an
	 * IsKMDCreatedContext client
	 */
	desc.desc_private = (uintptr_t)client;

	/* Pool context is pinned already */
	sg = guc->ctx_pool_obj->pages;
	sg_pcopy_from_buffer(sg->sgl, sg->nents, &desc, sizeof(desc),
			     sizeof(desc) * client->ctx_index);
}

static void guc_fini_ctx_desc(struct intel_guc *guc,
			      struct i915_guc_client *client)
{
	struct guc_context_desc desc;
	struct sg_table *sg;

	memset(&desc, 0, sizeof(desc));

	sg = guc->ctx_pool_obj->pages;
	sg_pcopy_from_buffer(sg->sgl, sg->nents, &desc, sizeof(desc),
			     sizeof(desc) * client->ctx_index);
}

/**
 * i915_guc_wq_check_space() - check that the GuC can accept a request
 * @request:	request associated with the commands
 *
 * Return:	0 if space is available
 *		-EAGAIN if space is not currently available
 *
 * This function must be called (and must return 0) before a request
 * is submitted to the GuC via i915_guc_submit() below. Once a result
 * of 0 has been returned, it remains valid until (but only until)
 * the next call to submit().
 *
 * This precheck allows the caller to determine in advance that space
 * will be available for the next submission before committing resources
 * to it, and helps avoid late failures with complicated recovery paths.
 */
int i915_guc_wq_check_space(struct drm_i915_gem_request *request)
{
	const size_t wqi_size = sizeof(struct guc_wq_item);
	struct i915_guc_client *gc = request->i915->guc.execbuf_client;
	struct guc_process_desc *desc;
<<<<<<< HEAD
	u32 size = sizeof(struct guc_wq_item);
	int ret = -ETIMEDOUT, timeout_counter = 200;

	if (!gc)
		return 0;

	desc = gc->client_base + gc->proc_desc_offset;

	while (timeout_counter-- > 0) {
		if (CIRC_SPACE(gc->wq_tail, desc->head, gc->wq_size) >= size) {
			ret = 0;
			break;
		}
=======
	u32 freespace;

	GEM_BUG_ON(gc == NULL);

	desc = gc->client_base + gc->proc_desc_offset;
>>>>>>> f3261156

	freespace = CIRC_SPACE(gc->wq_tail, desc->head, gc->wq_size);
	if (likely(freespace >= wqi_size))
		return 0;

<<<<<<< HEAD
	return ret;
=======
	gc->no_wq_space += 1;

	return -EAGAIN;
>>>>>>> f3261156
}

static void guc_add_workqueue_item(struct i915_guc_client *gc,
				   struct drm_i915_gem_request *rq)
{
<<<<<<< HEAD
=======
	/* wqi_len is in DWords, and does not include the one-word header */
	const size_t wqi_size = sizeof(struct guc_wq_item);
	const u32 wqi_len = wqi_size/sizeof(u32) - 1;
>>>>>>> f3261156
	struct guc_process_desc *desc;
	struct guc_wq_item *wqi;
	void *base;
	u32 freespace, tail, wq_off, wq_page;

	desc = gc->client_base + gc->proc_desc_offset;
<<<<<<< HEAD
	space = CIRC_SPACE(gc->wq_tail, desc->head, gc->wq_size);
	if (WARN_ON(space < sizeof(struct guc_wq_item)))
		return -ENOSPC; /* shouldn't happen */
=======
>>>>>>> f3261156

	/* Free space is guaranteed, see i915_guc_wq_check_space() above */
	freespace = CIRC_SPACE(gc->wq_tail, desc->head, gc->wq_size);
	GEM_BUG_ON(freespace < wqi_size);

	/* The GuC firmware wants the tail index in QWords, not bytes */
	tail = rq->tail;
	GEM_BUG_ON(tail & 7);
	tail >>= 3;
	GEM_BUG_ON(tail > WQ_RING_TAIL_MAX);

	/* For now workqueue item is 4 DWs; workqueue buffer is 2 pages. So we
	 * should not have the case where structure wqi is across page, neither
	 * wrapped to the beginning. This simplifies the implementation below.
	 *
	 * XXX: if not the case, we need save data to a temp wqi and copy it to
	 * workqueue buffer dw by dw.
	 */
	BUILD_BUG_ON(wqi_size != 16);

	/* postincrement WQ tail for next time */
	wq_off = gc->wq_tail;
	gc->wq_tail += wqi_size;
	gc->wq_tail &= gc->wq_size - 1;
	GEM_BUG_ON(wq_off & (wqi_size - 1));

	/* WQ starts from the page after doorbell / process_desc */
	wq_page = (wq_off + GUC_DB_SIZE) >> PAGE_SHIFT;
	wq_off &= PAGE_SIZE - 1;
	base = kmap_atomic(i915_gem_object_get_page(gc->client_obj, wq_page));
	wqi = (struct guc_wq_item *)((char *)base + wq_off);

	/* Now fill in the 4-word work queue item */
	wqi->header = WQ_TYPE_INORDER |
<<<<<<< HEAD
			(wq_len << WQ_LEN_SHIFT) |
=======
			(wqi_len << WQ_LEN_SHIFT) |
>>>>>>> f3261156
			(rq->engine->guc_id << WQ_TARGET_SHIFT) |
			WQ_NO_WCFLUSH_WAIT;

	/* The GuC wants only the low-order word of the context descriptor */
	wqi->context_desc = (u32)intel_lr_context_descriptor(rq->ctx,
							     rq->engine);

	wqi->ring_tail = tail << WQ_RING_TAIL_SHIFT;
	wqi->fence_id = rq->seqno;

	kunmap_atomic(base);
}

/**
 * i915_guc_submit() - Submit commands through GuC
 * @rq:		request associated with the commands
 *
 * Return:	0 on success, otherwise an errno.
 * 		(Note: nonzero really shouldn't happen!)
 *
 * The caller must have already called i915_guc_wq_check_space() above
 * with a result of 0 (success) since the last request submission. This
 * guarantees that there is space in the work queue for the new request,
 * so enqueuing the item cannot fail.
 *
 * Bad Things Will Happen if the caller violates this protocol e.g. calls
 * submit() when check() says there's no space, or calls submit() multiple
 * times with no intervening check().
 *
 * The only error here arises if the doorbell hardware isn't functioning
 * as expected, which really shouln't happen.
 */
int i915_guc_submit(struct drm_i915_gem_request *rq)
{
<<<<<<< HEAD
	struct intel_guc *guc = client->guc;
	unsigned int engine_id = rq->engine->guc_id;
	int q_ret, b_ret;
=======
	unsigned int engine_id = rq->engine->guc_id;
	struct intel_guc *guc = &rq->i915->guc;
	struct i915_guc_client *client = guc->execbuf_client;
	int b_ret;
>>>>>>> f3261156

	guc_add_workqueue_item(client, rq);
	b_ret = guc_ring_doorbell(client);

	client->submissions[engine_id] += 1;
	client->retcode = b_ret;
	if (b_ret)
		client->b_fail += 1;

	guc->submissions[engine_id] += 1;
	guc->last_seqno[engine_id] = rq->seqno;

	return b_ret;
}

/*
 * Everything below here is concerned with setup & teardown, and is
 * therefore not part of the somewhat time-critical batch-submission
 * path of i915_guc_submit() above.
 */

/**
 * gem_allocate_guc_obj() - Allocate gem object for GuC usage
 * @dev:	drm device
 * @size:	size of object
 *
 * This is a wrapper to create a gem obj. In order to use it inside GuC, the
 * object needs to be pinned lifetime. Also we must pin it to gtt space other
 * than [0, GUC_WOPCM_TOP) because this range is reserved inside GuC.
 *
 * Return:	A drm_i915_gem_object if successful, otherwise NULL.
 */
static struct drm_i915_gem_object *gem_allocate_guc_obj(struct drm_device *dev,
							u32 size)
{
	struct drm_i915_private *dev_priv = dev->dev_private;
	struct drm_i915_gem_object *obj;

	obj = i915_gem_object_create(dev, size);
	if (IS_ERR(obj))
		return NULL;

	if (i915_gem_object_get_pages(obj)) {
		drm_gem_object_unreference(&obj->base);
		return NULL;
	}

	if (i915_gem_obj_ggtt_pin(obj, PAGE_SIZE,
			PIN_OFFSET_BIAS | GUC_WOPCM_TOP)) {
		drm_gem_object_unreference(&obj->base);
		return NULL;
	}

	/* Invalidate GuC TLB to let GuC take the latest updates to GTT. */
	I915_WRITE(GEN8_GTCR, GEN8_GTCR_INVALIDATE);

	return obj;
}

/**
 * gem_release_guc_obj() - Release gem object allocated for GuC usage
 * @obj:	gem obj to be released
 */
static void gem_release_guc_obj(struct drm_i915_gem_object *obj)
{
	if (!obj)
		return;

	if (i915_gem_obj_is_pinned(obj))
		i915_gem_object_ggtt_unpin(obj);

	drm_gem_object_unreference(&obj->base);
}

static void guc_client_free(struct drm_device *dev,
			    struct i915_guc_client *client)
{
	struct drm_i915_private *dev_priv = dev->dev_private;
	struct intel_guc *guc = &dev_priv->guc;

	if (!client)
		return;

	/*
	 * XXX: wait for any outstanding submissions before freeing memory.
	 * Be sure to drop any locks
	 */

	if (client->client_base) {
		/*
		 * If we got as far as setting up a doorbell, make sure
		 * we shut it down before unmapping & deallocating the
		 * memory. So first disable the doorbell, then tell the
		 * GuC that we've finished with it, finally deallocate
		 * it in our bitmap
		 */
		if (client->doorbell_id != GUC_INVALID_DOORBELL_ID) {
			guc_disable_doorbell(guc, client);
			host2guc_release_doorbell(guc, client);
			release_doorbell(guc, client->doorbell_id);
		}

		kunmap(kmap_to_page(client->client_base));
	}

	gem_release_guc_obj(client->client_obj);

	if (client->ctx_index != GUC_INVALID_CTX_ID) {
		guc_fini_ctx_desc(guc, client);
		ida_simple_remove(&guc->ctx_ids, client->ctx_index);
	}

	kfree(client);
}

/**
 * guc_client_alloc() - Allocate an i915_guc_client
 * @dev:	drm device
 * @priority:	four levels priority _CRITICAL, _HIGH, _NORMAL and _LOW
 * 		The kernel client to replace ExecList submission is created with
 * 		NORMAL priority. Priority of a client for scheduler can be HIGH,
 * 		while a preemption context can use CRITICAL.
 * @ctx:	the context that owns the client (we use the default render
 * 		context)
 *
 * Return:	An i915_guc_client object if success, else NULL.
 */
static struct i915_guc_client *guc_client_alloc(struct drm_device *dev,
						uint32_t priority,
						struct i915_gem_context *ctx)
{
	struct i915_guc_client *client;
	struct drm_i915_private *dev_priv = dev->dev_private;
	struct intel_guc *guc = &dev_priv->guc;
	struct drm_i915_gem_object *obj;

	client = kzalloc(sizeof(*client), GFP_KERNEL);
	if (!client)
		return NULL;

	client->doorbell_id = GUC_INVALID_DOORBELL_ID;
	client->priority = priority;
	client->owner = ctx;
	client->guc = guc;

	client->ctx_index = (uint32_t)ida_simple_get(&guc->ctx_ids, 0,
			GUC_MAX_GPU_CONTEXTS, GFP_KERNEL);
	if (client->ctx_index >= GUC_MAX_GPU_CONTEXTS) {
		client->ctx_index = GUC_INVALID_CTX_ID;
		goto err;
	}

	/* The first page is doorbell/proc_desc. Two followed pages are wq. */
	obj = gem_allocate_guc_obj(dev, GUC_DB_SIZE + GUC_WQ_SIZE);
	if (!obj)
		goto err;

	/* We'll keep just the first (doorbell/proc) page permanently kmap'd. */
	client->client_obj = obj;
	client->client_base = kmap(i915_gem_object_get_page(obj, 0));
	client->wq_offset = GUC_DB_SIZE;
	client->wq_size = GUC_WQ_SIZE;

	client->doorbell_offset = select_doorbell_cacheline(guc);

	/*
	 * Since the doorbell only requires a single cacheline, we can save
	 * space by putting the application process descriptor in the same
	 * page. Use the half of the page that doesn't include the doorbell.
	 */
	if (client->doorbell_offset >= (GUC_DB_SIZE / 2))
		client->proc_desc_offset = 0;
	else
		client->proc_desc_offset = (GUC_DB_SIZE / 2);

	client->doorbell_id = assign_doorbell(guc, client->priority);
	if (client->doorbell_id == GUC_INVALID_DOORBELL_ID)
		/* XXX: evict a doorbell instead */
		goto err;

	guc_init_proc_desc(guc, client);
	guc_init_ctx_desc(guc, client);
	guc_init_doorbell(guc, client);

	/* XXX: Any cache flushes needed? General domain mgmt calls? */

	if (host2guc_allocate_doorbell(guc, client))
		goto err;

	DRM_DEBUG_DRIVER("new priority %u client %p: ctx_index %u db_id %u\n",
		priority, client, client->ctx_index, client->doorbell_id);

	return client;

err:
	DRM_ERROR("FAILED to create priority %u GuC client!\n", priority);

	guc_client_free(dev, client);
	return NULL;
}

static void guc_create_log(struct intel_guc *guc)
{
	struct drm_i915_private *dev_priv = guc_to_i915(guc);
	struct drm_i915_gem_object *obj;
	unsigned long offset;
	uint32_t size, flags;

	if (i915.guc_log_level < GUC_LOG_VERBOSITY_MIN)
		return;

	if (i915.guc_log_level > GUC_LOG_VERBOSITY_MAX)
		i915.guc_log_level = GUC_LOG_VERBOSITY_MAX;

	/* The first page is to save log buffer state. Allocate one
	 * extra page for others in case for overlap */
	size = (1 + GUC_LOG_DPC_PAGES + 1 +
		GUC_LOG_ISR_PAGES + 1 +
		GUC_LOG_CRASH_PAGES + 1) << PAGE_SHIFT;

	obj = guc->log_obj;
	if (!obj) {
		obj = gem_allocate_guc_obj(dev_priv->dev, size);
		if (!obj) {
			/* logging will be off */
			i915.guc_log_level = -1;
			return;
		}

		guc->log_obj = obj;
	}

	/* each allocated unit is a page */
	flags = GUC_LOG_VALID | GUC_LOG_NOTIFY_ON_HALF_FULL |
		(GUC_LOG_DPC_PAGES << GUC_LOG_DPC_SHIFT) |
		(GUC_LOG_ISR_PAGES << GUC_LOG_ISR_SHIFT) |
		(GUC_LOG_CRASH_PAGES << GUC_LOG_CRASH_SHIFT);

	offset = i915_gem_obj_ggtt_offset(obj) >> PAGE_SHIFT; /* in pages */
	guc->log_flags = (offset << GUC_LOG_BUF_ADDR_SHIFT) | flags;
}

static void init_guc_policies(struct guc_policies *policies)
{
	struct guc_policy *policy;
	u32 p, i;

	policies->dpc_promote_time = 500000;
	policies->max_num_work_items = POLICY_MAX_NUM_WI;

	for (p = 0; p < GUC_CTX_PRIORITY_NUM; p++) {
		for (i = GUC_RENDER_ENGINE; i < GUC_MAX_ENGINES_NUM; i++) {
			policy = &policies->policy[p][i];

			policy->execution_quantum = 1000000;
			policy->preemption_time = 500000;
			policy->fault_time = 250000;
			policy->policy_flags = 0;
		}
	}

	policies->is_valid = 1;
}

static void guc_create_ads(struct intel_guc *guc)
{
	struct drm_i915_private *dev_priv = guc_to_i915(guc);
	struct drm_i915_gem_object *obj;
	struct guc_ads *ads;
	struct guc_policies *policies;
	struct guc_mmio_reg_state *reg_state;
	struct intel_engine_cs *engine;
	struct page *page;
	u32 size;

	/* The ads obj includes the struct itself and buffers passed to GuC */
	size = sizeof(struct guc_ads) + sizeof(struct guc_policies) +
			sizeof(struct guc_mmio_reg_state) +
			GUC_S3_SAVE_SPACE_PAGES * PAGE_SIZE;

	obj = guc->ads_obj;
	if (!obj) {
		obj = gem_allocate_guc_obj(dev_priv->dev, PAGE_ALIGN(size));
		if (!obj)
			return;

		guc->ads_obj = obj;
	}

	page = i915_gem_object_get_page(obj, 0);
	ads = kmap(page);

	/*
	 * The GuC requires a "Golden Context" when it reinitialises
	 * engines after a reset. Here we use the Render ring default
	 * context, which must already exist and be pinned in the GGTT,
	 * so its address won't change after we've told the GuC where
	 * to find it.
	 */
	engine = &dev_priv->engine[RCS];
	ads->golden_context_lrca = engine->status_page.gfx_addr;

	for_each_engine(engine, dev_priv)
		ads->eng_state_size[engine->guc_id] = intel_lr_context_size(engine);

	/* GuC scheduling policies */
	policies = (void *)ads + sizeof(struct guc_ads);
	init_guc_policies(policies);

	ads->scheduler_policies = i915_gem_obj_ggtt_offset(obj) +
			sizeof(struct guc_ads);

	/* MMIO reg state */
	reg_state = (void *)policies + sizeof(struct guc_policies);

	for_each_engine(engine, dev_priv) {
		reg_state->mmio_white_list[engine->guc_id].mmio_start =
			engine->mmio_base + GUC_MMIO_WHITE_LIST_START;

		/* Nothing to be saved or restored for now. */
		reg_state->mmio_white_list[engine->guc_id].count = 0;
	}

	ads->reg_state_addr = ads->scheduler_policies +
			sizeof(struct guc_policies);

	ads->reg_state_buffer = ads->reg_state_addr +
			sizeof(struct guc_mmio_reg_state);

	kunmap(page);
}

/*
 * Set up the memory resources to be shared with the GuC.  At this point,
 * we require just one object that can be mapped through the GGTT.
 */
int i915_guc_submission_init(struct drm_device *dev)
{
	struct drm_i915_private *dev_priv = dev->dev_private;
	const size_t ctxsize = sizeof(struct guc_context_desc);
	const size_t poolsize = GUC_MAX_GPU_CONTEXTS * ctxsize;
	const size_t gemsize = round_up(poolsize, PAGE_SIZE);
	struct intel_guc *guc = &dev_priv->guc;

	if (!i915.enable_guc_submission)
		return 0; /* not enabled  */

	if (guc->ctx_pool_obj)
		return 0; /* already allocated */

	guc->ctx_pool_obj = gem_allocate_guc_obj(dev_priv->dev, gemsize);
	if (!guc->ctx_pool_obj)
		return -ENOMEM;

	ida_init(&guc->ctx_ids);

	guc_create_log(guc);

	guc_create_ads(guc);

	return 0;
}

int i915_guc_submission_enable(struct drm_device *dev)
{
	struct drm_i915_private *dev_priv = dev->dev_private;
	struct intel_guc *guc = &dev_priv->guc;
	struct i915_guc_client *client;

	/* client for execbuf submission */
	client = guc_client_alloc(dev,
				  GUC_CTX_PRIORITY_KMD_NORMAL,
				  dev_priv->kernel_context);
	if (!client) {
		DRM_ERROR("Failed to create execbuf guc_client\n");
		return -ENOMEM;
	}

	guc->execbuf_client = client;

	host2guc_sample_forcewake(guc, client);

	return 0;
}

void i915_guc_submission_disable(struct drm_device *dev)
{
	struct drm_i915_private *dev_priv = dev->dev_private;
	struct intel_guc *guc = &dev_priv->guc;

	guc_client_free(dev, guc->execbuf_client);
	guc->execbuf_client = NULL;
}

void i915_guc_submission_fini(struct drm_device *dev)
{
	struct drm_i915_private *dev_priv = dev->dev_private;
	struct intel_guc *guc = &dev_priv->guc;

	gem_release_guc_obj(dev_priv->guc.ads_obj);
	guc->ads_obj = NULL;

	gem_release_guc_obj(dev_priv->guc.log_obj);
	guc->log_obj = NULL;

	if (guc->ctx_pool_obj)
		ida_destroy(&guc->ctx_ids);
	gem_release_guc_obj(guc->ctx_pool_obj);
	guc->ctx_pool_obj = NULL;
}

/**
 * intel_guc_suspend() - notify GuC entering suspend state
 * @dev:	drm device
 */
int intel_guc_suspend(struct drm_device *dev)
{
	struct drm_i915_private *dev_priv = dev->dev_private;
	struct intel_guc *guc = &dev_priv->guc;
	struct i915_gem_context *ctx;
	u32 data[3];

	if (guc->guc_fw.guc_fw_load_status != GUC_FIRMWARE_SUCCESS)
		return 0;

	ctx = dev_priv->kernel_context;

	data[0] = HOST2GUC_ACTION_ENTER_S_STATE;
	/* any value greater than GUC_POWER_D0 */
	data[1] = GUC_POWER_D1;
	/* first page is shared data with GuC */
	data[2] = i915_gem_obj_ggtt_offset(ctx->engine[RCS].state);

	return host2guc_action(guc, data, ARRAY_SIZE(data));
}


/**
 * intel_guc_resume() - notify GuC resuming from suspend state
 * @dev:	drm device
 */
int intel_guc_resume(struct drm_device *dev)
{
	struct drm_i915_private *dev_priv = dev->dev_private;
	struct intel_guc *guc = &dev_priv->guc;
	struct i915_gem_context *ctx;
	u32 data[3];

	if (guc->guc_fw.guc_fw_load_status != GUC_FIRMWARE_SUCCESS)
		return 0;

	ctx = dev_priv->kernel_context;

	data[0] = HOST2GUC_ACTION_EXIT_S_STATE;
	data[1] = GUC_POWER_D0;
	/* first page is shared data with GuC */
	data[2] = i915_gem_obj_ggtt_offset(ctx->engine[RCS].state);

	return host2guc_action(guc, data, ARRAY_SIZE(data));
}<|MERGE_RESOLUTION|>--- conflicted
+++ resolved
@@ -360,16 +360,9 @@
 	struct drm_i915_gem_object *client_obj = client->client_obj;
 	struct drm_i915_private *dev_priv = guc_to_i915(guc);
 	struct intel_engine_cs *engine;
-<<<<<<< HEAD
-	struct intel_context *ctx = client->owner;
-	struct guc_context_desc desc;
-	struct sg_table *sg;
-	enum intel_engine_id id;
-=======
 	struct i915_gem_context *ctx = client->owner;
 	struct guc_context_desc desc;
 	struct sg_table *sg;
->>>>>>> f3261156
 	u32 gfx_addr;
 
 	memset(&desc, 0, sizeof(desc));
@@ -379,12 +372,8 @@
 	desc.priority = client->priority;
 	desc.db_id = client->doorbell_id;
 
-<<<<<<< HEAD
-	for_each_engine_id(engine, dev_priv, id) {
-=======
 	for_each_engine(engine, dev_priv) {
 		struct intel_context *ce = &ctx->engine[engine->id];
->>>>>>> f3261156
 		struct guc_execlist_context *lrc = &desc.lrc[engine->guc_id];
 		struct drm_i915_gem_object *obj;
 
@@ -395,17 +384,6 @@
 		 * for now who owns a GuC client. But for future owner of GuC
 		 * client, need to make sure lrc is pinned prior to enter here.
 		 */
-<<<<<<< HEAD
-		obj = ctx->engine[id].state;
-		if (!obj)
-			break;	/* XXX: continue? */
-
-		ctx_desc = intel_lr_context_descriptor(ctx, engine);
-		lrc->context_desc = (u32)ctx_desc;
-
-		/* The state page is after PPHWSP */
-		gfx_addr = i915_gem_obj_ggtt_offset(obj);
-=======
 		if (!ce->state)
 			break;	/* XXX: continue? */
 
@@ -413,16 +391,11 @@
 
 		/* The state page is after PPHWSP */
 		gfx_addr = i915_gem_obj_ggtt_offset(ce->state);
->>>>>>> f3261156
 		lrc->ring_lcra = gfx_addr + LRC_STATE_PN * PAGE_SIZE;
 		lrc->context_id = (client->ctx_index << GUC_ELC_CTXID_OFFSET) |
 				(engine->guc_id << GUC_ELC_ENGINE_OFFSET);
 
-<<<<<<< HEAD
-		obj = ctx->engine[id].ringbuf->obj;
-=======
 		obj = ce->ringbuf->obj;
->>>>>>> f3261156
 		gfx_addr = i915_gem_obj_ggtt_offset(obj);
 
 		lrc->ring_begin = gfx_addr;
@@ -495,62 +468,33 @@
 	const size_t wqi_size = sizeof(struct guc_wq_item);
 	struct i915_guc_client *gc = request->i915->guc.execbuf_client;
 	struct guc_process_desc *desc;
-<<<<<<< HEAD
-	u32 size = sizeof(struct guc_wq_item);
-	int ret = -ETIMEDOUT, timeout_counter = 200;
-
-	if (!gc)
-		return 0;
+	u32 freespace;
+
+	GEM_BUG_ON(gc == NULL);
 
 	desc = gc->client_base + gc->proc_desc_offset;
-
-	while (timeout_counter-- > 0) {
-		if (CIRC_SPACE(gc->wq_tail, desc->head, gc->wq_size) >= size) {
-			ret = 0;
-			break;
-		}
-=======
-	u32 freespace;
-
-	GEM_BUG_ON(gc == NULL);
-
-	desc = gc->client_base + gc->proc_desc_offset;
->>>>>>> f3261156
 
 	freespace = CIRC_SPACE(gc->wq_tail, desc->head, gc->wq_size);
 	if (likely(freespace >= wqi_size))
 		return 0;
 
-<<<<<<< HEAD
-	return ret;
-=======
 	gc->no_wq_space += 1;
 
 	return -EAGAIN;
->>>>>>> f3261156
 }
 
 static void guc_add_workqueue_item(struct i915_guc_client *gc,
 				   struct drm_i915_gem_request *rq)
 {
-<<<<<<< HEAD
-=======
 	/* wqi_len is in DWords, and does not include the one-word header */
 	const size_t wqi_size = sizeof(struct guc_wq_item);
 	const u32 wqi_len = wqi_size/sizeof(u32) - 1;
->>>>>>> f3261156
 	struct guc_process_desc *desc;
 	struct guc_wq_item *wqi;
 	void *base;
 	u32 freespace, tail, wq_off, wq_page;
 
 	desc = gc->client_base + gc->proc_desc_offset;
-<<<<<<< HEAD
-	space = CIRC_SPACE(gc->wq_tail, desc->head, gc->wq_size);
-	if (WARN_ON(space < sizeof(struct guc_wq_item)))
-		return -ENOSPC; /* shouldn't happen */
-=======
->>>>>>> f3261156
 
 	/* Free space is guaranteed, see i915_guc_wq_check_space() above */
 	freespace = CIRC_SPACE(gc->wq_tail, desc->head, gc->wq_size);
@@ -585,11 +529,7 @@
 
 	/* Now fill in the 4-word work queue item */
 	wqi->header = WQ_TYPE_INORDER |
-<<<<<<< HEAD
-			(wq_len << WQ_LEN_SHIFT) |
-=======
 			(wqi_len << WQ_LEN_SHIFT) |
->>>>>>> f3261156
 			(rq->engine->guc_id << WQ_TARGET_SHIFT) |
 			WQ_NO_WCFLUSH_WAIT;
 
@@ -624,16 +564,10 @@
  */
 int i915_guc_submit(struct drm_i915_gem_request *rq)
 {
-<<<<<<< HEAD
-	struct intel_guc *guc = client->guc;
-	unsigned int engine_id = rq->engine->guc_id;
-	int q_ret, b_ret;
-=======
 	unsigned int engine_id = rq->engine->guc_id;
 	struct intel_guc *guc = &rq->i915->guc;
 	struct i915_guc_client *client = guc->execbuf_client;
 	int b_ret;
->>>>>>> f3261156
 
 	guc_add_workqueue_item(client, rq);
 	b_ret = guc_ring_doorbell(client);

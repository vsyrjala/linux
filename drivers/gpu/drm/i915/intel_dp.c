--- conflicted
+++ resolved
@@ -130,14 +130,6 @@
 static void vlv_steal_power_sequencer(struct drm_device *dev,
 				      enum pipe pipe);
 static void intel_dp_unset_edid(struct intel_dp *intel_dp);
-<<<<<<< HEAD
-
-static unsigned int intel_dp_unused_lane_mask(int lane_count)
-{
-	return ~((1 << lane_count) - 1) & 0xf;
-}
-=======
->>>>>>> f3261156
 
 static int
 intel_dp_max_link_bw(struct intel_dp  *intel_dp)
@@ -1586,8 +1578,6 @@
 				&pipe_config->dp_m2_n2);
 	}
 
-<<<<<<< HEAD
-=======
 	/*
 	 * DPLL0 VCO may need to be adjusted to get the correct
 	 * clock for eDP. This will affect cdclk as well.
@@ -1609,7 +1599,6 @@
 		to_intel_atomic_state(pipe_config->base.state)->cdclk_pll_vco = vco;
 	}
 
->>>>>>> f3261156
 	if (!HAS_DDI(dev))
 		intel_dp_set_clock(encoder, pipe_config);
 
@@ -3375,13 +3364,8 @@
 	if (intel_dp->dpcd[DP_DPCD_REV] == 0)
 		return false; /* DPCD not present */
 
-<<<<<<< HEAD
-	if (intel_dp_dpcd_read_wake(&intel_dp->aux, DP_SINK_COUNT,
-				    &intel_dp->sink_count, 1) < 0)
-=======
 	if (drm_dp_dpcd_read(&intel_dp->aux, DP_SINK_COUNT,
 			     &intel_dp->sink_count, 1) < 0)
->>>>>>> f3261156
 		return false;
 
 	/*

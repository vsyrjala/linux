--- conflicted
+++ resolved
@@ -239,11 +239,7 @@
 		source_rates = bxt_rates;
 		size = ARRAY_SIZE(bxt_rates);
 	} else if (IS_GEN9_BC(dev_priv)) {
-<<<<<<< HEAD
 		source_rates = skl_rates;
-=======
-		*source_rates = skl_rates;
->>>>>>> d455937e
 		size = ARRAY_SIZE(skl_rates);
 	} else {
 		source_rates = default_rates;
@@ -1640,7 +1636,6 @@
 	/* Conveniently, the link BW constants become indices with a shift...*/
 	int min_clock = 0;
 	int max_clock;
-	int link_rate_index;
 	int bpp, mode_rate;
 	int link_avail, link_clock;
 	int common_len;
@@ -1684,7 +1679,6 @@
 
 	/* Use values requested by Compliance Test Request */
 	if (intel_dp->compliance.test_type == DP_TEST_LINK_TRAINING) {
-<<<<<<< HEAD
 		int index;
 
 		index = intel_dp_rate_index(intel_dp->common_rates,
@@ -1692,13 +1686,6 @@
 					    intel_dp->compliance.test_link_rate);
 		if (index >= 0)
 			min_clock = max_clock = index;
-=======
-		link_rate_index = intel_dp_link_rate_index(intel_dp,
-							   common_rates,
-							   intel_dp->compliance.test_link_rate);
-		if (link_rate_index >= 0)
-			min_clock = max_clock = link_rate_index;
->>>>>>> d455937e
 		min_lane_count = max_lane_count = intel_dp->compliance.test_lane_count;
 	}
 	DRM_DEBUG_KMS("DP link computation with max lane count %i "
@@ -3971,10 +3958,6 @@
 {
 	int status = 0;
 	int min_lane_count = 1;
-<<<<<<< HEAD
-=======
-	int common_rates[DP_MAX_SUPPORTED_RATES] = {};
->>>>>>> d455937e
 	int link_rate_index, test_link_rate;
 	uint8_t test_lane_count, test_link_bw;
 	/* (DP CTS 1.2)
@@ -3991,11 +3974,7 @@
 	test_lane_count &= DP_MAX_LANE_COUNT_MASK;
 	/* Validate the requested lane count */
 	if (test_lane_count < min_lane_count ||
-<<<<<<< HEAD
 	    test_lane_count > intel_dp->max_link_lane_count)
-=======
-	    test_lane_count > intel_dp->max_sink_lane_count)
->>>>>>> d455937e
 		return DP_TEST_NAK;
 
 	status = drm_dp_dpcd_readb(&intel_dp->aux, DP_TEST_LINK_RATE,
@@ -4006,15 +3985,9 @@
 	}
 	/* Validate the requested link rate */
 	test_link_rate = drm_dp_bw_code_to_link_rate(test_link_bw);
-<<<<<<< HEAD
 	link_rate_index = intel_dp_rate_index(intel_dp->common_rates,
 					      intel_dp->num_common_rates,
 					      test_link_rate);
-=======
-	link_rate_index = intel_dp_link_rate_index(intel_dp,
-						   common_rates,
-						   test_link_rate);
->>>>>>> d455937e
 	if (link_rate_index < 0)
 		return DP_TEST_NAK;
 
@@ -4027,22 +4000,13 @@
 static uint8_t intel_dp_autotest_video_pattern(struct intel_dp *intel_dp)
 {
 	uint8_t test_pattern;
-<<<<<<< HEAD
 	uint8_t test_misc;
-=======
-	uint16_t test_misc;
->>>>>>> d455937e
 	__be16 h_width, v_height;
 	int status = 0;
 
 	/* Read the TEST_PATTERN (DP CTS 3.1.5) */
-<<<<<<< HEAD
 	status = drm_dp_dpcd_readb(&intel_dp->aux, DP_TEST_PATTERN,
 				   &test_pattern);
-=======
-	status = drm_dp_dpcd_read(&intel_dp->aux, DP_TEST_PATTERN,
-				  &test_pattern, 1);
->>>>>>> d455937e
 	if (status <= 0) {
 		DRM_DEBUG_KMS("Test pattern read failed\n");
 		return DP_TEST_NAK;
@@ -4064,13 +4028,8 @@
 		return DP_TEST_NAK;
 	}
 
-<<<<<<< HEAD
 	status = drm_dp_dpcd_readb(&intel_dp->aux, DP_TEST_MISC0,
 				   &test_misc);
-=======
-	status = drm_dp_dpcd_read(&intel_dp->aux, DP_TEST_MISC0,
-				  &test_misc, 1);
->>>>>>> d455937e
 	if (status <= 0) {
 		DRM_DEBUG_KMS("TEST MISC read failed\n");
 		return DP_TEST_NAK;
@@ -4647,11 +4606,8 @@
 	enum drm_connector_status status;
 	u8 sink_irq_vector = 0;
 
-<<<<<<< HEAD
-=======
 	WARN_ON(!drm_modeset_is_locked(&connector->dev->mode_config.connection_mutex));
 
->>>>>>> d455937e
 	intel_display_power_get(to_i915(dev), intel_dp->aux_power_domain);
 
 	/* Can't disconnect eDP, but you can close the lid... */
@@ -4686,21 +4642,12 @@
 		      yesno(drm_dp_tps3_supported(intel_dp->dpcd)));
 
 	if (intel_dp->reset_link_params) {
-<<<<<<< HEAD
 		/* Initial max link lane count */
 		intel_dp->max_link_lane_count = intel_dp_max_common_lane_count(intel_dp);
 
 		/* Initial max link rate */
 		intel_dp->max_link_rate = intel_dp_max_common_rate(intel_dp);
 
-=======
-		/* Set the max lane count for sink */
-		intel_dp->max_sink_lane_count = drm_dp_max_lane_count(intel_dp->dpcd);
-
-		/* Set the max link BW for sink */
-		intel_dp->max_sink_link_bw = intel_dp_max_link_bw(intel_dp);
-
->>>>>>> d455937e
 		intel_dp->reset_link_params = false;
 	}
 
@@ -6020,11 +5967,8 @@
 		 intel_dig_port->max_lanes, port_name(port)))
 		return false;
 
-<<<<<<< HEAD
 	intel_dp_set_source_rates(intel_dp);
 
-=======
->>>>>>> d455937e
 	intel_dp->reset_link_params = true;
 	intel_dp->pps_pipe = INVALID_PIPE;
 	intel_dp->active_pipe = INVALID_PIPE;

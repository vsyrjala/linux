--- conflicted
+++ resolved
@@ -525,10 +525,6 @@
 /**
  * intel_hpd_poll_init - enables/disables polling for connectors with hpd
  * @dev_priv: i915 device instance
-<<<<<<< HEAD
- * @enabled: Whether to enable or disable polling
-=======
->>>>>>> 65fbb4e7
  *
  * This function enables polling for all connectors, regardless of whether or
  * not they support hotplug detection. Under certain conditions HPD may not be

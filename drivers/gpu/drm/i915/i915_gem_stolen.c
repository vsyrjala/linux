--- conflicted
+++ resolved
@@ -109,15 +109,9 @@
 	if (INTEL_INFO(dev)->gen >= 3) {
 		u32 bsm;
 
-<<<<<<< HEAD
-		pci_read_config_dword(dev->pdev, BSM, &bsm);
-
-		base = bsm & BSM_MASK;
-=======
 		pci_read_config_dword(dev->pdev, INTEL_BSM, &bsm);
 
 		base = bsm & INTEL_BSM_MASK;
->>>>>>> f3261156
 	} else if (IS_I865G(dev)) {
 		u16 toud = 0;
 

/*
 * Copyright © 2008-2012 Intel Corporation
 *
 * Permission is hereby granted, free of charge, to any person obtaining a
 * copy of this software and associated documentation files (the "Software"),
 * to deal in the Software without restriction, including without limitation
 * the rights to use, copy, modify, merge, publish, distribute, sublicense,
 * and/or sell copies of the Software, and to permit persons to whom the
 * Software is furnished to do so, subject to the following conditions:
 *
 * The above copyright notice and this permission notice (including the next
 * paragraph) shall be included in all copies or substantial portions of the
 * Software.
 *
 * THE SOFTWARE IS PROVIDED "AS IS", WITHOUT WARRANTY OF ANY KIND, EXPRESS OR
 * IMPLIED, INCLUDING BUT NOT LIMITED TO THE WARRANTIES OF MERCHANTABILITY,
 * FITNESS FOR A PARTICULAR PURPOSE AND NONINFRINGEMENT.  IN NO EVENT SHALL
 * THE AUTHORS OR COPYRIGHT HOLDERS BE LIABLE FOR ANY CLAIM, DAMAGES OR OTHER
 * LIABILITY, WHETHER IN AN ACTION OF CONTRACT, TORT OR OTHERWISE, ARISING
 * FROM, OUT OF OR IN CONNECTION WITH THE SOFTWARE OR THE USE OR OTHER DEALINGS
 * IN THE SOFTWARE.
 *
 * Authors:
 *    Eric Anholt <eric@anholt.net>
 *    Chris Wilson <chris@chris-wilson.co.uk>
 *
 */

#include <drm/drmP.h>
#include <drm/i915_drm.h>
#include "i915_drv.h"

#define KB(x) ((x) * 1024)
#define MB(x) (KB(x) * 1024)

/*
 * The BIOS typically reserves some of the system's memory for the exclusive
 * use of the integrated graphics. This memory is no longer available for
 * use by the OS and so the user finds that his system has less memory
 * available than he put in. We refer to this memory as stolen.
 *
 * The BIOS will allocate its framebuffer from the stolen memory. Our
 * goal is try to reuse that object for our own fbcon which must always
 * be available for panics. Anything else we can reuse the stolen memory
 * for is a boon.
 */

int i915_gem_stolen_insert_node_in_range(struct drm_i915_private *dev_priv,
					 struct drm_mm_node *node, u64 size,
					 unsigned alignment, u64 start, u64 end)
{
	int ret;

	if (!drm_mm_initialized(&dev_priv->mm.stolen))
		return -ENODEV;

	/* See the comment at the drm_mm_init() call for more about this check.
	 * WaSkipStolenMemoryFirstPage:bdw,chv,kbl (incomplete)
	 */
	if (start < 4096 && (IS_GEN8(dev_priv) ||
			     IS_KBL_REVID(dev_priv, 0, KBL_REVID_A0)))
		start = 4096;

	mutex_lock(&dev_priv->mm.stolen_lock);
	ret = drm_mm_insert_node_in_range(&dev_priv->mm.stolen, node, size,
					  alignment, start, end,
					  DRM_MM_SEARCH_DEFAULT);
	mutex_unlock(&dev_priv->mm.stolen_lock);

	return ret;
}

int i915_gem_stolen_insert_node(struct drm_i915_private *dev_priv,
				struct drm_mm_node *node, u64 size,
				unsigned alignment)
{
	struct i915_ggtt *ggtt = &dev_priv->ggtt;

	return i915_gem_stolen_insert_node_in_range(dev_priv, node, size,
						    alignment, 0,
						    ggtt->stolen_usable_size);
}

void i915_gem_stolen_remove_node(struct drm_i915_private *dev_priv,
				 struct drm_mm_node *node)
{
	mutex_lock(&dev_priv->mm.stolen_lock);
	drm_mm_remove_node(node);
	mutex_unlock(&dev_priv->mm.stolen_lock);
}

static unsigned long i915_stolen_to_physical(struct drm_i915_private *dev_priv)
{
	struct pci_dev *pdev = dev_priv->drm.pdev;
	struct i915_ggtt *ggtt = &dev_priv->ggtt;
	struct resource *r;
	u32 base;

	/* Almost universally we can find the Graphics Base of Stolen Memory
	 * at register BSM (0x5c) in the igfx configuration space. On a few
	 * (desktop) machines this is also mirrored in the bridge device at
	 * different locations, or in the MCHBAR.
	 *
	 * On 865 we just check the TOUD register.
	 *
	 * On 830/845/85x the stolen memory base isn't available in any
	 * register. We need to calculate it as TOM-TSEG_SIZE-stolen_size.
	 *
	 */
	base = 0;
	if (INTEL_GEN(dev_priv) >= 3) {
		u32 bsm;

		pci_read_config_dword(pdev, INTEL_BSM, &bsm);

		base = bsm & INTEL_BSM_MASK;
	} else if (IS_I865G(dev_priv)) {
		u32 tseg_size = 0;
		u16 toud = 0;
		u8 tmp;

		pci_bus_read_config_byte(pdev->bus, PCI_DEVFN(0, 0),
					 I845_ESMRAMC, &tmp);

		if (tmp & TSEG_ENABLE) {
			switch (tmp & I845_TSEG_SIZE_MASK) {
			case I845_TSEG_SIZE_512K:
				tseg_size = KB(512);
				break;
			case I845_TSEG_SIZE_1M:
				tseg_size = MB(1);
				break;
			}
		}

		pci_bus_read_config_word(pdev->bus, PCI_DEVFN(0, 0),
					 I865_TOUD, &toud);

		base = (toud << 16) + tseg_size;
	} else if (IS_I85X(dev_priv)) {
		u32 tseg_size = 0;
		u32 tom;
		u8 tmp;

		pci_bus_read_config_byte(pdev->bus, PCI_DEVFN(0, 0),
					 I85X_ESMRAMC, &tmp);

		if (tmp & TSEG_ENABLE)
			tseg_size = MB(1);

		pci_bus_read_config_byte(pdev->bus, PCI_DEVFN(0, 1),
					 I85X_DRB3, &tmp);
		tom = tmp * MB(32);

		base = tom - tseg_size - ggtt->stolen_size;
<<<<<<< HEAD
	} else if (IS_845G(dev_priv)) {
=======
	} else if (IS_I845G(dev_priv)) {
>>>>>>> 467a14d9
		u32 tseg_size = 0;
		u32 tom;
		u8 tmp;

		pci_bus_read_config_byte(pdev->bus, PCI_DEVFN(0, 0),
					 I845_ESMRAMC, &tmp);

		if (tmp & TSEG_ENABLE) {
			switch (tmp & I845_TSEG_SIZE_MASK) {
			case I845_TSEG_SIZE_512K:
				tseg_size = KB(512);
				break;
			case I845_TSEG_SIZE_1M:
				tseg_size = MB(1);
				break;
			}
		}

		pci_bus_read_config_byte(pdev->bus, PCI_DEVFN(0, 0),
					 I830_DRB3, &tmp);
		tom = tmp * MB(32);

		base = tom - tseg_size - ggtt->stolen_size;
	} else if (IS_I830(dev_priv)) {
		u32 tseg_size = 0;
		u32 tom;
		u8 tmp;

		pci_bus_read_config_byte(pdev->bus, PCI_DEVFN(0, 0),
					 I830_ESMRAMC, &tmp);

		if (tmp & TSEG_ENABLE) {
			if (tmp & I830_TSEG_SIZE_1M)
				tseg_size = MB(1);
			else
				tseg_size = KB(512);
		}

		pci_bus_read_config_byte(pdev->bus, PCI_DEVFN(0, 0),
					 I830_DRB3, &tmp);
		tom = tmp * MB(32);

		base = tom - tseg_size - ggtt->stolen_size;
	}

	if (base == 0)
		return 0;

	/* make sure we don't clobber the GTT if it's within stolen memory */
	if (INTEL_GEN(dev_priv) <= 4 && !IS_G33(dev_priv) &&
	    !IS_G4X(dev_priv)) {
		struct {
			u32 start, end;
		} stolen[2] = {
			{ .start = base, .end = base + ggtt->stolen_size, },
			{ .start = base, .end = base + ggtt->stolen_size, },
		};
		u64 ggtt_start, ggtt_end;

		ggtt_start = I915_READ(PGTBL_CTL);
		if (IS_GEN4(dev_priv))
			ggtt_start = (ggtt_start & PGTBL_ADDRESS_LO_MASK) |
				     (ggtt_start & PGTBL_ADDRESS_HI_MASK) << 28;
		else
			ggtt_start &= PGTBL_ADDRESS_LO_MASK;
		ggtt_end = ggtt_start + ggtt_total_entries(ggtt) * 4;

		if (ggtt_start >= stolen[0].start && ggtt_start < stolen[0].end)
			stolen[0].end = ggtt_start;
		if (ggtt_end > stolen[1].start && ggtt_end <= stolen[1].end)
			stolen[1].start = ggtt_end;

		/* pick the larger of the two chunks */
		if (stolen[0].end - stolen[0].start >
		    stolen[1].end - stolen[1].start) {
			base = stolen[0].start;
			ggtt->stolen_size = stolen[0].end - stolen[0].start;
		} else {
			base = stolen[1].start;
			ggtt->stolen_size = stolen[1].end - stolen[1].start;
		}

		if (stolen[0].start != stolen[1].start ||
		    stolen[0].end != stolen[1].end) {
			DRM_DEBUG_KMS("GTT within stolen memory at 0x%llx-0x%llx\n",
				      (unsigned long long)ggtt_start,
				      (unsigned long long)ggtt_end - 1);
			DRM_DEBUG_KMS("Stolen memory adjusted to 0x%x-0x%x\n",
				      base, base + (u32)ggtt->stolen_size - 1);
		}
	}


	/* Verify that nothing else uses this physical address. Stolen
	 * memory should be reserved by the BIOS and hidden from the
	 * kernel. So if the region is already marked as busy, something
	 * is seriously wrong.
	 */
	r = devm_request_mem_region(dev_priv->drm.dev, base, ggtt->stolen_size,
				    "Graphics Stolen Memory");
	if (r == NULL) {
		/*
		 * One more attempt but this time requesting region from
		 * base + 1, as we have seen that this resolves the region
		 * conflict with the PCI Bus.
		 * This is a BIOS w/a: Some BIOS wrap stolen in the root
		 * PCI bus, but have an off-by-one error. Hence retry the
		 * reservation starting from 1 instead of 0.
		 */
		r = devm_request_mem_region(dev_priv->drm.dev, base + 1,
					    ggtt->stolen_size - 1,
					    "Graphics Stolen Memory");
		/*
		 * GEN3 firmware likes to smash pci bridges into the stolen
		 * range. Apparently this works.
		 */
		if (r == NULL && !IS_GEN3(dev_priv)) {
			DRM_ERROR("conflict detected with stolen region: [0x%08x - 0x%08x]\n",
				  base, base + (uint32_t)ggtt->stolen_size);
			base = 0;
		}
	}

	return base;
}

void i915_gem_cleanup_stolen(struct drm_device *dev)
{
	struct drm_i915_private *dev_priv = to_i915(dev);

	if (!drm_mm_initialized(&dev_priv->mm.stolen))
		return;

	drm_mm_takedown(&dev_priv->mm.stolen);
}

static void g4x_get_stolen_reserved(struct drm_i915_private *dev_priv,
				    unsigned long *base, unsigned long *size)
{
	struct i915_ggtt *ggtt = &dev_priv->ggtt;
	uint32_t reg_val = I915_READ(IS_GM45(dev_priv) ?
				     CTG_STOLEN_RESERVED :
				     ELK_STOLEN_RESERVED);
	unsigned long stolen_top = dev_priv->mm.stolen_base +
				   ggtt->stolen_size;

	*base = (reg_val & G4X_STOLEN_RESERVED_ADDR2_MASK) << 16;

	WARN_ON((reg_val & G4X_STOLEN_RESERVED_ADDR1_MASK) < *base);

	/* On these platforms, the register doesn't have a size field, so the
	 * size is the distance between the base and the top of the stolen
	 * memory. We also have the genuine case where base is zero and there's
	 * nothing reserved. */
	if (*base == 0)
		*size = 0;
	else
		*size = stolen_top - *base;
}

static void gen6_get_stolen_reserved(struct drm_i915_private *dev_priv,
				     unsigned long *base, unsigned long *size)
{
	uint32_t reg_val = I915_READ(GEN6_STOLEN_RESERVED);

	*base = reg_val & GEN6_STOLEN_RESERVED_ADDR_MASK;

	switch (reg_val & GEN6_STOLEN_RESERVED_SIZE_MASK) {
	case GEN6_STOLEN_RESERVED_1M:
		*size = 1024 * 1024;
		break;
	case GEN6_STOLEN_RESERVED_512K:
		*size = 512 * 1024;
		break;
	case GEN6_STOLEN_RESERVED_256K:
		*size = 256 * 1024;
		break;
	case GEN6_STOLEN_RESERVED_128K:
		*size = 128 * 1024;
		break;
	default:
		*size = 1024 * 1024;
		MISSING_CASE(reg_val & GEN6_STOLEN_RESERVED_SIZE_MASK);
	}
}

static void gen7_get_stolen_reserved(struct drm_i915_private *dev_priv,
				     unsigned long *base, unsigned long *size)
{
	uint32_t reg_val = I915_READ(GEN6_STOLEN_RESERVED);

	*base = reg_val & GEN7_STOLEN_RESERVED_ADDR_MASK;

	switch (reg_val & GEN7_STOLEN_RESERVED_SIZE_MASK) {
	case GEN7_STOLEN_RESERVED_1M:
		*size = 1024 * 1024;
		break;
	case GEN7_STOLEN_RESERVED_256K:
		*size = 256 * 1024;
		break;
	default:
		*size = 1024 * 1024;
		MISSING_CASE(reg_val & GEN7_STOLEN_RESERVED_SIZE_MASK);
	}
}

static void gen8_get_stolen_reserved(struct drm_i915_private *dev_priv,
				     unsigned long *base, unsigned long *size)
{
	uint32_t reg_val = I915_READ(GEN6_STOLEN_RESERVED);

	*base = reg_val & GEN6_STOLEN_RESERVED_ADDR_MASK;

	switch (reg_val & GEN8_STOLEN_RESERVED_SIZE_MASK) {
	case GEN8_STOLEN_RESERVED_1M:
		*size = 1024 * 1024;
		break;
	case GEN8_STOLEN_RESERVED_2M:
		*size = 2 * 1024 * 1024;
		break;
	case GEN8_STOLEN_RESERVED_4M:
		*size = 4 * 1024 * 1024;
		break;
	case GEN8_STOLEN_RESERVED_8M:
		*size = 8 * 1024 * 1024;
		break;
	default:
		*size = 8 * 1024 * 1024;
		MISSING_CASE(reg_val & GEN8_STOLEN_RESERVED_SIZE_MASK);
	}
}

static void bdw_get_stolen_reserved(struct drm_i915_private *dev_priv,
				    unsigned long *base, unsigned long *size)
{
	struct i915_ggtt *ggtt = &dev_priv->ggtt;
	uint32_t reg_val = I915_READ(GEN6_STOLEN_RESERVED);
	unsigned long stolen_top;

	stolen_top = dev_priv->mm.stolen_base + ggtt->stolen_size;

	*base = reg_val & GEN6_STOLEN_RESERVED_ADDR_MASK;

	/* On these platforms, the register doesn't have a size field, so the
	 * size is the distance between the base and the top of the stolen
	 * memory. We also have the genuine case where base is zero and there's
	 * nothing reserved. */
	if (*base == 0)
		*size = 0;
	else
		*size = stolen_top - *base;
}

int i915_gem_init_stolen(struct drm_i915_private *dev_priv)
{
	struct i915_ggtt *ggtt = &dev_priv->ggtt;
	unsigned long reserved_total, reserved_base = 0, reserved_size;
	unsigned long stolen_top;

	mutex_init(&dev_priv->mm.stolen_lock);

#ifdef CONFIG_INTEL_IOMMU
	if (intel_iommu_gfx_mapped && INTEL_GEN(dev_priv) < 8) {
		DRM_INFO("DMAR active, disabling use of stolen memory\n");
		return 0;
	}
#endif

	if (ggtt->stolen_size == 0)
		return 0;

	dev_priv->mm.stolen_base = i915_stolen_to_physical(dev_priv);
	if (dev_priv->mm.stolen_base == 0)
		return 0;

	stolen_top = dev_priv->mm.stolen_base + ggtt->stolen_size;

	switch (INTEL_INFO(dev_priv)->gen) {
	case 2:
	case 3:
		break;
	case 4:
		if (IS_G4X(dev_priv))
			g4x_get_stolen_reserved(dev_priv, &reserved_base,
						&reserved_size);
		break;
	case 5:
		/* Assume the gen6 maximum for the older platforms. */
		reserved_size = 1024 * 1024;
		reserved_base = stolen_top - reserved_size;
		break;
	case 6:
		gen6_get_stolen_reserved(dev_priv, &reserved_base,
					 &reserved_size);
		break;
	case 7:
		gen7_get_stolen_reserved(dev_priv, &reserved_base,
					 &reserved_size);
		break;
	default:
		if (IS_BROADWELL(dev_priv) ||
		    IS_SKYLAKE(dev_priv) || IS_KABYLAKE(dev_priv))
			bdw_get_stolen_reserved(dev_priv, &reserved_base,
						&reserved_size);
		else
			gen8_get_stolen_reserved(dev_priv, &reserved_base,
						 &reserved_size);
		break;
	}

	/* It is possible for the reserved base to be zero, but the register
	 * field for size doesn't have a zero option. */
	if (reserved_base == 0) {
		reserved_size = 0;
		reserved_base = stolen_top;
	}

	if (reserved_base < dev_priv->mm.stolen_base ||
	    reserved_base + reserved_size > stolen_top) {
		DRM_DEBUG_KMS("Stolen reserved area [0x%08lx - 0x%08lx] outside stolen memory [0x%08lx - 0x%08lx]\n",
			      reserved_base, reserved_base + reserved_size,
			      dev_priv->mm.stolen_base, stolen_top);
		return 0;
	}

	ggtt->stolen_reserved_base = reserved_base;
	ggtt->stolen_reserved_size = reserved_size;

	/* It is possible for the reserved area to end before the end of stolen
	 * memory, so just consider the start. */
	reserved_total = stolen_top - reserved_base;

	DRM_DEBUG_KMS("Memory reserved for graphics device: %zuK, usable: %luK\n",
		      ggtt->stolen_size >> 10,
		      (ggtt->stolen_size - reserved_total) >> 10);

	ggtt->stolen_usable_size = ggtt->stolen_size - reserved_total;

	/*
	 * Basic memrange allocator for stolen space.
	 *
	 * TODO: Notice that some platforms require us to not use the first page
	 * of the stolen memory but their BIOSes may still put the framebuffer
	 * on the first page. So we don't reserve this page for now because of
	 * that. Our current solution is to just prevent new nodes from being
	 * inserted on the first page - see the check we have at
	 * i915_gem_stolen_insert_node_in_range(). We may want to fix the fbcon
	 * problem later.
	 */
	drm_mm_init(&dev_priv->mm.stolen, 0, ggtt->stolen_usable_size);

	return 0;
}

static struct sg_table *
i915_pages_create_for_stolen(struct drm_device *dev,
			     u32 offset, u32 size)
{
	struct drm_i915_private *dev_priv = to_i915(dev);
	struct sg_table *st;
	struct scatterlist *sg;

	GEM_BUG_ON(offset > dev_priv->ggtt.stolen_size - size);

	/* We hide that we have no struct page backing our stolen object
	 * by wrapping the contiguous physical allocation with a fake
	 * dma mapping in a single scatterlist.
	 */

	st = kmalloc(sizeof(*st), GFP_KERNEL);
	if (st == NULL)
		return ERR_PTR(-ENOMEM);

	if (sg_alloc_table(st, 1, GFP_KERNEL)) {
		kfree(st);
		return ERR_PTR(-ENOMEM);
	}

	sg = st->sgl;
	sg->offset = 0;
	sg->length = size;

	sg_dma_address(sg) = (dma_addr_t)dev_priv->mm.stolen_base + offset;
	sg_dma_len(sg) = size;

	return st;
}

static struct sg_table *
i915_gem_object_get_pages_stolen(struct drm_i915_gem_object *obj)
{
	return i915_pages_create_for_stolen(obj->base.dev,
					    obj->stolen->start,
					    obj->stolen->size);
}

static void i915_gem_object_put_pages_stolen(struct drm_i915_gem_object *obj,
					     struct sg_table *pages)
{
	/* Should only be called from i915_gem_object_release_stolen() */
	sg_free_table(pages);
	kfree(pages);
}

static void
i915_gem_object_release_stolen(struct drm_i915_gem_object *obj)
{
	struct drm_i915_private *dev_priv = to_i915(obj->base.dev);
	struct drm_mm_node *stolen = fetch_and_zero(&obj->stolen);

	GEM_BUG_ON(!stolen);

	__i915_gem_object_unpin_pages(obj);

	i915_gem_stolen_remove_node(dev_priv, stolen);
	kfree(stolen);
}

static const struct drm_i915_gem_object_ops i915_gem_object_stolen_ops = {
	.get_pages = i915_gem_object_get_pages_stolen,
	.put_pages = i915_gem_object_put_pages_stolen,
	.release = i915_gem_object_release_stolen,
};

static struct drm_i915_gem_object *
_i915_gem_object_create_stolen(struct drm_i915_private *dev_priv,
			       struct drm_mm_node *stolen)
{
	struct drm_i915_gem_object *obj;

	obj = i915_gem_object_alloc(dev_priv);
	if (obj == NULL)
		return NULL;

	drm_gem_private_object_init(&dev_priv->drm, &obj->base, stolen->size);
	i915_gem_object_init(obj, &i915_gem_object_stolen_ops);

	obj->stolen = stolen;
	obj->base.read_domains = I915_GEM_DOMAIN_CPU | I915_GEM_DOMAIN_GTT;
<<<<<<< HEAD
	obj->cache_level = HAS_LLC(to_i915(dev)) ?
			   I915_CACHE_LLC : I915_CACHE_NONE;
=======
	obj->cache_level = HAS_LLC(dev_priv) ? I915_CACHE_LLC : I915_CACHE_NONE;
>>>>>>> 467a14d9

	if (i915_gem_object_pin_pages(obj))
		goto cleanup;

	return obj;

cleanup:
	i915_gem_object_free(obj);
	return NULL;
}

struct drm_i915_gem_object *
i915_gem_object_create_stolen(struct drm_i915_private *dev_priv, u32 size)
{
	struct drm_i915_gem_object *obj;
	struct drm_mm_node *stolen;
	int ret;

	if (!drm_mm_initialized(&dev_priv->mm.stolen))
		return NULL;

	if (size == 0)
		return NULL;

	stolen = kzalloc(sizeof(*stolen), GFP_KERNEL);
	if (!stolen)
		return NULL;

	ret = i915_gem_stolen_insert_node(dev_priv, stolen, size, 4096);
	if (ret) {
		kfree(stolen);
		return NULL;
	}

	obj = _i915_gem_object_create_stolen(dev_priv, stolen);
	if (obj)
		return obj;

	i915_gem_stolen_remove_node(dev_priv, stolen);
	kfree(stolen);
	return NULL;
}

struct drm_i915_gem_object *
i915_gem_object_create_stolen_for_preallocated(struct drm_i915_private *dev_priv,
					       u32 stolen_offset,
					       u32 gtt_offset,
					       u32 size)
{
	struct i915_ggtt *ggtt = &dev_priv->ggtt;
	struct drm_i915_gem_object *obj;
	struct drm_mm_node *stolen;
	struct i915_vma *vma;
	int ret;

	if (!drm_mm_initialized(&dev_priv->mm.stolen))
		return NULL;

	lockdep_assert_held(&dev_priv->drm.struct_mutex);

	DRM_DEBUG_KMS("creating preallocated stolen object: stolen_offset=%x, gtt_offset=%x, size=%x\n",
			stolen_offset, gtt_offset, size);

	/* KISS and expect everything to be page-aligned */
	if (WARN_ON(size == 0) || WARN_ON(size & 4095) ||
	    WARN_ON(stolen_offset & 4095))
		return NULL;

	stolen = kzalloc(sizeof(*stolen), GFP_KERNEL);
	if (!stolen)
		return NULL;

	stolen->start = stolen_offset;
	stolen->size = size;
	mutex_lock(&dev_priv->mm.stolen_lock);
	ret = drm_mm_reserve_node(&dev_priv->mm.stolen, stolen);
	mutex_unlock(&dev_priv->mm.stolen_lock);
	if (ret) {
		DRM_DEBUG_KMS("failed to allocate stolen space\n");
		kfree(stolen);
		return NULL;
	}

	obj = _i915_gem_object_create_stolen(dev_priv, stolen);
	if (obj == NULL) {
		DRM_DEBUG_KMS("failed to allocate stolen object\n");
		i915_gem_stolen_remove_node(dev_priv, stolen);
		kfree(stolen);
		return NULL;
	}

	/* Some objects just need physical mem from stolen space */
	if (gtt_offset == I915_GTT_OFFSET_NONE)
		return obj;

	ret = i915_gem_object_pin_pages(obj);
	if (ret)
		goto err;

	vma = i915_gem_obj_lookup_or_create_vma(obj, &ggtt->base, NULL);
	if (IS_ERR(vma)) {
		ret = PTR_ERR(vma);
		goto err_pages;
	}

	/* To simplify the initialisation sequence between KMS and GTT,
	 * we allow construction of the stolen object prior to
	 * setting up the GTT space. The actual reservation will occur
	 * later.
	 */
	vma->node.start = gtt_offset;
	vma->node.size = size;

	ret = drm_mm_reserve_node(&ggtt->base.mm, &vma->node);
	if (ret) {
		DRM_DEBUG_KMS("failed to allocate stolen GTT space\n");
		goto err_pages;
	}

	vma->pages = obj->mm.pages;
	vma->flags |= I915_VMA_GLOBAL_BIND;
	__i915_vma_set_map_and_fenceable(vma);
	list_move_tail(&vma->vm_link, &ggtt->base.inactive_list);
	list_move_tail(&obj->global_link, &dev_priv->mm.bound_list);
	obj->bind_count++;

	return obj;

err_pages:
	i915_gem_object_unpin_pages(obj);
err:
	i915_gem_object_put(obj);
	return NULL;
}<|MERGE_RESOLUTION|>--- conflicted
+++ resolved
@@ -153,11 +153,7 @@
 		tom = tmp * MB(32);
 
 		base = tom - tseg_size - ggtt->stolen_size;
-<<<<<<< HEAD
-	} else if (IS_845G(dev_priv)) {
-=======
 	} else if (IS_I845G(dev_priv)) {
->>>>>>> 467a14d9
 		u32 tseg_size = 0;
 		u32 tom;
 		u8 tmp;
@@ -597,12 +593,7 @@
 
 	obj->stolen = stolen;
 	obj->base.read_domains = I915_GEM_DOMAIN_CPU | I915_GEM_DOMAIN_GTT;
-<<<<<<< HEAD
-	obj->cache_level = HAS_LLC(to_i915(dev)) ?
-			   I915_CACHE_LLC : I915_CACHE_NONE;
-=======
 	obj->cache_level = HAS_LLC(dev_priv) ? I915_CACHE_LLC : I915_CACHE_NONE;
->>>>>>> 467a14d9
 
 	if (i915_gem_object_pin_pages(obj))
 		goto cleanup;

/*
 * Copyright © 2013 Intel Corporation
 *
 * Permission is hereby granted, free of charge, to any person obtaining a
 * copy of this software and associated documentation files (the "Software"),
 * to deal in the Software without restriction, including without limitation
 * the rights to use, copy, modify, merge, publish, distribute, sublicense,
 * and/or sell copies of the Software, and to permit persons to whom the
 * Software is furnished to do so, subject to the following conditions:
 *
 * The above copyright notice and this permission notice (including the next
 * paragraph) shall be included in all copies or substantial portions of the
 * Software.
 *
 * THE SOFTWARE IS PROVIDED "AS IS", WITHOUT WARRANTY OF ANY KIND, EXPRESS OR
 * IMPLIED, INCLUDING BUT NOT LIMITED TO THE WARRANTIES OF MERCHANTABILITY,
 * FITNESS FOR A PARTICULAR PURPOSE AND NONINFRINGEMENT.  IN NO EVENT SHALL
 * THE AUTHORS OR COPYRIGHT HOLDERS BE LIABLE FOR ANY CLAIM, DAMAGES OR OTHER
 * LIABILITY, WHETHER IN AN ACTION OF CONTRACT, TORT OR OTHERWISE, ARISING
 * FROM, OUT OF OR IN CONNECTION WITH THE SOFTWARE OR THE USE OR OTHER
 * DEALINGS IN THE SOFTWARE.
 *
 * Author: Jani Nikula <jani.nikula@intel.com>
 */

#include <drm/drmP.h>
#include <drm/drm_atomic_helper.h>
#include <drm/drm_crtc.h>
#include <drm/drm_edid.h>
#include <drm/i915_drm.h>
#include <drm/drm_panel.h>
#include <drm/drm_mipi_dsi.h>
#include <linux/slab.h>
#include <linux/gpio/consumer.h>
#include "i915_drv.h"
#include "intel_drv.h"
#include "intel_dsi.h"

static const struct {
	u16 panel_id;
	struct drm_panel * (*init)(struct intel_dsi *intel_dsi, u16 panel_id);
} intel_dsi_drivers[] = {
	{
		.panel_id = MIPI_DSI_GENERIC_PANEL_ID,
		.init = vbt_panel_init,
	},
};

/* return pixels in terms of txbyteclkhs */
static u16 txbyteclkhs(u16 pixels, int bpp, int lane_count,
		       u16 burst_mode_ratio)
{
	return DIV_ROUND_UP(DIV_ROUND_UP(pixels * bpp * burst_mode_ratio,
					 8 * 100), lane_count);
}

/* return pixels equvalent to txbyteclkhs */
static u16 pixels_from_txbyteclkhs(u16 clk_hs, int bpp, int lane_count,
			u16 burst_mode_ratio)
{
	return DIV_ROUND_UP((clk_hs * lane_count * 8 * 100),
						(bpp * burst_mode_ratio));
}

enum mipi_dsi_pixel_format pixel_format_from_register_bits(u32 fmt)
{
	/* It just so happens the VBT matches register contents. */
	switch (fmt) {
	case VID_MODE_FORMAT_RGB888:
		return MIPI_DSI_FMT_RGB888;
	case VID_MODE_FORMAT_RGB666:
		return MIPI_DSI_FMT_RGB666;
	case VID_MODE_FORMAT_RGB666_PACKED:
		return MIPI_DSI_FMT_RGB666_PACKED;
	case VID_MODE_FORMAT_RGB565:
		return MIPI_DSI_FMT_RGB565;
	default:
		MISSING_CASE(fmt);
		return MIPI_DSI_FMT_RGB666;
	}
}

static void wait_for_dsi_fifo_empty(struct intel_dsi *intel_dsi, enum port port)
{
	struct drm_encoder *encoder = &intel_dsi->base.base;
	struct drm_device *dev = encoder->dev;
	struct drm_i915_private *dev_priv = dev->dev_private;
	u32 mask;

	mask = LP_CTRL_FIFO_EMPTY | HS_CTRL_FIFO_EMPTY |
		LP_DATA_FIFO_EMPTY | HS_DATA_FIFO_EMPTY;

	if (wait_for((I915_READ(MIPI_GEN_FIFO_STAT(port)) & mask) == mask, 100))
		DRM_ERROR("DPI FIFOs are not empty\n");
}

static void write_data(struct drm_i915_private *dev_priv,
		       i915_reg_t reg,
		       const u8 *data, u32 len)
{
	u32 i, j;

	for (i = 0; i < len; i += 4) {
		u32 val = 0;

		for (j = 0; j < min_t(u32, len - i, 4); j++)
			val |= *data++ << 8 * j;

		I915_WRITE(reg, val);
	}
}

static void read_data(struct drm_i915_private *dev_priv,
		      i915_reg_t reg,
		      u8 *data, u32 len)
{
	u32 i, j;

	for (i = 0; i < len; i += 4) {
		u32 val = I915_READ(reg);

		for (j = 0; j < min_t(u32, len - i, 4); j++)
			*data++ = val >> 8 * j;
	}
}

static ssize_t intel_dsi_host_transfer(struct mipi_dsi_host *host,
				       const struct mipi_dsi_msg *msg)
{
	struct intel_dsi_host *intel_dsi_host = to_intel_dsi_host(host);
	struct drm_device *dev = intel_dsi_host->intel_dsi->base.base.dev;
	struct drm_i915_private *dev_priv = dev->dev_private;
	enum port port = intel_dsi_host->port;
	struct mipi_dsi_packet packet;
	ssize_t ret;
	const u8 *header, *data;
	i915_reg_t data_reg, ctrl_reg;
	u32 data_mask, ctrl_mask;

	ret = mipi_dsi_create_packet(&packet, msg);
	if (ret < 0)
		return ret;

	header = packet.header;
	data = packet.payload;

	if (msg->flags & MIPI_DSI_MSG_USE_LPM) {
		data_reg = MIPI_LP_GEN_DATA(port);
		data_mask = LP_DATA_FIFO_FULL;
		ctrl_reg = MIPI_LP_GEN_CTRL(port);
		ctrl_mask = LP_CTRL_FIFO_FULL;
	} else {
		data_reg = MIPI_HS_GEN_DATA(port);
		data_mask = HS_DATA_FIFO_FULL;
		ctrl_reg = MIPI_HS_GEN_CTRL(port);
		ctrl_mask = HS_CTRL_FIFO_FULL;
	}

	/* note: this is never true for reads */
	if (packet.payload_length) {

		if (wait_for((I915_READ(MIPI_GEN_FIFO_STAT(port)) & data_mask) == 0, 50))
			DRM_ERROR("Timeout waiting for HS/LP DATA FIFO !full\n");

		write_data(dev_priv, data_reg, packet.payload,
			   packet.payload_length);
	}

	if (msg->rx_len) {
		I915_WRITE(MIPI_INTR_STAT(port), GEN_READ_DATA_AVAIL);
	}

	if (wait_for((I915_READ(MIPI_GEN_FIFO_STAT(port)) & ctrl_mask) == 0, 50)) {
		DRM_ERROR("Timeout waiting for HS/LP CTRL FIFO !full\n");
	}

	I915_WRITE(ctrl_reg, header[2] << 16 | header[1] << 8 | header[0]);

	/* ->rx_len is set only for reads */
	if (msg->rx_len) {
		data_mask = GEN_READ_DATA_AVAIL;
		if (wait_for((I915_READ(MIPI_INTR_STAT(port)) & data_mask) == data_mask, 50))
			DRM_ERROR("Timeout waiting for read data.\n");

		read_data(dev_priv, data_reg, msg->rx_buf, msg->rx_len);
	}

	/* XXX: fix for reads and writes */
	return 4 + packet.payload_length;
}

static int intel_dsi_host_attach(struct mipi_dsi_host *host,
				 struct mipi_dsi_device *dsi)
{
	return 0;
}

static int intel_dsi_host_detach(struct mipi_dsi_host *host,
				 struct mipi_dsi_device *dsi)
{
	return 0;
}

static const struct mipi_dsi_host_ops intel_dsi_host_ops = {
	.attach = intel_dsi_host_attach,
	.detach = intel_dsi_host_detach,
	.transfer = intel_dsi_host_transfer,
};

static struct intel_dsi_host *intel_dsi_host_init(struct intel_dsi *intel_dsi,
						  enum port port)
{
	struct intel_dsi_host *host;
	struct mipi_dsi_device *device;

	host = kzalloc(sizeof(*host), GFP_KERNEL);
	if (!host)
		return NULL;

	host->base.ops = &intel_dsi_host_ops;
	host->intel_dsi = intel_dsi;
	host->port = port;

	/*
	 * We should call mipi_dsi_host_register(&host->base) here, but we don't
	 * have a host->dev, and we don't have OF stuff either. So just use the
	 * dsi framework as a library and hope for the best. Create the dsi
	 * devices by ourselves here too. Need to be careful though, because we
	 * don't initialize any of the driver model devices here.
	 */
	device = kzalloc(sizeof(*device), GFP_KERNEL);
	if (!device) {
		kfree(host);
		return NULL;
	}

	device->host = &host->base;
	host->device = device;

	return host;
}

/*
 * send a video mode command
 *
 * XXX: commands with data in MIPI_DPI_DATA?
 */
static int dpi_send_cmd(struct intel_dsi *intel_dsi, u32 cmd, bool hs,
			enum port port)
{
	struct drm_encoder *encoder = &intel_dsi->base.base;
	struct drm_device *dev = encoder->dev;
	struct drm_i915_private *dev_priv = dev->dev_private;
	u32 mask;

	/* XXX: pipe, hs */
	if (hs)
		cmd &= ~DPI_LP_MODE;
	else
		cmd |= DPI_LP_MODE;

	/* clear bit */
	I915_WRITE(MIPI_INTR_STAT(port), SPL_PKT_SENT_INTERRUPT);

	/* XXX: old code skips write if control unchanged */
	if (cmd == I915_READ(MIPI_DPI_CONTROL(port)))
		DRM_ERROR("Same special packet %02x twice in a row.\n", cmd);

	I915_WRITE(MIPI_DPI_CONTROL(port), cmd);

	mask = SPL_PKT_SENT_INTERRUPT;
	if (wait_for((I915_READ(MIPI_INTR_STAT(port)) & mask) == mask, 100))
		DRM_ERROR("Video mode command 0x%08x send failed.\n", cmd);

	return 0;
}

static void band_gap_reset(struct drm_i915_private *dev_priv)
{
	mutex_lock(&dev_priv->sb_lock);

	vlv_flisdsi_write(dev_priv, 0x08, 0x0001);
	vlv_flisdsi_write(dev_priv, 0x0F, 0x0005);
	vlv_flisdsi_write(dev_priv, 0x0F, 0x0025);
	udelay(150);
	vlv_flisdsi_write(dev_priv, 0x0F, 0x0000);
	vlv_flisdsi_write(dev_priv, 0x08, 0x0000);

	mutex_unlock(&dev_priv->sb_lock);
}

static inline bool is_vid_mode(struct intel_dsi *intel_dsi)
{
	return intel_dsi->operation_mode == INTEL_DSI_VIDEO_MODE;
}

static inline bool is_cmd_mode(struct intel_dsi *intel_dsi)
{
	return intel_dsi->operation_mode == INTEL_DSI_COMMAND_MODE;
}

static bool intel_dsi_compute_config(struct intel_encoder *encoder,
				     struct intel_crtc_state *pipe_config)
{
	struct drm_i915_private *dev_priv = encoder->base.dev->dev_private;
	struct intel_dsi *intel_dsi = container_of(encoder, struct intel_dsi,
						   base);
	struct intel_connector *intel_connector = intel_dsi->attached_connector;
	struct intel_crtc *crtc = to_intel_crtc(pipe_config->base.crtc);
	const struct drm_display_mode *fixed_mode = intel_connector->panel.fixed_mode;
	struct drm_display_mode *adjusted_mode = &pipe_config->base.adjusted_mode;
	int ret;

	DRM_DEBUG_KMS("\n");

	pipe_config->has_dsi_encoder = true;

	if (fixed_mode) {
		intel_fixed_panel_mode(fixed_mode, adjusted_mode);

		if (HAS_GMCH_DISPLAY(dev_priv))
			intel_gmch_panel_fitting(crtc, pipe_config,
						 intel_connector->panel.fitting_mode);
		else
			intel_pch_panel_fitting(crtc, pipe_config,
						intel_connector->panel.fitting_mode);
	}

	/* DSI uses short packets for sync events, so clear mode flags for DSI */
	adjusted_mode->flags = 0;

	if (IS_BROXTON(dev_priv)) {
		/* Dual link goes to DSI transcoder A. */
		if (intel_dsi->ports == BIT(PORT_C))
			pipe_config->cpu_transcoder = TRANSCODER_DSI_C;
		else
			pipe_config->cpu_transcoder = TRANSCODER_DSI_A;
	}

	ret = intel_compute_dsi_pll(encoder, pipe_config);
	if (ret)
		return false;

	pipe_config->clock_set = true;

	return true;
}

static void bxt_dsi_device_ready(struct intel_encoder *encoder)
{
	struct drm_i915_private *dev_priv = encoder->base.dev->dev_private;
	struct intel_dsi *intel_dsi = enc_to_intel_dsi(&encoder->base);
	enum port port;
	u32 val;

	DRM_DEBUG_KMS("\n");

	/* Exit Low power state in 4 steps*/
	for_each_dsi_port(port, intel_dsi->ports) {

		/* 1. Enable MIPI PHY transparent latch */
		val = I915_READ(BXT_MIPI_PORT_CTRL(port));
		I915_WRITE(BXT_MIPI_PORT_CTRL(port), val | LP_OUTPUT_HOLD);
		usleep_range(2000, 2500);

		/* 2. Enter ULPS */
		val = I915_READ(MIPI_DEVICE_READY(port));
		val &= ~ULPS_STATE_MASK;
		val |= (ULPS_STATE_ENTER | DEVICE_READY);
		I915_WRITE(MIPI_DEVICE_READY(port), val);
		usleep_range(2, 3);

		/* 3. Exit ULPS */
		val = I915_READ(MIPI_DEVICE_READY(port));
		val &= ~ULPS_STATE_MASK;
		val |= (ULPS_STATE_EXIT | DEVICE_READY);
		I915_WRITE(MIPI_DEVICE_READY(port), val);
		usleep_range(1000, 1500);

		/* Clear ULPS and set device ready */
		val = I915_READ(MIPI_DEVICE_READY(port));
		val &= ~ULPS_STATE_MASK;
		val |= DEVICE_READY;
		I915_WRITE(MIPI_DEVICE_READY(port), val);
	}
}

static void vlv_dsi_device_ready(struct intel_encoder *encoder)
{
	struct drm_i915_private *dev_priv = encoder->base.dev->dev_private;
	struct intel_dsi *intel_dsi = enc_to_intel_dsi(&encoder->base);
	enum port port;
	u32 val;

	DRM_DEBUG_KMS("\n");

	mutex_lock(&dev_priv->sb_lock);
	/* program rcomp for compliance, reduce from 50 ohms to 45 ohms
	 * needed everytime after power gate */
	vlv_flisdsi_write(dev_priv, 0x04, 0x0004);
	mutex_unlock(&dev_priv->sb_lock);

	/* bandgap reset is needed after everytime we do power gate */
	band_gap_reset(dev_priv);

	for_each_dsi_port(port, intel_dsi->ports) {

		I915_WRITE(MIPI_DEVICE_READY(port), ULPS_STATE_ENTER);
		usleep_range(2500, 3000);

		/* Enable MIPI PHY transparent latch
		 * Common bit for both MIPI Port A & MIPI Port C
		 * No similar bit in MIPI Port C reg
		 */
		val = I915_READ(MIPI_PORT_CTRL(PORT_A));
		I915_WRITE(MIPI_PORT_CTRL(PORT_A), val | LP_OUTPUT_HOLD);
		usleep_range(1000, 1500);

		I915_WRITE(MIPI_DEVICE_READY(port), ULPS_STATE_EXIT);
		usleep_range(2500, 3000);

		I915_WRITE(MIPI_DEVICE_READY(port), DEVICE_READY);
		usleep_range(2500, 3000);
	}
}

static void intel_dsi_device_ready(struct intel_encoder *encoder)
{
	struct drm_device *dev = encoder->base.dev;

	if (IS_VALLEYVIEW(dev) || IS_CHERRYVIEW(dev))
		vlv_dsi_device_ready(encoder);
	else if (IS_BROXTON(dev))
		bxt_dsi_device_ready(encoder);
}

static void intel_dsi_port_enable(struct intel_encoder *encoder)
{
	struct drm_device *dev = encoder->base.dev;
	struct drm_i915_private *dev_priv = dev->dev_private;
	struct intel_crtc *intel_crtc = to_intel_crtc(encoder->base.crtc);
	struct intel_dsi *intel_dsi = enc_to_intel_dsi(&encoder->base);
	enum port port;

	if (intel_dsi->dual_link == DSI_DUAL_LINK_FRONT_BACK) {
		u32 temp;

		temp = I915_READ(VLV_CHICKEN_3);
		temp &= ~PIXEL_OVERLAP_CNT_MASK |
					intel_dsi->pixel_overlap <<
					PIXEL_OVERLAP_CNT_SHIFT;
		I915_WRITE(VLV_CHICKEN_3, temp);
	}

	for_each_dsi_port(port, intel_dsi->ports) {
		i915_reg_t port_ctrl = IS_BROXTON(dev) ?
			BXT_MIPI_PORT_CTRL(port) : MIPI_PORT_CTRL(port);
		u32 temp;

		temp = I915_READ(port_ctrl);

		temp &= ~LANE_CONFIGURATION_MASK;
		temp &= ~DUAL_LINK_MODE_MASK;

		if (intel_dsi->ports == (BIT(PORT_A) | BIT(PORT_C))) {
			temp |= (intel_dsi->dual_link - 1)
						<< DUAL_LINK_MODE_SHIFT;
			temp |= intel_crtc->pipe ?
					LANE_CONFIGURATION_DUAL_LINK_B :
					LANE_CONFIGURATION_DUAL_LINK_A;
		}
		/* assert ip_tg_enable signal */
		I915_WRITE(port_ctrl, temp | DPI_ENABLE);
		POSTING_READ(port_ctrl);
	}
}

static void intel_dsi_port_disable(struct intel_encoder *encoder)
{
	struct drm_device *dev = encoder->base.dev;
	struct drm_i915_private *dev_priv = dev->dev_private;
	struct intel_dsi *intel_dsi = enc_to_intel_dsi(&encoder->base);
	enum port port;

	for_each_dsi_port(port, intel_dsi->ports) {
		i915_reg_t port_ctrl = IS_BROXTON(dev) ?
			BXT_MIPI_PORT_CTRL(port) : MIPI_PORT_CTRL(port);
		u32 temp;

		/* de-assert ip_tg_enable signal */
		temp = I915_READ(port_ctrl);
		I915_WRITE(port_ctrl, temp & ~DPI_ENABLE);
		POSTING_READ(port_ctrl);
	}
}

static void intel_dsi_enable(struct intel_encoder *encoder)
{
	struct drm_device *dev = encoder->base.dev;
	struct drm_i915_private *dev_priv = dev->dev_private;
	struct intel_dsi *intel_dsi = enc_to_intel_dsi(&encoder->base);
	enum port port;

	DRM_DEBUG_KMS("\n");

	if (is_cmd_mode(intel_dsi)) {
		for_each_dsi_port(port, intel_dsi->ports)
			I915_WRITE(MIPI_MAX_RETURN_PKT_SIZE(port), 8 * 4);
	} else {
		msleep(20); /* XXX */
		for_each_dsi_port(port, intel_dsi->ports)
			dpi_send_cmd(intel_dsi, TURN_ON, false, port);
		msleep(100);

		drm_panel_enable(intel_dsi->panel);

		for_each_dsi_port(port, intel_dsi->ports)
			wait_for_dsi_fifo_empty(intel_dsi, port);

		intel_dsi_port_enable(encoder);
	}

	intel_panel_enable_backlight(intel_dsi->attached_connector);
}

static void intel_dsi_prepare(struct intel_encoder *intel_encoder);

static void intel_dsi_pre_enable(struct intel_encoder *encoder)
{
	struct drm_device *dev = encoder->base.dev;
	struct drm_i915_private *dev_priv = dev->dev_private;
	struct intel_dsi *intel_dsi = enc_to_intel_dsi(&encoder->base);
	struct intel_crtc *crtc = to_intel_crtc(encoder->base.crtc);
	enum port port;

	DRM_DEBUG_KMS("\n");

	/*
	 * The BIOS may leave the PLL in a wonky state where it doesn't
	 * lock. It needs to be fully powered down to fix it.
	 */
	intel_disable_dsi_pll(encoder);
	intel_enable_dsi_pll(encoder, crtc->config);

	intel_dsi_prepare(encoder);

	/* Panel Enable over CRC PMIC */
	if (intel_dsi->gpio_panel)
		gpiod_set_value_cansleep(intel_dsi->gpio_panel, 1);

	msleep(intel_dsi->panel_on_delay);

<<<<<<< HEAD
	if (IS_VALLEYVIEW(dev) || IS_CHERRYVIEW(dev)) {
		/* Disable DPOunit clock gating, can stall pipe */
		tmp = I915_READ(DSPCLK_GATE_D);
		tmp |= DPOUNIT_CLOCK_GATE_DISABLE;
		I915_WRITE(DSPCLK_GATE_D, tmp);
=======
	if (IS_VALLEYVIEW(dev_priv) || IS_CHERRYVIEW(dev_priv)) {
		u32 val;

		/* Disable DPOunit clock gating, can stall pipe */
		val = I915_READ(DSPCLK_GATE_D);
		val |= DPOUNIT_CLOCK_GATE_DISABLE;
		I915_WRITE(DSPCLK_GATE_D, val);
>>>>>>> f3261156
	}

	/* put device in ready state */
	intel_dsi_device_ready(encoder);

	drm_panel_prepare(intel_dsi->panel);

	for_each_dsi_port(port, intel_dsi->ports)
		wait_for_dsi_fifo_empty(intel_dsi, port);

	/* Enable port in pre-enable phase itself because as per hw team
	 * recommendation, port should be enabled befor plane & pipe */
	intel_dsi_enable(encoder);
}

static void intel_dsi_enable_nop(struct intel_encoder *encoder)
{
	DRM_DEBUG_KMS("\n");

	/* for DSI port enable has to be done before pipe
	 * and plane enable, so port enable is done in
	 * pre_enable phase itself unlike other encoders
	 */
}

static void intel_dsi_pre_disable(struct intel_encoder *encoder)
{
	struct intel_dsi *intel_dsi = enc_to_intel_dsi(&encoder->base);
	enum port port;

	DRM_DEBUG_KMS("\n");

	intel_panel_disable_backlight(intel_dsi->attached_connector);

	if (is_vid_mode(intel_dsi)) {
		/* Send Shutdown command to the panel in LP mode */
		for_each_dsi_port(port, intel_dsi->ports)
			dpi_send_cmd(intel_dsi, SHUTDOWN, false, port);
		msleep(10);
	}
}

static void intel_dsi_disable(struct intel_encoder *encoder)
{
	struct drm_device *dev = encoder->base.dev;
	struct drm_i915_private *dev_priv = dev->dev_private;
	struct intel_dsi *intel_dsi = enc_to_intel_dsi(&encoder->base);
	enum port port;
	u32 temp;

	DRM_DEBUG_KMS("\n");

	if (is_vid_mode(intel_dsi)) {
		for_each_dsi_port(port, intel_dsi->ports)
			wait_for_dsi_fifo_empty(intel_dsi, port);

		intel_dsi_port_disable(encoder);
		msleep(2);
	}

	for_each_dsi_port(port, intel_dsi->ports) {
		/* Panel commands can be sent when clock is in LP11 */
		I915_WRITE(MIPI_DEVICE_READY(port), 0x0);

		intel_dsi_reset_clocks(encoder, port);
		I915_WRITE(MIPI_EOT_DISABLE(port), CLOCKSTOP);

		temp = I915_READ(MIPI_DSI_FUNC_PRG(port));
		temp &= ~VID_MODE_FORMAT_MASK;
		I915_WRITE(MIPI_DSI_FUNC_PRG(port), temp);

		I915_WRITE(MIPI_DEVICE_READY(port), 0x1);
	}
	/* if disable packets are sent before sending shutdown packet then in
	 * some next enable sequence send turn on packet error is observed */
	drm_panel_disable(intel_dsi->panel);

	for_each_dsi_port(port, intel_dsi->ports)
		wait_for_dsi_fifo_empty(intel_dsi, port);
}

static void intel_dsi_clear_device_ready(struct intel_encoder *encoder)
{
	struct drm_device *dev = encoder->base.dev;
	struct drm_i915_private *dev_priv = encoder->base.dev->dev_private;
	struct intel_dsi *intel_dsi = enc_to_intel_dsi(&encoder->base);
	enum port port;

	DRM_DEBUG_KMS("\n");
	for_each_dsi_port(port, intel_dsi->ports) {
		/* Common bit for both MIPI Port A & MIPI Port C on VLV/CHV */
		i915_reg_t port_ctrl = IS_BROXTON(dev) ?
			BXT_MIPI_PORT_CTRL(port) : MIPI_PORT_CTRL(PORT_A);
		u32 val;

		I915_WRITE(MIPI_DEVICE_READY(port), DEVICE_READY |
							ULPS_STATE_ENTER);
		usleep_range(2000, 2500);

		I915_WRITE(MIPI_DEVICE_READY(port), DEVICE_READY |
							ULPS_STATE_EXIT);
		usleep_range(2000, 2500);

		I915_WRITE(MIPI_DEVICE_READY(port), DEVICE_READY |
							ULPS_STATE_ENTER);
		usleep_range(2000, 2500);

		/* Wait till Clock lanes are in LP-00 state for MIPI Port A
		 * only. MIPI Port C has no similar bit for checking
		 */
		if (wait_for(((I915_READ(port_ctrl) & AFE_LATCHOUT)
						== 0x00000), 30))
			DRM_ERROR("DSI LP not going Low\n");

		/* Disable MIPI PHY transparent latch */
		val = I915_READ(port_ctrl);
		I915_WRITE(port_ctrl, val & ~LP_OUTPUT_HOLD);
		usleep_range(1000, 1500);

		I915_WRITE(MIPI_DEVICE_READY(port), 0x00);
		usleep_range(2000, 2500);
	}

	intel_disable_dsi_pll(encoder);
}

static void intel_dsi_post_disable(struct intel_encoder *encoder)
{
	struct drm_i915_private *dev_priv = encoder->base.dev->dev_private;
	struct intel_dsi *intel_dsi = enc_to_intel_dsi(&encoder->base);

	DRM_DEBUG_KMS("\n");

	intel_dsi_disable(encoder);

	intel_dsi_clear_device_ready(encoder);

	if (IS_VALLEYVIEW(dev_priv) || IS_CHERRYVIEW(dev_priv)) {
		u32 val;

		val = I915_READ(DSPCLK_GATE_D);
		val &= ~DPOUNIT_CLOCK_GATE_DISABLE;
		I915_WRITE(DSPCLK_GATE_D, val);
	}

	drm_panel_unprepare(intel_dsi->panel);

	msleep(intel_dsi->panel_off_delay);

	/* Panel Disable over CRC PMIC */
	if (intel_dsi->gpio_panel)
		gpiod_set_value_cansleep(intel_dsi->gpio_panel, 0);

	/*
	 * FIXME As we do with eDP, just make a note of the time here
	 * and perform the wait before the next panel power on.
	 */
	msleep(intel_dsi->panel_pwr_cycle_delay);
}

static bool intel_dsi_get_hw_state(struct intel_encoder *encoder,
				   enum pipe *pipe)
{
	struct drm_i915_private *dev_priv = encoder->base.dev->dev_private;
	struct intel_dsi *intel_dsi = enc_to_intel_dsi(&encoder->base);
	struct drm_device *dev = encoder->base.dev;
	enum intel_display_power_domain power_domain;
	enum port port;
	bool active = false;

	DRM_DEBUG_KMS("\n");

	power_domain = intel_display_port_power_domain(encoder);
	if (!intel_display_power_get_if_enabled(dev_priv, power_domain))
		return false;

	/*
	 * On Broxton the PLL needs to be enabled with a valid divider
	 * configuration, otherwise accessing DSI registers will hang the
	 * machine. See BSpec North Display Engine registers/MIPI[BXT].
	 */
	if (IS_BROXTON(dev_priv) && !intel_dsi_pll_is_enabled(dev_priv))
		goto out_put_power;

	/* XXX: this only works for one DSI output */
	for_each_dsi_port(port, intel_dsi->ports) {
		i915_reg_t ctrl_reg = IS_BROXTON(dev) ?
			BXT_MIPI_PORT_CTRL(port) : MIPI_PORT_CTRL(port);
		bool enabled = I915_READ(ctrl_reg) & DPI_ENABLE;

		/*
		 * Due to some hardware limitations on VLV/CHV, the DPI enable
		 * bit in port C control register does not get set. As a
		 * workaround, check pipe B conf instead.
		 */
		if ((IS_VALLEYVIEW(dev) || IS_CHERRYVIEW(dev)) && port == PORT_C)
			enabled = I915_READ(PIPECONF(PIPE_B)) & PIPECONF_ENABLE;
<<<<<<< HEAD

		/* Try command mode if video mode not enabled */
		if (!enabled) {
			u32 tmp = I915_READ(MIPI_DSI_FUNC_PRG(port));
			enabled = tmp & CMD_MODE_DATA_WIDTH_MASK;
		}

		if (!enabled)
			continue;

		if (!(I915_READ(MIPI_DEVICE_READY(port)) & DEVICE_READY))
			continue;

		if (IS_BROXTON(dev_priv)) {
			u32 tmp = I915_READ(MIPI_CTRL(port));
			tmp &= BXT_PIPE_SELECT_MASK;
			tmp >>= BXT_PIPE_SELECT_SHIFT;

			if (WARN_ON(tmp > PIPE_C))
				continue;

=======

		/* Try command mode if video mode not enabled */
		if (!enabled) {
			u32 tmp = I915_READ(MIPI_DSI_FUNC_PRG(port));
			enabled = tmp & CMD_MODE_DATA_WIDTH_MASK;
		}

		if (!enabled)
			continue;

		if (!(I915_READ(MIPI_DEVICE_READY(port)) & DEVICE_READY))
			continue;

		if (IS_BROXTON(dev_priv)) {
			u32 tmp = I915_READ(MIPI_CTRL(port));
			tmp &= BXT_PIPE_SELECT_MASK;
			tmp >>= BXT_PIPE_SELECT_SHIFT;

			if (WARN_ON(tmp > PIPE_C))
				continue;

>>>>>>> f3261156
			*pipe = tmp;
		} else {
			*pipe = port == PORT_A ? PIPE_A : PIPE_B;
		}

		active = true;
		break;
	}

out_put_power:
	intel_display_power_put(dev_priv, power_domain);

	return active;
}

static void bxt_dsi_get_pipe_config(struct intel_encoder *encoder,
				 struct intel_crtc_state *pipe_config)
{
	struct drm_device *dev = encoder->base.dev;
	struct drm_i915_private *dev_priv = dev->dev_private;
	struct drm_display_mode *adjusted_mode =
					&pipe_config->base.adjusted_mode;
	struct drm_display_mode *adjusted_mode_sw;
	struct intel_crtc *intel_crtc;
	struct intel_dsi *intel_dsi = enc_to_intel_dsi(&encoder->base);
	unsigned int lane_count = intel_dsi->lane_count;
	unsigned int bpp, fmt;
	enum port port;
	u16 hactive, hfp, hsync, hbp, vfp, vsync, vbp;
	u16 hfp_sw, hsync_sw, hbp_sw;
	u16 crtc_htotal_sw, crtc_hsync_start_sw, crtc_hsync_end_sw,
				crtc_hblank_start_sw, crtc_hblank_end_sw;

	intel_crtc = to_intel_crtc(encoder->base.crtc);
	adjusted_mode_sw = &intel_crtc->config->base.adjusted_mode;

	/*
	 * Atleast one port is active as encoder->get_config called only if
	 * encoder->get_hw_state() returns true.
	 */
	for_each_dsi_port(port, intel_dsi->ports) {
		if (I915_READ(BXT_MIPI_PORT_CTRL(port)) & DPI_ENABLE)
			break;
	}

	fmt = I915_READ(MIPI_DSI_FUNC_PRG(port)) & VID_MODE_FORMAT_MASK;
	pipe_config->pipe_bpp =
			mipi_dsi_pixel_format_to_bpp(
				pixel_format_from_register_bits(fmt));
	bpp = pipe_config->pipe_bpp;

	/* In terms of pixels */
	adjusted_mode->crtc_hdisplay =
				I915_READ(BXT_MIPI_TRANS_HACTIVE(port));
	adjusted_mode->crtc_vdisplay =
				I915_READ(BXT_MIPI_TRANS_VACTIVE(port));
	adjusted_mode->crtc_vtotal =
				I915_READ(BXT_MIPI_TRANS_VTOTAL(port));

	hactive = adjusted_mode->crtc_hdisplay;
	hfp = I915_READ(MIPI_HFP_COUNT(port));

	/*
	 * Meaningful for video mode non-burst sync pulse mode only,
	 * can be zero for non-burst sync events and burst modes
	 */
	hsync = I915_READ(MIPI_HSYNC_PADDING_COUNT(port));
	hbp = I915_READ(MIPI_HBP_COUNT(port));

	/* harizontal values are in terms of high speed byte clock */
	hfp = pixels_from_txbyteclkhs(hfp, bpp, lane_count,
						intel_dsi->burst_mode_ratio);
	hsync = pixels_from_txbyteclkhs(hsync, bpp, lane_count,
						intel_dsi->burst_mode_ratio);
	hbp = pixels_from_txbyteclkhs(hbp, bpp, lane_count,
						intel_dsi->burst_mode_ratio);

	if (intel_dsi->dual_link) {
		hfp *= 2;
		hsync *= 2;
		hbp *= 2;
	}

	/* vertical values are in terms of lines */
	vfp = I915_READ(MIPI_VFP_COUNT(port));
	vsync = I915_READ(MIPI_VSYNC_PADDING_COUNT(port));
	vbp = I915_READ(MIPI_VBP_COUNT(port));

	adjusted_mode->crtc_htotal = hactive + hfp + hsync + hbp;
	adjusted_mode->crtc_hsync_start = hfp + adjusted_mode->crtc_hdisplay;
	adjusted_mode->crtc_hsync_end = hsync + adjusted_mode->crtc_hsync_start;
	adjusted_mode->crtc_hblank_start = adjusted_mode->crtc_hdisplay;
	adjusted_mode->crtc_hblank_end = adjusted_mode->crtc_htotal;

	adjusted_mode->crtc_vsync_start = vfp + adjusted_mode->crtc_vdisplay;
	adjusted_mode->crtc_vsync_end = vsync + adjusted_mode->crtc_vsync_start;
	adjusted_mode->crtc_vblank_start = adjusted_mode->crtc_vdisplay;
	adjusted_mode->crtc_vblank_end = adjusted_mode->crtc_vtotal;

	/*
	 * In BXT DSI there is no regs programmed with few horizontal timings
	 * in Pixels but txbyteclkhs.. So retrieval process adds some
	 * ROUND_UP ERRORS in the process of PIXELS<==>txbyteclkhs.
	 * Actually here for the given adjusted_mode, we are calculating the
	 * value programmed to the port and then back to the horizontal timing
	 * param in pixels. This is the expected value, including roundup errors
	 * And if that is same as retrieved value from port, then
	 * (HW state) adjusted_mode's horizontal timings are corrected to
	 * match with SW state to nullify the errors.
	 */
	/* Calculating the value programmed to the Port register */
	hfp_sw = adjusted_mode_sw->crtc_hsync_start -
					adjusted_mode_sw->crtc_hdisplay;
	hsync_sw = adjusted_mode_sw->crtc_hsync_end -
					adjusted_mode_sw->crtc_hsync_start;
	hbp_sw = adjusted_mode_sw->crtc_htotal -
					adjusted_mode_sw->crtc_hsync_end;

	if (intel_dsi->dual_link) {
		hfp_sw /= 2;
		hsync_sw /= 2;
		hbp_sw /= 2;
	}

	hfp_sw = txbyteclkhs(hfp_sw, bpp, lane_count,
						intel_dsi->burst_mode_ratio);
	hsync_sw = txbyteclkhs(hsync_sw, bpp, lane_count,
			    intel_dsi->burst_mode_ratio);
	hbp_sw = txbyteclkhs(hbp_sw, bpp, lane_count,
						intel_dsi->burst_mode_ratio);

	/* Reverse calculating the adjusted mode parameters from port reg vals*/
	hfp_sw = pixels_from_txbyteclkhs(hfp_sw, bpp, lane_count,
						intel_dsi->burst_mode_ratio);
	hsync_sw = pixels_from_txbyteclkhs(hsync_sw, bpp, lane_count,
						intel_dsi->burst_mode_ratio);
	hbp_sw = pixels_from_txbyteclkhs(hbp_sw, bpp, lane_count,
						intel_dsi->burst_mode_ratio);

	if (intel_dsi->dual_link) {
		hfp_sw *= 2;
		hsync_sw *= 2;
		hbp_sw *= 2;
	}

	crtc_htotal_sw = adjusted_mode_sw->crtc_hdisplay + hfp_sw +
							hsync_sw + hbp_sw;
	crtc_hsync_start_sw = hfp_sw + adjusted_mode_sw->crtc_hdisplay;
	crtc_hsync_end_sw = hsync_sw + crtc_hsync_start_sw;
	crtc_hblank_start_sw = adjusted_mode_sw->crtc_hdisplay;
	crtc_hblank_end_sw = crtc_htotal_sw;

	if (adjusted_mode->crtc_htotal == crtc_htotal_sw)
		adjusted_mode->crtc_htotal = adjusted_mode_sw->crtc_htotal;

	if (adjusted_mode->crtc_hsync_start == crtc_hsync_start_sw)
		adjusted_mode->crtc_hsync_start =
					adjusted_mode_sw->crtc_hsync_start;

	if (adjusted_mode->crtc_hsync_end == crtc_hsync_end_sw)
		adjusted_mode->crtc_hsync_end =
					adjusted_mode_sw->crtc_hsync_end;

	if (adjusted_mode->crtc_hblank_start == crtc_hblank_start_sw)
		adjusted_mode->crtc_hblank_start =
					adjusted_mode_sw->crtc_hblank_start;

	if (adjusted_mode->crtc_hblank_end == crtc_hblank_end_sw)
		adjusted_mode->crtc_hblank_end =
					adjusted_mode_sw->crtc_hblank_end;
}

static void intel_dsi_get_config(struct intel_encoder *encoder,
				 struct intel_crtc_state *pipe_config)
{
	struct drm_device *dev = encoder->base.dev;
	u32 pclk;
	DRM_DEBUG_KMS("\n");

	pipe_config->has_dsi_encoder = true;

	if (IS_BROXTON(dev))
		bxt_dsi_get_pipe_config(encoder, pipe_config);

	pclk = intel_dsi_get_pclk(encoder, pipe_config->pipe_bpp,
				  pipe_config);
	if (!pclk)
		return;

	pipe_config->base.adjusted_mode.crtc_clock = pclk;
	pipe_config->port_clock = pclk;
}

static enum drm_mode_status
intel_dsi_mode_valid(struct drm_connector *connector,
		     struct drm_display_mode *mode)
{
	struct intel_connector *intel_connector = to_intel_connector(connector);
	const struct drm_display_mode *fixed_mode = intel_connector->panel.fixed_mode;
	int max_dotclk = to_i915(connector->dev)->max_dotclk_freq;

	DRM_DEBUG_KMS("\n");

	if (mode->flags & DRM_MODE_FLAG_DBLSCAN) {
		DRM_DEBUG_KMS("MODE_NO_DBLESCAN\n");
		return MODE_NO_DBLESCAN;
	}

	if (fixed_mode) {
		if (mode->hdisplay > fixed_mode->hdisplay)
			return MODE_PANEL;
		if (mode->vdisplay > fixed_mode->vdisplay)
			return MODE_PANEL;
		if (fixed_mode->clock > max_dotclk)
			return MODE_CLOCK_HIGH;
	}

	return MODE_OK;
}

/* return txclkesc cycles in terms of divider and duration in us */
static u16 txclkesc(u32 divider, unsigned int us)
{
	switch (divider) {
	case ESCAPE_CLOCK_DIVIDER_1:
	default:
		return 20 * us;
	case ESCAPE_CLOCK_DIVIDER_2:
		return 10 * us;
	case ESCAPE_CLOCK_DIVIDER_4:
		return 5 * us;
	}
}

static void set_dsi_timings(struct drm_encoder *encoder,
			    const struct drm_display_mode *adjusted_mode)
{
	struct drm_device *dev = encoder->dev;
	struct drm_i915_private *dev_priv = dev->dev_private;
	struct intel_dsi *intel_dsi = enc_to_intel_dsi(encoder);
	enum port port;
	unsigned int bpp = mipi_dsi_pixel_format_to_bpp(intel_dsi->pixel_format);
	unsigned int lane_count = intel_dsi->lane_count;

	u16 hactive, hfp, hsync, hbp, vfp, vsync, vbp;

	hactive = adjusted_mode->crtc_hdisplay;
	hfp = adjusted_mode->crtc_hsync_start - adjusted_mode->crtc_hdisplay;
	hsync = adjusted_mode->crtc_hsync_end - adjusted_mode->crtc_hsync_start;
	hbp = adjusted_mode->crtc_htotal - adjusted_mode->crtc_hsync_end;

	if (intel_dsi->dual_link) {
		hactive /= 2;
		if (intel_dsi->dual_link == DSI_DUAL_LINK_FRONT_BACK)
			hactive += intel_dsi->pixel_overlap;
		hfp /= 2;
		hsync /= 2;
		hbp /= 2;
	}

	vfp = adjusted_mode->crtc_vsync_start - adjusted_mode->crtc_vdisplay;
	vsync = adjusted_mode->crtc_vsync_end - adjusted_mode->crtc_vsync_start;
	vbp = adjusted_mode->crtc_vtotal - adjusted_mode->crtc_vsync_end;

	/* horizontal values are in terms of high speed byte clock */
	hactive = txbyteclkhs(hactive, bpp, lane_count,
			      intel_dsi->burst_mode_ratio);
	hfp = txbyteclkhs(hfp, bpp, lane_count, intel_dsi->burst_mode_ratio);
	hsync = txbyteclkhs(hsync, bpp, lane_count,
			    intel_dsi->burst_mode_ratio);
	hbp = txbyteclkhs(hbp, bpp, lane_count, intel_dsi->burst_mode_ratio);

	for_each_dsi_port(port, intel_dsi->ports) {
		if (IS_BROXTON(dev)) {
			/*
			 * Program hdisplay and vdisplay on MIPI transcoder.
			 * This is different from calculated hactive and
			 * vactive, as they are calculated per channel basis,
			 * whereas these values should be based on resolution.
			 */
			I915_WRITE(BXT_MIPI_TRANS_HACTIVE(port),
				   adjusted_mode->crtc_hdisplay);
			I915_WRITE(BXT_MIPI_TRANS_VACTIVE(port),
				   adjusted_mode->crtc_vdisplay);
			I915_WRITE(BXT_MIPI_TRANS_VTOTAL(port),
				   adjusted_mode->crtc_vtotal);
		}

		I915_WRITE(MIPI_HACTIVE_AREA_COUNT(port), hactive);
		I915_WRITE(MIPI_HFP_COUNT(port), hfp);

		/* meaningful for video mode non-burst sync pulse mode only,
		 * can be zero for non-burst sync events and burst modes */
		I915_WRITE(MIPI_HSYNC_PADDING_COUNT(port), hsync);
		I915_WRITE(MIPI_HBP_COUNT(port), hbp);

		/* vertical values are in terms of lines */
		I915_WRITE(MIPI_VFP_COUNT(port), vfp);
		I915_WRITE(MIPI_VSYNC_PADDING_COUNT(port), vsync);
		I915_WRITE(MIPI_VBP_COUNT(port), vbp);
	}
}

static u32 pixel_format_to_reg(enum mipi_dsi_pixel_format fmt)
{
	switch (fmt) {
	case MIPI_DSI_FMT_RGB888:
		return VID_MODE_FORMAT_RGB888;
	case MIPI_DSI_FMT_RGB666:
		return VID_MODE_FORMAT_RGB666;
	case MIPI_DSI_FMT_RGB666_PACKED:
		return VID_MODE_FORMAT_RGB666_PACKED;
	case MIPI_DSI_FMT_RGB565:
		return VID_MODE_FORMAT_RGB565;
	default:
		MISSING_CASE(fmt);
		return VID_MODE_FORMAT_RGB666;
	}
}

static void intel_dsi_prepare(struct intel_encoder *intel_encoder)
{
	struct drm_encoder *encoder = &intel_encoder->base;
	struct drm_device *dev = encoder->dev;
	struct drm_i915_private *dev_priv = dev->dev_private;
	struct intel_crtc *intel_crtc = to_intel_crtc(encoder->crtc);
	struct intel_dsi *intel_dsi = enc_to_intel_dsi(encoder);
	const struct drm_display_mode *adjusted_mode = &intel_crtc->config->base.adjusted_mode;
	enum port port;
	unsigned int bpp = mipi_dsi_pixel_format_to_bpp(intel_dsi->pixel_format);
	u32 val, tmp;
	u16 mode_hdisplay;

	DRM_DEBUG_KMS("pipe %c\n", pipe_name(intel_crtc->pipe));

	mode_hdisplay = adjusted_mode->crtc_hdisplay;

	if (intel_dsi->dual_link) {
		mode_hdisplay /= 2;
		if (intel_dsi->dual_link == DSI_DUAL_LINK_FRONT_BACK)
			mode_hdisplay += intel_dsi->pixel_overlap;
	}

	for_each_dsi_port(port, intel_dsi->ports) {
		if (IS_VALLEYVIEW(dev) || IS_CHERRYVIEW(dev)) {
			/*
			 * escape clock divider, 20MHz, shared for A and C.
			 * device ready must be off when doing this! txclkesc?
			 */
			tmp = I915_READ(MIPI_CTRL(PORT_A));
			tmp &= ~ESCAPE_CLOCK_DIVIDER_MASK;
			I915_WRITE(MIPI_CTRL(PORT_A), tmp |
					ESCAPE_CLOCK_DIVIDER_1);

			/* read request priority is per pipe */
			tmp = I915_READ(MIPI_CTRL(port));
			tmp &= ~READ_REQUEST_PRIORITY_MASK;
			I915_WRITE(MIPI_CTRL(port), tmp |
					READ_REQUEST_PRIORITY_HIGH);
		} else if (IS_BROXTON(dev)) {
			enum pipe pipe = intel_crtc->pipe;

			tmp = I915_READ(MIPI_CTRL(port));
			tmp &= ~BXT_PIPE_SELECT_MASK;

			tmp |= BXT_PIPE_SELECT(pipe);
			I915_WRITE(MIPI_CTRL(port), tmp);
		}

		/* XXX: why here, why like this? handling in irq handler?! */
		I915_WRITE(MIPI_INTR_STAT(port), 0xffffffff);
		I915_WRITE(MIPI_INTR_EN(port), 0xffffffff);

		I915_WRITE(MIPI_DPHY_PARAM(port), intel_dsi->dphy_reg);

		I915_WRITE(MIPI_DPI_RESOLUTION(port),
			adjusted_mode->crtc_vdisplay << VERTICAL_ADDRESS_SHIFT |
			mode_hdisplay << HORIZONTAL_ADDRESS_SHIFT);
	}

	set_dsi_timings(encoder, adjusted_mode);

	val = intel_dsi->lane_count << DATA_LANES_PRG_REG_SHIFT;
	if (is_cmd_mode(intel_dsi)) {
		val |= intel_dsi->channel << CMD_MODE_CHANNEL_NUMBER_SHIFT;
		val |= CMD_MODE_DATA_WIDTH_8_BIT; /* XXX */
	} else {
		val |= intel_dsi->channel << VID_MODE_CHANNEL_NUMBER_SHIFT;
		val |= pixel_format_to_reg(intel_dsi->pixel_format);
	}

	tmp = 0;
	if (intel_dsi->eotp_pkt == 0)
		tmp |= EOT_DISABLE;
	if (intel_dsi->clock_stop)
		tmp |= CLOCKSTOP;

	for_each_dsi_port(port, intel_dsi->ports) {
		I915_WRITE(MIPI_DSI_FUNC_PRG(port), val);

		/* timeouts for recovery. one frame IIUC. if counter expires,
		 * EOT and stop state. */

		/*
		 * In burst mode, value greater than one DPI line Time in byte
		 * clock (txbyteclkhs) To timeout this timer 1+ of the above
		 * said value is recommended.
		 *
		 * In non-burst mode, Value greater than one DPI frame time in
		 * byte clock(txbyteclkhs) To timeout this timer 1+ of the above
		 * said value is recommended.
		 *
		 * In DBI only mode, value greater than one DBI frame time in
		 * byte clock(txbyteclkhs) To timeout this timer 1+ of the above
		 * said value is recommended.
		 */

		if (is_vid_mode(intel_dsi) &&
			intel_dsi->video_mode_format == VIDEO_MODE_BURST) {
			I915_WRITE(MIPI_HS_TX_TIMEOUT(port),
				txbyteclkhs(adjusted_mode->crtc_htotal, bpp,
					    intel_dsi->lane_count,
					    intel_dsi->burst_mode_ratio) + 1);
		} else {
			I915_WRITE(MIPI_HS_TX_TIMEOUT(port),
				txbyteclkhs(adjusted_mode->crtc_vtotal *
					    adjusted_mode->crtc_htotal,
					    bpp, intel_dsi->lane_count,
					    intel_dsi->burst_mode_ratio) + 1);
		}
		I915_WRITE(MIPI_LP_RX_TIMEOUT(port), intel_dsi->lp_rx_timeout);
		I915_WRITE(MIPI_TURN_AROUND_TIMEOUT(port),
						intel_dsi->turn_arnd_val);
		I915_WRITE(MIPI_DEVICE_RESET_TIMER(port),
						intel_dsi->rst_timer_val);

		/* dphy stuff */

		/* in terms of low power clock */
		I915_WRITE(MIPI_INIT_COUNT(port),
				txclkesc(intel_dsi->escape_clk_div, 100));

		if (IS_BROXTON(dev) && (!intel_dsi->dual_link)) {
			/*
			 * BXT spec says write MIPI_INIT_COUNT for
			 * both the ports, even if only one is
			 * getting used. So write the other port
			 * if not in dual link mode.
			 */
			I915_WRITE(MIPI_INIT_COUNT(port ==
						PORT_A ? PORT_C : PORT_A),
					intel_dsi->init_count);
		}

		/* recovery disables */
		I915_WRITE(MIPI_EOT_DISABLE(port), tmp);

		/* in terms of low power clock */
		I915_WRITE(MIPI_INIT_COUNT(port), intel_dsi->init_count);

		/* in terms of txbyteclkhs. actual high to low switch +
		 * MIPI_STOP_STATE_STALL * MIPI_LP_BYTECLK.
		 *
		 * XXX: write MIPI_STOP_STATE_STALL?
		 */
		I915_WRITE(MIPI_HIGH_LOW_SWITCH_COUNT(port),
						intel_dsi->hs_to_lp_count);

		/* XXX: low power clock equivalence in terms of byte clock.
		 * the number of byte clocks occupied in one low power clock.
		 * based on txbyteclkhs and txclkesc.
		 * txclkesc time / txbyteclk time * (105 + MIPI_STOP_STATE_STALL
		 * ) / 105.???
		 */
		I915_WRITE(MIPI_LP_BYTECLK(port), intel_dsi->lp_byte_clk);

		/* the bw essential for transmitting 16 long packets containing
		 * 252 bytes meant for dcs write memory command is programmed in
		 * this register in terms of byte clocks. based on dsi transfer
		 * rate and the number of lanes configured the time taken to
		 * transmit 16 long packets in a dsi stream varies. */
		I915_WRITE(MIPI_DBI_BW_CTRL(port), intel_dsi->bw_timer);

		I915_WRITE(MIPI_CLK_LANE_SWITCH_TIME_CNT(port),
		intel_dsi->clk_lp_to_hs_count << LP_HS_SSW_CNT_SHIFT |
		intel_dsi->clk_hs_to_lp_count << HS_LP_PWR_SW_CNT_SHIFT);

		if (is_vid_mode(intel_dsi))
			/* Some panels might have resolution which is not a
			 * multiple of 64 like 1366 x 768. Enable RANDOM
			 * resolution support for such panels by default */
			I915_WRITE(MIPI_VIDEO_MODE_FORMAT(port),
				intel_dsi->video_frmt_cfg_bits |
				intel_dsi->video_mode_format |
				IP_TG_CONFIG |
				RANDOM_DPI_DISPLAY_RESOLUTION);
	}
}

static enum drm_connector_status
intel_dsi_detect(struct drm_connector *connector, bool force)
{
	return connector_status_connected;
}

static int intel_dsi_get_modes(struct drm_connector *connector)
{
	struct intel_connector *intel_connector = to_intel_connector(connector);
	struct drm_display_mode *mode;

	DRM_DEBUG_KMS("\n");

	if (!intel_connector->panel.fixed_mode) {
		DRM_DEBUG_KMS("no fixed mode\n");
		return 0;
	}

	mode = drm_mode_duplicate(connector->dev,
				  intel_connector->panel.fixed_mode);
	if (!mode) {
		DRM_DEBUG_KMS("drm_mode_duplicate failed\n");
		return 0;
	}

	drm_mode_probed_add(connector, mode);
	return 1;
}

static int intel_dsi_set_property(struct drm_connector *connector,
				  struct drm_property *property,
				  uint64_t val)
{
	struct drm_device *dev = connector->dev;
	struct intel_connector *intel_connector = to_intel_connector(connector);
	struct drm_crtc *crtc;
	int ret;

	ret = drm_object_property_set_value(&connector->base, property, val);
	if (ret)
		return ret;

	if (property == dev->mode_config.scaling_mode_property) {
		if (val == DRM_MODE_SCALE_NONE) {
			DRM_DEBUG_KMS("no scaling not supported\n");
			return -EINVAL;
		}
		if (HAS_GMCH_DISPLAY(dev) &&
		    val == DRM_MODE_SCALE_CENTER) {
			DRM_DEBUG_KMS("centering not supported\n");
			return -EINVAL;
		}

		if (intel_connector->panel.fitting_mode == val)
			return 0;

		intel_connector->panel.fitting_mode = val;
	}

	crtc = intel_attached_encoder(connector)->base.crtc;
	if (crtc && crtc->state->enable) {
		/*
		 * If the CRTC is enabled, the display will be changed
		 * according to the new panel fitting mode.
		 */
		intel_crtc_restore_mode(crtc);
	}

	return 0;
}

static void intel_dsi_connector_destroy(struct drm_connector *connector)
{
	struct intel_connector *intel_connector = to_intel_connector(connector);

	DRM_DEBUG_KMS("\n");
	intel_panel_fini(&intel_connector->panel);
	drm_connector_cleanup(connector);
	kfree(connector);
}

static void intel_dsi_encoder_destroy(struct drm_encoder *encoder)
{
	struct intel_dsi *intel_dsi = enc_to_intel_dsi(encoder);

	if (intel_dsi->panel) {
		drm_panel_detach(intel_dsi->panel);
		/* XXX: Logically this call belongs in the panel driver. */
		drm_panel_remove(intel_dsi->panel);
	}

	/* dispose of the gpios */
	if (intel_dsi->gpio_panel)
		gpiod_put(intel_dsi->gpio_panel);

	intel_encoder_destroy(encoder);
}

static const struct drm_encoder_funcs intel_dsi_funcs = {
	.destroy = intel_dsi_encoder_destroy,
};

static const struct drm_connector_helper_funcs intel_dsi_connector_helper_funcs = {
	.get_modes = intel_dsi_get_modes,
	.mode_valid = intel_dsi_mode_valid,
	.best_encoder = intel_best_encoder,
};

static const struct drm_connector_funcs intel_dsi_connector_funcs = {
	.dpms = drm_atomic_helper_connector_dpms,
	.detect = intel_dsi_detect,
	.destroy = intel_dsi_connector_destroy,
	.fill_modes = drm_helper_probe_single_connector_modes,
	.set_property = intel_dsi_set_property,
	.atomic_get_property = intel_connector_atomic_get_property,
	.atomic_destroy_state = drm_atomic_helper_connector_destroy_state,
	.atomic_duplicate_state = drm_atomic_helper_connector_duplicate_state,
};

static void intel_dsi_add_properties(struct intel_connector *connector)
{
	struct drm_device *dev = connector->base.dev;

	if (connector->panel.fixed_mode) {
		drm_mode_create_scaling_mode_property(dev);
		drm_object_attach_property(&connector->base.base,
					   dev->mode_config.scaling_mode_property,
					   DRM_MODE_SCALE_ASPECT);
		connector->panel.fitting_mode = DRM_MODE_SCALE_ASPECT;
	}
}

void intel_dsi_init(struct drm_device *dev)
{
	struct intel_dsi *intel_dsi;
	struct intel_encoder *intel_encoder;
	struct drm_encoder *encoder;
	struct intel_connector *intel_connector;
	struct drm_connector *connector;
	struct drm_display_mode *scan, *fixed_mode = NULL;
	struct drm_i915_private *dev_priv = dev->dev_private;
	enum port port;
	unsigned int i;

	DRM_DEBUG_KMS("\n");

	/* There is no detection method for MIPI so rely on VBT */
	if (!intel_bios_is_dsi_present(dev_priv, &port))
		return;

	if (IS_VALLEYVIEW(dev) || IS_CHERRYVIEW(dev)) {
		dev_priv->mipi_mmio_base = VLV_MIPI_BASE;
	} else if (IS_BROXTON(dev)) {
		dev_priv->mipi_mmio_base = BXT_MIPI_BASE;
	} else {
		DRM_ERROR("Unsupported Mipi device to reg base");
		return;
	}

	intel_dsi = kzalloc(sizeof(*intel_dsi), GFP_KERNEL);
	if (!intel_dsi)
		return;

	intel_connector = intel_connector_alloc();
	if (!intel_connector) {
		kfree(intel_dsi);
		return;
	}

	intel_encoder = &intel_dsi->base;
	encoder = &intel_encoder->base;
	intel_dsi->attached_connector = intel_connector;

	connector = &intel_connector->base;

	drm_encoder_init(dev, encoder, &intel_dsi_funcs, DRM_MODE_ENCODER_DSI,
			 NULL);

	intel_encoder->compute_config = intel_dsi_compute_config;
	intel_encoder->pre_enable = intel_dsi_pre_enable;
	intel_encoder->enable = intel_dsi_enable_nop;
	intel_encoder->disable = intel_dsi_pre_disable;
	intel_encoder->post_disable = intel_dsi_post_disable;
	intel_encoder->get_hw_state = intel_dsi_get_hw_state;
	intel_encoder->get_config = intel_dsi_get_config;

	intel_connector->get_hw_state = intel_connector_get_hw_state;
	intel_connector->unregister = intel_connector_unregister;

	/*
	 * On BYT/CHV, pipe A maps to MIPI DSI port A, pipe B maps to MIPI DSI
	 * port C. BXT isn't limited like this.
	 */
	if (IS_BROXTON(dev_priv))
		intel_encoder->crtc_mask = BIT(PIPE_A) | BIT(PIPE_B) | BIT(PIPE_C);
	else if (port == PORT_A)
		intel_encoder->crtc_mask = BIT(PIPE_A);
	else
		intel_encoder->crtc_mask = BIT(PIPE_B);
<<<<<<< HEAD

	if (dev_priv->vbt.dsi.config->dual_link)
		intel_dsi->ports = BIT(PORT_A) | BIT(PORT_C);
	else
		intel_dsi->ports = BIT(port);
=======

	if (dev_priv->vbt.dsi.config->dual_link) {
		intel_dsi->ports = BIT(PORT_A) | BIT(PORT_C);

		switch (dev_priv->vbt.dsi.config->dl_dcs_backlight_ports) {
		case DL_DCS_PORT_A:
			intel_dsi->dcs_backlight_ports = BIT(PORT_A);
			break;
		case DL_DCS_PORT_C:
			intel_dsi->dcs_backlight_ports = BIT(PORT_C);
			break;
		default:
		case DL_DCS_PORT_A_AND_C:
			intel_dsi->dcs_backlight_ports = BIT(PORT_A) | BIT(PORT_C);
			break;
		}

		switch (dev_priv->vbt.dsi.config->dl_dcs_cabc_ports) {
		case DL_DCS_PORT_A:
			intel_dsi->dcs_cabc_ports = BIT(PORT_A);
			break;
		case DL_DCS_PORT_C:
			intel_dsi->dcs_cabc_ports = BIT(PORT_C);
			break;
		default:
		case DL_DCS_PORT_A_AND_C:
			intel_dsi->dcs_cabc_ports = BIT(PORT_A) | BIT(PORT_C);
			break;
		}
	} else {
		intel_dsi->ports = BIT(port);
		intel_dsi->dcs_backlight_ports = BIT(port);
		intel_dsi->dcs_cabc_ports = BIT(port);
	}

	if (!dev_priv->vbt.dsi.config->cabc_supported)
		intel_dsi->dcs_cabc_ports = 0;
>>>>>>> f3261156

	/* Create a DSI host (and a device) for each port. */
	for_each_dsi_port(port, intel_dsi->ports) {
		struct intel_dsi_host *host;

		host = intel_dsi_host_init(intel_dsi, port);
		if (!host)
			goto err;

		intel_dsi->dsi_hosts[port] = host;
	}

	for (i = 0; i < ARRAY_SIZE(intel_dsi_drivers); i++) {
		intel_dsi->panel = intel_dsi_drivers[i].init(intel_dsi,
							     intel_dsi_drivers[i].panel_id);
		if (intel_dsi->panel)
			break;
	}

	if (!intel_dsi->panel) {
		DRM_DEBUG_KMS("no device found\n");
		goto err;
	}

	/*
	 * In case of BYT with CRC PMIC, we need to use GPIO for
	 * Panel control.
	 */
	if (dev_priv->vbt.dsi.config->pwm_blc == PPS_BLC_PMIC) {
		intel_dsi->gpio_panel =
			gpiod_get(dev->dev, "panel", GPIOD_OUT_HIGH);

		if (IS_ERR(intel_dsi->gpio_panel)) {
			DRM_ERROR("Failed to own gpio for panel control\n");
			intel_dsi->gpio_panel = NULL;
		}
	}

	intel_encoder->type = INTEL_OUTPUT_DSI;
	intel_encoder->cloneable = 0;
	drm_connector_init(dev, connector, &intel_dsi_connector_funcs,
			   DRM_MODE_CONNECTOR_DSI);

	drm_connector_helper_add(connector, &intel_dsi_connector_helper_funcs);

	connector->display_info.subpixel_order = SubPixelHorizontalRGB; /*XXX*/
	connector->interlace_allowed = false;
	connector->doublescan_allowed = false;

	intel_connector_attach_encoder(intel_connector, intel_encoder);

	drm_panel_attach(intel_dsi->panel, connector);

	mutex_lock(&dev->mode_config.mutex);
	drm_panel_get_modes(intel_dsi->panel);
	list_for_each_entry(scan, &connector->probed_modes, head) {
		if ((scan->type & DRM_MODE_TYPE_PREFERRED)) {
			fixed_mode = drm_mode_duplicate(dev, scan);
			break;
		}
	}
	mutex_unlock(&dev->mode_config.mutex);

	if (!fixed_mode) {
		DRM_DEBUG_KMS("no fixed mode\n");
		goto err;
	}

	intel_panel_init(&intel_connector->panel, fixed_mode, NULL);

	intel_dsi_add_properties(intel_connector);

	drm_connector_register(connector);

	intel_panel_setup_backlight(connector, INVALID_PIPE);

	return;

err:
	drm_encoder_cleanup(&intel_encoder->base);
	kfree(intel_dsi);
	kfree(intel_connector);
}<|MERGE_RESOLUTION|>--- conflicted
+++ resolved
@@ -550,13 +550,6 @@
 
 	msleep(intel_dsi->panel_on_delay);
 
-<<<<<<< HEAD
-	if (IS_VALLEYVIEW(dev) || IS_CHERRYVIEW(dev)) {
-		/* Disable DPOunit clock gating, can stall pipe */
-		tmp = I915_READ(DSPCLK_GATE_D);
-		tmp |= DPOUNIT_CLOCK_GATE_DISABLE;
-		I915_WRITE(DSPCLK_GATE_D, tmp);
-=======
 	if (IS_VALLEYVIEW(dev_priv) || IS_CHERRYVIEW(dev_priv)) {
 		u32 val;
 
@@ -564,7 +557,6 @@
 		val = I915_READ(DSPCLK_GATE_D);
 		val |= DPOUNIT_CLOCK_GATE_DISABLE;
 		I915_WRITE(DSPCLK_GATE_D, val);
->>>>>>> f3261156
 	}
 
 	/* put device in ready state */
@@ -762,7 +754,6 @@
 		 */
 		if ((IS_VALLEYVIEW(dev) || IS_CHERRYVIEW(dev)) && port == PORT_C)
 			enabled = I915_READ(PIPECONF(PIPE_B)) & PIPECONF_ENABLE;
-<<<<<<< HEAD
 
 		/* Try command mode if video mode not enabled */
 		if (!enabled) {
@@ -784,29 +775,6 @@
 			if (WARN_ON(tmp > PIPE_C))
 				continue;
 
-=======
-
-		/* Try command mode if video mode not enabled */
-		if (!enabled) {
-			u32 tmp = I915_READ(MIPI_DSI_FUNC_PRG(port));
-			enabled = tmp & CMD_MODE_DATA_WIDTH_MASK;
-		}
-
-		if (!enabled)
-			continue;
-
-		if (!(I915_READ(MIPI_DEVICE_READY(port)) & DEVICE_READY))
-			continue;
-
-		if (IS_BROXTON(dev_priv)) {
-			u32 tmp = I915_READ(MIPI_CTRL(port));
-			tmp &= BXT_PIPE_SELECT_MASK;
-			tmp >>= BXT_PIPE_SELECT_SHIFT;
-
-			if (WARN_ON(tmp > PIPE_C))
-				continue;
-
->>>>>>> f3261156
 			*pipe = tmp;
 		} else {
 			*pipe = port == PORT_A ? PIPE_A : PIPE_B;
@@ -1505,13 +1473,6 @@
 		intel_encoder->crtc_mask = BIT(PIPE_A);
 	else
 		intel_encoder->crtc_mask = BIT(PIPE_B);
-<<<<<<< HEAD
-
-	if (dev_priv->vbt.dsi.config->dual_link)
-		intel_dsi->ports = BIT(PORT_A) | BIT(PORT_C);
-	else
-		intel_dsi->ports = BIT(port);
-=======
 
 	if (dev_priv->vbt.dsi.config->dual_link) {
 		intel_dsi->ports = BIT(PORT_A) | BIT(PORT_C);
@@ -1549,7 +1510,6 @@
 
 	if (!dev_priv->vbt.dsi.config->cabc_supported)
 		intel_dsi->dcs_cabc_ports = 0;
->>>>>>> f3261156
 
 	/* Create a DSI host (and a device) for each port. */
 	for_each_dsi_port(port, intel_dsi->ports) {

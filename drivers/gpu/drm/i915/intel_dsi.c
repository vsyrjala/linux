--- conflicted
+++ resolved
@@ -46,8 +46,6 @@
 	},
 };
 
-<<<<<<< HEAD
-=======
 /* return pixels in terms of txbyteclkhs */
 static u16 txbyteclkhs(u16 pixels, int bpp, int lane_count,
 		       u16 burst_mode_ratio)
@@ -64,7 +62,6 @@
 						(bpp * burst_mode_ratio));
 }
 
->>>>>>> af4a879e
 enum mipi_dsi_pixel_format pixel_format_from_register_bits(u32 fmt)
 {
 	/* It just so happens the VBT matches register contents. */
@@ -553,13 +550,6 @@
 
 	msleep(intel_dsi->panel_on_delay);
 
-<<<<<<< HEAD
-	if (IS_VALLEYVIEW(dev) || IS_CHERRYVIEW(dev)) {
-		/* Disable DPOunit clock gating, can stall pipe */
-		tmp = I915_READ(DSPCLK_GATE_D);
-		tmp |= DPOUNIT_CLOCK_GATE_DISABLE;
-		I915_WRITE(DSPCLK_GATE_D, tmp);
-=======
 	if (IS_VALLEYVIEW(dev_priv) || IS_CHERRYVIEW(dev_priv)) {
 		u32 val;
 
@@ -567,7 +557,6 @@
 		val = I915_READ(DSPCLK_GATE_D);
 		val |= DPOUNIT_CLOCK_GATE_DISABLE;
 		I915_WRITE(DSPCLK_GATE_D, val);
->>>>>>> af4a879e
 	}
 
 	/* put device in ready state */
@@ -765,7 +754,6 @@
 		 */
 		if ((IS_VALLEYVIEW(dev) || IS_CHERRYVIEW(dev)) && port == PORT_C)
 			enabled = I915_READ(PIPECONF(PIPE_B)) & PIPECONF_ENABLE;
-<<<<<<< HEAD
 
 		/* Try command mode if video mode not enabled */
 		if (!enabled) {
@@ -776,18 +764,6 @@
 		if (!enabled)
 			continue;
 
-=======
-
-		/* Try command mode if video mode not enabled */
-		if (!enabled) {
-			u32 tmp = I915_READ(MIPI_DSI_FUNC_PRG(port));
-			enabled = tmp & CMD_MODE_DATA_WIDTH_MASK;
-		}
-
-		if (!enabled)
-			continue;
-
->>>>>>> af4a879e
 		if (!(I915_READ(MIPI_DEVICE_READY(port)) & DEVICE_READY))
 			continue;
 
@@ -812,8 +788,6 @@
 	intel_display_power_put(dev_priv, power_domain);
 
 	return active;
-<<<<<<< HEAD
-=======
 }
 
 static void bxt_dsi_get_pipe_config(struct intel_encoder *encoder,
@@ -971,64 +945,7 @@
 	if (adjusted_mode->crtc_hblank_end == crtc_hblank_end_sw)
 		adjusted_mode->crtc_hblank_end =
 					adjusted_mode_sw->crtc_hblank_end;
->>>>>>> af4a879e
-}
-
-static void bxt_dsi_get_pipe_config(struct intel_encoder *encoder,
-				 struct intel_crtc_state *pipe_config)
-{
-	struct drm_device *dev = encoder->base.dev;
-	struct drm_i915_private *dev_priv = dev->dev_private;
-	struct drm_display_mode *adjusted_mode =
-					&pipe_config->base.adjusted_mode;
-	struct intel_dsi *intel_dsi = enc_to_intel_dsi(&encoder->base);
-	unsigned int bpp, fmt;
-	enum port port;
-	u16 vfp, vsync, vbp;
-
-	/*
-	 * Atleast one port is active as encoder->get_config called only if
-	 * encoder->get_hw_state() returns true.
-	 */
-	for_each_dsi_port(port, intel_dsi->ports) {
-		if (I915_READ(BXT_MIPI_PORT_CTRL(port)) & DPI_ENABLE)
-			break;
-	}
-
-	fmt = I915_READ(MIPI_DSI_FUNC_PRG(port)) & VID_MODE_FORMAT_MASK;
-	pipe_config->pipe_bpp =
-			mipi_dsi_pixel_format_to_bpp(
-				pixel_format_from_register_bits(fmt));
-	bpp = pipe_config->pipe_bpp;
-
-	/* In terms of pixels */
-	adjusted_mode->crtc_hdisplay =
-				I915_READ(BXT_MIPI_TRANS_HACTIVE(port));
-	adjusted_mode->crtc_vdisplay =
-				I915_READ(BXT_MIPI_TRANS_VACTIVE(port));
-	adjusted_mode->crtc_vtotal =
-				I915_READ(BXT_MIPI_TRANS_VTOTAL(port));
-
-	/*
-	 * TODO: Retrieve hfp, hsync and hbp. Adjust them for dual link and
-	 * calculate hsync_start, hsync_end, htotal and hblank_end
-	 */
-
-	/* vertical values are in terms of lines */
-	vfp = I915_READ(MIPI_VFP_COUNT(port));
-	vsync = I915_READ(MIPI_VSYNC_PADDING_COUNT(port));
-	vbp = I915_READ(MIPI_VBP_COUNT(port));
-
-	adjusted_mode->crtc_hblank_start = adjusted_mode->crtc_hdisplay;
-
-	adjusted_mode->crtc_vsync_start =
-				vfp + adjusted_mode->crtc_vdisplay;
-	adjusted_mode->crtc_vsync_end =
-				vsync + adjusted_mode->crtc_vsync_start;
-	adjusted_mode->crtc_vblank_start = adjusted_mode->crtc_vdisplay;
-	adjusted_mode->crtc_vblank_end = adjusted_mode->crtc_vtotal;
-}
-
+}
 
 static void intel_dsi_get_config(struct intel_encoder *encoder,
 				 struct intel_crtc_state *pipe_config)
@@ -1556,13 +1473,6 @@
 		intel_encoder->crtc_mask = BIT(PIPE_A);
 	else
 		intel_encoder->crtc_mask = BIT(PIPE_B);
-<<<<<<< HEAD
-
-	if (dev_priv->vbt.dsi.config->dual_link)
-		intel_dsi->ports = BIT(PORT_A) | BIT(PORT_C);
-	else
-		intel_dsi->ports = BIT(port);
-=======
 
 	if (dev_priv->vbt.dsi.config->dual_link) {
 		intel_dsi->ports = BIT(PORT_A) | BIT(PORT_C);
@@ -1600,7 +1510,6 @@
 
 	if (!dev_priv->vbt.dsi.config->cabc_supported)
 		intel_dsi->dcs_cabc_ports = 0;
->>>>>>> af4a879e
 
 	/* Create a DSI host (and a device) for each port. */
 	for_each_dsi_port(port, intel_dsi->ports) {

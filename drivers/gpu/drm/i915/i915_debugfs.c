/*
 * Copyright © 2008 Intel Corporation
 *
 * Permission is hereby granted, free of charge, to any person obtaining a
 * copy of this software and associated documentation files (the "Software"),
 * to deal in the Software without restriction, including without limitation
 * the rights to use, copy, modify, merge, publish, distribute, sublicense,
 * and/or sell copies of the Software, and to permit persons to whom the
 * Software is furnished to do so, subject to the following conditions:
 *
 * The above copyright notice and this permission notice (including the next
 * paragraph) shall be included in all copies or substantial portions of the
 * Software.
 *
 * THE SOFTWARE IS PROVIDED "AS IS", WITHOUT WARRANTY OF ANY KIND, EXPRESS OR
 * IMPLIED, INCLUDING BUT NOT LIMITED TO THE WARRANTIES OF MERCHANTABILITY,
 * FITNESS FOR A PARTICULAR PURPOSE AND NONINFRINGEMENT.  IN NO EVENT SHALL
 * THE AUTHORS OR COPYRIGHT HOLDERS BE LIABLE FOR ANY CLAIM, DAMAGES OR OTHER
 * LIABILITY, WHETHER IN AN ACTION OF CONTRACT, TORT OR OTHERWISE, ARISING
 * FROM, OUT OF OR IN CONNECTION WITH THE SOFTWARE OR THE USE OR OTHER DEALINGS
 * IN THE SOFTWARE.
 *
 * Authors:
 *    Eric Anholt <eric@anholt.net>
 *    Keith Packard <keithp@keithp.com>
 *
 */

#include <linux/seq_file.h>
#include <linux/circ_buf.h>
#include <linux/ctype.h>
#include <linux/debugfs.h>
#include <linux/slab.h>
#include <linux/export.h>
#include <linux/list_sort.h>
#include <asm/msr-index.h>
#include <drm/drmP.h>
#include "intel_drv.h"
#include "intel_ringbuffer.h"
#include <drm/i915_drm.h>
#include "i915_drv.h"

enum {
	ACTIVE_LIST,
	INACTIVE_LIST,
	PINNED_LIST,
};

/* As the drm_debugfs_init() routines are called before dev->dev_private is
 * allocated we need to hook into the minor for release. */
static int
drm_add_fake_info_node(struct drm_minor *minor,
		       struct dentry *ent,
		       const void *key)
{
	struct drm_info_node *node;

	node = kmalloc(sizeof(*node), GFP_KERNEL);
	if (node == NULL) {
		debugfs_remove(ent);
		return -ENOMEM;
	}

	node->minor = minor;
	node->dent = ent;
	node->info_ent = (void *) key;

	mutex_lock(&minor->debugfs_lock);
	list_add(&node->list, &minor->debugfs_list);
	mutex_unlock(&minor->debugfs_lock);

	return 0;
}

static int i915_capabilities(struct seq_file *m, void *data)
{
	struct drm_info_node *node = m->private;
	struct drm_device *dev = node->minor->dev;
	const struct intel_device_info *info = INTEL_INFO(dev);

	seq_printf(m, "gen: %d\n", info->gen);
	seq_printf(m, "pch: %d\n", INTEL_PCH_TYPE(dev));
#define PRINT_FLAG(x)  seq_printf(m, #x ": %s\n", yesno(info->x))
#define SEP_SEMICOLON ;
	DEV_INFO_FOR_EACH_FLAG(PRINT_FLAG, SEP_SEMICOLON);
#undef PRINT_FLAG
#undef SEP_SEMICOLON

	return 0;
}

<<<<<<< HEAD
static char get_active_flag(struct drm_i915_gem_object *obj)
=======
static const char get_active_flag(struct drm_i915_gem_object *obj)
>>>>>>> 95306975
{
	return obj->active ? '*' : ' ';
}

<<<<<<< HEAD
static char get_pin_flag(struct drm_i915_gem_object *obj)
=======
static const char get_pin_flag(struct drm_i915_gem_object *obj)
>>>>>>> 95306975
{
	return obj->pin_display ? 'p' : ' ';
}

<<<<<<< HEAD
static char get_tiling_flag(struct drm_i915_gem_object *obj)
=======
static const char get_tiling_flag(struct drm_i915_gem_object *obj)
>>>>>>> 95306975
{
	switch (obj->tiling_mode) {
	default:
	case I915_TILING_NONE: return ' ';
	case I915_TILING_X: return 'X';
	case I915_TILING_Y: return 'Y';
	}
}

<<<<<<< HEAD
static char get_global_flag(struct drm_i915_gem_object *obj)
=======
static inline const char get_global_flag(struct drm_i915_gem_object *obj)
>>>>>>> 95306975
{
	return i915_gem_obj_to_ggtt(obj) ? 'g' : ' ';
}

<<<<<<< HEAD
static char get_pin_mapped_flag(struct drm_i915_gem_object *obj)
=======
static inline const char get_pin_mapped_flag(struct drm_i915_gem_object *obj)
>>>>>>> 95306975
{
	return obj->mapping ? 'M' : ' ';
}

static u64 i915_gem_obj_total_ggtt_size(struct drm_i915_gem_object *obj)
{
	u64 size = 0;
	struct i915_vma *vma;

	list_for_each_entry(vma, &obj->vma_list, obj_link) {
		if (vma->is_ggtt && drm_mm_node_allocated(&vma->node))
			size += vma->node.size;
	}

	return size;
}

static void
describe_obj(struct seq_file *m, struct drm_i915_gem_object *obj)
{
	struct drm_i915_private *dev_priv = to_i915(obj->base.dev);
	struct intel_engine_cs *engine;
	struct i915_vma *vma;
	int pin_count = 0;
	enum intel_engine_id id;

	lockdep_assert_held(&obj->base.dev->struct_mutex);

	seq_printf(m, "%pK: %c%c%c%c%c %8zdKiB %02x %02x [ ",
		   &obj->base,
		   get_active_flag(obj),
		   get_pin_flag(obj),
		   get_tiling_flag(obj),
		   get_global_flag(obj),
		   get_pin_mapped_flag(obj),
		   obj->base.size / 1024,
		   obj->base.read_domains,
		   obj->base.write_domain);
	for_each_engine_id(engine, dev_priv, id)
		seq_printf(m, "%x ",
				i915_gem_request_get_seqno(obj->last_read_req[id]));
	seq_printf(m, "] %x %x%s%s%s",
		   i915_gem_request_get_seqno(obj->last_write_req),
		   i915_gem_request_get_seqno(obj->last_fenced_req),
		   i915_cache_level_str(to_i915(obj->base.dev), obj->cache_level),
		   obj->dirty ? " dirty" : "",
		   obj->madv == I915_MADV_DONTNEED ? " purgeable" : "");
	if (obj->base.name)
		seq_printf(m, " (name: %d)", obj->base.name);
	list_for_each_entry(vma, &obj->vma_list, obj_link) {
		if (vma->pin_count > 0)
			pin_count++;
	}
	seq_printf(m, " (pinned x %d)", pin_count);
	if (obj->pin_display)
		seq_printf(m, " (display)");
	if (obj->fence_reg != I915_FENCE_REG_NONE)
		seq_printf(m, " (fence: %d)", obj->fence_reg);
	list_for_each_entry(vma, &obj->vma_list, obj_link) {
		seq_printf(m, " (%sgtt offset: %08llx, size: %08llx",
			   vma->is_ggtt ? "g" : "pp",
			   vma->node.start, vma->node.size);
		if (vma->is_ggtt)
			seq_printf(m, ", type: %u", vma->ggtt_view.type);
		seq_puts(m, ")");
	}
	if (obj->stolen)
		seq_printf(m, " (stolen: %08llx)", obj->stolen->start);
	if (obj->pin_display || obj->fault_mappable) {
		char s[3], *t = s;
		if (obj->pin_display)
			*t++ = 'p';
		if (obj->fault_mappable)
			*t++ = 'f';
		*t = '\0';
		seq_printf(m, " (%s mappable)", s);
	}
	if (obj->last_write_req != NULL)
		seq_printf(m, " (%s)",
			   i915_gem_request_get_engine(obj->last_write_req)->name);
	if (obj->frontbuffer_bits)
		seq_printf(m, " (frontbuffer: 0x%03x)", obj->frontbuffer_bits);
}

static void describe_ctx(struct seq_file *m, struct intel_context *ctx)
{
	seq_putc(m, ctx->legacy_hw_ctx.initialized ? 'I' : 'i');
	seq_putc(m, ctx->remap_slice ? 'R' : 'r');
	seq_putc(m, ' ');
}

static int i915_gem_object_list_info(struct seq_file *m, void *data)
{
	struct drm_info_node *node = m->private;
	uintptr_t list = (uintptr_t) node->info_ent->data;
	struct list_head *head;
	struct drm_device *dev = node->minor->dev;
	struct drm_i915_private *dev_priv = to_i915(dev);
	struct i915_ggtt *ggtt = &dev_priv->ggtt;
	struct i915_vma *vma;
	u64 total_obj_size, total_gtt_size;
	int count, ret;

	ret = mutex_lock_interruptible(&dev->struct_mutex);
	if (ret)
		return ret;

	/* FIXME: the user of this interface might want more than just GGTT */
	switch (list) {
	case ACTIVE_LIST:
		seq_puts(m, "Active:\n");
		head = &ggtt->base.active_list;
		break;
	case INACTIVE_LIST:
		seq_puts(m, "Inactive:\n");
		head = &ggtt->base.inactive_list;
		break;
	default:
		mutex_unlock(&dev->struct_mutex);
		return -EINVAL;
	}

	total_obj_size = total_gtt_size = count = 0;
	list_for_each_entry(vma, head, vm_link) {
		seq_printf(m, "   ");
		describe_obj(m, vma->obj);
		seq_printf(m, "\n");
		total_obj_size += vma->obj->base.size;
		total_gtt_size += vma->node.size;
		count++;
	}
	mutex_unlock(&dev->struct_mutex);

	seq_printf(m, "Total %d objects, %llu bytes, %llu GTT size\n",
		   count, total_obj_size, total_gtt_size);
	return 0;
}

static int obj_rank_by_stolen(void *priv,
			      struct list_head *A, struct list_head *B)
{
	struct drm_i915_gem_object *a =
		container_of(A, struct drm_i915_gem_object, obj_exec_link);
	struct drm_i915_gem_object *b =
		container_of(B, struct drm_i915_gem_object, obj_exec_link);

	if (a->stolen->start < b->stolen->start)
		return -1;
	if (a->stolen->start > b->stolen->start)
		return 1;
	return 0;
}

static int i915_gem_stolen_list_info(struct seq_file *m, void *data)
{
	struct drm_info_node *node = m->private;
	struct drm_device *dev = node->minor->dev;
	struct drm_i915_private *dev_priv = dev->dev_private;
	struct drm_i915_gem_object *obj;
	u64 total_obj_size, total_gtt_size;
	LIST_HEAD(stolen);
	int count, ret;

	ret = mutex_lock_interruptible(&dev->struct_mutex);
	if (ret)
		return ret;

	total_obj_size = total_gtt_size = count = 0;
	list_for_each_entry(obj, &dev_priv->mm.bound_list, global_list) {
		if (obj->stolen == NULL)
			continue;

		list_add(&obj->obj_exec_link, &stolen);

		total_obj_size += obj->base.size;
		total_gtt_size += i915_gem_obj_total_ggtt_size(obj);
		count++;
	}
	list_for_each_entry(obj, &dev_priv->mm.unbound_list, global_list) {
		if (obj->stolen == NULL)
			continue;

		list_add(&obj->obj_exec_link, &stolen);

		total_obj_size += obj->base.size;
		count++;
	}
	list_sort(NULL, &stolen, obj_rank_by_stolen);
	seq_puts(m, "Stolen:\n");
	while (!list_empty(&stolen)) {
		obj = list_first_entry(&stolen, typeof(*obj), obj_exec_link);
		seq_puts(m, "   ");
		describe_obj(m, obj);
		seq_putc(m, '\n');
		list_del_init(&obj->obj_exec_link);
	}
	mutex_unlock(&dev->struct_mutex);

	seq_printf(m, "Total %d objects, %llu bytes, %llu GTT size\n",
		   count, total_obj_size, total_gtt_size);
	return 0;
}

#define count_objects(list, member) do { \
	list_for_each_entry(obj, list, member) { \
		size += i915_gem_obj_total_ggtt_size(obj); \
		++count; \
		if (obj->map_and_fenceable) { \
			mappable_size += i915_gem_obj_ggtt_size(obj); \
			++mappable_count; \
		} \
	} \
} while (0)

struct file_stats {
	struct drm_i915_file_private *file_priv;
	unsigned long count;
	u64 total, unbound;
	u64 global, shared;
	u64 active, inactive;
};

static int per_file_stats(int id, void *ptr, void *data)
{
	struct drm_i915_gem_object *obj = ptr;
	struct file_stats *stats = data;
	struct i915_vma *vma;

	stats->count++;
	stats->total += obj->base.size;

	if (obj->base.name || obj->base.dma_buf)
		stats->shared += obj->base.size;

	if (USES_FULL_PPGTT(obj->base.dev)) {
		list_for_each_entry(vma, &obj->vma_list, obj_link) {
			struct i915_hw_ppgtt *ppgtt;

			if (!drm_mm_node_allocated(&vma->node))
				continue;

			if (vma->is_ggtt) {
				stats->global += obj->base.size;
				continue;
			}

			ppgtt = container_of(vma->vm, struct i915_hw_ppgtt, base);
			if (ppgtt->file_priv != stats->file_priv)
				continue;

			if (obj->active) /* XXX per-vma statistic */
				stats->active += obj->base.size;
			else
				stats->inactive += obj->base.size;

			return 0;
		}
	} else {
		if (i915_gem_obj_ggtt_bound(obj)) {
			stats->global += obj->base.size;
			if (obj->active)
				stats->active += obj->base.size;
			else
				stats->inactive += obj->base.size;
			return 0;
		}
	}

	if (!list_empty(&obj->global_list))
		stats->unbound += obj->base.size;

	return 0;
}

#define print_file_stats(m, name, stats) do { \
	if (stats.count) \
		seq_printf(m, "%s: %lu objects, %llu bytes (%llu active, %llu inactive, %llu global, %llu shared, %llu unbound)\n", \
			   name, \
			   stats.count, \
			   stats.total, \
			   stats.active, \
			   stats.inactive, \
			   stats.global, \
			   stats.shared, \
			   stats.unbound); \
} while (0)

static void print_batch_pool_stats(struct seq_file *m,
				   struct drm_i915_private *dev_priv)
{
	struct drm_i915_gem_object *obj;
	struct file_stats stats;
	struct intel_engine_cs *engine;
	int j;

	memset(&stats, 0, sizeof(stats));

	for_each_engine(engine, dev_priv) {
		for (j = 0; j < ARRAY_SIZE(engine->batch_pool.cache_list); j++) {
			list_for_each_entry(obj,
					    &engine->batch_pool.cache_list[j],
					    batch_pool_link)
				per_file_stats(0, obj, &stats);
		}
	}

	print_file_stats(m, "[k]batch pool", stats);
}

#define count_vmas(list, member) do { \
	list_for_each_entry(vma, list, member) { \
		size += i915_gem_obj_total_ggtt_size(vma->obj); \
		++count; \
		if (vma->obj->map_and_fenceable) { \
			mappable_size += i915_gem_obj_ggtt_size(vma->obj); \
			++mappable_count; \
		} \
	} \
} while (0)

static int i915_gem_object_info(struct seq_file *m, void* data)
{
	struct drm_info_node *node = m->private;
	struct drm_device *dev = node->minor->dev;
	struct drm_i915_private *dev_priv = to_i915(dev);
	struct i915_ggtt *ggtt = &dev_priv->ggtt;
	u32 count, mappable_count, purgeable_count;
	u64 size, mappable_size, purgeable_size;
	unsigned long pin_mapped_count = 0, pin_mapped_purgeable_count = 0;
	u64 pin_mapped_size = 0, pin_mapped_purgeable_size = 0;
	struct drm_i915_gem_object *obj;
	struct drm_file *file;
	struct i915_vma *vma;
	int ret;

	ret = mutex_lock_interruptible(&dev->struct_mutex);
	if (ret)
		return ret;

	seq_printf(m, "%u objects, %zu bytes\n",
		   dev_priv->mm.object_count,
		   dev_priv->mm.object_memory);

	size = count = mappable_size = mappable_count = 0;
	count_objects(&dev_priv->mm.bound_list, global_list);
	seq_printf(m, "%u [%u] objects, %llu [%llu] bytes in gtt\n",
		   count, mappable_count, size, mappable_size);

	size = count = mappable_size = mappable_count = 0;
	count_vmas(&ggtt->base.active_list, vm_link);
	seq_printf(m, "  %u [%u] active objects, %llu [%llu] bytes\n",
		   count, mappable_count, size, mappable_size);

	size = count = mappable_size = mappable_count = 0;
	count_vmas(&ggtt->base.inactive_list, vm_link);
	seq_printf(m, "  %u [%u] inactive objects, %llu [%llu] bytes\n",
		   count, mappable_count, size, mappable_size);

	size = count = purgeable_size = purgeable_count = 0;
	list_for_each_entry(obj, &dev_priv->mm.unbound_list, global_list) {
		size += obj->base.size, ++count;
		if (obj->madv == I915_MADV_DONTNEED)
			purgeable_size += obj->base.size, ++purgeable_count;
		if (obj->mapping) {
			pin_mapped_count++;
			pin_mapped_size += obj->base.size;
			if (obj->pages_pin_count == 0) {
				pin_mapped_purgeable_count++;
				pin_mapped_purgeable_size += obj->base.size;
			}
		}
	}
	seq_printf(m, "%u unbound objects, %llu bytes\n", count, size);

	size = count = mappable_size = mappable_count = 0;
	list_for_each_entry(obj, &dev_priv->mm.bound_list, global_list) {
		if (obj->fault_mappable) {
			size += i915_gem_obj_ggtt_size(obj);
			++count;
		}
		if (obj->pin_display) {
			mappable_size += i915_gem_obj_ggtt_size(obj);
			++mappable_count;
		}
		if (obj->madv == I915_MADV_DONTNEED) {
			purgeable_size += obj->base.size;
			++purgeable_count;
		}
		if (obj->mapping) {
			pin_mapped_count++;
			pin_mapped_size += obj->base.size;
			if (obj->pages_pin_count == 0) {
				pin_mapped_purgeable_count++;
				pin_mapped_purgeable_size += obj->base.size;
			}
		}
	}
	seq_printf(m, "%u purgeable objects, %llu bytes\n",
		   purgeable_count, purgeable_size);
	seq_printf(m, "%u pinned mappable objects, %llu bytes\n",
		   mappable_count, mappable_size);
	seq_printf(m, "%u fault mappable objects, %llu bytes\n",
		   count, size);
	seq_printf(m,
		   "%lu [%lu] pin mapped objects, %llu [%llu] bytes [purgeable]\n",
		   pin_mapped_count, pin_mapped_purgeable_count,
		   pin_mapped_size, pin_mapped_purgeable_size);

	seq_printf(m, "%llu [%llu] gtt total\n",
		   ggtt->base.total, ggtt->mappable_end - ggtt->base.start);

	seq_putc(m, '\n');
	print_batch_pool_stats(m, dev_priv);

	mutex_unlock(&dev->struct_mutex);

	mutex_lock(&dev->filelist_mutex);
	list_for_each_entry_reverse(file, &dev->filelist, lhead) {
		struct file_stats stats;
		struct task_struct *task;

		memset(&stats, 0, sizeof(stats));
		stats.file_priv = file->driver_priv;
		spin_lock(&file->table_lock);
		idr_for_each(&file->object_idr, per_file_stats, &stats);
		spin_unlock(&file->table_lock);
		/*
		 * Although we have a valid reference on file->pid, that does
		 * not guarantee that the task_struct who called get_pid() is
		 * still alive (e.g. get_pid(current) => fork() => exit()).
		 * Therefore, we need to protect this ->comm access using RCU.
		 */
		rcu_read_lock();
		task = pid_task(file->pid, PIDTYPE_PID);
		print_file_stats(m, task ? task->comm : "<unknown>", stats);
		rcu_read_unlock();
	}
	mutex_unlock(&dev->filelist_mutex);

	return 0;
}

static int i915_gem_gtt_info(struct seq_file *m, void *data)
{
	struct drm_info_node *node = m->private;
	struct drm_device *dev = node->minor->dev;
	uintptr_t list = (uintptr_t) node->info_ent->data;
	struct drm_i915_private *dev_priv = dev->dev_private;
	struct drm_i915_gem_object *obj;
	u64 total_obj_size, total_gtt_size;
	int count, ret;

	ret = mutex_lock_interruptible(&dev->struct_mutex);
	if (ret)
		return ret;

	total_obj_size = total_gtt_size = count = 0;
	list_for_each_entry(obj, &dev_priv->mm.bound_list, global_list) {
		if (list == PINNED_LIST && !i915_gem_obj_is_pinned(obj))
			continue;

		seq_puts(m, "   ");
		describe_obj(m, obj);
		seq_putc(m, '\n');
		total_obj_size += obj->base.size;
		total_gtt_size += i915_gem_obj_total_ggtt_size(obj);
		count++;
	}

	mutex_unlock(&dev->struct_mutex);

	seq_printf(m, "Total %d objects, %llu bytes, %llu GTT size\n",
		   count, total_obj_size, total_gtt_size);

	return 0;
}

static int i915_gem_pageflip_info(struct seq_file *m, void *data)
{
	struct drm_info_node *node = m->private;
	struct drm_device *dev = node->minor->dev;
	struct drm_i915_private *dev_priv = dev->dev_private;
	struct intel_crtc *crtc;
	int ret;

	ret = mutex_lock_interruptible(&dev->struct_mutex);
	if (ret)
		return ret;

	for_each_intel_crtc(dev, crtc) {
		const char pipe = pipe_name(crtc->pipe);
		const char plane = plane_name(crtc->plane);
		struct intel_unpin_work *work;

		spin_lock_irq(&dev->event_lock);
		work = crtc->unpin_work;
		if (work == NULL) {
			seq_printf(m, "No flip due on pipe %c (plane %c)\n",
				   pipe, plane);
		} else {
			u32 addr;

			if (atomic_read(&work->pending) < INTEL_FLIP_COMPLETE) {
				seq_printf(m, "Flip queued on pipe %c (plane %c)\n",
					   pipe, plane);
			} else {
				seq_printf(m, "Flip pending (waiting for vsync) on pipe %c (plane %c)\n",
					   pipe, plane);
			}
			if (work->flip_queued_req) {
				struct intel_engine_cs *engine = i915_gem_request_get_engine(work->flip_queued_req);

				seq_printf(m, "Flip queued on %s at seqno %x, next seqno %x [current breadcrumb %x], completed? %d\n",
					   engine->name,
					   i915_gem_request_get_seqno(work->flip_queued_req),
					   dev_priv->next_seqno,
					   engine->get_seqno(engine),
					   i915_gem_request_completed(work->flip_queued_req, true));
			} else
				seq_printf(m, "Flip not associated with any ring\n");
			seq_printf(m, "Flip queued on frame %d, (was ready on frame %d), now %d\n",
				   work->flip_queued_vblank,
				   work->flip_ready_vblank,
				   drm_crtc_vblank_count(&crtc->base));
			if (work->enable_stall_check)
				seq_puts(m, "Stall check enabled, ");
			else
				seq_puts(m, "Stall check waiting for page flip ioctl, ");
			seq_printf(m, "%d prepares\n", atomic_read(&work->pending));

			if (INTEL_INFO(dev)->gen >= 4)
				addr = I915_HI_DISPBASE(I915_READ(DSPSURF(crtc->plane)));
			else
				addr = I915_READ(DSPADDR(crtc->plane));
			seq_printf(m, "Current scanout address 0x%08x\n", addr);

			if (work->pending_flip_obj) {
				seq_printf(m, "New framebuffer address 0x%08lx\n", (long)work->gtt_offset);
				seq_printf(m, "MMIO update completed? %d\n",  addr == work->gtt_offset);
			}
		}
		spin_unlock_irq(&dev->event_lock);
	}

	mutex_unlock(&dev->struct_mutex);

	return 0;
}

static int i915_gem_batch_pool_info(struct seq_file *m, void *data)
{
	struct drm_info_node *node = m->private;
	struct drm_device *dev = node->minor->dev;
	struct drm_i915_private *dev_priv = dev->dev_private;
	struct drm_i915_gem_object *obj;
	struct intel_engine_cs *engine;
	int total = 0;
	int ret, j;

	ret = mutex_lock_interruptible(&dev->struct_mutex);
	if (ret)
		return ret;

	for_each_engine(engine, dev_priv) {
		for (j = 0; j < ARRAY_SIZE(engine->batch_pool.cache_list); j++) {
			int count;

			count = 0;
			list_for_each_entry(obj,
					    &engine->batch_pool.cache_list[j],
					    batch_pool_link)
				count++;
			seq_printf(m, "%s cache[%d]: %d objects\n",
				   engine->name, j, count);

			list_for_each_entry(obj,
					    &engine->batch_pool.cache_list[j],
					    batch_pool_link) {
				seq_puts(m, "   ");
				describe_obj(m, obj);
				seq_putc(m, '\n');
			}

			total += count;
		}
	}

	seq_printf(m, "total: %d\n", total);

	mutex_unlock(&dev->struct_mutex);

	return 0;
}

static int i915_gem_request_info(struct seq_file *m, void *data)
{
	struct drm_info_node *node = m->private;
	struct drm_device *dev = node->minor->dev;
	struct drm_i915_private *dev_priv = dev->dev_private;
	struct intel_engine_cs *engine;
	struct drm_i915_gem_request *req;
	int ret, any;

	ret = mutex_lock_interruptible(&dev->struct_mutex);
	if (ret)
		return ret;

	any = 0;
	for_each_engine(engine, dev_priv) {
		int count;

		count = 0;
		list_for_each_entry(req, &engine->request_list, list)
			count++;
		if (count == 0)
			continue;

		seq_printf(m, "%s requests: %d\n", engine->name, count);
		list_for_each_entry(req, &engine->request_list, list) {
			struct task_struct *task;

			rcu_read_lock();
			task = NULL;
			if (req->pid)
				task = pid_task(req->pid, PIDTYPE_PID);
			seq_printf(m, "    %x @ %d: %s [%d]\n",
				   req->seqno,
				   (int) (jiffies - req->emitted_jiffies),
				   task ? task->comm : "<unknown>",
				   task ? task->pid : -1);
			rcu_read_unlock();
		}

		any++;
	}
	mutex_unlock(&dev->struct_mutex);

	if (any == 0)
		seq_puts(m, "No requests\n");

	return 0;
}

static void i915_ring_seqno_info(struct seq_file *m,
				 struct intel_engine_cs *engine)
{
	seq_printf(m, "Current sequence (%s): %x\n",
		   engine->name, engine->get_seqno(engine));
	seq_printf(m, "Current user interrupts (%s): %x\n",
		   engine->name, READ_ONCE(engine->user_interrupts));
}

static int i915_gem_seqno_info(struct seq_file *m, void *data)
{
	struct drm_info_node *node = m->private;
	struct drm_device *dev = node->minor->dev;
	struct drm_i915_private *dev_priv = dev->dev_private;
	struct intel_engine_cs *engine;
	int ret;

	ret = mutex_lock_interruptible(&dev->struct_mutex);
	if (ret)
		return ret;
	intel_runtime_pm_get(dev_priv);

	for_each_engine(engine, dev_priv)
		i915_ring_seqno_info(m, engine);

	intel_runtime_pm_put(dev_priv);
	mutex_unlock(&dev->struct_mutex);

	return 0;
}


static int i915_interrupt_info(struct seq_file *m, void *data)
{
	struct drm_info_node *node = m->private;
	struct drm_device *dev = node->minor->dev;
	struct drm_i915_private *dev_priv = dev->dev_private;
	struct intel_engine_cs *engine;
	int ret, i, pipe;

	ret = mutex_lock_interruptible(&dev->struct_mutex);
	if (ret)
		return ret;
	intel_runtime_pm_get(dev_priv);

	if (IS_CHERRYVIEW(dev)) {
		seq_printf(m, "Master Interrupt Control:\t%08x\n",
			   I915_READ(GEN8_MASTER_IRQ));

		seq_printf(m, "Display IER:\t%08x\n",
			   I915_READ(VLV_IER));
		seq_printf(m, "Display IIR:\t%08x\n",
			   I915_READ(VLV_IIR));
		seq_printf(m, "Display IIR_RW:\t%08x\n",
			   I915_READ(VLV_IIR_RW));
		seq_printf(m, "Display IMR:\t%08x\n",
			   I915_READ(VLV_IMR));
		for_each_pipe(dev_priv, pipe)
			seq_printf(m, "Pipe %c stat:\t%08x\n",
				   pipe_name(pipe),
				   I915_READ(PIPESTAT(pipe)));

		seq_printf(m, "Port hotplug:\t%08x\n",
			   I915_READ(PORT_HOTPLUG_EN));
		seq_printf(m, "DPFLIPSTAT:\t%08x\n",
			   I915_READ(VLV_DPFLIPSTAT));
		seq_printf(m, "DPINVGTT:\t%08x\n",
			   I915_READ(DPINVGTT));

		for (i = 0; i < 4; i++) {
			seq_printf(m, "GT Interrupt IMR %d:\t%08x\n",
				   i, I915_READ(GEN8_GT_IMR(i)));
			seq_printf(m, "GT Interrupt IIR %d:\t%08x\n",
				   i, I915_READ(GEN8_GT_IIR(i)));
			seq_printf(m, "GT Interrupt IER %d:\t%08x\n",
				   i, I915_READ(GEN8_GT_IER(i)));
		}

		seq_printf(m, "PCU interrupt mask:\t%08x\n",
			   I915_READ(GEN8_PCU_IMR));
		seq_printf(m, "PCU interrupt identity:\t%08x\n",
			   I915_READ(GEN8_PCU_IIR));
		seq_printf(m, "PCU interrupt enable:\t%08x\n",
			   I915_READ(GEN8_PCU_IER));
	} else if (INTEL_INFO(dev)->gen >= 8) {
		seq_printf(m, "Master Interrupt Control:\t%08x\n",
			   I915_READ(GEN8_MASTER_IRQ));

		for (i = 0; i < 4; i++) {
			seq_printf(m, "GT Interrupt IMR %d:\t%08x\n",
				   i, I915_READ(GEN8_GT_IMR(i)));
			seq_printf(m, "GT Interrupt IIR %d:\t%08x\n",
				   i, I915_READ(GEN8_GT_IIR(i)));
			seq_printf(m, "GT Interrupt IER %d:\t%08x\n",
				   i, I915_READ(GEN8_GT_IER(i)));
		}

		for_each_pipe(dev_priv, pipe) {
			enum intel_display_power_domain power_domain;

			power_domain = POWER_DOMAIN_PIPE(pipe);
			if (!intel_display_power_get_if_enabled(dev_priv,
								power_domain)) {
				seq_printf(m, "Pipe %c power disabled\n",
					   pipe_name(pipe));
				continue;
			}
			seq_printf(m, "Pipe %c IMR:\t%08x\n",
				   pipe_name(pipe),
				   I915_READ(GEN8_DE_PIPE_IMR(pipe)));
			seq_printf(m, "Pipe %c IIR:\t%08x\n",
				   pipe_name(pipe),
				   I915_READ(GEN8_DE_PIPE_IIR(pipe)));
			seq_printf(m, "Pipe %c IER:\t%08x\n",
				   pipe_name(pipe),
				   I915_READ(GEN8_DE_PIPE_IER(pipe)));

			intel_display_power_put(dev_priv, power_domain);
		}

		seq_printf(m, "Display Engine port interrupt mask:\t%08x\n",
			   I915_READ(GEN8_DE_PORT_IMR));
		seq_printf(m, "Display Engine port interrupt identity:\t%08x\n",
			   I915_READ(GEN8_DE_PORT_IIR));
		seq_printf(m, "Display Engine port interrupt enable:\t%08x\n",
			   I915_READ(GEN8_DE_PORT_IER));

		seq_printf(m, "Display Engine misc interrupt mask:\t%08x\n",
			   I915_READ(GEN8_DE_MISC_IMR));
		seq_printf(m, "Display Engine misc interrupt identity:\t%08x\n",
			   I915_READ(GEN8_DE_MISC_IIR));
		seq_printf(m, "Display Engine misc interrupt enable:\t%08x\n",
			   I915_READ(GEN8_DE_MISC_IER));

		seq_printf(m, "PCU interrupt mask:\t%08x\n",
			   I915_READ(GEN8_PCU_IMR));
		seq_printf(m, "PCU interrupt identity:\t%08x\n",
			   I915_READ(GEN8_PCU_IIR));
		seq_printf(m, "PCU interrupt enable:\t%08x\n",
			   I915_READ(GEN8_PCU_IER));
	} else if (IS_VALLEYVIEW(dev)) {
		seq_printf(m, "Display IER:\t%08x\n",
			   I915_READ(VLV_IER));
		seq_printf(m, "Display IIR:\t%08x\n",
			   I915_READ(VLV_IIR));
		seq_printf(m, "Display IIR_RW:\t%08x\n",
			   I915_READ(VLV_IIR_RW));
		seq_printf(m, "Display IMR:\t%08x\n",
			   I915_READ(VLV_IMR));
		for_each_pipe(dev_priv, pipe)
			seq_printf(m, "Pipe %c stat:\t%08x\n",
				   pipe_name(pipe),
				   I915_READ(PIPESTAT(pipe)));

		seq_printf(m, "Master IER:\t%08x\n",
			   I915_READ(VLV_MASTER_IER));

		seq_printf(m, "Render IER:\t%08x\n",
			   I915_READ(GTIER));
		seq_printf(m, "Render IIR:\t%08x\n",
			   I915_READ(GTIIR));
		seq_printf(m, "Render IMR:\t%08x\n",
			   I915_READ(GTIMR));

		seq_printf(m, "PM IER:\t\t%08x\n",
			   I915_READ(GEN6_PMIER));
		seq_printf(m, "PM IIR:\t\t%08x\n",
			   I915_READ(GEN6_PMIIR));
		seq_printf(m, "PM IMR:\t\t%08x\n",
			   I915_READ(GEN6_PMIMR));

		seq_printf(m, "Port hotplug:\t%08x\n",
			   I915_READ(PORT_HOTPLUG_EN));
		seq_printf(m, "DPFLIPSTAT:\t%08x\n",
			   I915_READ(VLV_DPFLIPSTAT));
		seq_printf(m, "DPINVGTT:\t%08x\n",
			   I915_READ(DPINVGTT));

	} else if (!HAS_PCH_SPLIT(dev)) {
		seq_printf(m, "Interrupt enable:    %08x\n",
			   I915_READ(IER));
		seq_printf(m, "Interrupt identity:  %08x\n",
			   I915_READ(IIR));
		seq_printf(m, "Interrupt mask:      %08x\n",
			   I915_READ(IMR));
		for_each_pipe(dev_priv, pipe)
			seq_printf(m, "Pipe %c stat:         %08x\n",
				   pipe_name(pipe),
				   I915_READ(PIPESTAT(pipe)));
	} else {
		seq_printf(m, "North Display Interrupt enable:		%08x\n",
			   I915_READ(DEIER));
		seq_printf(m, "North Display Interrupt identity:	%08x\n",
			   I915_READ(DEIIR));
		seq_printf(m, "North Display Interrupt mask:		%08x\n",
			   I915_READ(DEIMR));
		seq_printf(m, "South Display Interrupt enable:		%08x\n",
			   I915_READ(SDEIER));
		seq_printf(m, "South Display Interrupt identity:	%08x\n",
			   I915_READ(SDEIIR));
		seq_printf(m, "South Display Interrupt mask:		%08x\n",
			   I915_READ(SDEIMR));
		seq_printf(m, "Graphics Interrupt enable:		%08x\n",
			   I915_READ(GTIER));
		seq_printf(m, "Graphics Interrupt identity:		%08x\n",
			   I915_READ(GTIIR));
		seq_printf(m, "Graphics Interrupt mask:		%08x\n",
			   I915_READ(GTIMR));
	}
	for_each_engine(engine, dev_priv) {
		if (INTEL_INFO(dev)->gen >= 6) {
			seq_printf(m,
				   "Graphics Interrupt mask (%s):	%08x\n",
				   engine->name, I915_READ_IMR(engine));
		}
		i915_ring_seqno_info(m, engine);
	}
	intel_runtime_pm_put(dev_priv);
	mutex_unlock(&dev->struct_mutex);

	return 0;
}

static int i915_gem_fence_regs_info(struct seq_file *m, void *data)
{
	struct drm_info_node *node = m->private;
	struct drm_device *dev = node->minor->dev;
	struct drm_i915_private *dev_priv = dev->dev_private;
	int i, ret;

	ret = mutex_lock_interruptible(&dev->struct_mutex);
	if (ret)
		return ret;

	seq_printf(m, "Total fences = %d\n", dev_priv->num_fence_regs);
	for (i = 0; i < dev_priv->num_fence_regs; i++) {
		struct drm_i915_gem_object *obj = dev_priv->fence_regs[i].obj;

		seq_printf(m, "Fence %d, pin count = %d, object = ",
			   i, dev_priv->fence_regs[i].pin_count);
		if (obj == NULL)
			seq_puts(m, "unused");
		else
			describe_obj(m, obj);
		seq_putc(m, '\n');
	}

	mutex_unlock(&dev->struct_mutex);
	return 0;
}

static int i915_hws_info(struct seq_file *m, void *data)
{
	struct drm_info_node *node = m->private;
	struct drm_device *dev = node->minor->dev;
	struct drm_i915_private *dev_priv = dev->dev_private;
	struct intel_engine_cs *engine;
	const u32 *hws;
	int i;

	engine = &dev_priv->engine[(uintptr_t)node->info_ent->data];
	hws = engine->status_page.page_addr;
	if (hws == NULL)
		return 0;

	for (i = 0; i < 4096 / sizeof(u32) / 4; i += 4) {
		seq_printf(m, "0x%08x: 0x%08x 0x%08x 0x%08x 0x%08x\n",
			   i * 4,
			   hws[i], hws[i + 1], hws[i + 2], hws[i + 3]);
	}
	return 0;
}

static ssize_t
i915_error_state_write(struct file *filp,
		       const char __user *ubuf,
		       size_t cnt,
		       loff_t *ppos)
{
	struct i915_error_state_file_priv *error_priv = filp->private_data;
	struct drm_device *dev = error_priv->dev;
	int ret;

	DRM_DEBUG_DRIVER("Resetting error state\n");

	ret = mutex_lock_interruptible(&dev->struct_mutex);
	if (ret)
		return ret;

	i915_destroy_error_state(dev);
	mutex_unlock(&dev->struct_mutex);

	return cnt;
}

static int i915_error_state_open(struct inode *inode, struct file *file)
{
	struct drm_device *dev = inode->i_private;
	struct i915_error_state_file_priv *error_priv;

	error_priv = kzalloc(sizeof(*error_priv), GFP_KERNEL);
	if (!error_priv)
		return -ENOMEM;

	error_priv->dev = dev;

	i915_error_state_get(dev, error_priv);

	file->private_data = error_priv;

	return 0;
}

static int i915_error_state_release(struct inode *inode, struct file *file)
{
	struct i915_error_state_file_priv *error_priv = file->private_data;

	i915_error_state_put(error_priv);
	kfree(error_priv);

	return 0;
}

static ssize_t i915_error_state_read(struct file *file, char __user *userbuf,
				     size_t count, loff_t *pos)
{
	struct i915_error_state_file_priv *error_priv = file->private_data;
	struct drm_i915_error_state_buf error_str;
	loff_t tmp_pos = 0;
	ssize_t ret_count = 0;
	int ret;

	ret = i915_error_state_buf_init(&error_str, to_i915(error_priv->dev), count, *pos);
	if (ret)
		return ret;

	ret = i915_error_state_to_str(&error_str, error_priv);
	if (ret)
		goto out;

	ret_count = simple_read_from_buffer(userbuf, count, &tmp_pos,
					    error_str.buf,
					    error_str.bytes);

	if (ret_count < 0)
		ret = ret_count;
	else
		*pos = error_str.start + ret_count;
out:
	i915_error_state_buf_release(&error_str);
	return ret ?: ret_count;
}

static const struct file_operations i915_error_state_fops = {
	.owner = THIS_MODULE,
	.open = i915_error_state_open,
	.read = i915_error_state_read,
	.write = i915_error_state_write,
	.llseek = default_llseek,
	.release = i915_error_state_release,
};

static int
i915_next_seqno_get(void *data, u64 *val)
{
	struct drm_device *dev = data;
	struct drm_i915_private *dev_priv = dev->dev_private;
	int ret;

	ret = mutex_lock_interruptible(&dev->struct_mutex);
	if (ret)
		return ret;

	*val = dev_priv->next_seqno;
	mutex_unlock(&dev->struct_mutex);

	return 0;
}

static int
i915_next_seqno_set(void *data, u64 val)
{
	struct drm_device *dev = data;
	int ret;

	ret = mutex_lock_interruptible(&dev->struct_mutex);
	if (ret)
		return ret;

	ret = i915_gem_set_seqno(dev, val);
	mutex_unlock(&dev->struct_mutex);

	return ret;
}

DEFINE_SIMPLE_ATTRIBUTE(i915_next_seqno_fops,
			i915_next_seqno_get, i915_next_seqno_set,
			"0x%llx\n");

static int i915_frequency_info(struct seq_file *m, void *unused)
{
	struct drm_info_node *node = m->private;
	struct drm_device *dev = node->minor->dev;
	struct drm_i915_private *dev_priv = dev->dev_private;
	int ret = 0;

	intel_runtime_pm_get(dev_priv);

	flush_delayed_work(&dev_priv->rps.delayed_resume_work);

	if (IS_GEN5(dev)) {
		u16 rgvswctl = I915_READ16(MEMSWCTL);
		u16 rgvstat = I915_READ16(MEMSTAT_ILK);

		seq_printf(m, "Requested P-state: %d\n", (rgvswctl >> 8) & 0xf);
		seq_printf(m, "Requested VID: %d\n", rgvswctl & 0x3f);
		seq_printf(m, "Current VID: %d\n", (rgvstat & MEMSTAT_VID_MASK) >>
			   MEMSTAT_VID_SHIFT);
		seq_printf(m, "Current P-state: %d\n",
			   (rgvstat & MEMSTAT_PSTATE_MASK) >> MEMSTAT_PSTATE_SHIFT);
	} else if (IS_VALLEYVIEW(dev) || IS_CHERRYVIEW(dev)) {
		u32 freq_sts;

		mutex_lock(&dev_priv->rps.hw_lock);
		freq_sts = vlv_punit_read(dev_priv, PUNIT_REG_GPU_FREQ_STS);
		seq_printf(m, "PUNIT_REG_GPU_FREQ_STS: 0x%08x\n", freq_sts);
		seq_printf(m, "DDR freq: %d MHz\n", dev_priv->mem_freq);

		seq_printf(m, "actual GPU freq: %d MHz\n",
			   intel_gpu_freq(dev_priv, (freq_sts >> 8) & 0xff));

		seq_printf(m, "current GPU freq: %d MHz\n",
			   intel_gpu_freq(dev_priv, dev_priv->rps.cur_freq));

		seq_printf(m, "max GPU freq: %d MHz\n",
			   intel_gpu_freq(dev_priv, dev_priv->rps.max_freq));

		seq_printf(m, "min GPU freq: %d MHz\n",
			   intel_gpu_freq(dev_priv, dev_priv->rps.min_freq));

		seq_printf(m, "idle GPU freq: %d MHz\n",
			   intel_gpu_freq(dev_priv, dev_priv->rps.idle_freq));

		seq_printf(m,
			   "efficient (RPe) frequency: %d MHz\n",
			   intel_gpu_freq(dev_priv, dev_priv->rps.efficient_freq));
		mutex_unlock(&dev_priv->rps.hw_lock);
	} else if (INTEL_INFO(dev)->gen >= 6) {
		u32 rp_state_limits;
		u32 gt_perf_status;
		u32 rp_state_cap;
		u32 rpmodectl, rpinclimit, rpdeclimit;
		u32 rpstat, cagf, reqf;
		u32 rpupei, rpcurup, rpprevup;
		u32 rpdownei, rpcurdown, rpprevdown;
		u32 pm_ier, pm_imr, pm_isr, pm_iir, pm_mask;
		int max_freq;

		rp_state_limits = I915_READ(GEN6_RP_STATE_LIMITS);
		if (IS_BROXTON(dev)) {
			rp_state_cap = I915_READ(BXT_RP_STATE_CAP);
			gt_perf_status = I915_READ(BXT_GT_PERF_STATUS);
		} else {
			rp_state_cap = I915_READ(GEN6_RP_STATE_CAP);
			gt_perf_status = I915_READ(GEN6_GT_PERF_STATUS);
		}

		/* RPSTAT1 is in the GT power well */
		ret = mutex_lock_interruptible(&dev->struct_mutex);
		if (ret)
			goto out;

		intel_uncore_forcewake_get(dev_priv, FORCEWAKE_ALL);

		reqf = I915_READ(GEN6_RPNSWREQ);
		if (IS_GEN9(dev))
			reqf >>= 23;
		else {
			reqf &= ~GEN6_TURBO_DISABLE;
			if (IS_HASWELL(dev) || IS_BROADWELL(dev))
				reqf >>= 24;
			else
				reqf >>= 25;
		}
		reqf = intel_gpu_freq(dev_priv, reqf);

		rpmodectl = I915_READ(GEN6_RP_CONTROL);
		rpinclimit = I915_READ(GEN6_RP_UP_THRESHOLD);
		rpdeclimit = I915_READ(GEN6_RP_DOWN_THRESHOLD);

		rpstat = I915_READ(GEN6_RPSTAT1);
		rpupei = I915_READ(GEN6_RP_CUR_UP_EI) & GEN6_CURICONT_MASK;
		rpcurup = I915_READ(GEN6_RP_CUR_UP) & GEN6_CURBSYTAVG_MASK;
		rpprevup = I915_READ(GEN6_RP_PREV_UP) & GEN6_CURBSYTAVG_MASK;
		rpdownei = I915_READ(GEN6_RP_CUR_DOWN_EI) & GEN6_CURIAVG_MASK;
		rpcurdown = I915_READ(GEN6_RP_CUR_DOWN) & GEN6_CURBSYTAVG_MASK;
		rpprevdown = I915_READ(GEN6_RP_PREV_DOWN) & GEN6_CURBSYTAVG_MASK;
		if (IS_GEN9(dev))
			cagf = (rpstat & GEN9_CAGF_MASK) >> GEN9_CAGF_SHIFT;
		else if (IS_HASWELL(dev) || IS_BROADWELL(dev))
			cagf = (rpstat & HSW_CAGF_MASK) >> HSW_CAGF_SHIFT;
		else
			cagf = (rpstat & GEN6_CAGF_MASK) >> GEN6_CAGF_SHIFT;
		cagf = intel_gpu_freq(dev_priv, cagf);

		intel_uncore_forcewake_put(dev_priv, FORCEWAKE_ALL);
		mutex_unlock(&dev->struct_mutex);

		if (IS_GEN6(dev) || IS_GEN7(dev)) {
			pm_ier = I915_READ(GEN6_PMIER);
			pm_imr = I915_READ(GEN6_PMIMR);
			pm_isr = I915_READ(GEN6_PMISR);
			pm_iir = I915_READ(GEN6_PMIIR);
			pm_mask = I915_READ(GEN6_PMINTRMSK);
		} else {
			pm_ier = I915_READ(GEN8_GT_IER(2));
			pm_imr = I915_READ(GEN8_GT_IMR(2));
			pm_isr = I915_READ(GEN8_GT_ISR(2));
			pm_iir = I915_READ(GEN8_GT_IIR(2));
			pm_mask = I915_READ(GEN6_PMINTRMSK);
		}
		seq_printf(m, "PM IER=0x%08x IMR=0x%08x ISR=0x%08x IIR=0x%08x, MASK=0x%08x\n",
			   pm_ier, pm_imr, pm_isr, pm_iir, pm_mask);
		seq_printf(m, "GT_PERF_STATUS: 0x%08x\n", gt_perf_status);
		seq_printf(m, "Render p-state ratio: %d\n",
			   (gt_perf_status & (IS_GEN9(dev) ? 0x1ff00 : 0xff00)) >> 8);
		seq_printf(m, "Render p-state VID: %d\n",
			   gt_perf_status & 0xff);
		seq_printf(m, "Render p-state limit: %d\n",
			   rp_state_limits & 0xff);
		seq_printf(m, "RPSTAT1: 0x%08x\n", rpstat);
		seq_printf(m, "RPMODECTL: 0x%08x\n", rpmodectl);
		seq_printf(m, "RPINCLIMIT: 0x%08x\n", rpinclimit);
		seq_printf(m, "RPDECLIMIT: 0x%08x\n", rpdeclimit);
		seq_printf(m, "RPNSWREQ: %dMHz\n", reqf);
		seq_printf(m, "CAGF: %dMHz\n", cagf);
		seq_printf(m, "RP CUR UP EI: %d (%dus)\n",
			   rpupei, GT_PM_INTERVAL_TO_US(dev_priv, rpupei));
		seq_printf(m, "RP CUR UP: %d (%dus)\n",
			   rpcurup, GT_PM_INTERVAL_TO_US(dev_priv, rpcurup));
		seq_printf(m, "RP PREV UP: %d (%dus)\n",
			   rpprevup, GT_PM_INTERVAL_TO_US(dev_priv, rpprevup));
		seq_printf(m, "Up threshold: %d%%\n",
			   dev_priv->rps.up_threshold);

		seq_printf(m, "RP CUR DOWN EI: %d (%dus)\n",
			   rpdownei, GT_PM_INTERVAL_TO_US(dev_priv, rpdownei));
		seq_printf(m, "RP CUR DOWN: %d (%dus)\n",
			   rpcurdown, GT_PM_INTERVAL_TO_US(dev_priv, rpcurdown));
		seq_printf(m, "RP PREV DOWN: %d (%dus)\n",
			   rpprevdown, GT_PM_INTERVAL_TO_US(dev_priv, rpprevdown));
		seq_printf(m, "Down threshold: %d%%\n",
			   dev_priv->rps.down_threshold);

		max_freq = (IS_BROXTON(dev) ? rp_state_cap >> 0 :
			    rp_state_cap >> 16) & 0xff;
		max_freq *= (IS_SKYLAKE(dev) || IS_KABYLAKE(dev) ?
			     GEN9_FREQ_SCALER : 1);
		seq_printf(m, "Lowest (RPN) frequency: %dMHz\n",
			   intel_gpu_freq(dev_priv, max_freq));

		max_freq = (rp_state_cap & 0xff00) >> 8;
		max_freq *= (IS_SKYLAKE(dev) || IS_KABYLAKE(dev) ?
			     GEN9_FREQ_SCALER : 1);
		seq_printf(m, "Nominal (RP1) frequency: %dMHz\n",
			   intel_gpu_freq(dev_priv, max_freq));

		max_freq = (IS_BROXTON(dev) ? rp_state_cap >> 16 :
			    rp_state_cap >> 0) & 0xff;
		max_freq *= (IS_SKYLAKE(dev) || IS_KABYLAKE(dev) ?
			     GEN9_FREQ_SCALER : 1);
		seq_printf(m, "Max non-overclocked (RP0) frequency: %dMHz\n",
			   intel_gpu_freq(dev_priv, max_freq));
		seq_printf(m, "Max overclocked frequency: %dMHz\n",
			   intel_gpu_freq(dev_priv, dev_priv->rps.max_freq));

		seq_printf(m, "Current freq: %d MHz\n",
			   intel_gpu_freq(dev_priv, dev_priv->rps.cur_freq));
		seq_printf(m, "Actual freq: %d MHz\n", cagf);
		seq_printf(m, "Idle freq: %d MHz\n",
			   intel_gpu_freq(dev_priv, dev_priv->rps.idle_freq));
		seq_printf(m, "Min freq: %d MHz\n",
			   intel_gpu_freq(dev_priv, dev_priv->rps.min_freq));
		seq_printf(m, "Max freq: %d MHz\n",
			   intel_gpu_freq(dev_priv, dev_priv->rps.max_freq));
		seq_printf(m,
			   "efficient (RPe) frequency: %d MHz\n",
			   intel_gpu_freq(dev_priv, dev_priv->rps.efficient_freq));
	} else {
		seq_puts(m, "no P-state info available\n");
	}

	seq_printf(m, "Current CD clock frequency: %d kHz\n", dev_priv->cdclk_freq);
	seq_printf(m, "Max CD clock frequency: %d kHz\n", dev_priv->max_cdclk_freq);
	seq_printf(m, "Max pixel clock frequency: %d kHz\n", dev_priv->max_dotclk_freq);

out:
	intel_runtime_pm_put(dev_priv);
	return ret;
}

static int i915_hangcheck_info(struct seq_file *m, void *unused)
{
	struct drm_info_node *node = m->private;
	struct drm_device *dev = node->minor->dev;
	struct drm_i915_private *dev_priv = dev->dev_private;
	struct intel_engine_cs *engine;
	u64 acthd[I915_NUM_ENGINES];
	u32 seqno[I915_NUM_ENGINES];
	u32 instdone[I915_NUM_INSTDONE_REG];
	enum intel_engine_id id;
	int j;

	if (!i915.enable_hangcheck) {
		seq_printf(m, "Hangcheck disabled\n");
		return 0;
	}

	intel_runtime_pm_get(dev_priv);

	for_each_engine_id(engine, dev_priv, id) {
		acthd[id] = intel_ring_get_active_head(engine);
		seqno[id] = engine->get_seqno(engine);
	}

	i915_get_extra_instdone(dev_priv, instdone);

	intel_runtime_pm_put(dev_priv);

	if (delayed_work_pending(&dev_priv->gpu_error.hangcheck_work)) {
		seq_printf(m, "Hangcheck active, fires in %dms\n",
			   jiffies_to_msecs(dev_priv->gpu_error.hangcheck_work.timer.expires -
					    jiffies));
	} else
		seq_printf(m, "Hangcheck inactive\n");

	for_each_engine_id(engine, dev_priv, id) {
		seq_printf(m, "%s:\n", engine->name);
		seq_printf(m, "\tseqno = %x [current %x, last %x]\n",
			   engine->hangcheck.seqno,
			   seqno[id],
			   engine->last_submitted_seqno);
		seq_printf(m, "\tuser interrupts = %x [current %x]\n",
			   engine->hangcheck.user_interrupts,
			   READ_ONCE(engine->user_interrupts));
		seq_printf(m, "\tACTHD = 0x%08llx [current 0x%08llx]\n",
			   (long long)engine->hangcheck.acthd,
			   (long long)acthd[id]);
		seq_printf(m, "\tscore = %d\n", engine->hangcheck.score);
		seq_printf(m, "\taction = %d\n", engine->hangcheck.action);

		if (engine->id == RCS) {
			seq_puts(m, "\tinstdone read =");

			for (j = 0; j < I915_NUM_INSTDONE_REG; j++)
				seq_printf(m, " 0x%08x", instdone[j]);

			seq_puts(m, "\n\tinstdone accu =");

			for (j = 0; j < I915_NUM_INSTDONE_REG; j++)
				seq_printf(m, " 0x%08x",
					   engine->hangcheck.instdone[j]);

			seq_puts(m, "\n");
		}
	}

	return 0;
}

static int ironlake_drpc_info(struct seq_file *m)
{
	struct drm_info_node *node = m->private;
	struct drm_device *dev = node->minor->dev;
	struct drm_i915_private *dev_priv = dev->dev_private;
	u32 rgvmodectl, rstdbyctl;
	u16 crstandvid;
	int ret;

	ret = mutex_lock_interruptible(&dev->struct_mutex);
	if (ret)
		return ret;
	intel_runtime_pm_get(dev_priv);

	rgvmodectl = I915_READ(MEMMODECTL);
	rstdbyctl = I915_READ(RSTDBYCTL);
	crstandvid = I915_READ16(CRSTANDVID);

	intel_runtime_pm_put(dev_priv);
	mutex_unlock(&dev->struct_mutex);

	seq_printf(m, "HD boost: %s\n", yesno(rgvmodectl & MEMMODE_BOOST_EN));
	seq_printf(m, "Boost freq: %d\n",
		   (rgvmodectl & MEMMODE_BOOST_FREQ_MASK) >>
		   MEMMODE_BOOST_FREQ_SHIFT);
	seq_printf(m, "HW control enabled: %s\n",
		   yesno(rgvmodectl & MEMMODE_HWIDLE_EN));
	seq_printf(m, "SW control enabled: %s\n",
		   yesno(rgvmodectl & MEMMODE_SWMODE_EN));
	seq_printf(m, "Gated voltage change: %s\n",
		   yesno(rgvmodectl & MEMMODE_RCLK_GATE));
	seq_printf(m, "Starting frequency: P%d\n",
		   (rgvmodectl & MEMMODE_FSTART_MASK) >> MEMMODE_FSTART_SHIFT);
	seq_printf(m, "Max P-state: P%d\n",
		   (rgvmodectl & MEMMODE_FMAX_MASK) >> MEMMODE_FMAX_SHIFT);
	seq_printf(m, "Min P-state: P%d\n", (rgvmodectl & MEMMODE_FMIN_MASK));
	seq_printf(m, "RS1 VID: %d\n", (crstandvid & 0x3f));
	seq_printf(m, "RS2 VID: %d\n", ((crstandvid >> 8) & 0x3f));
	seq_printf(m, "Render standby enabled: %s\n",
		   yesno(!(rstdbyctl & RCX_SW_EXIT)));
	seq_puts(m, "Current RS state: ");
	switch (rstdbyctl & RSX_STATUS_MASK) {
	case RSX_STATUS_ON:
		seq_puts(m, "on\n");
		break;
	case RSX_STATUS_RC1:
		seq_puts(m, "RC1\n");
		break;
	case RSX_STATUS_RC1E:
		seq_puts(m, "RC1E\n");
		break;
	case RSX_STATUS_RS1:
		seq_puts(m, "RS1\n");
		break;
	case RSX_STATUS_RS2:
		seq_puts(m, "RS2 (RC6)\n");
		break;
	case RSX_STATUS_RS3:
		seq_puts(m, "RC3 (RC6+)\n");
		break;
	default:
		seq_puts(m, "unknown\n");
		break;
	}

	return 0;
}

static int i915_forcewake_domains(struct seq_file *m, void *data)
{
	struct drm_info_node *node = m->private;
	struct drm_device *dev = node->minor->dev;
	struct drm_i915_private *dev_priv = dev->dev_private;
	struct intel_uncore_forcewake_domain *fw_domain;

	spin_lock_irq(&dev_priv->uncore.lock);
	for_each_fw_domain(fw_domain, dev_priv) {
		seq_printf(m, "%s.wake_count = %u\n",
			   intel_uncore_forcewake_domain_to_str(fw_domain->id),
			   fw_domain->wake_count);
	}
	spin_unlock_irq(&dev_priv->uncore.lock);

	return 0;
}

static int vlv_drpc_info(struct seq_file *m)
{
	struct drm_info_node *node = m->private;
	struct drm_device *dev = node->minor->dev;
	struct drm_i915_private *dev_priv = dev->dev_private;
	u32 rpmodectl1, rcctl1, pw_status;

	intel_runtime_pm_get(dev_priv);

	pw_status = I915_READ(VLV_GTLC_PW_STATUS);
	rpmodectl1 = I915_READ(GEN6_RP_CONTROL);
	rcctl1 = I915_READ(GEN6_RC_CONTROL);

	intel_runtime_pm_put(dev_priv);

	seq_printf(m, "Video Turbo Mode: %s\n",
		   yesno(rpmodectl1 & GEN6_RP_MEDIA_TURBO));
	seq_printf(m, "Turbo enabled: %s\n",
		   yesno(rpmodectl1 & GEN6_RP_ENABLE));
	seq_printf(m, "HW control enabled: %s\n",
		   yesno(rpmodectl1 & GEN6_RP_ENABLE));
	seq_printf(m, "SW control enabled: %s\n",
		   yesno((rpmodectl1 & GEN6_RP_MEDIA_MODE_MASK) ==
			  GEN6_RP_MEDIA_SW_MODE));
	seq_printf(m, "RC6 Enabled: %s\n",
		   yesno(rcctl1 & (GEN7_RC_CTL_TO_MODE |
					GEN6_RC_CTL_EI_MODE(1))));
	seq_printf(m, "Render Power Well: %s\n",
		   (pw_status & VLV_GTLC_PW_RENDER_STATUS_MASK) ? "Up" : "Down");
	seq_printf(m, "Media Power Well: %s\n",
		   (pw_status & VLV_GTLC_PW_MEDIA_STATUS_MASK) ? "Up" : "Down");

	seq_printf(m, "Render RC6 residency since boot: %u\n",
		   I915_READ(VLV_GT_RENDER_RC6));
	seq_printf(m, "Media RC6 residency since boot: %u\n",
		   I915_READ(VLV_GT_MEDIA_RC6));

	return i915_forcewake_domains(m, NULL);
}

static int gen6_drpc_info(struct seq_file *m)
{
	struct drm_info_node *node = m->private;
	struct drm_device *dev = node->minor->dev;
	struct drm_i915_private *dev_priv = dev->dev_private;
	u32 rpmodectl1, gt_core_status, rcctl1, rc6vids = 0;
	unsigned forcewake_count;
	int count = 0, ret;

	ret = mutex_lock_interruptible(&dev->struct_mutex);
	if (ret)
		return ret;
	intel_runtime_pm_get(dev_priv);

	spin_lock_irq(&dev_priv->uncore.lock);
	forcewake_count = dev_priv->uncore.fw_domain[FW_DOMAIN_ID_RENDER].wake_count;
	spin_unlock_irq(&dev_priv->uncore.lock);

	if (forcewake_count) {
		seq_puts(m, "RC information inaccurate because somebody "
			    "holds a forcewake reference \n");
	} else {
		/* NB: we cannot use forcewake, else we read the wrong values */
		while (count++ < 50 && (I915_READ_NOTRACE(FORCEWAKE_ACK) & 1))
			udelay(10);
		seq_printf(m, "RC information accurate: %s\n", yesno(count < 51));
	}

	gt_core_status = I915_READ_FW(GEN6_GT_CORE_STATUS);
	trace_i915_reg_rw(false, GEN6_GT_CORE_STATUS, gt_core_status, 4, true);

	rpmodectl1 = I915_READ(GEN6_RP_CONTROL);
	rcctl1 = I915_READ(GEN6_RC_CONTROL);
	mutex_unlock(&dev->struct_mutex);
	mutex_lock(&dev_priv->rps.hw_lock);
	sandybridge_pcode_read(dev_priv, GEN6_PCODE_READ_RC6VIDS, &rc6vids);
	mutex_unlock(&dev_priv->rps.hw_lock);

	intel_runtime_pm_put(dev_priv);

	seq_printf(m, "Video Turbo Mode: %s\n",
		   yesno(rpmodectl1 & GEN6_RP_MEDIA_TURBO));
	seq_printf(m, "HW control enabled: %s\n",
		   yesno(rpmodectl1 & GEN6_RP_ENABLE));
	seq_printf(m, "SW control enabled: %s\n",
		   yesno((rpmodectl1 & GEN6_RP_MEDIA_MODE_MASK) ==
			  GEN6_RP_MEDIA_SW_MODE));
	seq_printf(m, "RC1e Enabled: %s\n",
		   yesno(rcctl1 & GEN6_RC_CTL_RC1e_ENABLE));
	seq_printf(m, "RC6 Enabled: %s\n",
		   yesno(rcctl1 & GEN6_RC_CTL_RC6_ENABLE));
	seq_printf(m, "Deep RC6 Enabled: %s\n",
		   yesno(rcctl1 & GEN6_RC_CTL_RC6p_ENABLE));
	seq_printf(m, "Deepest RC6 Enabled: %s\n",
		   yesno(rcctl1 & GEN6_RC_CTL_RC6pp_ENABLE));
	seq_puts(m, "Current RC state: ");
	switch (gt_core_status & GEN6_RCn_MASK) {
	case GEN6_RC0:
		if (gt_core_status & GEN6_CORE_CPD_STATE_MASK)
			seq_puts(m, "Core Power Down\n");
		else
			seq_puts(m, "on\n");
		break;
	case GEN6_RC3:
		seq_puts(m, "RC3\n");
		break;
	case GEN6_RC6:
		seq_puts(m, "RC6\n");
		break;
	case GEN6_RC7:
		seq_puts(m, "RC7\n");
		break;
	default:
		seq_puts(m, "Unknown\n");
		break;
	}

	seq_printf(m, "Core Power Down: %s\n",
		   yesno(gt_core_status & GEN6_CORE_CPD_STATE_MASK));

	/* Not exactly sure what this is */
	seq_printf(m, "RC6 \"Locked to RPn\" residency since boot: %u\n",
		   I915_READ(GEN6_GT_GFX_RC6_LOCKED));
	seq_printf(m, "RC6 residency since boot: %u\n",
		   I915_READ(GEN6_GT_GFX_RC6));
	seq_printf(m, "RC6+ residency since boot: %u\n",
		   I915_READ(GEN6_GT_GFX_RC6p));
	seq_printf(m, "RC6++ residency since boot: %u\n",
		   I915_READ(GEN6_GT_GFX_RC6pp));

	seq_printf(m, "RC6   voltage: %dmV\n",
		   GEN6_DECODE_RC6_VID(((rc6vids >> 0) & 0xff)));
	seq_printf(m, "RC6+  voltage: %dmV\n",
		   GEN6_DECODE_RC6_VID(((rc6vids >> 8) & 0xff)));
	seq_printf(m, "RC6++ voltage: %dmV\n",
		   GEN6_DECODE_RC6_VID(((rc6vids >> 16) & 0xff)));
	return 0;
}

static int i915_drpc_info(struct seq_file *m, void *unused)
{
	struct drm_info_node *node = m->private;
	struct drm_device *dev = node->minor->dev;

	if (IS_VALLEYVIEW(dev) || IS_CHERRYVIEW(dev))
		return vlv_drpc_info(m);
	else if (INTEL_INFO(dev)->gen >= 6)
		return gen6_drpc_info(m);
	else
		return ironlake_drpc_info(m);
}

static int i915_frontbuffer_tracking(struct seq_file *m, void *unused)
{
	struct drm_info_node *node = m->private;
	struct drm_device *dev = node->minor->dev;
	struct drm_i915_private *dev_priv = dev->dev_private;

	seq_printf(m, "FB tracking busy bits: 0x%08x\n",
		   dev_priv->fb_tracking.busy_bits);

	seq_printf(m, "FB tracking flip bits: 0x%08x\n",
		   dev_priv->fb_tracking.flip_bits);

	return 0;
}

static int i915_fbc_status(struct seq_file *m, void *unused)
{
	struct drm_info_node *node = m->private;
	struct drm_device *dev = node->minor->dev;
	struct drm_i915_private *dev_priv = dev->dev_private;

	if (!HAS_FBC(dev)) {
		seq_puts(m, "FBC unsupported on this chipset\n");
		return 0;
	}

	intel_runtime_pm_get(dev_priv);
	mutex_lock(&dev_priv->fbc.lock);

	if (intel_fbc_is_active(dev_priv))
		seq_puts(m, "FBC enabled\n");
	else
		seq_printf(m, "FBC disabled: %s\n",
			   dev_priv->fbc.no_fbc_reason);

	if (INTEL_INFO(dev_priv)->gen >= 7)
		seq_printf(m, "Compressing: %s\n",
			   yesno(I915_READ(FBC_STATUS2) &
				 FBC_COMPRESSION_MASK));

	mutex_unlock(&dev_priv->fbc.lock);
	intel_runtime_pm_put(dev_priv);

	return 0;
}

static int i915_fbc_fc_get(void *data, u64 *val)
{
	struct drm_device *dev = data;
	struct drm_i915_private *dev_priv = dev->dev_private;

	if (INTEL_INFO(dev)->gen < 7 || !HAS_FBC(dev))
		return -ENODEV;

	*val = dev_priv->fbc.false_color;

	return 0;
}

static int i915_fbc_fc_set(void *data, u64 val)
{
	struct drm_device *dev = data;
	struct drm_i915_private *dev_priv = dev->dev_private;
	u32 reg;

	if (INTEL_INFO(dev)->gen < 7 || !HAS_FBC(dev))
		return -ENODEV;

	mutex_lock(&dev_priv->fbc.lock);

	reg = I915_READ(ILK_DPFC_CONTROL);
	dev_priv->fbc.false_color = val;

	I915_WRITE(ILK_DPFC_CONTROL, val ?
		   (reg | FBC_CTL_FALSE_COLOR) :
		   (reg & ~FBC_CTL_FALSE_COLOR));

	mutex_unlock(&dev_priv->fbc.lock);
	return 0;
}

DEFINE_SIMPLE_ATTRIBUTE(i915_fbc_fc_fops,
			i915_fbc_fc_get, i915_fbc_fc_set,
			"%llu\n");

static int i915_ips_status(struct seq_file *m, void *unused)
{
	struct drm_info_node *node = m->private;
	struct drm_device *dev = node->minor->dev;
	struct drm_i915_private *dev_priv = dev->dev_private;

	if (!HAS_IPS(dev)) {
		seq_puts(m, "not supported\n");
		return 0;
	}

	intel_runtime_pm_get(dev_priv);

	seq_printf(m, "Enabled by kernel parameter: %s\n",
		   yesno(i915.enable_ips));

	if (INTEL_INFO(dev)->gen >= 8) {
		seq_puts(m, "Currently: unknown\n");
	} else {
		if (I915_READ(IPS_CTL) & IPS_ENABLE)
			seq_puts(m, "Currently: enabled\n");
		else
			seq_puts(m, "Currently: disabled\n");
	}

	intel_runtime_pm_put(dev_priv);

	return 0;
}

static int i915_sr_status(struct seq_file *m, void *unused)
{
	struct drm_info_node *node = m->private;
	struct drm_device *dev = node->minor->dev;
	struct drm_i915_private *dev_priv = dev->dev_private;
	bool sr_enabled = false;

	intel_runtime_pm_get(dev_priv);

	if (HAS_PCH_SPLIT(dev))
		sr_enabled = I915_READ(WM1_LP_ILK) & WM1_LP_SR_EN;
	else if (IS_CRESTLINE(dev) || IS_G4X(dev) ||
		 IS_I945G(dev) || IS_I945GM(dev))
		sr_enabled = I915_READ(FW_BLC_SELF) & FW_BLC_SELF_EN;
	else if (IS_I915GM(dev))
		sr_enabled = I915_READ(INSTPM) & INSTPM_SELF_EN;
	else if (IS_PINEVIEW(dev))
		sr_enabled = I915_READ(DSPFW3) & PINEVIEW_SELF_REFRESH_EN;
	else if (IS_VALLEYVIEW(dev) || IS_CHERRYVIEW(dev))
		sr_enabled = I915_READ(FW_BLC_SELF_VLV) & FW_CSPWRDWNEN;

	intel_runtime_pm_put(dev_priv);

	seq_printf(m, "self-refresh: %s\n",
		   sr_enabled ? "enabled" : "disabled");

	return 0;
}

static int i915_emon_status(struct seq_file *m, void *unused)
{
	struct drm_info_node *node = m->private;
	struct drm_device *dev = node->minor->dev;
	struct drm_i915_private *dev_priv = dev->dev_private;
	unsigned long temp, chipset, gfx;
	int ret;

	if (!IS_GEN5(dev))
		return -ENODEV;

	ret = mutex_lock_interruptible(&dev->struct_mutex);
	if (ret)
		return ret;

	temp = i915_mch_val(dev_priv);
	chipset = i915_chipset_val(dev_priv);
	gfx = i915_gfx_val(dev_priv);
	mutex_unlock(&dev->struct_mutex);

	seq_printf(m, "GMCH temp: %ld\n", temp);
	seq_printf(m, "Chipset power: %ld\n", chipset);
	seq_printf(m, "GFX power: %ld\n", gfx);
	seq_printf(m, "Total power: %ld\n", chipset + gfx);

	return 0;
}

static int i915_ring_freq_table(struct seq_file *m, void *unused)
{
	struct drm_info_node *node = m->private;
	struct drm_device *dev = node->minor->dev;
	struct drm_i915_private *dev_priv = dev->dev_private;
	int ret = 0;
	int gpu_freq, ia_freq;
	unsigned int max_gpu_freq, min_gpu_freq;

	if (!HAS_CORE_RING_FREQ(dev)) {
		seq_puts(m, "unsupported on this chipset\n");
		return 0;
	}

	intel_runtime_pm_get(dev_priv);

	flush_delayed_work(&dev_priv->rps.delayed_resume_work);

	ret = mutex_lock_interruptible(&dev_priv->rps.hw_lock);
	if (ret)
		goto out;

	if (IS_SKYLAKE(dev) || IS_KABYLAKE(dev)) {
		/* Convert GT frequency to 50 HZ units */
		min_gpu_freq =
			dev_priv->rps.min_freq_softlimit / GEN9_FREQ_SCALER;
		max_gpu_freq =
			dev_priv->rps.max_freq_softlimit / GEN9_FREQ_SCALER;
	} else {
		min_gpu_freq = dev_priv->rps.min_freq_softlimit;
		max_gpu_freq = dev_priv->rps.max_freq_softlimit;
	}

	seq_puts(m, "GPU freq (MHz)\tEffective CPU freq (MHz)\tEffective Ring freq (MHz)\n");

	for (gpu_freq = min_gpu_freq; gpu_freq <= max_gpu_freq; gpu_freq++) {
		ia_freq = gpu_freq;
		sandybridge_pcode_read(dev_priv,
				       GEN6_PCODE_READ_MIN_FREQ_TABLE,
				       &ia_freq);
		seq_printf(m, "%d\t\t%d\t\t\t\t%d\n",
			   intel_gpu_freq(dev_priv, (gpu_freq *
				(IS_SKYLAKE(dev) || IS_KABYLAKE(dev) ?
				 GEN9_FREQ_SCALER : 1))),
			   ((ia_freq >> 0) & 0xff) * 100,
			   ((ia_freq >> 8) & 0xff) * 100);
	}

	mutex_unlock(&dev_priv->rps.hw_lock);

out:
	intel_runtime_pm_put(dev_priv);
	return ret;
}

static int i915_opregion(struct seq_file *m, void *unused)
{
	struct drm_info_node *node = m->private;
	struct drm_device *dev = node->minor->dev;
	struct drm_i915_private *dev_priv = dev->dev_private;
	struct intel_opregion *opregion = &dev_priv->opregion;
	int ret;

	ret = mutex_lock_interruptible(&dev->struct_mutex);
	if (ret)
		goto out;

	if (opregion->header)
		seq_write(m, opregion->header, OPREGION_SIZE);

	mutex_unlock(&dev->struct_mutex);

out:
	return 0;
}

static int i915_vbt(struct seq_file *m, void *unused)
{
	struct drm_info_node *node = m->private;
	struct drm_device *dev = node->minor->dev;
	struct drm_i915_private *dev_priv = dev->dev_private;
	struct intel_opregion *opregion = &dev_priv->opregion;

	if (opregion->vbt)
		seq_write(m, opregion->vbt, opregion->vbt_size);

	return 0;
}

static int i915_gem_framebuffer_info(struct seq_file *m, void *data)
{
	struct drm_info_node *node = m->private;
	struct drm_device *dev = node->minor->dev;
	struct intel_framebuffer *fbdev_fb = NULL;
	struct drm_framebuffer *drm_fb;
	int ret;

	ret = mutex_lock_interruptible(&dev->struct_mutex);
	if (ret)
		return ret;

#ifdef CONFIG_DRM_FBDEV_EMULATION
       if (to_i915(dev)->fbdev) {
               fbdev_fb = to_intel_framebuffer(to_i915(dev)->fbdev->helper.fb);

               seq_printf(m, "fbcon size: %d x %d, depth %d, %d bpp, modifier 0x%llx, refcount %d, obj ",
                         fbdev_fb->base.width,
                         fbdev_fb->base.height,
                         fbdev_fb->base.depth,
                         fbdev_fb->base.bits_per_pixel,
                         fbdev_fb->base.modifier[0],
                         drm_framebuffer_read_refcount(&fbdev_fb->base));
               describe_obj(m, fbdev_fb->obj);
               seq_putc(m, '\n');
       }
#endif

	mutex_lock(&dev->mode_config.fb_lock);
	drm_for_each_fb(drm_fb, dev) {
		struct intel_framebuffer *fb = to_intel_framebuffer(drm_fb);
		if (fb == fbdev_fb)
			continue;

		seq_printf(m, "user size: %d x %d, depth %d, %d bpp, modifier 0x%llx, refcount %d, obj ",
			   fb->base.width,
			   fb->base.height,
			   fb->base.depth,
			   fb->base.bits_per_pixel,
			   fb->base.modifier[0],
			   drm_framebuffer_read_refcount(&fb->base));
		describe_obj(m, fb->obj);
		seq_putc(m, '\n');
	}
	mutex_unlock(&dev->mode_config.fb_lock);
	mutex_unlock(&dev->struct_mutex);

	return 0;
}

static void describe_ctx_ringbuf(struct seq_file *m,
				 struct intel_ringbuffer *ringbuf)
{
	seq_printf(m, " (ringbuffer, space: %d, head: %u, tail: %u, last head: %d)",
		   ringbuf->space, ringbuf->head, ringbuf->tail,
		   ringbuf->last_retired_head);
}

static int i915_context_status(struct seq_file *m, void *unused)
{
	struct drm_info_node *node = m->private;
	struct drm_device *dev = node->minor->dev;
	struct drm_i915_private *dev_priv = dev->dev_private;
	struct intel_engine_cs *engine;
	struct intel_context *ctx;
	enum intel_engine_id id;
	int ret;

	ret = mutex_lock_interruptible(&dev->struct_mutex);
	if (ret)
		return ret;

	list_for_each_entry(ctx, &dev_priv->context_list, link) {
		if (!i915.enable_execlists &&
		    ctx->legacy_hw_ctx.rcs_state == NULL)
			continue;

		seq_printf(m, "HW context %u ", ctx->hw_id);
		describe_ctx(m, ctx);
		if (ctx == dev_priv->kernel_context)
			seq_printf(m, "(kernel context) ");

		if (i915.enable_execlists) {
			seq_putc(m, '\n');
			for_each_engine_id(engine, dev_priv, id) {
				struct drm_i915_gem_object *ctx_obj =
					ctx->engine[id].state;
				struct intel_ringbuffer *ringbuf =
					ctx->engine[id].ringbuf;

				seq_printf(m, "%s: ", engine->name);
				if (ctx_obj)
					describe_obj(m, ctx_obj);
				if (ringbuf)
					describe_ctx_ringbuf(m, ringbuf);
				seq_putc(m, '\n');
			}
		} else {
			describe_obj(m, ctx->legacy_hw_ctx.rcs_state);
		}

		seq_putc(m, '\n');
	}

	mutex_unlock(&dev->struct_mutex);

	return 0;
}

static void i915_dump_lrc_obj(struct seq_file *m,
			      struct intel_context *ctx,
			      struct intel_engine_cs *engine)
{
	struct page *page;
	uint32_t *reg_state;
	int j;
	struct drm_i915_gem_object *ctx_obj = ctx->engine[engine->id].state;
	unsigned long ggtt_offset = 0;

	seq_printf(m, "CONTEXT: %s %u\n", engine->name, ctx->hw_id);

	if (ctx_obj == NULL) {
<<<<<<< HEAD
		seq_puts(m, "\tNot allocated\n");
		return;
	}

=======
		seq_printf(m, "Context on %s with no gem object\n",
			   engine->name);
		return;
	}

	seq_printf(m, "CONTEXT: %s %u\n", engine->name,
		   intel_execlists_ctx_id(ctx, engine));

>>>>>>> 95306975
	if (!i915_gem_obj_ggtt_bound(ctx_obj))
		seq_puts(m, "\tNot bound in GGTT\n");
	else
		ggtt_offset = i915_gem_obj_ggtt_offset(ctx_obj);

	if (i915_gem_object_get_pages(ctx_obj)) {
		seq_puts(m, "\tFailed to get pages for context object\n");
		return;
	}

	page = i915_gem_object_get_page(ctx_obj, LRC_STATE_PN);
	if (!WARN_ON(page == NULL)) {
		reg_state = kmap_atomic(page);

		for (j = 0; j < 0x600 / sizeof(u32) / 4; j += 4) {
			seq_printf(m, "\t[0x%08lx] 0x%08x 0x%08x 0x%08x 0x%08x\n",
				   ggtt_offset + 4096 + (j * 4),
				   reg_state[j], reg_state[j + 1],
				   reg_state[j + 2], reg_state[j + 3]);
		}
		kunmap_atomic(reg_state);
	}

	seq_putc(m, '\n');
}

static int i915_dump_lrc(struct seq_file *m, void *unused)
{
	struct drm_info_node *node = (struct drm_info_node *) m->private;
	struct drm_device *dev = node->minor->dev;
	struct drm_i915_private *dev_priv = dev->dev_private;
	struct intel_engine_cs *engine;
	struct intel_context *ctx;
	int ret;

	if (!i915.enable_execlists) {
		seq_printf(m, "Logical Ring Contexts are disabled\n");
		return 0;
	}

	ret = mutex_lock_interruptible(&dev->struct_mutex);
	if (ret)
		return ret;

	list_for_each_entry(ctx, &dev_priv->context_list, link)
<<<<<<< HEAD
		for_each_engine(engine, dev_priv)
			i915_dump_lrc_obj(m, ctx, engine);
=======
		if (ctx != dev_priv->kernel_context)
			for_each_engine(engine, dev_priv)
				i915_dump_lrc_obj(m, ctx, engine);
>>>>>>> 95306975

	mutex_unlock(&dev->struct_mutex);

	return 0;
}

static int i915_execlists(struct seq_file *m, void *data)
{
	struct drm_info_node *node = (struct drm_info_node *)m->private;
	struct drm_device *dev = node->minor->dev;
	struct drm_i915_private *dev_priv = dev->dev_private;
	struct intel_engine_cs *engine;
	u32 status_pointer;
	u8 read_pointer;
	u8 write_pointer;
	u32 status;
	u32 ctx_id;
	struct list_head *cursor;
	int i, ret;

	if (!i915.enable_execlists) {
		seq_puts(m, "Logical Ring Contexts are disabled\n");
		return 0;
	}

	ret = mutex_lock_interruptible(&dev->struct_mutex);
	if (ret)
		return ret;

	intel_runtime_pm_get(dev_priv);

	for_each_engine(engine, dev_priv) {
		struct drm_i915_gem_request *head_req = NULL;
		int count = 0;

		seq_printf(m, "%s\n", engine->name);

		status = I915_READ(RING_EXECLIST_STATUS_LO(engine));
		ctx_id = I915_READ(RING_EXECLIST_STATUS_HI(engine));
		seq_printf(m, "\tExeclist status: 0x%08X, context: %u\n",
			   status, ctx_id);

		status_pointer = I915_READ(RING_CONTEXT_STATUS_PTR(engine));
		seq_printf(m, "\tStatus pointer: 0x%08X\n", status_pointer);

		read_pointer = engine->next_context_status_buffer;
		write_pointer = GEN8_CSB_WRITE_PTR(status_pointer);
		if (read_pointer > write_pointer)
			write_pointer += GEN8_CSB_ENTRIES;
		seq_printf(m, "\tRead pointer: 0x%08X, write pointer 0x%08X\n",
			   read_pointer, write_pointer);

		for (i = 0; i < GEN8_CSB_ENTRIES; i++) {
			status = I915_READ(RING_CONTEXT_STATUS_BUF_LO(engine, i));
			ctx_id = I915_READ(RING_CONTEXT_STATUS_BUF_HI(engine, i));

			seq_printf(m, "\tStatus buffer %d: 0x%08X, context: %u\n",
				   i, status, ctx_id);
		}

		spin_lock_bh(&engine->execlist_lock);
		list_for_each(cursor, &engine->execlist_queue)
			count++;
		head_req = list_first_entry_or_null(&engine->execlist_queue,
						    struct drm_i915_gem_request,
						    execlist_link);
		spin_unlock_bh(&engine->execlist_lock);

		seq_printf(m, "\t%d requests in queue\n", count);
		if (head_req) {
<<<<<<< HEAD
			seq_printf(m, "\tHead request context: %u\n",
				   head_req->ctx->hw_id);
=======
			seq_printf(m, "\tHead request id: %u\n",
				   intel_execlists_ctx_id(head_req->ctx, engine));
>>>>>>> 95306975
			seq_printf(m, "\tHead request tail: %u\n",
				   head_req->tail);
		}

		seq_putc(m, '\n');
	}

	intel_runtime_pm_put(dev_priv);
	mutex_unlock(&dev->struct_mutex);

	return 0;
}

static const char *swizzle_string(unsigned swizzle)
{
	switch (swizzle) {
	case I915_BIT_6_SWIZZLE_NONE:
		return "none";
	case I915_BIT_6_SWIZZLE_9:
		return "bit9";
	case I915_BIT_6_SWIZZLE_9_10:
		return "bit9/bit10";
	case I915_BIT_6_SWIZZLE_9_11:
		return "bit9/bit11";
	case I915_BIT_6_SWIZZLE_9_10_11:
		return "bit9/bit10/bit11";
	case I915_BIT_6_SWIZZLE_9_17:
		return "bit9/bit17";
	case I915_BIT_6_SWIZZLE_9_10_17:
		return "bit9/bit10/bit17";
	case I915_BIT_6_SWIZZLE_UNKNOWN:
		return "unknown";
	}

	return "bug";
}

static int i915_swizzle_info(struct seq_file *m, void *data)
{
	struct drm_info_node *node = m->private;
	struct drm_device *dev = node->minor->dev;
	struct drm_i915_private *dev_priv = dev->dev_private;
	int ret;

	ret = mutex_lock_interruptible(&dev->struct_mutex);
	if (ret)
		return ret;
	intel_runtime_pm_get(dev_priv);

	seq_printf(m, "bit6 swizzle for X-tiling = %s\n",
		   swizzle_string(dev_priv->mm.bit_6_swizzle_x));
	seq_printf(m, "bit6 swizzle for Y-tiling = %s\n",
		   swizzle_string(dev_priv->mm.bit_6_swizzle_y));

	if (IS_GEN3(dev) || IS_GEN4(dev)) {
		seq_printf(m, "DDC = 0x%08x\n",
			   I915_READ(DCC));
		seq_printf(m, "DDC2 = 0x%08x\n",
			   I915_READ(DCC2));
		seq_printf(m, "C0DRB3 = 0x%04x\n",
			   I915_READ16(C0DRB3));
		seq_printf(m, "C1DRB3 = 0x%04x\n",
			   I915_READ16(C1DRB3));
	} else if (INTEL_INFO(dev)->gen >= 6) {
		seq_printf(m, "MAD_DIMM_C0 = 0x%08x\n",
			   I915_READ(MAD_DIMM_C0));
		seq_printf(m, "MAD_DIMM_C1 = 0x%08x\n",
			   I915_READ(MAD_DIMM_C1));
		seq_printf(m, "MAD_DIMM_C2 = 0x%08x\n",
			   I915_READ(MAD_DIMM_C2));
		seq_printf(m, "TILECTL = 0x%08x\n",
			   I915_READ(TILECTL));
		if (INTEL_INFO(dev)->gen >= 8)
			seq_printf(m, "GAMTARBMODE = 0x%08x\n",
				   I915_READ(GAMTARBMODE));
		else
			seq_printf(m, "ARB_MODE = 0x%08x\n",
				   I915_READ(ARB_MODE));
		seq_printf(m, "DISP_ARB_CTL = 0x%08x\n",
			   I915_READ(DISP_ARB_CTL));
	}

	if (dev_priv->quirks & QUIRK_PIN_SWIZZLED_PAGES)
		seq_puts(m, "L-shaped memory detected\n");

	intel_runtime_pm_put(dev_priv);
	mutex_unlock(&dev->struct_mutex);

	return 0;
}

static int per_file_ctx(int id, void *ptr, void *data)
{
	struct intel_context *ctx = ptr;
	struct seq_file *m = data;
	struct i915_hw_ppgtt *ppgtt = ctx->ppgtt;

	if (!ppgtt) {
		seq_printf(m, "  no ppgtt for context %d\n",
			   ctx->user_handle);
		return 0;
	}

	if (i915_gem_context_is_default(ctx))
		seq_puts(m, "  default context:\n");
	else
		seq_printf(m, "  context %d:\n", ctx->user_handle);
	ppgtt->debug_dump(ppgtt, m);

	return 0;
}

static void gen8_ppgtt_info(struct seq_file *m, struct drm_device *dev)
{
	struct drm_i915_private *dev_priv = dev->dev_private;
	struct intel_engine_cs *engine;
	struct i915_hw_ppgtt *ppgtt = dev_priv->mm.aliasing_ppgtt;
	int i;

	if (!ppgtt)
		return;

	for_each_engine(engine, dev_priv) {
		seq_printf(m, "%s\n", engine->name);
		for (i = 0; i < 4; i++) {
			u64 pdp = I915_READ(GEN8_RING_PDP_UDW(engine, i));
			pdp <<= 32;
			pdp |= I915_READ(GEN8_RING_PDP_LDW(engine, i));
			seq_printf(m, "\tPDP%d 0x%016llx\n", i, pdp);
		}
	}
}

static void gen6_ppgtt_info(struct seq_file *m, struct drm_device *dev)
{
	struct drm_i915_private *dev_priv = dev->dev_private;
	struct intel_engine_cs *engine;

	if (IS_GEN6(dev_priv))
		seq_printf(m, "GFX_MODE: 0x%08x\n", I915_READ(GFX_MODE));

	for_each_engine(engine, dev_priv) {
		seq_printf(m, "%s\n", engine->name);
<<<<<<< HEAD
		if (IS_GEN7(dev_priv))
=======
		if (INTEL_INFO(dev)->gen == 7)
>>>>>>> 95306975
			seq_printf(m, "GFX_MODE: 0x%08x\n",
				   I915_READ(RING_MODE_GEN7(engine)));
		seq_printf(m, "PP_DIR_BASE: 0x%08x\n",
			   I915_READ(RING_PP_DIR_BASE(engine)));
		seq_printf(m, "PP_DIR_BASE_READ: 0x%08x\n",
			   I915_READ(RING_PP_DIR_BASE_READ(engine)));
		seq_printf(m, "PP_DIR_DCLV: 0x%08x\n",
			   I915_READ(RING_PP_DIR_DCLV(engine)));
	}
	if (dev_priv->mm.aliasing_ppgtt) {
		struct i915_hw_ppgtt *ppgtt = dev_priv->mm.aliasing_ppgtt;

		seq_puts(m, "aliasing PPGTT:\n");
		seq_printf(m, "pd gtt offset: 0x%08x\n", ppgtt->pd.base.ggtt_offset);

		ppgtt->debug_dump(ppgtt, m);
	}

	seq_printf(m, "ECOCHK: 0x%08x\n", I915_READ(GAM_ECOCHK));
}

static int i915_ppgtt_info(struct seq_file *m, void *data)
{
	struct drm_info_node *node = m->private;
	struct drm_device *dev = node->minor->dev;
	struct drm_i915_private *dev_priv = dev->dev_private;
	struct drm_file *file;

	int ret = mutex_lock_interruptible(&dev->struct_mutex);
	if (ret)
		return ret;
	intel_runtime_pm_get(dev_priv);

	if (INTEL_INFO(dev)->gen >= 8)
		gen8_ppgtt_info(m, dev);
	else if (INTEL_INFO(dev)->gen >= 6)
		gen6_ppgtt_info(m, dev);

	mutex_lock(&dev->filelist_mutex);
	list_for_each_entry_reverse(file, &dev->filelist, lhead) {
		struct drm_i915_file_private *file_priv = file->driver_priv;
		struct task_struct *task;

		task = get_pid_task(file->pid, PIDTYPE_PID);
		if (!task) {
			ret = -ESRCH;
			goto out_put;
		}
		seq_printf(m, "\nproc: %s\n", task->comm);
		put_task_struct(task);
		idr_for_each(&file_priv->context_idr, per_file_ctx,
			     (void *)(unsigned long)m);
	}
	mutex_unlock(&dev->filelist_mutex);

out_put:
	intel_runtime_pm_put(dev_priv);
	mutex_unlock(&dev->struct_mutex);

	return ret;
}

static int count_irq_waiters(struct drm_i915_private *i915)
{
	struct intel_engine_cs *engine;
	int count = 0;

	for_each_engine(engine, i915)
		count += engine->irq_refcount;

	return count;
}

static int i915_rps_boost_info(struct seq_file *m, void *data)
{
	struct drm_info_node *node = m->private;
	struct drm_device *dev = node->minor->dev;
	struct drm_i915_private *dev_priv = dev->dev_private;
	struct drm_file *file;

	seq_printf(m, "RPS enabled? %d\n", dev_priv->rps.enabled);
	seq_printf(m, "GPU busy? %d\n", dev_priv->mm.busy);
	seq_printf(m, "CPU waiting? %d\n", count_irq_waiters(dev_priv));
	seq_printf(m, "Frequency requested %d; min hard:%d, soft:%d; max soft:%d, hard:%d\n",
		   intel_gpu_freq(dev_priv, dev_priv->rps.cur_freq),
		   intel_gpu_freq(dev_priv, dev_priv->rps.min_freq),
		   intel_gpu_freq(dev_priv, dev_priv->rps.min_freq_softlimit),
		   intel_gpu_freq(dev_priv, dev_priv->rps.max_freq_softlimit),
		   intel_gpu_freq(dev_priv, dev_priv->rps.max_freq));

	mutex_lock(&dev->filelist_mutex);
	spin_lock(&dev_priv->rps.client_lock);
	list_for_each_entry_reverse(file, &dev->filelist, lhead) {
		struct drm_i915_file_private *file_priv = file->driver_priv;
		struct task_struct *task;

		rcu_read_lock();
		task = pid_task(file->pid, PIDTYPE_PID);
		seq_printf(m, "%s [%d]: %d boosts%s\n",
			   task ? task->comm : "<unknown>",
			   task ? task->pid : -1,
			   file_priv->rps.boosts,
			   list_empty(&file_priv->rps.link) ? "" : ", active");
		rcu_read_unlock();
	}
	seq_printf(m, "Semaphore boosts: %d%s\n",
		   dev_priv->rps.semaphores.boosts,
		   list_empty(&dev_priv->rps.semaphores.link) ? "" : ", active");
	seq_printf(m, "MMIO flip boosts: %d%s\n",
		   dev_priv->rps.mmioflips.boosts,
		   list_empty(&dev_priv->rps.mmioflips.link) ? "" : ", active");
	seq_printf(m, "Kernel boosts: %d\n", dev_priv->rps.boosts);
	spin_unlock(&dev_priv->rps.client_lock);
	mutex_unlock(&dev->filelist_mutex);

	return 0;
}

static int i915_llc(struct seq_file *m, void *data)
{
	struct drm_info_node *node = m->private;
	struct drm_device *dev = node->minor->dev;
	struct drm_i915_private *dev_priv = dev->dev_private;
	const bool edram = INTEL_GEN(dev_priv) > 8;

	seq_printf(m, "LLC: %s\n", yesno(HAS_LLC(dev)));
	seq_printf(m, "%s: %lluMB\n", edram ? "eDRAM" : "eLLC",
		   intel_uncore_edram_size(dev_priv)/1024/1024);

	return 0;
}

static int i915_guc_load_status_info(struct seq_file *m, void *data)
{
	struct drm_info_node *node = m->private;
	struct drm_i915_private *dev_priv = node->minor->dev->dev_private;
	struct intel_guc_fw *guc_fw = &dev_priv->guc.guc_fw;
	u32 tmp, i;

	if (!HAS_GUC_UCODE(dev_priv))
		return 0;

	seq_printf(m, "GuC firmware status:\n");
	seq_printf(m, "\tpath: %s\n",
		guc_fw->guc_fw_path);
	seq_printf(m, "\tfetch: %s\n",
		intel_guc_fw_status_repr(guc_fw->guc_fw_fetch_status));
	seq_printf(m, "\tload: %s\n",
		intel_guc_fw_status_repr(guc_fw->guc_fw_load_status));
	seq_printf(m, "\tversion wanted: %d.%d\n",
		guc_fw->guc_fw_major_wanted, guc_fw->guc_fw_minor_wanted);
	seq_printf(m, "\tversion found: %d.%d\n",
		guc_fw->guc_fw_major_found, guc_fw->guc_fw_minor_found);
	seq_printf(m, "\theader: offset is %d; size = %d\n",
		guc_fw->header_offset, guc_fw->header_size);
	seq_printf(m, "\tuCode: offset is %d; size = %d\n",
		guc_fw->ucode_offset, guc_fw->ucode_size);
	seq_printf(m, "\tRSA: offset is %d; size = %d\n",
		guc_fw->rsa_offset, guc_fw->rsa_size);

	tmp = I915_READ(GUC_STATUS);

	seq_printf(m, "\nGuC status 0x%08x:\n", tmp);
	seq_printf(m, "\tBootrom status = 0x%x\n",
		(tmp & GS_BOOTROM_MASK) >> GS_BOOTROM_SHIFT);
	seq_printf(m, "\tuKernel status = 0x%x\n",
		(tmp & GS_UKERNEL_MASK) >> GS_UKERNEL_SHIFT);
	seq_printf(m, "\tMIA Core status = 0x%x\n",
		(tmp & GS_MIA_MASK) >> GS_MIA_SHIFT);
	seq_puts(m, "\nScratch registers:\n");
	for (i = 0; i < 16; i++)
		seq_printf(m, "\t%2d: \t0x%x\n", i, I915_READ(SOFT_SCRATCH(i)));

	return 0;
}

static void i915_guc_client_info(struct seq_file *m,
				 struct drm_i915_private *dev_priv,
				 struct i915_guc_client *client)
{
	struct intel_engine_cs *engine;
	uint64_t tot = 0;

	seq_printf(m, "\tPriority %d, GuC ctx index: %u, PD offset 0x%x\n",
		client->priority, client->ctx_index, client->proc_desc_offset);
	seq_printf(m, "\tDoorbell id %d, offset: 0x%x, cookie 0x%x\n",
		client->doorbell_id, client->doorbell_offset, client->cookie);
	seq_printf(m, "\tWQ size %d, offset: 0x%x, tail %d\n",
		client->wq_size, client->wq_offset, client->wq_tail);

	seq_printf(m, "\tFailed to queue: %u\n", client->q_fail);
	seq_printf(m, "\tFailed doorbell: %u\n", client->b_fail);
	seq_printf(m, "\tLast submission result: %d\n", client->retcode);

	for_each_engine(engine, dev_priv) {
		seq_printf(m, "\tSubmissions: %llu %s\n",
				client->submissions[engine->guc_id],
				engine->name);
		tot += client->submissions[engine->guc_id];
	}
	seq_printf(m, "\tTotal: %llu\n", tot);
}

static int i915_guc_info(struct seq_file *m, void *data)
{
	struct drm_info_node *node = m->private;
	struct drm_device *dev = node->minor->dev;
	struct drm_i915_private *dev_priv = dev->dev_private;
	struct intel_guc guc;
	struct i915_guc_client client = {};
	struct intel_engine_cs *engine;
	u64 total = 0;

	if (!HAS_GUC_SCHED(dev_priv))
		return 0;

	if (mutex_lock_interruptible(&dev->struct_mutex))
		return 0;

	/* Take a local copy of the GuC data, so we can dump it at leisure */
	guc = dev_priv->guc;
	if (guc.execbuf_client)
		client = *guc.execbuf_client;

	mutex_unlock(&dev->struct_mutex);

	seq_printf(m, "GuC total action count: %llu\n", guc.action_count);
	seq_printf(m, "GuC action failure count: %u\n", guc.action_fail);
	seq_printf(m, "GuC last action command: 0x%x\n", guc.action_cmd);
	seq_printf(m, "GuC last action status: 0x%x\n", guc.action_status);
	seq_printf(m, "GuC last action error code: %d\n", guc.action_err);

	seq_printf(m, "\nGuC submissions:\n");
	for_each_engine(engine, dev_priv) {
		seq_printf(m, "\t%-24s: %10llu, last seqno 0x%08x\n",
			engine->name, guc.submissions[engine->guc_id],
			guc.last_seqno[engine->guc_id]);
		total += guc.submissions[engine->guc_id];
	}
	seq_printf(m, "\t%s: %llu\n", "Total", total);

	seq_printf(m, "\nGuC execbuf client @ %p:\n", guc.execbuf_client);
	i915_guc_client_info(m, dev_priv, &client);

	/* Add more as required ... */

	return 0;
}

static int i915_guc_log_dump(struct seq_file *m, void *data)
{
	struct drm_info_node *node = m->private;
	struct drm_device *dev = node->minor->dev;
	struct drm_i915_private *dev_priv = dev->dev_private;
	struct drm_i915_gem_object *log_obj = dev_priv->guc.log_obj;
	u32 *log;
	int i = 0, pg;

	if (!log_obj)
		return 0;

	for (pg = 0; pg < log_obj->base.size / PAGE_SIZE; pg++) {
		log = kmap_atomic(i915_gem_object_get_page(log_obj, pg));

		for (i = 0; i < PAGE_SIZE / sizeof(u32); i += 4)
			seq_printf(m, "0x%08x 0x%08x 0x%08x 0x%08x\n",
				   *(log + i), *(log + i + 1),
				   *(log + i + 2), *(log + i + 3));

		kunmap_atomic(log);
	}

	seq_putc(m, '\n');

	return 0;
}

static int i915_edp_psr_status(struct seq_file *m, void *data)
{
	struct drm_info_node *node = m->private;
	struct drm_device *dev = node->minor->dev;
	struct drm_i915_private *dev_priv = dev->dev_private;
	u32 psrperf = 0;
	u32 stat[3];
	enum pipe pipe;
	bool enabled = false;

	if (!HAS_PSR(dev)) {
		seq_puts(m, "PSR not supported\n");
		return 0;
	}

	intel_runtime_pm_get(dev_priv);

	mutex_lock(&dev_priv->psr.lock);
	seq_printf(m, "Sink_Support: %s\n", yesno(dev_priv->psr.sink_support));
	seq_printf(m, "Source_OK: %s\n", yesno(dev_priv->psr.source_ok));
	seq_printf(m, "Enabled: %s\n", yesno((bool)dev_priv->psr.enabled));
	seq_printf(m, "Active: %s\n", yesno(dev_priv->psr.active));
	seq_printf(m, "Busy frontbuffer bits: 0x%03x\n",
		   dev_priv->psr.busy_frontbuffer_bits);
	seq_printf(m, "Re-enable work scheduled: %s\n",
		   yesno(work_busy(&dev_priv->psr.work.work)));

	if (HAS_DDI(dev))
		enabled = I915_READ(EDP_PSR_CTL) & EDP_PSR_ENABLE;
	else {
		for_each_pipe(dev_priv, pipe) {
			stat[pipe] = I915_READ(VLV_PSRSTAT(pipe)) &
				VLV_EDP_PSR_CURR_STATE_MASK;
			if ((stat[pipe] == VLV_EDP_PSR_ACTIVE_NORFB_UP) ||
			    (stat[pipe] == VLV_EDP_PSR_ACTIVE_SF_UPDATE))
				enabled = true;
		}
	}

	seq_printf(m, "Main link in standby mode: %s\n",
		   yesno(dev_priv->psr.link_standby));

	seq_printf(m, "HW Enabled & Active bit: %s", yesno(enabled));

	if (!HAS_DDI(dev))
		for_each_pipe(dev_priv, pipe) {
			if ((stat[pipe] == VLV_EDP_PSR_ACTIVE_NORFB_UP) ||
			    (stat[pipe] == VLV_EDP_PSR_ACTIVE_SF_UPDATE))
				seq_printf(m, " pipe %c", pipe_name(pipe));
		}
	seq_puts(m, "\n");

	/*
	 * VLV/CHV PSR has no kind of performance counter
	 * SKL+ Perf counter is reset to 0 everytime DC state is entered
	 */
	if (IS_HASWELL(dev) || IS_BROADWELL(dev)) {
		psrperf = I915_READ(EDP_PSR_PERF_CNT) &
			EDP_PSR_PERF_CNT_MASK;

		seq_printf(m, "Performance_Counter: %u\n", psrperf);
	}
	mutex_unlock(&dev_priv->psr.lock);

	intel_runtime_pm_put(dev_priv);
	return 0;
}

static int i915_sink_crc(struct seq_file *m, void *data)
{
	struct drm_info_node *node = m->private;
	struct drm_device *dev = node->minor->dev;
	struct intel_encoder *encoder;
	struct intel_connector *connector;
	struct intel_dp *intel_dp = NULL;
	int ret;
	u8 crc[6];

	drm_modeset_lock_all(dev);
	for_each_intel_connector(dev, connector) {

		if (connector->base.dpms != DRM_MODE_DPMS_ON)
			continue;

		if (!connector->base.encoder)
			continue;

		encoder = to_intel_encoder(connector->base.encoder);
		if (encoder->type != INTEL_OUTPUT_EDP)
			continue;

		intel_dp = enc_to_intel_dp(&encoder->base);

		ret = intel_dp_sink_crc(intel_dp, crc);
		if (ret)
			goto out;

		seq_printf(m, "%02x%02x%02x%02x%02x%02x\n",
			   crc[0], crc[1], crc[2],
			   crc[3], crc[4], crc[5]);
		goto out;
	}
	ret = -ENODEV;
out:
	drm_modeset_unlock_all(dev);
	return ret;
}

static int i915_energy_uJ(struct seq_file *m, void *data)
{
	struct drm_info_node *node = m->private;
	struct drm_device *dev = node->minor->dev;
	struct drm_i915_private *dev_priv = dev->dev_private;
	u64 power;
	u32 units;

	if (INTEL_INFO(dev)->gen < 6)
		return -ENODEV;

	intel_runtime_pm_get(dev_priv);

	rdmsrl(MSR_RAPL_POWER_UNIT, power);
	power = (power & 0x1f00) >> 8;
	units = 1000000 / (1 << power); /* convert to uJ */
	power = I915_READ(MCH_SECP_NRG_STTS);
	power *= units;

	intel_runtime_pm_put(dev_priv);

	seq_printf(m, "%llu", (long long unsigned)power);

	return 0;
}

static int i915_runtime_pm_status(struct seq_file *m, void *unused)
{
	struct drm_info_node *node = m->private;
	struct drm_device *dev = node->minor->dev;
	struct drm_i915_private *dev_priv = dev->dev_private;

	if (!HAS_RUNTIME_PM(dev_priv))
		seq_puts(m, "Runtime power management not supported\n");

	seq_printf(m, "GPU idle: %s\n", yesno(!dev_priv->mm.busy));
	seq_printf(m, "IRQs disabled: %s\n",
		   yesno(!intel_irqs_enabled(dev_priv)));
#ifdef CONFIG_PM
	seq_printf(m, "Usage count: %d\n",
		   atomic_read(&dev->dev->power.usage_count));
#else
	seq_printf(m, "Device Power Management (CONFIG_PM) disabled\n");
#endif
	seq_printf(m, "PCI device power state: %s [%d]\n",
		   pci_power_name(dev_priv->dev->pdev->current_state),
		   dev_priv->dev->pdev->current_state);

	return 0;
}

static int i915_power_domain_info(struct seq_file *m, void *unused)
{
	struct drm_info_node *node = m->private;
	struct drm_device *dev = node->minor->dev;
	struct drm_i915_private *dev_priv = dev->dev_private;
	struct i915_power_domains *power_domains = &dev_priv->power_domains;
	int i;

	mutex_lock(&power_domains->lock);

	seq_printf(m, "%-25s %s\n", "Power well/domain", "Use count");
	for (i = 0; i < power_domains->power_well_count; i++) {
		struct i915_power_well *power_well;
		enum intel_display_power_domain power_domain;

		power_well = &power_domains->power_wells[i];
		seq_printf(m, "%-25s %d\n", power_well->name,
			   power_well->count);

		for (power_domain = 0; power_domain < POWER_DOMAIN_NUM;
		     power_domain++) {
			if (!(BIT(power_domain) & power_well->domains))
				continue;

			seq_printf(m, "  %-23s %d\n",
				 intel_display_power_domain_str(power_domain),
				 power_domains->domain_use_count[power_domain]);
		}
	}

	mutex_unlock(&power_domains->lock);

	return 0;
}

static int i915_dmc_info(struct seq_file *m, void *unused)
{
	struct drm_info_node *node = m->private;
	struct drm_device *dev = node->minor->dev;
	struct drm_i915_private *dev_priv = dev->dev_private;
	struct intel_csr *csr;

	if (!HAS_CSR(dev)) {
		seq_puts(m, "not supported\n");
		return 0;
	}

	csr = &dev_priv->csr;

	intel_runtime_pm_get(dev_priv);

	seq_printf(m, "fw loaded: %s\n", yesno(csr->dmc_payload != NULL));
	seq_printf(m, "path: %s\n", csr->fw_path);

	if (!csr->dmc_payload)
		goto out;

	seq_printf(m, "version: %d.%d\n", CSR_VERSION_MAJOR(csr->version),
		   CSR_VERSION_MINOR(csr->version));

	if (IS_SKYLAKE(dev) && csr->version >= CSR_VERSION(1, 6)) {
		seq_printf(m, "DC3 -> DC5 count: %d\n",
			   I915_READ(SKL_CSR_DC3_DC5_COUNT));
		seq_printf(m, "DC5 -> DC6 count: %d\n",
			   I915_READ(SKL_CSR_DC5_DC6_COUNT));
	} else if (IS_BROXTON(dev) && csr->version >= CSR_VERSION(1, 4)) {
		seq_printf(m, "DC3 -> DC5 count: %d\n",
			   I915_READ(BXT_CSR_DC3_DC5_COUNT));
	}

out:
	seq_printf(m, "program base: 0x%08x\n", I915_READ(CSR_PROGRAM(0)));
	seq_printf(m, "ssp base: 0x%08x\n", I915_READ(CSR_SSP_BASE));
	seq_printf(m, "htp: 0x%08x\n", I915_READ(CSR_HTP_SKL));

	intel_runtime_pm_put(dev_priv);

	return 0;
}

static void intel_seq_print_mode(struct seq_file *m, int tabs,
				 struct drm_display_mode *mode)
{
	int i;

	for (i = 0; i < tabs; i++)
		seq_putc(m, '\t');

	seq_printf(m, "id %d:\"%s\" freq %d clock %d hdisp %d hss %d hse %d htot %d vdisp %d vss %d vse %d vtot %d type 0x%x flags 0x%x\n",
		   mode->base.id, mode->name,
		   mode->vrefresh, mode->clock,
		   mode->hdisplay, mode->hsync_start,
		   mode->hsync_end, mode->htotal,
		   mode->vdisplay, mode->vsync_start,
		   mode->vsync_end, mode->vtotal,
		   mode->type, mode->flags);
}

static void intel_encoder_info(struct seq_file *m,
			       struct intel_crtc *intel_crtc,
			       struct intel_encoder *intel_encoder)
{
	struct drm_info_node *node = m->private;
	struct drm_device *dev = node->minor->dev;
	struct drm_crtc *crtc = &intel_crtc->base;
	struct intel_connector *intel_connector;
	struct drm_encoder *encoder;

	encoder = &intel_encoder->base;
	seq_printf(m, "\tencoder %d: type: %s, connectors:\n",
		   encoder->base.id, encoder->name);
	for_each_connector_on_encoder(dev, encoder, intel_connector) {
		struct drm_connector *connector = &intel_connector->base;
		seq_printf(m, "\t\tconnector %d: type: %s, status: %s",
			   connector->base.id,
			   connector->name,
			   drm_get_connector_status_name(connector->status));
		if (connector->status == connector_status_connected) {
			struct drm_display_mode *mode = &crtc->mode;
			seq_printf(m, ", mode:\n");
			intel_seq_print_mode(m, 2, mode);
		} else {
			seq_putc(m, '\n');
		}
	}
}

static void intel_crtc_info(struct seq_file *m, struct intel_crtc *intel_crtc)
{
	struct drm_info_node *node = m->private;
	struct drm_device *dev = node->minor->dev;
	struct drm_crtc *crtc = &intel_crtc->base;
	struct intel_encoder *intel_encoder;
	struct drm_plane_state *plane_state = crtc->primary->state;
	struct drm_framebuffer *fb = plane_state->fb;

	if (fb)
		seq_printf(m, "\tfb: %d, pos: %dx%d, size: %dx%d\n",
			   fb->base.id, plane_state->src_x >> 16,
			   plane_state->src_y >> 16, fb->width, fb->height);
	else
		seq_puts(m, "\tprimary plane disabled\n");
	for_each_encoder_on_crtc(dev, crtc, intel_encoder)
		intel_encoder_info(m, intel_crtc, intel_encoder);
}

static void intel_panel_info(struct seq_file *m, struct intel_panel *panel)
{
	struct drm_display_mode *mode = panel->fixed_mode;

	seq_printf(m, "\tfixed mode:\n");
	intel_seq_print_mode(m, 2, mode);
}

static void intel_dp_info(struct seq_file *m,
			  struct intel_connector *intel_connector)
{
	struct intel_encoder *intel_encoder = intel_connector->encoder;
	struct intel_dp *intel_dp = enc_to_intel_dp(&intel_encoder->base);

	seq_printf(m, "\tDPCD rev: %x\n", intel_dp->dpcd[DP_DPCD_REV]);
	seq_printf(m, "\taudio support: %s\n", yesno(intel_dp->has_audio));
	if (intel_encoder->type == INTEL_OUTPUT_EDP)
		intel_panel_info(m, &intel_connector->panel);
}

static void intel_hdmi_info(struct seq_file *m,
			    struct intel_connector *intel_connector)
{
	struct intel_encoder *intel_encoder = intel_connector->encoder;
	struct intel_hdmi *intel_hdmi = enc_to_intel_hdmi(&intel_encoder->base);

	seq_printf(m, "\taudio support: %s\n", yesno(intel_hdmi->has_audio));
}

static void intel_lvds_info(struct seq_file *m,
			    struct intel_connector *intel_connector)
{
	intel_panel_info(m, &intel_connector->panel);
}

static void intel_connector_info(struct seq_file *m,
				 struct drm_connector *connector)
{
	struct intel_connector *intel_connector = to_intel_connector(connector);
	struct intel_encoder *intel_encoder = intel_connector->encoder;
	struct drm_display_mode *mode;

	seq_printf(m, "connector %d: type %s, status: %s\n",
		   connector->base.id, connector->name,
		   drm_get_connector_status_name(connector->status));
	if (connector->status == connector_status_connected) {
		seq_printf(m, "\tname: %s\n", connector->display_info.name);
		seq_printf(m, "\tphysical dimensions: %dx%dmm\n",
			   connector->display_info.width_mm,
			   connector->display_info.height_mm);
		seq_printf(m, "\tsubpixel order: %s\n",
			   drm_get_subpixel_order_name(connector->display_info.subpixel_order));
		seq_printf(m, "\tCEA rev: %d\n",
			   connector->display_info.cea_rev);
	}
	if (intel_encoder) {
		if (intel_encoder->type == INTEL_OUTPUT_DISPLAYPORT ||
		    intel_encoder->type == INTEL_OUTPUT_EDP)
			intel_dp_info(m, intel_connector);
		else if (intel_encoder->type == INTEL_OUTPUT_HDMI)
			intel_hdmi_info(m, intel_connector);
		else if (intel_encoder->type == INTEL_OUTPUT_LVDS)
			intel_lvds_info(m, intel_connector);
	}

	seq_printf(m, "\tmodes:\n");
	list_for_each_entry(mode, &connector->modes, head)
		intel_seq_print_mode(m, 2, mode);
}

static bool cursor_active(struct drm_device *dev, int pipe)
{
	struct drm_i915_private *dev_priv = dev->dev_private;
	u32 state;

	if (IS_845G(dev) || IS_I865G(dev))
		state = I915_READ(CURCNTR(PIPE_A)) & CURSOR_ENABLE;
	else
		state = I915_READ(CURCNTR(pipe)) & CURSOR_MODE;

	return state;
}

static bool cursor_position(struct drm_device *dev, int pipe, int *x, int *y)
{
	struct drm_i915_private *dev_priv = dev->dev_private;
	u32 pos;

	pos = I915_READ(CURPOS(pipe));

	*x = (pos >> CURSOR_X_SHIFT) & CURSOR_POS_MASK;
	if (pos & (CURSOR_POS_SIGN << CURSOR_X_SHIFT))
		*x = -*x;

	*y = (pos >> CURSOR_Y_SHIFT) & CURSOR_POS_MASK;
	if (pos & (CURSOR_POS_SIGN << CURSOR_Y_SHIFT))
		*y = -*y;

	return cursor_active(dev, pipe);
}

static const char *plane_type(enum drm_plane_type type)
{
	switch (type) {
	case DRM_PLANE_TYPE_OVERLAY:
		return "OVL";
	case DRM_PLANE_TYPE_PRIMARY:
		return "PRI";
	case DRM_PLANE_TYPE_CURSOR:
		return "CUR";
	/*
	 * Deliberately omitting default: to generate compiler warnings
	 * when a new drm_plane_type gets added.
	 */
	}

	return "unknown";
}

static const char *plane_rotation(unsigned int rotation)
{
	static char buf[48];
	/*
	 * According to doc only one DRM_ROTATE_ is allowed but this
	 * will print them all to visualize if the values are misused
	 */
	snprintf(buf, sizeof(buf),
		 "%s%s%s%s%s%s(0x%08x)",
		 (rotation & BIT(DRM_ROTATE_0)) ? "0 " : "",
		 (rotation & BIT(DRM_ROTATE_90)) ? "90 " : "",
		 (rotation & BIT(DRM_ROTATE_180)) ? "180 " : "",
		 (rotation & BIT(DRM_ROTATE_270)) ? "270 " : "",
		 (rotation & BIT(DRM_REFLECT_X)) ? "FLIPX " : "",
		 (rotation & BIT(DRM_REFLECT_Y)) ? "FLIPY " : "",
		 rotation);

	return buf;
}

static void intel_plane_info(struct seq_file *m, struct intel_crtc *intel_crtc)
{
	struct drm_info_node *node = m->private;
	struct drm_device *dev = node->minor->dev;
	struct intel_plane *intel_plane;

	for_each_intel_plane_on_crtc(dev, intel_crtc, intel_plane) {
		struct drm_plane_state *state;
		struct drm_plane *plane = &intel_plane->base;

		if (!plane->state) {
			seq_puts(m, "plane->state is NULL!\n");
			continue;
		}

		state = plane->state;

		seq_printf(m, "\t--Plane id %d: type=%s, crtc_pos=%4dx%4d, crtc_size=%4dx%4d, src_pos=%d.%04ux%d.%04u, src_size=%d.%04ux%d.%04u, format=%s, rotation=%s\n",
			   plane->base.id,
			   plane_type(intel_plane->base.type),
			   state->crtc_x, state->crtc_y,
			   state->crtc_w, state->crtc_h,
			   (state->src_x >> 16),
			   ((state->src_x & 0xffff) * 15625) >> 10,
			   (state->src_y >> 16),
			   ((state->src_y & 0xffff) * 15625) >> 10,
			   (state->src_w >> 16),
			   ((state->src_w & 0xffff) * 15625) >> 10,
			   (state->src_h >> 16),
			   ((state->src_h & 0xffff) * 15625) >> 10,
			   state->fb ? drm_get_format_name(state->fb->pixel_format) : "N/A",
			   plane_rotation(state->rotation));
	}
}

static void intel_scaler_info(struct seq_file *m, struct intel_crtc *intel_crtc)
{
	struct intel_crtc_state *pipe_config;
	int num_scalers = intel_crtc->num_scalers;
	int i;

	pipe_config = to_intel_crtc_state(intel_crtc->base.state);

	/* Not all platformas have a scaler */
	if (num_scalers) {
		seq_printf(m, "\tnum_scalers=%d, scaler_users=%x scaler_id=%d",
			   num_scalers,
			   pipe_config->scaler_state.scaler_users,
			   pipe_config->scaler_state.scaler_id);

		for (i = 0; i < SKL_NUM_SCALERS; i++) {
			struct intel_scaler *sc =
					&pipe_config->scaler_state.scalers[i];

			seq_printf(m, ", scalers[%d]: use=%s, mode=%x",
				   i, yesno(sc->in_use), sc->mode);
		}
		seq_puts(m, "\n");
	} else {
		seq_puts(m, "\tNo scalers available on this platform\n");
	}
}

static int i915_display_info(struct seq_file *m, void *unused)
{
	struct drm_info_node *node = m->private;
	struct drm_device *dev = node->minor->dev;
	struct drm_i915_private *dev_priv = dev->dev_private;
	struct intel_crtc *crtc;
	struct drm_connector *connector;

	intel_runtime_pm_get(dev_priv);
	drm_modeset_lock_all(dev);
	seq_printf(m, "CRTC info\n");
	seq_printf(m, "---------\n");
	for_each_intel_crtc(dev, crtc) {
		bool active;
		struct intel_crtc_state *pipe_config;
		int x, y;

		pipe_config = to_intel_crtc_state(crtc->base.state);

		seq_printf(m, "CRTC %d: pipe: %c, active=%s, (size=%dx%d), dither=%s, bpp=%d\n",
			   crtc->base.base.id, pipe_name(crtc->pipe),
			   yesno(pipe_config->base.active),
			   pipe_config->pipe_src_w, pipe_config->pipe_src_h,
			   yesno(pipe_config->dither), pipe_config->pipe_bpp);

		if (pipe_config->base.active) {
			intel_crtc_info(m, crtc);

			active = cursor_position(dev, crtc->pipe, &x, &y);
			seq_printf(m, "\tcursor visible? %s, position (%d, %d), size %dx%d, addr 0x%08x, active? %s\n",
				   yesno(crtc->cursor_base),
				   x, y, crtc->base.cursor->state->crtc_w,
				   crtc->base.cursor->state->crtc_h,
				   crtc->cursor_addr, yesno(active));
			intel_scaler_info(m, crtc);
			intel_plane_info(m, crtc);
		}

		seq_printf(m, "\tunderrun reporting: cpu=%s pch=%s \n",
			   yesno(!crtc->cpu_fifo_underrun_disabled),
			   yesno(!crtc->pch_fifo_underrun_disabled));
	}

	seq_printf(m, "\n");
	seq_printf(m, "Connector info\n");
	seq_printf(m, "--------------\n");
	list_for_each_entry(connector, &dev->mode_config.connector_list, head) {
		intel_connector_info(m, connector);
	}
	drm_modeset_unlock_all(dev);
	intel_runtime_pm_put(dev_priv);

	return 0;
}

static int i915_semaphore_status(struct seq_file *m, void *unused)
{
	struct drm_info_node *node = (struct drm_info_node *) m->private;
	struct drm_device *dev = node->minor->dev;
	struct drm_i915_private *dev_priv = dev->dev_private;
	struct intel_engine_cs *engine;
	int num_rings = hweight32(INTEL_INFO(dev)->ring_mask);
	enum intel_engine_id id;
	int j, ret;

	if (!i915_semaphore_is_enabled(dev_priv)) {
		seq_puts(m, "Semaphores are disabled\n");
		return 0;
	}

	ret = mutex_lock_interruptible(&dev->struct_mutex);
	if (ret)
		return ret;
	intel_runtime_pm_get(dev_priv);

	if (IS_BROADWELL(dev)) {
		struct page *page;
		uint64_t *seqno;

		page = i915_gem_object_get_page(dev_priv->semaphore_obj, 0);

		seqno = (uint64_t *)kmap_atomic(page);
		for_each_engine_id(engine, dev_priv, id) {
			uint64_t offset;

			seq_printf(m, "%s\n", engine->name);

			seq_puts(m, "  Last signal:");
			for (j = 0; j < num_rings; j++) {
				offset = id * I915_NUM_ENGINES + j;
				seq_printf(m, "0x%08llx (0x%02llx) ",
					   seqno[offset], offset * 8);
			}
			seq_putc(m, '\n');

			seq_puts(m, "  Last wait:  ");
			for (j = 0; j < num_rings; j++) {
				offset = id + (j * I915_NUM_ENGINES);
				seq_printf(m, "0x%08llx (0x%02llx) ",
					   seqno[offset], offset * 8);
			}
			seq_putc(m, '\n');

		}
		kunmap_atomic(seqno);
	} else {
		seq_puts(m, "  Last signal:");
		for_each_engine(engine, dev_priv)
			for (j = 0; j < num_rings; j++)
				seq_printf(m, "0x%08x\n",
					   I915_READ(engine->semaphore.mbox.signal[j]));
		seq_putc(m, '\n');
	}

	seq_puts(m, "\nSync seqno:\n");
	for_each_engine(engine, dev_priv) {
		for (j = 0; j < num_rings; j++)
			seq_printf(m, "  0x%08x ",
				   engine->semaphore.sync_seqno[j]);
		seq_putc(m, '\n');
	}
	seq_putc(m, '\n');

	intel_runtime_pm_put(dev_priv);
	mutex_unlock(&dev->struct_mutex);
	return 0;
}

static int i915_shared_dplls_info(struct seq_file *m, void *unused)
{
	struct drm_info_node *node = (struct drm_info_node *) m->private;
	struct drm_device *dev = node->minor->dev;
	struct drm_i915_private *dev_priv = dev->dev_private;
	int i;

	drm_modeset_lock_all(dev);
	for (i = 0; i < dev_priv->num_shared_dpll; i++) {
		struct intel_shared_dpll *pll = &dev_priv->shared_dplls[i];

		seq_printf(m, "DPLL%i: %s, id: %i\n", i, pll->name, pll->id);
		seq_printf(m, " crtc_mask: 0x%08x, active: 0x%x, on: %s\n",
			   pll->config.crtc_mask, pll->active_mask, yesno(pll->on));
		seq_printf(m, " tracked hardware state:\n");
		seq_printf(m, " dpll:    0x%08x\n", pll->config.hw_state.dpll);
		seq_printf(m, " dpll_md: 0x%08x\n",
			   pll->config.hw_state.dpll_md);
		seq_printf(m, " fp0:     0x%08x\n", pll->config.hw_state.fp0);
		seq_printf(m, " fp1:     0x%08x\n", pll->config.hw_state.fp1);
		seq_printf(m, " wrpll:   0x%08x\n", pll->config.hw_state.wrpll);
	}
	drm_modeset_unlock_all(dev);

	return 0;
}

static int i915_wa_registers(struct seq_file *m, void *unused)
{
	int i;
	int ret;
	struct intel_engine_cs *engine;
	struct drm_info_node *node = (struct drm_info_node *) m->private;
	struct drm_device *dev = node->minor->dev;
	struct drm_i915_private *dev_priv = dev->dev_private;
	struct i915_workarounds *workarounds = &dev_priv->workarounds;
	enum intel_engine_id id;

	ret = mutex_lock_interruptible(&dev->struct_mutex);
	if (ret)
		return ret;

	intel_runtime_pm_get(dev_priv);

	seq_printf(m, "Workarounds applied: %d\n", workarounds->count);
	for_each_engine_id(engine, dev_priv, id)
		seq_printf(m, "HW whitelist count for %s: %d\n",
			   engine->name, workarounds->hw_whitelist_count[id]);
	for (i = 0; i < workarounds->count; ++i) {
		i915_reg_t addr;
		u32 mask, value, read;
		bool ok;

		addr = workarounds->reg[i].addr;
		mask = workarounds->reg[i].mask;
		value = workarounds->reg[i].value;
		read = I915_READ(addr);
		ok = (value & mask) == (read & mask);
		seq_printf(m, "0x%X: 0x%08X, mask: 0x%08X, read: 0x%08x, status: %s\n",
			   i915_mmio_reg_offset(addr), value, mask, read, ok ? "OK" : "FAIL");
	}

	intel_runtime_pm_put(dev_priv);
	mutex_unlock(&dev->struct_mutex);

	return 0;
}

static int i915_ddb_info(struct seq_file *m, void *unused)
{
	struct drm_info_node *node = m->private;
	struct drm_device *dev = node->minor->dev;
	struct drm_i915_private *dev_priv = dev->dev_private;
	struct skl_ddb_allocation *ddb;
	struct skl_ddb_entry *entry;
	enum pipe pipe;
	int plane;

	if (INTEL_INFO(dev)->gen < 9)
		return 0;

	drm_modeset_lock_all(dev);

	ddb = &dev_priv->wm.skl_hw.ddb;

	seq_printf(m, "%-15s%8s%8s%8s\n", "", "Start", "End", "Size");

	for_each_pipe(dev_priv, pipe) {
		seq_printf(m, "Pipe %c\n", pipe_name(pipe));

		for_each_plane(dev_priv, pipe, plane) {
			entry = &ddb->plane[pipe][plane];
			seq_printf(m, "  Plane%-8d%8u%8u%8u\n", plane + 1,
				   entry->start, entry->end,
				   skl_ddb_entry_size(entry));
		}

		entry = &ddb->plane[pipe][PLANE_CURSOR];
		seq_printf(m, "  %-13s%8u%8u%8u\n", "Cursor", entry->start,
			   entry->end, skl_ddb_entry_size(entry));
	}

	drm_modeset_unlock_all(dev);

	return 0;
}

static void drrs_status_per_crtc(struct seq_file *m,
		struct drm_device *dev, struct intel_crtc *intel_crtc)
{
	struct intel_encoder *intel_encoder;
	struct drm_i915_private *dev_priv = dev->dev_private;
	struct i915_drrs *drrs = &dev_priv->drrs;
	int vrefresh = 0;

	for_each_encoder_on_crtc(dev, &intel_crtc->base, intel_encoder) {
		/* Encoder connected on this CRTC */
		switch (intel_encoder->type) {
		case INTEL_OUTPUT_EDP:
			seq_puts(m, "eDP:\n");
			break;
		case INTEL_OUTPUT_DSI:
			seq_puts(m, "DSI:\n");
			break;
		case INTEL_OUTPUT_HDMI:
			seq_puts(m, "HDMI:\n");
			break;
		case INTEL_OUTPUT_DISPLAYPORT:
			seq_puts(m, "DP:\n");
			break;
		default:
			seq_printf(m, "Other encoder (id=%d).\n",
						intel_encoder->type);
			return;
		}
	}

	if (dev_priv->vbt.drrs_type == STATIC_DRRS_SUPPORT)
		seq_puts(m, "\tVBT: DRRS_type: Static");
	else if (dev_priv->vbt.drrs_type == SEAMLESS_DRRS_SUPPORT)
		seq_puts(m, "\tVBT: DRRS_type: Seamless");
	else if (dev_priv->vbt.drrs_type == DRRS_NOT_SUPPORTED)
		seq_puts(m, "\tVBT: DRRS_type: None");
	else
		seq_puts(m, "\tVBT: DRRS_type: FIXME: Unrecognized Value");

	seq_puts(m, "\n\n");

	if (to_intel_crtc_state(intel_crtc->base.state)->has_drrs) {
		struct intel_panel *panel;

		mutex_lock(&drrs->mutex);
		/* DRRS Supported */
		seq_puts(m, "\tDRRS Supported: Yes\n");

		/* disable_drrs() will make drrs->dp NULL */
		if (!drrs->dp) {
			seq_puts(m, "Idleness DRRS: Disabled");
			mutex_unlock(&drrs->mutex);
			return;
		}

		panel = &drrs->dp->attached_connector->panel;
		seq_printf(m, "\t\tBusy_frontbuffer_bits: 0x%X",
					drrs->busy_frontbuffer_bits);

		seq_puts(m, "\n\t\t");
		if (drrs->refresh_rate_type == DRRS_HIGH_RR) {
			seq_puts(m, "DRRS_State: DRRS_HIGH_RR\n");
			vrefresh = panel->fixed_mode->vrefresh;
		} else if (drrs->refresh_rate_type == DRRS_LOW_RR) {
			seq_puts(m, "DRRS_State: DRRS_LOW_RR\n");
			vrefresh = panel->downclock_mode->vrefresh;
		} else {
			seq_printf(m, "DRRS_State: Unknown(%d)\n",
						drrs->refresh_rate_type);
			mutex_unlock(&drrs->mutex);
			return;
		}
		seq_printf(m, "\t\tVrefresh: %d", vrefresh);

		seq_puts(m, "\n\t\t");
		mutex_unlock(&drrs->mutex);
	} else {
		/* DRRS not supported. Print the VBT parameter*/
		seq_puts(m, "\tDRRS Supported : No");
	}
	seq_puts(m, "\n");
}

static int i915_drrs_status(struct seq_file *m, void *unused)
{
	struct drm_info_node *node = m->private;
	struct drm_device *dev = node->minor->dev;
	struct intel_crtc *intel_crtc;
	int active_crtc_cnt = 0;

	for_each_intel_crtc(dev, intel_crtc) {
		drm_modeset_lock(&intel_crtc->base.mutex, NULL);

		if (intel_crtc->base.state->active) {
			active_crtc_cnt++;
			seq_printf(m, "\nCRTC %d:  ", active_crtc_cnt);

			drrs_status_per_crtc(m, dev, intel_crtc);
		}

		drm_modeset_unlock(&intel_crtc->base.mutex);
	}

	if (!active_crtc_cnt)
		seq_puts(m, "No active crtc found\n");

	return 0;
}

struct pipe_crc_info {
	const char *name;
	struct drm_device *dev;
	enum pipe pipe;
};

static int i915_dp_mst_info(struct seq_file *m, void *unused)
{
	struct drm_info_node *node = (struct drm_info_node *) m->private;
	struct drm_device *dev = node->minor->dev;
	struct drm_encoder *encoder;
	struct intel_encoder *intel_encoder;
	struct intel_digital_port *intel_dig_port;
	drm_modeset_lock_all(dev);
	list_for_each_entry(encoder, &dev->mode_config.encoder_list, head) {
		intel_encoder = to_intel_encoder(encoder);
		if (intel_encoder->type != INTEL_OUTPUT_DISPLAYPORT)
			continue;
		intel_dig_port = enc_to_dig_port(encoder);
		if (!intel_dig_port->dp.can_mst)
			continue;
		seq_printf(m, "MST Source Port %c\n",
			   port_name(intel_dig_port->port));
		drm_dp_mst_dump_topology(m, &intel_dig_port->dp.mst_mgr);
	}
	drm_modeset_unlock_all(dev);
	return 0;
}

static int i915_pipe_crc_open(struct inode *inode, struct file *filep)
{
	struct pipe_crc_info *info = inode->i_private;
	struct drm_i915_private *dev_priv = info->dev->dev_private;
	struct intel_pipe_crc *pipe_crc = &dev_priv->pipe_crc[info->pipe];

	if (info->pipe >= INTEL_INFO(info->dev)->num_pipes)
		return -ENODEV;

	spin_lock_irq(&pipe_crc->lock);

	if (pipe_crc->opened) {
		spin_unlock_irq(&pipe_crc->lock);
		return -EBUSY; /* already open */
	}

	pipe_crc->opened = true;
	filep->private_data = inode->i_private;

	spin_unlock_irq(&pipe_crc->lock);

	return 0;
}

static int i915_pipe_crc_release(struct inode *inode, struct file *filep)
{
	struct pipe_crc_info *info = inode->i_private;
	struct drm_i915_private *dev_priv = info->dev->dev_private;
	struct intel_pipe_crc *pipe_crc = &dev_priv->pipe_crc[info->pipe];

	spin_lock_irq(&pipe_crc->lock);
	pipe_crc->opened = false;
	spin_unlock_irq(&pipe_crc->lock);

	return 0;
}

/* (6 fields, 8 chars each, space separated (5) + '\n') */
#define PIPE_CRC_LINE_LEN	(6 * 8 + 5 + 1)
/* account for \'0' */
#define PIPE_CRC_BUFFER_LEN	(PIPE_CRC_LINE_LEN + 1)

static int pipe_crc_data_count(struct intel_pipe_crc *pipe_crc)
{
	assert_spin_locked(&pipe_crc->lock);
	return CIRC_CNT(pipe_crc->head, pipe_crc->tail,
			INTEL_PIPE_CRC_ENTRIES_NR);
}

static ssize_t
i915_pipe_crc_read(struct file *filep, char __user *user_buf, size_t count,
		   loff_t *pos)
{
	struct pipe_crc_info *info = filep->private_data;
	struct drm_device *dev = info->dev;
	struct drm_i915_private *dev_priv = dev->dev_private;
	struct intel_pipe_crc *pipe_crc = &dev_priv->pipe_crc[info->pipe];
	char buf[PIPE_CRC_BUFFER_LEN];
	int n_entries;
	ssize_t bytes_read;

	/*
	 * Don't allow user space to provide buffers not big enough to hold
	 * a line of data.
	 */
	if (count < PIPE_CRC_LINE_LEN)
		return -EINVAL;

	if (pipe_crc->source == INTEL_PIPE_CRC_SOURCE_NONE)
		return 0;

	/* nothing to read */
	spin_lock_irq(&pipe_crc->lock);
	while (pipe_crc_data_count(pipe_crc) == 0) {
		int ret;

		if (filep->f_flags & O_NONBLOCK) {
			spin_unlock_irq(&pipe_crc->lock);
			return -EAGAIN;
		}

		ret = wait_event_interruptible_lock_irq(pipe_crc->wq,
				pipe_crc_data_count(pipe_crc), pipe_crc->lock);
		if (ret) {
			spin_unlock_irq(&pipe_crc->lock);
			return ret;
		}
	}

	/* We now have one or more entries to read */
	n_entries = count / PIPE_CRC_LINE_LEN;

	bytes_read = 0;
	while (n_entries > 0) {
		struct intel_pipe_crc_entry *entry =
			&pipe_crc->entries[pipe_crc->tail];
		int ret;

		if (CIRC_CNT(pipe_crc->head, pipe_crc->tail,
			     INTEL_PIPE_CRC_ENTRIES_NR) < 1)
			break;

		BUILD_BUG_ON_NOT_POWER_OF_2(INTEL_PIPE_CRC_ENTRIES_NR);
		pipe_crc->tail = (pipe_crc->tail + 1) & (INTEL_PIPE_CRC_ENTRIES_NR - 1);

		bytes_read += snprintf(buf, PIPE_CRC_BUFFER_LEN,
				       "%8u %8x %8x %8x %8x %8x\n",
				       entry->frame, entry->crc[0],
				       entry->crc[1], entry->crc[2],
				       entry->crc[3], entry->crc[4]);

		spin_unlock_irq(&pipe_crc->lock);

		ret = copy_to_user(user_buf, buf, PIPE_CRC_LINE_LEN);
		if (ret == PIPE_CRC_LINE_LEN)
			return -EFAULT;

		user_buf += PIPE_CRC_LINE_LEN;
		n_entries--;

		spin_lock_irq(&pipe_crc->lock);
	}

	spin_unlock_irq(&pipe_crc->lock);

	return bytes_read;
}

static const struct file_operations i915_pipe_crc_fops = {
	.owner = THIS_MODULE,
	.open = i915_pipe_crc_open,
	.read = i915_pipe_crc_read,
	.release = i915_pipe_crc_release,
};

static struct pipe_crc_info i915_pipe_crc_data[I915_MAX_PIPES] = {
	{
		.name = "i915_pipe_A_crc",
		.pipe = PIPE_A,
	},
	{
		.name = "i915_pipe_B_crc",
		.pipe = PIPE_B,
	},
	{
		.name = "i915_pipe_C_crc",
		.pipe = PIPE_C,
	},
};

static int i915_pipe_crc_create(struct dentry *root, struct drm_minor *minor,
				enum pipe pipe)
{
	struct drm_device *dev = minor->dev;
	struct dentry *ent;
	struct pipe_crc_info *info = &i915_pipe_crc_data[pipe];

	info->dev = dev;
	ent = debugfs_create_file(info->name, S_IRUGO, root, info,
				  &i915_pipe_crc_fops);
	if (!ent)
		return -ENOMEM;

	return drm_add_fake_info_node(minor, ent, info);
}

static const char * const pipe_crc_sources[] = {
	"none",
	"plane1",
	"plane2",
	"pf",
	"pipe",
	"TV",
	"DP-B",
	"DP-C",
	"DP-D",
	"auto",
};

static const char *pipe_crc_source_name(enum intel_pipe_crc_source source)
{
	BUILD_BUG_ON(ARRAY_SIZE(pipe_crc_sources) != INTEL_PIPE_CRC_SOURCE_MAX);
	return pipe_crc_sources[source];
}

static int display_crc_ctl_show(struct seq_file *m, void *data)
{
	struct drm_device *dev = m->private;
	struct drm_i915_private *dev_priv = dev->dev_private;
	int i;

	for (i = 0; i < I915_MAX_PIPES; i++)
		seq_printf(m, "%c %s\n", pipe_name(i),
			   pipe_crc_source_name(dev_priv->pipe_crc[i].source));

	return 0;
}

static int display_crc_ctl_open(struct inode *inode, struct file *file)
{
	struct drm_device *dev = inode->i_private;

	return single_open(file, display_crc_ctl_show, dev);
}

static int i8xx_pipe_crc_ctl_reg(enum intel_pipe_crc_source *source,
				 uint32_t *val)
{
	if (*source == INTEL_PIPE_CRC_SOURCE_AUTO)
		*source = INTEL_PIPE_CRC_SOURCE_PIPE;

	switch (*source) {
	case INTEL_PIPE_CRC_SOURCE_PIPE:
		*val = PIPE_CRC_ENABLE | PIPE_CRC_INCLUDE_BORDER_I8XX;
		break;
	case INTEL_PIPE_CRC_SOURCE_NONE:
		*val = 0;
		break;
	default:
		return -EINVAL;
	}

	return 0;
}

static int i9xx_pipe_crc_auto_source(struct drm_device *dev, enum pipe pipe,
				     enum intel_pipe_crc_source *source)
{
	struct intel_encoder *encoder;
	struct intel_crtc *crtc;
	struct intel_digital_port *dig_port;
	int ret = 0;

	*source = INTEL_PIPE_CRC_SOURCE_PIPE;

	drm_modeset_lock_all(dev);
	for_each_intel_encoder(dev, encoder) {
		if (!encoder->base.crtc)
			continue;

		crtc = to_intel_crtc(encoder->base.crtc);

		if (crtc->pipe != pipe)
			continue;

		switch (encoder->type) {
		case INTEL_OUTPUT_TVOUT:
			*source = INTEL_PIPE_CRC_SOURCE_TV;
			break;
		case INTEL_OUTPUT_DISPLAYPORT:
		case INTEL_OUTPUT_EDP:
			dig_port = enc_to_dig_port(&encoder->base);
			switch (dig_port->port) {
			case PORT_B:
				*source = INTEL_PIPE_CRC_SOURCE_DP_B;
				break;
			case PORT_C:
				*source = INTEL_PIPE_CRC_SOURCE_DP_C;
				break;
			case PORT_D:
				*source = INTEL_PIPE_CRC_SOURCE_DP_D;
				break;
			default:
				WARN(1, "nonexisting DP port %c\n",
				     port_name(dig_port->port));
				break;
			}
			break;
		default:
			break;
		}
	}
	drm_modeset_unlock_all(dev);

	return ret;
}

static int vlv_pipe_crc_ctl_reg(struct drm_device *dev,
				enum pipe pipe,
				enum intel_pipe_crc_source *source,
				uint32_t *val)
{
	struct drm_i915_private *dev_priv = dev->dev_private;
	bool need_stable_symbols = false;

	if (*source == INTEL_PIPE_CRC_SOURCE_AUTO) {
		int ret = i9xx_pipe_crc_auto_source(dev, pipe, source);
		if (ret)
			return ret;
	}

	switch (*source) {
	case INTEL_PIPE_CRC_SOURCE_PIPE:
		*val = PIPE_CRC_ENABLE | PIPE_CRC_SOURCE_PIPE_VLV;
		break;
	case INTEL_PIPE_CRC_SOURCE_DP_B:
		*val = PIPE_CRC_ENABLE | PIPE_CRC_SOURCE_DP_B_VLV;
		need_stable_symbols = true;
		break;
	case INTEL_PIPE_CRC_SOURCE_DP_C:
		*val = PIPE_CRC_ENABLE | PIPE_CRC_SOURCE_DP_C_VLV;
		need_stable_symbols = true;
		break;
	case INTEL_PIPE_CRC_SOURCE_DP_D:
		if (!IS_CHERRYVIEW(dev))
			return -EINVAL;
		*val = PIPE_CRC_ENABLE | PIPE_CRC_SOURCE_DP_D_VLV;
		need_stable_symbols = true;
		break;
	case INTEL_PIPE_CRC_SOURCE_NONE:
		*val = 0;
		break;
	default:
		return -EINVAL;
	}

	/*
	 * When the pipe CRC tap point is after the transcoders we need
	 * to tweak symbol-level features to produce a deterministic series of
	 * symbols for a given frame. We need to reset those features only once
	 * a frame (instead of every nth symbol):
	 *   - DC-balance: used to ensure a better clock recovery from the data
	 *     link (SDVO)
	 *   - DisplayPort scrambling: used for EMI reduction
	 */
	if (need_stable_symbols) {
		uint32_t tmp = I915_READ(PORT_DFT2_G4X);

		tmp |= DC_BALANCE_RESET_VLV;
		switch (pipe) {
		case PIPE_A:
			tmp |= PIPE_A_SCRAMBLE_RESET;
			break;
		case PIPE_B:
			tmp |= PIPE_B_SCRAMBLE_RESET;
			break;
		case PIPE_C:
			tmp |= PIPE_C_SCRAMBLE_RESET;
			break;
		default:
			return -EINVAL;
		}
		I915_WRITE(PORT_DFT2_G4X, tmp);
	}

	return 0;
}

static int i9xx_pipe_crc_ctl_reg(struct drm_device *dev,
				 enum pipe pipe,
				 enum intel_pipe_crc_source *source,
				 uint32_t *val)
{
	struct drm_i915_private *dev_priv = dev->dev_private;
	bool need_stable_symbols = false;

	if (*source == INTEL_PIPE_CRC_SOURCE_AUTO) {
		int ret = i9xx_pipe_crc_auto_source(dev, pipe, source);
		if (ret)
			return ret;
	}

	switch (*source) {
	case INTEL_PIPE_CRC_SOURCE_PIPE:
		*val = PIPE_CRC_ENABLE | PIPE_CRC_SOURCE_PIPE_I9XX;
		break;
	case INTEL_PIPE_CRC_SOURCE_TV:
		if (!SUPPORTS_TV(dev))
			return -EINVAL;
		*val = PIPE_CRC_ENABLE | PIPE_CRC_SOURCE_TV_PRE;
		break;
	case INTEL_PIPE_CRC_SOURCE_DP_B:
		if (!IS_G4X(dev))
			return -EINVAL;
		*val = PIPE_CRC_ENABLE | PIPE_CRC_SOURCE_DP_B_G4X;
		need_stable_symbols = true;
		break;
	case INTEL_PIPE_CRC_SOURCE_DP_C:
		if (!IS_G4X(dev))
			return -EINVAL;
		*val = PIPE_CRC_ENABLE | PIPE_CRC_SOURCE_DP_C_G4X;
		need_stable_symbols = true;
		break;
	case INTEL_PIPE_CRC_SOURCE_DP_D:
		if (!IS_G4X(dev))
			return -EINVAL;
		*val = PIPE_CRC_ENABLE | PIPE_CRC_SOURCE_DP_D_G4X;
		need_stable_symbols = true;
		break;
	case INTEL_PIPE_CRC_SOURCE_NONE:
		*val = 0;
		break;
	default:
		return -EINVAL;
	}

	/*
	 * When the pipe CRC tap point is after the transcoders we need
	 * to tweak symbol-level features to produce a deterministic series of
	 * symbols for a given frame. We need to reset those features only once
	 * a frame (instead of every nth symbol):
	 *   - DC-balance: used to ensure a better clock recovery from the data
	 *     link (SDVO)
	 *   - DisplayPort scrambling: used for EMI reduction
	 */
	if (need_stable_symbols) {
		uint32_t tmp = I915_READ(PORT_DFT2_G4X);

		WARN_ON(!IS_G4X(dev));

		I915_WRITE(PORT_DFT_I9XX,
			   I915_READ(PORT_DFT_I9XX) | DC_BALANCE_RESET);

		if (pipe == PIPE_A)
			tmp |= PIPE_A_SCRAMBLE_RESET;
		else
			tmp |= PIPE_B_SCRAMBLE_RESET;

		I915_WRITE(PORT_DFT2_G4X, tmp);
	}

	return 0;
}

static void vlv_undo_pipe_scramble_reset(struct drm_device *dev,
					 enum pipe pipe)
{
	struct drm_i915_private *dev_priv = dev->dev_private;
	uint32_t tmp = I915_READ(PORT_DFT2_G4X);

	switch (pipe) {
	case PIPE_A:
		tmp &= ~PIPE_A_SCRAMBLE_RESET;
		break;
	case PIPE_B:
		tmp &= ~PIPE_B_SCRAMBLE_RESET;
		break;
	case PIPE_C:
		tmp &= ~PIPE_C_SCRAMBLE_RESET;
		break;
	default:
		return;
	}
	if (!(tmp & PIPE_SCRAMBLE_RESET_MASK))
		tmp &= ~DC_BALANCE_RESET_VLV;
	I915_WRITE(PORT_DFT2_G4X, tmp);

}

static void g4x_undo_pipe_scramble_reset(struct drm_device *dev,
					 enum pipe pipe)
{
	struct drm_i915_private *dev_priv = dev->dev_private;
	uint32_t tmp = I915_READ(PORT_DFT2_G4X);

	if (pipe == PIPE_A)
		tmp &= ~PIPE_A_SCRAMBLE_RESET;
	else
		tmp &= ~PIPE_B_SCRAMBLE_RESET;
	I915_WRITE(PORT_DFT2_G4X, tmp);

	if (!(tmp & PIPE_SCRAMBLE_RESET_MASK)) {
		I915_WRITE(PORT_DFT_I9XX,
			   I915_READ(PORT_DFT_I9XX) & ~DC_BALANCE_RESET);
	}
}

static int ilk_pipe_crc_ctl_reg(enum intel_pipe_crc_source *source,
				uint32_t *val)
{
	if (*source == INTEL_PIPE_CRC_SOURCE_AUTO)
		*source = INTEL_PIPE_CRC_SOURCE_PIPE;

	switch (*source) {
	case INTEL_PIPE_CRC_SOURCE_PLANE1:
		*val = PIPE_CRC_ENABLE | PIPE_CRC_SOURCE_PRIMARY_ILK;
		break;
	case INTEL_PIPE_CRC_SOURCE_PLANE2:
		*val = PIPE_CRC_ENABLE | PIPE_CRC_SOURCE_SPRITE_ILK;
		break;
	case INTEL_PIPE_CRC_SOURCE_PIPE:
		*val = PIPE_CRC_ENABLE | PIPE_CRC_SOURCE_PIPE_ILK;
		break;
	case INTEL_PIPE_CRC_SOURCE_NONE:
		*val = 0;
		break;
	default:
		return -EINVAL;
	}

	return 0;
}

static void hsw_trans_edp_pipe_A_crc_wa(struct drm_device *dev, bool enable)
{
	struct drm_i915_private *dev_priv = dev->dev_private;
	struct intel_crtc *crtc =
		to_intel_crtc(dev_priv->pipe_to_crtc_mapping[PIPE_A]);
	struct intel_crtc_state *pipe_config;
	struct drm_atomic_state *state;
	int ret = 0;

	drm_modeset_lock_all(dev);
	state = drm_atomic_state_alloc(dev);
	if (!state) {
		ret = -ENOMEM;
		goto out;
	}

	state->acquire_ctx = drm_modeset_legacy_acquire_ctx(&crtc->base);
	pipe_config = intel_atomic_get_crtc_state(state, crtc);
	if (IS_ERR(pipe_config)) {
		ret = PTR_ERR(pipe_config);
		goto out;
	}

	pipe_config->pch_pfit.force_thru = enable;
	if (pipe_config->cpu_transcoder == TRANSCODER_EDP &&
	    pipe_config->pch_pfit.enabled != enable)
		pipe_config->base.connectors_changed = true;

	ret = drm_atomic_commit(state);
out:
	drm_modeset_unlock_all(dev);
	WARN(ret, "Toggling workaround to %i returns %i\n", enable, ret);
	if (ret)
		drm_atomic_state_free(state);
}

static int ivb_pipe_crc_ctl_reg(struct drm_device *dev,
				enum pipe pipe,
				enum intel_pipe_crc_source *source,
				uint32_t *val)
{
	if (*source == INTEL_PIPE_CRC_SOURCE_AUTO)
		*source = INTEL_PIPE_CRC_SOURCE_PF;

	switch (*source) {
	case INTEL_PIPE_CRC_SOURCE_PLANE1:
		*val = PIPE_CRC_ENABLE | PIPE_CRC_SOURCE_PRIMARY_IVB;
		break;
	case INTEL_PIPE_CRC_SOURCE_PLANE2:
		*val = PIPE_CRC_ENABLE | PIPE_CRC_SOURCE_SPRITE_IVB;
		break;
	case INTEL_PIPE_CRC_SOURCE_PF:
		if (IS_HASWELL(dev) && pipe == PIPE_A)
			hsw_trans_edp_pipe_A_crc_wa(dev, true);

		*val = PIPE_CRC_ENABLE | PIPE_CRC_SOURCE_PF_IVB;
		break;
	case INTEL_PIPE_CRC_SOURCE_NONE:
		*val = 0;
		break;
	default:
		return -EINVAL;
	}

	return 0;
}

static int pipe_crc_set_source(struct drm_device *dev, enum pipe pipe,
			       enum intel_pipe_crc_source source)
{
	struct drm_i915_private *dev_priv = dev->dev_private;
	struct intel_pipe_crc *pipe_crc = &dev_priv->pipe_crc[pipe];
	struct intel_crtc *crtc = to_intel_crtc(intel_get_crtc_for_pipe(dev,
									pipe));
	enum intel_display_power_domain power_domain;
	u32 val = 0; /* shut up gcc */
	int ret;

	if (pipe_crc->source == source)
		return 0;

	/* forbid changing the source without going back to 'none' */
	if (pipe_crc->source && source)
		return -EINVAL;

	power_domain = POWER_DOMAIN_PIPE(pipe);
	if (!intel_display_power_get_if_enabled(dev_priv, power_domain)) {
		DRM_DEBUG_KMS("Trying to capture CRC while pipe is off\n");
		return -EIO;
	}

	if (IS_GEN2(dev))
		ret = i8xx_pipe_crc_ctl_reg(&source, &val);
	else if (INTEL_INFO(dev)->gen < 5)
		ret = i9xx_pipe_crc_ctl_reg(dev, pipe, &source, &val);
	else if (IS_VALLEYVIEW(dev) || IS_CHERRYVIEW(dev))
		ret = vlv_pipe_crc_ctl_reg(dev, pipe, &source, &val);
	else if (IS_GEN5(dev) || IS_GEN6(dev))
		ret = ilk_pipe_crc_ctl_reg(&source, &val);
	else
		ret = ivb_pipe_crc_ctl_reg(dev, pipe, &source, &val);

	if (ret != 0)
		goto out;

	/* none -> real source transition */
	if (source) {
		struct intel_pipe_crc_entry *entries;

		DRM_DEBUG_DRIVER("collecting CRCs for pipe %c, %s\n",
				 pipe_name(pipe), pipe_crc_source_name(source));

		entries = kcalloc(INTEL_PIPE_CRC_ENTRIES_NR,
				  sizeof(pipe_crc->entries[0]),
				  GFP_KERNEL);
		if (!entries) {
			ret = -ENOMEM;
			goto out;
		}

		/*
		 * When IPS gets enabled, the pipe CRC changes. Since IPS gets
		 * enabled and disabled dynamically based on package C states,
		 * user space can't make reliable use of the CRCs, so let's just
		 * completely disable it.
		 */
		hsw_disable_ips(crtc);

		spin_lock_irq(&pipe_crc->lock);
		kfree(pipe_crc->entries);
		pipe_crc->entries = entries;
		pipe_crc->head = 0;
		pipe_crc->tail = 0;
		spin_unlock_irq(&pipe_crc->lock);
	}

	pipe_crc->source = source;

	I915_WRITE(PIPE_CRC_CTL(pipe), val);
	POSTING_READ(PIPE_CRC_CTL(pipe));

	/* real source -> none transition */
	if (source == INTEL_PIPE_CRC_SOURCE_NONE) {
		struct intel_pipe_crc_entry *entries;
		struct intel_crtc *crtc =
			to_intel_crtc(dev_priv->pipe_to_crtc_mapping[pipe]);

		DRM_DEBUG_DRIVER("stopping CRCs for pipe %c\n",
				 pipe_name(pipe));

		drm_modeset_lock(&crtc->base.mutex, NULL);
		if (crtc->base.state->active)
			intel_wait_for_vblank(dev, pipe);
		drm_modeset_unlock(&crtc->base.mutex);

		spin_lock_irq(&pipe_crc->lock);
		entries = pipe_crc->entries;
		pipe_crc->entries = NULL;
		pipe_crc->head = 0;
		pipe_crc->tail = 0;
		spin_unlock_irq(&pipe_crc->lock);

		kfree(entries);

		if (IS_G4X(dev))
			g4x_undo_pipe_scramble_reset(dev, pipe);
		else if (IS_VALLEYVIEW(dev) || IS_CHERRYVIEW(dev))
			vlv_undo_pipe_scramble_reset(dev, pipe);
		else if (IS_HASWELL(dev) && pipe == PIPE_A)
			hsw_trans_edp_pipe_A_crc_wa(dev, false);

		hsw_enable_ips(crtc);
	}

	ret = 0;

out:
	intel_display_power_put(dev_priv, power_domain);

	return ret;
}

/*
 * Parse pipe CRC command strings:
 *   command: wsp* object wsp+ name wsp+ source wsp*
 *   object: 'pipe'
 *   name: (A | B | C)
 *   source: (none | plane1 | plane2 | pf)
 *   wsp: (#0x20 | #0x9 | #0xA)+
 *
 * eg.:
 *  "pipe A plane1"  ->  Start CRC computations on plane1 of pipe A
 *  "pipe A none"    ->  Stop CRC
 */
static int display_crc_ctl_tokenize(char *buf, char *words[], int max_words)
{
	int n_words = 0;

	while (*buf) {
		char *end;

		/* skip leading white space */
		buf = skip_spaces(buf);
		if (!*buf)
			break;	/* end of buffer */

		/* find end of word */
		for (end = buf; *end && !isspace(*end); end++)
			;

		if (n_words == max_words) {
			DRM_DEBUG_DRIVER("too many words, allowed <= %d\n",
					 max_words);
			return -EINVAL;	/* ran out of words[] before bytes */
		}

		if (*end)
			*end++ = '\0';
		words[n_words++] = buf;
		buf = end;
	}

	return n_words;
}

enum intel_pipe_crc_object {
	PIPE_CRC_OBJECT_PIPE,
};

static const char * const pipe_crc_objects[] = {
	"pipe",
};

static int
display_crc_ctl_parse_object(const char *buf, enum intel_pipe_crc_object *o)
{
	int i;

	for (i = 0; i < ARRAY_SIZE(pipe_crc_objects); i++)
		if (!strcmp(buf, pipe_crc_objects[i])) {
			*o = i;
			return 0;
		    }

	return -EINVAL;
}

static int display_crc_ctl_parse_pipe(const char *buf, enum pipe *pipe)
{
	const char name = buf[0];

	if (name < 'A' || name >= pipe_name(I915_MAX_PIPES))
		return -EINVAL;

	*pipe = name - 'A';

	return 0;
}

static int
display_crc_ctl_parse_source(const char *buf, enum intel_pipe_crc_source *s)
{
	int i;

	for (i = 0; i < ARRAY_SIZE(pipe_crc_sources); i++)
		if (!strcmp(buf, pipe_crc_sources[i])) {
			*s = i;
			return 0;
		    }

	return -EINVAL;
}

static int display_crc_ctl_parse(struct drm_device *dev, char *buf, size_t len)
{
#define N_WORDS 3
	int n_words;
	char *words[N_WORDS];
	enum pipe pipe;
	enum intel_pipe_crc_object object;
	enum intel_pipe_crc_source source;

	n_words = display_crc_ctl_tokenize(buf, words, N_WORDS);
	if (n_words != N_WORDS) {
		DRM_DEBUG_DRIVER("tokenize failed, a command is %d words\n",
				 N_WORDS);
		return -EINVAL;
	}

	if (display_crc_ctl_parse_object(words[0], &object) < 0) {
		DRM_DEBUG_DRIVER("unknown object %s\n", words[0]);
		return -EINVAL;
	}

	if (display_crc_ctl_parse_pipe(words[1], &pipe) < 0) {
		DRM_DEBUG_DRIVER("unknown pipe %s\n", words[1]);
		return -EINVAL;
	}

	if (display_crc_ctl_parse_source(words[2], &source) < 0) {
		DRM_DEBUG_DRIVER("unknown source %s\n", words[2]);
		return -EINVAL;
	}

	return pipe_crc_set_source(dev, pipe, source);
}

static ssize_t display_crc_ctl_write(struct file *file, const char __user *ubuf,
				     size_t len, loff_t *offp)
{
	struct seq_file *m = file->private_data;
	struct drm_device *dev = m->private;
	char *tmpbuf;
	int ret;

	if (len == 0)
		return 0;

	if (len > PAGE_SIZE - 1) {
		DRM_DEBUG_DRIVER("expected <%lu bytes into pipe crc control\n",
				 PAGE_SIZE);
		return -E2BIG;
	}

	tmpbuf = kmalloc(len + 1, GFP_KERNEL);
	if (!tmpbuf)
		return -ENOMEM;

	if (copy_from_user(tmpbuf, ubuf, len)) {
		ret = -EFAULT;
		goto out;
	}
	tmpbuf[len] = '\0';

	ret = display_crc_ctl_parse(dev, tmpbuf, len);

out:
	kfree(tmpbuf);
	if (ret < 0)
		return ret;

	*offp += len;
	return len;
}

static const struct file_operations i915_display_crc_ctl_fops = {
	.owner = THIS_MODULE,
	.open = display_crc_ctl_open,
	.read = seq_read,
	.llseek = seq_lseek,
	.release = single_release,
	.write = display_crc_ctl_write
};

static ssize_t i915_displayport_test_active_write(struct file *file,
					    const char __user *ubuf,
					    size_t len, loff_t *offp)
{
	char *input_buffer;
	int status = 0;
	struct drm_device *dev;
	struct drm_connector *connector;
	struct list_head *connector_list;
	struct intel_dp *intel_dp;
	int val = 0;

	dev = ((struct seq_file *)file->private_data)->private;

	connector_list = &dev->mode_config.connector_list;

	if (len == 0)
		return 0;

	input_buffer = kmalloc(len + 1, GFP_KERNEL);
	if (!input_buffer)
		return -ENOMEM;

	if (copy_from_user(input_buffer, ubuf, len)) {
		status = -EFAULT;
		goto out;
	}

	input_buffer[len] = '\0';
	DRM_DEBUG_DRIVER("Copied %d bytes from user\n", (unsigned int)len);

	list_for_each_entry(connector, connector_list, head) {

		if (connector->connector_type !=
		    DRM_MODE_CONNECTOR_DisplayPort)
			continue;

		if (connector->status == connector_status_connected &&
		    connector->encoder != NULL) {
			intel_dp = enc_to_intel_dp(connector->encoder);
			status = kstrtoint(input_buffer, 10, &val);
			if (status < 0)
				goto out;
			DRM_DEBUG_DRIVER("Got %d for test active\n", val);
			/* To prevent erroneous activation of the compliance
			 * testing code, only accept an actual value of 1 here
			 */
			if (val == 1)
				intel_dp->compliance_test_active = 1;
			else
				intel_dp->compliance_test_active = 0;
		}
	}
out:
	kfree(input_buffer);
	if (status < 0)
		return status;

	*offp += len;
	return len;
}

static int i915_displayport_test_active_show(struct seq_file *m, void *data)
{
	struct drm_device *dev = m->private;
	struct drm_connector *connector;
	struct list_head *connector_list = &dev->mode_config.connector_list;
	struct intel_dp *intel_dp;

	list_for_each_entry(connector, connector_list, head) {

		if (connector->connector_type !=
		    DRM_MODE_CONNECTOR_DisplayPort)
			continue;

		if (connector->status == connector_status_connected &&
		    connector->encoder != NULL) {
			intel_dp = enc_to_intel_dp(connector->encoder);
			if (intel_dp->compliance_test_active)
				seq_puts(m, "1");
			else
				seq_puts(m, "0");
		} else
			seq_puts(m, "0");
	}

	return 0;
}

static int i915_displayport_test_active_open(struct inode *inode,
				       struct file *file)
{
	struct drm_device *dev = inode->i_private;

	return single_open(file, i915_displayport_test_active_show, dev);
}

static const struct file_operations i915_displayport_test_active_fops = {
	.owner = THIS_MODULE,
	.open = i915_displayport_test_active_open,
	.read = seq_read,
	.llseek = seq_lseek,
	.release = single_release,
	.write = i915_displayport_test_active_write
};

static int i915_displayport_test_data_show(struct seq_file *m, void *data)
{
	struct drm_device *dev = m->private;
	struct drm_connector *connector;
	struct list_head *connector_list = &dev->mode_config.connector_list;
	struct intel_dp *intel_dp;

	list_for_each_entry(connector, connector_list, head) {

		if (connector->connector_type !=
		    DRM_MODE_CONNECTOR_DisplayPort)
			continue;

		if (connector->status == connector_status_connected &&
		    connector->encoder != NULL) {
			intel_dp = enc_to_intel_dp(connector->encoder);
			seq_printf(m, "%lx", intel_dp->compliance_test_data);
		} else
			seq_puts(m, "0");
	}

	return 0;
}
static int i915_displayport_test_data_open(struct inode *inode,
				       struct file *file)
{
	struct drm_device *dev = inode->i_private;

	return single_open(file, i915_displayport_test_data_show, dev);
}

static const struct file_operations i915_displayport_test_data_fops = {
	.owner = THIS_MODULE,
	.open = i915_displayport_test_data_open,
	.read = seq_read,
	.llseek = seq_lseek,
	.release = single_release
};

static int i915_displayport_test_type_show(struct seq_file *m, void *data)
{
	struct drm_device *dev = m->private;
	struct drm_connector *connector;
	struct list_head *connector_list = &dev->mode_config.connector_list;
	struct intel_dp *intel_dp;

	list_for_each_entry(connector, connector_list, head) {

		if (connector->connector_type !=
		    DRM_MODE_CONNECTOR_DisplayPort)
			continue;

		if (connector->status == connector_status_connected &&
		    connector->encoder != NULL) {
			intel_dp = enc_to_intel_dp(connector->encoder);
			seq_printf(m, "%02lx", intel_dp->compliance_test_type);
		} else
			seq_puts(m, "0");
	}

	return 0;
}

static int i915_displayport_test_type_open(struct inode *inode,
				       struct file *file)
{
	struct drm_device *dev = inode->i_private;

	return single_open(file, i915_displayport_test_type_show, dev);
}

static const struct file_operations i915_displayport_test_type_fops = {
	.owner = THIS_MODULE,
	.open = i915_displayport_test_type_open,
	.read = seq_read,
	.llseek = seq_lseek,
	.release = single_release
};

static void wm_latency_show(struct seq_file *m, const uint16_t wm[8])
{
	struct drm_device *dev = m->private;
	int level;
	int num_levels;

	if (IS_CHERRYVIEW(dev))
		num_levels = 3;
	else if (IS_VALLEYVIEW(dev))
		num_levels = 1;
	else
		num_levels = ilk_wm_max_level(dev) + 1;

	drm_modeset_lock_all(dev);

	for (level = 0; level < num_levels; level++) {
		unsigned int latency = wm[level];

		/*
		 * - WM1+ latency values in 0.5us units
		 * - latencies are in us on gen9/vlv/chv
		 */
		if (INTEL_INFO(dev)->gen >= 9 || IS_VALLEYVIEW(dev) ||
		    IS_CHERRYVIEW(dev))
			latency *= 10;
		else if (level > 0)
			latency *= 5;

		seq_printf(m, "WM%d %u (%u.%u usec)\n",
			   level, wm[level], latency / 10, latency % 10);
	}

	drm_modeset_unlock_all(dev);
}

static int pri_wm_latency_show(struct seq_file *m, void *data)
{
	struct drm_device *dev = m->private;
	struct drm_i915_private *dev_priv = dev->dev_private;
	const uint16_t *latencies;

	if (INTEL_INFO(dev)->gen >= 9)
		latencies = dev_priv->wm.skl_latency;
	else
		latencies = to_i915(dev)->wm.pri_latency;

	wm_latency_show(m, latencies);

	return 0;
}

static int spr_wm_latency_show(struct seq_file *m, void *data)
{
	struct drm_device *dev = m->private;
	struct drm_i915_private *dev_priv = dev->dev_private;
	const uint16_t *latencies;

	if (INTEL_INFO(dev)->gen >= 9)
		latencies = dev_priv->wm.skl_latency;
	else
		latencies = to_i915(dev)->wm.spr_latency;

	wm_latency_show(m, latencies);

	return 0;
}

static int cur_wm_latency_show(struct seq_file *m, void *data)
{
	struct drm_device *dev = m->private;
	struct drm_i915_private *dev_priv = dev->dev_private;
	const uint16_t *latencies;

	if (INTEL_INFO(dev)->gen >= 9)
		latencies = dev_priv->wm.skl_latency;
	else
		latencies = to_i915(dev)->wm.cur_latency;

	wm_latency_show(m, latencies);

	return 0;
}

static int pri_wm_latency_open(struct inode *inode, struct file *file)
{
	struct drm_device *dev = inode->i_private;

	if (INTEL_INFO(dev)->gen < 5)
		return -ENODEV;

	return single_open(file, pri_wm_latency_show, dev);
}

static int spr_wm_latency_open(struct inode *inode, struct file *file)
{
	struct drm_device *dev = inode->i_private;

	if (HAS_GMCH_DISPLAY(dev))
		return -ENODEV;

	return single_open(file, spr_wm_latency_show, dev);
}

static int cur_wm_latency_open(struct inode *inode, struct file *file)
{
	struct drm_device *dev = inode->i_private;

	if (HAS_GMCH_DISPLAY(dev))
		return -ENODEV;

	return single_open(file, cur_wm_latency_show, dev);
}

static ssize_t wm_latency_write(struct file *file, const char __user *ubuf,
				size_t len, loff_t *offp, uint16_t wm[8])
{
	struct seq_file *m = file->private_data;
	struct drm_device *dev = m->private;
	uint16_t new[8] = { 0 };
	int num_levels;
	int level;
	int ret;
	char tmp[32];

	if (IS_CHERRYVIEW(dev))
		num_levels = 3;
	else if (IS_VALLEYVIEW(dev))
		num_levels = 1;
	else
		num_levels = ilk_wm_max_level(dev) + 1;

	if (len >= sizeof(tmp))
		return -EINVAL;

	if (copy_from_user(tmp, ubuf, len))
		return -EFAULT;

	tmp[len] = '\0';

	ret = sscanf(tmp, "%hu %hu %hu %hu %hu %hu %hu %hu",
		     &new[0], &new[1], &new[2], &new[3],
		     &new[4], &new[5], &new[6], &new[7]);
	if (ret != num_levels)
		return -EINVAL;

	drm_modeset_lock_all(dev);

	for (level = 0; level < num_levels; level++)
		wm[level] = new[level];

	drm_modeset_unlock_all(dev);

	return len;
}


static ssize_t pri_wm_latency_write(struct file *file, const char __user *ubuf,
				    size_t len, loff_t *offp)
{
	struct seq_file *m = file->private_data;
	struct drm_device *dev = m->private;
	struct drm_i915_private *dev_priv = dev->dev_private;
	uint16_t *latencies;

	if (INTEL_INFO(dev)->gen >= 9)
		latencies = dev_priv->wm.skl_latency;
	else
		latencies = to_i915(dev)->wm.pri_latency;

	return wm_latency_write(file, ubuf, len, offp, latencies);
}

static ssize_t spr_wm_latency_write(struct file *file, const char __user *ubuf,
				    size_t len, loff_t *offp)
{
	struct seq_file *m = file->private_data;
	struct drm_device *dev = m->private;
	struct drm_i915_private *dev_priv = dev->dev_private;
	uint16_t *latencies;

	if (INTEL_INFO(dev)->gen >= 9)
		latencies = dev_priv->wm.skl_latency;
	else
		latencies = to_i915(dev)->wm.spr_latency;

	return wm_latency_write(file, ubuf, len, offp, latencies);
}

static ssize_t cur_wm_latency_write(struct file *file, const char __user *ubuf,
				    size_t len, loff_t *offp)
{
	struct seq_file *m = file->private_data;
	struct drm_device *dev = m->private;
	struct drm_i915_private *dev_priv = dev->dev_private;
	uint16_t *latencies;

	if (INTEL_INFO(dev)->gen >= 9)
		latencies = dev_priv->wm.skl_latency;
	else
		latencies = to_i915(dev)->wm.cur_latency;

	return wm_latency_write(file, ubuf, len, offp, latencies);
}

static const struct file_operations i915_pri_wm_latency_fops = {
	.owner = THIS_MODULE,
	.open = pri_wm_latency_open,
	.read = seq_read,
	.llseek = seq_lseek,
	.release = single_release,
	.write = pri_wm_latency_write
};

static const struct file_operations i915_spr_wm_latency_fops = {
	.owner = THIS_MODULE,
	.open = spr_wm_latency_open,
	.read = seq_read,
	.llseek = seq_lseek,
	.release = single_release,
	.write = spr_wm_latency_write
};

static const struct file_operations i915_cur_wm_latency_fops = {
	.owner = THIS_MODULE,
	.open = cur_wm_latency_open,
	.read = seq_read,
	.llseek = seq_lseek,
	.release = single_release,
	.write = cur_wm_latency_write
};

static int
i915_wedged_get(void *data, u64 *val)
{
	struct drm_device *dev = data;
	struct drm_i915_private *dev_priv = dev->dev_private;

	*val = i915_terminally_wedged(&dev_priv->gpu_error);

	return 0;
}

static int
i915_wedged_set(void *data, u64 val)
{
	struct drm_device *dev = data;
	struct drm_i915_private *dev_priv = dev->dev_private;

	/*
	 * There is no safeguard against this debugfs entry colliding
	 * with the hangcheck calling same i915_handle_error() in
	 * parallel, causing an explosion. For now we assume that the
	 * test harness is responsible enough not to inject gpu hangs
	 * while it is writing to 'i915_wedged'
	 */

	if (i915_reset_in_progress(&dev_priv->gpu_error))
		return -EAGAIN;

	intel_runtime_pm_get(dev_priv);

	i915_handle_error(dev_priv, val,
			  "Manually setting wedged to %llu", val);

	intel_runtime_pm_put(dev_priv);

	return 0;
}

DEFINE_SIMPLE_ATTRIBUTE(i915_wedged_fops,
			i915_wedged_get, i915_wedged_set,
			"%llu\n");

static int
i915_ring_stop_get(void *data, u64 *val)
{
	struct drm_device *dev = data;
	struct drm_i915_private *dev_priv = dev->dev_private;

	*val = dev_priv->gpu_error.stop_rings;

	return 0;
}

static int
i915_ring_stop_set(void *data, u64 val)
{
	struct drm_device *dev = data;
	struct drm_i915_private *dev_priv = dev->dev_private;
	int ret;

	DRM_DEBUG_DRIVER("Stopping rings 0x%08llx\n", val);

	ret = mutex_lock_interruptible(&dev->struct_mutex);
	if (ret)
		return ret;

	dev_priv->gpu_error.stop_rings = val;
	mutex_unlock(&dev->struct_mutex);

	return 0;
}

DEFINE_SIMPLE_ATTRIBUTE(i915_ring_stop_fops,
			i915_ring_stop_get, i915_ring_stop_set,
			"0x%08llx\n");

static int
i915_ring_missed_irq_get(void *data, u64 *val)
{
	struct drm_device *dev = data;
	struct drm_i915_private *dev_priv = dev->dev_private;

	*val = dev_priv->gpu_error.missed_irq_rings;
	return 0;
}

static int
i915_ring_missed_irq_set(void *data, u64 val)
{
	struct drm_device *dev = data;
	struct drm_i915_private *dev_priv = dev->dev_private;
	int ret;

	/* Lock against concurrent debugfs callers */
	ret = mutex_lock_interruptible(&dev->struct_mutex);
	if (ret)
		return ret;
	dev_priv->gpu_error.missed_irq_rings = val;
	mutex_unlock(&dev->struct_mutex);

	return 0;
}

DEFINE_SIMPLE_ATTRIBUTE(i915_ring_missed_irq_fops,
			i915_ring_missed_irq_get, i915_ring_missed_irq_set,
			"0x%08llx\n");

static int
i915_ring_test_irq_get(void *data, u64 *val)
{
	struct drm_device *dev = data;
	struct drm_i915_private *dev_priv = dev->dev_private;

	*val = dev_priv->gpu_error.test_irq_rings;

	return 0;
}

static int
i915_ring_test_irq_set(void *data, u64 val)
{
	struct drm_device *dev = data;
	struct drm_i915_private *dev_priv = dev->dev_private;
	int ret;

	DRM_DEBUG_DRIVER("Masking interrupts on rings 0x%08llx\n", val);

	/* Lock against concurrent debugfs callers */
	ret = mutex_lock_interruptible(&dev->struct_mutex);
	if (ret)
		return ret;

	dev_priv->gpu_error.test_irq_rings = val;
	mutex_unlock(&dev->struct_mutex);

	return 0;
}

DEFINE_SIMPLE_ATTRIBUTE(i915_ring_test_irq_fops,
			i915_ring_test_irq_get, i915_ring_test_irq_set,
			"0x%08llx\n");

#define DROP_UNBOUND 0x1
#define DROP_BOUND 0x2
#define DROP_RETIRE 0x4
#define DROP_ACTIVE 0x8
#define DROP_ALL (DROP_UNBOUND | \
		  DROP_BOUND | \
		  DROP_RETIRE | \
		  DROP_ACTIVE)
static int
i915_drop_caches_get(void *data, u64 *val)
{
	*val = DROP_ALL;

	return 0;
}

static int
i915_drop_caches_set(void *data, u64 val)
{
	struct drm_device *dev = data;
	struct drm_i915_private *dev_priv = dev->dev_private;
	int ret;

	DRM_DEBUG("Dropping caches: 0x%08llx\n", val);

	/* No need to check and wait for gpu resets, only libdrm auto-restarts
	 * on ioctls on -EAGAIN. */
	ret = mutex_lock_interruptible(&dev->struct_mutex);
	if (ret)
		return ret;

	if (val & DROP_ACTIVE) {
		ret = i915_gpu_idle(dev);
		if (ret)
			goto unlock;
	}

	if (val & (DROP_RETIRE | DROP_ACTIVE))
		i915_gem_retire_requests(dev_priv);

	if (val & DROP_BOUND)
		i915_gem_shrink(dev_priv, LONG_MAX, I915_SHRINK_BOUND);

	if (val & DROP_UNBOUND)
		i915_gem_shrink(dev_priv, LONG_MAX, I915_SHRINK_UNBOUND);

unlock:
	mutex_unlock(&dev->struct_mutex);

	return ret;
}

DEFINE_SIMPLE_ATTRIBUTE(i915_drop_caches_fops,
			i915_drop_caches_get, i915_drop_caches_set,
			"0x%08llx\n");

static int
i915_max_freq_get(void *data, u64 *val)
{
	struct drm_device *dev = data;
	struct drm_i915_private *dev_priv = dev->dev_private;
	int ret;

	if (INTEL_INFO(dev)->gen < 6)
		return -ENODEV;

	flush_delayed_work(&dev_priv->rps.delayed_resume_work);

	ret = mutex_lock_interruptible(&dev_priv->rps.hw_lock);
	if (ret)
		return ret;

	*val = intel_gpu_freq(dev_priv, dev_priv->rps.max_freq_softlimit);
	mutex_unlock(&dev_priv->rps.hw_lock);

	return 0;
}

static int
i915_max_freq_set(void *data, u64 val)
{
	struct drm_device *dev = data;
	struct drm_i915_private *dev_priv = dev->dev_private;
	u32 hw_max, hw_min;
	int ret;

	if (INTEL_INFO(dev)->gen < 6)
		return -ENODEV;

	flush_delayed_work(&dev_priv->rps.delayed_resume_work);

	DRM_DEBUG_DRIVER("Manually setting max freq to %llu\n", val);

	ret = mutex_lock_interruptible(&dev_priv->rps.hw_lock);
	if (ret)
		return ret;

	/*
	 * Turbo will still be enabled, but won't go above the set value.
	 */
	val = intel_freq_opcode(dev_priv, val);

	hw_max = dev_priv->rps.max_freq;
	hw_min = dev_priv->rps.min_freq;

	if (val < hw_min || val > hw_max || val < dev_priv->rps.min_freq_softlimit) {
		mutex_unlock(&dev_priv->rps.hw_lock);
		return -EINVAL;
	}

	dev_priv->rps.max_freq_softlimit = val;

	intel_set_rps(dev_priv, val);

	mutex_unlock(&dev_priv->rps.hw_lock);

	return 0;
}

DEFINE_SIMPLE_ATTRIBUTE(i915_max_freq_fops,
			i915_max_freq_get, i915_max_freq_set,
			"%llu\n");

static int
i915_min_freq_get(void *data, u64 *val)
{
	struct drm_device *dev = data;
	struct drm_i915_private *dev_priv = dev->dev_private;
	int ret;

	if (INTEL_INFO(dev)->gen < 6)
		return -ENODEV;

	flush_delayed_work(&dev_priv->rps.delayed_resume_work);

	ret = mutex_lock_interruptible(&dev_priv->rps.hw_lock);
	if (ret)
		return ret;

	*val = intel_gpu_freq(dev_priv, dev_priv->rps.min_freq_softlimit);
	mutex_unlock(&dev_priv->rps.hw_lock);

	return 0;
}

static int
i915_min_freq_set(void *data, u64 val)
{
	struct drm_device *dev = data;
	struct drm_i915_private *dev_priv = dev->dev_private;
	u32 hw_max, hw_min;
	int ret;

	if (INTEL_INFO(dev)->gen < 6)
		return -ENODEV;

	flush_delayed_work(&dev_priv->rps.delayed_resume_work);

	DRM_DEBUG_DRIVER("Manually setting min freq to %llu\n", val);

	ret = mutex_lock_interruptible(&dev_priv->rps.hw_lock);
	if (ret)
		return ret;

	/*
	 * Turbo will still be enabled, but won't go below the set value.
	 */
	val = intel_freq_opcode(dev_priv, val);

	hw_max = dev_priv->rps.max_freq;
	hw_min = dev_priv->rps.min_freq;

	if (val < hw_min || val > hw_max || val > dev_priv->rps.max_freq_softlimit) {
		mutex_unlock(&dev_priv->rps.hw_lock);
		return -EINVAL;
	}

	dev_priv->rps.min_freq_softlimit = val;

	intel_set_rps(dev_priv, val);

	mutex_unlock(&dev_priv->rps.hw_lock);

	return 0;
}

DEFINE_SIMPLE_ATTRIBUTE(i915_min_freq_fops,
			i915_min_freq_get, i915_min_freq_set,
			"%llu\n");

static int
i915_cache_sharing_get(void *data, u64 *val)
{
	struct drm_device *dev = data;
	struct drm_i915_private *dev_priv = dev->dev_private;
	u32 snpcr;
	int ret;

	if (!(IS_GEN6(dev) || IS_GEN7(dev)))
		return -ENODEV;

	ret = mutex_lock_interruptible(&dev->struct_mutex);
	if (ret)
		return ret;
	intel_runtime_pm_get(dev_priv);

	snpcr = I915_READ(GEN6_MBCUNIT_SNPCR);

	intel_runtime_pm_put(dev_priv);
	mutex_unlock(&dev_priv->dev->struct_mutex);

	*val = (snpcr & GEN6_MBC_SNPCR_MASK) >> GEN6_MBC_SNPCR_SHIFT;

	return 0;
}

static int
i915_cache_sharing_set(void *data, u64 val)
{
	struct drm_device *dev = data;
	struct drm_i915_private *dev_priv = dev->dev_private;
	u32 snpcr;

	if (!(IS_GEN6(dev) || IS_GEN7(dev)))
		return -ENODEV;

	if (val > 3)
		return -EINVAL;

	intel_runtime_pm_get(dev_priv);
	DRM_DEBUG_DRIVER("Manually setting uncore sharing to %llu\n", val);

	/* Update the cache sharing policy here as well */
	snpcr = I915_READ(GEN6_MBCUNIT_SNPCR);
	snpcr &= ~GEN6_MBC_SNPCR_MASK;
	snpcr |= (val << GEN6_MBC_SNPCR_SHIFT);
	I915_WRITE(GEN6_MBCUNIT_SNPCR, snpcr);

	intel_runtime_pm_put(dev_priv);
	return 0;
}

DEFINE_SIMPLE_ATTRIBUTE(i915_cache_sharing_fops,
			i915_cache_sharing_get, i915_cache_sharing_set,
			"%llu\n");

struct sseu_dev_status {
	unsigned int slice_total;
	unsigned int subslice_total;
	unsigned int subslice_per_slice;
	unsigned int eu_total;
	unsigned int eu_per_subslice;
};

static void cherryview_sseu_device_status(struct drm_device *dev,
					  struct sseu_dev_status *stat)
{
	struct drm_i915_private *dev_priv = dev->dev_private;
	int ss_max = 2;
	int ss;
	u32 sig1[ss_max], sig2[ss_max];

	sig1[0] = I915_READ(CHV_POWER_SS0_SIG1);
	sig1[1] = I915_READ(CHV_POWER_SS1_SIG1);
	sig2[0] = I915_READ(CHV_POWER_SS0_SIG2);
	sig2[1] = I915_READ(CHV_POWER_SS1_SIG2);

	for (ss = 0; ss < ss_max; ss++) {
		unsigned int eu_cnt;

		if (sig1[ss] & CHV_SS_PG_ENABLE)
			/* skip disabled subslice */
			continue;

		stat->slice_total = 1;
		stat->subslice_per_slice++;
		eu_cnt = ((sig1[ss] & CHV_EU08_PG_ENABLE) ? 0 : 2) +
			 ((sig1[ss] & CHV_EU19_PG_ENABLE) ? 0 : 2) +
			 ((sig1[ss] & CHV_EU210_PG_ENABLE) ? 0 : 2) +
			 ((sig2[ss] & CHV_EU311_PG_ENABLE) ? 0 : 2);
		stat->eu_total += eu_cnt;
		stat->eu_per_subslice = max(stat->eu_per_subslice, eu_cnt);
	}
	stat->subslice_total = stat->subslice_per_slice;
}

static void gen9_sseu_device_status(struct drm_device *dev,
				    struct sseu_dev_status *stat)
{
	struct drm_i915_private *dev_priv = dev->dev_private;
	int s_max = 3, ss_max = 4;
	int s, ss;
	u32 s_reg[s_max], eu_reg[2*s_max], eu_mask[2];

	/* BXT has a single slice and at most 3 subslices. */
	if (IS_BROXTON(dev)) {
		s_max = 1;
		ss_max = 3;
	}

	for (s = 0; s < s_max; s++) {
		s_reg[s] = I915_READ(GEN9_SLICE_PGCTL_ACK(s));
		eu_reg[2*s] = I915_READ(GEN9_SS01_EU_PGCTL_ACK(s));
		eu_reg[2*s + 1] = I915_READ(GEN9_SS23_EU_PGCTL_ACK(s));
	}

	eu_mask[0] = GEN9_PGCTL_SSA_EU08_ACK |
		     GEN9_PGCTL_SSA_EU19_ACK |
		     GEN9_PGCTL_SSA_EU210_ACK |
		     GEN9_PGCTL_SSA_EU311_ACK;
	eu_mask[1] = GEN9_PGCTL_SSB_EU08_ACK |
		     GEN9_PGCTL_SSB_EU19_ACK |
		     GEN9_PGCTL_SSB_EU210_ACK |
		     GEN9_PGCTL_SSB_EU311_ACK;

	for (s = 0; s < s_max; s++) {
		unsigned int ss_cnt = 0;

		if ((s_reg[s] & GEN9_PGCTL_SLICE_ACK) == 0)
			/* skip disabled slice */
			continue;

		stat->slice_total++;

		if (IS_SKYLAKE(dev) || IS_KABYLAKE(dev))
			ss_cnt = INTEL_INFO(dev)->subslice_per_slice;

		for (ss = 0; ss < ss_max; ss++) {
			unsigned int eu_cnt;

			if (IS_BROXTON(dev) &&
			    !(s_reg[s] & (GEN9_PGCTL_SS_ACK(ss))))
				/* skip disabled subslice */
				continue;

			if (IS_BROXTON(dev))
				ss_cnt++;

			eu_cnt = 2 * hweight32(eu_reg[2*s + ss/2] &
					       eu_mask[ss%2]);
			stat->eu_total += eu_cnt;
			stat->eu_per_subslice = max(stat->eu_per_subslice,
						    eu_cnt);
		}

		stat->subslice_total += ss_cnt;
		stat->subslice_per_slice = max(stat->subslice_per_slice,
					       ss_cnt);
	}
}

static void broadwell_sseu_device_status(struct drm_device *dev,
					 struct sseu_dev_status *stat)
{
	struct drm_i915_private *dev_priv = dev->dev_private;
	int s;
	u32 slice_info = I915_READ(GEN8_GT_SLICE_INFO);

	stat->slice_total = hweight32(slice_info & GEN8_LSLICESTAT_MASK);

	if (stat->slice_total) {
		stat->subslice_per_slice = INTEL_INFO(dev)->subslice_per_slice;
		stat->subslice_total = stat->slice_total *
				       stat->subslice_per_slice;
		stat->eu_per_subslice = INTEL_INFO(dev)->eu_per_subslice;
		stat->eu_total = stat->eu_per_subslice * stat->subslice_total;

		/* subtract fused off EU(s) from enabled slice(s) */
		for (s = 0; s < stat->slice_total; s++) {
			u8 subslice_7eu = INTEL_INFO(dev)->subslice_7eu[s];

			stat->eu_total -= hweight8(subslice_7eu);
		}
	}
}

static int i915_sseu_status(struct seq_file *m, void *unused)
{
	struct drm_info_node *node = (struct drm_info_node *) m->private;
	struct drm_device *dev = node->minor->dev;
	struct sseu_dev_status stat;

	if (INTEL_INFO(dev)->gen < 8)
		return -ENODEV;

	seq_puts(m, "SSEU Device Info\n");
	seq_printf(m, "  Available Slice Total: %u\n",
		   INTEL_INFO(dev)->slice_total);
	seq_printf(m, "  Available Subslice Total: %u\n",
		   INTEL_INFO(dev)->subslice_total);
	seq_printf(m, "  Available Subslice Per Slice: %u\n",
		   INTEL_INFO(dev)->subslice_per_slice);
	seq_printf(m, "  Available EU Total: %u\n",
		   INTEL_INFO(dev)->eu_total);
	seq_printf(m, "  Available EU Per Subslice: %u\n",
		   INTEL_INFO(dev)->eu_per_subslice);
	seq_printf(m, "  Has Slice Power Gating: %s\n",
		   yesno(INTEL_INFO(dev)->has_slice_pg));
	seq_printf(m, "  Has Subslice Power Gating: %s\n",
		   yesno(INTEL_INFO(dev)->has_subslice_pg));
	seq_printf(m, "  Has EU Power Gating: %s\n",
		   yesno(INTEL_INFO(dev)->has_eu_pg));

	seq_puts(m, "SSEU Device Status\n");
	memset(&stat, 0, sizeof(stat));
	if (IS_CHERRYVIEW(dev)) {
		cherryview_sseu_device_status(dev, &stat);
	} else if (IS_BROADWELL(dev)) {
		broadwell_sseu_device_status(dev, &stat);
	} else if (INTEL_INFO(dev)->gen >= 9) {
		gen9_sseu_device_status(dev, &stat);
	}
	seq_printf(m, "  Enabled Slice Total: %u\n",
		   stat.slice_total);
	seq_printf(m, "  Enabled Subslice Total: %u\n",
		   stat.subslice_total);
	seq_printf(m, "  Enabled Subslice Per Slice: %u\n",
		   stat.subslice_per_slice);
	seq_printf(m, "  Enabled EU Total: %u\n",
		   stat.eu_total);
	seq_printf(m, "  Enabled EU Per Subslice: %u\n",
		   stat.eu_per_subslice);

	return 0;
}

static int i915_forcewake_open(struct inode *inode, struct file *file)
{
	struct drm_device *dev = inode->i_private;
	struct drm_i915_private *dev_priv = dev->dev_private;

	if (INTEL_INFO(dev)->gen < 6)
		return 0;

	intel_runtime_pm_get(dev_priv);
	intel_uncore_forcewake_get(dev_priv, FORCEWAKE_ALL);

	return 0;
}

static int i915_forcewake_release(struct inode *inode, struct file *file)
{
	struct drm_device *dev = inode->i_private;
	struct drm_i915_private *dev_priv = dev->dev_private;

	if (INTEL_INFO(dev)->gen < 6)
		return 0;

	intel_uncore_forcewake_put(dev_priv, FORCEWAKE_ALL);
	intel_runtime_pm_put(dev_priv);

	return 0;
}

static const struct file_operations i915_forcewake_fops = {
	.owner = THIS_MODULE,
	.open = i915_forcewake_open,
	.release = i915_forcewake_release,
};

static int i915_forcewake_create(struct dentry *root, struct drm_minor *minor)
{
	struct drm_device *dev = minor->dev;
	struct dentry *ent;

	ent = debugfs_create_file("i915_forcewake_user",
				  S_IRUSR,
				  root, dev,
				  &i915_forcewake_fops);
	if (!ent)
		return -ENOMEM;

	return drm_add_fake_info_node(minor, ent, &i915_forcewake_fops);
}

static int i915_debugfs_create(struct dentry *root,
			       struct drm_minor *minor,
			       const char *name,
			       const struct file_operations *fops)
{
	struct drm_device *dev = minor->dev;
	struct dentry *ent;

	ent = debugfs_create_file(name,
				  S_IRUGO | S_IWUSR,
				  root, dev,
				  fops);
	if (!ent)
		return -ENOMEM;

	return drm_add_fake_info_node(minor, ent, fops);
}

static const struct drm_info_list i915_debugfs_list[] = {
	{"i915_capabilities", i915_capabilities, 0},
	{"i915_gem_objects", i915_gem_object_info, 0},
	{"i915_gem_gtt", i915_gem_gtt_info, 0},
	{"i915_gem_pinned", i915_gem_gtt_info, 0, (void *) PINNED_LIST},
	{"i915_gem_active", i915_gem_object_list_info, 0, (void *) ACTIVE_LIST},
	{"i915_gem_inactive", i915_gem_object_list_info, 0, (void *) INACTIVE_LIST},
	{"i915_gem_stolen", i915_gem_stolen_list_info },
	{"i915_gem_pageflip", i915_gem_pageflip_info, 0},
	{"i915_gem_request", i915_gem_request_info, 0},
	{"i915_gem_seqno", i915_gem_seqno_info, 0},
	{"i915_gem_fence_regs", i915_gem_fence_regs_info, 0},
	{"i915_gem_interrupt", i915_interrupt_info, 0},
	{"i915_gem_hws", i915_hws_info, 0, (void *)RCS},
	{"i915_gem_hws_blt", i915_hws_info, 0, (void *)BCS},
	{"i915_gem_hws_bsd", i915_hws_info, 0, (void *)VCS},
	{"i915_gem_hws_vebox", i915_hws_info, 0, (void *)VECS},
	{"i915_gem_batch_pool", i915_gem_batch_pool_info, 0},
	{"i915_guc_info", i915_guc_info, 0},
	{"i915_guc_load_status", i915_guc_load_status_info, 0},
	{"i915_guc_log_dump", i915_guc_log_dump, 0},
	{"i915_frequency_info", i915_frequency_info, 0},
	{"i915_hangcheck_info", i915_hangcheck_info, 0},
	{"i915_drpc_info", i915_drpc_info, 0},
	{"i915_emon_status", i915_emon_status, 0},
	{"i915_ring_freq_table", i915_ring_freq_table, 0},
	{"i915_frontbuffer_tracking", i915_frontbuffer_tracking, 0},
	{"i915_fbc_status", i915_fbc_status, 0},
	{"i915_ips_status", i915_ips_status, 0},
	{"i915_sr_status", i915_sr_status, 0},
	{"i915_opregion", i915_opregion, 0},
	{"i915_vbt", i915_vbt, 0},
	{"i915_gem_framebuffer", i915_gem_framebuffer_info, 0},
	{"i915_context_status", i915_context_status, 0},
	{"i915_dump_lrc", i915_dump_lrc, 0},
	{"i915_execlists", i915_execlists, 0},
	{"i915_forcewake_domains", i915_forcewake_domains, 0},
	{"i915_swizzle_info", i915_swizzle_info, 0},
	{"i915_ppgtt_info", i915_ppgtt_info, 0},
	{"i915_llc", i915_llc, 0},
	{"i915_edp_psr_status", i915_edp_psr_status, 0},
	{"i915_sink_crc_eDP1", i915_sink_crc, 0},
	{"i915_energy_uJ", i915_energy_uJ, 0},
	{"i915_runtime_pm_status", i915_runtime_pm_status, 0},
	{"i915_power_domain_info", i915_power_domain_info, 0},
	{"i915_dmc_info", i915_dmc_info, 0},
	{"i915_display_info", i915_display_info, 0},
	{"i915_semaphore_status", i915_semaphore_status, 0},
	{"i915_shared_dplls_info", i915_shared_dplls_info, 0},
	{"i915_dp_mst_info", i915_dp_mst_info, 0},
	{"i915_wa_registers", i915_wa_registers, 0},
	{"i915_ddb_info", i915_ddb_info, 0},
	{"i915_sseu_status", i915_sseu_status, 0},
	{"i915_drrs_status", i915_drrs_status, 0},
	{"i915_rps_boost_info", i915_rps_boost_info, 0},
};
#define I915_DEBUGFS_ENTRIES ARRAY_SIZE(i915_debugfs_list)

static const struct i915_debugfs_files {
	const char *name;
	const struct file_operations *fops;
} i915_debugfs_files[] = {
	{"i915_wedged", &i915_wedged_fops},
	{"i915_max_freq", &i915_max_freq_fops},
	{"i915_min_freq", &i915_min_freq_fops},
	{"i915_cache_sharing", &i915_cache_sharing_fops},
	{"i915_ring_stop", &i915_ring_stop_fops},
	{"i915_ring_missed_irq", &i915_ring_missed_irq_fops},
	{"i915_ring_test_irq", &i915_ring_test_irq_fops},
	{"i915_gem_drop_caches", &i915_drop_caches_fops},
	{"i915_error_state", &i915_error_state_fops},
	{"i915_next_seqno", &i915_next_seqno_fops},
	{"i915_display_crc_ctl", &i915_display_crc_ctl_fops},
	{"i915_pri_wm_latency", &i915_pri_wm_latency_fops},
	{"i915_spr_wm_latency", &i915_spr_wm_latency_fops},
	{"i915_cur_wm_latency", &i915_cur_wm_latency_fops},
	{"i915_fbc_false_color", &i915_fbc_fc_fops},
	{"i915_dp_test_data", &i915_displayport_test_data_fops},
	{"i915_dp_test_type", &i915_displayport_test_type_fops},
	{"i915_dp_test_active", &i915_displayport_test_active_fops}
};

void intel_display_crc_init(struct drm_device *dev)
{
	struct drm_i915_private *dev_priv = dev->dev_private;
	enum pipe pipe;

	for_each_pipe(dev_priv, pipe) {
		struct intel_pipe_crc *pipe_crc = &dev_priv->pipe_crc[pipe];

		pipe_crc->opened = false;
		spin_lock_init(&pipe_crc->lock);
		init_waitqueue_head(&pipe_crc->wq);
	}
}

int i915_debugfs_init(struct drm_minor *minor)
{
	int ret, i;

	ret = i915_forcewake_create(minor->debugfs_root, minor);
	if (ret)
		return ret;

	for (i = 0; i < ARRAY_SIZE(i915_pipe_crc_data); i++) {
		ret = i915_pipe_crc_create(minor->debugfs_root, minor, i);
		if (ret)
			return ret;
	}

	for (i = 0; i < ARRAY_SIZE(i915_debugfs_files); i++) {
		ret = i915_debugfs_create(minor->debugfs_root, minor,
					  i915_debugfs_files[i].name,
					  i915_debugfs_files[i].fops);
		if (ret)
			return ret;
	}

	return drm_debugfs_create_files(i915_debugfs_list,
					I915_DEBUGFS_ENTRIES,
					minor->debugfs_root, minor);
}

void i915_debugfs_cleanup(struct drm_minor *minor)
{
	int i;

	drm_debugfs_remove_files(i915_debugfs_list,
				 I915_DEBUGFS_ENTRIES, minor);

	drm_debugfs_remove_files((struct drm_info_list *) &i915_forcewake_fops,
				 1, minor);

	for (i = 0; i < ARRAY_SIZE(i915_pipe_crc_data); i++) {
		struct drm_info_list *info_list =
			(struct drm_info_list *)&i915_pipe_crc_data[i];

		drm_debugfs_remove_files(info_list, 1, minor);
	}

	for (i = 0; i < ARRAY_SIZE(i915_debugfs_files); i++) {
		struct drm_info_list *info_list =
			(struct drm_info_list *) i915_debugfs_files[i].fops;

		drm_debugfs_remove_files(info_list, 1, minor);
	}
}

struct dpcd_block {
	/* DPCD dump start address. */
	unsigned int offset;
	/* DPCD dump end address, inclusive. If unset, .size will be used. */
	unsigned int end;
	/* DPCD dump size. Used if .end is unset. If unset, defaults to 1. */
	size_t size;
	/* Only valid for eDP. */
	bool edp;
};

static const struct dpcd_block i915_dpcd_debug[] = {
	{ .offset = DP_DPCD_REV, .size = DP_RECEIVER_CAP_SIZE },
	{ .offset = DP_PSR_SUPPORT, .end = DP_PSR_CAPS },
	{ .offset = DP_DOWNSTREAM_PORT_0, .size = 16 },
	{ .offset = DP_LINK_BW_SET, .end = DP_EDP_CONFIGURATION_SET },
	{ .offset = DP_SINK_COUNT, .end = DP_ADJUST_REQUEST_LANE2_3 },
	{ .offset = DP_SET_POWER },
	{ .offset = DP_EDP_DPCD_REV },
	{ .offset = DP_EDP_GENERAL_CAP_1, .end = DP_EDP_GENERAL_CAP_3 },
	{ .offset = DP_EDP_DISPLAY_CONTROL_REGISTER, .end = DP_EDP_BACKLIGHT_FREQ_CAP_MAX_LSB },
	{ .offset = DP_EDP_DBC_MINIMUM_BRIGHTNESS_SET, .end = DP_EDP_DBC_MAXIMUM_BRIGHTNESS_SET },
};

static int i915_dpcd_show(struct seq_file *m, void *data)
{
	struct drm_connector *connector = m->private;
	struct intel_dp *intel_dp =
		enc_to_intel_dp(&intel_attached_encoder(connector)->base);
	uint8_t buf[16];
	ssize_t err;
	int i;

	if (connector->status != connector_status_connected)
		return -ENODEV;

	for (i = 0; i < ARRAY_SIZE(i915_dpcd_debug); i++) {
		const struct dpcd_block *b = &i915_dpcd_debug[i];
		size_t size = b->end ? b->end - b->offset + 1 : (b->size ?: 1);

		if (b->edp &&
		    connector->connector_type != DRM_MODE_CONNECTOR_eDP)
			continue;

		/* low tech for now */
		if (WARN_ON(size > sizeof(buf)))
			continue;

		err = drm_dp_dpcd_read(&intel_dp->aux, b->offset, buf, size);
		if (err <= 0) {
			DRM_ERROR("dpcd read (%zu bytes at %u) failed (%zd)\n",
				  size, b->offset, err);
			continue;
		}

		seq_printf(m, "%04x: %*ph\n", b->offset, (int) size, buf);
	}

	return 0;
}

static int i915_dpcd_open(struct inode *inode, struct file *file)
{
	return single_open(file, i915_dpcd_show, inode->i_private);
}

static const struct file_operations i915_dpcd_fops = {
	.owner = THIS_MODULE,
	.open = i915_dpcd_open,
	.read = seq_read,
	.llseek = seq_lseek,
	.release = single_release,
};

/**
 * i915_debugfs_connector_add - add i915 specific connector debugfs files
 * @connector: pointer to a registered drm_connector
 *
 * Cleanup will be done by drm_connector_unregister() through a call to
 * drm_debugfs_connector_remove().
 *
 * Returns 0 on success, negative error codes on error.
 */
int i915_debugfs_connector_add(struct drm_connector *connector)
{
	struct dentry *root = connector->debugfs_entry;

	/* The connector must have been registered beforehands. */
	if (!root)
		return -ENODEV;

	if (connector->connector_type == DRM_MODE_CONNECTOR_DisplayPort ||
	    connector->connector_type == DRM_MODE_CONNECTOR_eDP)
		debugfs_create_file("i915_dpcd", S_IRUGO, root, connector,
				    &i915_dpcd_fops);

	return 0;
}<|MERGE_RESOLUTION|>--- conflicted
+++ resolved
@@ -89,29 +89,17 @@
 	return 0;
 }
 
-<<<<<<< HEAD
 static char get_active_flag(struct drm_i915_gem_object *obj)
-=======
-static const char get_active_flag(struct drm_i915_gem_object *obj)
->>>>>>> 95306975
 {
 	return obj->active ? '*' : ' ';
 }
 
-<<<<<<< HEAD
 static char get_pin_flag(struct drm_i915_gem_object *obj)
-=======
-static const char get_pin_flag(struct drm_i915_gem_object *obj)
->>>>>>> 95306975
 {
 	return obj->pin_display ? 'p' : ' ';
 }
 
-<<<<<<< HEAD
 static char get_tiling_flag(struct drm_i915_gem_object *obj)
-=======
-static const char get_tiling_flag(struct drm_i915_gem_object *obj)
->>>>>>> 95306975
 {
 	switch (obj->tiling_mode) {
 	default:
@@ -121,20 +109,12 @@
 	}
 }
 
-<<<<<<< HEAD
 static char get_global_flag(struct drm_i915_gem_object *obj)
-=======
-static inline const char get_global_flag(struct drm_i915_gem_object *obj)
->>>>>>> 95306975
 {
 	return i915_gem_obj_to_ggtt(obj) ? 'g' : ' ';
 }
 
-<<<<<<< HEAD
 static char get_pin_mapped_flag(struct drm_i915_gem_object *obj)
-=======
-static inline const char get_pin_mapped_flag(struct drm_i915_gem_object *obj)
->>>>>>> 95306975
 {
 	return obj->mapping ? 'M' : ' ';
 }
@@ -2069,21 +2049,10 @@
 	seq_printf(m, "CONTEXT: %s %u\n", engine->name, ctx->hw_id);
 
 	if (ctx_obj == NULL) {
-<<<<<<< HEAD
 		seq_puts(m, "\tNot allocated\n");
 		return;
 	}
 
-=======
-		seq_printf(m, "Context on %s with no gem object\n",
-			   engine->name);
-		return;
-	}
-
-	seq_printf(m, "CONTEXT: %s %u\n", engine->name,
-		   intel_execlists_ctx_id(ctx, engine));
-
->>>>>>> 95306975
 	if (!i915_gem_obj_ggtt_bound(ctx_obj))
 		seq_puts(m, "\tNot bound in GGTT\n");
 	else
@@ -2129,14 +2098,8 @@
 		return ret;
 
 	list_for_each_entry(ctx, &dev_priv->context_list, link)
-<<<<<<< HEAD
 		for_each_engine(engine, dev_priv)
 			i915_dump_lrc_obj(m, ctx, engine);
-=======
-		if (ctx != dev_priv->kernel_context)
-			for_each_engine(engine, dev_priv)
-				i915_dump_lrc_obj(m, ctx, engine);
->>>>>>> 95306975
 
 	mutex_unlock(&dev->struct_mutex);
 
@@ -2207,13 +2170,8 @@
 
 		seq_printf(m, "\t%d requests in queue\n", count);
 		if (head_req) {
-<<<<<<< HEAD
 			seq_printf(m, "\tHead request context: %u\n",
 				   head_req->ctx->hw_id);
-=======
-			seq_printf(m, "\tHead request id: %u\n",
-				   intel_execlists_ctx_id(head_req->ctx, engine));
->>>>>>> 95306975
 			seq_printf(m, "\tHead request tail: %u\n",
 				   head_req->tail);
 		}
@@ -2357,11 +2315,7 @@
 
 	for_each_engine(engine, dev_priv) {
 		seq_printf(m, "%s\n", engine->name);
-<<<<<<< HEAD
 		if (IS_GEN7(dev_priv))
-=======
-		if (INTEL_INFO(dev)->gen == 7)
->>>>>>> 95306975
 			seq_printf(m, "GFX_MODE: 0x%08x\n",
 				   I915_READ(RING_MODE_GEN7(engine)));
 		seq_printf(m, "PP_DIR_BASE: 0x%08x\n",

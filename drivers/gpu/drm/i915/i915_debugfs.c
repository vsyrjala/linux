/*
 * Copyright © 2008 Intel Corporation
 *
 * Permission is hereby granted, free of charge, to any person obtaining a
 * copy of this software and associated documentation files (the "Software"),
 * to deal in the Software without restriction, including without limitation
 * the rights to use, copy, modify, merge, publish, distribute, sublicense,
 * and/or sell copies of the Software, and to permit persons to whom the
 * Software is furnished to do so, subject to the following conditions:
 *
 * The above copyright notice and this permission notice (including the next
 * paragraph) shall be included in all copies or substantial portions of the
 * Software.
 *
 * THE SOFTWARE IS PROVIDED "AS IS", WITHOUT WARRANTY OF ANY KIND, EXPRESS OR
 * IMPLIED, INCLUDING BUT NOT LIMITED TO THE WARRANTIES OF MERCHANTABILITY,
 * FITNESS FOR A PARTICULAR PURPOSE AND NONINFRINGEMENT.  IN NO EVENT SHALL
 * THE AUTHORS OR COPYRIGHT HOLDERS BE LIABLE FOR ANY CLAIM, DAMAGES OR OTHER
 * LIABILITY, WHETHER IN AN ACTION OF CONTRACT, TORT OR OTHERWISE, ARISING
 * FROM, OUT OF OR IN CONNECTION WITH THE SOFTWARE OR THE USE OR OTHER DEALINGS
 * IN THE SOFTWARE.
 *
 * Authors:
 *    Eric Anholt <eric@anholt.net>
 *    Keith Packard <keithp@keithp.com>
 *
 */

#include <linux/seq_file.h>
#include <linux/circ_buf.h>
#include <linux/ctype.h>
#include <linux/debugfs.h>
#include <linux/slab.h>
#include <linux/export.h>
#include <linux/list_sort.h>
#include <asm/msr-index.h>
#include <drm/drmP.h>
#include "intel_drv.h"
#include "intel_ringbuffer.h"
#include <drm/i915_drm.h>
#include "i915_drv.h"

static inline struct drm_i915_private *node_to_i915(struct drm_info_node *node)
{
	return to_i915(node->minor->dev);
}

/* As the drm_debugfs_init() routines are called before dev->dev_private is
 * allocated we need to hook into the minor for release. */
static int
drm_add_fake_info_node(struct drm_minor *minor,
		       struct dentry *ent,
		       const void *key)
{
	struct drm_info_node *node;

	node = kmalloc(sizeof(*node), GFP_KERNEL);
	if (node == NULL) {
		debugfs_remove(ent);
		return -ENOMEM;
	}

	node->minor = minor;
	node->dent = ent;
	node->info_ent = (void *)key;

	mutex_lock(&minor->debugfs_lock);
	list_add(&node->list, &minor->debugfs_list);
	mutex_unlock(&minor->debugfs_lock);

	return 0;
}

static int i915_capabilities(struct seq_file *m, void *data)
{
	struct drm_i915_private *dev_priv = node_to_i915(m->private);
	const struct intel_device_info *info = INTEL_INFO(dev_priv);

	seq_printf(m, "gen: %d\n", INTEL_GEN(dev_priv));
	seq_printf(m, "platform: %s\n", intel_platform_name(info->platform));
	seq_printf(m, "pch: %d\n", INTEL_PCH_TYPE(dev_priv));
#define PRINT_FLAG(x)  seq_printf(m, #x ": %s\n", yesno(info->x))
	DEV_INFO_FOR_EACH_FLAG(PRINT_FLAG);
#undef PRINT_FLAG

	return 0;
}

static char get_active_flag(struct drm_i915_gem_object *obj)
{
	return i915_gem_object_is_active(obj) ? '*' : ' ';
}

static char get_pin_flag(struct drm_i915_gem_object *obj)
{
	return obj->pin_display ? 'p' : ' ';
}

static char get_tiling_flag(struct drm_i915_gem_object *obj)
{
	switch (i915_gem_object_get_tiling(obj)) {
	default:
	case I915_TILING_NONE: return ' ';
	case I915_TILING_X: return 'X';
	case I915_TILING_Y: return 'Y';
	}
}

static char get_global_flag(struct drm_i915_gem_object *obj)
{
	return !list_empty(&obj->userfault_link) ? 'g' : ' ';
}

static char get_pin_mapped_flag(struct drm_i915_gem_object *obj)
{
	return obj->mm.mapping ? 'M' : ' ';
}

static u64 i915_gem_obj_total_ggtt_size(struct drm_i915_gem_object *obj)
{
	u64 size = 0;
	struct i915_vma *vma;

	list_for_each_entry(vma, &obj->vma_list, obj_link) {
		if (i915_vma_is_ggtt(vma) && drm_mm_node_allocated(&vma->node))
			size += vma->node.size;
	}

	return size;
}

static void
describe_obj(struct seq_file *m, struct drm_i915_gem_object *obj)
{
	struct drm_i915_private *dev_priv = to_i915(obj->base.dev);
	struct intel_engine_cs *engine;
	struct i915_vma *vma;
	unsigned int frontbuffer_bits;
	int pin_count = 0;

	lockdep_assert_held(&obj->base.dev->struct_mutex);

	seq_printf(m, "%pK: %c%c%c%c%c %8zdKiB %02x %02x %s%s%s",
		   &obj->base,
		   get_active_flag(obj),
		   get_pin_flag(obj),
		   get_tiling_flag(obj),
		   get_global_flag(obj),
		   get_pin_mapped_flag(obj),
		   obj->base.size / 1024,
		   obj->base.read_domains,
		   obj->base.write_domain,
		   i915_cache_level_str(dev_priv, obj->cache_level),
		   obj->mm.dirty ? " dirty" : "",
		   obj->mm.madv == I915_MADV_DONTNEED ? " purgeable" : "");
	if (obj->base.name)
		seq_printf(m, " (name: %d)", obj->base.name);
	list_for_each_entry(vma, &obj->vma_list, obj_link) {
		if (i915_vma_is_pinned(vma))
			pin_count++;
	}
	seq_printf(m, " (pinned x %d)", pin_count);
	if (obj->pin_display)
		seq_printf(m, " (display)");
	list_for_each_entry(vma, &obj->vma_list, obj_link) {
		if (!drm_mm_node_allocated(&vma->node))
			continue;

		seq_printf(m, " (%sgtt offset: %08llx, size: %08llx",
			   i915_vma_is_ggtt(vma) ? "g" : "pp",
			   vma->node.start, vma->node.size);
		if (i915_vma_is_ggtt(vma))
			seq_printf(m, ", type: %u", vma->ggtt_view.type);
		if (vma->fence)
			seq_printf(m, " , fence: %d%s",
				   vma->fence->id,
				   i915_gem_active_isset(&vma->last_fence) ? "*" : "");
		seq_puts(m, ")");
	}
	if (obj->stolen)
		seq_printf(m, " (stolen: %08llx)", obj->stolen->start);

	engine = i915_gem_object_last_write_engine(obj);
	if (engine)
		seq_printf(m, " (%s)", engine->name);

	frontbuffer_bits = atomic_read(&obj->frontbuffer_bits);
	if (frontbuffer_bits)
		seq_printf(m, " (frontbuffer: 0x%03x)", frontbuffer_bits);
}

static int obj_rank_by_stolen(void *priv,
			      struct list_head *A, struct list_head *B)
{
	struct drm_i915_gem_object *a =
		container_of(A, struct drm_i915_gem_object, obj_exec_link);
	struct drm_i915_gem_object *b =
		container_of(B, struct drm_i915_gem_object, obj_exec_link);

	if (a->stolen->start < b->stolen->start)
		return -1;
	if (a->stolen->start > b->stolen->start)
		return 1;
	return 0;
}

static int i915_gem_stolen_list_info(struct seq_file *m, void *data)
{
	struct drm_i915_private *dev_priv = node_to_i915(m->private);
	struct drm_device *dev = &dev_priv->drm;
	struct drm_i915_gem_object *obj;
	u64 total_obj_size, total_gtt_size;
	LIST_HEAD(stolen);
	int count, ret;

	ret = mutex_lock_interruptible(&dev->struct_mutex);
	if (ret)
		return ret;

	total_obj_size = total_gtt_size = count = 0;
	list_for_each_entry(obj, &dev_priv->mm.bound_list, global_link) {
		if (obj->stolen == NULL)
			continue;

		list_add(&obj->obj_exec_link, &stolen);

		total_obj_size += obj->base.size;
		total_gtt_size += i915_gem_obj_total_ggtt_size(obj);
		count++;
	}
	list_for_each_entry(obj, &dev_priv->mm.unbound_list, global_link) {
		if (obj->stolen == NULL)
			continue;

		list_add(&obj->obj_exec_link, &stolen);

		total_obj_size += obj->base.size;
		count++;
	}
	list_sort(NULL, &stolen, obj_rank_by_stolen);
	seq_puts(m, "Stolen:\n");
	while (!list_empty(&stolen)) {
		obj = list_first_entry(&stolen, typeof(*obj), obj_exec_link);
		seq_puts(m, "   ");
		describe_obj(m, obj);
		seq_putc(m, '\n');
		list_del_init(&obj->obj_exec_link);
	}
	mutex_unlock(&dev->struct_mutex);

	seq_printf(m, "Total %d objects, %llu bytes, %llu GTT size\n",
		   count, total_obj_size, total_gtt_size);
	return 0;
}

struct file_stats {
	struct drm_i915_file_private *file_priv;
	unsigned long count;
	u64 total, unbound;
	u64 global, shared;
	u64 active, inactive;
};

static int per_file_stats(int id, void *ptr, void *data)
{
	struct drm_i915_gem_object *obj = ptr;
	struct file_stats *stats = data;
	struct i915_vma *vma;

	stats->count++;
	stats->total += obj->base.size;
	if (!obj->bind_count)
		stats->unbound += obj->base.size;
	if (obj->base.name || obj->base.dma_buf)
		stats->shared += obj->base.size;

	list_for_each_entry(vma, &obj->vma_list, obj_link) {
		if (!drm_mm_node_allocated(&vma->node))
			continue;

		if (i915_vma_is_ggtt(vma)) {
			stats->global += vma->node.size;
		} else {
			struct i915_hw_ppgtt *ppgtt = i915_vm_to_ppgtt(vma->vm);

			if (ppgtt->base.file != stats->file_priv)
				continue;
		}

		if (i915_vma_is_active(vma))
			stats->active += vma->node.size;
		else
			stats->inactive += vma->node.size;
	}

	return 0;
}

#define print_file_stats(m, name, stats) do { \
	if (stats.count) \
		seq_printf(m, "%s: %lu objects, %llu bytes (%llu active, %llu inactive, %llu global, %llu shared, %llu unbound)\n", \
			   name, \
			   stats.count, \
			   stats.total, \
			   stats.active, \
			   stats.inactive, \
			   stats.global, \
			   stats.shared, \
			   stats.unbound); \
} while (0)

static void print_batch_pool_stats(struct seq_file *m,
				   struct drm_i915_private *dev_priv)
{
	struct drm_i915_gem_object *obj;
	struct file_stats stats;
	struct intel_engine_cs *engine;
	enum intel_engine_id id;
	int j;

	memset(&stats, 0, sizeof(stats));

	for_each_engine(engine, dev_priv, id) {
		for (j = 0; j < ARRAY_SIZE(engine->batch_pool.cache_list); j++) {
			list_for_each_entry(obj,
					    &engine->batch_pool.cache_list[j],
					    batch_pool_link)
				per_file_stats(0, obj, &stats);
		}
	}

	print_file_stats(m, "[k]batch pool", stats);
}

static int per_file_ctx_stats(int id, void *ptr, void *data)
{
	struct i915_gem_context *ctx = ptr;
	int n;

	for (n = 0; n < ARRAY_SIZE(ctx->engine); n++) {
		if (ctx->engine[n].state)
			per_file_stats(0, ctx->engine[n].state->obj, data);
		if (ctx->engine[n].ring)
			per_file_stats(0, ctx->engine[n].ring->vma->obj, data);
	}

	return 0;
}

static void print_context_stats(struct seq_file *m,
				struct drm_i915_private *dev_priv)
{
	struct drm_device *dev = &dev_priv->drm;
	struct file_stats stats;
	struct drm_file *file;

	memset(&stats, 0, sizeof(stats));

	mutex_lock(&dev->struct_mutex);
	if (dev_priv->kernel_context)
		per_file_ctx_stats(0, dev_priv->kernel_context, &stats);

	list_for_each_entry(file, &dev->filelist, lhead) {
		struct drm_i915_file_private *fpriv = file->driver_priv;
		idr_for_each(&fpriv->context_idr, per_file_ctx_stats, &stats);
	}
	mutex_unlock(&dev->struct_mutex);

	print_file_stats(m, "[k]contexts", stats);
}

static int i915_gem_object_info(struct seq_file *m, void *data)
{
	struct drm_i915_private *dev_priv = node_to_i915(m->private);
	struct drm_device *dev = &dev_priv->drm;
	struct i915_ggtt *ggtt = &dev_priv->ggtt;
	u32 count, mapped_count, purgeable_count, dpy_count;
	u64 size, mapped_size, purgeable_size, dpy_size;
	struct drm_i915_gem_object *obj;
	struct drm_file *file;
	int ret;

	ret = mutex_lock_interruptible(&dev->struct_mutex);
	if (ret)
		return ret;

	seq_printf(m, "%u objects, %llu bytes\n",
		   dev_priv->mm.object_count,
		   dev_priv->mm.object_memory);

	size = count = 0;
	mapped_size = mapped_count = 0;
	purgeable_size = purgeable_count = 0;
	list_for_each_entry(obj, &dev_priv->mm.unbound_list, global_link) {
		size += obj->base.size;
		++count;

		if (obj->mm.madv == I915_MADV_DONTNEED) {
			purgeable_size += obj->base.size;
			++purgeable_count;
		}

		if (obj->mm.mapping) {
			mapped_count++;
			mapped_size += obj->base.size;
		}
	}
	seq_printf(m, "%u unbound objects, %llu bytes\n", count, size);

	size = count = dpy_size = dpy_count = 0;
	list_for_each_entry(obj, &dev_priv->mm.bound_list, global_link) {
		size += obj->base.size;
		++count;

		if (obj->pin_display) {
			dpy_size += obj->base.size;
			++dpy_count;
		}

		if (obj->mm.madv == I915_MADV_DONTNEED) {
			purgeable_size += obj->base.size;
			++purgeable_count;
		}

		if (obj->mm.mapping) {
			mapped_count++;
			mapped_size += obj->base.size;
		}
	}
	seq_printf(m, "%u bound objects, %llu bytes\n",
		   count, size);
	seq_printf(m, "%u purgeable objects, %llu bytes\n",
		   purgeable_count, purgeable_size);
	seq_printf(m, "%u mapped objects, %llu bytes\n",
		   mapped_count, mapped_size);
	seq_printf(m, "%u display objects (pinned), %llu bytes\n",
		   dpy_count, dpy_size);

	seq_printf(m, "%llu [%llu] gtt total\n",
		   ggtt->base.total, ggtt->mappable_end - ggtt->base.start);

	seq_putc(m, '\n');
	print_batch_pool_stats(m, dev_priv);
	mutex_unlock(&dev->struct_mutex);

	mutex_lock(&dev->filelist_mutex);
	print_context_stats(m, dev_priv);
	list_for_each_entry_reverse(file, &dev->filelist, lhead) {
		struct file_stats stats;
		struct drm_i915_file_private *file_priv = file->driver_priv;
		struct drm_i915_gem_request *request;
		struct task_struct *task;

		memset(&stats, 0, sizeof(stats));
		stats.file_priv = file->driver_priv;
		spin_lock(&file->table_lock);
		idr_for_each(&file->object_idr, per_file_stats, &stats);
		spin_unlock(&file->table_lock);
		/*
		 * Although we have a valid reference on file->pid, that does
		 * not guarantee that the task_struct who called get_pid() is
		 * still alive (e.g. get_pid(current) => fork() => exit()).
		 * Therefore, we need to protect this ->comm access using RCU.
		 */
		mutex_lock(&dev->struct_mutex);
		request = list_first_entry_or_null(&file_priv->mm.request_list,
						   struct drm_i915_gem_request,
						   client_list);
		rcu_read_lock();
		task = pid_task(request && request->ctx->pid ?
				request->ctx->pid : file->pid,
				PIDTYPE_PID);
		print_file_stats(m, task ? task->comm : "<unknown>", stats);
		rcu_read_unlock();
		mutex_unlock(&dev->struct_mutex);
	}
	mutex_unlock(&dev->filelist_mutex);

	return 0;
}

static int i915_gem_gtt_info(struct seq_file *m, void *data)
{
	struct drm_info_node *node = m->private;
	struct drm_i915_private *dev_priv = node_to_i915(node);
	struct drm_device *dev = &dev_priv->drm;
	bool show_pin_display_only = !!node->info_ent->data;
	struct drm_i915_gem_object *obj;
	u64 total_obj_size, total_gtt_size;
	int count, ret;

	ret = mutex_lock_interruptible(&dev->struct_mutex);
	if (ret)
		return ret;

	total_obj_size = total_gtt_size = count = 0;
	list_for_each_entry(obj, &dev_priv->mm.bound_list, global_link) {
		if (show_pin_display_only && !obj->pin_display)
			continue;

		seq_puts(m, "   ");
		describe_obj(m, obj);
		seq_putc(m, '\n');
		total_obj_size += obj->base.size;
		total_gtt_size += i915_gem_obj_total_ggtt_size(obj);
		count++;
	}

	mutex_unlock(&dev->struct_mutex);

	seq_printf(m, "Total %d objects, %llu bytes, %llu GTT size\n",
		   count, total_obj_size, total_gtt_size);

	return 0;
}

static int i915_gem_pageflip_info(struct seq_file *m, void *data)
{
	struct drm_i915_private *dev_priv = node_to_i915(m->private);
	struct drm_device *dev = &dev_priv->drm;
	struct intel_crtc *crtc;
	int ret;

	ret = mutex_lock_interruptible(&dev->struct_mutex);
	if (ret)
		return ret;

	for_each_intel_crtc(dev, crtc) {
		const char pipe = pipe_name(crtc->pipe);
		const char plane = plane_name(crtc->plane);
		struct intel_flip_work *work;

		spin_lock_irq(&dev->event_lock);
		work = crtc->flip_work;
		if (work == NULL) {
			seq_printf(m, "No flip due on pipe %c (plane %c)\n",
				   pipe, plane);
		} else {
			u32 pending;
			u32 addr;

			pending = atomic_read(&work->pending);
			if (pending) {
				seq_printf(m, "Flip ioctl preparing on pipe %c (plane %c)\n",
					   pipe, plane);
			} else {
				seq_printf(m, "Flip pending (waiting for vsync) on pipe %c (plane %c)\n",
					   pipe, plane);
			}
			if (work->flip_queued_req) {
				struct intel_engine_cs *engine = work->flip_queued_req->engine;

				seq_printf(m, "Flip queued on %s at seqno %x, last submitted seqno %x [current breadcrumb %x], completed? %d\n",
					   engine->name,
					   work->flip_queued_req->global_seqno,
<<<<<<< HEAD
					   atomic_read(&dev_priv->gt.global_timeline.next_seqno),
=======
					   intel_engine_last_submit(engine),
>>>>>>> add03379
					   intel_engine_get_seqno(engine),
					   i915_gem_request_completed(work->flip_queued_req));
			} else
				seq_printf(m, "Flip not associated with any ring\n");
			seq_printf(m, "Flip queued on frame %d, (was ready on frame %d), now %d\n",
				   work->flip_queued_vblank,
				   work->flip_ready_vblank,
				   intel_crtc_get_vblank_counter(crtc));
			seq_printf(m, "%d prepares\n", atomic_read(&work->pending));

			if (INTEL_GEN(dev_priv) >= 4)
				addr = I915_HI_DISPBASE(I915_READ(DSPSURF(crtc->plane)));
			else
				addr = I915_READ(DSPADDR(crtc->plane));
			seq_printf(m, "Current scanout address 0x%08x\n", addr);

			if (work->pending_flip_obj) {
				seq_printf(m, "New framebuffer address 0x%08lx\n", (long)work->gtt_offset);
				seq_printf(m, "MMIO update completed? %d\n",  addr == work->gtt_offset);
			}
		}
		spin_unlock_irq(&dev->event_lock);
	}

	mutex_unlock(&dev->struct_mutex);

	return 0;
}

static int i915_gem_batch_pool_info(struct seq_file *m, void *data)
{
	struct drm_i915_private *dev_priv = node_to_i915(m->private);
	struct drm_device *dev = &dev_priv->drm;
	struct drm_i915_gem_object *obj;
	struct intel_engine_cs *engine;
	enum intel_engine_id id;
	int total = 0;
	int ret, j;

	ret = mutex_lock_interruptible(&dev->struct_mutex);
	if (ret)
		return ret;

	for_each_engine(engine, dev_priv, id) {
		for (j = 0; j < ARRAY_SIZE(engine->batch_pool.cache_list); j++) {
			int count;

			count = 0;
			list_for_each_entry(obj,
					    &engine->batch_pool.cache_list[j],
					    batch_pool_link)
				count++;
			seq_printf(m, "%s cache[%d]: %d objects\n",
				   engine->name, j, count);

			list_for_each_entry(obj,
					    &engine->batch_pool.cache_list[j],
					    batch_pool_link) {
				seq_puts(m, "   ");
				describe_obj(m, obj);
				seq_putc(m, '\n');
			}

			total += count;
		}
	}

	seq_printf(m, "total: %d\n", total);

	mutex_unlock(&dev->struct_mutex);

	return 0;
}

static void print_request(struct seq_file *m,
			  struct drm_i915_gem_request *rq,
			  const char *prefix)
{
	seq_printf(m, "%s%x [%x:%x] prio=%d @ %dms: %s\n", prefix,
		   rq->global_seqno, rq->ctx->hw_id, rq->fence.seqno,
		   rq->priotree.priority,
		   jiffies_to_msecs(jiffies - rq->emitted_jiffies),
		   rq->timeline->common->name);
}

static int i915_gem_request_info(struct seq_file *m, void *data)
{
	struct drm_i915_private *dev_priv = node_to_i915(m->private);
	struct drm_device *dev = &dev_priv->drm;
	struct drm_i915_gem_request *req;
	struct intel_engine_cs *engine;
	enum intel_engine_id id;
	int ret, any;

	ret = mutex_lock_interruptible(&dev->struct_mutex);
	if (ret)
		return ret;

	any = 0;
	for_each_engine(engine, dev_priv, id) {
		int count;

		count = 0;
		list_for_each_entry(req, &engine->timeline->requests, link)
			count++;
		if (count == 0)
			continue;

		seq_printf(m, "%s requests: %d\n", engine->name, count);
		list_for_each_entry(req, &engine->timeline->requests, link)
			print_request(m, req, "    ");

		any++;
	}
	mutex_unlock(&dev->struct_mutex);

	if (any == 0)
		seq_puts(m, "No requests\n");

	return 0;
}

static void i915_ring_seqno_info(struct seq_file *m,
				 struct intel_engine_cs *engine)
{
	struct intel_breadcrumbs *b = &engine->breadcrumbs;
	struct rb_node *rb;

	seq_printf(m, "Current sequence (%s): %x\n",
		   engine->name, intel_engine_get_seqno(engine));

	spin_lock_irq(&b->lock);
	for (rb = rb_first(&b->waiters); rb; rb = rb_next(rb)) {
		struct intel_wait *w = container_of(rb, typeof(*w), node);

		seq_printf(m, "Waiting (%s): %s [%d] on %x\n",
			   engine->name, w->tsk->comm, w->tsk->pid, w->seqno);
	}
	spin_unlock_irq(&b->lock);
}

static int i915_gem_seqno_info(struct seq_file *m, void *data)
{
	struct drm_i915_private *dev_priv = node_to_i915(m->private);
	struct intel_engine_cs *engine;
	enum intel_engine_id id;

	for_each_engine(engine, dev_priv, id)
		i915_ring_seqno_info(m, engine);

	return 0;
}


static int i915_interrupt_info(struct seq_file *m, void *data)
{
	struct drm_i915_private *dev_priv = node_to_i915(m->private);
	struct intel_engine_cs *engine;
	enum intel_engine_id id;
	int i, pipe;

	intel_runtime_pm_get(dev_priv);

	if (IS_CHERRYVIEW(dev_priv)) {
		seq_printf(m, "Master Interrupt Control:\t%08x\n",
			   I915_READ(GEN8_MASTER_IRQ));

		seq_printf(m, "Display IER:\t%08x\n",
			   I915_READ(VLV_IER));
		seq_printf(m, "Display IIR:\t%08x\n",
			   I915_READ(VLV_IIR));
		seq_printf(m, "Display IIR_RW:\t%08x\n",
			   I915_READ(VLV_IIR_RW));
		seq_printf(m, "Display IMR:\t%08x\n",
			   I915_READ(VLV_IMR));
		for_each_pipe(dev_priv, pipe) {
			enum intel_display_power_domain power_domain;

			power_domain = POWER_DOMAIN_PIPE(pipe);
			if (!intel_display_power_get_if_enabled(dev_priv,
								power_domain)) {
				seq_printf(m, "Pipe %c power disabled\n",
					   pipe_name(pipe));
				continue;
			}

			seq_printf(m, "Pipe %c stat:\t%08x\n",
				   pipe_name(pipe),
				   I915_READ(PIPESTAT(pipe)));

			intel_display_power_put(dev_priv, power_domain);
		}

		intel_display_power_get(dev_priv, POWER_DOMAIN_INIT);
		seq_printf(m, "Port hotplug:\t%08x\n",
			   I915_READ(PORT_HOTPLUG_EN));
		seq_printf(m, "DPFLIPSTAT:\t%08x\n",
			   I915_READ(VLV_DPFLIPSTAT));
		seq_printf(m, "DPINVGTT:\t%08x\n",
			   I915_READ(DPINVGTT));
		intel_display_power_put(dev_priv, POWER_DOMAIN_INIT);

		for (i = 0; i < 4; i++) {
			seq_printf(m, "GT Interrupt IMR %d:\t%08x\n",
				   i, I915_READ(GEN8_GT_IMR(i)));
			seq_printf(m, "GT Interrupt IIR %d:\t%08x\n",
				   i, I915_READ(GEN8_GT_IIR(i)));
			seq_printf(m, "GT Interrupt IER %d:\t%08x\n",
				   i, I915_READ(GEN8_GT_IER(i)));
		}

		seq_printf(m, "PCU interrupt mask:\t%08x\n",
			   I915_READ(GEN8_PCU_IMR));
		seq_printf(m, "PCU interrupt identity:\t%08x\n",
			   I915_READ(GEN8_PCU_IIR));
		seq_printf(m, "PCU interrupt enable:\t%08x\n",
			   I915_READ(GEN8_PCU_IER));
	} else if (INTEL_GEN(dev_priv) >= 8) {
		seq_printf(m, "Master Interrupt Control:\t%08x\n",
			   I915_READ(GEN8_MASTER_IRQ));

		for (i = 0; i < 4; i++) {
			seq_printf(m, "GT Interrupt IMR %d:\t%08x\n",
				   i, I915_READ(GEN8_GT_IMR(i)));
			seq_printf(m, "GT Interrupt IIR %d:\t%08x\n",
				   i, I915_READ(GEN8_GT_IIR(i)));
			seq_printf(m, "GT Interrupt IER %d:\t%08x\n",
				   i, I915_READ(GEN8_GT_IER(i)));
		}

		for_each_pipe(dev_priv, pipe) {
			enum intel_display_power_domain power_domain;

			power_domain = POWER_DOMAIN_PIPE(pipe);
			if (!intel_display_power_get_if_enabled(dev_priv,
								power_domain)) {
				seq_printf(m, "Pipe %c power disabled\n",
					   pipe_name(pipe));
				continue;
			}
			seq_printf(m, "Pipe %c IMR:\t%08x\n",
				   pipe_name(pipe),
				   I915_READ(GEN8_DE_PIPE_IMR(pipe)));
			seq_printf(m, "Pipe %c IIR:\t%08x\n",
				   pipe_name(pipe),
				   I915_READ(GEN8_DE_PIPE_IIR(pipe)));
			seq_printf(m, "Pipe %c IER:\t%08x\n",
				   pipe_name(pipe),
				   I915_READ(GEN8_DE_PIPE_IER(pipe)));

			intel_display_power_put(dev_priv, power_domain);
		}

		seq_printf(m, "Display Engine port interrupt mask:\t%08x\n",
			   I915_READ(GEN8_DE_PORT_IMR));
		seq_printf(m, "Display Engine port interrupt identity:\t%08x\n",
			   I915_READ(GEN8_DE_PORT_IIR));
		seq_printf(m, "Display Engine port interrupt enable:\t%08x\n",
			   I915_READ(GEN8_DE_PORT_IER));

		seq_printf(m, "Display Engine misc interrupt mask:\t%08x\n",
			   I915_READ(GEN8_DE_MISC_IMR));
		seq_printf(m, "Display Engine misc interrupt identity:\t%08x\n",
			   I915_READ(GEN8_DE_MISC_IIR));
		seq_printf(m, "Display Engine misc interrupt enable:\t%08x\n",
			   I915_READ(GEN8_DE_MISC_IER));

		seq_printf(m, "PCU interrupt mask:\t%08x\n",
			   I915_READ(GEN8_PCU_IMR));
		seq_printf(m, "PCU interrupt identity:\t%08x\n",
			   I915_READ(GEN8_PCU_IIR));
		seq_printf(m, "PCU interrupt enable:\t%08x\n",
			   I915_READ(GEN8_PCU_IER));
	} else if (IS_VALLEYVIEW(dev_priv)) {
		seq_printf(m, "Display IER:\t%08x\n",
			   I915_READ(VLV_IER));
		seq_printf(m, "Display IIR:\t%08x\n",
			   I915_READ(VLV_IIR));
		seq_printf(m, "Display IIR_RW:\t%08x\n",
			   I915_READ(VLV_IIR_RW));
		seq_printf(m, "Display IMR:\t%08x\n",
			   I915_READ(VLV_IMR));
		for_each_pipe(dev_priv, pipe)
			seq_printf(m, "Pipe %c stat:\t%08x\n",
				   pipe_name(pipe),
				   I915_READ(PIPESTAT(pipe)));

		seq_printf(m, "Master IER:\t%08x\n",
			   I915_READ(VLV_MASTER_IER));

		seq_printf(m, "Render IER:\t%08x\n",
			   I915_READ(GTIER));
		seq_printf(m, "Render IIR:\t%08x\n",
			   I915_READ(GTIIR));
		seq_printf(m, "Render IMR:\t%08x\n",
			   I915_READ(GTIMR));

		seq_printf(m, "PM IER:\t\t%08x\n",
			   I915_READ(GEN6_PMIER));
		seq_printf(m, "PM IIR:\t\t%08x\n",
			   I915_READ(GEN6_PMIIR));
		seq_printf(m, "PM IMR:\t\t%08x\n",
			   I915_READ(GEN6_PMIMR));

		seq_printf(m, "Port hotplug:\t%08x\n",
			   I915_READ(PORT_HOTPLUG_EN));
		seq_printf(m, "DPFLIPSTAT:\t%08x\n",
			   I915_READ(VLV_DPFLIPSTAT));
		seq_printf(m, "DPINVGTT:\t%08x\n",
			   I915_READ(DPINVGTT));

	} else if (!HAS_PCH_SPLIT(dev_priv)) {
		seq_printf(m, "Interrupt enable:    %08x\n",
			   I915_READ(IER));
		seq_printf(m, "Interrupt identity:  %08x\n",
			   I915_READ(IIR));
		seq_printf(m, "Interrupt mask:      %08x\n",
			   I915_READ(IMR));
		for_each_pipe(dev_priv, pipe)
			seq_printf(m, "Pipe %c stat:         %08x\n",
				   pipe_name(pipe),
				   I915_READ(PIPESTAT(pipe)));
	} else {
		seq_printf(m, "North Display Interrupt enable:		%08x\n",
			   I915_READ(DEIER));
		seq_printf(m, "North Display Interrupt identity:	%08x\n",
			   I915_READ(DEIIR));
		seq_printf(m, "North Display Interrupt mask:		%08x\n",
			   I915_READ(DEIMR));
		seq_printf(m, "South Display Interrupt enable:		%08x\n",
			   I915_READ(SDEIER));
		seq_printf(m, "South Display Interrupt identity:	%08x\n",
			   I915_READ(SDEIIR));
		seq_printf(m, "South Display Interrupt mask:		%08x\n",
			   I915_READ(SDEIMR));
		seq_printf(m, "Graphics Interrupt enable:		%08x\n",
			   I915_READ(GTIER));
		seq_printf(m, "Graphics Interrupt identity:		%08x\n",
			   I915_READ(GTIIR));
		seq_printf(m, "Graphics Interrupt mask:		%08x\n",
			   I915_READ(GTIMR));
	}
	for_each_engine(engine, dev_priv, id) {
		if (INTEL_GEN(dev_priv) >= 6) {
			seq_printf(m,
				   "Graphics Interrupt mask (%s):	%08x\n",
				   engine->name, I915_READ_IMR(engine));
		}
		i915_ring_seqno_info(m, engine);
	}
	intel_runtime_pm_put(dev_priv);

	return 0;
}

static int i915_gem_fence_regs_info(struct seq_file *m, void *data)
{
	struct drm_i915_private *dev_priv = node_to_i915(m->private);
	struct drm_device *dev = &dev_priv->drm;
	int i, ret;

	ret = mutex_lock_interruptible(&dev->struct_mutex);
	if (ret)
		return ret;

	seq_printf(m, "Total fences = %d\n", dev_priv->num_fence_regs);
	for (i = 0; i < dev_priv->num_fence_regs; i++) {
		struct i915_vma *vma = dev_priv->fence_regs[i].vma;

		seq_printf(m, "Fence %d, pin count = %d, object = ",
			   i, dev_priv->fence_regs[i].pin_count);
		if (!vma)
			seq_puts(m, "unused");
		else
			describe_obj(m, vma->obj);
		seq_putc(m, '\n');
	}

	mutex_unlock(&dev->struct_mutex);
	return 0;
}

#if IS_ENABLED(CONFIG_DRM_I915_CAPTURE_ERROR)

static ssize_t
i915_error_state_write(struct file *filp,
		       const char __user *ubuf,
		       size_t cnt,
		       loff_t *ppos)
{
	struct i915_error_state_file_priv *error_priv = filp->private_data;

	DRM_DEBUG_DRIVER("Resetting error state\n");
	i915_destroy_error_state(error_priv->i915);

	return cnt;
}

static int i915_error_state_open(struct inode *inode, struct file *file)
{
	struct drm_i915_private *dev_priv = inode->i_private;
	struct i915_error_state_file_priv *error_priv;

	error_priv = kzalloc(sizeof(*error_priv), GFP_KERNEL);
	if (!error_priv)
		return -ENOMEM;

	error_priv->i915 = dev_priv;

	i915_error_state_get(&dev_priv->drm, error_priv);

	file->private_data = error_priv;

	return 0;
}

static int i915_error_state_release(struct inode *inode, struct file *file)
{
	struct i915_error_state_file_priv *error_priv = file->private_data;

	i915_error_state_put(error_priv);
	kfree(error_priv);

	return 0;
}

static ssize_t i915_error_state_read(struct file *file, char __user *userbuf,
				     size_t count, loff_t *pos)
{
	struct i915_error_state_file_priv *error_priv = file->private_data;
	struct drm_i915_error_state_buf error_str;
	loff_t tmp_pos = 0;
	ssize_t ret_count = 0;
	int ret;

	ret = i915_error_state_buf_init(&error_str, error_priv->i915,
					count, *pos);
	if (ret)
		return ret;

	ret = i915_error_state_to_str(&error_str, error_priv);
	if (ret)
		goto out;

	ret_count = simple_read_from_buffer(userbuf, count, &tmp_pos,
					    error_str.buf,
					    error_str.bytes);

	if (ret_count < 0)
		ret = ret_count;
	else
		*pos = error_str.start + ret_count;
out:
	i915_error_state_buf_release(&error_str);
	return ret ?: ret_count;
}

static const struct file_operations i915_error_state_fops = {
	.owner = THIS_MODULE,
	.open = i915_error_state_open,
	.read = i915_error_state_read,
	.write = i915_error_state_write,
	.llseek = default_llseek,
	.release = i915_error_state_release,
};

#endif

static int
i915_next_seqno_get(void *data, u64 *val)
{
	struct drm_i915_private *dev_priv = data;

<<<<<<< HEAD
	*val = 1 + atomic_read(&dev_priv->gt.global_timeline.next_seqno);
=======
	*val = 1 + atomic_read(&dev_priv->gt.global_timeline.seqno);
>>>>>>> add03379
	return 0;
}

static int
i915_next_seqno_set(void *data, u64 val)
{
	struct drm_i915_private *dev_priv = data;
	struct drm_device *dev = &dev_priv->drm;
	int ret;

	ret = mutex_lock_interruptible(&dev->struct_mutex);
	if (ret)
		return ret;

	ret = i915_gem_set_global_seqno(dev, val);
	mutex_unlock(&dev->struct_mutex);

	return ret;
}

DEFINE_SIMPLE_ATTRIBUTE(i915_next_seqno_fops,
			i915_next_seqno_get, i915_next_seqno_set,
			"0x%llx\n");

static int i915_frequency_info(struct seq_file *m, void *unused)
{
	struct drm_i915_private *dev_priv = node_to_i915(m->private);
	struct drm_device *dev = &dev_priv->drm;
	int ret = 0;

	intel_runtime_pm_get(dev_priv);

	if (IS_GEN5(dev_priv)) {
		u16 rgvswctl = I915_READ16(MEMSWCTL);
		u16 rgvstat = I915_READ16(MEMSTAT_ILK);

		seq_printf(m, "Requested P-state: %d\n", (rgvswctl >> 8) & 0xf);
		seq_printf(m, "Requested VID: %d\n", rgvswctl & 0x3f);
		seq_printf(m, "Current VID: %d\n", (rgvstat & MEMSTAT_VID_MASK) >>
			   MEMSTAT_VID_SHIFT);
		seq_printf(m, "Current P-state: %d\n",
			   (rgvstat & MEMSTAT_PSTATE_MASK) >> MEMSTAT_PSTATE_SHIFT);
	} else if (IS_VALLEYVIEW(dev_priv) || IS_CHERRYVIEW(dev_priv)) {
		u32 freq_sts;

		mutex_lock(&dev_priv->rps.hw_lock);
		freq_sts = vlv_punit_read(dev_priv, PUNIT_REG_GPU_FREQ_STS);
		seq_printf(m, "PUNIT_REG_GPU_FREQ_STS: 0x%08x\n", freq_sts);
		seq_printf(m, "DDR freq: %d MHz\n", dev_priv->mem_freq);

		seq_printf(m, "actual GPU freq: %d MHz\n",
			   intel_gpu_freq(dev_priv, (freq_sts >> 8) & 0xff));

		seq_printf(m, "current GPU freq: %d MHz\n",
			   intel_gpu_freq(dev_priv, dev_priv->rps.cur_freq));

		seq_printf(m, "max GPU freq: %d MHz\n",
			   intel_gpu_freq(dev_priv, dev_priv->rps.max_freq));

		seq_printf(m, "min GPU freq: %d MHz\n",
			   intel_gpu_freq(dev_priv, dev_priv->rps.min_freq));

		seq_printf(m, "idle GPU freq: %d MHz\n",
			   intel_gpu_freq(dev_priv, dev_priv->rps.idle_freq));

		seq_printf(m,
			   "efficient (RPe) frequency: %d MHz\n",
			   intel_gpu_freq(dev_priv, dev_priv->rps.efficient_freq));
		mutex_unlock(&dev_priv->rps.hw_lock);
	} else if (INTEL_GEN(dev_priv) >= 6) {
		u32 rp_state_limits;
		u32 gt_perf_status;
		u32 rp_state_cap;
		u32 rpmodectl, rpinclimit, rpdeclimit;
		u32 rpstat, cagf, reqf;
		u32 rpupei, rpcurup, rpprevup;
		u32 rpdownei, rpcurdown, rpprevdown;
		u32 pm_ier, pm_imr, pm_isr, pm_iir, pm_mask;
		int max_freq;

		rp_state_limits = I915_READ(GEN6_RP_STATE_LIMITS);
		if (IS_GEN9_LP(dev_priv)) {
			rp_state_cap = I915_READ(BXT_RP_STATE_CAP);
			gt_perf_status = I915_READ(BXT_GT_PERF_STATUS);
		} else {
			rp_state_cap = I915_READ(GEN6_RP_STATE_CAP);
			gt_perf_status = I915_READ(GEN6_GT_PERF_STATUS);
		}

		/* RPSTAT1 is in the GT power well */
		ret = mutex_lock_interruptible(&dev->struct_mutex);
		if (ret)
			goto out;

		intel_uncore_forcewake_get(dev_priv, FORCEWAKE_ALL);

		reqf = I915_READ(GEN6_RPNSWREQ);
		if (IS_GEN9(dev_priv))
			reqf >>= 23;
		else {
			reqf &= ~GEN6_TURBO_DISABLE;
			if (IS_HASWELL(dev_priv) || IS_BROADWELL(dev_priv))
				reqf >>= 24;
			else
				reqf >>= 25;
		}
		reqf = intel_gpu_freq(dev_priv, reqf);

		rpmodectl = I915_READ(GEN6_RP_CONTROL);
		rpinclimit = I915_READ(GEN6_RP_UP_THRESHOLD);
		rpdeclimit = I915_READ(GEN6_RP_DOWN_THRESHOLD);

		rpstat = I915_READ(GEN6_RPSTAT1);
		rpupei = I915_READ(GEN6_RP_CUR_UP_EI) & GEN6_CURICONT_MASK;
		rpcurup = I915_READ(GEN6_RP_CUR_UP) & GEN6_CURBSYTAVG_MASK;
		rpprevup = I915_READ(GEN6_RP_PREV_UP) & GEN6_CURBSYTAVG_MASK;
		rpdownei = I915_READ(GEN6_RP_CUR_DOWN_EI) & GEN6_CURIAVG_MASK;
		rpcurdown = I915_READ(GEN6_RP_CUR_DOWN) & GEN6_CURBSYTAVG_MASK;
		rpprevdown = I915_READ(GEN6_RP_PREV_DOWN) & GEN6_CURBSYTAVG_MASK;
		if (IS_GEN9(dev_priv))
			cagf = (rpstat & GEN9_CAGF_MASK) >> GEN9_CAGF_SHIFT;
		else if (IS_HASWELL(dev_priv) || IS_BROADWELL(dev_priv))
			cagf = (rpstat & HSW_CAGF_MASK) >> HSW_CAGF_SHIFT;
		else
			cagf = (rpstat & GEN6_CAGF_MASK) >> GEN6_CAGF_SHIFT;
		cagf = intel_gpu_freq(dev_priv, cagf);

		intel_uncore_forcewake_put(dev_priv, FORCEWAKE_ALL);
		mutex_unlock(&dev->struct_mutex);

		if (IS_GEN6(dev_priv) || IS_GEN7(dev_priv)) {
			pm_ier = I915_READ(GEN6_PMIER);
			pm_imr = I915_READ(GEN6_PMIMR);
			pm_isr = I915_READ(GEN6_PMISR);
			pm_iir = I915_READ(GEN6_PMIIR);
			pm_mask = I915_READ(GEN6_PMINTRMSK);
		} else {
			pm_ier = I915_READ(GEN8_GT_IER(2));
			pm_imr = I915_READ(GEN8_GT_IMR(2));
			pm_isr = I915_READ(GEN8_GT_ISR(2));
			pm_iir = I915_READ(GEN8_GT_IIR(2));
			pm_mask = I915_READ(GEN6_PMINTRMSK);
		}
		seq_printf(m, "PM IER=0x%08x IMR=0x%08x ISR=0x%08x IIR=0x%08x, MASK=0x%08x\n",
			   pm_ier, pm_imr, pm_isr, pm_iir, pm_mask);
		seq_printf(m, "pm_intr_keep: 0x%08x\n", dev_priv->rps.pm_intr_keep);
		seq_printf(m, "GT_PERF_STATUS: 0x%08x\n", gt_perf_status);
		seq_printf(m, "Render p-state ratio: %d\n",
			   (gt_perf_status & (IS_GEN9(dev_priv) ? 0x1ff00 : 0xff00)) >> 8);
		seq_printf(m, "Render p-state VID: %d\n",
			   gt_perf_status & 0xff);
		seq_printf(m, "Render p-state limit: %d\n",
			   rp_state_limits & 0xff);
		seq_printf(m, "RPSTAT1: 0x%08x\n", rpstat);
		seq_printf(m, "RPMODECTL: 0x%08x\n", rpmodectl);
		seq_printf(m, "RPINCLIMIT: 0x%08x\n", rpinclimit);
		seq_printf(m, "RPDECLIMIT: 0x%08x\n", rpdeclimit);
		seq_printf(m, "RPNSWREQ: %dMHz\n", reqf);
		seq_printf(m, "CAGF: %dMHz\n", cagf);
		seq_printf(m, "RP CUR UP EI: %d (%dus)\n",
			   rpupei, GT_PM_INTERVAL_TO_US(dev_priv, rpupei));
		seq_printf(m, "RP CUR UP: %d (%dus)\n",
			   rpcurup, GT_PM_INTERVAL_TO_US(dev_priv, rpcurup));
		seq_printf(m, "RP PREV UP: %d (%dus)\n",
			   rpprevup, GT_PM_INTERVAL_TO_US(dev_priv, rpprevup));
		seq_printf(m, "Up threshold: %d%%\n",
			   dev_priv->rps.up_threshold);

		seq_printf(m, "RP CUR DOWN EI: %d (%dus)\n",
			   rpdownei, GT_PM_INTERVAL_TO_US(dev_priv, rpdownei));
		seq_printf(m, "RP CUR DOWN: %d (%dus)\n",
			   rpcurdown, GT_PM_INTERVAL_TO_US(dev_priv, rpcurdown));
		seq_printf(m, "RP PREV DOWN: %d (%dus)\n",
			   rpprevdown, GT_PM_INTERVAL_TO_US(dev_priv, rpprevdown));
		seq_printf(m, "Down threshold: %d%%\n",
			   dev_priv->rps.down_threshold);

		max_freq = (IS_GEN9_LP(dev_priv) ? rp_state_cap >> 0 :
			    rp_state_cap >> 16) & 0xff;
		max_freq *= (IS_SKYLAKE(dev_priv) || IS_KABYLAKE(dev_priv) ?
			     GEN9_FREQ_SCALER : 1);
		seq_printf(m, "Lowest (RPN) frequency: %dMHz\n",
			   intel_gpu_freq(dev_priv, max_freq));

		max_freq = (rp_state_cap & 0xff00) >> 8;
		max_freq *= (IS_SKYLAKE(dev_priv) || IS_KABYLAKE(dev_priv) ?
			     GEN9_FREQ_SCALER : 1);
		seq_printf(m, "Nominal (RP1) frequency: %dMHz\n",
			   intel_gpu_freq(dev_priv, max_freq));

		max_freq = (IS_GEN9_LP(dev_priv) ? rp_state_cap >> 16 :
			    rp_state_cap >> 0) & 0xff;
		max_freq *= (IS_SKYLAKE(dev_priv) || IS_KABYLAKE(dev_priv) ?
			     GEN9_FREQ_SCALER : 1);
		seq_printf(m, "Max non-overclocked (RP0) frequency: %dMHz\n",
			   intel_gpu_freq(dev_priv, max_freq));
		seq_printf(m, "Max overclocked frequency: %dMHz\n",
			   intel_gpu_freq(dev_priv, dev_priv->rps.max_freq));

		seq_printf(m, "Current freq: %d MHz\n",
			   intel_gpu_freq(dev_priv, dev_priv->rps.cur_freq));
		seq_printf(m, "Actual freq: %d MHz\n", cagf);
		seq_printf(m, "Idle freq: %d MHz\n",
			   intel_gpu_freq(dev_priv, dev_priv->rps.idle_freq));
		seq_printf(m, "Min freq: %d MHz\n",
			   intel_gpu_freq(dev_priv, dev_priv->rps.min_freq));
		seq_printf(m, "Boost freq: %d MHz\n",
			   intel_gpu_freq(dev_priv, dev_priv->rps.boost_freq));
		seq_printf(m, "Max freq: %d MHz\n",
			   intel_gpu_freq(dev_priv, dev_priv->rps.max_freq));
		seq_printf(m,
			   "efficient (RPe) frequency: %d MHz\n",
			   intel_gpu_freq(dev_priv, dev_priv->rps.efficient_freq));
	} else {
		seq_puts(m, "no P-state info available\n");
	}

	seq_printf(m, "Current CD clock frequency: %d kHz\n", dev_priv->cdclk_freq);
	seq_printf(m, "Max CD clock frequency: %d kHz\n", dev_priv->max_cdclk_freq);
	seq_printf(m, "Max pixel clock frequency: %d kHz\n", dev_priv->max_dotclk_freq);

out:
	intel_runtime_pm_put(dev_priv);
	return ret;
}

static void i915_instdone_info(struct drm_i915_private *dev_priv,
			       struct seq_file *m,
			       struct intel_instdone *instdone)
{
	int slice;
	int subslice;

	seq_printf(m, "\t\tINSTDONE: 0x%08x\n",
		   instdone->instdone);

	if (INTEL_GEN(dev_priv) <= 3)
		return;

	seq_printf(m, "\t\tSC_INSTDONE: 0x%08x\n",
		   instdone->slice_common);

	if (INTEL_GEN(dev_priv) <= 6)
		return;

	for_each_instdone_slice_subslice(dev_priv, slice, subslice)
		seq_printf(m, "\t\tSAMPLER_INSTDONE[%d][%d]: 0x%08x\n",
			   slice, subslice, instdone->sampler[slice][subslice]);

	for_each_instdone_slice_subslice(dev_priv, slice, subslice)
		seq_printf(m, "\t\tROW_INSTDONE[%d][%d]: 0x%08x\n",
			   slice, subslice, instdone->row[slice][subslice]);
}

static int i915_hangcheck_info(struct seq_file *m, void *unused)
{
	struct drm_i915_private *dev_priv = node_to_i915(m->private);
	struct intel_engine_cs *engine;
	u64 acthd[I915_NUM_ENGINES];
	u32 seqno[I915_NUM_ENGINES];
	struct intel_instdone instdone;
	enum intel_engine_id id;

	if (test_bit(I915_WEDGED, &dev_priv->gpu_error.flags))
		seq_printf(m, "Wedged\n");
	if (test_bit(I915_RESET_IN_PROGRESS, &dev_priv->gpu_error.flags))
		seq_printf(m, "Reset in progress\n");
	if (waitqueue_active(&dev_priv->gpu_error.wait_queue))
		seq_printf(m, "Waiter holding struct mutex\n");
	if (waitqueue_active(&dev_priv->gpu_error.reset_queue))
		seq_printf(m, "struct_mutex blocked for reset\n");

	if (!i915.enable_hangcheck) {
		seq_printf(m, "Hangcheck disabled\n");
		return 0;
	}

	intel_runtime_pm_get(dev_priv);

	for_each_engine(engine, dev_priv, id) {
		acthd[id] = intel_engine_get_active_head(engine);
		seqno[id] = intel_engine_get_seqno(engine);
	}

	intel_engine_get_instdone(dev_priv->engine[RCS], &instdone);

	intel_runtime_pm_put(dev_priv);

	if (delayed_work_pending(&dev_priv->gpu_error.hangcheck_work)) {
		seq_printf(m, "Hangcheck active, fires in %dms\n",
			   jiffies_to_msecs(dev_priv->gpu_error.hangcheck_work.timer.expires -
					    jiffies));
	} else
		seq_printf(m, "Hangcheck inactive\n");

	for_each_engine(engine, dev_priv, id) {
		struct intel_breadcrumbs *b = &engine->breadcrumbs;
		struct rb_node *rb;

		seq_printf(m, "%s:\n", engine->name);
		seq_printf(m, "\tseqno = %x [current %x, last %x]\n",
			   engine->hangcheck.seqno, seqno[id],
			   intel_engine_last_submit(engine));
<<<<<<< HEAD
		seq_printf(m, "\twaiters? %s, fake irq active? %s\n",
			   yesno(intel_engine_has_waiter(engine)),
			   yesno(test_bit(engine->id,
					  &dev_priv->gpu_error.missed_irq_rings)));
=======
		seq_printf(m, "\twaiters? %s, fake irq active? %s, stalled? %s\n",
			   yesno(intel_engine_has_waiter(engine)),
			   yesno(test_bit(engine->id,
					  &dev_priv->gpu_error.missed_irq_rings)),
			   yesno(engine->hangcheck.stalled));

>>>>>>> add03379
		spin_lock_irq(&b->lock);
		for (rb = rb_first(&b->waiters); rb; rb = rb_next(rb)) {
			struct intel_wait *w = container_of(rb, typeof(*w), node);

			seq_printf(m, "\t%s [%d] waiting for %x\n",
				   w->tsk->comm, w->tsk->pid, w->seqno);
		}
		spin_unlock_irq(&b->lock);

		seq_printf(m, "\tACTHD = 0x%08llx [current 0x%08llx]\n",
			   (long long)engine->hangcheck.acthd,
			   (long long)acthd[id]);
		seq_printf(m, "\taction = %s(%d) %d ms ago\n",
			   hangcheck_action_to_str(engine->hangcheck.action),
			   engine->hangcheck.action,
			   jiffies_to_msecs(jiffies -
					    engine->hangcheck.action_timestamp));

		if (engine->id == RCS) {
			seq_puts(m, "\tinstdone read =\n");
<<<<<<< HEAD

			i915_instdone_info(dev_priv, m, &instdone);

			seq_puts(m, "\tinstdone accu =\n");

=======

			i915_instdone_info(dev_priv, m, &instdone);

			seq_puts(m, "\tinstdone accu =\n");

>>>>>>> add03379
			i915_instdone_info(dev_priv, m,
					   &engine->hangcheck.instdone);
		}
	}

	return 0;
}

static int ironlake_drpc_info(struct seq_file *m)
{
	struct drm_i915_private *dev_priv = node_to_i915(m->private);
	u32 rgvmodectl, rstdbyctl;
	u16 crstandvid;

	intel_runtime_pm_get(dev_priv);

	rgvmodectl = I915_READ(MEMMODECTL);
	rstdbyctl = I915_READ(RSTDBYCTL);
	crstandvid = I915_READ16(CRSTANDVID);

	intel_runtime_pm_put(dev_priv);

	seq_printf(m, "HD boost: %s\n", yesno(rgvmodectl & MEMMODE_BOOST_EN));
	seq_printf(m, "Boost freq: %d\n",
		   (rgvmodectl & MEMMODE_BOOST_FREQ_MASK) >>
		   MEMMODE_BOOST_FREQ_SHIFT);
	seq_printf(m, "HW control enabled: %s\n",
		   yesno(rgvmodectl & MEMMODE_HWIDLE_EN));
	seq_printf(m, "SW control enabled: %s\n",
		   yesno(rgvmodectl & MEMMODE_SWMODE_EN));
	seq_printf(m, "Gated voltage change: %s\n",
		   yesno(rgvmodectl & MEMMODE_RCLK_GATE));
	seq_printf(m, "Starting frequency: P%d\n",
		   (rgvmodectl & MEMMODE_FSTART_MASK) >> MEMMODE_FSTART_SHIFT);
	seq_printf(m, "Max P-state: P%d\n",
		   (rgvmodectl & MEMMODE_FMAX_MASK) >> MEMMODE_FMAX_SHIFT);
	seq_printf(m, "Min P-state: P%d\n", (rgvmodectl & MEMMODE_FMIN_MASK));
	seq_printf(m, "RS1 VID: %d\n", (crstandvid & 0x3f));
	seq_printf(m, "RS2 VID: %d\n", ((crstandvid >> 8) & 0x3f));
	seq_printf(m, "Render standby enabled: %s\n",
		   yesno(!(rstdbyctl & RCX_SW_EXIT)));
	seq_puts(m, "Current RS state: ");
	switch (rstdbyctl & RSX_STATUS_MASK) {
	case RSX_STATUS_ON:
		seq_puts(m, "on\n");
		break;
	case RSX_STATUS_RC1:
		seq_puts(m, "RC1\n");
		break;
	case RSX_STATUS_RC1E:
		seq_puts(m, "RC1E\n");
		break;
	case RSX_STATUS_RS1:
		seq_puts(m, "RS1\n");
		break;
	case RSX_STATUS_RS2:
		seq_puts(m, "RS2 (RC6)\n");
		break;
	case RSX_STATUS_RS3:
		seq_puts(m, "RC3 (RC6+)\n");
		break;
	default:
		seq_puts(m, "unknown\n");
		break;
	}

	return 0;
}

static int i915_forcewake_domains(struct seq_file *m, void *data)
{
	struct drm_i915_private *dev_priv = node_to_i915(m->private);
	struct intel_uncore_forcewake_domain *fw_domain;

	spin_lock_irq(&dev_priv->uncore.lock);
	for_each_fw_domain(fw_domain, dev_priv) {
		seq_printf(m, "%s.wake_count = %u\n",
			   intel_uncore_forcewake_domain_to_str(fw_domain->id),
			   fw_domain->wake_count);
	}
	spin_unlock_irq(&dev_priv->uncore.lock);

	return 0;
}

static int vlv_drpc_info(struct seq_file *m)
{
	struct drm_i915_private *dev_priv = node_to_i915(m->private);
	u32 rpmodectl1, rcctl1, pw_status;

	intel_runtime_pm_get(dev_priv);

	pw_status = I915_READ(VLV_GTLC_PW_STATUS);
	rpmodectl1 = I915_READ(GEN6_RP_CONTROL);
	rcctl1 = I915_READ(GEN6_RC_CONTROL);

	intel_runtime_pm_put(dev_priv);

	seq_printf(m, "Video Turbo Mode: %s\n",
		   yesno(rpmodectl1 & GEN6_RP_MEDIA_TURBO));
	seq_printf(m, "Turbo enabled: %s\n",
		   yesno(rpmodectl1 & GEN6_RP_ENABLE));
	seq_printf(m, "HW control enabled: %s\n",
		   yesno(rpmodectl1 & GEN6_RP_ENABLE));
	seq_printf(m, "SW control enabled: %s\n",
		   yesno((rpmodectl1 & GEN6_RP_MEDIA_MODE_MASK) ==
			  GEN6_RP_MEDIA_SW_MODE));
	seq_printf(m, "RC6 Enabled: %s\n",
		   yesno(rcctl1 & (GEN7_RC_CTL_TO_MODE |
					GEN6_RC_CTL_EI_MODE(1))));
	seq_printf(m, "Render Power Well: %s\n",
		   (pw_status & VLV_GTLC_PW_RENDER_STATUS_MASK) ? "Up" : "Down");
	seq_printf(m, "Media Power Well: %s\n",
		   (pw_status & VLV_GTLC_PW_MEDIA_STATUS_MASK) ? "Up" : "Down");

	seq_printf(m, "Render RC6 residency since boot: %u\n",
		   I915_READ(VLV_GT_RENDER_RC6));
	seq_printf(m, "Media RC6 residency since boot: %u\n",
		   I915_READ(VLV_GT_MEDIA_RC6));

	return i915_forcewake_domains(m, NULL);
}

static int gen6_drpc_info(struct seq_file *m)
{
	struct drm_i915_private *dev_priv = node_to_i915(m->private);
	struct drm_device *dev = &dev_priv->drm;
	u32 rpmodectl1, gt_core_status, rcctl1, rc6vids = 0;
	u32 gen9_powergate_enable = 0, gen9_powergate_status = 0;
	unsigned forcewake_count;
	int count = 0, ret;

	ret = mutex_lock_interruptible(&dev->struct_mutex);
	if (ret)
		return ret;
	intel_runtime_pm_get(dev_priv);

	spin_lock_irq(&dev_priv->uncore.lock);
	forcewake_count = dev_priv->uncore.fw_domain[FW_DOMAIN_ID_RENDER].wake_count;
	spin_unlock_irq(&dev_priv->uncore.lock);

	if (forcewake_count) {
		seq_puts(m, "RC information inaccurate because somebody "
			    "holds a forcewake reference \n");
	} else {
		/* NB: we cannot use forcewake, else we read the wrong values */
		while (count++ < 50 && (I915_READ_NOTRACE(FORCEWAKE_ACK) & 1))
			udelay(10);
		seq_printf(m, "RC information accurate: %s\n", yesno(count < 51));
	}

	gt_core_status = I915_READ_FW(GEN6_GT_CORE_STATUS);
	trace_i915_reg_rw(false, GEN6_GT_CORE_STATUS, gt_core_status, 4, true);

	rpmodectl1 = I915_READ(GEN6_RP_CONTROL);
	rcctl1 = I915_READ(GEN6_RC_CONTROL);
	if (INTEL_GEN(dev_priv) >= 9) {
		gen9_powergate_enable = I915_READ(GEN9_PG_ENABLE);
		gen9_powergate_status = I915_READ(GEN9_PWRGT_DOMAIN_STATUS);
	}
	mutex_unlock(&dev->struct_mutex);
	mutex_lock(&dev_priv->rps.hw_lock);
	sandybridge_pcode_read(dev_priv, GEN6_PCODE_READ_RC6VIDS, &rc6vids);
	mutex_unlock(&dev_priv->rps.hw_lock);

	intel_runtime_pm_put(dev_priv);

	seq_printf(m, "Video Turbo Mode: %s\n",
		   yesno(rpmodectl1 & GEN6_RP_MEDIA_TURBO));
	seq_printf(m, "HW control enabled: %s\n",
		   yesno(rpmodectl1 & GEN6_RP_ENABLE));
	seq_printf(m, "SW control enabled: %s\n",
		   yesno((rpmodectl1 & GEN6_RP_MEDIA_MODE_MASK) ==
			  GEN6_RP_MEDIA_SW_MODE));
	seq_printf(m, "RC1e Enabled: %s\n",
		   yesno(rcctl1 & GEN6_RC_CTL_RC1e_ENABLE));
	seq_printf(m, "RC6 Enabled: %s\n",
		   yesno(rcctl1 & GEN6_RC_CTL_RC6_ENABLE));
	if (INTEL_GEN(dev_priv) >= 9) {
		seq_printf(m, "Render Well Gating Enabled: %s\n",
			yesno(gen9_powergate_enable & GEN9_RENDER_PG_ENABLE));
		seq_printf(m, "Media Well Gating Enabled: %s\n",
			yesno(gen9_powergate_enable & GEN9_MEDIA_PG_ENABLE));
	}
	seq_printf(m, "Deep RC6 Enabled: %s\n",
		   yesno(rcctl1 & GEN6_RC_CTL_RC6p_ENABLE));
	seq_printf(m, "Deepest RC6 Enabled: %s\n",
		   yesno(rcctl1 & GEN6_RC_CTL_RC6pp_ENABLE));
	seq_puts(m, "Current RC state: ");
	switch (gt_core_status & GEN6_RCn_MASK) {
	case GEN6_RC0:
		if (gt_core_status & GEN6_CORE_CPD_STATE_MASK)
			seq_puts(m, "Core Power Down\n");
		else
			seq_puts(m, "on\n");
		break;
	case GEN6_RC3:
		seq_puts(m, "RC3\n");
		break;
	case GEN6_RC6:
		seq_puts(m, "RC6\n");
		break;
	case GEN6_RC7:
		seq_puts(m, "RC7\n");
		break;
	default:
		seq_puts(m, "Unknown\n");
		break;
	}

	seq_printf(m, "Core Power Down: %s\n",
		   yesno(gt_core_status & GEN6_CORE_CPD_STATE_MASK));
	if (INTEL_GEN(dev_priv) >= 9) {
		seq_printf(m, "Render Power Well: %s\n",
			(gen9_powergate_status &
			 GEN9_PWRGT_RENDER_STATUS_MASK) ? "Up" : "Down");
		seq_printf(m, "Media Power Well: %s\n",
			(gen9_powergate_status &
			 GEN9_PWRGT_MEDIA_STATUS_MASK) ? "Up" : "Down");
	}

	/* Not exactly sure what this is */
	seq_printf(m, "RC6 \"Locked to RPn\" residency since boot: %u\n",
		   I915_READ(GEN6_GT_GFX_RC6_LOCKED));
	seq_printf(m, "RC6 residency since boot: %u\n",
		   I915_READ(GEN6_GT_GFX_RC6));
	seq_printf(m, "RC6+ residency since boot: %u\n",
		   I915_READ(GEN6_GT_GFX_RC6p));
	seq_printf(m, "RC6++ residency since boot: %u\n",
		   I915_READ(GEN6_GT_GFX_RC6pp));

	seq_printf(m, "RC6   voltage: %dmV\n",
		   GEN6_DECODE_RC6_VID(((rc6vids >> 0) & 0xff)));
	seq_printf(m, "RC6+  voltage: %dmV\n",
		   GEN6_DECODE_RC6_VID(((rc6vids >> 8) & 0xff)));
	seq_printf(m, "RC6++ voltage: %dmV\n",
		   GEN6_DECODE_RC6_VID(((rc6vids >> 16) & 0xff)));
	return i915_forcewake_domains(m, NULL);
}

static int i915_drpc_info(struct seq_file *m, void *unused)
{
	struct drm_i915_private *dev_priv = node_to_i915(m->private);

	if (IS_VALLEYVIEW(dev_priv) || IS_CHERRYVIEW(dev_priv))
		return vlv_drpc_info(m);
	else if (INTEL_GEN(dev_priv) >= 6)
		return gen6_drpc_info(m);
	else
		return ironlake_drpc_info(m);
}

static int i915_frontbuffer_tracking(struct seq_file *m, void *unused)
{
	struct drm_i915_private *dev_priv = node_to_i915(m->private);

	seq_printf(m, "FB tracking busy bits: 0x%08x\n",
		   dev_priv->fb_tracking.busy_bits);

	seq_printf(m, "FB tracking flip bits: 0x%08x\n",
		   dev_priv->fb_tracking.flip_bits);

	return 0;
}

static int i915_fbc_status(struct seq_file *m, void *unused)
{
	struct drm_i915_private *dev_priv = node_to_i915(m->private);

	if (!HAS_FBC(dev_priv)) {
		seq_puts(m, "FBC unsupported on this chipset\n");
		return 0;
	}

	intel_runtime_pm_get(dev_priv);
	mutex_lock(&dev_priv->fbc.lock);

	if (intel_fbc_is_active(dev_priv))
		seq_puts(m, "FBC enabled\n");
	else
		seq_printf(m, "FBC disabled: %s\n",
			   dev_priv->fbc.no_fbc_reason);

	if (intel_fbc_is_active(dev_priv) && INTEL_GEN(dev_priv) >= 7) {
		uint32_t mask = INTEL_GEN(dev_priv) >= 8 ?
				BDW_FBC_COMPRESSION_MASK :
				IVB_FBC_COMPRESSION_MASK;
		seq_printf(m, "Compressing: %s\n",
			   yesno(I915_READ(FBC_STATUS2) & mask));
	}

	mutex_unlock(&dev_priv->fbc.lock);
	intel_runtime_pm_put(dev_priv);

	return 0;
}

static int i915_fbc_fc_get(void *data, u64 *val)
{
	struct drm_i915_private *dev_priv = data;

	if (INTEL_GEN(dev_priv) < 7 || !HAS_FBC(dev_priv))
		return -ENODEV;

	*val = dev_priv->fbc.false_color;

	return 0;
}

static int i915_fbc_fc_set(void *data, u64 val)
{
	struct drm_i915_private *dev_priv = data;
	u32 reg;

	if (INTEL_GEN(dev_priv) < 7 || !HAS_FBC(dev_priv))
		return -ENODEV;

	mutex_lock(&dev_priv->fbc.lock);

	reg = I915_READ(ILK_DPFC_CONTROL);
	dev_priv->fbc.false_color = val;

	I915_WRITE(ILK_DPFC_CONTROL, val ?
		   (reg | FBC_CTL_FALSE_COLOR) :
		   (reg & ~FBC_CTL_FALSE_COLOR));

	mutex_unlock(&dev_priv->fbc.lock);
	return 0;
}

DEFINE_SIMPLE_ATTRIBUTE(i915_fbc_fc_fops,
			i915_fbc_fc_get, i915_fbc_fc_set,
			"%llu\n");

static int i915_ips_status(struct seq_file *m, void *unused)
{
	struct drm_i915_private *dev_priv = node_to_i915(m->private);

	if (!HAS_IPS(dev_priv)) {
		seq_puts(m, "not supported\n");
		return 0;
	}

	intel_runtime_pm_get(dev_priv);

	seq_printf(m, "Enabled by kernel parameter: %s\n",
		   yesno(i915.enable_ips));

	if (INTEL_GEN(dev_priv) >= 8) {
		seq_puts(m, "Currently: unknown\n");
	} else {
		if (I915_READ(IPS_CTL) & IPS_ENABLE)
			seq_puts(m, "Currently: enabled\n");
		else
			seq_puts(m, "Currently: disabled\n");
	}

	intel_runtime_pm_put(dev_priv);

	return 0;
}

static int i915_sr_status(struct seq_file *m, void *unused)
{
	struct drm_i915_private *dev_priv = node_to_i915(m->private);
	bool sr_enabled = false;

	intel_runtime_pm_get(dev_priv);
	intel_display_power_get(dev_priv, POWER_DOMAIN_INIT);

	if (HAS_PCH_SPLIT(dev_priv))
		sr_enabled = I915_READ(WM1_LP_ILK) & WM1_LP_SR_EN;
	else if (IS_I965GM(dev_priv) || IS_G4X(dev_priv) ||
		 IS_I945G(dev_priv) || IS_I945GM(dev_priv))
		sr_enabled = I915_READ(FW_BLC_SELF) & FW_BLC_SELF_EN;
	else if (IS_I915GM(dev_priv))
		sr_enabled = I915_READ(INSTPM) & INSTPM_SELF_EN;
	else if (IS_PINEVIEW(dev_priv))
		sr_enabled = I915_READ(DSPFW3) & PINEVIEW_SELF_REFRESH_EN;
	else if (IS_VALLEYVIEW(dev_priv) || IS_CHERRYVIEW(dev_priv))
		sr_enabled = I915_READ(FW_BLC_SELF_VLV) & FW_CSPWRDWNEN;

	intel_display_power_put(dev_priv, POWER_DOMAIN_INIT);
	intel_runtime_pm_put(dev_priv);

	seq_printf(m, "self-refresh: %s\n", enableddisabled(sr_enabled));

	return 0;
}

static int i915_emon_status(struct seq_file *m, void *unused)
{
	struct drm_i915_private *dev_priv = node_to_i915(m->private);
	struct drm_device *dev = &dev_priv->drm;
	unsigned long temp, chipset, gfx;
	int ret;

	if (!IS_GEN5(dev_priv))
		return -ENODEV;

	ret = mutex_lock_interruptible(&dev->struct_mutex);
	if (ret)
		return ret;

	temp = i915_mch_val(dev_priv);
	chipset = i915_chipset_val(dev_priv);
	gfx = i915_gfx_val(dev_priv);
	mutex_unlock(&dev->struct_mutex);

	seq_printf(m, "GMCH temp: %ld\n", temp);
	seq_printf(m, "Chipset power: %ld\n", chipset);
	seq_printf(m, "GFX power: %ld\n", gfx);
	seq_printf(m, "Total power: %ld\n", chipset + gfx);

	return 0;
}

static int i915_ring_freq_table(struct seq_file *m, void *unused)
{
	struct drm_i915_private *dev_priv = node_to_i915(m->private);
	int ret = 0;
	int gpu_freq, ia_freq;
	unsigned int max_gpu_freq, min_gpu_freq;

	if (!HAS_LLC(dev_priv)) {
		seq_puts(m, "unsupported on this chipset\n");
		return 0;
	}

	intel_runtime_pm_get(dev_priv);

	ret = mutex_lock_interruptible(&dev_priv->rps.hw_lock);
	if (ret)
		goto out;

	if (IS_SKYLAKE(dev_priv) || IS_KABYLAKE(dev_priv)) {
		/* Convert GT frequency to 50 HZ units */
		min_gpu_freq =
			dev_priv->rps.min_freq_softlimit / GEN9_FREQ_SCALER;
		max_gpu_freq =
			dev_priv->rps.max_freq_softlimit / GEN9_FREQ_SCALER;
	} else {
		min_gpu_freq = dev_priv->rps.min_freq_softlimit;
		max_gpu_freq = dev_priv->rps.max_freq_softlimit;
	}

	seq_puts(m, "GPU freq (MHz)\tEffective CPU freq (MHz)\tEffective Ring freq (MHz)\n");

	for (gpu_freq = min_gpu_freq; gpu_freq <= max_gpu_freq; gpu_freq++) {
		ia_freq = gpu_freq;
		sandybridge_pcode_read(dev_priv,
				       GEN6_PCODE_READ_MIN_FREQ_TABLE,
				       &ia_freq);
		seq_printf(m, "%d\t\t%d\t\t\t\t%d\n",
			   intel_gpu_freq(dev_priv, (gpu_freq *
				(IS_SKYLAKE(dev_priv) || IS_KABYLAKE(dev_priv) ?
				 GEN9_FREQ_SCALER : 1))),
			   ((ia_freq >> 0) & 0xff) * 100,
			   ((ia_freq >> 8) & 0xff) * 100);
	}

	mutex_unlock(&dev_priv->rps.hw_lock);

out:
	intel_runtime_pm_put(dev_priv);
	return ret;
}

static int i915_opregion(struct seq_file *m, void *unused)
{
	struct drm_i915_private *dev_priv = node_to_i915(m->private);
	struct drm_device *dev = &dev_priv->drm;
	struct intel_opregion *opregion = &dev_priv->opregion;
	int ret;

	ret = mutex_lock_interruptible(&dev->struct_mutex);
	if (ret)
		goto out;

	if (opregion->header)
		seq_write(m, opregion->header, OPREGION_SIZE);

	mutex_unlock(&dev->struct_mutex);

out:
	return 0;
}

static int i915_vbt(struct seq_file *m, void *unused)
{
	struct intel_opregion *opregion = &node_to_i915(m->private)->opregion;

	if (opregion->vbt)
		seq_write(m, opregion->vbt, opregion->vbt_size);

	return 0;
}

static int i915_gem_framebuffer_info(struct seq_file *m, void *data)
{
	struct drm_i915_private *dev_priv = node_to_i915(m->private);
	struct drm_device *dev = &dev_priv->drm;
	struct intel_framebuffer *fbdev_fb = NULL;
	struct drm_framebuffer *drm_fb;
	int ret;

	ret = mutex_lock_interruptible(&dev->struct_mutex);
	if (ret)
		return ret;

#ifdef CONFIG_DRM_FBDEV_EMULATION
	if (dev_priv->fbdev) {
		fbdev_fb = to_intel_framebuffer(dev_priv->fbdev->helper.fb);

		seq_printf(m, "fbcon size: %d x %d, depth %d, %d bpp, modifier 0x%llx, refcount %d, obj ",
			   fbdev_fb->base.width,
			   fbdev_fb->base.height,
			   fbdev_fb->base.depth,
			   fbdev_fb->base.bits_per_pixel,
			   fbdev_fb->base.modifier,
			   drm_framebuffer_read_refcount(&fbdev_fb->base));
		describe_obj(m, fbdev_fb->obj);
		seq_putc(m, '\n');
	}
#endif

	mutex_lock(&dev->mode_config.fb_lock);
	drm_for_each_fb(drm_fb, dev) {
		struct intel_framebuffer *fb = to_intel_framebuffer(drm_fb);
		if (fb == fbdev_fb)
			continue;

		seq_printf(m, "user size: %d x %d, depth %d, %d bpp, modifier 0x%llx, refcount %d, obj ",
			   fb->base.width,
			   fb->base.height,
			   fb->base.depth,
			   fb->base.bits_per_pixel,
			   fb->base.modifier,
			   drm_framebuffer_read_refcount(&fb->base));
		describe_obj(m, fb->obj);
		seq_putc(m, '\n');
	}
	mutex_unlock(&dev->mode_config.fb_lock);
	mutex_unlock(&dev->struct_mutex);

	return 0;
}

static void describe_ctx_ring(struct seq_file *m, struct intel_ring *ring)
{
	seq_printf(m, " (ringbuffer, space: %d, head: %u, tail: %u, last head: %d)",
		   ring->space, ring->head, ring->tail,
		   ring->last_retired_head);
}

static int i915_context_status(struct seq_file *m, void *unused)
{
	struct drm_i915_private *dev_priv = node_to_i915(m->private);
	struct drm_device *dev = &dev_priv->drm;
	struct intel_engine_cs *engine;
	struct i915_gem_context *ctx;
	enum intel_engine_id id;
	int ret;

	ret = mutex_lock_interruptible(&dev->struct_mutex);
	if (ret)
		return ret;

	list_for_each_entry(ctx, &dev_priv->context_list, link) {
		seq_printf(m, "HW context %u ", ctx->hw_id);
		if (ctx->pid) {
			struct task_struct *task;

			task = get_pid_task(ctx->pid, PIDTYPE_PID);
			if (task) {
				seq_printf(m, "(%s [%d]) ",
					   task->comm, task->pid);
				put_task_struct(task);
			}
		} else if (IS_ERR(ctx->file_priv)) {
			seq_puts(m, "(deleted) ");
		} else {
			seq_puts(m, "(kernel) ");
		}

		seq_putc(m, ctx->remap_slice ? 'R' : 'r');
		seq_putc(m, '\n');

		for_each_engine(engine, dev_priv, id) {
			struct intel_context *ce = &ctx->engine[engine->id];

			seq_printf(m, "%s: ", engine->name);
			seq_putc(m, ce->initialised ? 'I' : 'i');
			if (ce->state)
				describe_obj(m, ce->state->obj);
			if (ce->ring)
				describe_ctx_ring(m, ce->ring);
			seq_putc(m, '\n');
		}

		seq_putc(m, '\n');
	}

	mutex_unlock(&dev->struct_mutex);

	return 0;
}

static void i915_dump_lrc_obj(struct seq_file *m,
			      struct i915_gem_context *ctx,
			      struct intel_engine_cs *engine)
{
	struct i915_vma *vma = ctx->engine[engine->id].state;
	struct page *page;
	int j;

	seq_printf(m, "CONTEXT: %s %u\n", engine->name, ctx->hw_id);

	if (!vma) {
		seq_puts(m, "\tFake context\n");
		return;
	}

	if (vma->flags & I915_VMA_GLOBAL_BIND)
		seq_printf(m, "\tBound in GGTT at 0x%08x\n",
			   i915_ggtt_offset(vma));

	if (i915_gem_object_pin_pages(vma->obj)) {
		seq_puts(m, "\tFailed to get pages for context object\n\n");
		return;
	}

	page = i915_gem_object_get_page(vma->obj, LRC_STATE_PN);
	if (page) {
		u32 *reg_state = kmap_atomic(page);

		for (j = 0; j < 0x600 / sizeof(u32) / 4; j += 4) {
			seq_printf(m,
				   "\t[0x%04x] 0x%08x 0x%08x 0x%08x 0x%08x\n",
				   j * 4,
				   reg_state[j], reg_state[j + 1],
				   reg_state[j + 2], reg_state[j + 3]);
		}
		kunmap_atomic(reg_state);
	}

	i915_gem_object_unpin_pages(vma->obj);
	seq_putc(m, '\n');
}

static int i915_dump_lrc(struct seq_file *m, void *unused)
{
	struct drm_i915_private *dev_priv = node_to_i915(m->private);
	struct drm_device *dev = &dev_priv->drm;
	struct intel_engine_cs *engine;
	struct i915_gem_context *ctx;
	enum intel_engine_id id;
	int ret;

	if (!i915.enable_execlists) {
		seq_printf(m, "Logical Ring Contexts are disabled\n");
		return 0;
	}

	ret = mutex_lock_interruptible(&dev->struct_mutex);
	if (ret)
		return ret;

	list_for_each_entry(ctx, &dev_priv->context_list, link)
		for_each_engine(engine, dev_priv, id)
			i915_dump_lrc_obj(m, ctx, engine);

	mutex_unlock(&dev->struct_mutex);

	return 0;
}

static const char *swizzle_string(unsigned swizzle)
{
	switch (swizzle) {
	case I915_BIT_6_SWIZZLE_NONE:
		return "none";
	case I915_BIT_6_SWIZZLE_9:
		return "bit9";
	case I915_BIT_6_SWIZZLE_9_10:
		return "bit9/bit10";
	case I915_BIT_6_SWIZZLE_9_11:
		return "bit9/bit11";
	case I915_BIT_6_SWIZZLE_9_10_11:
		return "bit9/bit10/bit11";
	case I915_BIT_6_SWIZZLE_9_17:
		return "bit9/bit17";
	case I915_BIT_6_SWIZZLE_9_10_17:
		return "bit9/bit10/bit17";
	case I915_BIT_6_SWIZZLE_UNKNOWN:
		return "unknown";
	}

	return "bug";
}

static int i915_swizzle_info(struct seq_file *m, void *data)
{
	struct drm_i915_private *dev_priv = node_to_i915(m->private);

	intel_runtime_pm_get(dev_priv);

	seq_printf(m, "bit6 swizzle for X-tiling = %s\n",
		   swizzle_string(dev_priv->mm.bit_6_swizzle_x));
	seq_printf(m, "bit6 swizzle for Y-tiling = %s\n",
		   swizzle_string(dev_priv->mm.bit_6_swizzle_y));

	if (IS_GEN3(dev_priv) || IS_GEN4(dev_priv)) {
		seq_printf(m, "DDC = 0x%08x\n",
			   I915_READ(DCC));
		seq_printf(m, "DDC2 = 0x%08x\n",
			   I915_READ(DCC2));
		seq_printf(m, "C0DRB3 = 0x%04x\n",
			   I915_READ16(C0DRB3));
		seq_printf(m, "C1DRB3 = 0x%04x\n",
			   I915_READ16(C1DRB3));
	} else if (INTEL_GEN(dev_priv) >= 6) {
		seq_printf(m, "MAD_DIMM_C0 = 0x%08x\n",
			   I915_READ(MAD_DIMM_C0));
		seq_printf(m, "MAD_DIMM_C1 = 0x%08x\n",
			   I915_READ(MAD_DIMM_C1));
		seq_printf(m, "MAD_DIMM_C2 = 0x%08x\n",
			   I915_READ(MAD_DIMM_C2));
		seq_printf(m, "TILECTL = 0x%08x\n",
			   I915_READ(TILECTL));
		if (INTEL_GEN(dev_priv) >= 8)
			seq_printf(m, "GAMTARBMODE = 0x%08x\n",
				   I915_READ(GAMTARBMODE));
		else
			seq_printf(m, "ARB_MODE = 0x%08x\n",
				   I915_READ(ARB_MODE));
		seq_printf(m, "DISP_ARB_CTL = 0x%08x\n",
			   I915_READ(DISP_ARB_CTL));
	}

	if (dev_priv->quirks & QUIRK_PIN_SWIZZLED_PAGES)
		seq_puts(m, "L-shaped memory detected\n");

	intel_runtime_pm_put(dev_priv);

	return 0;
}

static int per_file_ctx(int id, void *ptr, void *data)
{
	struct i915_gem_context *ctx = ptr;
	struct seq_file *m = data;
	struct i915_hw_ppgtt *ppgtt = ctx->ppgtt;

	if (!ppgtt) {
		seq_printf(m, "  no ppgtt for context %d\n",
			   ctx->user_handle);
		return 0;
	}

	if (i915_gem_context_is_default(ctx))
		seq_puts(m, "  default context:\n");
	else
		seq_printf(m, "  context %d:\n", ctx->user_handle);
	ppgtt->debug_dump(ppgtt, m);

	return 0;
}

static void gen8_ppgtt_info(struct seq_file *m,
			    struct drm_i915_private *dev_priv)
{
	struct i915_hw_ppgtt *ppgtt = dev_priv->mm.aliasing_ppgtt;
	struct intel_engine_cs *engine;
	enum intel_engine_id id;
	int i;

	if (!ppgtt)
		return;

	for_each_engine(engine, dev_priv, id) {
		seq_printf(m, "%s\n", engine->name);
		for (i = 0; i < 4; i++) {
			u64 pdp = I915_READ(GEN8_RING_PDP_UDW(engine, i));
			pdp <<= 32;
			pdp |= I915_READ(GEN8_RING_PDP_LDW(engine, i));
			seq_printf(m, "\tPDP%d 0x%016llx\n", i, pdp);
		}
	}
}

static void gen6_ppgtt_info(struct seq_file *m,
			    struct drm_i915_private *dev_priv)
{
	struct intel_engine_cs *engine;
	enum intel_engine_id id;

	if (IS_GEN6(dev_priv))
		seq_printf(m, "GFX_MODE: 0x%08x\n", I915_READ(GFX_MODE));

	for_each_engine(engine, dev_priv, id) {
		seq_printf(m, "%s\n", engine->name);
		if (IS_GEN7(dev_priv))
			seq_printf(m, "GFX_MODE: 0x%08x\n",
				   I915_READ(RING_MODE_GEN7(engine)));
		seq_printf(m, "PP_DIR_BASE: 0x%08x\n",
			   I915_READ(RING_PP_DIR_BASE(engine)));
		seq_printf(m, "PP_DIR_BASE_READ: 0x%08x\n",
			   I915_READ(RING_PP_DIR_BASE_READ(engine)));
		seq_printf(m, "PP_DIR_DCLV: 0x%08x\n",
			   I915_READ(RING_PP_DIR_DCLV(engine)));
	}
	if (dev_priv->mm.aliasing_ppgtt) {
		struct i915_hw_ppgtt *ppgtt = dev_priv->mm.aliasing_ppgtt;

		seq_puts(m, "aliasing PPGTT:\n");
		seq_printf(m, "pd gtt offset: 0x%08x\n", ppgtt->pd.base.ggtt_offset);

		ppgtt->debug_dump(ppgtt, m);
	}

	seq_printf(m, "ECOCHK: 0x%08x\n", I915_READ(GAM_ECOCHK));
}

static int i915_ppgtt_info(struct seq_file *m, void *data)
{
	struct drm_i915_private *dev_priv = node_to_i915(m->private);
	struct drm_device *dev = &dev_priv->drm;
	struct drm_file *file;
	int ret;

	mutex_lock(&dev->filelist_mutex);
	ret = mutex_lock_interruptible(&dev->struct_mutex);
	if (ret)
		goto out_unlock;

	intel_runtime_pm_get(dev_priv);

	if (INTEL_GEN(dev_priv) >= 8)
		gen8_ppgtt_info(m, dev_priv);
	else if (INTEL_GEN(dev_priv) >= 6)
		gen6_ppgtt_info(m, dev_priv);

	list_for_each_entry_reverse(file, &dev->filelist, lhead) {
		struct drm_i915_file_private *file_priv = file->driver_priv;
		struct task_struct *task;

		task = get_pid_task(file->pid, PIDTYPE_PID);
		if (!task) {
			ret = -ESRCH;
			goto out_rpm;
		}
		seq_printf(m, "\nproc: %s\n", task->comm);
		put_task_struct(task);
		idr_for_each(&file_priv->context_idr, per_file_ctx,
			     (void *)(unsigned long)m);
	}

out_rpm:
	intel_runtime_pm_put(dev_priv);
	mutex_unlock(&dev->struct_mutex);
out_unlock:
	mutex_unlock(&dev->filelist_mutex);
	return ret;
}

static int count_irq_waiters(struct drm_i915_private *i915)
{
	struct intel_engine_cs *engine;
	enum intel_engine_id id;
	int count = 0;

	for_each_engine(engine, i915, id)
		count += intel_engine_has_waiter(engine);

	return count;
}

static const char *rps_power_to_str(unsigned int power)
{
	static const char * const strings[] = {
		[LOW_POWER] = "low power",
		[BETWEEN] = "mixed",
		[HIGH_POWER] = "high power",
	};

	if (power >= ARRAY_SIZE(strings) || !strings[power])
		return "unknown";

	return strings[power];
}

static int i915_rps_boost_info(struct seq_file *m, void *data)
{
	struct drm_i915_private *dev_priv = node_to_i915(m->private);
	struct drm_device *dev = &dev_priv->drm;
	struct drm_file *file;

	seq_printf(m, "RPS enabled? %d\n", dev_priv->rps.enabled);
	seq_printf(m, "GPU busy? %s [%d requests]\n",
		   yesno(dev_priv->gt.awake), dev_priv->gt.active_requests);
	seq_printf(m, "CPU waiting? %d\n", count_irq_waiters(dev_priv));
	seq_printf(m, "Frequency requested %d\n",
		   intel_gpu_freq(dev_priv, dev_priv->rps.cur_freq));
	seq_printf(m, "  min hard:%d, soft:%d; max soft:%d, hard:%d\n",
		   intel_gpu_freq(dev_priv, dev_priv->rps.min_freq),
		   intel_gpu_freq(dev_priv, dev_priv->rps.min_freq_softlimit),
		   intel_gpu_freq(dev_priv, dev_priv->rps.max_freq_softlimit),
		   intel_gpu_freq(dev_priv, dev_priv->rps.max_freq));
	seq_printf(m, "  idle:%d, efficient:%d, boost:%d\n",
		   intel_gpu_freq(dev_priv, dev_priv->rps.idle_freq),
		   intel_gpu_freq(dev_priv, dev_priv->rps.efficient_freq),
		   intel_gpu_freq(dev_priv, dev_priv->rps.boost_freq));

	mutex_lock(&dev->filelist_mutex);
	spin_lock(&dev_priv->rps.client_lock);
	list_for_each_entry_reverse(file, &dev->filelist, lhead) {
		struct drm_i915_file_private *file_priv = file->driver_priv;
		struct task_struct *task;

		rcu_read_lock();
		task = pid_task(file->pid, PIDTYPE_PID);
		seq_printf(m, "%s [%d]: %d boosts%s\n",
			   task ? task->comm : "<unknown>",
			   task ? task->pid : -1,
			   file_priv->rps.boosts,
			   list_empty(&file_priv->rps.link) ? "" : ", active");
		rcu_read_unlock();
	}
	seq_printf(m, "Kernel (anonymous) boosts: %d\n", dev_priv->rps.boosts);
	spin_unlock(&dev_priv->rps.client_lock);
	mutex_unlock(&dev->filelist_mutex);

	if (INTEL_GEN(dev_priv) >= 6 &&
	    dev_priv->rps.enabled &&
	    dev_priv->gt.active_requests) {
		u32 rpup, rpupei;
		u32 rpdown, rpdownei;

		intel_uncore_forcewake_get(dev_priv, FORCEWAKE_ALL);
		rpup = I915_READ_FW(GEN6_RP_CUR_UP) & GEN6_RP_EI_MASK;
		rpupei = I915_READ_FW(GEN6_RP_CUR_UP_EI) & GEN6_RP_EI_MASK;
		rpdown = I915_READ_FW(GEN6_RP_CUR_DOWN) & GEN6_RP_EI_MASK;
		rpdownei = I915_READ_FW(GEN6_RP_CUR_DOWN_EI) & GEN6_RP_EI_MASK;
		intel_uncore_forcewake_put(dev_priv, FORCEWAKE_ALL);

		seq_printf(m, "\nRPS Autotuning (current \"%s\" window):\n",
			   rps_power_to_str(dev_priv->rps.power));
		seq_printf(m, "  Avg. up: %d%% [above threshold? %d%%]\n",
			   100 * rpup / rpupei,
			   dev_priv->rps.up_threshold);
		seq_printf(m, "  Avg. down: %d%% [below threshold? %d%%]\n",
			   100 * rpdown / rpdownei,
			   dev_priv->rps.down_threshold);
	} else {
		seq_puts(m, "\nRPS Autotuning inactive\n");
	}

	return 0;
}

static int i915_llc(struct seq_file *m, void *data)
{
	struct drm_i915_private *dev_priv = node_to_i915(m->private);
	const bool edram = INTEL_GEN(dev_priv) > 8;

	seq_printf(m, "LLC: %s\n", yesno(HAS_LLC(dev_priv)));
	seq_printf(m, "%s: %lluMB\n", edram ? "eDRAM" : "eLLC",
		   intel_uncore_edram_size(dev_priv)/1024/1024);

	return 0;
}

static int i915_guc_load_status_info(struct seq_file *m, void *data)
{
	struct drm_i915_private *dev_priv = node_to_i915(m->private);
	struct intel_guc_fw *guc_fw = &dev_priv->guc.guc_fw;
	u32 tmp, i;

	if (!HAS_GUC_UCODE(dev_priv))
		return 0;

	seq_printf(m, "GuC firmware status:\n");
	seq_printf(m, "\tpath: %s\n",
		guc_fw->guc_fw_path);
	seq_printf(m, "\tfetch: %s\n",
		intel_guc_fw_status_repr(guc_fw->guc_fw_fetch_status));
	seq_printf(m, "\tload: %s\n",
		intel_guc_fw_status_repr(guc_fw->guc_fw_load_status));
	seq_printf(m, "\tversion wanted: %d.%d\n",
		guc_fw->guc_fw_major_wanted, guc_fw->guc_fw_minor_wanted);
	seq_printf(m, "\tversion found: %d.%d\n",
		guc_fw->guc_fw_major_found, guc_fw->guc_fw_minor_found);
	seq_printf(m, "\theader: offset is %d; size = %d\n",
		guc_fw->header_offset, guc_fw->header_size);
	seq_printf(m, "\tuCode: offset is %d; size = %d\n",
		guc_fw->ucode_offset, guc_fw->ucode_size);
	seq_printf(m, "\tRSA: offset is %d; size = %d\n",
		guc_fw->rsa_offset, guc_fw->rsa_size);

	tmp = I915_READ(GUC_STATUS);

	seq_printf(m, "\nGuC status 0x%08x:\n", tmp);
	seq_printf(m, "\tBootrom status = 0x%x\n",
		(tmp & GS_BOOTROM_MASK) >> GS_BOOTROM_SHIFT);
	seq_printf(m, "\tuKernel status = 0x%x\n",
		(tmp & GS_UKERNEL_MASK) >> GS_UKERNEL_SHIFT);
	seq_printf(m, "\tMIA Core status = 0x%x\n",
		(tmp & GS_MIA_MASK) >> GS_MIA_SHIFT);
	seq_puts(m, "\nScratch registers:\n");
	for (i = 0; i < 16; i++)
		seq_printf(m, "\t%2d: \t0x%x\n", i, I915_READ(SOFT_SCRATCH(i)));

	return 0;
}

static void i915_guc_log_info(struct seq_file *m,
			      struct drm_i915_private *dev_priv)
{
	struct intel_guc *guc = &dev_priv->guc;

	seq_puts(m, "\nGuC logging stats:\n");

	seq_printf(m, "\tISR:   flush count %10u, overflow count %10u\n",
		   guc->log.flush_count[GUC_ISR_LOG_BUFFER],
		   guc->log.total_overflow_count[GUC_ISR_LOG_BUFFER]);

	seq_printf(m, "\tDPC:   flush count %10u, overflow count %10u\n",
		   guc->log.flush_count[GUC_DPC_LOG_BUFFER],
		   guc->log.total_overflow_count[GUC_DPC_LOG_BUFFER]);

	seq_printf(m, "\tCRASH: flush count %10u, overflow count %10u\n",
		   guc->log.flush_count[GUC_CRASH_DUMP_LOG_BUFFER],
		   guc->log.total_overflow_count[GUC_CRASH_DUMP_LOG_BUFFER]);

	seq_printf(m, "\tTotal flush interrupt count: %u\n",
		   guc->log.flush_interrupt_count);

	seq_printf(m, "\tCapture miss count: %u\n",
		   guc->log.capture_miss_count);
}

static void i915_guc_client_info(struct seq_file *m,
				 struct drm_i915_private *dev_priv,
				 struct i915_guc_client *client)
{
	struct intel_engine_cs *engine;
	enum intel_engine_id id;
	uint64_t tot = 0;

	seq_printf(m, "\tPriority %d, GuC ctx index: %u, PD offset 0x%x\n",
		client->priority, client->ctx_index, client->proc_desc_offset);
	seq_printf(m, "\tDoorbell id %d, offset: 0x%x, cookie 0x%x\n",
		client->doorbell_id, client->doorbell_offset, client->doorbell_cookie);
	seq_printf(m, "\tWQ size %d, offset: 0x%x, tail %d\n",
		client->wq_size, client->wq_offset, client->wq_tail);

	seq_printf(m, "\tWork queue full: %u\n", client->no_wq_space);
	seq_printf(m, "\tFailed doorbell: %u\n", client->b_fail);
	seq_printf(m, "\tLast submission result: %d\n", client->retcode);

	for_each_engine(engine, dev_priv, id) {
		u64 submissions = client->submissions[id];
		tot += submissions;
		seq_printf(m, "\tSubmissions: %llu %s\n",
				submissions, engine->name);
	}
	seq_printf(m, "\tTotal: %llu\n", tot);
}

static int i915_guc_info(struct seq_file *m, void *data)
{
	struct drm_i915_private *dev_priv = node_to_i915(m->private);
	const struct intel_guc *guc = &dev_priv->guc;
	struct intel_engine_cs *engine;
	enum intel_engine_id id;
	u64 total;

	if (!guc->execbuf_client) {
		seq_printf(m, "GuC submission %s\n",
			   HAS_GUC_SCHED(dev_priv) ?
			   "disabled" :
			   "not supported");
		return 0;
	}

	seq_printf(m, "Doorbell map:\n");
	seq_printf(m, "\t%*pb\n", GUC_MAX_DOORBELLS, guc->doorbell_bitmap);
	seq_printf(m, "Doorbell next cacheline: 0x%x\n\n", guc->db_cacheline);

	seq_printf(m, "GuC total action count: %llu\n", guc->action_count);
	seq_printf(m, "GuC action failure count: %u\n", guc->action_fail);
	seq_printf(m, "GuC last action command: 0x%x\n", guc->action_cmd);
	seq_printf(m, "GuC last action status: 0x%x\n", guc->action_status);
	seq_printf(m, "GuC last action error code: %d\n", guc->action_err);

	total = 0;
	seq_printf(m, "\nGuC submissions:\n");
	for_each_engine(engine, dev_priv, id) {
<<<<<<< HEAD
		u64 submissions = guc.submissions[id];
=======
		u64 submissions = guc->submissions[id];
>>>>>>> add03379
		total += submissions;
		seq_printf(m, "\t%-24s: %10llu, last seqno 0x%08x\n",
			engine->name, submissions, guc->last_seqno[id]);
	}
	seq_printf(m, "\t%s: %llu\n", "Total", total);

	seq_printf(m, "\nGuC execbuf client @ %p:\n", guc->execbuf_client);
	i915_guc_client_info(m, dev_priv, guc->execbuf_client);

	i915_guc_log_info(m, dev_priv);

	i915_guc_log_info(m, dev_priv);

	/* Add more as required ... */

	return 0;
}

static int i915_guc_log_dump(struct seq_file *m, void *data)
{
	struct drm_i915_private *dev_priv = node_to_i915(m->private);
	struct drm_i915_gem_object *obj;
	int i = 0, pg;

	if (!dev_priv->guc.log.vma)
		return 0;

	obj = dev_priv->guc.log.vma->obj;
	for (pg = 0; pg < obj->base.size / PAGE_SIZE; pg++) {
		u32 *log = kmap_atomic(i915_gem_object_get_page(obj, pg));

		for (i = 0; i < PAGE_SIZE / sizeof(u32); i += 4)
			seq_printf(m, "0x%08x 0x%08x 0x%08x 0x%08x\n",
				   *(log + i), *(log + i + 1),
				   *(log + i + 2), *(log + i + 3));

		kunmap_atomic(log);
	}

	seq_putc(m, '\n');

	return 0;
}

static int i915_guc_log_control_get(void *data, u64 *val)
{
	struct drm_device *dev = data;
	struct drm_i915_private *dev_priv = to_i915(dev);

	if (!dev_priv->guc.log.vma)
		return -EINVAL;

	*val = i915.guc_log_level;

	return 0;
}

static int i915_guc_log_control_set(void *data, u64 val)
{
	struct drm_device *dev = data;
	struct drm_i915_private *dev_priv = to_i915(dev);
	int ret;

	if (!dev_priv->guc.log.vma)
		return -EINVAL;

	ret = mutex_lock_interruptible(&dev->struct_mutex);
	if (ret)
		return ret;

	intel_runtime_pm_get(dev_priv);
	ret = i915_guc_log_control(dev_priv, val);
	intel_runtime_pm_put(dev_priv);

	mutex_unlock(&dev->struct_mutex);
	return ret;
}

DEFINE_SIMPLE_ATTRIBUTE(i915_guc_log_control_fops,
			i915_guc_log_control_get, i915_guc_log_control_set,
			"%lld\n");

static int i915_edp_psr_status(struct seq_file *m, void *data)
{
	struct drm_i915_private *dev_priv = node_to_i915(m->private);
	u32 psrperf = 0;
	u32 stat[3];
	enum pipe pipe;
	bool enabled = false;

	if (!HAS_PSR(dev_priv)) {
		seq_puts(m, "PSR not supported\n");
		return 0;
	}

	intel_runtime_pm_get(dev_priv);

	mutex_lock(&dev_priv->psr.lock);
	seq_printf(m, "Sink_Support: %s\n", yesno(dev_priv->psr.sink_support));
	seq_printf(m, "Source_OK: %s\n", yesno(dev_priv->psr.source_ok));
	seq_printf(m, "Enabled: %s\n", yesno((bool)dev_priv->psr.enabled));
	seq_printf(m, "Active: %s\n", yesno(dev_priv->psr.active));
	seq_printf(m, "Busy frontbuffer bits: 0x%03x\n",
		   dev_priv->psr.busy_frontbuffer_bits);
	seq_printf(m, "Re-enable work scheduled: %s\n",
		   yesno(work_busy(&dev_priv->psr.work.work)));

	if (HAS_DDI(dev_priv)) {
		if (dev_priv->psr.psr2_support)
			enabled = I915_READ(EDP_PSR2_CTL) & EDP_PSR2_ENABLE;
		else
			enabled = I915_READ(EDP_PSR_CTL) & EDP_PSR_ENABLE;
	} else {
		for_each_pipe(dev_priv, pipe) {
			enum transcoder cpu_transcoder =
				intel_pipe_to_cpu_transcoder(dev_priv, pipe);
			enum intel_display_power_domain power_domain;

			power_domain = POWER_DOMAIN_TRANSCODER(cpu_transcoder);
			if (!intel_display_power_get_if_enabled(dev_priv,
								power_domain))
				continue;

			stat[pipe] = I915_READ(VLV_PSRSTAT(pipe)) &
				VLV_EDP_PSR_CURR_STATE_MASK;
			if ((stat[pipe] == VLV_EDP_PSR_ACTIVE_NORFB_UP) ||
			    (stat[pipe] == VLV_EDP_PSR_ACTIVE_SF_UPDATE))
				enabled = true;

			intel_display_power_put(dev_priv, power_domain);
		}
	}

	seq_printf(m, "Main link in standby mode: %s\n",
		   yesno(dev_priv->psr.link_standby));

	seq_printf(m, "HW Enabled & Active bit: %s", yesno(enabled));

	if (!HAS_DDI(dev_priv))
		for_each_pipe(dev_priv, pipe) {
			if ((stat[pipe] == VLV_EDP_PSR_ACTIVE_NORFB_UP) ||
			    (stat[pipe] == VLV_EDP_PSR_ACTIVE_SF_UPDATE))
				seq_printf(m, " pipe %c", pipe_name(pipe));
		}
	seq_puts(m, "\n");

	/*
	 * VLV/CHV PSR has no kind of performance counter
	 * SKL+ Perf counter is reset to 0 everytime DC state is entered
	 */
	if (IS_HASWELL(dev_priv) || IS_BROADWELL(dev_priv)) {
		psrperf = I915_READ(EDP_PSR_PERF_CNT) &
			EDP_PSR_PERF_CNT_MASK;

		seq_printf(m, "Performance_Counter: %u\n", psrperf);
	}
	mutex_unlock(&dev_priv->psr.lock);

	intel_runtime_pm_put(dev_priv);
	return 0;
}

static int i915_sink_crc(struct seq_file *m, void *data)
{
	struct drm_i915_private *dev_priv = node_to_i915(m->private);
	struct drm_device *dev = &dev_priv->drm;
	struct intel_connector *connector;
	struct intel_dp *intel_dp = NULL;
	int ret;
	u8 crc[6];

	drm_modeset_lock_all(dev);
	for_each_intel_connector(dev, connector) {
		struct drm_crtc *crtc;

		if (!connector->base.state->best_encoder)
			continue;

		crtc = connector->base.state->crtc;
		if (!crtc->state->active)
			continue;

		if (connector->base.connector_type != DRM_MODE_CONNECTOR_eDP)
			continue;

		intel_dp = enc_to_intel_dp(connector->base.state->best_encoder);

		ret = intel_dp_sink_crc(intel_dp, crc);
		if (ret)
			goto out;

		seq_printf(m, "%02x%02x%02x%02x%02x%02x\n",
			   crc[0], crc[1], crc[2],
			   crc[3], crc[4], crc[5]);
		goto out;
	}
	ret = -ENODEV;
out:
	drm_modeset_unlock_all(dev);
	return ret;
}

static int i915_energy_uJ(struct seq_file *m, void *data)
{
	struct drm_i915_private *dev_priv = node_to_i915(m->private);
	u64 power;
	u32 units;

	if (INTEL_GEN(dev_priv) < 6)
		return -ENODEV;

	intel_runtime_pm_get(dev_priv);

	rdmsrl(MSR_RAPL_POWER_UNIT, power);
	power = (power & 0x1f00) >> 8;
	units = 1000000 / (1 << power); /* convert to uJ */
	power = I915_READ(MCH_SECP_NRG_STTS);
	power *= units;

	intel_runtime_pm_put(dev_priv);

	seq_printf(m, "%llu", (long long unsigned)power);

	return 0;
}

static int i915_runtime_pm_status(struct seq_file *m, void *unused)
{
	struct drm_i915_private *dev_priv = node_to_i915(m->private);
	struct pci_dev *pdev = dev_priv->drm.pdev;

	if (!HAS_RUNTIME_PM(dev_priv))
		seq_puts(m, "Runtime power management not supported\n");

	seq_printf(m, "GPU idle: %s\n", yesno(!dev_priv->gt.awake));
	seq_printf(m, "IRQs disabled: %s\n",
		   yesno(!intel_irqs_enabled(dev_priv)));
#ifdef CONFIG_PM
	seq_printf(m, "Usage count: %d\n",
		   atomic_read(&dev_priv->drm.dev->power.usage_count));
#else
	seq_printf(m, "Device Power Management (CONFIG_PM) disabled\n");
#endif
	seq_printf(m, "PCI device power state: %s [%d]\n",
		   pci_power_name(pdev->current_state),
		   pdev->current_state);

	return 0;
}

static int i915_power_domain_info(struct seq_file *m, void *unused)
{
	struct drm_i915_private *dev_priv = node_to_i915(m->private);
	struct i915_power_domains *power_domains = &dev_priv->power_domains;
	int i;

	mutex_lock(&power_domains->lock);

	seq_printf(m, "%-25s %s\n", "Power well/domain", "Use count");
	for (i = 0; i < power_domains->power_well_count; i++) {
		struct i915_power_well *power_well;
		enum intel_display_power_domain power_domain;

		power_well = &power_domains->power_wells[i];
		seq_printf(m, "%-25s %d\n", power_well->name,
			   power_well->count);

		for (power_domain = 0; power_domain < POWER_DOMAIN_NUM;
		     power_domain++) {
			if (!(BIT(power_domain) & power_well->domains))
				continue;

			seq_printf(m, "  %-23s %d\n",
				 intel_display_power_domain_str(power_domain),
				 power_domains->domain_use_count[power_domain]);
		}
	}

	mutex_unlock(&power_domains->lock);

	return 0;
}

static int i915_dmc_info(struct seq_file *m, void *unused)
{
	struct drm_i915_private *dev_priv = node_to_i915(m->private);
	struct intel_csr *csr;

	if (!HAS_CSR(dev_priv)) {
		seq_puts(m, "not supported\n");
		return 0;
	}

	csr = &dev_priv->csr;

	intel_runtime_pm_get(dev_priv);

	seq_printf(m, "fw loaded: %s\n", yesno(csr->dmc_payload != NULL));
	seq_printf(m, "path: %s\n", csr->fw_path);

	if (!csr->dmc_payload)
		goto out;

	seq_printf(m, "version: %d.%d\n", CSR_VERSION_MAJOR(csr->version),
		   CSR_VERSION_MINOR(csr->version));

	if (IS_SKYLAKE(dev_priv) && csr->version >= CSR_VERSION(1, 6)) {
		seq_printf(m, "DC3 -> DC5 count: %d\n",
			   I915_READ(SKL_CSR_DC3_DC5_COUNT));
		seq_printf(m, "DC5 -> DC6 count: %d\n",
			   I915_READ(SKL_CSR_DC5_DC6_COUNT));
	} else if (IS_BROXTON(dev_priv) && csr->version >= CSR_VERSION(1, 4)) {
		seq_printf(m, "DC3 -> DC5 count: %d\n",
			   I915_READ(BXT_CSR_DC3_DC5_COUNT));
	}

out:
	seq_printf(m, "program base: 0x%08x\n", I915_READ(CSR_PROGRAM(0)));
	seq_printf(m, "ssp base: 0x%08x\n", I915_READ(CSR_SSP_BASE));
	seq_printf(m, "htp: 0x%08x\n", I915_READ(CSR_HTP_SKL));

	intel_runtime_pm_put(dev_priv);

	return 0;
}

static void intel_seq_print_mode(struct seq_file *m, int tabs,
				 struct drm_display_mode *mode)
{
	int i;

	for (i = 0; i < tabs; i++)
		seq_putc(m, '\t');

	seq_printf(m, "id %d:\"%s\" freq %d clock %d hdisp %d hss %d hse %d htot %d vdisp %d vss %d vse %d vtot %d type 0x%x flags 0x%x\n",
		   mode->base.id, mode->name,
		   mode->vrefresh, mode->clock,
		   mode->hdisplay, mode->hsync_start,
		   mode->hsync_end, mode->htotal,
		   mode->vdisplay, mode->vsync_start,
		   mode->vsync_end, mode->vtotal,
		   mode->type, mode->flags);
}

static void intel_encoder_info(struct seq_file *m,
			       struct intel_crtc *intel_crtc,
			       struct intel_encoder *intel_encoder)
{
	struct drm_i915_private *dev_priv = node_to_i915(m->private);
	struct drm_device *dev = &dev_priv->drm;
	struct drm_crtc *crtc = &intel_crtc->base;
	struct intel_connector *intel_connector;
	struct drm_encoder *encoder;

	encoder = &intel_encoder->base;
	seq_printf(m, "\tencoder %d: type: %s, connectors:\n",
		   encoder->base.id, encoder->name);
	for_each_connector_on_encoder(dev, encoder, intel_connector) {
		struct drm_connector *connector = &intel_connector->base;
		seq_printf(m, "\t\tconnector %d: type: %s, status: %s",
			   connector->base.id,
			   connector->name,
			   drm_get_connector_status_name(connector->status));
		if (connector->status == connector_status_connected) {
			struct drm_display_mode *mode = &crtc->mode;
			seq_printf(m, ", mode:\n");
			intel_seq_print_mode(m, 2, mode);
		} else {
			seq_putc(m, '\n');
		}
	}
}

static void intel_crtc_info(struct seq_file *m, struct intel_crtc *intel_crtc)
{
	struct drm_i915_private *dev_priv = node_to_i915(m->private);
	struct drm_device *dev = &dev_priv->drm;
	struct drm_crtc *crtc = &intel_crtc->base;
	struct intel_encoder *intel_encoder;
	struct drm_plane_state *plane_state = crtc->primary->state;
	struct drm_framebuffer *fb = plane_state->fb;

	if (fb)
		seq_printf(m, "\tfb: %d, pos: %dx%d, size: %dx%d\n",
			   fb->base.id, plane_state->src_x >> 16,
			   plane_state->src_y >> 16, fb->width, fb->height);
	else
		seq_puts(m, "\tprimary plane disabled\n");
	for_each_encoder_on_crtc(dev, crtc, intel_encoder)
		intel_encoder_info(m, intel_crtc, intel_encoder);
}

static void intel_panel_info(struct seq_file *m, struct intel_panel *panel)
{
	struct drm_display_mode *mode = panel->fixed_mode;

	seq_printf(m, "\tfixed mode:\n");
	intel_seq_print_mode(m, 2, mode);
}

static void intel_dp_info(struct seq_file *m,
			  struct intel_connector *intel_connector)
{
	struct intel_encoder *intel_encoder = intel_connector->encoder;
	struct intel_dp *intel_dp = enc_to_intel_dp(&intel_encoder->base);

	seq_printf(m, "\tDPCD rev: %x\n", intel_dp->dpcd[DP_DPCD_REV]);
	seq_printf(m, "\taudio support: %s\n", yesno(intel_dp->has_audio));
	if (intel_connector->base.connector_type == DRM_MODE_CONNECTOR_eDP)
		intel_panel_info(m, &intel_connector->panel);

	drm_dp_downstream_debug(m, intel_dp->dpcd, intel_dp->downstream_ports,
				&intel_dp->aux);
}

static void intel_dp_mst_info(struct seq_file *m,
			  struct intel_connector *intel_connector)
{
	struct intel_encoder *intel_encoder = intel_connector->encoder;
	struct intel_dp_mst_encoder *intel_mst =
		enc_to_mst(&intel_encoder->base);
	struct intel_digital_port *intel_dig_port = intel_mst->primary;
	struct intel_dp *intel_dp = &intel_dig_port->dp;
	bool has_audio = drm_dp_mst_port_has_audio(&intel_dp->mst_mgr,
					intel_connector->port);

	seq_printf(m, "\taudio support: %s\n", yesno(has_audio));
}

static void intel_hdmi_info(struct seq_file *m,
			    struct intel_connector *intel_connector)
{
	struct intel_encoder *intel_encoder = intel_connector->encoder;
	struct intel_hdmi *intel_hdmi = enc_to_intel_hdmi(&intel_encoder->base);

	seq_printf(m, "\taudio support: %s\n", yesno(intel_hdmi->has_audio));
}

static void intel_lvds_info(struct seq_file *m,
			    struct intel_connector *intel_connector)
{
	intel_panel_info(m, &intel_connector->panel);
}

static void intel_connector_info(struct seq_file *m,
				 struct drm_connector *connector)
{
	struct intel_connector *intel_connector = to_intel_connector(connector);
	struct intel_encoder *intel_encoder = intel_connector->encoder;
	struct drm_display_mode *mode;

	seq_printf(m, "connector %d: type %s, status: %s\n",
		   connector->base.id, connector->name,
		   drm_get_connector_status_name(connector->status));
	if (connector->status == connector_status_connected) {
		seq_printf(m, "\tname: %s\n", connector->display_info.name);
		seq_printf(m, "\tphysical dimensions: %dx%dmm\n",
			   connector->display_info.width_mm,
			   connector->display_info.height_mm);
		seq_printf(m, "\tsubpixel order: %s\n",
			   drm_get_subpixel_order_name(connector->display_info.subpixel_order));
		seq_printf(m, "\tCEA rev: %d\n",
			   connector->display_info.cea_rev);
	}

	if (!intel_encoder || intel_encoder->type == INTEL_OUTPUT_DP_MST)
		return;

	switch (connector->connector_type) {
	case DRM_MODE_CONNECTOR_DisplayPort:
	case DRM_MODE_CONNECTOR_eDP:
		if (intel_encoder->type == INTEL_OUTPUT_DP_MST)
			intel_dp_mst_info(m, intel_connector);
		else
			intel_dp_info(m, intel_connector);
		break;
	case DRM_MODE_CONNECTOR_LVDS:
		if (intel_encoder->type == INTEL_OUTPUT_LVDS)
			intel_lvds_info(m, intel_connector);
		break;
	case DRM_MODE_CONNECTOR_HDMIA:
		if (intel_encoder->type == INTEL_OUTPUT_HDMI ||
		    intel_encoder->type == INTEL_OUTPUT_UNKNOWN)
			intel_hdmi_info(m, intel_connector);
		break;
	default:
		break;
	}

	seq_printf(m, "\tmodes:\n");
	list_for_each_entry(mode, &connector->modes, head)
		intel_seq_print_mode(m, 2, mode);
}

static bool cursor_active(struct drm_i915_private *dev_priv, int pipe)
{
	u32 state;

	if (IS_I845G(dev_priv) || IS_I865G(dev_priv))
		state = I915_READ(CURCNTR(PIPE_A)) & CURSOR_ENABLE;
	else
		state = I915_READ(CURCNTR(pipe)) & CURSOR_MODE;

	return state;
}

static bool cursor_position(struct drm_i915_private *dev_priv,
			    int pipe, int *x, int *y)
{
	u32 pos;

	pos = I915_READ(CURPOS(pipe));

	*x = (pos >> CURSOR_X_SHIFT) & CURSOR_POS_MASK;
	if (pos & (CURSOR_POS_SIGN << CURSOR_X_SHIFT))
		*x = -*x;

	*y = (pos >> CURSOR_Y_SHIFT) & CURSOR_POS_MASK;
	if (pos & (CURSOR_POS_SIGN << CURSOR_Y_SHIFT))
		*y = -*y;

	return cursor_active(dev_priv, pipe);
}

static const char *plane_type(enum drm_plane_type type)
{
	switch (type) {
	case DRM_PLANE_TYPE_OVERLAY:
		return "OVL";
	case DRM_PLANE_TYPE_PRIMARY:
		return "PRI";
	case DRM_PLANE_TYPE_CURSOR:
		return "CUR";
	/*
	 * Deliberately omitting default: to generate compiler warnings
	 * when a new drm_plane_type gets added.
	 */
	}

	return "unknown";
}

static const char *plane_rotation(unsigned int rotation)
{
	static char buf[48];
	/*
	 * According to doc only one DRM_ROTATE_ is allowed but this
	 * will print them all to visualize if the values are misused
	 */
	snprintf(buf, sizeof(buf),
		 "%s%s%s%s%s%s(0x%08x)",
		 (rotation & DRM_ROTATE_0) ? "0 " : "",
		 (rotation & DRM_ROTATE_90) ? "90 " : "",
		 (rotation & DRM_ROTATE_180) ? "180 " : "",
		 (rotation & DRM_ROTATE_270) ? "270 " : "",
		 (rotation & DRM_REFLECT_X) ? "FLIPX " : "",
		 (rotation & DRM_REFLECT_Y) ? "FLIPY " : "",
		 rotation);

	return buf;
}

static void intel_plane_info(struct seq_file *m, struct intel_crtc *intel_crtc)
{
	struct drm_i915_private *dev_priv = node_to_i915(m->private);
	struct drm_device *dev = &dev_priv->drm;
	struct intel_plane *intel_plane;

	for_each_intel_plane_on_crtc(dev, intel_crtc, intel_plane) {
		struct drm_plane_state *state;
		struct drm_plane *plane = &intel_plane->base;
		struct drm_format_name_buf format_name;

		if (!plane->state) {
			seq_puts(m, "plane->state is NULL!\n");
			continue;
		}

		state = plane->state;

		if (state->fb) {
			drm_get_format_name(state->fb->pixel_format, &format_name);
		} else {
			sprintf(format_name.str, "N/A");
		}

		seq_printf(m, "\t--Plane id %d: type=%s, crtc_pos=%4dx%4d, crtc_size=%4dx%4d, src_pos=%d.%04ux%d.%04u, src_size=%d.%04ux%d.%04u, format=%s, rotation=%s\n",
			   plane->base.id,
			   plane_type(intel_plane->base.type),
			   state->crtc_x, state->crtc_y,
			   state->crtc_w, state->crtc_h,
			   (state->src_x >> 16),
			   ((state->src_x & 0xffff) * 15625) >> 10,
			   (state->src_y >> 16),
			   ((state->src_y & 0xffff) * 15625) >> 10,
			   (state->src_w >> 16),
			   ((state->src_w & 0xffff) * 15625) >> 10,
			   (state->src_h >> 16),
			   ((state->src_h & 0xffff) * 15625) >> 10,
			   format_name.str,
			   plane_rotation(state->rotation));
	}
}

static void intel_scaler_info(struct seq_file *m, struct intel_crtc *intel_crtc)
{
	struct intel_crtc_state *pipe_config;
	int num_scalers = intel_crtc->num_scalers;
	int i;

	pipe_config = to_intel_crtc_state(intel_crtc->base.state);

	/* Not all platformas have a scaler */
	if (num_scalers) {
		seq_printf(m, "\tnum_scalers=%d, scaler_users=%x scaler_id=%d",
			   num_scalers,
			   pipe_config->scaler_state.scaler_users,
			   pipe_config->scaler_state.scaler_id);

		for (i = 0; i < num_scalers; i++) {
			struct intel_scaler *sc =
					&pipe_config->scaler_state.scalers[i];

			seq_printf(m, ", scalers[%d]: use=%s, mode=%x",
				   i, yesno(sc->in_use), sc->mode);
		}
		seq_puts(m, "\n");
	} else {
		seq_puts(m, "\tNo scalers available on this platform\n");
	}
}

static int i915_display_info(struct seq_file *m, void *unused)
{
	struct drm_i915_private *dev_priv = node_to_i915(m->private);
	struct drm_device *dev = &dev_priv->drm;
	struct intel_crtc *crtc;
	struct drm_connector *connector;

	intel_runtime_pm_get(dev_priv);
	drm_modeset_lock_all(dev);
	seq_printf(m, "CRTC info\n");
	seq_printf(m, "---------\n");
	for_each_intel_crtc(dev, crtc) {
		bool active;
		struct intel_crtc_state *pipe_config;
		int x, y;

		pipe_config = to_intel_crtc_state(crtc->base.state);

		seq_printf(m, "CRTC %d: pipe: %c, active=%s, (size=%dx%d), dither=%s, bpp=%d\n",
			   crtc->base.base.id, pipe_name(crtc->pipe),
			   yesno(pipe_config->base.active),
			   pipe_config->pipe_src_w, pipe_config->pipe_src_h,
			   yesno(pipe_config->dither), pipe_config->pipe_bpp);

		if (pipe_config->base.active) {
			intel_crtc_info(m, crtc);

			active = cursor_position(dev_priv, crtc->pipe, &x, &y);
			seq_printf(m, "\tcursor visible? %s, position (%d, %d), size %dx%d, addr 0x%08x, active? %s\n",
				   yesno(crtc->cursor_base),
				   x, y, crtc->base.cursor->state->crtc_w,
				   crtc->base.cursor->state->crtc_h,
				   crtc->cursor_addr, yesno(active));
			intel_scaler_info(m, crtc);
			intel_plane_info(m, crtc);
		}

		seq_printf(m, "\tunderrun reporting: cpu=%s pch=%s \n",
			   yesno(!crtc->cpu_fifo_underrun_disabled),
			   yesno(!crtc->pch_fifo_underrun_disabled));
	}

	seq_printf(m, "\n");
	seq_printf(m, "Connector info\n");
	seq_printf(m, "--------------\n");
	list_for_each_entry(connector, &dev->mode_config.connector_list, head) {
		intel_connector_info(m, connector);
	}
	drm_modeset_unlock_all(dev);
	intel_runtime_pm_put(dev_priv);

	return 0;
}

static int i915_engine_info(struct seq_file *m, void *unused)
{
	struct drm_i915_private *dev_priv = node_to_i915(m->private);
	struct intel_engine_cs *engine;
	enum intel_engine_id id;

	intel_runtime_pm_get(dev_priv);

	for_each_engine(engine, dev_priv, id) {
		struct intel_breadcrumbs *b = &engine->breadcrumbs;
		struct drm_i915_gem_request *rq;
		struct rb_node *rb;
		u64 addr;

		seq_printf(m, "%s\n", engine->name);
<<<<<<< HEAD
		seq_printf(m, "\tcurrent seqno %x, last %x, hangcheck %x [score %d]\n",
			   intel_engine_get_seqno(engine),
			   intel_engine_last_submit(engine),
			   engine->hangcheck.seqno,
			   engine->hangcheck.score);
=======
		seq_printf(m, "\tcurrent seqno %x, last %x, hangcheck %x [%d ms]\n",
			   intel_engine_get_seqno(engine),
			   intel_engine_last_submit(engine),
			   engine->hangcheck.seqno,
			   jiffies_to_msecs(jiffies - engine->hangcheck.action_timestamp));
>>>>>>> add03379

		rcu_read_lock();

		seq_printf(m, "\tRequests:\n");

		rq = list_first_entry(&engine->timeline->requests,
				      struct drm_i915_gem_request, link);
		if (&rq->link != &engine->timeline->requests)
			print_request(m, rq, "\t\tfirst  ");

		rq = list_last_entry(&engine->timeline->requests,
				     struct drm_i915_gem_request, link);
		if (&rq->link != &engine->timeline->requests)
			print_request(m, rq, "\t\tlast   ");

		rq = i915_gem_find_active_request(engine);
		if (rq) {
			print_request(m, rq, "\t\tactive ");
			seq_printf(m,
				   "\t\t[head %04x, postfix %04x, tail %04x, batch 0x%08x_%08x]\n",
				   rq->head, rq->postfix, rq->tail,
				   rq->batch ? upper_32_bits(rq->batch->node.start) : ~0u,
				   rq->batch ? lower_32_bits(rq->batch->node.start) : ~0u);
		}

		seq_printf(m, "\tRING_START: 0x%08x [0x%08x]\n",
			   I915_READ(RING_START(engine->mmio_base)),
			   rq ? i915_ggtt_offset(rq->ring->vma) : 0);
		seq_printf(m, "\tRING_HEAD:  0x%08x [0x%08x]\n",
			   I915_READ(RING_HEAD(engine->mmio_base)) & HEAD_ADDR,
			   rq ? rq->ring->head : 0);
		seq_printf(m, "\tRING_TAIL:  0x%08x [0x%08x]\n",
			   I915_READ(RING_TAIL(engine->mmio_base)) & TAIL_ADDR,
			   rq ? rq->ring->tail : 0);
		seq_printf(m, "\tRING_CTL:   0x%08x [%s]\n",
			   I915_READ(RING_CTL(engine->mmio_base)),
			   I915_READ(RING_CTL(engine->mmio_base)) & (RING_WAIT | RING_WAIT_SEMAPHORE) ? "waiting" : "");

		rcu_read_unlock();

		addr = intel_engine_get_active_head(engine);
		seq_printf(m, "\tACTHD:  0x%08x_%08x\n",
			   upper_32_bits(addr), lower_32_bits(addr));
		addr = intel_engine_get_last_batch_head(engine);
		seq_printf(m, "\tBBADDR: 0x%08x_%08x\n",
			   upper_32_bits(addr), lower_32_bits(addr));

		if (i915.enable_execlists) {
			u32 ptr, read, write;
			struct rb_node *rb;

			seq_printf(m, "\tExeclist status: 0x%08x %08x\n",
				   I915_READ(RING_EXECLIST_STATUS_LO(engine)),
				   I915_READ(RING_EXECLIST_STATUS_HI(engine)));

			ptr = I915_READ(RING_CONTEXT_STATUS_PTR(engine));
			read = GEN8_CSB_READ_PTR(ptr);
			write = GEN8_CSB_WRITE_PTR(ptr);
			seq_printf(m, "\tExeclist CSB read %d, write %d\n",
				   read, write);
			if (read >= GEN8_CSB_ENTRIES)
				read = 0;
			if (write >= GEN8_CSB_ENTRIES)
				write = 0;
			if (read > write)
				write += GEN8_CSB_ENTRIES;
			while (read < write) {
				unsigned int idx = ++read % GEN8_CSB_ENTRIES;

				seq_printf(m, "\tExeclist CSB[%d]: 0x%08x, context: %d\n",
					   idx,
					   I915_READ(RING_CONTEXT_STATUS_BUF_LO(engine, idx)),
					   I915_READ(RING_CONTEXT_STATUS_BUF_HI(engine, idx)));
			}

			rcu_read_lock();
			rq = READ_ONCE(engine->execlist_port[0].request);
			if (rq)
				print_request(m, rq, "\t\tELSP[0] ");
			else
				seq_printf(m, "\t\tELSP[0] idle\n");
			rq = READ_ONCE(engine->execlist_port[1].request);
			if (rq)
				print_request(m, rq, "\t\tELSP[1] ");
			else
				seq_printf(m, "\t\tELSP[1] idle\n");
			rcu_read_unlock();

			spin_lock_irq(&engine->timeline->lock);
			for (rb = engine->execlist_first; rb; rb = rb_next(rb)) {
				rq = rb_entry(rb, typeof(*rq), priotree.node);
				print_request(m, rq, "\t\tQ ");
			}
			spin_unlock_irq(&engine->timeline->lock);
		} else if (INTEL_GEN(dev_priv) > 6) {
			seq_printf(m, "\tPP_DIR_BASE: 0x%08x\n",
				   I915_READ(RING_PP_DIR_BASE(engine)));
			seq_printf(m, "\tPP_DIR_BASE_READ: 0x%08x\n",
				   I915_READ(RING_PP_DIR_BASE_READ(engine)));
			seq_printf(m, "\tPP_DIR_DCLV: 0x%08x\n",
				   I915_READ(RING_PP_DIR_DCLV(engine)));
		}

		spin_lock_irq(&b->lock);
		for (rb = rb_first(&b->waiters); rb; rb = rb_next(rb)) {
			struct intel_wait *w = container_of(rb, typeof(*w), node);

			seq_printf(m, "\t%s [%d] waiting for %x\n",
				   w->tsk->comm, w->tsk->pid, w->seqno);
		}
		spin_unlock_irq(&b->lock);

		seq_puts(m, "\n");
	}

	intel_runtime_pm_put(dev_priv);

	return 0;
}

static int i915_semaphore_status(struct seq_file *m, void *unused)
{
	struct drm_i915_private *dev_priv = node_to_i915(m->private);
	struct drm_device *dev = &dev_priv->drm;
	struct intel_engine_cs *engine;
	int num_rings = INTEL_INFO(dev_priv)->num_rings;
	enum intel_engine_id id;
	int j, ret;

	if (!i915.semaphores) {
		seq_puts(m, "Semaphores are disabled\n");
		return 0;
	}

	ret = mutex_lock_interruptible(&dev->struct_mutex);
	if (ret)
		return ret;
	intel_runtime_pm_get(dev_priv);

	if (IS_BROADWELL(dev_priv)) {
		struct page *page;
		uint64_t *seqno;

		page = i915_gem_object_get_page(dev_priv->semaphore->obj, 0);

		seqno = (uint64_t *)kmap_atomic(page);
		for_each_engine(engine, dev_priv, id) {
			uint64_t offset;

			seq_printf(m, "%s\n", engine->name);

			seq_puts(m, "  Last signal:");
			for (j = 0; j < num_rings; j++) {
				offset = id * I915_NUM_ENGINES + j;
				seq_printf(m, "0x%08llx (0x%02llx) ",
					   seqno[offset], offset * 8);
			}
			seq_putc(m, '\n');

			seq_puts(m, "  Last wait:  ");
			for (j = 0; j < num_rings; j++) {
				offset = id + (j * I915_NUM_ENGINES);
				seq_printf(m, "0x%08llx (0x%02llx) ",
					   seqno[offset], offset * 8);
			}
			seq_putc(m, '\n');

		}
		kunmap_atomic(seqno);
	} else {
		seq_puts(m, "  Last signal:");
		for_each_engine(engine, dev_priv, id)
			for (j = 0; j < num_rings; j++)
				seq_printf(m, "0x%08x\n",
					   I915_READ(engine->semaphore.mbox.signal[j]));
		seq_putc(m, '\n');
	}

	intel_runtime_pm_put(dev_priv);
	mutex_unlock(&dev->struct_mutex);
	return 0;
}

static int i915_shared_dplls_info(struct seq_file *m, void *unused)
{
	struct drm_i915_private *dev_priv = node_to_i915(m->private);
	struct drm_device *dev = &dev_priv->drm;
	int i;

	drm_modeset_lock_all(dev);
	for (i = 0; i < dev_priv->num_shared_dpll; i++) {
		struct intel_shared_dpll *pll = &dev_priv->shared_dplls[i];

		seq_printf(m, "DPLL%i: %s, id: %i\n", i, pll->name, pll->id);
		seq_printf(m, " crtc_mask: 0x%08x, active: 0x%x, on: %s\n",
			   pll->config.crtc_mask, pll->active_mask, yesno(pll->on));
		seq_printf(m, " tracked hardware state:\n");
		seq_printf(m, " dpll:    0x%08x\n", pll->config.hw_state.dpll);
		seq_printf(m, " dpll_md: 0x%08x\n",
			   pll->config.hw_state.dpll_md);
		seq_printf(m, " fp0:     0x%08x\n", pll->config.hw_state.fp0);
		seq_printf(m, " fp1:     0x%08x\n", pll->config.hw_state.fp1);
		seq_printf(m, " wrpll:   0x%08x\n", pll->config.hw_state.wrpll);
	}
	drm_modeset_unlock_all(dev);

	return 0;
}

static int i915_wa_registers(struct seq_file *m, void *unused)
{
	int i;
	int ret;
	struct intel_engine_cs *engine;
	struct drm_i915_private *dev_priv = node_to_i915(m->private);
	struct drm_device *dev = &dev_priv->drm;
	struct i915_workarounds *workarounds = &dev_priv->workarounds;
	enum intel_engine_id id;

	ret = mutex_lock_interruptible(&dev->struct_mutex);
	if (ret)
		return ret;

	intel_runtime_pm_get(dev_priv);

	seq_printf(m, "Workarounds applied: %d\n", workarounds->count);
	for_each_engine(engine, dev_priv, id)
		seq_printf(m, "HW whitelist count for %s: %d\n",
			   engine->name, workarounds->hw_whitelist_count[id]);
	for (i = 0; i < workarounds->count; ++i) {
		i915_reg_t addr;
		u32 mask, value, read;
		bool ok;

		addr = workarounds->reg[i].addr;
		mask = workarounds->reg[i].mask;
		value = workarounds->reg[i].value;
		read = I915_READ(addr);
		ok = (value & mask) == (read & mask);
		seq_printf(m, "0x%X: 0x%08X, mask: 0x%08X, read: 0x%08x, status: %s\n",
			   i915_mmio_reg_offset(addr), value, mask, read, ok ? "OK" : "FAIL");
	}

	intel_runtime_pm_put(dev_priv);
	mutex_unlock(&dev->struct_mutex);

	return 0;
}

static int i915_ddb_info(struct seq_file *m, void *unused)
{
	struct drm_i915_private *dev_priv = node_to_i915(m->private);
	struct drm_device *dev = &dev_priv->drm;
	struct skl_ddb_allocation *ddb;
	struct skl_ddb_entry *entry;
	enum pipe pipe;
	int plane;

	if (INTEL_GEN(dev_priv) < 9)
		return 0;

	drm_modeset_lock_all(dev);

	ddb = &dev_priv->wm.skl_hw.ddb;

	seq_printf(m, "%-15s%8s%8s%8s\n", "", "Start", "End", "Size");

	for_each_pipe(dev_priv, pipe) {
		seq_printf(m, "Pipe %c\n", pipe_name(pipe));

		for_each_universal_plane(dev_priv, pipe, plane) {
			entry = &ddb->plane[pipe][plane];
			seq_printf(m, "  Plane%-8d%8u%8u%8u\n", plane + 1,
				   entry->start, entry->end,
				   skl_ddb_entry_size(entry));
		}

		entry = &ddb->plane[pipe][PLANE_CURSOR];
		seq_printf(m, "  %-13s%8u%8u%8u\n", "Cursor", entry->start,
			   entry->end, skl_ddb_entry_size(entry));
	}

	drm_modeset_unlock_all(dev);

	return 0;
}

static void drrs_status_per_crtc(struct seq_file *m,
				 struct drm_device *dev,
				 struct intel_crtc *intel_crtc)
{
	struct drm_i915_private *dev_priv = to_i915(dev);
	struct i915_drrs *drrs = &dev_priv->drrs;
	int vrefresh = 0;
	struct drm_connector *connector;

	drm_for_each_connector(connector, dev) {
		if (connector->state->crtc != &intel_crtc->base)
			continue;

		seq_printf(m, "%s:\n", connector->name);
	}

	if (dev_priv->vbt.drrs_type == STATIC_DRRS_SUPPORT)
		seq_puts(m, "\tVBT: DRRS_type: Static");
	else if (dev_priv->vbt.drrs_type == SEAMLESS_DRRS_SUPPORT)
		seq_puts(m, "\tVBT: DRRS_type: Seamless");
	else if (dev_priv->vbt.drrs_type == DRRS_NOT_SUPPORTED)
		seq_puts(m, "\tVBT: DRRS_type: None");
	else
		seq_puts(m, "\tVBT: DRRS_type: FIXME: Unrecognized Value");

	seq_puts(m, "\n\n");

	if (to_intel_crtc_state(intel_crtc->base.state)->has_drrs) {
		struct intel_panel *panel;

		mutex_lock(&drrs->mutex);
		/* DRRS Supported */
		seq_puts(m, "\tDRRS Supported: Yes\n");

		/* disable_drrs() will make drrs->dp NULL */
		if (!drrs->dp) {
			seq_puts(m, "Idleness DRRS: Disabled");
			mutex_unlock(&drrs->mutex);
			return;
		}

		panel = &drrs->dp->attached_connector->panel;
		seq_printf(m, "\t\tBusy_frontbuffer_bits: 0x%X",
					drrs->busy_frontbuffer_bits);

		seq_puts(m, "\n\t\t");
		if (drrs->refresh_rate_type == DRRS_HIGH_RR) {
			seq_puts(m, "DRRS_State: DRRS_HIGH_RR\n");
			vrefresh = panel->fixed_mode->vrefresh;
		} else if (drrs->refresh_rate_type == DRRS_LOW_RR) {
			seq_puts(m, "DRRS_State: DRRS_LOW_RR\n");
			vrefresh = panel->downclock_mode->vrefresh;
		} else {
			seq_printf(m, "DRRS_State: Unknown(%d)\n",
						drrs->refresh_rate_type);
			mutex_unlock(&drrs->mutex);
			return;
		}
		seq_printf(m, "\t\tVrefresh: %d", vrefresh);

		seq_puts(m, "\n\t\t");
		mutex_unlock(&drrs->mutex);
	} else {
		/* DRRS not supported. Print the VBT parameter*/
		seq_puts(m, "\tDRRS Supported : No");
	}
	seq_puts(m, "\n");
}

static int i915_drrs_status(struct seq_file *m, void *unused)
{
	struct drm_i915_private *dev_priv = node_to_i915(m->private);
	struct drm_device *dev = &dev_priv->drm;
	struct intel_crtc *intel_crtc;
	int active_crtc_cnt = 0;

	drm_modeset_lock_all(dev);
	for_each_intel_crtc(dev, intel_crtc) {
		if (intel_crtc->base.state->active) {
			active_crtc_cnt++;
			seq_printf(m, "\nCRTC %d:  ", active_crtc_cnt);

			drrs_status_per_crtc(m, dev, intel_crtc);
		}
	}
	drm_modeset_unlock_all(dev);

	if (!active_crtc_cnt)
		seq_puts(m, "No active crtc found\n");

	return 0;
}

struct pipe_crc_info {
	const char *name;
	struct drm_i915_private *dev_priv;
	enum pipe pipe;
};

static int i915_dp_mst_info(struct seq_file *m, void *unused)
{
	struct drm_i915_private *dev_priv = node_to_i915(m->private);
	struct drm_device *dev = &dev_priv->drm;
	struct intel_encoder *intel_encoder;
	struct intel_digital_port *intel_dig_port;
	struct drm_connector *connector;

	drm_modeset_lock_all(dev);
	drm_for_each_connector(connector, dev) {
		if (connector->connector_type != DRM_MODE_CONNECTOR_DisplayPort)
			continue;

		intel_encoder = intel_attached_encoder(connector);
		if (!intel_encoder || intel_encoder->type == INTEL_OUTPUT_DP_MST)
			continue;

		intel_dig_port = enc_to_dig_port(&intel_encoder->base);
		if (!intel_dig_port->dp.can_mst)
			continue;

		seq_printf(m, "MST Source Port %c\n",
			   port_name(intel_dig_port->port));
		drm_dp_mst_dump_topology(m, &intel_dig_port->dp.mst_mgr);
	}
	drm_modeset_unlock_all(dev);
	return 0;
}

static int i915_pipe_crc_open(struct inode *inode, struct file *filep)
{
	struct pipe_crc_info *info = inode->i_private;
	struct drm_i915_private *dev_priv = info->dev_priv;
	struct intel_pipe_crc *pipe_crc = &dev_priv->pipe_crc[info->pipe];

	if (info->pipe >= INTEL_INFO(dev_priv)->num_pipes)
		return -ENODEV;

	spin_lock_irq(&pipe_crc->lock);

	if (pipe_crc->opened) {
		spin_unlock_irq(&pipe_crc->lock);
		return -EBUSY; /* already open */
	}

	pipe_crc->opened = true;
	filep->private_data = inode->i_private;

	spin_unlock_irq(&pipe_crc->lock);

	return 0;
}

static int i915_pipe_crc_release(struct inode *inode, struct file *filep)
{
	struct pipe_crc_info *info = inode->i_private;
	struct drm_i915_private *dev_priv = info->dev_priv;
	struct intel_pipe_crc *pipe_crc = &dev_priv->pipe_crc[info->pipe];

	spin_lock_irq(&pipe_crc->lock);
	pipe_crc->opened = false;
	spin_unlock_irq(&pipe_crc->lock);

	return 0;
}

/* (6 fields, 8 chars each, space separated (5) + '\n') */
#define PIPE_CRC_LINE_LEN	(6 * 8 + 5 + 1)
/* account for \'0' */
#define PIPE_CRC_BUFFER_LEN	(PIPE_CRC_LINE_LEN + 1)

static int pipe_crc_data_count(struct intel_pipe_crc *pipe_crc)
{
	assert_spin_locked(&pipe_crc->lock);
	return CIRC_CNT(pipe_crc->head, pipe_crc->tail,
			INTEL_PIPE_CRC_ENTRIES_NR);
}

static ssize_t
i915_pipe_crc_read(struct file *filep, char __user *user_buf, size_t count,
		   loff_t *pos)
{
	struct pipe_crc_info *info = filep->private_data;
	struct drm_i915_private *dev_priv = info->dev_priv;
	struct intel_pipe_crc *pipe_crc = &dev_priv->pipe_crc[info->pipe];
	char buf[PIPE_CRC_BUFFER_LEN];
	int n_entries;
	ssize_t bytes_read;

	/*
	 * Don't allow user space to provide buffers not big enough to hold
	 * a line of data.
	 */
	if (count < PIPE_CRC_LINE_LEN)
		return -EINVAL;

	if (pipe_crc->source == INTEL_PIPE_CRC_SOURCE_NONE)
		return 0;

	/* nothing to read */
	spin_lock_irq(&pipe_crc->lock);
	while (pipe_crc_data_count(pipe_crc) == 0) {
		int ret;

		if (filep->f_flags & O_NONBLOCK) {
			spin_unlock_irq(&pipe_crc->lock);
			return -EAGAIN;
		}

		ret = wait_event_interruptible_lock_irq(pipe_crc->wq,
				pipe_crc_data_count(pipe_crc), pipe_crc->lock);
		if (ret) {
			spin_unlock_irq(&pipe_crc->lock);
			return ret;
		}
	}

	/* We now have one or more entries to read */
	n_entries = count / PIPE_CRC_LINE_LEN;

	bytes_read = 0;
	while (n_entries > 0) {
		struct intel_pipe_crc_entry *entry =
			&pipe_crc->entries[pipe_crc->tail];

		if (CIRC_CNT(pipe_crc->head, pipe_crc->tail,
			     INTEL_PIPE_CRC_ENTRIES_NR) < 1)
			break;

		BUILD_BUG_ON_NOT_POWER_OF_2(INTEL_PIPE_CRC_ENTRIES_NR);
		pipe_crc->tail = (pipe_crc->tail + 1) & (INTEL_PIPE_CRC_ENTRIES_NR - 1);

		bytes_read += snprintf(buf, PIPE_CRC_BUFFER_LEN,
				       "%8u %8x %8x %8x %8x %8x\n",
				       entry->frame, entry->crc[0],
				       entry->crc[1], entry->crc[2],
				       entry->crc[3], entry->crc[4]);

		spin_unlock_irq(&pipe_crc->lock);

		if (copy_to_user(user_buf, buf, PIPE_CRC_LINE_LEN))
			return -EFAULT;

		user_buf += PIPE_CRC_LINE_LEN;
		n_entries--;

		spin_lock_irq(&pipe_crc->lock);
	}

	spin_unlock_irq(&pipe_crc->lock);

	return bytes_read;
}

static const struct file_operations i915_pipe_crc_fops = {
	.owner = THIS_MODULE,
	.open = i915_pipe_crc_open,
	.read = i915_pipe_crc_read,
	.release = i915_pipe_crc_release,
};

static struct pipe_crc_info i915_pipe_crc_data[I915_MAX_PIPES] = {
	{
		.name = "i915_pipe_A_crc",
		.pipe = PIPE_A,
	},
	{
		.name = "i915_pipe_B_crc",
		.pipe = PIPE_B,
	},
	{
		.name = "i915_pipe_C_crc",
		.pipe = PIPE_C,
	},
};

static int i915_pipe_crc_create(struct dentry *root, struct drm_minor *minor,
				enum pipe pipe)
{
	struct drm_i915_private *dev_priv = to_i915(minor->dev);
	struct dentry *ent;
	struct pipe_crc_info *info = &i915_pipe_crc_data[pipe];

	info->dev_priv = dev_priv;
	ent = debugfs_create_file(info->name, S_IRUGO, root, info,
				  &i915_pipe_crc_fops);
	if (!ent)
		return -ENOMEM;

	return drm_add_fake_info_node(minor, ent, info);
}

static const char * const pipe_crc_sources[] = {
	"none",
	"plane1",
	"plane2",
	"pf",
	"pipe",
	"TV",
	"DP-B",
	"DP-C",
	"DP-D",
	"auto",
};

static const char *pipe_crc_source_name(enum intel_pipe_crc_source source)
{
	BUILD_BUG_ON(ARRAY_SIZE(pipe_crc_sources) != INTEL_PIPE_CRC_SOURCE_MAX);
	return pipe_crc_sources[source];
}

static int display_crc_ctl_show(struct seq_file *m, void *data)
{
	struct drm_i915_private *dev_priv = m->private;
	int i;

	for (i = 0; i < I915_MAX_PIPES; i++)
		seq_printf(m, "%c %s\n", pipe_name(i),
			   pipe_crc_source_name(dev_priv->pipe_crc[i].source));

	return 0;
}

static int display_crc_ctl_open(struct inode *inode, struct file *file)
{
	return single_open(file, display_crc_ctl_show, inode->i_private);
}

static int i8xx_pipe_crc_ctl_reg(enum intel_pipe_crc_source *source,
				 uint32_t *val)
{
	if (*source == INTEL_PIPE_CRC_SOURCE_AUTO)
		*source = INTEL_PIPE_CRC_SOURCE_PIPE;

	switch (*source) {
	case INTEL_PIPE_CRC_SOURCE_PIPE:
		*val = PIPE_CRC_ENABLE | PIPE_CRC_INCLUDE_BORDER_I8XX;
		break;
	case INTEL_PIPE_CRC_SOURCE_NONE:
		*val = 0;
		break;
	default:
		return -EINVAL;
	}

	return 0;
}

static int i9xx_pipe_crc_auto_source(struct drm_i915_private *dev_priv,
				     enum pipe pipe,
				     enum intel_pipe_crc_source *source)
{
	struct drm_device *dev = &dev_priv->drm;
	struct intel_encoder *encoder;
	struct intel_crtc *crtc;
	struct intel_digital_port *dig_port;
	int ret = 0;

	*source = INTEL_PIPE_CRC_SOURCE_PIPE;

	drm_modeset_lock_all(dev);
	for_each_intel_encoder(dev, encoder) {
		if (!encoder->base.crtc)
			continue;

		crtc = to_intel_crtc(encoder->base.crtc);

		if (crtc->pipe != pipe)
			continue;

		switch (encoder->type) {
		case INTEL_OUTPUT_TVOUT:
			*source = INTEL_PIPE_CRC_SOURCE_TV;
			break;
		case INTEL_OUTPUT_DP:
		case INTEL_OUTPUT_EDP:
			dig_port = enc_to_dig_port(&encoder->base);
			switch (dig_port->port) {
			case PORT_B:
				*source = INTEL_PIPE_CRC_SOURCE_DP_B;
				break;
			case PORT_C:
				*source = INTEL_PIPE_CRC_SOURCE_DP_C;
				break;
			case PORT_D:
				*source = INTEL_PIPE_CRC_SOURCE_DP_D;
				break;
			default:
				WARN(1, "nonexisting DP port %c\n",
				     port_name(dig_port->port));
				break;
			}
			break;
		default:
			break;
		}
	}
	drm_modeset_unlock_all(dev);

	return ret;
}

static int vlv_pipe_crc_ctl_reg(struct drm_i915_private *dev_priv,
				enum pipe pipe,
				enum intel_pipe_crc_source *source,
				uint32_t *val)
{
	bool need_stable_symbols = false;

	if (*source == INTEL_PIPE_CRC_SOURCE_AUTO) {
		int ret = i9xx_pipe_crc_auto_source(dev_priv, pipe, source);
		if (ret)
			return ret;
	}

	switch (*source) {
	case INTEL_PIPE_CRC_SOURCE_PIPE:
		*val = PIPE_CRC_ENABLE | PIPE_CRC_SOURCE_PIPE_VLV;
		break;
	case INTEL_PIPE_CRC_SOURCE_DP_B:
		*val = PIPE_CRC_ENABLE | PIPE_CRC_SOURCE_DP_B_VLV;
		need_stable_symbols = true;
		break;
	case INTEL_PIPE_CRC_SOURCE_DP_C:
		*val = PIPE_CRC_ENABLE | PIPE_CRC_SOURCE_DP_C_VLV;
		need_stable_symbols = true;
		break;
	case INTEL_PIPE_CRC_SOURCE_DP_D:
		if (!IS_CHERRYVIEW(dev_priv))
			return -EINVAL;
		*val = PIPE_CRC_ENABLE | PIPE_CRC_SOURCE_DP_D_VLV;
		need_stable_symbols = true;
		break;
	case INTEL_PIPE_CRC_SOURCE_NONE:
		*val = 0;
		break;
	default:
		return -EINVAL;
	}

	/*
	 * When the pipe CRC tap point is after the transcoders we need
	 * to tweak symbol-level features to produce a deterministic series of
	 * symbols for a given frame. We need to reset those features only once
	 * a frame (instead of every nth symbol):
	 *   - DC-balance: used to ensure a better clock recovery from the data
	 *     link (SDVO)
	 *   - DisplayPort scrambling: used for EMI reduction
	 */
	if (need_stable_symbols) {
		uint32_t tmp = I915_READ(PORT_DFT2_G4X);

		tmp |= DC_BALANCE_RESET_VLV;
		switch (pipe) {
		case PIPE_A:
			tmp |= PIPE_A_SCRAMBLE_RESET;
			break;
		case PIPE_B:
			tmp |= PIPE_B_SCRAMBLE_RESET;
			break;
		case PIPE_C:
			tmp |= PIPE_C_SCRAMBLE_RESET;
			break;
		default:
			return -EINVAL;
		}
		I915_WRITE(PORT_DFT2_G4X, tmp);
	}

	return 0;
}

static int i9xx_pipe_crc_ctl_reg(struct drm_i915_private *dev_priv,
				 enum pipe pipe,
				 enum intel_pipe_crc_source *source,
				 uint32_t *val)
{
	bool need_stable_symbols = false;

	if (*source == INTEL_PIPE_CRC_SOURCE_AUTO) {
		int ret = i9xx_pipe_crc_auto_source(dev_priv, pipe, source);
		if (ret)
			return ret;
	}

	switch (*source) {
	case INTEL_PIPE_CRC_SOURCE_PIPE:
		*val = PIPE_CRC_ENABLE | PIPE_CRC_SOURCE_PIPE_I9XX;
		break;
	case INTEL_PIPE_CRC_SOURCE_TV:
		if (!SUPPORTS_TV(dev_priv))
			return -EINVAL;
		*val = PIPE_CRC_ENABLE | PIPE_CRC_SOURCE_TV_PRE;
		break;
	case INTEL_PIPE_CRC_SOURCE_DP_B:
		if (!IS_G4X(dev_priv))
			return -EINVAL;
		*val = PIPE_CRC_ENABLE | PIPE_CRC_SOURCE_DP_B_G4X;
		need_stable_symbols = true;
		break;
	case INTEL_PIPE_CRC_SOURCE_DP_C:
		if (!IS_G4X(dev_priv))
			return -EINVAL;
		*val = PIPE_CRC_ENABLE | PIPE_CRC_SOURCE_DP_C_G4X;
		need_stable_symbols = true;
		break;
	case INTEL_PIPE_CRC_SOURCE_DP_D:
		if (!IS_G4X(dev_priv))
			return -EINVAL;
		*val = PIPE_CRC_ENABLE | PIPE_CRC_SOURCE_DP_D_G4X;
		need_stable_symbols = true;
		break;
	case INTEL_PIPE_CRC_SOURCE_NONE:
		*val = 0;
		break;
	default:
		return -EINVAL;
	}

	/*
	 * When the pipe CRC tap point is after the transcoders we need
	 * to tweak symbol-level features to produce a deterministic series of
	 * symbols for a given frame. We need to reset those features only once
	 * a frame (instead of every nth symbol):
	 *   - DC-balance: used to ensure a better clock recovery from the data
	 *     link (SDVO)
	 *   - DisplayPort scrambling: used for EMI reduction
	 */
	if (need_stable_symbols) {
		uint32_t tmp = I915_READ(PORT_DFT2_G4X);

		WARN_ON(!IS_G4X(dev_priv));

		I915_WRITE(PORT_DFT_I9XX,
			   I915_READ(PORT_DFT_I9XX) | DC_BALANCE_RESET);

		if (pipe == PIPE_A)
			tmp |= PIPE_A_SCRAMBLE_RESET;
		else
			tmp |= PIPE_B_SCRAMBLE_RESET;

		I915_WRITE(PORT_DFT2_G4X, tmp);
	}

	return 0;
}

static void vlv_undo_pipe_scramble_reset(struct drm_i915_private *dev_priv,
					 enum pipe pipe)
{
	uint32_t tmp = I915_READ(PORT_DFT2_G4X);

	switch (pipe) {
	case PIPE_A:
		tmp &= ~PIPE_A_SCRAMBLE_RESET;
		break;
	case PIPE_B:
		tmp &= ~PIPE_B_SCRAMBLE_RESET;
		break;
	case PIPE_C:
		tmp &= ~PIPE_C_SCRAMBLE_RESET;
		break;
	default:
		return;
	}
	if (!(tmp & PIPE_SCRAMBLE_RESET_MASK))
		tmp &= ~DC_BALANCE_RESET_VLV;
	I915_WRITE(PORT_DFT2_G4X, tmp);

}

static void g4x_undo_pipe_scramble_reset(struct drm_i915_private *dev_priv,
					 enum pipe pipe)
{
	uint32_t tmp = I915_READ(PORT_DFT2_G4X);

	if (pipe == PIPE_A)
		tmp &= ~PIPE_A_SCRAMBLE_RESET;
	else
		tmp &= ~PIPE_B_SCRAMBLE_RESET;
	I915_WRITE(PORT_DFT2_G4X, tmp);

	if (!(tmp & PIPE_SCRAMBLE_RESET_MASK)) {
		I915_WRITE(PORT_DFT_I9XX,
			   I915_READ(PORT_DFT_I9XX) & ~DC_BALANCE_RESET);
	}
}

static int ilk_pipe_crc_ctl_reg(enum intel_pipe_crc_source *source,
				uint32_t *val)
{
	if (*source == INTEL_PIPE_CRC_SOURCE_AUTO)
		*source = INTEL_PIPE_CRC_SOURCE_PIPE;

	switch (*source) {
	case INTEL_PIPE_CRC_SOURCE_PLANE1:
		*val = PIPE_CRC_ENABLE | PIPE_CRC_SOURCE_PRIMARY_ILK;
		break;
	case INTEL_PIPE_CRC_SOURCE_PLANE2:
		*val = PIPE_CRC_ENABLE | PIPE_CRC_SOURCE_SPRITE_ILK;
		break;
	case INTEL_PIPE_CRC_SOURCE_PIPE:
		*val = PIPE_CRC_ENABLE | PIPE_CRC_SOURCE_PIPE_ILK;
		break;
	case INTEL_PIPE_CRC_SOURCE_NONE:
		*val = 0;
		break;
	default:
		return -EINVAL;
	}

	return 0;
}

static void hsw_trans_edp_pipe_A_crc_wa(struct drm_i915_private *dev_priv,
					bool enable)
{
	struct drm_device *dev = &dev_priv->drm;
	struct intel_crtc *crtc = intel_get_crtc_for_pipe(dev_priv, PIPE_A);
	struct intel_crtc_state *pipe_config;
	struct drm_atomic_state *state;
	int ret = 0;

	drm_modeset_lock_all(dev);
	state = drm_atomic_state_alloc(dev);
	if (!state) {
		ret = -ENOMEM;
		goto out;
	}

	state->acquire_ctx = drm_modeset_legacy_acquire_ctx(&crtc->base);
	pipe_config = intel_atomic_get_crtc_state(state, crtc);
	if (IS_ERR(pipe_config)) {
		ret = PTR_ERR(pipe_config);
		goto out;
	}

	pipe_config->pch_pfit.force_thru = enable;
	if (pipe_config->cpu_transcoder == TRANSCODER_EDP &&
	    pipe_config->pch_pfit.enabled != enable)
		pipe_config->base.connectors_changed = true;

	ret = drm_atomic_commit(state);
out:
	WARN(ret, "Toggling workaround to %i returns %i\n", enable, ret);
	drm_modeset_unlock_all(dev);
	drm_atomic_state_put(state);
}

static int ivb_pipe_crc_ctl_reg(struct drm_i915_private *dev_priv,
				enum pipe pipe,
				enum intel_pipe_crc_source *source,
				uint32_t *val)
{
	if (*source == INTEL_PIPE_CRC_SOURCE_AUTO)
		*source = INTEL_PIPE_CRC_SOURCE_PF;

	switch (*source) {
	case INTEL_PIPE_CRC_SOURCE_PLANE1:
		*val = PIPE_CRC_ENABLE | PIPE_CRC_SOURCE_PRIMARY_IVB;
		break;
	case INTEL_PIPE_CRC_SOURCE_PLANE2:
		*val = PIPE_CRC_ENABLE | PIPE_CRC_SOURCE_SPRITE_IVB;
		break;
	case INTEL_PIPE_CRC_SOURCE_PF:
		if (IS_HASWELL(dev_priv) && pipe == PIPE_A)
			hsw_trans_edp_pipe_A_crc_wa(dev_priv, true);

		*val = PIPE_CRC_ENABLE | PIPE_CRC_SOURCE_PF_IVB;
		break;
	case INTEL_PIPE_CRC_SOURCE_NONE:
		*val = 0;
		break;
	default:
		return -EINVAL;
	}

	return 0;
}

static int pipe_crc_set_source(struct drm_i915_private *dev_priv,
			       enum pipe pipe,
			       enum intel_pipe_crc_source source)
{
	struct intel_pipe_crc *pipe_crc = &dev_priv->pipe_crc[pipe];
	struct intel_crtc *crtc = intel_get_crtc_for_pipe(dev_priv, pipe);
	enum intel_display_power_domain power_domain;
	u32 val = 0; /* shut up gcc */
	int ret;

	if (pipe_crc->source == source)
		return 0;

	/* forbid changing the source without going back to 'none' */
	if (pipe_crc->source && source)
		return -EINVAL;

	power_domain = POWER_DOMAIN_PIPE(pipe);
	if (!intel_display_power_get_if_enabled(dev_priv, power_domain)) {
		DRM_DEBUG_KMS("Trying to capture CRC while pipe is off\n");
		return -EIO;
	}

	if (IS_GEN2(dev_priv))
		ret = i8xx_pipe_crc_ctl_reg(&source, &val);
	else if (INTEL_GEN(dev_priv) < 5)
		ret = i9xx_pipe_crc_ctl_reg(dev_priv, pipe, &source, &val);
	else if (IS_VALLEYVIEW(dev_priv) || IS_CHERRYVIEW(dev_priv))
		ret = vlv_pipe_crc_ctl_reg(dev_priv, pipe, &source, &val);
	else if (IS_GEN5(dev_priv) || IS_GEN6(dev_priv))
		ret = ilk_pipe_crc_ctl_reg(&source, &val);
	else
		ret = ivb_pipe_crc_ctl_reg(dev_priv, pipe, &source, &val);

	if (ret != 0)
		goto out;

	/* none -> real source transition */
	if (source) {
		struct intel_pipe_crc_entry *entries;

		DRM_DEBUG_DRIVER("collecting CRCs for pipe %c, %s\n",
				 pipe_name(pipe), pipe_crc_source_name(source));

		entries = kcalloc(INTEL_PIPE_CRC_ENTRIES_NR,
				  sizeof(pipe_crc->entries[0]),
				  GFP_KERNEL);
		if (!entries) {
			ret = -ENOMEM;
			goto out;
		}

		/*
		 * When IPS gets enabled, the pipe CRC changes. Since IPS gets
		 * enabled and disabled dynamically based on package C states,
		 * user space can't make reliable use of the CRCs, so let's just
		 * completely disable it.
		 */
		hsw_disable_ips(crtc);

		spin_lock_irq(&pipe_crc->lock);
		kfree(pipe_crc->entries);
		pipe_crc->entries = entries;
		pipe_crc->head = 0;
		pipe_crc->tail = 0;
		spin_unlock_irq(&pipe_crc->lock);
	}

	pipe_crc->source = source;

	I915_WRITE(PIPE_CRC_CTL(pipe), val);
	POSTING_READ(PIPE_CRC_CTL(pipe));

	/* real source -> none transition */
	if (source == INTEL_PIPE_CRC_SOURCE_NONE) {
		struct intel_pipe_crc_entry *entries;
		struct intel_crtc *crtc = intel_get_crtc_for_pipe(dev_priv,
								  pipe);

		DRM_DEBUG_DRIVER("stopping CRCs for pipe %c\n",
				 pipe_name(pipe));

		drm_modeset_lock(&crtc->base.mutex, NULL);
		if (crtc->base.state->active)
			intel_wait_for_vblank(dev_priv, pipe);
		drm_modeset_unlock(&crtc->base.mutex);

		spin_lock_irq(&pipe_crc->lock);
		entries = pipe_crc->entries;
		pipe_crc->entries = NULL;
		pipe_crc->head = 0;
		pipe_crc->tail = 0;
		spin_unlock_irq(&pipe_crc->lock);

		kfree(entries);

		if (IS_G4X(dev_priv))
			g4x_undo_pipe_scramble_reset(dev_priv, pipe);
		else if (IS_VALLEYVIEW(dev_priv) || IS_CHERRYVIEW(dev_priv))
			vlv_undo_pipe_scramble_reset(dev_priv, pipe);
		else if (IS_HASWELL(dev_priv) && pipe == PIPE_A)
			hsw_trans_edp_pipe_A_crc_wa(dev_priv, false);

		hsw_enable_ips(crtc);
	}

	ret = 0;

out:
	intel_display_power_put(dev_priv, power_domain);

	return ret;
}

/*
 * Parse pipe CRC command strings:
 *   command: wsp* object wsp+ name wsp+ source wsp*
 *   object: 'pipe'
 *   name: (A | B | C)
 *   source: (none | plane1 | plane2 | pf)
 *   wsp: (#0x20 | #0x9 | #0xA)+
 *
 * eg.:
 *  "pipe A plane1"  ->  Start CRC computations on plane1 of pipe A
 *  "pipe A none"    ->  Stop CRC
 */
static int display_crc_ctl_tokenize(char *buf, char *words[], int max_words)
{
	int n_words = 0;

	while (*buf) {
		char *end;

		/* skip leading white space */
		buf = skip_spaces(buf);
		if (!*buf)
			break;	/* end of buffer */

		/* find end of word */
		for (end = buf; *end && !isspace(*end); end++)
			;

		if (n_words == max_words) {
			DRM_DEBUG_DRIVER("too many words, allowed <= %d\n",
					 max_words);
			return -EINVAL;	/* ran out of words[] before bytes */
		}

		if (*end)
			*end++ = '\0';
		words[n_words++] = buf;
		buf = end;
	}

	return n_words;
}

enum intel_pipe_crc_object {
	PIPE_CRC_OBJECT_PIPE,
};

static const char * const pipe_crc_objects[] = {
	"pipe",
};

static int
display_crc_ctl_parse_object(const char *buf, enum intel_pipe_crc_object *o)
{
	int i;

	for (i = 0; i < ARRAY_SIZE(pipe_crc_objects); i++)
		if (!strcmp(buf, pipe_crc_objects[i])) {
			*o = i;
			return 0;
		    }

	return -EINVAL;
}

static int display_crc_ctl_parse_pipe(const char *buf, enum pipe *pipe)
{
	const char name = buf[0];

	if (name < 'A' || name >= pipe_name(I915_MAX_PIPES))
		return -EINVAL;

	*pipe = name - 'A';

	return 0;
}

static int
display_crc_ctl_parse_source(const char *buf, enum intel_pipe_crc_source *s)
{
	int i;

	for (i = 0; i < ARRAY_SIZE(pipe_crc_sources); i++)
		if (!strcmp(buf, pipe_crc_sources[i])) {
			*s = i;
			return 0;
		    }

	return -EINVAL;
}

static int display_crc_ctl_parse(struct drm_i915_private *dev_priv,
				 char *buf, size_t len)
{
#define N_WORDS 3
	int n_words;
	char *words[N_WORDS];
	enum pipe pipe;
	enum intel_pipe_crc_object object;
	enum intel_pipe_crc_source source;

	n_words = display_crc_ctl_tokenize(buf, words, N_WORDS);
	if (n_words != N_WORDS) {
		DRM_DEBUG_DRIVER("tokenize failed, a command is %d words\n",
				 N_WORDS);
		return -EINVAL;
	}

	if (display_crc_ctl_parse_object(words[0], &object) < 0) {
		DRM_DEBUG_DRIVER("unknown object %s\n", words[0]);
		return -EINVAL;
	}

	if (display_crc_ctl_parse_pipe(words[1], &pipe) < 0) {
		DRM_DEBUG_DRIVER("unknown pipe %s\n", words[1]);
		return -EINVAL;
	}

	if (display_crc_ctl_parse_source(words[2], &source) < 0) {
		DRM_DEBUG_DRIVER("unknown source %s\n", words[2]);
		return -EINVAL;
	}

	return pipe_crc_set_source(dev_priv, pipe, source);
}

static ssize_t display_crc_ctl_write(struct file *file, const char __user *ubuf,
				     size_t len, loff_t *offp)
{
	struct seq_file *m = file->private_data;
	struct drm_i915_private *dev_priv = m->private;
	char *tmpbuf;
	int ret;

	if (len == 0)
		return 0;

	if (len > PAGE_SIZE - 1) {
		DRM_DEBUG_DRIVER("expected <%lu bytes into pipe crc control\n",
				 PAGE_SIZE);
		return -E2BIG;
	}

	tmpbuf = kmalloc(len + 1, GFP_KERNEL);
	if (!tmpbuf)
		return -ENOMEM;

	if (copy_from_user(tmpbuf, ubuf, len)) {
		ret = -EFAULT;
		goto out;
	}
	tmpbuf[len] = '\0';

	ret = display_crc_ctl_parse(dev_priv, tmpbuf, len);

out:
	kfree(tmpbuf);
	if (ret < 0)
		return ret;

	*offp += len;
	return len;
}

static const struct file_operations i915_display_crc_ctl_fops = {
	.owner = THIS_MODULE,
	.open = display_crc_ctl_open,
	.read = seq_read,
	.llseek = seq_lseek,
	.release = single_release,
	.write = display_crc_ctl_write
};

static ssize_t i915_displayport_test_active_write(struct file *file,
						  const char __user *ubuf,
						  size_t len, loff_t *offp)
{
	char *input_buffer;
	int status = 0;
	struct drm_device *dev;
	struct drm_connector *connector;
	struct list_head *connector_list;
	struct intel_dp *intel_dp;
	int val = 0;

	dev = ((struct seq_file *)file->private_data)->private;

	connector_list = &dev->mode_config.connector_list;

	if (len == 0)
		return 0;

	input_buffer = kmalloc(len + 1, GFP_KERNEL);
	if (!input_buffer)
		return -ENOMEM;

	if (copy_from_user(input_buffer, ubuf, len)) {
		status = -EFAULT;
		goto out;
	}

	input_buffer[len] = '\0';
	DRM_DEBUG_DRIVER("Copied %d bytes from user\n", (unsigned int)len);

	list_for_each_entry(connector, connector_list, head) {
		if (connector->connector_type !=
		    DRM_MODE_CONNECTOR_DisplayPort)
			continue;

		if (connector->status == connector_status_connected &&
		    connector->encoder != NULL) {
			intel_dp = enc_to_intel_dp(connector->encoder);
			status = kstrtoint(input_buffer, 10, &val);
			if (status < 0)
				goto out;
			DRM_DEBUG_DRIVER("Got %d for test active\n", val);
			/* To prevent erroneous activation of the compliance
			 * testing code, only accept an actual value of 1 here
			 */
			if (val == 1)
				intel_dp->compliance_test_active = 1;
			else
				intel_dp->compliance_test_active = 0;
		}
	}
out:
	kfree(input_buffer);
	if (status < 0)
		return status;

	*offp += len;
	return len;
}

static int i915_displayport_test_active_show(struct seq_file *m, void *data)
{
	struct drm_device *dev = m->private;
	struct drm_connector *connector;
	struct list_head *connector_list = &dev->mode_config.connector_list;
	struct intel_dp *intel_dp;

	list_for_each_entry(connector, connector_list, head) {
		if (connector->connector_type !=
		    DRM_MODE_CONNECTOR_DisplayPort)
			continue;

		if (connector->status == connector_status_connected &&
		    connector->encoder != NULL) {
			intel_dp = enc_to_intel_dp(connector->encoder);
			if (intel_dp->compliance_test_active)
				seq_puts(m, "1");
			else
				seq_puts(m, "0");
		} else
			seq_puts(m, "0");
	}

	return 0;
}

static int i915_displayport_test_active_open(struct inode *inode,
					     struct file *file)
{
	struct drm_i915_private *dev_priv = inode->i_private;

	return single_open(file, i915_displayport_test_active_show,
			   &dev_priv->drm);
}

static const struct file_operations i915_displayport_test_active_fops = {
	.owner = THIS_MODULE,
	.open = i915_displayport_test_active_open,
	.read = seq_read,
	.llseek = seq_lseek,
	.release = single_release,
	.write = i915_displayport_test_active_write
};

static int i915_displayport_test_data_show(struct seq_file *m, void *data)
{
	struct drm_device *dev = m->private;
	struct drm_connector *connector;
	struct list_head *connector_list = &dev->mode_config.connector_list;
	struct intel_dp *intel_dp;

	list_for_each_entry(connector, connector_list, head) {
		if (connector->connector_type !=
		    DRM_MODE_CONNECTOR_DisplayPort)
			continue;

		if (connector->status == connector_status_connected &&
		    connector->encoder != NULL) {
			intel_dp = enc_to_intel_dp(connector->encoder);
			seq_printf(m, "%lx", intel_dp->compliance_test_data);
		} else
			seq_puts(m, "0");
	}

	return 0;
}
static int i915_displayport_test_data_open(struct inode *inode,
					   struct file *file)
{
	struct drm_i915_private *dev_priv = inode->i_private;

	return single_open(file, i915_displayport_test_data_show,
			   &dev_priv->drm);
}

static const struct file_operations i915_displayport_test_data_fops = {
	.owner = THIS_MODULE,
	.open = i915_displayport_test_data_open,
	.read = seq_read,
	.llseek = seq_lseek,
	.release = single_release
};

static int i915_displayport_test_type_show(struct seq_file *m, void *data)
{
	struct drm_device *dev = m->private;
	struct drm_connector *connector;
	struct list_head *connector_list = &dev->mode_config.connector_list;
	struct intel_dp *intel_dp;

	list_for_each_entry(connector, connector_list, head) {
		if (connector->connector_type !=
		    DRM_MODE_CONNECTOR_DisplayPort)
			continue;

		if (connector->status == connector_status_connected &&
		    connector->encoder != NULL) {
			intel_dp = enc_to_intel_dp(connector->encoder);
			seq_printf(m, "%02lx", intel_dp->compliance_test_type);
		} else
			seq_puts(m, "0");
	}

	return 0;
}

static int i915_displayport_test_type_open(struct inode *inode,
				       struct file *file)
{
	struct drm_i915_private *dev_priv = inode->i_private;

	return single_open(file, i915_displayport_test_type_show,
			   &dev_priv->drm);
}

static const struct file_operations i915_displayport_test_type_fops = {
	.owner = THIS_MODULE,
	.open = i915_displayport_test_type_open,
	.read = seq_read,
	.llseek = seq_lseek,
	.release = single_release
};

static void wm_latency_show(struct seq_file *m, const uint16_t wm[8])
{
	struct drm_i915_private *dev_priv = m->private;
	struct drm_device *dev = &dev_priv->drm;
	int level;
	int num_levels;

	if (IS_CHERRYVIEW(dev_priv))
		num_levels = 3;
	else if (IS_VALLEYVIEW(dev_priv))
		num_levels = 1;
	else
		num_levels = ilk_wm_max_level(dev_priv) + 1;

	drm_modeset_lock_all(dev);

	for (level = 0; level < num_levels; level++) {
		unsigned int latency = wm[level];

		/*
		 * - WM1+ latency values in 0.5us units
		 * - latencies are in us on gen9/vlv/chv
		 */
		if (INTEL_GEN(dev_priv) >= 9 || IS_VALLEYVIEW(dev_priv) ||
		    IS_CHERRYVIEW(dev_priv))
			latency *= 10;
		else if (level > 0)
			latency *= 5;

		seq_printf(m, "WM%d %u (%u.%u usec)\n",
			   level, wm[level], latency / 10, latency % 10);
	}

	drm_modeset_unlock_all(dev);
}

static int pri_wm_latency_show(struct seq_file *m, void *data)
{
	struct drm_i915_private *dev_priv = m->private;
	const uint16_t *latencies;

	if (INTEL_GEN(dev_priv) >= 9)
		latencies = dev_priv->wm.skl_latency;
	else
		latencies = dev_priv->wm.pri_latency;

	wm_latency_show(m, latencies);

	return 0;
}

static int spr_wm_latency_show(struct seq_file *m, void *data)
{
	struct drm_i915_private *dev_priv = m->private;
	const uint16_t *latencies;

	if (INTEL_GEN(dev_priv) >= 9)
		latencies = dev_priv->wm.skl_latency;
	else
		latencies = dev_priv->wm.spr_latency;

	wm_latency_show(m, latencies);

	return 0;
}

static int cur_wm_latency_show(struct seq_file *m, void *data)
{
	struct drm_i915_private *dev_priv = m->private;
	const uint16_t *latencies;

	if (INTEL_GEN(dev_priv) >= 9)
		latencies = dev_priv->wm.skl_latency;
	else
		latencies = dev_priv->wm.cur_latency;

	wm_latency_show(m, latencies);

	return 0;
}

static int pri_wm_latency_open(struct inode *inode, struct file *file)
{
	struct drm_i915_private *dev_priv = inode->i_private;

	if (INTEL_GEN(dev_priv) < 5)
		return -ENODEV;

	return single_open(file, pri_wm_latency_show, dev_priv);
}

static int spr_wm_latency_open(struct inode *inode, struct file *file)
{
	struct drm_i915_private *dev_priv = inode->i_private;

	if (HAS_GMCH_DISPLAY(dev_priv))
		return -ENODEV;

	return single_open(file, spr_wm_latency_show, dev_priv);
}

static int cur_wm_latency_open(struct inode *inode, struct file *file)
{
	struct drm_i915_private *dev_priv = inode->i_private;

	if (HAS_GMCH_DISPLAY(dev_priv))
		return -ENODEV;

	return single_open(file, cur_wm_latency_show, dev_priv);
}

static ssize_t wm_latency_write(struct file *file, const char __user *ubuf,
				size_t len, loff_t *offp, uint16_t wm[8])
{
	struct seq_file *m = file->private_data;
	struct drm_i915_private *dev_priv = m->private;
	struct drm_device *dev = &dev_priv->drm;
	uint16_t new[8] = { 0 };
	int num_levels;
	int level;
	int ret;
	char tmp[32];

	if (IS_CHERRYVIEW(dev_priv))
		num_levels = 3;
	else if (IS_VALLEYVIEW(dev_priv))
		num_levels = 1;
	else
		num_levels = ilk_wm_max_level(dev_priv) + 1;

	if (len >= sizeof(tmp))
		return -EINVAL;

	if (copy_from_user(tmp, ubuf, len))
		return -EFAULT;

	tmp[len] = '\0';

	ret = sscanf(tmp, "%hu %hu %hu %hu %hu %hu %hu %hu",
		     &new[0], &new[1], &new[2], &new[3],
		     &new[4], &new[5], &new[6], &new[7]);
	if (ret != num_levels)
		return -EINVAL;

	drm_modeset_lock_all(dev);

	for (level = 0; level < num_levels; level++)
		wm[level] = new[level];

	drm_modeset_unlock_all(dev);

	return len;
}


static ssize_t pri_wm_latency_write(struct file *file, const char __user *ubuf,
				    size_t len, loff_t *offp)
{
	struct seq_file *m = file->private_data;
	struct drm_i915_private *dev_priv = m->private;
	uint16_t *latencies;

	if (INTEL_GEN(dev_priv) >= 9)
		latencies = dev_priv->wm.skl_latency;
	else
		latencies = dev_priv->wm.pri_latency;

	return wm_latency_write(file, ubuf, len, offp, latencies);
}

static ssize_t spr_wm_latency_write(struct file *file, const char __user *ubuf,
				    size_t len, loff_t *offp)
{
	struct seq_file *m = file->private_data;
	struct drm_i915_private *dev_priv = m->private;
	uint16_t *latencies;

	if (INTEL_GEN(dev_priv) >= 9)
		latencies = dev_priv->wm.skl_latency;
	else
		latencies = dev_priv->wm.spr_latency;

	return wm_latency_write(file, ubuf, len, offp, latencies);
}

static ssize_t cur_wm_latency_write(struct file *file, const char __user *ubuf,
				    size_t len, loff_t *offp)
{
	struct seq_file *m = file->private_data;
	struct drm_i915_private *dev_priv = m->private;
	uint16_t *latencies;

	if (INTEL_GEN(dev_priv) >= 9)
		latencies = dev_priv->wm.skl_latency;
	else
		latencies = dev_priv->wm.cur_latency;

	return wm_latency_write(file, ubuf, len, offp, latencies);
}

static const struct file_operations i915_pri_wm_latency_fops = {
	.owner = THIS_MODULE,
	.open = pri_wm_latency_open,
	.read = seq_read,
	.llseek = seq_lseek,
	.release = single_release,
	.write = pri_wm_latency_write
};

static const struct file_operations i915_spr_wm_latency_fops = {
	.owner = THIS_MODULE,
	.open = spr_wm_latency_open,
	.read = seq_read,
	.llseek = seq_lseek,
	.release = single_release,
	.write = spr_wm_latency_write
};

static const struct file_operations i915_cur_wm_latency_fops = {
	.owner = THIS_MODULE,
	.open = cur_wm_latency_open,
	.read = seq_read,
	.llseek = seq_lseek,
	.release = single_release,
	.write = cur_wm_latency_write
};

static int
i915_wedged_get(void *data, u64 *val)
{
	struct drm_i915_private *dev_priv = data;

	*val = i915_terminally_wedged(&dev_priv->gpu_error);

	return 0;
}

static int
i915_wedged_set(void *data, u64 val)
{
	struct drm_i915_private *dev_priv = data;

	/*
	 * There is no safeguard against this debugfs entry colliding
	 * with the hangcheck calling same i915_handle_error() in
	 * parallel, causing an explosion. For now we assume that the
	 * test harness is responsible enough not to inject gpu hangs
	 * while it is writing to 'i915_wedged'
	 */

	if (i915_reset_in_progress(&dev_priv->gpu_error))
		return -EAGAIN;

	i915_handle_error(dev_priv, val,
			  "Manually setting wedged to %llu", val);

	return 0;
}

DEFINE_SIMPLE_ATTRIBUTE(i915_wedged_fops,
			i915_wedged_get, i915_wedged_set,
			"%llu\n");

static int
i915_ring_missed_irq_get(void *data, u64 *val)
{
	struct drm_i915_private *dev_priv = data;

	*val = dev_priv->gpu_error.missed_irq_rings;
	return 0;
}

static int
i915_ring_missed_irq_set(void *data, u64 val)
{
	struct drm_i915_private *dev_priv = data;
	struct drm_device *dev = &dev_priv->drm;
	int ret;

	/* Lock against concurrent debugfs callers */
	ret = mutex_lock_interruptible(&dev->struct_mutex);
	if (ret)
		return ret;
	dev_priv->gpu_error.missed_irq_rings = val;
	mutex_unlock(&dev->struct_mutex);

	return 0;
}

DEFINE_SIMPLE_ATTRIBUTE(i915_ring_missed_irq_fops,
			i915_ring_missed_irq_get, i915_ring_missed_irq_set,
			"0x%08llx\n");

static int
i915_ring_test_irq_get(void *data, u64 *val)
{
	struct drm_i915_private *dev_priv = data;

	*val = dev_priv->gpu_error.test_irq_rings;

	return 0;
}

static int
i915_ring_test_irq_set(void *data, u64 val)
{
	struct drm_i915_private *dev_priv = data;

	val &= INTEL_INFO(dev_priv)->ring_mask;
	DRM_DEBUG_DRIVER("Masking interrupts on rings 0x%08llx\n", val);
	dev_priv->gpu_error.test_irq_rings = val;

	return 0;
}

DEFINE_SIMPLE_ATTRIBUTE(i915_ring_test_irq_fops,
			i915_ring_test_irq_get, i915_ring_test_irq_set,
			"0x%08llx\n");

#define DROP_UNBOUND 0x1
#define DROP_BOUND 0x2
#define DROP_RETIRE 0x4
#define DROP_ACTIVE 0x8
#define DROP_FREED 0x10
#define DROP_ALL (DROP_UNBOUND	| \
		  DROP_BOUND	| \
		  DROP_RETIRE	| \
		  DROP_ACTIVE	| \
		  DROP_FREED)
static int
i915_drop_caches_get(void *data, u64 *val)
{
	*val = DROP_ALL;

	return 0;
}

static int
i915_drop_caches_set(void *data, u64 val)
{
	struct drm_i915_private *dev_priv = data;
	struct drm_device *dev = &dev_priv->drm;
	int ret;

	DRM_DEBUG("Dropping caches: 0x%08llx\n", val);

	/* No need to check and wait for gpu resets, only libdrm auto-restarts
	 * on ioctls on -EAGAIN. */
	ret = mutex_lock_interruptible(&dev->struct_mutex);
	if (ret)
		return ret;

	if (val & DROP_ACTIVE) {
		ret = i915_gem_wait_for_idle(dev_priv,
					     I915_WAIT_INTERRUPTIBLE |
					     I915_WAIT_LOCKED);
		if (ret)
			goto unlock;
	}

	if (val & (DROP_RETIRE | DROP_ACTIVE))
		i915_gem_retire_requests(dev_priv);

	if (val & DROP_BOUND)
		i915_gem_shrink(dev_priv, LONG_MAX, I915_SHRINK_BOUND);

	if (val & DROP_UNBOUND)
		i915_gem_shrink(dev_priv, LONG_MAX, I915_SHRINK_UNBOUND);

unlock:
	mutex_unlock(&dev->struct_mutex);

	if (val & DROP_FREED) {
		synchronize_rcu();
		flush_work(&dev_priv->mm.free_work);
	}

	return ret;
}

DEFINE_SIMPLE_ATTRIBUTE(i915_drop_caches_fops,
			i915_drop_caches_get, i915_drop_caches_set,
			"0x%08llx\n");

static int
i915_max_freq_get(void *data, u64 *val)
{
	struct drm_i915_private *dev_priv = data;

	if (INTEL_GEN(dev_priv) < 6)
		return -ENODEV;

	*val = intel_gpu_freq(dev_priv, dev_priv->rps.max_freq_softlimit);
	return 0;
}

static int
i915_max_freq_set(void *data, u64 val)
{
	struct drm_i915_private *dev_priv = data;
	u32 hw_max, hw_min;
	int ret;

	if (INTEL_GEN(dev_priv) < 6)
		return -ENODEV;

	DRM_DEBUG_DRIVER("Manually setting max freq to %llu\n", val);

	ret = mutex_lock_interruptible(&dev_priv->rps.hw_lock);
	if (ret)
		return ret;

	/*
	 * Turbo will still be enabled, but won't go above the set value.
	 */
	val = intel_freq_opcode(dev_priv, val);

	hw_max = dev_priv->rps.max_freq;
	hw_min = dev_priv->rps.min_freq;

	if (val < hw_min || val > hw_max || val < dev_priv->rps.min_freq_softlimit) {
		mutex_unlock(&dev_priv->rps.hw_lock);
		return -EINVAL;
	}

	dev_priv->rps.max_freq_softlimit = val;

	intel_set_rps(dev_priv, val);

	mutex_unlock(&dev_priv->rps.hw_lock);

	return 0;
}

DEFINE_SIMPLE_ATTRIBUTE(i915_max_freq_fops,
			i915_max_freq_get, i915_max_freq_set,
			"%llu\n");

static int
i915_min_freq_get(void *data, u64 *val)
{
	struct drm_i915_private *dev_priv = data;

	if (INTEL_GEN(dev_priv) < 6)
		return -ENODEV;

	*val = intel_gpu_freq(dev_priv, dev_priv->rps.min_freq_softlimit);
	return 0;
}

static int
i915_min_freq_set(void *data, u64 val)
{
	struct drm_i915_private *dev_priv = data;
	u32 hw_max, hw_min;
	int ret;

	if (INTEL_GEN(dev_priv) < 6)
		return -ENODEV;

	DRM_DEBUG_DRIVER("Manually setting min freq to %llu\n", val);

	ret = mutex_lock_interruptible(&dev_priv->rps.hw_lock);
	if (ret)
		return ret;

	/*
	 * Turbo will still be enabled, but won't go below the set value.
	 */
	val = intel_freq_opcode(dev_priv, val);

	hw_max = dev_priv->rps.max_freq;
	hw_min = dev_priv->rps.min_freq;

	if (val < hw_min ||
	    val > hw_max || val > dev_priv->rps.max_freq_softlimit) {
		mutex_unlock(&dev_priv->rps.hw_lock);
		return -EINVAL;
	}

	dev_priv->rps.min_freq_softlimit = val;

	intel_set_rps(dev_priv, val);

	mutex_unlock(&dev_priv->rps.hw_lock);

	return 0;
}

DEFINE_SIMPLE_ATTRIBUTE(i915_min_freq_fops,
			i915_min_freq_get, i915_min_freq_set,
			"%llu\n");

static int
i915_cache_sharing_get(void *data, u64 *val)
{
	struct drm_i915_private *dev_priv = data;
	u32 snpcr;

	if (!(IS_GEN6(dev_priv) || IS_GEN7(dev_priv)))
		return -ENODEV;

	intel_runtime_pm_get(dev_priv);

	snpcr = I915_READ(GEN6_MBCUNIT_SNPCR);

	intel_runtime_pm_put(dev_priv);

	*val = (snpcr & GEN6_MBC_SNPCR_MASK) >> GEN6_MBC_SNPCR_SHIFT;

	return 0;
}

static int
i915_cache_sharing_set(void *data, u64 val)
{
	struct drm_i915_private *dev_priv = data;
	u32 snpcr;

	if (!(IS_GEN6(dev_priv) || IS_GEN7(dev_priv)))
		return -ENODEV;

	if (val > 3)
		return -EINVAL;

	intel_runtime_pm_get(dev_priv);
	DRM_DEBUG_DRIVER("Manually setting uncore sharing to %llu\n", val);

	/* Update the cache sharing policy here as well */
	snpcr = I915_READ(GEN6_MBCUNIT_SNPCR);
	snpcr &= ~GEN6_MBC_SNPCR_MASK;
	snpcr |= (val << GEN6_MBC_SNPCR_SHIFT);
	I915_WRITE(GEN6_MBCUNIT_SNPCR, snpcr);

	intel_runtime_pm_put(dev_priv);
	return 0;
}

DEFINE_SIMPLE_ATTRIBUTE(i915_cache_sharing_fops,
			i915_cache_sharing_get, i915_cache_sharing_set,
			"%llu\n");

static void cherryview_sseu_device_status(struct drm_i915_private *dev_priv,
					  struct sseu_dev_info *sseu)
{
	int ss_max = 2;
	int ss;
	u32 sig1[ss_max], sig2[ss_max];

	sig1[0] = I915_READ(CHV_POWER_SS0_SIG1);
	sig1[1] = I915_READ(CHV_POWER_SS1_SIG1);
	sig2[0] = I915_READ(CHV_POWER_SS0_SIG2);
	sig2[1] = I915_READ(CHV_POWER_SS1_SIG2);

	for (ss = 0; ss < ss_max; ss++) {
		unsigned int eu_cnt;

		if (sig1[ss] & CHV_SS_PG_ENABLE)
			/* skip disabled subslice */
			continue;

		sseu->slice_mask = BIT(0);
		sseu->subslice_mask |= BIT(ss);
		eu_cnt = ((sig1[ss] & CHV_EU08_PG_ENABLE) ? 0 : 2) +
			 ((sig1[ss] & CHV_EU19_PG_ENABLE) ? 0 : 2) +
			 ((sig1[ss] & CHV_EU210_PG_ENABLE) ? 0 : 2) +
			 ((sig2[ss] & CHV_EU311_PG_ENABLE) ? 0 : 2);
		sseu->eu_total += eu_cnt;
		sseu->eu_per_subslice = max_t(unsigned int,
					      sseu->eu_per_subslice, eu_cnt);
	}
}

static void gen9_sseu_device_status(struct drm_i915_private *dev_priv,
				    struct sseu_dev_info *sseu)
{
	int s_max = 3, ss_max = 4;
	int s, ss;
	u32 s_reg[s_max], eu_reg[2*s_max], eu_mask[2];

	/* BXT has a single slice and at most 3 subslices. */
	if (IS_GEN9_LP(dev_priv)) {
		s_max = 1;
		ss_max = 3;
	}

	for (s = 0; s < s_max; s++) {
		s_reg[s] = I915_READ(GEN9_SLICE_PGCTL_ACK(s));
		eu_reg[2*s] = I915_READ(GEN9_SS01_EU_PGCTL_ACK(s));
		eu_reg[2*s + 1] = I915_READ(GEN9_SS23_EU_PGCTL_ACK(s));
	}

	eu_mask[0] = GEN9_PGCTL_SSA_EU08_ACK |
		     GEN9_PGCTL_SSA_EU19_ACK |
		     GEN9_PGCTL_SSA_EU210_ACK |
		     GEN9_PGCTL_SSA_EU311_ACK;
	eu_mask[1] = GEN9_PGCTL_SSB_EU08_ACK |
		     GEN9_PGCTL_SSB_EU19_ACK |
		     GEN9_PGCTL_SSB_EU210_ACK |
		     GEN9_PGCTL_SSB_EU311_ACK;

	for (s = 0; s < s_max; s++) {
		if ((s_reg[s] & GEN9_PGCTL_SLICE_ACK) == 0)
			/* skip disabled slice */
			continue;

		sseu->slice_mask |= BIT(s);

		if (IS_SKYLAKE(dev_priv) || IS_KABYLAKE(dev_priv))
			sseu->subslice_mask =
				INTEL_INFO(dev_priv)->sseu.subslice_mask;

		for (ss = 0; ss < ss_max; ss++) {
			unsigned int eu_cnt;

			if (IS_GEN9_LP(dev_priv)) {
				if (!(s_reg[s] & (GEN9_PGCTL_SS_ACK(ss))))
					/* skip disabled subslice */
					continue;

				sseu->subslice_mask |= BIT(ss);
			}

			eu_cnt = 2 * hweight32(eu_reg[2*s + ss/2] &
					       eu_mask[ss%2]);
			sseu->eu_total += eu_cnt;
			sseu->eu_per_subslice = max_t(unsigned int,
						      sseu->eu_per_subslice,
						      eu_cnt);
		}
	}
}

static void broadwell_sseu_device_status(struct drm_i915_private *dev_priv,
					 struct sseu_dev_info *sseu)
{
	u32 slice_info = I915_READ(GEN8_GT_SLICE_INFO);
	int s;

	sseu->slice_mask = slice_info & GEN8_LSLICESTAT_MASK;

	if (sseu->slice_mask) {
		sseu->subslice_mask = INTEL_INFO(dev_priv)->sseu.subslice_mask;
		sseu->eu_per_subslice =
				INTEL_INFO(dev_priv)->sseu.eu_per_subslice;
		sseu->eu_total = sseu->eu_per_subslice *
				 sseu_subslice_total(sseu);

		/* subtract fused off EU(s) from enabled slice(s) */
		for (s = 0; s < fls(sseu->slice_mask); s++) {
			u8 subslice_7eu =
				INTEL_INFO(dev_priv)->sseu.subslice_7eu[s];

			sseu->eu_total -= hweight8(subslice_7eu);
		}
	}
}

static void i915_print_sseu_info(struct seq_file *m, bool is_available_info,
				 const struct sseu_dev_info *sseu)
{
	struct drm_i915_private *dev_priv = node_to_i915(m->private);
	const char *type = is_available_info ? "Available" : "Enabled";

	seq_printf(m, "  %s Slice Mask: %04x\n", type,
		   sseu->slice_mask);
	seq_printf(m, "  %s Slice Total: %u\n", type,
		   hweight8(sseu->slice_mask));
	seq_printf(m, "  %s Subslice Total: %u\n", type,
		   sseu_subslice_total(sseu));
	seq_printf(m, "  %s Subslice Mask: %04x\n", type,
		   sseu->subslice_mask);
	seq_printf(m, "  %s Subslice Per Slice: %u\n", type,
		   hweight8(sseu->subslice_mask));
	seq_printf(m, "  %s EU Total: %u\n", type,
		   sseu->eu_total);
	seq_printf(m, "  %s EU Per Subslice: %u\n", type,
		   sseu->eu_per_subslice);

	if (!is_available_info)
		return;

	seq_printf(m, "  Has Pooled EU: %s\n", yesno(HAS_POOLED_EU(dev_priv)));
	if (HAS_POOLED_EU(dev_priv))
		seq_printf(m, "  Min EU in pool: %u\n", sseu->min_eu_in_pool);

	seq_printf(m, "  Has Slice Power Gating: %s\n",
		   yesno(sseu->has_slice_pg));
	seq_printf(m, "  Has Subslice Power Gating: %s\n",
		   yesno(sseu->has_subslice_pg));
	seq_printf(m, "  Has EU Power Gating: %s\n",
		   yesno(sseu->has_eu_pg));
}

static int i915_sseu_status(struct seq_file *m, void *unused)
{
	struct drm_i915_private *dev_priv = node_to_i915(m->private);
	struct sseu_dev_info sseu;

	if (INTEL_GEN(dev_priv) < 8)
		return -ENODEV;

	seq_puts(m, "SSEU Device Info\n");
	i915_print_sseu_info(m, true, &INTEL_INFO(dev_priv)->sseu);

	seq_puts(m, "SSEU Device Status\n");
	memset(&sseu, 0, sizeof(sseu));

	intel_runtime_pm_get(dev_priv);

	if (IS_CHERRYVIEW(dev_priv)) {
		cherryview_sseu_device_status(dev_priv, &sseu);
	} else if (IS_BROADWELL(dev_priv)) {
		broadwell_sseu_device_status(dev_priv, &sseu);
	} else if (INTEL_GEN(dev_priv) >= 9) {
		gen9_sseu_device_status(dev_priv, &sseu);
	}

	intel_runtime_pm_put(dev_priv);

	i915_print_sseu_info(m, false, &sseu);

	return 0;
}

static int i915_forcewake_open(struct inode *inode, struct file *file)
{
	struct drm_i915_private *dev_priv = inode->i_private;

	if (INTEL_GEN(dev_priv) < 6)
		return 0;

	intel_runtime_pm_get(dev_priv);
	intel_uncore_forcewake_get(dev_priv, FORCEWAKE_ALL);

	return 0;
}

static int i915_forcewake_release(struct inode *inode, struct file *file)
{
	struct drm_i915_private *dev_priv = inode->i_private;

	if (INTEL_GEN(dev_priv) < 6)
		return 0;

	intel_uncore_forcewake_put(dev_priv, FORCEWAKE_ALL);
	intel_runtime_pm_put(dev_priv);

	return 0;
}

static const struct file_operations i915_forcewake_fops = {
	.owner = THIS_MODULE,
	.open = i915_forcewake_open,
	.release = i915_forcewake_release,
};

static int i915_forcewake_create(struct dentry *root, struct drm_minor *minor)
{
	struct dentry *ent;

	ent = debugfs_create_file("i915_forcewake_user",
				  S_IRUSR,
				  root, to_i915(minor->dev),
				  &i915_forcewake_fops);
	if (!ent)
		return -ENOMEM;

	return drm_add_fake_info_node(minor, ent, &i915_forcewake_fops);
}

static int i915_debugfs_create(struct dentry *root,
			       struct drm_minor *minor,
			       const char *name,
			       const struct file_operations *fops)
{
	struct dentry *ent;

	ent = debugfs_create_file(name,
				  S_IRUGO | S_IWUSR,
				  root, to_i915(minor->dev),
				  fops);
	if (!ent)
		return -ENOMEM;

	return drm_add_fake_info_node(minor, ent, fops);
}

static const struct drm_info_list i915_debugfs_list[] = {
	{"i915_capabilities", i915_capabilities, 0},
	{"i915_gem_objects", i915_gem_object_info, 0},
	{"i915_gem_gtt", i915_gem_gtt_info, 0},
	{"i915_gem_pin_display", i915_gem_gtt_info, 0, (void *)1},
	{"i915_gem_stolen", i915_gem_stolen_list_info },
	{"i915_gem_pageflip", i915_gem_pageflip_info, 0},
	{"i915_gem_request", i915_gem_request_info, 0},
	{"i915_gem_seqno", i915_gem_seqno_info, 0},
	{"i915_gem_fence_regs", i915_gem_fence_regs_info, 0},
	{"i915_gem_interrupt", i915_interrupt_info, 0},
	{"i915_gem_batch_pool", i915_gem_batch_pool_info, 0},
	{"i915_guc_info", i915_guc_info, 0},
	{"i915_guc_load_status", i915_guc_load_status_info, 0},
	{"i915_guc_log_dump", i915_guc_log_dump, 0},
	{"i915_frequency_info", i915_frequency_info, 0},
	{"i915_hangcheck_info", i915_hangcheck_info, 0},
	{"i915_drpc_info", i915_drpc_info, 0},
	{"i915_emon_status", i915_emon_status, 0},
	{"i915_ring_freq_table", i915_ring_freq_table, 0},
	{"i915_frontbuffer_tracking", i915_frontbuffer_tracking, 0},
	{"i915_fbc_status", i915_fbc_status, 0},
	{"i915_ips_status", i915_ips_status, 0},
	{"i915_sr_status", i915_sr_status, 0},
	{"i915_opregion", i915_opregion, 0},
	{"i915_vbt", i915_vbt, 0},
	{"i915_gem_framebuffer", i915_gem_framebuffer_info, 0},
	{"i915_context_status", i915_context_status, 0},
	{"i915_dump_lrc", i915_dump_lrc, 0},
	{"i915_forcewake_domains", i915_forcewake_domains, 0},
	{"i915_swizzle_info", i915_swizzle_info, 0},
	{"i915_ppgtt_info", i915_ppgtt_info, 0},
	{"i915_llc", i915_llc, 0},
	{"i915_edp_psr_status", i915_edp_psr_status, 0},
	{"i915_sink_crc_eDP1", i915_sink_crc, 0},
	{"i915_energy_uJ", i915_energy_uJ, 0},
	{"i915_runtime_pm_status", i915_runtime_pm_status, 0},
	{"i915_power_domain_info", i915_power_domain_info, 0},
	{"i915_dmc_info", i915_dmc_info, 0},
	{"i915_display_info", i915_display_info, 0},
	{"i915_engine_info", i915_engine_info, 0},
	{"i915_semaphore_status", i915_semaphore_status, 0},
	{"i915_shared_dplls_info", i915_shared_dplls_info, 0},
	{"i915_dp_mst_info", i915_dp_mst_info, 0},
	{"i915_wa_registers", i915_wa_registers, 0},
	{"i915_ddb_info", i915_ddb_info, 0},
	{"i915_sseu_status", i915_sseu_status, 0},
	{"i915_drrs_status", i915_drrs_status, 0},
	{"i915_rps_boost_info", i915_rps_boost_info, 0},
};
#define I915_DEBUGFS_ENTRIES ARRAY_SIZE(i915_debugfs_list)

static const struct i915_debugfs_files {
	const char *name;
	const struct file_operations *fops;
} i915_debugfs_files[] = {
	{"i915_wedged", &i915_wedged_fops},
	{"i915_max_freq", &i915_max_freq_fops},
	{"i915_min_freq", &i915_min_freq_fops},
	{"i915_cache_sharing", &i915_cache_sharing_fops},
	{"i915_ring_missed_irq", &i915_ring_missed_irq_fops},
	{"i915_ring_test_irq", &i915_ring_test_irq_fops},
	{"i915_gem_drop_caches", &i915_drop_caches_fops},
#if IS_ENABLED(CONFIG_DRM_I915_CAPTURE_ERROR)
	{"i915_error_state", &i915_error_state_fops},
#endif
	{"i915_next_seqno", &i915_next_seqno_fops},
	{"i915_display_crc_ctl", &i915_display_crc_ctl_fops},
	{"i915_pri_wm_latency", &i915_pri_wm_latency_fops},
	{"i915_spr_wm_latency", &i915_spr_wm_latency_fops},
	{"i915_cur_wm_latency", &i915_cur_wm_latency_fops},
	{"i915_fbc_false_color", &i915_fbc_fc_fops},
	{"i915_dp_test_data", &i915_displayport_test_data_fops},
	{"i915_dp_test_type", &i915_displayport_test_type_fops},
	{"i915_dp_test_active", &i915_displayport_test_active_fops},
	{"i915_guc_log_control", &i915_guc_log_control_fops}
};

void intel_display_crc_init(struct drm_i915_private *dev_priv)
{
	enum pipe pipe;

	for_each_pipe(dev_priv, pipe) {
		struct intel_pipe_crc *pipe_crc = &dev_priv->pipe_crc[pipe];

		pipe_crc->opened = false;
		spin_lock_init(&pipe_crc->lock);
		init_waitqueue_head(&pipe_crc->wq);
	}
}

int i915_debugfs_register(struct drm_i915_private *dev_priv)
{
	struct drm_minor *minor = dev_priv->drm.primary;
	int ret, i;

	ret = i915_forcewake_create(minor->debugfs_root, minor);
	if (ret)
		return ret;

	for (i = 0; i < ARRAY_SIZE(i915_pipe_crc_data); i++) {
		ret = i915_pipe_crc_create(minor->debugfs_root, minor, i);
		if (ret)
			return ret;
	}

	for (i = 0; i < ARRAY_SIZE(i915_debugfs_files); i++) {
		ret = i915_debugfs_create(minor->debugfs_root, minor,
					  i915_debugfs_files[i].name,
					  i915_debugfs_files[i].fops);
		if (ret)
			return ret;
	}

	return drm_debugfs_create_files(i915_debugfs_list,
					I915_DEBUGFS_ENTRIES,
					minor->debugfs_root, minor);
}

void i915_debugfs_unregister(struct drm_i915_private *dev_priv)
{
	struct drm_minor *minor = dev_priv->drm.primary;
	int i;

	drm_debugfs_remove_files(i915_debugfs_list,
				 I915_DEBUGFS_ENTRIES, minor);

	drm_debugfs_remove_files((struct drm_info_list *)&i915_forcewake_fops,
				 1, minor);

	for (i = 0; i < ARRAY_SIZE(i915_pipe_crc_data); i++) {
		struct drm_info_list *info_list =
			(struct drm_info_list *)&i915_pipe_crc_data[i];

		drm_debugfs_remove_files(info_list, 1, minor);
	}

	for (i = 0; i < ARRAY_SIZE(i915_debugfs_files); i++) {
		struct drm_info_list *info_list =
			(struct drm_info_list *)i915_debugfs_files[i].fops;

		drm_debugfs_remove_files(info_list, 1, minor);
	}
}

struct dpcd_block {
	/* DPCD dump start address. */
	unsigned int offset;
	/* DPCD dump end address, inclusive. If unset, .size will be used. */
	unsigned int end;
	/* DPCD dump size. Used if .end is unset. If unset, defaults to 1. */
	size_t size;
	/* Only valid for eDP. */
	bool edp;
};

static const struct dpcd_block i915_dpcd_debug[] = {
	{ .offset = DP_DPCD_REV, .size = DP_RECEIVER_CAP_SIZE },
	{ .offset = DP_PSR_SUPPORT, .end = DP_PSR_CAPS },
	{ .offset = DP_DOWNSTREAM_PORT_0, .size = 16 },
	{ .offset = DP_LINK_BW_SET, .end = DP_EDP_CONFIGURATION_SET },
	{ .offset = DP_SINK_COUNT, .end = DP_ADJUST_REQUEST_LANE2_3 },
	{ .offset = DP_SET_POWER },
	{ .offset = DP_EDP_DPCD_REV },
	{ .offset = DP_EDP_GENERAL_CAP_1, .end = DP_EDP_GENERAL_CAP_3 },
	{ .offset = DP_EDP_DISPLAY_CONTROL_REGISTER, .end = DP_EDP_BACKLIGHT_FREQ_CAP_MAX_LSB },
	{ .offset = DP_EDP_DBC_MINIMUM_BRIGHTNESS_SET, .end = DP_EDP_DBC_MAXIMUM_BRIGHTNESS_SET },
};

static int i915_dpcd_show(struct seq_file *m, void *data)
{
	struct drm_connector *connector = m->private;
	struct intel_dp *intel_dp =
		enc_to_intel_dp(&intel_attached_encoder(connector)->base);
	uint8_t buf[16];
	ssize_t err;
	int i;

	if (connector->status != connector_status_connected)
		return -ENODEV;

	for (i = 0; i < ARRAY_SIZE(i915_dpcd_debug); i++) {
		const struct dpcd_block *b = &i915_dpcd_debug[i];
		size_t size = b->end ? b->end - b->offset + 1 : (b->size ?: 1);

		if (b->edp &&
		    connector->connector_type != DRM_MODE_CONNECTOR_eDP)
			continue;

		/* low tech for now */
		if (WARN_ON(size > sizeof(buf)))
			continue;

		err = drm_dp_dpcd_read(&intel_dp->aux, b->offset, buf, size);
		if (err <= 0) {
			DRM_ERROR("dpcd read (%zu bytes at %u) failed (%zd)\n",
				  size, b->offset, err);
			continue;
		}

		seq_printf(m, "%04x: %*ph\n", b->offset, (int) size, buf);
	}

	return 0;
}

static int i915_dpcd_open(struct inode *inode, struct file *file)
{
	return single_open(file, i915_dpcd_show, inode->i_private);
}

static const struct file_operations i915_dpcd_fops = {
	.owner = THIS_MODULE,
	.open = i915_dpcd_open,
	.read = seq_read,
	.llseek = seq_lseek,
	.release = single_release,
};

static int i915_panel_show(struct seq_file *m, void *data)
{
	struct drm_connector *connector = m->private;
	struct intel_dp *intel_dp =
		enc_to_intel_dp(&intel_attached_encoder(connector)->base);

	if (connector->status != connector_status_connected)
		return -ENODEV;

	seq_printf(m, "Panel power up delay: %d\n",
		   intel_dp->panel_power_up_delay);
	seq_printf(m, "Panel power down delay: %d\n",
		   intel_dp->panel_power_down_delay);
	seq_printf(m, "Backlight on delay: %d\n",
		   intel_dp->backlight_on_delay);
	seq_printf(m, "Backlight off delay: %d\n",
		   intel_dp->backlight_off_delay);

	return 0;
}

static int i915_panel_open(struct inode *inode, struct file *file)
{
	return single_open(file, i915_panel_show, inode->i_private);
}

static const struct file_operations i915_panel_fops = {
	.owner = THIS_MODULE,
	.open = i915_panel_open,
	.read = seq_read,
	.llseek = seq_lseek,
	.release = single_release,
};

/**
 * i915_debugfs_connector_add - add i915 specific connector debugfs files
 * @connector: pointer to a registered drm_connector
 *
 * Cleanup will be done by drm_connector_unregister() through a call to
 * drm_debugfs_connector_remove().
 *
 * Returns 0 on success, negative error codes on error.
 */
int i915_debugfs_connector_add(struct drm_connector *connector)
{
	struct dentry *root = connector->debugfs_entry;

	/* The connector must have been registered beforehands. */
	if (!root)
		return -ENODEV;

	if (connector->connector_type == DRM_MODE_CONNECTOR_DisplayPort ||
	    connector->connector_type == DRM_MODE_CONNECTOR_eDP)
		debugfs_create_file("i915_dpcd", S_IRUGO, root,
				    connector, &i915_dpcd_fops);

	if (connector->connector_type == DRM_MODE_CONNECTOR_eDP)
		debugfs_create_file("i915_panel_timings", S_IRUGO, root,
				    connector, &i915_panel_fops);

	return 0;
}<|MERGE_RESOLUTION|>--- conflicted
+++ resolved
@@ -553,11 +553,7 @@
 				seq_printf(m, "Flip queued on %s at seqno %x, last submitted seqno %x [current breadcrumb %x], completed? %d\n",
 					   engine->name,
 					   work->flip_queued_req->global_seqno,
-<<<<<<< HEAD
-					   atomic_read(&dev_priv->gt.global_timeline.next_seqno),
-=======
 					   intel_engine_last_submit(engine),
->>>>>>> add03379
 					   intel_engine_get_seqno(engine),
 					   i915_gem_request_completed(work->flip_queued_req));
 			} else
@@ -1031,11 +1027,7 @@
 {
 	struct drm_i915_private *dev_priv = data;
 
-<<<<<<< HEAD
-	*val = 1 + atomic_read(&dev_priv->gt.global_timeline.next_seqno);
-=======
 	*val = 1 + atomic_read(&dev_priv->gt.global_timeline.seqno);
->>>>>>> add03379
 	return 0;
 }
 
@@ -1339,19 +1331,12 @@
 		seq_printf(m, "\tseqno = %x [current %x, last %x]\n",
 			   engine->hangcheck.seqno, seqno[id],
 			   intel_engine_last_submit(engine));
-<<<<<<< HEAD
-		seq_printf(m, "\twaiters? %s, fake irq active? %s\n",
-			   yesno(intel_engine_has_waiter(engine)),
-			   yesno(test_bit(engine->id,
-					  &dev_priv->gpu_error.missed_irq_rings)));
-=======
 		seq_printf(m, "\twaiters? %s, fake irq active? %s, stalled? %s\n",
 			   yesno(intel_engine_has_waiter(engine)),
 			   yesno(test_bit(engine->id,
 					  &dev_priv->gpu_error.missed_irq_rings)),
 			   yesno(engine->hangcheck.stalled));
 
->>>>>>> add03379
 		spin_lock_irq(&b->lock);
 		for (rb = rb_first(&b->waiters); rb; rb = rb_next(rb)) {
 			struct intel_wait *w = container_of(rb, typeof(*w), node);
@@ -1372,19 +1357,11 @@
 
 		if (engine->id == RCS) {
 			seq_puts(m, "\tinstdone read =\n");
-<<<<<<< HEAD
 
 			i915_instdone_info(dev_priv, m, &instdone);
 
 			seq_puts(m, "\tinstdone accu =\n");
 
-=======
-
-			i915_instdone_info(dev_priv, m, &instdone);
-
-			seq_puts(m, "\tinstdone accu =\n");
-
->>>>>>> add03379
 			i915_instdone_info(dev_priv, m,
 					   &engine->hangcheck.instdone);
 		}
@@ -2484,11 +2461,7 @@
 	total = 0;
 	seq_printf(m, "\nGuC submissions:\n");
 	for_each_engine(engine, dev_priv, id) {
-<<<<<<< HEAD
-		u64 submissions = guc.submissions[id];
-=======
 		u64 submissions = guc->submissions[id];
->>>>>>> add03379
 		total += submissions;
 		seq_printf(m, "\t%-24s: %10llu, last seqno 0x%08x\n",
 			engine->name, submissions, guc->last_seqno[id]);
@@ -2497,8 +2470,6 @@
 
 	seq_printf(m, "\nGuC execbuf client @ %p:\n", guc->execbuf_client);
 	i915_guc_client_info(m, dev_priv, guc->execbuf_client);
-
-	i915_guc_log_info(m, dev_priv);
 
 	i915_guc_log_info(m, dev_priv);
 
@@ -3190,19 +3161,11 @@
 		u64 addr;
 
 		seq_printf(m, "%s\n", engine->name);
-<<<<<<< HEAD
-		seq_printf(m, "\tcurrent seqno %x, last %x, hangcheck %x [score %d]\n",
-			   intel_engine_get_seqno(engine),
-			   intel_engine_last_submit(engine),
-			   engine->hangcheck.seqno,
-			   engine->hangcheck.score);
-=======
 		seq_printf(m, "\tcurrent seqno %x, last %x, hangcheck %x [%d ms]\n",
 			   intel_engine_get_seqno(engine),
 			   intel_engine_last_submit(engine),
 			   engine->hangcheck.seqno,
 			   jiffies_to_msecs(jiffies - engine->hangcheck.action_timestamp));
->>>>>>> add03379
 
 		rcu_read_lock();
 

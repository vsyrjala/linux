/*
 * Copyright © 2008 Intel Corporation
 *
 * Permission is hereby granted, free of charge, to any person obtaining a
 * copy of this software and associated documentation files (the "Software"),
 * to deal in the Software without restriction, including without limitation
 * the rights to use, copy, modify, merge, publish, distribute, sublicense,
 * and/or sell copies of the Software, and to permit persons to whom the
 * Software is furnished to do so, subject to the following conditions:
 *
 * The above copyright notice and this permission notice (including the next
 * paragraph) shall be included in all copies or substantial portions of the
 * Software.
 *
 * THE SOFTWARE IS PROVIDED "AS IS", WITHOUT WARRANTY OF ANY KIND, EXPRESS OR
 * IMPLIED, INCLUDING BUT NOT LIMITED TO THE WARRANTIES OF MERCHANTABILITY,
 * FITNESS FOR A PARTICULAR PURPOSE AND NONINFRINGEMENT.  IN NO EVENT SHALL
 * THE AUTHORS OR COPYRIGHT HOLDERS BE LIABLE FOR ANY CLAIM, DAMAGES OR OTHER
 * LIABILITY, WHETHER IN AN ACTION OF CONTRACT, TORT OR OTHERWISE, ARISING
 * FROM, OUT OF OR IN CONNECTION WITH THE SOFTWARE OR THE USE OR OTHER DEALINGS
 * IN THE SOFTWARE.
 *
 * Authors:
 *    Eric Anholt <eric@anholt.net>
 *    Keith Packard <keithp@keithp.com>
 *
 */

#include <linux/sched/mm.h>
#include <linux/sort.h>

#include <drm/drm_debugfs.h>
#include <drm/drm_fourcc.h>

#include "display/intel_display_types.h"
#include "display/intel_dp.h"
#include "display/intel_fbc.h"
#include "display/intel_hdcp.h"
#include "display/intel_hdmi.h"
#include "display/intel_psr.h"

#include "gem/i915_gem_context.h"
#include "gt/intel_gt_pm.h"
#include "gt/intel_gt_requests.h"
#include "gt/intel_reset.h"
#include "gt/intel_rc6.h"
#include "gt/intel_rps.h"
#include "gt/uc/intel_guc_submission.h"

#include "i915_debugfs.h"
#include "i915_debugfs_params.h"
#include "i915_irq.h"
#include "i915_trace.h"
#include "intel_csr.h"
#include "intel_pm.h"
#include "intel_sideband.h"

static inline struct drm_i915_private *node_to_i915(struct drm_info_node *node)
{
	return to_i915(node->minor->dev);
}

static int i915_capabilities(struct seq_file *m, void *data)
{
	struct drm_i915_private *i915 = node_to_i915(m->private);
	struct drm_printer p = drm_seq_file_printer(m);

	seq_printf(m, "pch: %d\n", INTEL_PCH_TYPE(i915));

	intel_device_info_print_static(INTEL_INFO(i915), &p);
	intel_device_info_print_runtime(RUNTIME_INFO(i915), &p);
	intel_driver_caps_print(&i915->caps, &p);

	kernel_param_lock(THIS_MODULE);
	i915_params_dump(&i915_modparams, &p);
	kernel_param_unlock(THIS_MODULE);

	return 0;
}

static char get_tiling_flag(struct drm_i915_gem_object *obj)
{
	switch (i915_gem_object_get_tiling(obj)) {
	default:
	case I915_TILING_NONE: return ' ';
	case I915_TILING_X: return 'X';
	case I915_TILING_Y: return 'Y';
	}
}

static char get_global_flag(struct drm_i915_gem_object *obj)
{
	return READ_ONCE(obj->userfault_count) ? 'g' : ' ';
}

static char get_pin_mapped_flag(struct drm_i915_gem_object *obj)
{
	return obj->mm.mapping ? 'M' : ' ';
}

static const char *
stringify_page_sizes(unsigned int page_sizes, char *buf, size_t len)
{
	size_t x = 0;

	switch (page_sizes) {
	case 0:
		return "";
	case I915_GTT_PAGE_SIZE_4K:
		return "4K";
	case I915_GTT_PAGE_SIZE_64K:
		return "64K";
	case I915_GTT_PAGE_SIZE_2M:
		return "2M";
	default:
		if (!buf)
			return "M";

		if (page_sizes & I915_GTT_PAGE_SIZE_2M)
			x += snprintf(buf + x, len - x, "2M, ");
		if (page_sizes & I915_GTT_PAGE_SIZE_64K)
			x += snprintf(buf + x, len - x, "64K, ");
		if (page_sizes & I915_GTT_PAGE_SIZE_4K)
			x += snprintf(buf + x, len - x, "4K, ");
		buf[x-2] = '\0';

		return buf;
	}
}

static void
describe_obj(struct seq_file *m, struct drm_i915_gem_object *obj)
{
	struct drm_i915_private *dev_priv = to_i915(obj->base.dev);
	struct intel_engine_cs *engine;
	struct i915_vma *vma;
	int pin_count = 0;

	seq_printf(m, "%pK: %c%c%c %8zdKiB %02x %02x %s%s%s",
		   &obj->base,
		   get_tiling_flag(obj),
		   get_global_flag(obj),
		   get_pin_mapped_flag(obj),
		   obj->base.size / 1024,
		   obj->read_domains,
		   obj->write_domain,
		   i915_cache_level_str(dev_priv, obj->cache_level),
		   obj->mm.dirty ? " dirty" : "",
		   obj->mm.madv == I915_MADV_DONTNEED ? " purgeable" : "");
	if (obj->base.name)
		seq_printf(m, " (name: %d)", obj->base.name);

	spin_lock(&obj->vma.lock);
	list_for_each_entry(vma, &obj->vma.list, obj_link) {
		if (!drm_mm_node_allocated(&vma->node))
			continue;

		spin_unlock(&obj->vma.lock);

		if (i915_vma_is_pinned(vma))
			pin_count++;

		seq_printf(m, " (%sgtt offset: %08llx, size: %08llx, pages: %s",
			   i915_vma_is_ggtt(vma) ? "g" : "pp",
			   vma->node.start, vma->node.size,
			   stringify_page_sizes(vma->page_sizes.gtt, NULL, 0));
		if (i915_vma_is_ggtt(vma)) {
			switch (vma->ggtt_view.type) {
			case I915_GGTT_VIEW_NORMAL:
				seq_puts(m, ", normal");
				break;

			case I915_GGTT_VIEW_PARTIAL:
				seq_printf(m, ", partial [%08llx+%x]",
					   vma->ggtt_view.partial.offset << PAGE_SHIFT,
					   vma->ggtt_view.partial.size << PAGE_SHIFT);
				break;

			case I915_GGTT_VIEW_ROTATED:
				seq_printf(m, ", rotated [(%ux%u, stride=%u, offset=%u), (%ux%u, stride=%u, offset=%u)]",
					   vma->ggtt_view.rotated.plane[0].width,
					   vma->ggtt_view.rotated.plane[0].height,
					   vma->ggtt_view.rotated.plane[0].stride,
					   vma->ggtt_view.rotated.plane[0].offset,
					   vma->ggtt_view.rotated.plane[1].width,
					   vma->ggtt_view.rotated.plane[1].height,
					   vma->ggtt_view.rotated.plane[1].stride,
					   vma->ggtt_view.rotated.plane[1].offset);
				break;

			case I915_GGTT_VIEW_REMAPPED:
				seq_printf(m, ", remapped [(%ux%u, stride=%u, offset=%u), (%ux%u, stride=%u, offset=%u)]",
					   vma->ggtt_view.remapped.plane[0].width,
					   vma->ggtt_view.remapped.plane[0].height,
					   vma->ggtt_view.remapped.plane[0].stride,
					   vma->ggtt_view.remapped.plane[0].offset,
					   vma->ggtt_view.remapped.plane[1].width,
					   vma->ggtt_view.remapped.plane[1].height,
					   vma->ggtt_view.remapped.plane[1].stride,
					   vma->ggtt_view.remapped.plane[1].offset);
				break;

			default:
				MISSING_CASE(vma->ggtt_view.type);
				break;
			}
		}
		if (vma->fence)
			seq_printf(m, " , fence: %d", vma->fence->id);
		seq_puts(m, ")");

		spin_lock(&obj->vma.lock);
	}
	spin_unlock(&obj->vma.lock);

	seq_printf(m, " (pinned x %d)", pin_count);
	if (obj->stolen)
		seq_printf(m, " (stolen: %08llx)", obj->stolen->start);
	if (i915_gem_object_is_framebuffer(obj))
		seq_printf(m, " (fb)");

	engine = i915_gem_object_last_write_engine(obj);
	if (engine)
		seq_printf(m, " (%s)", engine->name);
}

struct file_stats {
	struct i915_address_space *vm;
	unsigned long count;
	u64 total, unbound;
	u64 active, inactive;
	u64 closed;
};

static int per_file_stats(int id, void *ptr, void *data)
{
	struct drm_i915_gem_object *obj = ptr;
	struct file_stats *stats = data;
	struct i915_vma *vma;

	if (!kref_get_unless_zero(&obj->base.refcount))
		return 0;

	stats->count++;
	stats->total += obj->base.size;
	if (!atomic_read(&obj->bind_count))
		stats->unbound += obj->base.size;

	spin_lock(&obj->vma.lock);
	if (!stats->vm) {
		for_each_ggtt_vma(vma, obj) {
			if (!drm_mm_node_allocated(&vma->node))
				continue;

			if (i915_vma_is_active(vma))
				stats->active += vma->node.size;
			else
				stats->inactive += vma->node.size;

			if (i915_vma_is_closed(vma))
				stats->closed += vma->node.size;
		}
	} else {
		struct rb_node *p = obj->vma.tree.rb_node;

		while (p) {
			long cmp;

			vma = rb_entry(p, typeof(*vma), obj_node);
			cmp = i915_vma_compare(vma, stats->vm, NULL);
			if (cmp == 0) {
				if (drm_mm_node_allocated(&vma->node)) {
					if (i915_vma_is_active(vma))
						stats->active += vma->node.size;
					else
						stats->inactive += vma->node.size;

					if (i915_vma_is_closed(vma))
						stats->closed += vma->node.size;
				}
				break;
			}
			if (cmp < 0)
				p = p->rb_right;
			else
				p = p->rb_left;
		}
	}
	spin_unlock(&obj->vma.lock);

	i915_gem_object_put(obj);
	return 0;
}

#define print_file_stats(m, name, stats) do { \
	if (stats.count) \
		seq_printf(m, "%s: %lu objects, %llu bytes (%llu active, %llu inactive, %llu unbound, %llu closed)\n", \
			   name, \
			   stats.count, \
			   stats.total, \
			   stats.active, \
			   stats.inactive, \
			   stats.unbound, \
			   stats.closed); \
} while (0)

static void print_context_stats(struct seq_file *m,
				struct drm_i915_private *i915)
{
	struct file_stats kstats = {};
	struct i915_gem_context *ctx, *cn;

	spin_lock(&i915->gem.contexts.lock);
	list_for_each_entry_safe(ctx, cn, &i915->gem.contexts.list, link) {
		struct i915_gem_engines_iter it;
		struct intel_context *ce;

		if (!kref_get_unless_zero(&ctx->ref))
			continue;

		spin_unlock(&i915->gem.contexts.lock);

		for_each_gem_engine(ce,
				    i915_gem_context_lock_engines(ctx), it) {
			if (intel_context_pin_if_active(ce)) {
				rcu_read_lock();
				if (ce->state)
					per_file_stats(0,
						       ce->state->obj, &kstats);
				per_file_stats(0, ce->ring->vma->obj, &kstats);
				rcu_read_unlock();
				intel_context_unpin(ce);
			}
		}
		i915_gem_context_unlock_engines(ctx);

		if (!IS_ERR_OR_NULL(ctx->file_priv)) {
			struct file_stats stats = {
				.vm = rcu_access_pointer(ctx->vm),
			};
			struct drm_file *file = ctx->file_priv->file;
			struct task_struct *task;
			char name[80];

			rcu_read_lock();
			idr_for_each(&file->object_idr, per_file_stats, &stats);
			rcu_read_unlock();

			rcu_read_lock();
			task = pid_task(ctx->pid ?: file->pid, PIDTYPE_PID);
			snprintf(name, sizeof(name), "%s",
				 task ? task->comm : "<unknown>");
			rcu_read_unlock();

			print_file_stats(m, name, stats);
		}

		spin_lock(&i915->gem.contexts.lock);
		list_safe_reset_next(ctx, cn, link);
		i915_gem_context_put(ctx);
	}
	spin_unlock(&i915->gem.contexts.lock);

	print_file_stats(m, "[k]contexts", kstats);
}

static int i915_gem_object_info(struct seq_file *m, void *data)
{
	struct drm_i915_private *i915 = node_to_i915(m->private);
	struct intel_memory_region *mr;
	enum intel_region_id id;

	seq_printf(m, "%u shrinkable [%u free] objects, %llu bytes\n",
		   i915->mm.shrink_count,
		   atomic_read(&i915->mm.free_count),
		   i915->mm.shrink_memory);
	for_each_memory_region(mr, i915, id)
		seq_printf(m, "%s: total:%pa, available:%pa bytes\n",
			   mr->name, &mr->total, &mr->avail);
	seq_putc(m, '\n');

	print_context_stats(m, i915);

	return 0;
}

static void gen8_display_interrupt_info(struct seq_file *m)
{
	struct drm_i915_private *dev_priv = node_to_i915(m->private);
	enum pipe pipe;

	for_each_pipe(dev_priv, pipe) {
		enum intel_display_power_domain power_domain;
		intel_wakeref_t wakeref;

		power_domain = POWER_DOMAIN_PIPE(pipe);
		wakeref = intel_display_power_get_if_enabled(dev_priv,
							     power_domain);
		if (!wakeref) {
			seq_printf(m, "Pipe %c power disabled\n",
				   pipe_name(pipe));
			continue;
		}
		seq_printf(m, "Pipe %c IMR:\t%08x\n",
			   pipe_name(pipe),
			   I915_READ(GEN8_DE_PIPE_IMR(pipe)));
		seq_printf(m, "Pipe %c IIR:\t%08x\n",
			   pipe_name(pipe),
			   I915_READ(GEN8_DE_PIPE_IIR(pipe)));
		seq_printf(m, "Pipe %c IER:\t%08x\n",
			   pipe_name(pipe),
			   I915_READ(GEN8_DE_PIPE_IER(pipe)));

		intel_display_power_put(dev_priv, power_domain, wakeref);
	}

	seq_printf(m, "Display Engine port interrupt mask:\t%08x\n",
		   I915_READ(GEN8_DE_PORT_IMR));
	seq_printf(m, "Display Engine port interrupt identity:\t%08x\n",
		   I915_READ(GEN8_DE_PORT_IIR));
	seq_printf(m, "Display Engine port interrupt enable:\t%08x\n",
		   I915_READ(GEN8_DE_PORT_IER));

	seq_printf(m, "Display Engine misc interrupt mask:\t%08x\n",
		   I915_READ(GEN8_DE_MISC_IMR));
	seq_printf(m, "Display Engine misc interrupt identity:\t%08x\n",
		   I915_READ(GEN8_DE_MISC_IIR));
	seq_printf(m, "Display Engine misc interrupt enable:\t%08x\n",
		   I915_READ(GEN8_DE_MISC_IER));

	seq_printf(m, "PCU interrupt mask:\t%08x\n",
		   I915_READ(GEN8_PCU_IMR));
	seq_printf(m, "PCU interrupt identity:\t%08x\n",
		   I915_READ(GEN8_PCU_IIR));
	seq_printf(m, "PCU interrupt enable:\t%08x\n",
		   I915_READ(GEN8_PCU_IER));
}

static int i915_interrupt_info(struct seq_file *m, void *data)
{
	struct drm_i915_private *dev_priv = node_to_i915(m->private);
	struct intel_engine_cs *engine;
	intel_wakeref_t wakeref;
	int i, pipe;

	wakeref = intel_runtime_pm_get(&dev_priv->runtime_pm);

	if (IS_CHERRYVIEW(dev_priv)) {
		intel_wakeref_t pref;

		seq_printf(m, "Master Interrupt Control:\t%08x\n",
			   I915_READ(GEN8_MASTER_IRQ));

		seq_printf(m, "Display IER:\t%08x\n",
			   I915_READ(VLV_IER));
		seq_printf(m, "Display IIR:\t%08x\n",
			   I915_READ(VLV_IIR));
		seq_printf(m, "Display IIR_RW:\t%08x\n",
			   I915_READ(VLV_IIR_RW));
		seq_printf(m, "Display IMR:\t%08x\n",
			   I915_READ(VLV_IMR));
		for_each_pipe(dev_priv, pipe) {
			enum intel_display_power_domain power_domain;

			power_domain = POWER_DOMAIN_PIPE(pipe);
			pref = intel_display_power_get_if_enabled(dev_priv,
								  power_domain);
			if (!pref) {
				seq_printf(m, "Pipe %c power disabled\n",
					   pipe_name(pipe));
				continue;
			}

			seq_printf(m, "Pipe %c stat:\t%08x\n",
				   pipe_name(pipe),
				   I915_READ(PIPESTAT(pipe)));

			intel_display_power_put(dev_priv, power_domain, pref);
		}

		pref = intel_display_power_get(dev_priv, POWER_DOMAIN_INIT);
		seq_printf(m, "Port hotplug:\t%08x\n",
			   I915_READ(PORT_HOTPLUG_EN));
		seq_printf(m, "DPFLIPSTAT:\t%08x\n",
			   I915_READ(VLV_DPFLIPSTAT));
		seq_printf(m, "DPINVGTT:\t%08x\n",
			   I915_READ(DPINVGTT));
		intel_display_power_put(dev_priv, POWER_DOMAIN_INIT, pref);

		for (i = 0; i < 4; i++) {
			seq_printf(m, "GT Interrupt IMR %d:\t%08x\n",
				   i, I915_READ(GEN8_GT_IMR(i)));
			seq_printf(m, "GT Interrupt IIR %d:\t%08x\n",
				   i, I915_READ(GEN8_GT_IIR(i)));
			seq_printf(m, "GT Interrupt IER %d:\t%08x\n",
				   i, I915_READ(GEN8_GT_IER(i)));
		}

		seq_printf(m, "PCU interrupt mask:\t%08x\n",
			   I915_READ(GEN8_PCU_IMR));
		seq_printf(m, "PCU interrupt identity:\t%08x\n",
			   I915_READ(GEN8_PCU_IIR));
		seq_printf(m, "PCU interrupt enable:\t%08x\n",
			   I915_READ(GEN8_PCU_IER));
	} else if (INTEL_GEN(dev_priv) >= 11) {
		seq_printf(m, "Master Interrupt Control:  %08x\n",
			   I915_READ(GEN11_GFX_MSTR_IRQ));

		seq_printf(m, "Render/Copy Intr Enable:   %08x\n",
			   I915_READ(GEN11_RENDER_COPY_INTR_ENABLE));
		seq_printf(m, "VCS/VECS Intr Enable:      %08x\n",
			   I915_READ(GEN11_VCS_VECS_INTR_ENABLE));
		seq_printf(m, "GUC/SG Intr Enable:\t   %08x\n",
			   I915_READ(GEN11_GUC_SG_INTR_ENABLE));
		seq_printf(m, "GPM/WGBOXPERF Intr Enable: %08x\n",
			   I915_READ(GEN11_GPM_WGBOXPERF_INTR_ENABLE));
		seq_printf(m, "Crypto Intr Enable:\t   %08x\n",
			   I915_READ(GEN11_CRYPTO_RSVD_INTR_ENABLE));
		seq_printf(m, "GUnit/CSME Intr Enable:\t   %08x\n",
			   I915_READ(GEN11_GUNIT_CSME_INTR_ENABLE));

		seq_printf(m, "Display Interrupt Control:\t%08x\n",
			   I915_READ(GEN11_DISPLAY_INT_CTL));

		gen8_display_interrupt_info(m);
	} else if (INTEL_GEN(dev_priv) >= 8) {
		seq_printf(m, "Master Interrupt Control:\t%08x\n",
			   I915_READ(GEN8_MASTER_IRQ));

		for (i = 0; i < 4; i++) {
			seq_printf(m, "GT Interrupt IMR %d:\t%08x\n",
				   i, I915_READ(GEN8_GT_IMR(i)));
			seq_printf(m, "GT Interrupt IIR %d:\t%08x\n",
				   i, I915_READ(GEN8_GT_IIR(i)));
			seq_printf(m, "GT Interrupt IER %d:\t%08x\n",
				   i, I915_READ(GEN8_GT_IER(i)));
		}

		gen8_display_interrupt_info(m);
	} else if (IS_VALLEYVIEW(dev_priv)) {
		intel_wakeref_t pref;

		seq_printf(m, "Display IER:\t%08x\n",
			   I915_READ(VLV_IER));
		seq_printf(m, "Display IIR:\t%08x\n",
			   I915_READ(VLV_IIR));
		seq_printf(m, "Display IIR_RW:\t%08x\n",
			   I915_READ(VLV_IIR_RW));
		seq_printf(m, "Display IMR:\t%08x\n",
			   I915_READ(VLV_IMR));
		for_each_pipe(dev_priv, pipe) {
			enum intel_display_power_domain power_domain;

			power_domain = POWER_DOMAIN_PIPE(pipe);
			pref = intel_display_power_get_if_enabled(dev_priv,
								  power_domain);
			if (!pref) {
				seq_printf(m, "Pipe %c power disabled\n",
					   pipe_name(pipe));
				continue;
			}

			seq_printf(m, "Pipe %c stat:\t%08x\n",
				   pipe_name(pipe),
				   I915_READ(PIPESTAT(pipe)));
			intel_display_power_put(dev_priv, power_domain, pref);
		}

		seq_printf(m, "Master IER:\t%08x\n",
			   I915_READ(VLV_MASTER_IER));

		seq_printf(m, "Render IER:\t%08x\n",
			   I915_READ(GTIER));
		seq_printf(m, "Render IIR:\t%08x\n",
			   I915_READ(GTIIR));
		seq_printf(m, "Render IMR:\t%08x\n",
			   I915_READ(GTIMR));

		seq_printf(m, "PM IER:\t\t%08x\n",
			   I915_READ(GEN6_PMIER));
		seq_printf(m, "PM IIR:\t\t%08x\n",
			   I915_READ(GEN6_PMIIR));
		seq_printf(m, "PM IMR:\t\t%08x\n",
			   I915_READ(GEN6_PMIMR));

		pref = intel_display_power_get(dev_priv, POWER_DOMAIN_INIT);
		seq_printf(m, "Port hotplug:\t%08x\n",
			   I915_READ(PORT_HOTPLUG_EN));
		seq_printf(m, "DPFLIPSTAT:\t%08x\n",
			   I915_READ(VLV_DPFLIPSTAT));
		seq_printf(m, "DPINVGTT:\t%08x\n",
			   I915_READ(DPINVGTT));
		intel_display_power_put(dev_priv, POWER_DOMAIN_INIT, pref);

	} else if (!HAS_PCH_SPLIT(dev_priv)) {
		seq_printf(m, "Interrupt enable:    %08x\n",
			   I915_READ(GEN2_IER));
		seq_printf(m, "Interrupt identity:  %08x\n",
			   I915_READ(GEN2_IIR));
		seq_printf(m, "Interrupt mask:      %08x\n",
			   I915_READ(GEN2_IMR));
		for_each_pipe(dev_priv, pipe)
			seq_printf(m, "Pipe %c stat:         %08x\n",
				   pipe_name(pipe),
				   I915_READ(PIPESTAT(pipe)));
	} else {
		seq_printf(m, "North Display Interrupt enable:		%08x\n",
			   I915_READ(DEIER));
		seq_printf(m, "North Display Interrupt identity:	%08x\n",
			   I915_READ(DEIIR));
		seq_printf(m, "North Display Interrupt mask:		%08x\n",
			   I915_READ(DEIMR));
		seq_printf(m, "South Display Interrupt enable:		%08x\n",
			   I915_READ(SDEIER));
		seq_printf(m, "South Display Interrupt identity:	%08x\n",
			   I915_READ(SDEIIR));
		seq_printf(m, "South Display Interrupt mask:		%08x\n",
			   I915_READ(SDEIMR));
		seq_printf(m, "Graphics Interrupt enable:		%08x\n",
			   I915_READ(GTIER));
		seq_printf(m, "Graphics Interrupt identity:		%08x\n",
			   I915_READ(GTIIR));
		seq_printf(m, "Graphics Interrupt mask:		%08x\n",
			   I915_READ(GTIMR));
	}

	if (INTEL_GEN(dev_priv) >= 11) {
		seq_printf(m, "RCS Intr Mask:\t %08x\n",
			   I915_READ(GEN11_RCS0_RSVD_INTR_MASK));
		seq_printf(m, "BCS Intr Mask:\t %08x\n",
			   I915_READ(GEN11_BCS_RSVD_INTR_MASK));
		seq_printf(m, "VCS0/VCS1 Intr Mask:\t %08x\n",
			   I915_READ(GEN11_VCS0_VCS1_INTR_MASK));
		seq_printf(m, "VCS2/VCS3 Intr Mask:\t %08x\n",
			   I915_READ(GEN11_VCS2_VCS3_INTR_MASK));
		seq_printf(m, "VECS0/VECS1 Intr Mask:\t %08x\n",
			   I915_READ(GEN11_VECS0_VECS1_INTR_MASK));
		seq_printf(m, "GUC/SG Intr Mask:\t %08x\n",
			   I915_READ(GEN11_GUC_SG_INTR_MASK));
		seq_printf(m, "GPM/WGBOXPERF Intr Mask: %08x\n",
			   I915_READ(GEN11_GPM_WGBOXPERF_INTR_MASK));
		seq_printf(m, "Crypto Intr Mask:\t %08x\n",
			   I915_READ(GEN11_CRYPTO_RSVD_INTR_MASK));
		seq_printf(m, "Gunit/CSME Intr Mask:\t %08x\n",
			   I915_READ(GEN11_GUNIT_CSME_INTR_MASK));

	} else if (INTEL_GEN(dev_priv) >= 6) {
		for_each_uabi_engine(engine, dev_priv) {
			seq_printf(m,
				   "Graphics Interrupt mask (%s):	%08x\n",
				   engine->name, ENGINE_READ(engine, RING_IMR));
		}
	}

	intel_runtime_pm_put(&dev_priv->runtime_pm, wakeref);

	return 0;
}

static int i915_gem_fence_regs_info(struct seq_file *m, void *data)
{
	struct drm_i915_private *i915 = node_to_i915(m->private);
	unsigned int i;

	seq_printf(m, "Total fences = %d\n", i915->ggtt.num_fences);

	rcu_read_lock();
	for (i = 0; i < i915->ggtt.num_fences; i++) {
		struct i915_fence_reg *reg = &i915->ggtt.fence_regs[i];
		struct i915_vma *vma = reg->vma;

		seq_printf(m, "Fence %d, pin count = %d, object = ",
			   i, atomic_read(&reg->pin_count));
		if (!vma)
			seq_puts(m, "unused");
		else
			describe_obj(m, vma->obj);
		seq_putc(m, '\n');
	}
	rcu_read_unlock();

	return 0;
}

#if IS_ENABLED(CONFIG_DRM_I915_CAPTURE_ERROR)
static ssize_t gpu_state_read(struct file *file, char __user *ubuf,
			      size_t count, loff_t *pos)
{
	struct i915_gpu_coredump *error;
	ssize_t ret;
	void *buf;

	error = file->private_data;
	if (!error)
		return 0;

	/* Bounce buffer required because of kernfs __user API convenience. */
	buf = kmalloc(count, GFP_KERNEL);
	if (!buf)
		return -ENOMEM;

	ret = i915_gpu_coredump_copy_to_buffer(error, buf, *pos, count);
	if (ret <= 0)
		goto out;

	if (!copy_to_user(ubuf, buf, ret))
		*pos += ret;
	else
		ret = -EFAULT;

out:
	kfree(buf);
	return ret;
}

static int gpu_state_release(struct inode *inode, struct file *file)
{
	i915_gpu_coredump_put(file->private_data);
	return 0;
}

static int i915_gpu_info_open(struct inode *inode, struct file *file)
{
	struct drm_i915_private *i915 = inode->i_private;
	struct i915_gpu_coredump *gpu;
	intel_wakeref_t wakeref;

	gpu = NULL;
	with_intel_runtime_pm(&i915->runtime_pm, wakeref)
		gpu = i915_gpu_coredump(i915);
	if (IS_ERR(gpu))
		return PTR_ERR(gpu);

	file->private_data = gpu;
	return 0;
}

static const struct file_operations i915_gpu_info_fops = {
	.owner = THIS_MODULE,
	.open = i915_gpu_info_open,
	.read = gpu_state_read,
	.llseek = default_llseek,
	.release = gpu_state_release,
};

static ssize_t
i915_error_state_write(struct file *filp,
		       const char __user *ubuf,
		       size_t cnt,
		       loff_t *ppos)
{
	struct i915_gpu_coredump *error = filp->private_data;

	if (!error)
		return 0;

	DRM_DEBUG_DRIVER("Resetting error state\n");
	i915_reset_error_state(error->i915);

	return cnt;
}

static int i915_error_state_open(struct inode *inode, struct file *file)
{
	struct i915_gpu_coredump *error;

	error = i915_first_error_state(inode->i_private);
	if (IS_ERR(error))
		return PTR_ERR(error);

	file->private_data  = error;
	return 0;
}

static const struct file_operations i915_error_state_fops = {
	.owner = THIS_MODULE,
	.open = i915_error_state_open,
	.read = gpu_state_read,
	.write = i915_error_state_write,
	.llseek = default_llseek,
	.release = gpu_state_release,
};
#endif

static int i915_frequency_info(struct seq_file *m, void *unused)
{
	struct drm_i915_private *dev_priv = node_to_i915(m->private);
	struct intel_uncore *uncore = &dev_priv->uncore;
	struct intel_rps *rps = &dev_priv->gt.rps;
	intel_wakeref_t wakeref;
	int ret = 0;

	wakeref = intel_runtime_pm_get(&dev_priv->runtime_pm);

	if (IS_GEN(dev_priv, 5)) {
		u16 rgvswctl = intel_uncore_read16(uncore, MEMSWCTL);
		u16 rgvstat = intel_uncore_read16(uncore, MEMSTAT_ILK);

		seq_printf(m, "Requested P-state: %d\n", (rgvswctl >> 8) & 0xf);
		seq_printf(m, "Requested VID: %d\n", rgvswctl & 0x3f);
		seq_printf(m, "Current VID: %d\n", (rgvstat & MEMSTAT_VID_MASK) >>
			   MEMSTAT_VID_SHIFT);
		seq_printf(m, "Current P-state: %d\n",
			   (rgvstat & MEMSTAT_PSTATE_MASK) >> MEMSTAT_PSTATE_SHIFT);
	} else if (IS_VALLEYVIEW(dev_priv) || IS_CHERRYVIEW(dev_priv)) {
		u32 rpmodectl, freq_sts;

		rpmodectl = I915_READ(GEN6_RP_CONTROL);
		seq_printf(m, "Video Turbo Mode: %s\n",
			   yesno(rpmodectl & GEN6_RP_MEDIA_TURBO));
		seq_printf(m, "HW control enabled: %s\n",
			   yesno(rpmodectl & GEN6_RP_ENABLE));
		seq_printf(m, "SW control enabled: %s\n",
			   yesno((rpmodectl & GEN6_RP_MEDIA_MODE_MASK) ==
				  GEN6_RP_MEDIA_SW_MODE));

		vlv_punit_get(dev_priv);
		freq_sts = vlv_punit_read(dev_priv, PUNIT_REG_GPU_FREQ_STS);
		vlv_punit_put(dev_priv);

		seq_printf(m, "PUNIT_REG_GPU_FREQ_STS: 0x%08x\n", freq_sts);
		seq_printf(m, "DDR freq: %d MHz\n", dev_priv->mem_freq);

		seq_printf(m, "actual GPU freq: %d MHz\n",
			   intel_gpu_freq(rps, (freq_sts >> 8) & 0xff));

		seq_printf(m, "current GPU freq: %d MHz\n",
			   intel_gpu_freq(rps, rps->cur_freq));

		seq_printf(m, "max GPU freq: %d MHz\n",
			   intel_gpu_freq(rps, rps->max_freq));

		seq_printf(m, "min GPU freq: %d MHz\n",
			   intel_gpu_freq(rps, rps->min_freq));

		seq_printf(m, "idle GPU freq: %d MHz\n",
			   intel_gpu_freq(rps, rps->idle_freq));

		seq_printf(m,
			   "efficient (RPe) frequency: %d MHz\n",
			   intel_gpu_freq(rps, rps->efficient_freq));
	} else if (INTEL_GEN(dev_priv) >= 6) {
		u32 rp_state_limits;
		u32 gt_perf_status;
		u32 rp_state_cap;
		u32 rpmodectl, rpinclimit, rpdeclimit;
		u32 rpstat, cagf, reqf;
		u32 rpupei, rpcurup, rpprevup;
		u32 rpdownei, rpcurdown, rpprevdown;
		u32 pm_ier, pm_imr, pm_isr, pm_iir, pm_mask;
		int max_freq;

		rp_state_limits = I915_READ(GEN6_RP_STATE_LIMITS);
		if (IS_GEN9_LP(dev_priv)) {
			rp_state_cap = I915_READ(BXT_RP_STATE_CAP);
			gt_perf_status = I915_READ(BXT_GT_PERF_STATUS);
		} else {
			rp_state_cap = I915_READ(GEN6_RP_STATE_CAP);
			gt_perf_status = I915_READ(GEN6_GT_PERF_STATUS);
		}

		/* RPSTAT1 is in the GT power well */
		intel_uncore_forcewake_get(&dev_priv->uncore, FORCEWAKE_ALL);

		reqf = I915_READ(GEN6_RPNSWREQ);
		if (INTEL_GEN(dev_priv) >= 9)
			reqf >>= 23;
		else {
			reqf &= ~GEN6_TURBO_DISABLE;
			if (IS_HASWELL(dev_priv) || IS_BROADWELL(dev_priv))
				reqf >>= 24;
			else
				reqf >>= 25;
		}
		reqf = intel_gpu_freq(rps, reqf);

		rpmodectl = I915_READ(GEN6_RP_CONTROL);
		rpinclimit = I915_READ(GEN6_RP_UP_THRESHOLD);
		rpdeclimit = I915_READ(GEN6_RP_DOWN_THRESHOLD);

		rpstat = I915_READ(GEN6_RPSTAT1);
		rpupei = I915_READ(GEN6_RP_CUR_UP_EI) & GEN6_CURICONT_MASK;
		rpcurup = I915_READ(GEN6_RP_CUR_UP) & GEN6_CURBSYTAVG_MASK;
		rpprevup = I915_READ(GEN6_RP_PREV_UP) & GEN6_CURBSYTAVG_MASK;
		rpdownei = I915_READ(GEN6_RP_CUR_DOWN_EI) & GEN6_CURIAVG_MASK;
		rpcurdown = I915_READ(GEN6_RP_CUR_DOWN) & GEN6_CURBSYTAVG_MASK;
		rpprevdown = I915_READ(GEN6_RP_PREV_DOWN) & GEN6_CURBSYTAVG_MASK;
		cagf = intel_rps_read_actual_frequency(rps);

		intel_uncore_forcewake_put(&dev_priv->uncore, FORCEWAKE_ALL);

		if (INTEL_GEN(dev_priv) >= 11) {
			pm_ier = I915_READ(GEN11_GPM_WGBOXPERF_INTR_ENABLE);
			pm_imr = I915_READ(GEN11_GPM_WGBOXPERF_INTR_MASK);
			/*
			 * The equivalent to the PM ISR & IIR cannot be read
			 * without affecting the current state of the system
			 */
			pm_isr = 0;
			pm_iir = 0;
		} else if (INTEL_GEN(dev_priv) >= 8) {
			pm_ier = I915_READ(GEN8_GT_IER(2));
			pm_imr = I915_READ(GEN8_GT_IMR(2));
			pm_isr = I915_READ(GEN8_GT_ISR(2));
			pm_iir = I915_READ(GEN8_GT_IIR(2));
		} else {
			pm_ier = I915_READ(GEN6_PMIER);
			pm_imr = I915_READ(GEN6_PMIMR);
			pm_isr = I915_READ(GEN6_PMISR);
			pm_iir = I915_READ(GEN6_PMIIR);
		}
		pm_mask = I915_READ(GEN6_PMINTRMSK);

		seq_printf(m, "Video Turbo Mode: %s\n",
			   yesno(rpmodectl & GEN6_RP_MEDIA_TURBO));
		seq_printf(m, "HW control enabled: %s\n",
			   yesno(rpmodectl & GEN6_RP_ENABLE));
		seq_printf(m, "SW control enabled: %s\n",
			   yesno((rpmodectl & GEN6_RP_MEDIA_MODE_MASK) ==
				  GEN6_RP_MEDIA_SW_MODE));

		seq_printf(m, "PM IER=0x%08x IMR=0x%08x, MASK=0x%08x\n",
			   pm_ier, pm_imr, pm_mask);
		if (INTEL_GEN(dev_priv) <= 10)
			seq_printf(m, "PM ISR=0x%08x IIR=0x%08x\n",
				   pm_isr, pm_iir);
		seq_printf(m, "pm_intrmsk_mbz: 0x%08x\n",
			   rps->pm_intrmsk_mbz);
		seq_printf(m, "GT_PERF_STATUS: 0x%08x\n", gt_perf_status);
		seq_printf(m, "Render p-state ratio: %d\n",
			   (gt_perf_status & (INTEL_GEN(dev_priv) >= 9 ? 0x1ff00 : 0xff00)) >> 8);
		seq_printf(m, "Render p-state VID: %d\n",
			   gt_perf_status & 0xff);
		seq_printf(m, "Render p-state limit: %d\n",
			   rp_state_limits & 0xff);
		seq_printf(m, "RPSTAT1: 0x%08x\n", rpstat);
		seq_printf(m, "RPMODECTL: 0x%08x\n", rpmodectl);
		seq_printf(m, "RPINCLIMIT: 0x%08x\n", rpinclimit);
		seq_printf(m, "RPDECLIMIT: 0x%08x\n", rpdeclimit);
		seq_printf(m, "RPNSWREQ: %dMHz\n", reqf);
		seq_printf(m, "CAGF: %dMHz\n", cagf);
		seq_printf(m, "RP CUR UP EI: %d (%dus)\n",
			   rpupei, GT_PM_INTERVAL_TO_US(dev_priv, rpupei));
		seq_printf(m, "RP CUR UP: %d (%dus)\n",
			   rpcurup, GT_PM_INTERVAL_TO_US(dev_priv, rpcurup));
		seq_printf(m, "RP PREV UP: %d (%dus)\n",
			   rpprevup, GT_PM_INTERVAL_TO_US(dev_priv, rpprevup));
		seq_printf(m, "Up threshold: %d%%\n",
			   rps->power.up_threshold);

		seq_printf(m, "RP CUR DOWN EI: %d (%dus)\n",
			   rpdownei, GT_PM_INTERVAL_TO_US(dev_priv, rpdownei));
		seq_printf(m, "RP CUR DOWN: %d (%dus)\n",
			   rpcurdown, GT_PM_INTERVAL_TO_US(dev_priv, rpcurdown));
		seq_printf(m, "RP PREV DOWN: %d (%dus)\n",
			   rpprevdown, GT_PM_INTERVAL_TO_US(dev_priv, rpprevdown));
		seq_printf(m, "Down threshold: %d%%\n",
			   rps->power.down_threshold);

		max_freq = (IS_GEN9_LP(dev_priv) ? rp_state_cap >> 0 :
			    rp_state_cap >> 16) & 0xff;
		max_freq *= (IS_GEN9_BC(dev_priv) ||
			     INTEL_GEN(dev_priv) >= 10 ? GEN9_FREQ_SCALER : 1);
		seq_printf(m, "Lowest (RPN) frequency: %dMHz\n",
			   intel_gpu_freq(rps, max_freq));

		max_freq = (rp_state_cap & 0xff00) >> 8;
		max_freq *= (IS_GEN9_BC(dev_priv) ||
			     INTEL_GEN(dev_priv) >= 10 ? GEN9_FREQ_SCALER : 1);
		seq_printf(m, "Nominal (RP1) frequency: %dMHz\n",
			   intel_gpu_freq(rps, max_freq));

		max_freq = (IS_GEN9_LP(dev_priv) ? rp_state_cap >> 16 :
			    rp_state_cap >> 0) & 0xff;
		max_freq *= (IS_GEN9_BC(dev_priv) ||
			     INTEL_GEN(dev_priv) >= 10 ? GEN9_FREQ_SCALER : 1);
		seq_printf(m, "Max non-overclocked (RP0) frequency: %dMHz\n",
			   intel_gpu_freq(rps, max_freq));
		seq_printf(m, "Max overclocked frequency: %dMHz\n",
			   intel_gpu_freq(rps, rps->max_freq));

		seq_printf(m, "Current freq: %d MHz\n",
			   intel_gpu_freq(rps, rps->cur_freq));
		seq_printf(m, "Actual freq: %d MHz\n", cagf);
		seq_printf(m, "Idle freq: %d MHz\n",
			   intel_gpu_freq(rps, rps->idle_freq));
		seq_printf(m, "Min freq: %d MHz\n",
			   intel_gpu_freq(rps, rps->min_freq));
		seq_printf(m, "Boost freq: %d MHz\n",
			   intel_gpu_freq(rps, rps->boost_freq));
		seq_printf(m, "Max freq: %d MHz\n",
			   intel_gpu_freq(rps, rps->max_freq));
		seq_printf(m,
			   "efficient (RPe) frequency: %d MHz\n",
			   intel_gpu_freq(rps, rps->efficient_freq));
	} else {
		seq_puts(m, "no P-state info available\n");
	}

	seq_printf(m, "Current CD clock frequency: %d kHz\n", dev_priv->cdclk.hw.cdclk);
	seq_printf(m, "Max CD clock frequency: %d kHz\n", dev_priv->max_cdclk_freq);
	seq_printf(m, "Max pixel clock frequency: %d kHz\n", dev_priv->max_dotclk_freq);

	intel_runtime_pm_put(&dev_priv->runtime_pm, wakeref);
	return ret;
}

static int ilk_drpc_info(struct seq_file *m)
{
	struct drm_i915_private *i915 = node_to_i915(m->private);
	struct intel_uncore *uncore = &i915->uncore;
	u32 rgvmodectl, rstdbyctl;
	u16 crstandvid;

	rgvmodectl = intel_uncore_read(uncore, MEMMODECTL);
	rstdbyctl = intel_uncore_read(uncore, RSTDBYCTL);
	crstandvid = intel_uncore_read16(uncore, CRSTANDVID);

	seq_printf(m, "HD boost: %s\n", yesno(rgvmodectl & MEMMODE_BOOST_EN));
	seq_printf(m, "Boost freq: %d\n",
		   (rgvmodectl & MEMMODE_BOOST_FREQ_MASK) >>
		   MEMMODE_BOOST_FREQ_SHIFT);
	seq_printf(m, "HW control enabled: %s\n",
		   yesno(rgvmodectl & MEMMODE_HWIDLE_EN));
	seq_printf(m, "SW control enabled: %s\n",
		   yesno(rgvmodectl & MEMMODE_SWMODE_EN));
	seq_printf(m, "Gated voltage change: %s\n",
		   yesno(rgvmodectl & MEMMODE_RCLK_GATE));
	seq_printf(m, "Starting frequency: P%d\n",
		   (rgvmodectl & MEMMODE_FSTART_MASK) >> MEMMODE_FSTART_SHIFT);
	seq_printf(m, "Max P-state: P%d\n",
		   (rgvmodectl & MEMMODE_FMAX_MASK) >> MEMMODE_FMAX_SHIFT);
	seq_printf(m, "Min P-state: P%d\n", (rgvmodectl & MEMMODE_FMIN_MASK));
	seq_printf(m, "RS1 VID: %d\n", (crstandvid & 0x3f));
	seq_printf(m, "RS2 VID: %d\n", ((crstandvid >> 8) & 0x3f));
	seq_printf(m, "Render standby enabled: %s\n",
		   yesno(!(rstdbyctl & RCX_SW_EXIT)));
	seq_puts(m, "Current RS state: ");
	switch (rstdbyctl & RSX_STATUS_MASK) {
	case RSX_STATUS_ON:
		seq_puts(m, "on\n");
		break;
	case RSX_STATUS_RC1:
		seq_puts(m, "RC1\n");
		break;
	case RSX_STATUS_RC1E:
		seq_puts(m, "RC1E\n");
		break;
	case RSX_STATUS_RS1:
		seq_puts(m, "RS1\n");
		break;
	case RSX_STATUS_RS2:
		seq_puts(m, "RS2 (RC6)\n");
		break;
	case RSX_STATUS_RS3:
		seq_puts(m, "RC3 (RC6+)\n");
		break;
	default:
		seq_puts(m, "unknown\n");
		break;
	}

	return 0;
}

static int i915_forcewake_domains(struct seq_file *m, void *data)
{
	struct drm_i915_private *i915 = node_to_i915(m->private);
	struct intel_uncore *uncore = &i915->uncore;
	struct intel_uncore_forcewake_domain *fw_domain;
	unsigned int tmp;

	seq_printf(m, "user.bypass_count = %u\n",
		   uncore->user_forcewake_count);

	for_each_fw_domain(fw_domain, uncore, tmp)
		seq_printf(m, "%s.wake_count = %u\n",
			   intel_uncore_forcewake_domain_to_str(fw_domain->id),
			   READ_ONCE(fw_domain->wake_count));

	return 0;
}

static void print_rc6_res(struct seq_file *m,
			  const char *title,
			  const i915_reg_t reg)
{
	struct drm_i915_private *i915 = node_to_i915(m->private);
	intel_wakeref_t wakeref;

	with_intel_runtime_pm(&i915->runtime_pm, wakeref)
		seq_printf(m, "%s %u (%llu us)\n", title,
			   intel_uncore_read(&i915->uncore, reg),
			   intel_rc6_residency_us(&i915->gt.rc6, reg));
}

static int vlv_drpc_info(struct seq_file *m)
{
	struct drm_i915_private *dev_priv = node_to_i915(m->private);
	u32 rcctl1, pw_status;

	pw_status = I915_READ(VLV_GTLC_PW_STATUS);
	rcctl1 = I915_READ(GEN6_RC_CONTROL);

	seq_printf(m, "RC6 Enabled: %s\n",
		   yesno(rcctl1 & (GEN7_RC_CTL_TO_MODE |
					GEN6_RC_CTL_EI_MODE(1))));
	seq_printf(m, "Render Power Well: %s\n",
		   (pw_status & VLV_GTLC_PW_RENDER_STATUS_MASK) ? "Up" : "Down");
	seq_printf(m, "Media Power Well: %s\n",
		   (pw_status & VLV_GTLC_PW_MEDIA_STATUS_MASK) ? "Up" : "Down");

	print_rc6_res(m, "Render RC6 residency since boot:", VLV_GT_RENDER_RC6);
	print_rc6_res(m, "Media RC6 residency since boot:", VLV_GT_MEDIA_RC6);

	return i915_forcewake_domains(m, NULL);
}

static int gen6_drpc_info(struct seq_file *m)
{
	struct drm_i915_private *dev_priv = node_to_i915(m->private);
	u32 gt_core_status, rcctl1, rc6vids = 0;
	u32 gen9_powergate_enable = 0, gen9_powergate_status = 0;

	gt_core_status = I915_READ_FW(GEN6_GT_CORE_STATUS);
	trace_i915_reg_rw(false, GEN6_GT_CORE_STATUS, gt_core_status, 4, true);

	rcctl1 = I915_READ(GEN6_RC_CONTROL);
	if (INTEL_GEN(dev_priv) >= 9) {
		gen9_powergate_enable = I915_READ(GEN9_PG_ENABLE);
		gen9_powergate_status = I915_READ(GEN9_PWRGT_DOMAIN_STATUS);
	}

	if (INTEL_GEN(dev_priv) <= 7)
		sandybridge_pcode_read(dev_priv, GEN6_PCODE_READ_RC6VIDS,
				       &rc6vids, NULL);

	seq_printf(m, "RC1e Enabled: %s\n",
		   yesno(rcctl1 & GEN6_RC_CTL_RC1e_ENABLE));
	seq_printf(m, "RC6 Enabled: %s\n",
		   yesno(rcctl1 & GEN6_RC_CTL_RC6_ENABLE));
	if (INTEL_GEN(dev_priv) >= 9) {
		seq_printf(m, "Render Well Gating Enabled: %s\n",
			yesno(gen9_powergate_enable & GEN9_RENDER_PG_ENABLE));
		seq_printf(m, "Media Well Gating Enabled: %s\n",
			yesno(gen9_powergate_enable & GEN9_MEDIA_PG_ENABLE));
	}
	seq_printf(m, "Deep RC6 Enabled: %s\n",
		   yesno(rcctl1 & GEN6_RC_CTL_RC6p_ENABLE));
	seq_printf(m, "Deepest RC6 Enabled: %s\n",
		   yesno(rcctl1 & GEN6_RC_CTL_RC6pp_ENABLE));
	seq_puts(m, "Current RC state: ");
	switch (gt_core_status & GEN6_RCn_MASK) {
	case GEN6_RC0:
		if (gt_core_status & GEN6_CORE_CPD_STATE_MASK)
			seq_puts(m, "Core Power Down\n");
		else
			seq_puts(m, "on\n");
		break;
	case GEN6_RC3:
		seq_puts(m, "RC3\n");
		break;
	case GEN6_RC6:
		seq_puts(m, "RC6\n");
		break;
	case GEN6_RC7:
		seq_puts(m, "RC7\n");
		break;
	default:
		seq_puts(m, "Unknown\n");
		break;
	}

	seq_printf(m, "Core Power Down: %s\n",
		   yesno(gt_core_status & GEN6_CORE_CPD_STATE_MASK));
	if (INTEL_GEN(dev_priv) >= 9) {
		seq_printf(m, "Render Power Well: %s\n",
			(gen9_powergate_status &
			 GEN9_PWRGT_RENDER_STATUS_MASK) ? "Up" : "Down");
		seq_printf(m, "Media Power Well: %s\n",
			(gen9_powergate_status &
			 GEN9_PWRGT_MEDIA_STATUS_MASK) ? "Up" : "Down");
	}

	/* Not exactly sure what this is */
	print_rc6_res(m, "RC6 \"Locked to RPn\" residency since boot:",
		      GEN6_GT_GFX_RC6_LOCKED);
	print_rc6_res(m, "RC6 residency since boot:", GEN6_GT_GFX_RC6);
	print_rc6_res(m, "RC6+ residency since boot:", GEN6_GT_GFX_RC6p);
	print_rc6_res(m, "RC6++ residency since boot:", GEN6_GT_GFX_RC6pp);

	if (INTEL_GEN(dev_priv) <= 7) {
		seq_printf(m, "RC6   voltage: %dmV\n",
			   GEN6_DECODE_RC6_VID(((rc6vids >> 0) & 0xff)));
		seq_printf(m, "RC6+  voltage: %dmV\n",
			   GEN6_DECODE_RC6_VID(((rc6vids >> 8) & 0xff)));
		seq_printf(m, "RC6++ voltage: %dmV\n",
			   GEN6_DECODE_RC6_VID(((rc6vids >> 16) & 0xff)));
	}

	return i915_forcewake_domains(m, NULL);
}

static int i915_drpc_info(struct seq_file *m, void *unused)
{
	struct drm_i915_private *dev_priv = node_to_i915(m->private);
	intel_wakeref_t wakeref;
	int err = -ENODEV;

	with_intel_runtime_pm(&dev_priv->runtime_pm, wakeref) {
		if (IS_VALLEYVIEW(dev_priv) || IS_CHERRYVIEW(dev_priv))
			err = vlv_drpc_info(m);
		else if (INTEL_GEN(dev_priv) >= 6)
			err = gen6_drpc_info(m);
		else
			err = ilk_drpc_info(m);
	}

	return err;
}

static int i915_frontbuffer_tracking(struct seq_file *m, void *unused)
{
	struct drm_i915_private *dev_priv = node_to_i915(m->private);

	seq_printf(m, "FB tracking busy bits: 0x%08x\n",
		   dev_priv->fb_tracking.busy_bits);

	seq_printf(m, "FB tracking flip bits: 0x%08x\n",
		   dev_priv->fb_tracking.flip_bits);

	return 0;
}

static int i915_fbc_status(struct seq_file *m, void *unused)
{
	struct drm_i915_private *dev_priv = node_to_i915(m->private);
	struct intel_fbc *fbc = &dev_priv->fbc;
	intel_wakeref_t wakeref;

	if (!HAS_FBC(dev_priv))
		return -ENODEV;

	wakeref = intel_runtime_pm_get(&dev_priv->runtime_pm);
	mutex_lock(&fbc->lock);

	if (intel_fbc_is_active(dev_priv))
		seq_puts(m, "FBC enabled\n");
	else
		seq_printf(m, "FBC disabled: %s\n", fbc->no_fbc_reason);

	if (intel_fbc_is_active(dev_priv)) {
		u32 mask;

		if (INTEL_GEN(dev_priv) >= 8)
			mask = I915_READ(IVB_FBC_STATUS2) & BDW_FBC_COMP_SEG_MASK;
		else if (INTEL_GEN(dev_priv) >= 7)
			mask = I915_READ(IVB_FBC_STATUS2) & IVB_FBC_COMP_SEG_MASK;
		else if (INTEL_GEN(dev_priv) >= 5)
			mask = I915_READ(ILK_DPFC_STATUS) & ILK_DPFC_COMP_SEG_MASK;
		else if (IS_G4X(dev_priv))
			mask = I915_READ(DPFC_STATUS) & DPFC_COMP_SEG_MASK;
		else
			mask = I915_READ(FBC_STATUS) & (FBC_STAT_COMPRESSING |
							FBC_STAT_COMPRESSED);

		seq_printf(m, "Compressing: %s\n", yesno(mask));
	}

	mutex_unlock(&fbc->lock);
	intel_runtime_pm_put(&dev_priv->runtime_pm, wakeref);

	return 0;
}

static int i915_fbc_false_color_get(void *data, u64 *val)
{
	struct drm_i915_private *dev_priv = data;

	if (INTEL_GEN(dev_priv) < 7 || !HAS_FBC(dev_priv))
		return -ENODEV;

	*val = dev_priv->fbc.false_color;

	return 0;
}

static int i915_fbc_false_color_set(void *data, u64 val)
{
	struct drm_i915_private *dev_priv = data;
	u32 reg;

	if (INTEL_GEN(dev_priv) < 7 || !HAS_FBC(dev_priv))
		return -ENODEV;

	mutex_lock(&dev_priv->fbc.lock);

	reg = I915_READ(ILK_DPFC_CONTROL);
	dev_priv->fbc.false_color = val;

	I915_WRITE(ILK_DPFC_CONTROL, val ?
		   (reg | FBC_CTL_FALSE_COLOR) :
		   (reg & ~FBC_CTL_FALSE_COLOR));

	mutex_unlock(&dev_priv->fbc.lock);
	return 0;
}

DEFINE_SIMPLE_ATTRIBUTE(i915_fbc_false_color_fops,
			i915_fbc_false_color_get, i915_fbc_false_color_set,
			"%llu\n");

static int i915_ips_status(struct seq_file *m, void *unused)
{
	struct drm_i915_private *dev_priv = node_to_i915(m->private);
	intel_wakeref_t wakeref;

	if (!HAS_IPS(dev_priv))
		return -ENODEV;

	wakeref = intel_runtime_pm_get(&dev_priv->runtime_pm);

	seq_printf(m, "Enabled by kernel parameter: %s\n",
		   yesno(i915_modparams.enable_ips));

	if (INTEL_GEN(dev_priv) >= 8) {
		seq_puts(m, "Currently: unknown\n");
	} else {
		if (I915_READ(IPS_CTL) & IPS_ENABLE)
			seq_puts(m, "Currently: enabled\n");
		else
			seq_puts(m, "Currently: disabled\n");
	}

	intel_runtime_pm_put(&dev_priv->runtime_pm, wakeref);

	return 0;
}

static int i915_sr_status(struct seq_file *m, void *unused)
{
	struct drm_i915_private *dev_priv = node_to_i915(m->private);
	intel_wakeref_t wakeref;
	bool sr_enabled = false;

	wakeref = intel_display_power_get(dev_priv, POWER_DOMAIN_INIT);

	if (INTEL_GEN(dev_priv) >= 9)
		/* no global SR status; inspect per-plane WM */;
	else if (HAS_PCH_SPLIT(dev_priv))
		sr_enabled = I915_READ(WM1_LP_ILK) & WM1_LP_SR_EN;
	else if (IS_I965GM(dev_priv) || IS_G4X(dev_priv) ||
		 IS_I945G(dev_priv) || IS_I945GM(dev_priv))
		sr_enabled = I915_READ(FW_BLC_SELF) & FW_BLC_SELF_EN;
	else if (IS_I915GM(dev_priv))
		sr_enabled = I915_READ(INSTPM) & INSTPM_SELF_EN;
	else if (IS_PINEVIEW(dev_priv))
		sr_enabled = I915_READ(DSPFW3) & PINEVIEW_SELF_REFRESH_EN;
	else if (IS_VALLEYVIEW(dev_priv) || IS_CHERRYVIEW(dev_priv))
		sr_enabled = I915_READ(FW_BLC_SELF_VLV) & FW_CSPWRDWNEN;

	intel_display_power_put(dev_priv, POWER_DOMAIN_INIT, wakeref);

	seq_printf(m, "self-refresh: %s\n", enableddisabled(sr_enabled));

	return 0;
}

static int i915_ring_freq_table(struct seq_file *m, void *unused)
{
	struct drm_i915_private *dev_priv = node_to_i915(m->private);
	struct intel_rps *rps = &dev_priv->gt.rps;
	unsigned int max_gpu_freq, min_gpu_freq;
	intel_wakeref_t wakeref;
	int gpu_freq, ia_freq;

	if (!HAS_LLC(dev_priv))
		return -ENODEV;

	min_gpu_freq = rps->min_freq;
	max_gpu_freq = rps->max_freq;
	if (IS_GEN9_BC(dev_priv) || INTEL_GEN(dev_priv) >= 10) {
		/* Convert GT frequency to 50 HZ units */
		min_gpu_freq /= GEN9_FREQ_SCALER;
		max_gpu_freq /= GEN9_FREQ_SCALER;
	}

	seq_puts(m, "GPU freq (MHz)\tEffective CPU freq (MHz)\tEffective Ring freq (MHz)\n");

	wakeref = intel_runtime_pm_get(&dev_priv->runtime_pm);
	for (gpu_freq = min_gpu_freq; gpu_freq <= max_gpu_freq; gpu_freq++) {
		ia_freq = gpu_freq;
		sandybridge_pcode_read(dev_priv,
				       GEN6_PCODE_READ_MIN_FREQ_TABLE,
				       &ia_freq, NULL);
		seq_printf(m, "%d\t\t%d\t\t\t\t%d\n",
			   intel_gpu_freq(rps,
					  (gpu_freq *
					   (IS_GEN9_BC(dev_priv) ||
					    INTEL_GEN(dev_priv) >= 10 ?
					    GEN9_FREQ_SCALER : 1))),
			   ((ia_freq >> 0) & 0xff) * 100,
			   ((ia_freq >> 8) & 0xff) * 100);
	}
	intel_runtime_pm_put(&dev_priv->runtime_pm, wakeref);

	return 0;
}

static int i915_opregion(struct seq_file *m, void *unused)
{
	struct intel_opregion *opregion = &node_to_i915(m->private)->opregion;

	if (opregion->header)
		seq_write(m, opregion->header, OPREGION_SIZE);

	return 0;
}

static int i915_vbt(struct seq_file *m, void *unused)
{
	struct intel_opregion *opregion = &node_to_i915(m->private)->opregion;

	if (opregion->vbt)
		seq_write(m, opregion->vbt, opregion->vbt_size);

	return 0;
}

static int i915_gem_framebuffer_info(struct seq_file *m, void *data)
{
	struct drm_i915_private *dev_priv = node_to_i915(m->private);
	struct drm_device *dev = &dev_priv->drm;
	struct intel_framebuffer *fbdev_fb = NULL;
	struct drm_framebuffer *drm_fb;

#ifdef CONFIG_DRM_FBDEV_EMULATION
	if (dev_priv->fbdev && dev_priv->fbdev->helper.fb) {
		fbdev_fb = to_intel_framebuffer(dev_priv->fbdev->helper.fb);

		seq_printf(m, "fbcon size: %d x %d, depth %d, %d bpp, modifier 0x%llx, refcount %d, obj ",
			   fbdev_fb->base.width,
			   fbdev_fb->base.height,
			   fbdev_fb->base.format->depth,
			   fbdev_fb->base.format->cpp[0] * 8,
			   fbdev_fb->base.modifier,
			   drm_framebuffer_read_refcount(&fbdev_fb->base));
		describe_obj(m, intel_fb_obj(&fbdev_fb->base));
		seq_putc(m, '\n');
	}
#endif

	mutex_lock(&dev->mode_config.fb_lock);
	drm_for_each_fb(drm_fb, dev) {
		struct intel_framebuffer *fb = to_intel_framebuffer(drm_fb);
		if (fb == fbdev_fb)
			continue;

		seq_printf(m, "user size: %d x %d, depth %d, %d bpp, modifier 0x%llx, refcount %d, obj ",
			   fb->base.width,
			   fb->base.height,
			   fb->base.format->depth,
			   fb->base.format->cpp[0] * 8,
			   fb->base.modifier,
			   drm_framebuffer_read_refcount(&fb->base));
		describe_obj(m, intel_fb_obj(&fb->base));
		seq_putc(m, '\n');
	}
	mutex_unlock(&dev->mode_config.fb_lock);

	return 0;
}

static void describe_ctx_ring(struct seq_file *m, struct intel_ring *ring)
{
	seq_printf(m, " (ringbuffer, space: %d, head: %u, tail: %u, emit: %u)",
		   ring->space, ring->head, ring->tail, ring->emit);
}

static int i915_context_status(struct seq_file *m, void *unused)
{
	struct drm_i915_private *i915 = node_to_i915(m->private);
	struct i915_gem_context *ctx, *cn;

	spin_lock(&i915->gem.contexts.lock);
	list_for_each_entry_safe(ctx, cn, &i915->gem.contexts.list, link) {
		struct i915_gem_engines_iter it;
		struct intel_context *ce;

		if (!kref_get_unless_zero(&ctx->ref))
			continue;

		spin_unlock(&i915->gem.contexts.lock);

		seq_puts(m, "HW context ");
		if (ctx->pid) {
			struct task_struct *task;

			task = get_pid_task(ctx->pid, PIDTYPE_PID);
			if (task) {
				seq_printf(m, "(%s [%d]) ",
					   task->comm, task->pid);
				put_task_struct(task);
			}
		} else if (IS_ERR(ctx->file_priv)) {
			seq_puts(m, "(deleted) ");
		} else {
			seq_puts(m, "(kernel) ");
		}

		seq_putc(m, ctx->remap_slice ? 'R' : 'r');
		seq_putc(m, '\n');

		for_each_gem_engine(ce,
				    i915_gem_context_lock_engines(ctx), it) {
			if (intel_context_pin_if_active(ce)) {
				seq_printf(m, "%s: ", ce->engine->name);
				if (ce->state)
					describe_obj(m, ce->state->obj);
				describe_ctx_ring(m, ce->ring);
				seq_putc(m, '\n');
				intel_context_unpin(ce);
			}
		}
		i915_gem_context_unlock_engines(ctx);

		seq_putc(m, '\n');

		spin_lock(&i915->gem.contexts.lock);
		list_safe_reset_next(ctx, cn, link);
		i915_gem_context_put(ctx);
	}
	spin_unlock(&i915->gem.contexts.lock);

	return 0;
}

static const char *swizzle_string(unsigned swizzle)
{
	switch (swizzle) {
	case I915_BIT_6_SWIZZLE_NONE:
		return "none";
	case I915_BIT_6_SWIZZLE_9:
		return "bit9";
	case I915_BIT_6_SWIZZLE_9_10:
		return "bit9/bit10";
	case I915_BIT_6_SWIZZLE_9_11:
		return "bit9/bit11";
	case I915_BIT_6_SWIZZLE_9_10_11:
		return "bit9/bit10/bit11";
	case I915_BIT_6_SWIZZLE_9_17:
		return "bit9/bit17";
	case I915_BIT_6_SWIZZLE_9_10_17:
		return "bit9/bit10/bit17";
	case I915_BIT_6_SWIZZLE_UNKNOWN:
		return "unknown";
	}

	return "bug";
}

static int i915_swizzle_info(struct seq_file *m, void *data)
{
	struct drm_i915_private *dev_priv = node_to_i915(m->private);
	struct intel_uncore *uncore = &dev_priv->uncore;
	intel_wakeref_t wakeref;

	wakeref = intel_runtime_pm_get(&dev_priv->runtime_pm);

	seq_printf(m, "bit6 swizzle for X-tiling = %s\n",
		   swizzle_string(dev_priv->ggtt.bit_6_swizzle_x));
	seq_printf(m, "bit6 swizzle for Y-tiling = %s\n",
		   swizzle_string(dev_priv->ggtt.bit_6_swizzle_y));

	if (IS_GEN_RANGE(dev_priv, 3, 4)) {
		seq_printf(m, "DDC = 0x%08x\n",
			   intel_uncore_read(uncore, DCC));
		seq_printf(m, "DDC2 = 0x%08x\n",
			   intel_uncore_read(uncore, DCC2));
		seq_printf(m, "C0DRB3 = 0x%04x\n",
			   intel_uncore_read16(uncore, C0DRB3));
		seq_printf(m, "C1DRB3 = 0x%04x\n",
			   intel_uncore_read16(uncore, C1DRB3));
	} else if (INTEL_GEN(dev_priv) >= 6) {
		seq_printf(m, "MAD_DIMM_C0 = 0x%08x\n",
			   intel_uncore_read(uncore, MAD_DIMM_C0));
		seq_printf(m, "MAD_DIMM_C1 = 0x%08x\n",
			   intel_uncore_read(uncore, MAD_DIMM_C1));
		seq_printf(m, "MAD_DIMM_C2 = 0x%08x\n",
			   intel_uncore_read(uncore, MAD_DIMM_C2));
		seq_printf(m, "TILECTL = 0x%08x\n",
			   intel_uncore_read(uncore, TILECTL));
		if (INTEL_GEN(dev_priv) >= 8)
			seq_printf(m, "GAMTARBMODE = 0x%08x\n",
				   intel_uncore_read(uncore, GAMTARBMODE));
		else
			seq_printf(m, "ARB_MODE = 0x%08x\n",
				   intel_uncore_read(uncore, ARB_MODE));
		seq_printf(m, "DISP_ARB_CTL = 0x%08x\n",
			   intel_uncore_read(uncore, DISP_ARB_CTL));
	}

	if (dev_priv->quirks & QUIRK_PIN_SWIZZLED_PAGES)
		seq_puts(m, "L-shaped memory detected\n");

	intel_runtime_pm_put(&dev_priv->runtime_pm, wakeref);

	return 0;
}

static const char *rps_power_to_str(unsigned int power)
{
	static const char * const strings[] = {
		[LOW_POWER] = "low power",
		[BETWEEN] = "mixed",
		[HIGH_POWER] = "high power",
	};

	if (power >= ARRAY_SIZE(strings) || !strings[power])
		return "unknown";

	return strings[power];
}

static int i915_rps_boost_info(struct seq_file *m, void *data)
{
	struct drm_i915_private *dev_priv = node_to_i915(m->private);
	struct intel_rps *rps = &dev_priv->gt.rps;

	seq_printf(m, "RPS enabled? %d\n", rps->enabled);
	seq_printf(m, "GPU busy? %s\n", yesno(dev_priv->gt.awake));
	seq_printf(m, "Boosts outstanding? %d\n",
		   atomic_read(&rps->num_waiters));
	seq_printf(m, "Interactive? %d\n", READ_ONCE(rps->power.interactive));
	seq_printf(m, "Frequency requested %d, actual %d\n",
		   intel_gpu_freq(rps, rps->cur_freq),
		   intel_rps_read_actual_frequency(rps));
	seq_printf(m, "  min hard:%d, soft:%d; max soft:%d, hard:%d\n",
		   intel_gpu_freq(rps, rps->min_freq),
		   intel_gpu_freq(rps, rps->min_freq_softlimit),
		   intel_gpu_freq(rps, rps->max_freq_softlimit),
		   intel_gpu_freq(rps, rps->max_freq));
	seq_printf(m, "  idle:%d, efficient:%d, boost:%d\n",
		   intel_gpu_freq(rps, rps->idle_freq),
		   intel_gpu_freq(rps, rps->efficient_freq),
		   intel_gpu_freq(rps, rps->boost_freq));

	seq_printf(m, "Wait boosts: %d\n", atomic_read(&rps->boosts));

	if (INTEL_GEN(dev_priv) >= 6 && rps->enabled && dev_priv->gt.awake) {
		u32 rpup, rpupei;
		u32 rpdown, rpdownei;

		intel_uncore_forcewake_get(&dev_priv->uncore, FORCEWAKE_ALL);
		rpup = I915_READ_FW(GEN6_RP_CUR_UP) & GEN6_RP_EI_MASK;
		rpupei = I915_READ_FW(GEN6_RP_CUR_UP_EI) & GEN6_RP_EI_MASK;
		rpdown = I915_READ_FW(GEN6_RP_CUR_DOWN) & GEN6_RP_EI_MASK;
		rpdownei = I915_READ_FW(GEN6_RP_CUR_DOWN_EI) & GEN6_RP_EI_MASK;
		intel_uncore_forcewake_put(&dev_priv->uncore, FORCEWAKE_ALL);

		seq_printf(m, "\nRPS Autotuning (current \"%s\" window):\n",
			   rps_power_to_str(rps->power.mode));
		seq_printf(m, "  Avg. up: %d%% [above threshold? %d%%]\n",
			   rpup && rpupei ? 100 * rpup / rpupei : 0,
			   rps->power.up_threshold);
		seq_printf(m, "  Avg. down: %d%% [below threshold? %d%%]\n",
			   rpdown && rpdownei ? 100 * rpdown / rpdownei : 0,
			   rps->power.down_threshold);
	} else {
		seq_puts(m, "\nRPS Autotuning inactive\n");
	}

	return 0;
}

static int i915_llc(struct seq_file *m, void *data)
{
	struct drm_i915_private *dev_priv = node_to_i915(m->private);
	const bool edram = INTEL_GEN(dev_priv) > 8;

	seq_printf(m, "LLC: %s\n", yesno(HAS_LLC(dev_priv)));
	seq_printf(m, "%s: %uMB\n", edram ? "eDRAM" : "eLLC",
		   dev_priv->edram_size_mb);

	return 0;
}

static int i915_huc_load_status_info(struct seq_file *m, void *data)
{
	struct drm_i915_private *dev_priv = node_to_i915(m->private);
	intel_wakeref_t wakeref;
	struct drm_printer p;

	if (!HAS_GT_UC(dev_priv))
		return -ENODEV;

	p = drm_seq_file_printer(m);
	intel_uc_fw_dump(&dev_priv->gt.uc.huc.fw, &p);

	with_intel_runtime_pm(&dev_priv->runtime_pm, wakeref)
		seq_printf(m, "\nHuC status 0x%08x:\n", I915_READ(HUC_STATUS2));

	return 0;
}

static int i915_guc_load_status_info(struct seq_file *m, void *data)
{
	struct drm_i915_private *dev_priv = node_to_i915(m->private);
	intel_wakeref_t wakeref;
	struct drm_printer p;

	if (!HAS_GT_UC(dev_priv))
		return -ENODEV;

	p = drm_seq_file_printer(m);
	intel_uc_fw_dump(&dev_priv->gt.uc.guc.fw, &p);

	with_intel_runtime_pm(&dev_priv->runtime_pm, wakeref) {
		u32 tmp = I915_READ(GUC_STATUS);
		u32 i;

		seq_printf(m, "\nGuC status 0x%08x:\n", tmp);
		seq_printf(m, "\tBootrom status = 0x%x\n",
			   (tmp & GS_BOOTROM_MASK) >> GS_BOOTROM_SHIFT);
		seq_printf(m, "\tuKernel status = 0x%x\n",
			   (tmp & GS_UKERNEL_MASK) >> GS_UKERNEL_SHIFT);
		seq_printf(m, "\tMIA Core status = 0x%x\n",
			   (tmp & GS_MIA_MASK) >> GS_MIA_SHIFT);
		seq_puts(m, "\nScratch registers:\n");
		for (i = 0; i < 16; i++) {
			seq_printf(m, "\t%2d: \t0x%x\n",
				   i, I915_READ(SOFT_SCRATCH(i)));
		}
	}

	return 0;
}

static const char *
stringify_guc_log_type(enum guc_log_buffer_type type)
{
	switch (type) {
	case GUC_ISR_LOG_BUFFER:
		return "ISR";
	case GUC_DPC_LOG_BUFFER:
		return "DPC";
	case GUC_CRASH_DUMP_LOG_BUFFER:
		return "CRASH";
	default:
		MISSING_CASE(type);
	}

	return "";
}

static void i915_guc_log_info(struct seq_file *m,
			      struct drm_i915_private *dev_priv)
{
	struct intel_guc_log *log = &dev_priv->gt.uc.guc.log;
	enum guc_log_buffer_type type;

	if (!intel_guc_log_relay_created(log)) {
		seq_puts(m, "GuC log relay not created\n");
		return;
	}

	seq_puts(m, "GuC logging stats:\n");

	seq_printf(m, "\tRelay full count: %u\n",
		   log->relay.full_count);

	for (type = GUC_ISR_LOG_BUFFER; type < GUC_MAX_LOG_BUFFER; type++) {
		seq_printf(m, "\t%s:\tflush count %10u, overflow count %10u\n",
			   stringify_guc_log_type(type),
			   log->stats[type].flush,
			   log->stats[type].sampled_overflow);
	}
}

static int i915_guc_info(struct seq_file *m, void *data)
{
	struct drm_i915_private *dev_priv = node_to_i915(m->private);

	if (!USES_GUC(dev_priv))
		return -ENODEV;

	i915_guc_log_info(m, dev_priv);

	/* Add more as required ... */

	return 0;
}

static int i915_guc_stage_pool(struct seq_file *m, void *data)
{
	struct drm_i915_private *dev_priv = node_to_i915(m->private);
	const struct intel_guc *guc = &dev_priv->gt.uc.guc;
	struct guc_stage_desc *desc = guc->stage_desc_pool_vaddr;
	int index;

	if (!USES_GUC_SUBMISSION(dev_priv))
		return -ENODEV;

	for (index = 0; index < GUC_MAX_STAGE_DESCRIPTORS; index++, desc++) {
		struct intel_engine_cs *engine;

		if (!(desc->attribute & GUC_STAGE_DESC_ATTR_ACTIVE))
			continue;

		seq_printf(m, "GuC stage descriptor %u:\n", index);
		seq_printf(m, "\tIndex: %u\n", desc->stage_id);
		seq_printf(m, "\tAttribute: 0x%x\n", desc->attribute);
		seq_printf(m, "\tPriority: %d\n", desc->priority);
		seq_printf(m, "\tDoorbell id: %d\n", desc->db_id);
		seq_printf(m, "\tEngines used: 0x%x\n",
			   desc->engines_used);
		seq_printf(m, "\tDoorbell trigger phy: 0x%llx, cpu: 0x%llx, uK: 0x%x\n",
			   desc->db_trigger_phy,
			   desc->db_trigger_cpu,
			   desc->db_trigger_uk);
		seq_printf(m, "\tProcess descriptor: 0x%x\n",
			   desc->process_desc);
		seq_printf(m, "\tWorkqueue address: 0x%x, size: 0x%x\n",
			   desc->wq_addr, desc->wq_size);
		seq_putc(m, '\n');

		for_each_uabi_engine(engine, dev_priv) {
			u32 guc_engine_id = engine->guc_id;
			struct guc_execlist_context *lrc =
						&desc->lrc[guc_engine_id];

			seq_printf(m, "\t%s LRC:\n", engine->name);
			seq_printf(m, "\t\tContext desc: 0x%x\n",
				   lrc->context_desc);
			seq_printf(m, "\t\tContext id: 0x%x\n", lrc->context_id);
			seq_printf(m, "\t\tLRCA: 0x%x\n", lrc->ring_lrca);
			seq_printf(m, "\t\tRing begin: 0x%x\n", lrc->ring_begin);
			seq_printf(m, "\t\tRing end: 0x%x\n", lrc->ring_end);
			seq_putc(m, '\n');
		}
	}

	return 0;
}

static int i915_guc_log_dump(struct seq_file *m, void *data)
{
	struct drm_info_node *node = m->private;
	struct drm_i915_private *dev_priv = node_to_i915(node);
	bool dump_load_err = !!node->info_ent->data;
	struct drm_i915_gem_object *obj = NULL;
	u32 *log;
	int i = 0;

	if (!HAS_GT_UC(dev_priv))
		return -ENODEV;

	if (dump_load_err)
		obj = dev_priv->gt.uc.load_err_log;
	else if (dev_priv->gt.uc.guc.log.vma)
		obj = dev_priv->gt.uc.guc.log.vma->obj;

	if (!obj)
		return 0;

	log = i915_gem_object_pin_map(obj, I915_MAP_WC);
	if (IS_ERR(log)) {
		DRM_DEBUG("Failed to pin object\n");
		seq_puts(m, "(log data unaccessible)\n");
		return PTR_ERR(log);
	}

	for (i = 0; i < obj->base.size / sizeof(u32); i += 4)
		seq_printf(m, "0x%08x 0x%08x 0x%08x 0x%08x\n",
			   *(log + i), *(log + i + 1),
			   *(log + i + 2), *(log + i + 3));

	seq_putc(m, '\n');

	i915_gem_object_unpin_map(obj);

	return 0;
}

static int i915_guc_log_level_get(void *data, u64 *val)
{
	struct drm_i915_private *dev_priv = data;

	if (!USES_GUC(dev_priv))
		return -ENODEV;

	*val = intel_guc_log_get_level(&dev_priv->gt.uc.guc.log);

	return 0;
}

static int i915_guc_log_level_set(void *data, u64 val)
{
	struct drm_i915_private *dev_priv = data;

	if (!USES_GUC(dev_priv))
		return -ENODEV;

	return intel_guc_log_set_level(&dev_priv->gt.uc.guc.log, val);
}

DEFINE_SIMPLE_ATTRIBUTE(i915_guc_log_level_fops,
			i915_guc_log_level_get, i915_guc_log_level_set,
			"%lld\n");

static int i915_guc_log_relay_open(struct inode *inode, struct file *file)
{
	struct drm_i915_private *i915 = inode->i_private;
	struct intel_guc *guc = &i915->gt.uc.guc;
	struct intel_guc_log *log = &guc->log;

	if (!intel_guc_is_ready(guc))
		return -ENODEV;

	file->private_data = log;

	return intel_guc_log_relay_open(log);
}

static ssize_t
i915_guc_log_relay_write(struct file *filp,
			 const char __user *ubuf,
			 size_t cnt,
			 loff_t *ppos)
{
	struct intel_guc_log *log = filp->private_data;
	int val;
	int ret;

	ret = kstrtoint_from_user(ubuf, cnt, 0, &val);
	if (ret < 0)
		return ret;

	/*
	 * Enable and start the guc log relay on value of 1.
	 * Flush log relay for any other value.
	 */
	if (val == 1)
		ret = intel_guc_log_relay_start(log);
	else
		intel_guc_log_relay_flush(log);

	return ret ?: cnt;
}

static int i915_guc_log_relay_release(struct inode *inode, struct file *file)
{
	struct drm_i915_private *i915 = inode->i_private;
	struct intel_guc *guc = &i915->gt.uc.guc;

	intel_guc_log_relay_close(&guc->log);
	return 0;
}

static const struct file_operations i915_guc_log_relay_fops = {
	.owner = THIS_MODULE,
	.open = i915_guc_log_relay_open,
	.write = i915_guc_log_relay_write,
	.release = i915_guc_log_relay_release,
};

static int i915_psr_sink_status_show(struct seq_file *m, void *data)
{
	u8 val;
	static const char * const sink_status[] = {
		"inactive",
		"transition to active, capture and display",
		"active, display from RFB",
		"active, capture and display on sink device timings",
		"transition to inactive, capture and display, timing re-sync",
		"reserved",
		"reserved",
		"sink internal error",
	};
	struct drm_connector *connector = m->private;
	struct drm_i915_private *dev_priv = to_i915(connector->dev);
	struct intel_dp *intel_dp =
<<<<<<< HEAD
		enc_to_intel_dp(intel_attached_encoder(to_intel_connector(connector)));
=======
		intel_attached_dp(to_intel_connector(connector));
>>>>>>> 8faa7251
	int ret;

	if (!CAN_PSR(dev_priv)) {
		seq_puts(m, "PSR Unsupported\n");
		return -ENODEV;
	}

	if (connector->status != connector_status_connected)
		return -ENODEV;

	ret = drm_dp_dpcd_readb(&intel_dp->aux, DP_PSR_STATUS, &val);

	if (ret == 1) {
		const char *str = "unknown";

		val &= DP_PSR_SINK_STATE_MASK;
		if (val < ARRAY_SIZE(sink_status))
			str = sink_status[val];
		seq_printf(m, "Sink PSR status: 0x%x [%s]\n", val, str);
	} else {
		return ret;
	}

	return 0;
}
DEFINE_SHOW_ATTRIBUTE(i915_psr_sink_status);

static void
psr_source_status(struct drm_i915_private *dev_priv, struct seq_file *m)
{
	u32 val, status_val;
	const char *status = "unknown";

	if (dev_priv->psr.psr2_enabled) {
		static const char * const live_status[] = {
			"IDLE",
			"CAPTURE",
			"CAPTURE_FS",
			"SLEEP",
			"BUFON_FW",
			"ML_UP",
			"SU_STANDBY",
			"FAST_SLEEP",
			"DEEP_SLEEP",
			"BUF_ON",
			"TG_ON"
		};
		val = I915_READ(EDP_PSR2_STATUS(dev_priv->psr.transcoder));
		status_val = (val & EDP_PSR2_STATUS_STATE_MASK) >>
			      EDP_PSR2_STATUS_STATE_SHIFT;
		if (status_val < ARRAY_SIZE(live_status))
			status = live_status[status_val];
	} else {
		static const char * const live_status[] = {
			"IDLE",
			"SRDONACK",
			"SRDENT",
			"BUFOFF",
			"BUFON",
			"AUXACK",
			"SRDOFFACK",
			"SRDENT_ON",
		};
		val = I915_READ(EDP_PSR_STATUS(dev_priv->psr.transcoder));
		status_val = (val & EDP_PSR_STATUS_STATE_MASK) >>
			      EDP_PSR_STATUS_STATE_SHIFT;
		if (status_val < ARRAY_SIZE(live_status))
			status = live_status[status_val];
	}

	seq_printf(m, "Source PSR status: %s [0x%08x]\n", status, val);
}

static int i915_edp_psr_status(struct seq_file *m, void *data)
{
	struct drm_i915_private *dev_priv = node_to_i915(m->private);
	struct i915_psr *psr = &dev_priv->psr;
	intel_wakeref_t wakeref;
	const char *status;
	bool enabled;
	u32 val;

	if (!HAS_PSR(dev_priv))
		return -ENODEV;

	seq_printf(m, "Sink support: %s", yesno(psr->sink_support));
	if (psr->dp)
		seq_printf(m, " [0x%02x]", psr->dp->psr_dpcd[0]);
	seq_puts(m, "\n");

	if (!psr->sink_support)
		return 0;

	wakeref = intel_runtime_pm_get(&dev_priv->runtime_pm);
	mutex_lock(&psr->lock);

	if (psr->enabled)
		status = psr->psr2_enabled ? "PSR2 enabled" : "PSR1 enabled";
	else
		status = "disabled";
	seq_printf(m, "PSR mode: %s\n", status);

	if (!psr->enabled) {
		seq_printf(m, "PSR sink not reliable: %s\n",
			   yesno(psr->sink_not_reliable));

		goto unlock;
	}

	if (psr->psr2_enabled) {
		val = I915_READ(EDP_PSR2_CTL(dev_priv->psr.transcoder));
		enabled = val & EDP_PSR2_ENABLE;
	} else {
		val = I915_READ(EDP_PSR_CTL(dev_priv->psr.transcoder));
		enabled = val & EDP_PSR_ENABLE;
	}
	seq_printf(m, "Source PSR ctl: %s [0x%08x]\n",
		   enableddisabled(enabled), val);
	psr_source_status(dev_priv, m);
	seq_printf(m, "Busy frontbuffer bits: 0x%08x\n",
		   psr->busy_frontbuffer_bits);

	/*
	 * SKL+ Perf counter is reset to 0 everytime DC state is entered
	 */
	if (IS_HASWELL(dev_priv) || IS_BROADWELL(dev_priv)) {
		val = I915_READ(EDP_PSR_PERF_CNT(dev_priv->psr.transcoder));
		val &= EDP_PSR_PERF_CNT_MASK;
		seq_printf(m, "Performance counter: %u\n", val);
	}

	if (psr->debug & I915_PSR_DEBUG_IRQ) {
		seq_printf(m, "Last attempted entry at: %lld\n",
			   psr->last_entry_attempt);
		seq_printf(m, "Last exit at: %lld\n", psr->last_exit);
	}

	if (psr->psr2_enabled) {
		u32 su_frames_val[3];
		int frame;

		/*
		 * Reading all 3 registers before hand to minimize crossing a
		 * frame boundary between register reads
		 */
		for (frame = 0; frame < PSR2_SU_STATUS_FRAMES; frame += 3) {
			val = I915_READ(PSR2_SU_STATUS(dev_priv->psr.transcoder,
						       frame));
			su_frames_val[frame / 3] = val;
		}

		seq_puts(m, "Frame:\tPSR2 SU blocks:\n");

		for (frame = 0; frame < PSR2_SU_STATUS_FRAMES; frame++) {
			u32 su_blocks;

			su_blocks = su_frames_val[frame / 3] &
				    PSR2_SU_STATUS_MASK(frame);
			su_blocks = su_blocks >> PSR2_SU_STATUS_SHIFT(frame);
			seq_printf(m, "%d\t%d\n", frame, su_blocks);
		}
	}

unlock:
	mutex_unlock(&psr->lock);
	intel_runtime_pm_put(&dev_priv->runtime_pm, wakeref);

	return 0;
}

static int
i915_edp_psr_debug_set(void *data, u64 val)
{
	struct drm_i915_private *dev_priv = data;
	intel_wakeref_t wakeref;
	int ret;

	if (!CAN_PSR(dev_priv))
		return -ENODEV;

	DRM_DEBUG_KMS("Setting PSR debug to %llx\n", val);

	wakeref = intel_runtime_pm_get(&dev_priv->runtime_pm);

	ret = intel_psr_debug_set(dev_priv, val);

	intel_runtime_pm_put(&dev_priv->runtime_pm, wakeref);

	return ret;
}

static int
i915_edp_psr_debug_get(void *data, u64 *val)
{
	struct drm_i915_private *dev_priv = data;

	if (!CAN_PSR(dev_priv))
		return -ENODEV;

	*val = READ_ONCE(dev_priv->psr.debug);
	return 0;
}

DEFINE_SIMPLE_ATTRIBUTE(i915_edp_psr_debug_fops,
			i915_edp_psr_debug_get, i915_edp_psr_debug_set,
			"%llu\n");

static int i915_energy_uJ(struct seq_file *m, void *data)
{
	struct drm_i915_private *dev_priv = node_to_i915(m->private);
	unsigned long long power;
	intel_wakeref_t wakeref;
	u32 units;

	if (INTEL_GEN(dev_priv) < 6)
		return -ENODEV;

	if (rdmsrl_safe(MSR_RAPL_POWER_UNIT, &power))
		return -ENODEV;

	units = (power & 0x1f00) >> 8;
	with_intel_runtime_pm(&dev_priv->runtime_pm, wakeref)
		power = I915_READ(MCH_SECP_NRG_STTS);

	power = (1000000 * power) >> units; /* convert to uJ */
	seq_printf(m, "%llu", power);

	return 0;
}

static int i915_runtime_pm_status(struct seq_file *m, void *unused)
{
	struct drm_i915_private *dev_priv = node_to_i915(m->private);
	struct pci_dev *pdev = dev_priv->drm.pdev;

	if (!HAS_RUNTIME_PM(dev_priv))
		seq_puts(m, "Runtime power management not supported\n");

	seq_printf(m, "Runtime power status: %s\n",
		   enableddisabled(!dev_priv->power_domains.wakeref));

	seq_printf(m, "GPU idle: %s\n", yesno(!dev_priv->gt.awake));
	seq_printf(m, "IRQs disabled: %s\n",
		   yesno(!intel_irqs_enabled(dev_priv)));
#ifdef CONFIG_PM
	seq_printf(m, "Usage count: %d\n",
		   atomic_read(&dev_priv->drm.dev->power.usage_count));
#else
	seq_printf(m, "Device Power Management (CONFIG_PM) disabled\n");
#endif
	seq_printf(m, "PCI device power state: %s [%d]\n",
		   pci_power_name(pdev->current_state),
		   pdev->current_state);

	if (IS_ENABLED(CONFIG_DRM_I915_DEBUG_RUNTIME_PM)) {
		struct drm_printer p = drm_seq_file_printer(m);

		print_intel_runtime_pm_wakeref(&dev_priv->runtime_pm, &p);
	}

	return 0;
}

static int i915_power_domain_info(struct seq_file *m, void *unused)
{
	struct drm_i915_private *dev_priv = node_to_i915(m->private);
	struct i915_power_domains *power_domains = &dev_priv->power_domains;
	int i;

	mutex_lock(&power_domains->lock);

	seq_printf(m, "%-25s %s\n", "Power well/domain", "Use count");
	for (i = 0; i < power_domains->power_well_count; i++) {
		struct i915_power_well *power_well;
		enum intel_display_power_domain power_domain;

		power_well = &power_domains->power_wells[i];
		seq_printf(m, "%-25s %d\n", power_well->desc->name,
			   power_well->count);

		for_each_power_domain(power_domain, power_well->desc->domains)
			seq_printf(m, "  %-23s %d\n",
				 intel_display_power_domain_str(power_domain),
				 power_domains->domain_use_count[power_domain]);
	}

	mutex_unlock(&power_domains->lock);

	return 0;
}

static int i915_dmc_info(struct seq_file *m, void *unused)
{
	struct drm_i915_private *dev_priv = node_to_i915(m->private);
	intel_wakeref_t wakeref;
	struct intel_csr *csr;
	i915_reg_t dc5_reg, dc6_reg = {};

	if (!HAS_CSR(dev_priv))
		return -ENODEV;

	csr = &dev_priv->csr;

	wakeref = intel_runtime_pm_get(&dev_priv->runtime_pm);

	seq_printf(m, "fw loaded: %s\n", yesno(csr->dmc_payload != NULL));
	seq_printf(m, "path: %s\n", csr->fw_path);

	if (!csr->dmc_payload)
		goto out;

	seq_printf(m, "version: %d.%d\n", CSR_VERSION_MAJOR(csr->version),
		   CSR_VERSION_MINOR(csr->version));

	if (INTEL_GEN(dev_priv) >= 12) {
		dc5_reg = TGL_DMC_DEBUG_DC5_COUNT;
		dc6_reg = TGL_DMC_DEBUG_DC6_COUNT;
		/*
		 * NOTE: DMC_DEBUG3 is a general purpose reg.
		 * According to B.Specs:49196 DMC f/w reuses DC5/6 counter
		 * reg for DC3CO debugging and validation,
		 * but TGL DMC f/w is using DMC_DEBUG3 reg for DC3CO counter.
		 */
		seq_printf(m, "DC3CO count: %d\n", I915_READ(DMC_DEBUG3));
	} else {
		dc5_reg = IS_BROXTON(dev_priv) ? BXT_CSR_DC3_DC5_COUNT :
						 SKL_CSR_DC3_DC5_COUNT;
		if (!IS_GEN9_LP(dev_priv))
			dc6_reg = SKL_CSR_DC5_DC6_COUNT;
	}

	seq_printf(m, "DC3 -> DC5 count: %d\n", I915_READ(dc5_reg));
	if (dc6_reg.reg)
		seq_printf(m, "DC5 -> DC6 count: %d\n", I915_READ(dc6_reg));

out:
	seq_printf(m, "program base: 0x%08x\n", I915_READ(CSR_PROGRAM(0)));
	seq_printf(m, "ssp base: 0x%08x\n", I915_READ(CSR_SSP_BASE));
	seq_printf(m, "htp: 0x%08x\n", I915_READ(CSR_HTP_SKL));

	intel_runtime_pm_put(&dev_priv->runtime_pm, wakeref);

	return 0;
}

static void intel_seq_print_mode(struct seq_file *m, int tabs,
				 const struct drm_display_mode *mode)
{
	int i;

	for (i = 0; i < tabs; i++)
		seq_putc(m, '\t');

	seq_printf(m, DRM_MODE_FMT "\n", DRM_MODE_ARG(mode));
}

static void intel_encoder_info(struct seq_file *m,
			       struct intel_crtc *crtc,
			       struct intel_encoder *encoder)
{
	struct drm_i915_private *dev_priv = node_to_i915(m->private);
	struct drm_connector_list_iter conn_iter;
	struct drm_connector *connector;

	seq_printf(m, "\t[ENCODER:%d:%s]: connectors:\n",
		   encoder->base.base.id, encoder->base.name);

	drm_connector_list_iter_begin(&dev_priv->drm, &conn_iter);
	drm_for_each_connector_iter(connector, &conn_iter) {
		const struct drm_connector_state *conn_state =
			connector->state;

		if (conn_state->best_encoder != &encoder->base)
			continue;

		seq_printf(m, "\t\t[CONNECTOR:%d:%s]\n",
			   connector->base.id, connector->name);
	}
	drm_connector_list_iter_end(&conn_iter);
}

static void intel_panel_info(struct seq_file *m, struct intel_panel *panel)
{
	const struct drm_display_mode *mode = panel->fixed_mode;

	seq_printf(m, "\tfixed mode: " DRM_MODE_FMT "\n", DRM_MODE_ARG(mode));
}

static void intel_hdcp_info(struct seq_file *m,
			    struct intel_connector *intel_connector)
{
	bool hdcp_cap, hdcp2_cap;

	hdcp_cap = intel_hdcp_capable(intel_connector);
	hdcp2_cap = intel_hdcp2_capable(intel_connector);

	if (hdcp_cap)
		seq_puts(m, "HDCP1.4 ");
	if (hdcp2_cap)
		seq_puts(m, "HDCP2.2 ");

	if (!hdcp_cap && !hdcp2_cap)
		seq_puts(m, "None");

	seq_puts(m, "\n");
}

static void intel_dp_info(struct seq_file *m,
			  struct intel_connector *intel_connector)
{
<<<<<<< HEAD
	struct intel_encoder *intel_encoder = intel_connector->encoder;
=======
	struct intel_encoder *intel_encoder = intel_attached_encoder(intel_connector);
>>>>>>> 8faa7251
	struct intel_dp *intel_dp = enc_to_intel_dp(intel_encoder);

	seq_printf(m, "\tDPCD rev: %x\n", intel_dp->dpcd[DP_DPCD_REV]);
	seq_printf(m, "\taudio support: %s\n", yesno(intel_dp->has_audio));
	if (intel_connector->base.connector_type == DRM_MODE_CONNECTOR_eDP)
		intel_panel_info(m, &intel_connector->panel);

	drm_dp_downstream_debug(m, intel_dp->dpcd, intel_dp->downstream_ports,
				&intel_dp->aux);
	if (intel_connector->hdcp.shim) {
		seq_puts(m, "\tHDCP version: ");
		intel_hdcp_info(m, intel_connector);
	}
}

static void intel_dp_mst_info(struct seq_file *m,
			  struct intel_connector *intel_connector)
{
	struct intel_encoder *intel_encoder = intel_attached_encoder(intel_connector);
	struct intel_dp_mst_encoder *intel_mst =
		enc_to_mst(intel_encoder);
	struct intel_digital_port *intel_dig_port = intel_mst->primary;
	struct intel_dp *intel_dp = &intel_dig_port->dp;
	bool has_audio = drm_dp_mst_port_has_audio(&intel_dp->mst_mgr,
					intel_connector->port);

	seq_printf(m, "\taudio support: %s\n", yesno(has_audio));
}

static void intel_hdmi_info(struct seq_file *m,
			    struct intel_connector *intel_connector)
{
<<<<<<< HEAD
	struct intel_encoder *intel_encoder = intel_connector->encoder;
=======
	struct intel_encoder *intel_encoder = intel_attached_encoder(intel_connector);
>>>>>>> 8faa7251
	struct intel_hdmi *intel_hdmi = enc_to_intel_hdmi(intel_encoder);

	seq_printf(m, "\taudio support: %s\n", yesno(intel_hdmi->has_audio));
	if (intel_connector->hdcp.shim) {
		seq_puts(m, "\tHDCP version: ");
		intel_hdcp_info(m, intel_connector);
	}
}

static void intel_lvds_info(struct seq_file *m,
			    struct intel_connector *intel_connector)
{
	intel_panel_info(m, &intel_connector->panel);
}

static void intel_connector_info(struct seq_file *m,
				 struct drm_connector *connector)
{
	struct intel_connector *intel_connector = to_intel_connector(connector);
	const struct drm_connector_state *conn_state = connector->state;
	struct intel_encoder *encoder =
		to_intel_encoder(conn_state->best_encoder);
	const struct drm_display_mode *mode;

	seq_printf(m, "[CONNECTOR:%d:%s]: status: %s\n",
		   connector->base.id, connector->name,
		   drm_get_connector_status_name(connector->status));

	if (connector->status == connector_status_disconnected)
		return;

	seq_printf(m, "\tphysical dimensions: %dx%dmm\n",
		   connector->display_info.width_mm,
		   connector->display_info.height_mm);
	seq_printf(m, "\tsubpixel order: %s\n",
		   drm_get_subpixel_order_name(connector->display_info.subpixel_order));
	seq_printf(m, "\tCEA rev: %d\n", connector->display_info.cea_rev);

	if (!encoder)
		return;

	switch (connector->connector_type) {
	case DRM_MODE_CONNECTOR_DisplayPort:
	case DRM_MODE_CONNECTOR_eDP:
		if (encoder->type == INTEL_OUTPUT_DP_MST)
			intel_dp_mst_info(m, intel_connector);
		else
			intel_dp_info(m, intel_connector);
		break;
	case DRM_MODE_CONNECTOR_LVDS:
		if (encoder->type == INTEL_OUTPUT_LVDS)
			intel_lvds_info(m, intel_connector);
		break;
	case DRM_MODE_CONNECTOR_HDMIA:
		if (encoder->type == INTEL_OUTPUT_HDMI ||
		    encoder->type == INTEL_OUTPUT_DDI)
			intel_hdmi_info(m, intel_connector);
		break;
	default:
		break;
	}

	seq_printf(m, "\tmodes:\n");
	list_for_each_entry(mode, &connector->modes, head)
		intel_seq_print_mode(m, 2, mode);
}

static const char *plane_type(enum drm_plane_type type)
{
	switch (type) {
	case DRM_PLANE_TYPE_OVERLAY:
		return "OVL";
	case DRM_PLANE_TYPE_PRIMARY:
		return "PRI";
	case DRM_PLANE_TYPE_CURSOR:
		return "CUR";
	/*
	 * Deliberately omitting default: to generate compiler warnings
	 * when a new drm_plane_type gets added.
	 */
	}

	return "unknown";
}

static void plane_rotation(char *buf, size_t bufsize, unsigned int rotation)
{
	/*
	 * According to doc only one DRM_MODE_ROTATE_ is allowed but this
	 * will print them all to visualize if the values are misused
	 */
	snprintf(buf, bufsize,
		 "%s%s%s%s%s%s(0x%08x)",
		 (rotation & DRM_MODE_ROTATE_0) ? "0 " : "",
		 (rotation & DRM_MODE_ROTATE_90) ? "90 " : "",
		 (rotation & DRM_MODE_ROTATE_180) ? "180 " : "",
		 (rotation & DRM_MODE_ROTATE_270) ? "270 " : "",
		 (rotation & DRM_MODE_REFLECT_X) ? "FLIPX " : "",
		 (rotation & DRM_MODE_REFLECT_Y) ? "FLIPY " : "",
		 rotation);
}

static void intel_plane_uapi_info(struct seq_file *m, struct intel_plane *plane)
{
	const struct intel_plane_state *plane_state =
		to_intel_plane_state(plane->base.state);
	const struct drm_framebuffer *fb = plane_state->uapi.fb;
	struct drm_format_name_buf format_name;
	struct drm_rect src, dst;
	char rot_str[48];

	src = drm_plane_state_src(&plane_state->uapi);
	dst = drm_plane_state_dest(&plane_state->uapi);

	if (fb)
		drm_get_format_name(fb->format->format, &format_name);

	plane_rotation(rot_str, sizeof(rot_str),
		       plane_state->uapi.rotation);

	seq_printf(m, "\t\tuapi: fb=%d,%s,%dx%d, src=" DRM_RECT_FP_FMT ", dst=" DRM_RECT_FMT ", rotation=%s\n",
		   fb ? fb->base.id : 0, fb ? format_name.str : "n/a",
		   fb ? fb->width : 0, fb ? fb->height : 0,
		   DRM_RECT_FP_ARG(&src),
		   DRM_RECT_ARG(&dst),
		   rot_str);
}

static void intel_plane_hw_info(struct seq_file *m, struct intel_plane *plane)
{
	const struct intel_plane_state *plane_state =
		to_intel_plane_state(plane->base.state);
	const struct drm_framebuffer *fb = plane_state->hw.fb;
	struct drm_format_name_buf format_name;
	char rot_str[48];

	if (!fb)
		return;

	drm_get_format_name(fb->format->format, &format_name);

	plane_rotation(rot_str, sizeof(rot_str),
		       plane_state->hw.rotation);

	seq_printf(m, "\t\thw: fb=%d,%s,%dx%d, visible=%s, src=" DRM_RECT_FP_FMT ", dst=" DRM_RECT_FMT ", rotation=%s\n",
		   fb->base.id, format_name.str,
		   fb->width, fb->height,
		   yesno(plane_state->uapi.visible),
		   DRM_RECT_FP_ARG(&plane_state->uapi.src),
		   DRM_RECT_ARG(&plane_state->uapi.dst),
		   rot_str);
}

static void intel_plane_info(struct seq_file *m, struct intel_crtc *crtc)
{
	struct drm_i915_private *dev_priv = node_to_i915(m->private);
	struct intel_plane *plane;

	for_each_intel_plane_on_crtc(&dev_priv->drm, crtc, plane) {
		seq_printf(m, "\t[PLANE:%d:%s]: type=%s\n",
			   plane->base.base.id, plane->base.name,
			   plane_type(plane->base.type));
		intel_plane_uapi_info(m, plane);
		intel_plane_hw_info(m, plane);
	}
}

static void intel_scaler_info(struct seq_file *m, struct intel_crtc *crtc)
{
	const struct intel_crtc_state *crtc_state =
		to_intel_crtc_state(crtc->base.state);
	int num_scalers = crtc->num_scalers;
	int i;

	/* Not all platformas have a scaler */
	if (num_scalers) {
		seq_printf(m, "\tnum_scalers=%d, scaler_users=%x scaler_id=%d",
			   num_scalers,
			   crtc_state->scaler_state.scaler_users,
			   crtc_state->scaler_state.scaler_id);

		for (i = 0; i < num_scalers; i++) {
			const struct intel_scaler *sc =
				&crtc_state->scaler_state.scalers[i];

			seq_printf(m, ", scalers[%d]: use=%s, mode=%x",
				   i, yesno(sc->in_use), sc->mode);
		}
		seq_puts(m, "\n");
	} else {
		seq_puts(m, "\tNo scalers available on this platform\n");
	}
}

static void intel_crtc_info(struct seq_file *m, struct intel_crtc *crtc)
{
	struct drm_i915_private *dev_priv = node_to_i915(m->private);
	const struct intel_crtc_state *crtc_state =
		to_intel_crtc_state(crtc->base.state);
	struct intel_encoder *encoder;

	seq_printf(m, "[CRTC:%d:%s]:\n",
		   crtc->base.base.id, crtc->base.name);

	seq_printf(m, "\tuapi: enable=%s, active=%s, mode=" DRM_MODE_FMT "\n",
		   yesno(crtc_state->uapi.enable),
		   yesno(crtc_state->uapi.active),
		   DRM_MODE_ARG(&crtc_state->uapi.mode));

	if (crtc_state->hw.enable) {
		seq_printf(m, "\thw: active=%s, adjusted_mode=" DRM_MODE_FMT "\n",
			   yesno(crtc_state->hw.active),
			   DRM_MODE_ARG(&crtc_state->hw.adjusted_mode));

		seq_printf(m, "\tpipe src size=%dx%d, dither=%s, bpp=%d\n",
			   crtc_state->pipe_src_w, crtc_state->pipe_src_h,
			   yesno(crtc_state->dither), crtc_state->pipe_bpp);

		intel_scaler_info(m, crtc);
	}

	for_each_intel_encoder_mask(&dev_priv->drm, encoder,
				    crtc_state->uapi.encoder_mask)
		intel_encoder_info(m, crtc, encoder);

	intel_plane_info(m, crtc);

	seq_printf(m, "\tunderrun reporting: cpu=%s pch=%s\n",
		   yesno(!crtc->cpu_fifo_underrun_disabled),
		   yesno(!crtc->pch_fifo_underrun_disabled));
}

static int i915_display_info(struct seq_file *m, void *unused)
{
	struct drm_i915_private *dev_priv = node_to_i915(m->private);
	struct drm_device *dev = &dev_priv->drm;
	struct intel_crtc *crtc;
	struct drm_connector *connector;
	struct drm_connector_list_iter conn_iter;
	intel_wakeref_t wakeref;

	wakeref = intel_runtime_pm_get(&dev_priv->runtime_pm);

	drm_modeset_lock_all(dev);

	seq_printf(m, "CRTC info\n");
	seq_printf(m, "---------\n");
	for_each_intel_crtc(dev, crtc)
		intel_crtc_info(m, crtc);

	seq_printf(m, "\n");
	seq_printf(m, "Connector info\n");
	seq_printf(m, "--------------\n");
	drm_connector_list_iter_begin(dev, &conn_iter);
	drm_for_each_connector_iter(connector, &conn_iter)
		intel_connector_info(m, connector);
	drm_connector_list_iter_end(&conn_iter);

	drm_modeset_unlock_all(dev);

	intel_runtime_pm_put(&dev_priv->runtime_pm, wakeref);

	return 0;
}

static int i915_engine_info(struct seq_file *m, void *unused)
{
	struct drm_i915_private *dev_priv = node_to_i915(m->private);
	struct intel_engine_cs *engine;
	intel_wakeref_t wakeref;
	struct drm_printer p;

	wakeref = intel_runtime_pm_get(&dev_priv->runtime_pm);

	seq_printf(m, "GT awake? %s [%d]\n",
		   yesno(dev_priv->gt.awake),
		   atomic_read(&dev_priv->gt.wakeref.count));
	seq_printf(m, "CS timestamp frequency: %u kHz\n",
		   RUNTIME_INFO(dev_priv)->cs_timestamp_frequency_khz);

	p = drm_seq_file_printer(m);
	for_each_uabi_engine(engine, dev_priv)
		intel_engine_dump(engine, &p, "%s\n", engine->name);

	intel_runtime_pm_put(&dev_priv->runtime_pm, wakeref);

	return 0;
}

static int i915_rcs_topology(struct seq_file *m, void *unused)
{
	struct drm_i915_private *dev_priv = node_to_i915(m->private);
	struct drm_printer p = drm_seq_file_printer(m);

	intel_device_info_print_topology(&RUNTIME_INFO(dev_priv)->sseu, &p);

	return 0;
}

static int i915_shrinker_info(struct seq_file *m, void *unused)
{
	struct drm_i915_private *i915 = node_to_i915(m->private);

	seq_printf(m, "seeks = %d\n", i915->mm.shrinker.seeks);
	seq_printf(m, "batch = %lu\n", i915->mm.shrinker.batch);

	return 0;
}

static int i915_shared_dplls_info(struct seq_file *m, void *unused)
{
	struct drm_i915_private *dev_priv = node_to_i915(m->private);
	struct drm_device *dev = &dev_priv->drm;
	int i;

	drm_modeset_lock_all(dev);
	for (i = 0; i < dev_priv->num_shared_dpll; i++) {
		struct intel_shared_dpll *pll = &dev_priv->shared_dplls[i];

		seq_printf(m, "DPLL%i: %s, id: %i\n", i, pll->info->name,
			   pll->info->id);
		seq_printf(m, " crtc_mask: 0x%08x, active: 0x%x, on: %s\n",
			   pll->state.crtc_mask, pll->active_mask, yesno(pll->on));
		seq_printf(m, " tracked hardware state:\n");
		seq_printf(m, " dpll:    0x%08x\n", pll->state.hw_state.dpll);
		seq_printf(m, " dpll_md: 0x%08x\n",
			   pll->state.hw_state.dpll_md);
		seq_printf(m, " fp0:     0x%08x\n", pll->state.hw_state.fp0);
		seq_printf(m, " fp1:     0x%08x\n", pll->state.hw_state.fp1);
		seq_printf(m, " wrpll:   0x%08x\n", pll->state.hw_state.wrpll);
		seq_printf(m, " cfgcr0:  0x%08x\n", pll->state.hw_state.cfgcr0);
		seq_printf(m, " cfgcr1:  0x%08x\n", pll->state.hw_state.cfgcr1);
		seq_printf(m, " mg_refclkin_ctl:        0x%08x\n",
			   pll->state.hw_state.mg_refclkin_ctl);
		seq_printf(m, " mg_clktop2_coreclkctl1: 0x%08x\n",
			   pll->state.hw_state.mg_clktop2_coreclkctl1);
		seq_printf(m, " mg_clktop2_hsclkctl:    0x%08x\n",
			   pll->state.hw_state.mg_clktop2_hsclkctl);
		seq_printf(m, " mg_pll_div0:  0x%08x\n",
			   pll->state.hw_state.mg_pll_div0);
		seq_printf(m, " mg_pll_div1:  0x%08x\n",
			   pll->state.hw_state.mg_pll_div1);
		seq_printf(m, " mg_pll_lf:    0x%08x\n",
			   pll->state.hw_state.mg_pll_lf);
		seq_printf(m, " mg_pll_frac_lock: 0x%08x\n",
			   pll->state.hw_state.mg_pll_frac_lock);
		seq_printf(m, " mg_pll_ssc:   0x%08x\n",
			   pll->state.hw_state.mg_pll_ssc);
		seq_printf(m, " mg_pll_bias:  0x%08x\n",
			   pll->state.hw_state.mg_pll_bias);
		seq_printf(m, " mg_pll_tdc_coldst_bias: 0x%08x\n",
			   pll->state.hw_state.mg_pll_tdc_coldst_bias);
	}
	drm_modeset_unlock_all(dev);

	return 0;
}

static int i915_wa_registers(struct seq_file *m, void *unused)
{
	struct drm_i915_private *i915 = node_to_i915(m->private);
	struct intel_engine_cs *engine;

	for_each_uabi_engine(engine, i915) {
		const struct i915_wa_list *wal = &engine->ctx_wa_list;
		const struct i915_wa *wa;
		unsigned int count;

		count = wal->count;
		if (!count)
			continue;

		seq_printf(m, "%s: Workarounds applied: %u\n",
			   engine->name, count);

		for (wa = wal->list; count--; wa++)
			seq_printf(m, "0x%X: 0x%08X, mask: 0x%08X\n",
				   i915_mmio_reg_offset(wa->reg),
				   wa->set, wa->clr);

		seq_printf(m, "\n");
	}

	return 0;
}

static int i915_ipc_status_show(struct seq_file *m, void *data)
{
	struct drm_i915_private *dev_priv = m->private;

	seq_printf(m, "Isochronous Priority Control: %s\n",
			yesno(dev_priv->ipc_enabled));
	return 0;
}

static int i915_ipc_status_open(struct inode *inode, struct file *file)
{
	struct drm_i915_private *dev_priv = inode->i_private;

	if (!HAS_IPC(dev_priv))
		return -ENODEV;

	return single_open(file, i915_ipc_status_show, dev_priv);
}

static ssize_t i915_ipc_status_write(struct file *file, const char __user *ubuf,
				     size_t len, loff_t *offp)
{
	struct seq_file *m = file->private_data;
	struct drm_i915_private *dev_priv = m->private;
	intel_wakeref_t wakeref;
	bool enable;
	int ret;

	ret = kstrtobool_from_user(ubuf, len, &enable);
	if (ret < 0)
		return ret;

	with_intel_runtime_pm(&dev_priv->runtime_pm, wakeref) {
		if (!dev_priv->ipc_enabled && enable)
			DRM_INFO("Enabling IPC: WM will be proper only after next commit\n");
		dev_priv->wm.distrust_bios_wm = true;
		dev_priv->ipc_enabled = enable;
		intel_enable_ipc(dev_priv);
	}

	return len;
}

static const struct file_operations i915_ipc_status_fops = {
	.owner = THIS_MODULE,
	.open = i915_ipc_status_open,
	.read = seq_read,
	.llseek = seq_lseek,
	.release = single_release,
	.write = i915_ipc_status_write
};

static int i915_ddb_info(struct seq_file *m, void *unused)
{
	struct drm_i915_private *dev_priv = node_to_i915(m->private);
	struct drm_device *dev = &dev_priv->drm;
	struct skl_ddb_entry *entry;
	struct intel_crtc *crtc;

	if (INTEL_GEN(dev_priv) < 9)
		return -ENODEV;

	drm_modeset_lock_all(dev);

	seq_printf(m, "%-15s%8s%8s%8s\n", "", "Start", "End", "Size");

	for_each_intel_crtc(&dev_priv->drm, crtc) {
		struct intel_crtc_state *crtc_state =
			to_intel_crtc_state(crtc->base.state);
		enum pipe pipe = crtc->pipe;
		enum plane_id plane_id;

		seq_printf(m, "Pipe %c\n", pipe_name(pipe));

		for_each_plane_id_on_crtc(crtc, plane_id) {
			entry = &crtc_state->wm.skl.plane_ddb_y[plane_id];
			seq_printf(m, "  Plane%-8d%8u%8u%8u\n", plane_id + 1,
				   entry->start, entry->end,
				   skl_ddb_entry_size(entry));
		}

		entry = &crtc_state->wm.skl.plane_ddb_y[PLANE_CURSOR];
		seq_printf(m, "  %-13s%8u%8u%8u\n", "Cursor", entry->start,
			   entry->end, skl_ddb_entry_size(entry));
	}

	drm_modeset_unlock_all(dev);

	return 0;
}

static void drrs_status_per_crtc(struct seq_file *m,
				 struct drm_device *dev,
				 struct intel_crtc *intel_crtc)
{
	struct drm_i915_private *dev_priv = to_i915(dev);
	struct i915_drrs *drrs = &dev_priv->drrs;
	int vrefresh = 0;
	struct drm_connector *connector;
	struct drm_connector_list_iter conn_iter;

	drm_connector_list_iter_begin(dev, &conn_iter);
	drm_for_each_connector_iter(connector, &conn_iter) {
		if (connector->state->crtc != &intel_crtc->base)
			continue;

		seq_printf(m, "%s:\n", connector->name);
	}
	drm_connector_list_iter_end(&conn_iter);

	seq_puts(m, "\n");

	if (to_intel_crtc_state(intel_crtc->base.state)->has_drrs) {
		struct intel_panel *panel;

		mutex_lock(&drrs->mutex);
		/* DRRS Supported */
		seq_puts(m, "\tDRRS Supported: Yes\n");

		/* disable_drrs() will make drrs->dp NULL */
		if (!drrs->dp) {
			seq_puts(m, "Idleness DRRS: Disabled\n");
			if (dev_priv->psr.enabled)
				seq_puts(m,
				"\tAs PSR is enabled, DRRS is not enabled\n");
			mutex_unlock(&drrs->mutex);
			return;
		}

		panel = &drrs->dp->attached_connector->panel;
		seq_printf(m, "\t\tBusy_frontbuffer_bits: 0x%X",
					drrs->busy_frontbuffer_bits);

		seq_puts(m, "\n\t\t");
		if (drrs->refresh_rate_type == DRRS_HIGH_RR) {
			seq_puts(m, "DRRS_State: DRRS_HIGH_RR\n");
			vrefresh = panel->fixed_mode->vrefresh;
		} else if (drrs->refresh_rate_type == DRRS_LOW_RR) {
			seq_puts(m, "DRRS_State: DRRS_LOW_RR\n");
			vrefresh = panel->downclock_mode->vrefresh;
		} else {
			seq_printf(m, "DRRS_State: Unknown(%d)\n",
						drrs->refresh_rate_type);
			mutex_unlock(&drrs->mutex);
			return;
		}
		seq_printf(m, "\t\tVrefresh: %d", vrefresh);

		seq_puts(m, "\n\t\t");
		mutex_unlock(&drrs->mutex);
	} else {
		/* DRRS not supported. Print the VBT parameter*/
		seq_puts(m, "\tDRRS Supported : No");
	}
	seq_puts(m, "\n");
}

static int i915_drrs_status(struct seq_file *m, void *unused)
{
	struct drm_i915_private *dev_priv = node_to_i915(m->private);
	struct drm_device *dev = &dev_priv->drm;
	struct intel_crtc *intel_crtc;
	int active_crtc_cnt = 0;

	drm_modeset_lock_all(dev);
	for_each_intel_crtc(dev, intel_crtc) {
		if (intel_crtc->base.state->active) {
			active_crtc_cnt++;
			seq_printf(m, "\nCRTC %d:  ", active_crtc_cnt);

			drrs_status_per_crtc(m, dev, intel_crtc);
		}
	}
	drm_modeset_unlock_all(dev);

	if (!active_crtc_cnt)
		seq_puts(m, "No active crtc found\n");

	return 0;
}

static int i915_dp_mst_info(struct seq_file *m, void *unused)
{
	struct drm_i915_private *dev_priv = node_to_i915(m->private);
	struct drm_device *dev = &dev_priv->drm;
	struct intel_encoder *intel_encoder;
	struct intel_digital_port *intel_dig_port;
	struct drm_connector *connector;
	struct drm_connector_list_iter conn_iter;

	drm_connector_list_iter_begin(dev, &conn_iter);
	drm_for_each_connector_iter(connector, &conn_iter) {
		if (connector->connector_type != DRM_MODE_CONNECTOR_DisplayPort)
			continue;

		intel_encoder = intel_attached_encoder(to_intel_connector(connector));
		if (!intel_encoder || intel_encoder->type == INTEL_OUTPUT_DP_MST)
			continue;

		intel_dig_port = enc_to_dig_port(intel_encoder);
		if (!intel_dig_port->dp.can_mst)
			continue;

		seq_printf(m, "MST Source Port [ENCODER:%d:%s]\n",
			   intel_dig_port->base.base.base.id,
			   intel_dig_port->base.base.name);
		drm_dp_mst_dump_topology(m, &intel_dig_port->dp.mst_mgr);
	}
	drm_connector_list_iter_end(&conn_iter);

	return 0;
}

static ssize_t i915_displayport_test_active_write(struct file *file,
						  const char __user *ubuf,
						  size_t len, loff_t *offp)
{
	char *input_buffer;
	int status = 0;
	struct drm_device *dev;
	struct drm_connector *connector;
	struct drm_connector_list_iter conn_iter;
	struct intel_dp *intel_dp;
	int val = 0;

	dev = ((struct seq_file *)file->private_data)->private;

	if (len == 0)
		return 0;

	input_buffer = memdup_user_nul(ubuf, len);
	if (IS_ERR(input_buffer))
		return PTR_ERR(input_buffer);

	DRM_DEBUG_DRIVER("Copied %d bytes from user\n", (unsigned int)len);

	drm_connector_list_iter_begin(dev, &conn_iter);
	drm_for_each_connector_iter(connector, &conn_iter) {
		struct intel_encoder *encoder;

		if (connector->connector_type !=
		    DRM_MODE_CONNECTOR_DisplayPort)
			continue;

		encoder = to_intel_encoder(connector->encoder);
		if (encoder && encoder->type == INTEL_OUTPUT_DP_MST)
			continue;

		if (encoder && connector->status == connector_status_connected) {
			intel_dp = enc_to_intel_dp(encoder);
			status = kstrtoint(input_buffer, 10, &val);
			if (status < 0)
				break;
			DRM_DEBUG_DRIVER("Got %d for test active\n", val);
			/* To prevent erroneous activation of the compliance
			 * testing code, only accept an actual value of 1 here
			 */
			if (val == 1)
				intel_dp->compliance.test_active = true;
			else
				intel_dp->compliance.test_active = false;
		}
	}
	drm_connector_list_iter_end(&conn_iter);
	kfree(input_buffer);
	if (status < 0)
		return status;

	*offp += len;
	return len;
}

static int i915_displayport_test_active_show(struct seq_file *m, void *data)
{
	struct drm_i915_private *dev_priv = m->private;
	struct drm_device *dev = &dev_priv->drm;
	struct drm_connector *connector;
	struct drm_connector_list_iter conn_iter;
	struct intel_dp *intel_dp;

	drm_connector_list_iter_begin(dev, &conn_iter);
	drm_for_each_connector_iter(connector, &conn_iter) {
		struct intel_encoder *encoder;

		if (connector->connector_type !=
		    DRM_MODE_CONNECTOR_DisplayPort)
			continue;

		encoder = to_intel_encoder(connector->encoder);
		if (encoder && encoder->type == INTEL_OUTPUT_DP_MST)
			continue;

		if (encoder && connector->status == connector_status_connected) {
			intel_dp = enc_to_intel_dp(encoder);
			if (intel_dp->compliance.test_active)
				seq_puts(m, "1");
			else
				seq_puts(m, "0");
		} else
			seq_puts(m, "0");
	}
	drm_connector_list_iter_end(&conn_iter);

	return 0;
}

static int i915_displayport_test_active_open(struct inode *inode,
					     struct file *file)
{
	return single_open(file, i915_displayport_test_active_show,
			   inode->i_private);
}

static const struct file_operations i915_displayport_test_active_fops = {
	.owner = THIS_MODULE,
	.open = i915_displayport_test_active_open,
	.read = seq_read,
	.llseek = seq_lseek,
	.release = single_release,
	.write = i915_displayport_test_active_write
};

static int i915_displayport_test_data_show(struct seq_file *m, void *data)
{
	struct drm_i915_private *dev_priv = m->private;
	struct drm_device *dev = &dev_priv->drm;
	struct drm_connector *connector;
	struct drm_connector_list_iter conn_iter;
	struct intel_dp *intel_dp;

	drm_connector_list_iter_begin(dev, &conn_iter);
	drm_for_each_connector_iter(connector, &conn_iter) {
		struct intel_encoder *encoder;

		if (connector->connector_type !=
		    DRM_MODE_CONNECTOR_DisplayPort)
			continue;

		encoder = to_intel_encoder(connector->encoder);
		if (encoder && encoder->type == INTEL_OUTPUT_DP_MST)
			continue;

		if (encoder && connector->status == connector_status_connected) {
			intel_dp = enc_to_intel_dp(encoder);
			if (intel_dp->compliance.test_type ==
			    DP_TEST_LINK_EDID_READ)
				seq_printf(m, "%lx",
					   intel_dp->compliance.test_data.edid);
			else if (intel_dp->compliance.test_type ==
				 DP_TEST_LINK_VIDEO_PATTERN) {
				seq_printf(m, "hdisplay: %d\n",
					   intel_dp->compliance.test_data.hdisplay);
				seq_printf(m, "vdisplay: %d\n",
					   intel_dp->compliance.test_data.vdisplay);
				seq_printf(m, "bpc: %u\n",
					   intel_dp->compliance.test_data.bpc);
			}
		} else
			seq_puts(m, "0");
	}
	drm_connector_list_iter_end(&conn_iter);

	return 0;
}
DEFINE_SHOW_ATTRIBUTE(i915_displayport_test_data);

static int i915_displayport_test_type_show(struct seq_file *m, void *data)
{
	struct drm_i915_private *dev_priv = m->private;
	struct drm_device *dev = &dev_priv->drm;
	struct drm_connector *connector;
	struct drm_connector_list_iter conn_iter;
	struct intel_dp *intel_dp;

	drm_connector_list_iter_begin(dev, &conn_iter);
	drm_for_each_connector_iter(connector, &conn_iter) {
		struct intel_encoder *encoder;

		if (connector->connector_type !=
		    DRM_MODE_CONNECTOR_DisplayPort)
			continue;

		encoder = to_intel_encoder(connector->encoder);
		if (encoder && encoder->type == INTEL_OUTPUT_DP_MST)
			continue;

		if (encoder && connector->status == connector_status_connected) {
			intel_dp = enc_to_intel_dp(encoder);
			seq_printf(m, "%02lx", intel_dp->compliance.test_type);
		} else
			seq_puts(m, "0");
	}
	drm_connector_list_iter_end(&conn_iter);

	return 0;
}
DEFINE_SHOW_ATTRIBUTE(i915_displayport_test_type);

static void wm_latency_show(struct seq_file *m, const u16 wm[8])
{
	struct drm_i915_private *dev_priv = m->private;
	struct drm_device *dev = &dev_priv->drm;
	int level;
	int num_levels;

	if (IS_CHERRYVIEW(dev_priv))
		num_levels = 3;
	else if (IS_VALLEYVIEW(dev_priv))
		num_levels = 1;
	else if (IS_G4X(dev_priv))
		num_levels = 3;
	else
		num_levels = ilk_wm_max_level(dev_priv) + 1;

	drm_modeset_lock_all(dev);

	for (level = 0; level < num_levels; level++) {
		unsigned int latency = wm[level];

		/*
		 * - WM1+ latency values in 0.5us units
		 * - latencies are in us on gen9/vlv/chv
		 */
		if (INTEL_GEN(dev_priv) >= 9 ||
		    IS_VALLEYVIEW(dev_priv) ||
		    IS_CHERRYVIEW(dev_priv) ||
		    IS_G4X(dev_priv))
			latency *= 10;
		else if (level > 0)
			latency *= 5;

		seq_printf(m, "WM%d %u (%u.%u usec)\n",
			   level, wm[level], latency / 10, latency % 10);
	}

	drm_modeset_unlock_all(dev);
}

static int pri_wm_latency_show(struct seq_file *m, void *data)
{
	struct drm_i915_private *dev_priv = m->private;
	const u16 *latencies;

	if (INTEL_GEN(dev_priv) >= 9)
		latencies = dev_priv->wm.skl_latency;
	else
		latencies = dev_priv->wm.pri_latency;

	wm_latency_show(m, latencies);

	return 0;
}

static int spr_wm_latency_show(struct seq_file *m, void *data)
{
	struct drm_i915_private *dev_priv = m->private;
	const u16 *latencies;

	if (INTEL_GEN(dev_priv) >= 9)
		latencies = dev_priv->wm.skl_latency;
	else
		latencies = dev_priv->wm.spr_latency;

	wm_latency_show(m, latencies);

	return 0;
}

static int cur_wm_latency_show(struct seq_file *m, void *data)
{
	struct drm_i915_private *dev_priv = m->private;
	const u16 *latencies;

	if (INTEL_GEN(dev_priv) >= 9)
		latencies = dev_priv->wm.skl_latency;
	else
		latencies = dev_priv->wm.cur_latency;

	wm_latency_show(m, latencies);

	return 0;
}

static int pri_wm_latency_open(struct inode *inode, struct file *file)
{
	struct drm_i915_private *dev_priv = inode->i_private;

	if (INTEL_GEN(dev_priv) < 5 && !IS_G4X(dev_priv))
		return -ENODEV;

	return single_open(file, pri_wm_latency_show, dev_priv);
}

static int spr_wm_latency_open(struct inode *inode, struct file *file)
{
	struct drm_i915_private *dev_priv = inode->i_private;

	if (HAS_GMCH(dev_priv))
		return -ENODEV;

	return single_open(file, spr_wm_latency_show, dev_priv);
}

static int cur_wm_latency_open(struct inode *inode, struct file *file)
{
	struct drm_i915_private *dev_priv = inode->i_private;

	if (HAS_GMCH(dev_priv))
		return -ENODEV;

	return single_open(file, cur_wm_latency_show, dev_priv);
}

static ssize_t wm_latency_write(struct file *file, const char __user *ubuf,
				size_t len, loff_t *offp, u16 wm[8])
{
	struct seq_file *m = file->private_data;
	struct drm_i915_private *dev_priv = m->private;
	struct drm_device *dev = &dev_priv->drm;
	u16 new[8] = { 0 };
	int num_levels;
	int level;
	int ret;
	char tmp[32];

	if (IS_CHERRYVIEW(dev_priv))
		num_levels = 3;
	else if (IS_VALLEYVIEW(dev_priv))
		num_levels = 1;
	else if (IS_G4X(dev_priv))
		num_levels = 3;
	else
		num_levels = ilk_wm_max_level(dev_priv) + 1;

	if (len >= sizeof(tmp))
		return -EINVAL;

	if (copy_from_user(tmp, ubuf, len))
		return -EFAULT;

	tmp[len] = '\0';

	ret = sscanf(tmp, "%hu %hu %hu %hu %hu %hu %hu %hu",
		     &new[0], &new[1], &new[2], &new[3],
		     &new[4], &new[5], &new[6], &new[7]);
	if (ret != num_levels)
		return -EINVAL;

	drm_modeset_lock_all(dev);

	for (level = 0; level < num_levels; level++)
		wm[level] = new[level];

	drm_modeset_unlock_all(dev);

	return len;
}


static ssize_t pri_wm_latency_write(struct file *file, const char __user *ubuf,
				    size_t len, loff_t *offp)
{
	struct seq_file *m = file->private_data;
	struct drm_i915_private *dev_priv = m->private;
	u16 *latencies;

	if (INTEL_GEN(dev_priv) >= 9)
		latencies = dev_priv->wm.skl_latency;
	else
		latencies = dev_priv->wm.pri_latency;

	return wm_latency_write(file, ubuf, len, offp, latencies);
}

static ssize_t spr_wm_latency_write(struct file *file, const char __user *ubuf,
				    size_t len, loff_t *offp)
{
	struct seq_file *m = file->private_data;
	struct drm_i915_private *dev_priv = m->private;
	u16 *latencies;

	if (INTEL_GEN(dev_priv) >= 9)
		latencies = dev_priv->wm.skl_latency;
	else
		latencies = dev_priv->wm.spr_latency;

	return wm_latency_write(file, ubuf, len, offp, latencies);
}

static ssize_t cur_wm_latency_write(struct file *file, const char __user *ubuf,
				    size_t len, loff_t *offp)
{
	struct seq_file *m = file->private_data;
	struct drm_i915_private *dev_priv = m->private;
	u16 *latencies;

	if (INTEL_GEN(dev_priv) >= 9)
		latencies = dev_priv->wm.skl_latency;
	else
		latencies = dev_priv->wm.cur_latency;

	return wm_latency_write(file, ubuf, len, offp, latencies);
}

static const struct file_operations i915_pri_wm_latency_fops = {
	.owner = THIS_MODULE,
	.open = pri_wm_latency_open,
	.read = seq_read,
	.llseek = seq_lseek,
	.release = single_release,
	.write = pri_wm_latency_write
};

static const struct file_operations i915_spr_wm_latency_fops = {
	.owner = THIS_MODULE,
	.open = spr_wm_latency_open,
	.read = seq_read,
	.llseek = seq_lseek,
	.release = single_release,
	.write = spr_wm_latency_write
};

static const struct file_operations i915_cur_wm_latency_fops = {
	.owner = THIS_MODULE,
	.open = cur_wm_latency_open,
	.read = seq_read,
	.llseek = seq_lseek,
	.release = single_release,
	.write = cur_wm_latency_write
};

static int
i915_wedged_get(void *data, u64 *val)
{
	struct drm_i915_private *i915 = data;
	int ret = intel_gt_terminally_wedged(&i915->gt);

	switch (ret) {
	case -EIO:
		*val = 1;
		return 0;
	case 0:
		*val = 0;
		return 0;
	default:
		return ret;
	}
}

static int
i915_wedged_set(void *data, u64 val)
{
	struct drm_i915_private *i915 = data;

	/* Flush any previous reset before applying for a new one */
	wait_event(i915->gt.reset.queue,
		   !test_bit(I915_RESET_BACKOFF, &i915->gt.reset.flags));

	intel_gt_handle_error(&i915->gt, val, I915_ERROR_CAPTURE,
			      "Manually set wedged engine mask = %llx", val);
	return 0;
}

DEFINE_SIMPLE_ATTRIBUTE(i915_wedged_fops,
			i915_wedged_get, i915_wedged_set,
			"%llu\n");

static int
i915_perf_noa_delay_set(void *data, u64 val)
{
	struct drm_i915_private *i915 = data;
	const u32 clk = RUNTIME_INFO(i915)->cs_timestamp_frequency_khz;

	/*
	 * This would lead to infinite waits as we're doing timestamp
	 * difference on the CS with only 32bits.
	 */
	if (val > mul_u32_u32(U32_MAX, clk))
		return -EINVAL;

	atomic64_set(&i915->perf.noa_programming_delay, val);
	return 0;
}

static int
i915_perf_noa_delay_get(void *data, u64 *val)
{
	struct drm_i915_private *i915 = data;

	*val = atomic64_read(&i915->perf.noa_programming_delay);
	return 0;
}

DEFINE_SIMPLE_ATTRIBUTE(i915_perf_noa_delay_fops,
			i915_perf_noa_delay_get,
			i915_perf_noa_delay_set,
			"%llu\n");

#define DROP_UNBOUND	BIT(0)
#define DROP_BOUND	BIT(1)
#define DROP_RETIRE	BIT(2)
#define DROP_ACTIVE	BIT(3)
#define DROP_FREED	BIT(4)
#define DROP_SHRINK_ALL	BIT(5)
#define DROP_IDLE	BIT(6)
#define DROP_RESET_ACTIVE	BIT(7)
#define DROP_RESET_SEQNO	BIT(8)
#define DROP_RCU	BIT(9)
#define DROP_ALL (DROP_UNBOUND	| \
		  DROP_BOUND	| \
		  DROP_RETIRE	| \
		  DROP_ACTIVE	| \
		  DROP_FREED	| \
		  DROP_SHRINK_ALL |\
		  DROP_IDLE	| \
		  DROP_RESET_ACTIVE | \
		  DROP_RESET_SEQNO | \
		  DROP_RCU)
static int
i915_drop_caches_get(void *data, u64 *val)
{
	*val = DROP_ALL;

	return 0;
}
static int
gt_drop_caches(struct intel_gt *gt, u64 val)
{
	int ret;

	if (val & DROP_RESET_ACTIVE &&
	    wait_for(intel_engines_are_idle(gt), I915_IDLE_ENGINES_TIMEOUT))
		intel_gt_set_wedged(gt);

	if (val & DROP_RETIRE)
		intel_gt_retire_requests(gt);

	if (val & (DROP_IDLE | DROP_ACTIVE)) {
		ret = intel_gt_wait_for_idle(gt, MAX_SCHEDULE_TIMEOUT);
		if (ret)
			return ret;
	}

	if (val & DROP_IDLE) {
		ret = intel_gt_pm_wait_for_idle(gt);
		if (ret)
			return ret;
	}

	if (val & DROP_RESET_ACTIVE && intel_gt_terminally_wedged(gt))
		intel_gt_handle_error(gt, ALL_ENGINES, 0, NULL);

	return 0;
}

static int
i915_drop_caches_set(void *data, u64 val)
{
	struct drm_i915_private *i915 = data;
	int ret;

	DRM_DEBUG("Dropping caches: 0x%08llx [0x%08llx]\n",
		  val, val & DROP_ALL);

	ret = gt_drop_caches(&i915->gt, val);
	if (ret)
		return ret;

	fs_reclaim_acquire(GFP_KERNEL);
	if (val & DROP_BOUND)
		i915_gem_shrink(i915, LONG_MAX, NULL, I915_SHRINK_BOUND);

	if (val & DROP_UNBOUND)
		i915_gem_shrink(i915, LONG_MAX, NULL, I915_SHRINK_UNBOUND);

	if (val & DROP_SHRINK_ALL)
		i915_gem_shrink_all(i915);
	fs_reclaim_release(GFP_KERNEL);

	if (val & DROP_RCU)
		rcu_barrier();

	if (val & DROP_FREED)
		i915_gem_drain_freed_objects(i915);

	return 0;
}

DEFINE_SIMPLE_ATTRIBUTE(i915_drop_caches_fops,
			i915_drop_caches_get, i915_drop_caches_set,
			"0x%08llx\n");

static int
i915_cache_sharing_get(void *data, u64 *val)
{
	struct drm_i915_private *dev_priv = data;
	intel_wakeref_t wakeref;
	u32 snpcr = 0;

	if (!(IS_GEN_RANGE(dev_priv, 6, 7)))
		return -ENODEV;

	with_intel_runtime_pm(&dev_priv->runtime_pm, wakeref)
		snpcr = I915_READ(GEN6_MBCUNIT_SNPCR);

	*val = (snpcr & GEN6_MBC_SNPCR_MASK) >> GEN6_MBC_SNPCR_SHIFT;

	return 0;
}

static int
i915_cache_sharing_set(void *data, u64 val)
{
	struct drm_i915_private *dev_priv = data;
	intel_wakeref_t wakeref;

	if (!(IS_GEN_RANGE(dev_priv, 6, 7)))
		return -ENODEV;

	if (val > 3)
		return -EINVAL;

	DRM_DEBUG_DRIVER("Manually setting uncore sharing to %llu\n", val);
	with_intel_runtime_pm(&dev_priv->runtime_pm, wakeref) {
		u32 snpcr;

		/* Update the cache sharing policy here as well */
		snpcr = I915_READ(GEN6_MBCUNIT_SNPCR);
		snpcr &= ~GEN6_MBC_SNPCR_MASK;
		snpcr |= val << GEN6_MBC_SNPCR_SHIFT;
		I915_WRITE(GEN6_MBCUNIT_SNPCR, snpcr);
	}

	return 0;
}

static void
intel_sseu_copy_subslices(const struct sseu_dev_info *sseu, int slice,
			  u8 *to_mask)
{
	int offset = slice * sseu->ss_stride;

	memcpy(&to_mask[offset], &sseu->subslice_mask[offset], sseu->ss_stride);
}

DEFINE_SIMPLE_ATTRIBUTE(i915_cache_sharing_fops,
			i915_cache_sharing_get, i915_cache_sharing_set,
			"%llu\n");

static void cherryview_sseu_device_status(struct drm_i915_private *dev_priv,
					  struct sseu_dev_info *sseu)
{
#define SS_MAX 2
	const int ss_max = SS_MAX;
	u32 sig1[SS_MAX], sig2[SS_MAX];
	int ss;

	sig1[0] = I915_READ(CHV_POWER_SS0_SIG1);
	sig1[1] = I915_READ(CHV_POWER_SS1_SIG1);
	sig2[0] = I915_READ(CHV_POWER_SS0_SIG2);
	sig2[1] = I915_READ(CHV_POWER_SS1_SIG2);

	for (ss = 0; ss < ss_max; ss++) {
		unsigned int eu_cnt;

		if (sig1[ss] & CHV_SS_PG_ENABLE)
			/* skip disabled subslice */
			continue;

		sseu->slice_mask = BIT(0);
		sseu->subslice_mask[0] |= BIT(ss);
		eu_cnt = ((sig1[ss] & CHV_EU08_PG_ENABLE) ? 0 : 2) +
			 ((sig1[ss] & CHV_EU19_PG_ENABLE) ? 0 : 2) +
			 ((sig1[ss] & CHV_EU210_PG_ENABLE) ? 0 : 2) +
			 ((sig2[ss] & CHV_EU311_PG_ENABLE) ? 0 : 2);
		sseu->eu_total += eu_cnt;
		sseu->eu_per_subslice = max_t(unsigned int,
					      sseu->eu_per_subslice, eu_cnt);
	}
#undef SS_MAX
}

static void gen10_sseu_device_status(struct drm_i915_private *dev_priv,
				     struct sseu_dev_info *sseu)
{
#define SS_MAX 6
	const struct intel_runtime_info *info = RUNTIME_INFO(dev_priv);
	u32 s_reg[SS_MAX], eu_reg[2 * SS_MAX], eu_mask[2];
	int s, ss;

	for (s = 0; s < info->sseu.max_slices; s++) {
		/*
		 * FIXME: Valid SS Mask respects the spec and read
		 * only valid bits for those registers, excluding reserved
		 * although this seems wrong because it would leave many
		 * subslices without ACK.
		 */
		s_reg[s] = I915_READ(GEN10_SLICE_PGCTL_ACK(s)) &
			GEN10_PGCTL_VALID_SS_MASK(s);
		eu_reg[2 * s] = I915_READ(GEN10_SS01_EU_PGCTL_ACK(s));
		eu_reg[2 * s + 1] = I915_READ(GEN10_SS23_EU_PGCTL_ACK(s));
	}

	eu_mask[0] = GEN9_PGCTL_SSA_EU08_ACK |
		     GEN9_PGCTL_SSA_EU19_ACK |
		     GEN9_PGCTL_SSA_EU210_ACK |
		     GEN9_PGCTL_SSA_EU311_ACK;
	eu_mask[1] = GEN9_PGCTL_SSB_EU08_ACK |
		     GEN9_PGCTL_SSB_EU19_ACK |
		     GEN9_PGCTL_SSB_EU210_ACK |
		     GEN9_PGCTL_SSB_EU311_ACK;

	for (s = 0; s < info->sseu.max_slices; s++) {
		if ((s_reg[s] & GEN9_PGCTL_SLICE_ACK) == 0)
			/* skip disabled slice */
			continue;

		sseu->slice_mask |= BIT(s);
		intel_sseu_copy_subslices(&info->sseu, s, sseu->subslice_mask);

		for (ss = 0; ss < info->sseu.max_subslices; ss++) {
			unsigned int eu_cnt;

			if (info->sseu.has_subslice_pg &&
			    !(s_reg[s] & (GEN9_PGCTL_SS_ACK(ss))))
				/* skip disabled subslice */
				continue;

			eu_cnt = 2 * hweight32(eu_reg[2 * s + ss / 2] &
					       eu_mask[ss % 2]);
			sseu->eu_total += eu_cnt;
			sseu->eu_per_subslice = max_t(unsigned int,
						      sseu->eu_per_subslice,
						      eu_cnt);
		}
	}
#undef SS_MAX
}

static void gen9_sseu_device_status(struct drm_i915_private *dev_priv,
				    struct sseu_dev_info *sseu)
{
#define SS_MAX 3
	const struct intel_runtime_info *info = RUNTIME_INFO(dev_priv);
	u32 s_reg[SS_MAX], eu_reg[2 * SS_MAX], eu_mask[2];
	int s, ss;

	for (s = 0; s < info->sseu.max_slices; s++) {
		s_reg[s] = I915_READ(GEN9_SLICE_PGCTL_ACK(s));
		eu_reg[2*s] = I915_READ(GEN9_SS01_EU_PGCTL_ACK(s));
		eu_reg[2*s + 1] = I915_READ(GEN9_SS23_EU_PGCTL_ACK(s));
	}

	eu_mask[0] = GEN9_PGCTL_SSA_EU08_ACK |
		     GEN9_PGCTL_SSA_EU19_ACK |
		     GEN9_PGCTL_SSA_EU210_ACK |
		     GEN9_PGCTL_SSA_EU311_ACK;
	eu_mask[1] = GEN9_PGCTL_SSB_EU08_ACK |
		     GEN9_PGCTL_SSB_EU19_ACK |
		     GEN9_PGCTL_SSB_EU210_ACK |
		     GEN9_PGCTL_SSB_EU311_ACK;

	for (s = 0; s < info->sseu.max_slices; s++) {
		if ((s_reg[s] & GEN9_PGCTL_SLICE_ACK) == 0)
			/* skip disabled slice */
			continue;

		sseu->slice_mask |= BIT(s);

		if (IS_GEN9_BC(dev_priv))
			intel_sseu_copy_subslices(&info->sseu, s,
						  sseu->subslice_mask);

		for (ss = 0; ss < info->sseu.max_subslices; ss++) {
			unsigned int eu_cnt;
			u8 ss_idx = s * info->sseu.ss_stride +
				    ss / BITS_PER_BYTE;

			if (IS_GEN9_LP(dev_priv)) {
				if (!(s_reg[s] & (GEN9_PGCTL_SS_ACK(ss))))
					/* skip disabled subslice */
					continue;

				sseu->subslice_mask[ss_idx] |=
					BIT(ss % BITS_PER_BYTE);
			}

			eu_cnt = 2 * hweight32(eu_reg[2*s + ss/2] &
					       eu_mask[ss%2]);
			sseu->eu_total += eu_cnt;
			sseu->eu_per_subslice = max_t(unsigned int,
						      sseu->eu_per_subslice,
						      eu_cnt);
		}
	}
#undef SS_MAX
}

static void bdw_sseu_device_status(struct drm_i915_private *dev_priv,
				   struct sseu_dev_info *sseu)
{
	const struct intel_runtime_info *info = RUNTIME_INFO(dev_priv);
	u32 slice_info = I915_READ(GEN8_GT_SLICE_INFO);
	int s;

	sseu->slice_mask = slice_info & GEN8_LSLICESTAT_MASK;

	if (sseu->slice_mask) {
		sseu->eu_per_subslice = info->sseu.eu_per_subslice;
		for (s = 0; s < fls(sseu->slice_mask); s++)
			intel_sseu_copy_subslices(&info->sseu, s,
						  sseu->subslice_mask);
		sseu->eu_total = sseu->eu_per_subslice *
				 intel_sseu_subslice_total(sseu);

		/* subtract fused off EU(s) from enabled slice(s) */
		for (s = 0; s < fls(sseu->slice_mask); s++) {
			u8 subslice_7eu = info->sseu.subslice_7eu[s];

			sseu->eu_total -= hweight8(subslice_7eu);
		}
	}
}

static void i915_print_sseu_info(struct seq_file *m, bool is_available_info,
				 const struct sseu_dev_info *sseu)
{
	struct drm_i915_private *dev_priv = node_to_i915(m->private);
	const char *type = is_available_info ? "Available" : "Enabled";
	int s;

	seq_printf(m, "  %s Slice Mask: %04x\n", type,
		   sseu->slice_mask);
	seq_printf(m, "  %s Slice Total: %u\n", type,
		   hweight8(sseu->slice_mask));
	seq_printf(m, "  %s Subslice Total: %u\n", type,
		   intel_sseu_subslice_total(sseu));
	for (s = 0; s < fls(sseu->slice_mask); s++) {
		seq_printf(m, "  %s Slice%i subslices: %u\n", type,
			   s, intel_sseu_subslices_per_slice(sseu, s));
	}
	seq_printf(m, "  %s EU Total: %u\n", type,
		   sseu->eu_total);
	seq_printf(m, "  %s EU Per Subslice: %u\n", type,
		   sseu->eu_per_subslice);

	if (!is_available_info)
		return;

	seq_printf(m, "  Has Pooled EU: %s\n", yesno(HAS_POOLED_EU(dev_priv)));
	if (HAS_POOLED_EU(dev_priv))
		seq_printf(m, "  Min EU in pool: %u\n", sseu->min_eu_in_pool);

	seq_printf(m, "  Has Slice Power Gating: %s\n",
		   yesno(sseu->has_slice_pg));
	seq_printf(m, "  Has Subslice Power Gating: %s\n",
		   yesno(sseu->has_subslice_pg));
	seq_printf(m, "  Has EU Power Gating: %s\n",
		   yesno(sseu->has_eu_pg));
}

static int i915_sseu_status(struct seq_file *m, void *unused)
{
	struct drm_i915_private *dev_priv = node_to_i915(m->private);
	const struct intel_runtime_info *info = RUNTIME_INFO(dev_priv);
	struct sseu_dev_info sseu;
	intel_wakeref_t wakeref;

	if (INTEL_GEN(dev_priv) < 8)
		return -ENODEV;

	seq_puts(m, "SSEU Device Info\n");
	i915_print_sseu_info(m, true, &info->sseu);

	seq_puts(m, "SSEU Device Status\n");
	memset(&sseu, 0, sizeof(sseu));
	intel_sseu_set_info(&sseu, info->sseu.max_slices,
			    info->sseu.max_subslices,
			    info->sseu.max_eus_per_subslice);

	with_intel_runtime_pm(&dev_priv->runtime_pm, wakeref) {
		if (IS_CHERRYVIEW(dev_priv))
			cherryview_sseu_device_status(dev_priv, &sseu);
		else if (IS_BROADWELL(dev_priv))
			bdw_sseu_device_status(dev_priv, &sseu);
		else if (IS_GEN(dev_priv, 9))
			gen9_sseu_device_status(dev_priv, &sseu);
		else if (INTEL_GEN(dev_priv) >= 10)
			gen10_sseu_device_status(dev_priv, &sseu);
	}

	i915_print_sseu_info(m, false, &sseu);

	return 0;
}

static int i915_forcewake_open(struct inode *inode, struct file *file)
{
	struct drm_i915_private *i915 = inode->i_private;
	struct intel_gt *gt = &i915->gt;

	atomic_inc(&gt->user_wakeref);
	intel_gt_pm_get(gt);
	if (INTEL_GEN(i915) >= 6)
		intel_uncore_forcewake_user_get(gt->uncore);

	return 0;
}

static int i915_forcewake_release(struct inode *inode, struct file *file)
{
	struct drm_i915_private *i915 = inode->i_private;
	struct intel_gt *gt = &i915->gt;

	if (INTEL_GEN(i915) >= 6)
		intel_uncore_forcewake_user_put(&i915->uncore);
	intel_gt_pm_put(gt);
	atomic_dec(&gt->user_wakeref);

	return 0;
}

static const struct file_operations i915_forcewake_fops = {
	.owner = THIS_MODULE,
	.open = i915_forcewake_open,
	.release = i915_forcewake_release,
};

static int i915_hpd_storm_ctl_show(struct seq_file *m, void *data)
{
	struct drm_i915_private *dev_priv = m->private;
	struct i915_hotplug *hotplug = &dev_priv->hotplug;

	/* Synchronize with everything first in case there's been an HPD
	 * storm, but we haven't finished handling it in the kernel yet
	 */
	intel_synchronize_irq(dev_priv);
	flush_work(&dev_priv->hotplug.dig_port_work);
	flush_delayed_work(&dev_priv->hotplug.hotplug_work);

	seq_printf(m, "Threshold: %d\n", hotplug->hpd_storm_threshold);
	seq_printf(m, "Detected: %s\n",
		   yesno(delayed_work_pending(&hotplug->reenable_work)));

	return 0;
}

static ssize_t i915_hpd_storm_ctl_write(struct file *file,
					const char __user *ubuf, size_t len,
					loff_t *offp)
{
	struct seq_file *m = file->private_data;
	struct drm_i915_private *dev_priv = m->private;
	struct i915_hotplug *hotplug = &dev_priv->hotplug;
	unsigned int new_threshold;
	int i;
	char *newline;
	char tmp[16];

	if (len >= sizeof(tmp))
		return -EINVAL;

	if (copy_from_user(tmp, ubuf, len))
		return -EFAULT;

	tmp[len] = '\0';

	/* Strip newline, if any */
	newline = strchr(tmp, '\n');
	if (newline)
		*newline = '\0';

	if (strcmp(tmp, "reset") == 0)
		new_threshold = HPD_STORM_DEFAULT_THRESHOLD;
	else if (kstrtouint(tmp, 10, &new_threshold) != 0)
		return -EINVAL;

	if (new_threshold > 0)
		DRM_DEBUG_KMS("Setting HPD storm detection threshold to %d\n",
			      new_threshold);
	else
		DRM_DEBUG_KMS("Disabling HPD storm detection\n");

	spin_lock_irq(&dev_priv->irq_lock);
	hotplug->hpd_storm_threshold = new_threshold;
	/* Reset the HPD storm stats so we don't accidentally trigger a storm */
	for_each_hpd_pin(i)
		hotplug->stats[i].count = 0;
	spin_unlock_irq(&dev_priv->irq_lock);

	/* Re-enable hpd immediately if we were in an irq storm */
	flush_delayed_work(&dev_priv->hotplug.reenable_work);

	return len;
}

static int i915_hpd_storm_ctl_open(struct inode *inode, struct file *file)
{
	return single_open(file, i915_hpd_storm_ctl_show, inode->i_private);
}

static const struct file_operations i915_hpd_storm_ctl_fops = {
	.owner = THIS_MODULE,
	.open = i915_hpd_storm_ctl_open,
	.read = seq_read,
	.llseek = seq_lseek,
	.release = single_release,
	.write = i915_hpd_storm_ctl_write
};

static int i915_hpd_short_storm_ctl_show(struct seq_file *m, void *data)
{
	struct drm_i915_private *dev_priv = m->private;

	seq_printf(m, "Enabled: %s\n",
		   yesno(dev_priv->hotplug.hpd_short_storm_enabled));

	return 0;
}

static int
i915_hpd_short_storm_ctl_open(struct inode *inode, struct file *file)
{
	return single_open(file, i915_hpd_short_storm_ctl_show,
			   inode->i_private);
}

static ssize_t i915_hpd_short_storm_ctl_write(struct file *file,
					      const char __user *ubuf,
					      size_t len, loff_t *offp)
{
	struct seq_file *m = file->private_data;
	struct drm_i915_private *dev_priv = m->private;
	struct i915_hotplug *hotplug = &dev_priv->hotplug;
	char *newline;
	char tmp[16];
	int i;
	bool new_state;

	if (len >= sizeof(tmp))
		return -EINVAL;

	if (copy_from_user(tmp, ubuf, len))
		return -EFAULT;

	tmp[len] = '\0';

	/* Strip newline, if any */
	newline = strchr(tmp, '\n');
	if (newline)
		*newline = '\0';

	/* Reset to the "default" state for this system */
	if (strcmp(tmp, "reset") == 0)
		new_state = !HAS_DP_MST(dev_priv);
	else if (kstrtobool(tmp, &new_state) != 0)
		return -EINVAL;

	DRM_DEBUG_KMS("%sabling HPD short storm detection\n",
		      new_state ? "En" : "Dis");

	spin_lock_irq(&dev_priv->irq_lock);
	hotplug->hpd_short_storm_enabled = new_state;
	/* Reset the HPD storm stats so we don't accidentally trigger a storm */
	for_each_hpd_pin(i)
		hotplug->stats[i].count = 0;
	spin_unlock_irq(&dev_priv->irq_lock);

	/* Re-enable hpd immediately if we were in an irq storm */
	flush_delayed_work(&dev_priv->hotplug.reenable_work);

	return len;
}

static const struct file_operations i915_hpd_short_storm_ctl_fops = {
	.owner = THIS_MODULE,
	.open = i915_hpd_short_storm_ctl_open,
	.read = seq_read,
	.llseek = seq_lseek,
	.release = single_release,
	.write = i915_hpd_short_storm_ctl_write,
};

static int i915_drrs_ctl_set(void *data, u64 val)
{
	struct drm_i915_private *dev_priv = data;
	struct drm_device *dev = &dev_priv->drm;
	struct intel_crtc *crtc;

	if (INTEL_GEN(dev_priv) < 7)
		return -ENODEV;

	for_each_intel_crtc(dev, crtc) {
		struct drm_connector_list_iter conn_iter;
		struct intel_crtc_state *crtc_state;
		struct drm_connector *connector;
		struct drm_crtc_commit *commit;
		int ret;

		ret = drm_modeset_lock_single_interruptible(&crtc->base.mutex);
		if (ret)
			return ret;

		crtc_state = to_intel_crtc_state(crtc->base.state);

		if (!crtc_state->hw.active ||
		    !crtc_state->has_drrs)
			goto out;

		commit = crtc_state->uapi.commit;
		if (commit) {
			ret = wait_for_completion_interruptible(&commit->hw_done);
			if (ret)
				goto out;
		}

		drm_connector_list_iter_begin(dev, &conn_iter);
		drm_for_each_connector_iter(connector, &conn_iter) {
			struct intel_encoder *encoder;
			struct intel_dp *intel_dp;

			if (!(crtc_state->uapi.connector_mask &
			      drm_connector_mask(connector)))
				continue;

			encoder = intel_attached_encoder(to_intel_connector(connector));
			if (encoder->type != INTEL_OUTPUT_EDP)
				continue;

			DRM_DEBUG_DRIVER("Manually %sabling DRRS. %llu\n",
						val ? "en" : "dis", val);

			intel_dp = enc_to_intel_dp(encoder);
			if (val)
				intel_edp_drrs_enable(intel_dp,
						      crtc_state);
			else
				intel_edp_drrs_disable(intel_dp,
						       crtc_state);
		}
		drm_connector_list_iter_end(&conn_iter);

out:
		drm_modeset_unlock(&crtc->base.mutex);
		if (ret)
			return ret;
	}

	return 0;
}

DEFINE_SIMPLE_ATTRIBUTE(i915_drrs_ctl_fops, NULL, i915_drrs_ctl_set, "%llu\n");

static ssize_t
i915_fifo_underrun_reset_write(struct file *filp,
			       const char __user *ubuf,
			       size_t cnt, loff_t *ppos)
{
	struct drm_i915_private *dev_priv = filp->private_data;
	struct intel_crtc *intel_crtc;
	struct drm_device *dev = &dev_priv->drm;
	int ret;
	bool reset;

	ret = kstrtobool_from_user(ubuf, cnt, &reset);
	if (ret)
		return ret;

	if (!reset)
		return cnt;

	for_each_intel_crtc(dev, intel_crtc) {
		struct drm_crtc_commit *commit;
		struct intel_crtc_state *crtc_state;

		ret = drm_modeset_lock_single_interruptible(&intel_crtc->base.mutex);
		if (ret)
			return ret;

		crtc_state = to_intel_crtc_state(intel_crtc->base.state);
		commit = crtc_state->uapi.commit;
		if (commit) {
			ret = wait_for_completion_interruptible(&commit->hw_done);
			if (!ret)
				ret = wait_for_completion_interruptible(&commit->flip_done);
		}

		if (!ret && crtc_state->hw.active) {
			DRM_DEBUG_KMS("Re-arming FIFO underruns on pipe %c\n",
				      pipe_name(intel_crtc->pipe));

			intel_crtc_arm_fifo_underrun(intel_crtc, crtc_state);
		}

		drm_modeset_unlock(&intel_crtc->base.mutex);

		if (ret)
			return ret;
	}

	ret = intel_fbc_reset_underrun(dev_priv);
	if (ret)
		return ret;

	return cnt;
}

static const struct file_operations i915_fifo_underrun_reset_ops = {
	.owner = THIS_MODULE,
	.open = simple_open,
	.write = i915_fifo_underrun_reset_write,
	.llseek = default_llseek,
};

static const struct drm_info_list i915_debugfs_list[] = {
	{"i915_capabilities", i915_capabilities, 0},
	{"i915_gem_objects", i915_gem_object_info, 0},
	{"i915_gem_fence_regs", i915_gem_fence_regs_info, 0},
	{"i915_gem_interrupt", i915_interrupt_info, 0},
	{"i915_guc_info", i915_guc_info, 0},
	{"i915_guc_load_status", i915_guc_load_status_info, 0},
	{"i915_guc_log_dump", i915_guc_log_dump, 0},
	{"i915_guc_load_err_log_dump", i915_guc_log_dump, 0, (void *)1},
	{"i915_guc_stage_pool", i915_guc_stage_pool, 0},
	{"i915_huc_load_status", i915_huc_load_status_info, 0},
	{"i915_frequency_info", i915_frequency_info, 0},
	{"i915_drpc_info", i915_drpc_info, 0},
	{"i915_ring_freq_table", i915_ring_freq_table, 0},
	{"i915_frontbuffer_tracking", i915_frontbuffer_tracking, 0},
	{"i915_fbc_status", i915_fbc_status, 0},
	{"i915_ips_status", i915_ips_status, 0},
	{"i915_sr_status", i915_sr_status, 0},
	{"i915_opregion", i915_opregion, 0},
	{"i915_vbt", i915_vbt, 0},
	{"i915_gem_framebuffer", i915_gem_framebuffer_info, 0},
	{"i915_context_status", i915_context_status, 0},
	{"i915_forcewake_domains", i915_forcewake_domains, 0},
	{"i915_swizzle_info", i915_swizzle_info, 0},
	{"i915_llc", i915_llc, 0},
	{"i915_edp_psr_status", i915_edp_psr_status, 0},
	{"i915_energy_uJ", i915_energy_uJ, 0},
	{"i915_runtime_pm_status", i915_runtime_pm_status, 0},
	{"i915_power_domain_info", i915_power_domain_info, 0},
	{"i915_dmc_info", i915_dmc_info, 0},
	{"i915_display_info", i915_display_info, 0},
	{"i915_engine_info", i915_engine_info, 0},
	{"i915_rcs_topology", i915_rcs_topology, 0},
	{"i915_shrinker_info", i915_shrinker_info, 0},
	{"i915_shared_dplls_info", i915_shared_dplls_info, 0},
	{"i915_dp_mst_info", i915_dp_mst_info, 0},
	{"i915_wa_registers", i915_wa_registers, 0},
	{"i915_ddb_info", i915_ddb_info, 0},
	{"i915_sseu_status", i915_sseu_status, 0},
	{"i915_drrs_status", i915_drrs_status, 0},
	{"i915_rps_boost_info", i915_rps_boost_info, 0},
};
#define I915_DEBUGFS_ENTRIES ARRAY_SIZE(i915_debugfs_list)

static const struct i915_debugfs_files {
	const char *name;
	const struct file_operations *fops;
} i915_debugfs_files[] = {
	{"i915_perf_noa_delay", &i915_perf_noa_delay_fops},
	{"i915_wedged", &i915_wedged_fops},
	{"i915_cache_sharing", &i915_cache_sharing_fops},
	{"i915_gem_drop_caches", &i915_drop_caches_fops},
#if IS_ENABLED(CONFIG_DRM_I915_CAPTURE_ERROR)
	{"i915_error_state", &i915_error_state_fops},
	{"i915_gpu_info", &i915_gpu_info_fops},
#endif
	{"i915_fifo_underrun_reset", &i915_fifo_underrun_reset_ops},
	{"i915_pri_wm_latency", &i915_pri_wm_latency_fops},
	{"i915_spr_wm_latency", &i915_spr_wm_latency_fops},
	{"i915_cur_wm_latency", &i915_cur_wm_latency_fops},
	{"i915_fbc_false_color", &i915_fbc_false_color_fops},
	{"i915_dp_test_data", &i915_displayport_test_data_fops},
	{"i915_dp_test_type", &i915_displayport_test_type_fops},
	{"i915_dp_test_active", &i915_displayport_test_active_fops},
	{"i915_guc_log_level", &i915_guc_log_level_fops},
	{"i915_guc_log_relay", &i915_guc_log_relay_fops},
	{"i915_hpd_storm_ctl", &i915_hpd_storm_ctl_fops},
	{"i915_hpd_short_storm_ctl", &i915_hpd_short_storm_ctl_fops},
	{"i915_ipc_status", &i915_ipc_status_fops},
	{"i915_drrs_ctl", &i915_drrs_ctl_fops},
	{"i915_edp_psr_debug", &i915_edp_psr_debug_fops}
};

int i915_debugfs_register(struct drm_i915_private *dev_priv)
{
	struct drm_minor *minor = dev_priv->drm.primary;
	int i;

	i915_debugfs_params(dev_priv);

	debugfs_create_file("i915_forcewake_user", S_IRUSR, minor->debugfs_root,
			    to_i915(minor->dev), &i915_forcewake_fops);
	for (i = 0; i < ARRAY_SIZE(i915_debugfs_files); i++) {
		debugfs_create_file(i915_debugfs_files[i].name,
				    S_IRUGO | S_IWUSR,
				    minor->debugfs_root,
				    to_i915(minor->dev),
				    i915_debugfs_files[i].fops);
	}

	return drm_debugfs_create_files(i915_debugfs_list,
					I915_DEBUGFS_ENTRIES,
					minor->debugfs_root, minor);
}

<<<<<<< HEAD
struct dpcd_block {
	/* DPCD dump start address. */
	unsigned int offset;
	/* DPCD dump end address, inclusive. If unset, .size will be used. */
	unsigned int end;
	/* DPCD dump size. Used if .end is unset. If unset, defaults to 1. */
	size_t size;
	/* Only valid for eDP. */
	bool edp;
};

static const struct dpcd_block i915_dpcd_debug[] = {
	{ .offset = DP_DPCD_REV, .size = DP_RECEIVER_CAP_SIZE },
	{ .offset = DP_PSR_SUPPORT, .end = DP_PSR_CAPS },
	{ .offset = DP_DOWNSTREAM_PORT_0, .size = 16 },
	{ .offset = DP_LINK_BW_SET, .end = DP_EDP_CONFIGURATION_SET },
	{ .offset = DP_SINK_COUNT, .end = DP_ADJUST_REQUEST_LANE2_3 },
	{ .offset = DP_SET_POWER },
	{ .offset = DP_EDP_DPCD_REV },
	{ .offset = DP_EDP_GENERAL_CAP_1, .end = DP_EDP_GENERAL_CAP_3 },
	{ .offset = DP_EDP_DISPLAY_CONTROL_REGISTER, .end = DP_EDP_BACKLIGHT_FREQ_CAP_MAX_LSB },
	{ .offset = DP_EDP_DBC_MINIMUM_BRIGHTNESS_SET, .end = DP_EDP_DBC_MAXIMUM_BRIGHTNESS_SET },
};

static int i915_dpcd_show(struct seq_file *m, void *data)
{
	struct drm_connector *connector = m->private;
	struct intel_dp *intel_dp =
		enc_to_intel_dp(intel_attached_encoder(to_intel_connector(connector)));
	u8 buf[16];
	ssize_t err;
	int i;

	if (connector->status != connector_status_connected)
		return -ENODEV;

	for (i = 0; i < ARRAY_SIZE(i915_dpcd_debug); i++) {
		const struct dpcd_block *b = &i915_dpcd_debug[i];
		size_t size = b->end ? b->end - b->offset + 1 : (b->size ?: 1);

		if (b->edp &&
		    connector->connector_type != DRM_MODE_CONNECTOR_eDP)
			continue;

		/* low tech for now */
		if (WARN_ON(size > sizeof(buf)))
			continue;

		err = drm_dp_dpcd_read(&intel_dp->aux, b->offset, buf, size);
		if (err < 0)
			seq_printf(m, "%04x: ERROR %d\n", b->offset, (int)err);
		else
			seq_printf(m, "%04x: %*ph\n", b->offset, (int)err, buf);
	}

	return 0;
}
DEFINE_SHOW_ATTRIBUTE(i915_dpcd);

=======
>>>>>>> 8faa7251
static int i915_panel_show(struct seq_file *m, void *data)
{
	struct drm_connector *connector = m->private;
	struct intel_dp *intel_dp =
<<<<<<< HEAD
		enc_to_intel_dp(intel_attached_encoder(to_intel_connector(connector)));
=======
		intel_attached_dp(to_intel_connector(connector));
>>>>>>> 8faa7251

	if (connector->status != connector_status_connected)
		return -ENODEV;

	seq_printf(m, "Panel power up delay: %d\n",
		   intel_dp->panel_power_up_delay);
	seq_printf(m, "Panel power down delay: %d\n",
		   intel_dp->panel_power_down_delay);
	seq_printf(m, "Backlight on delay: %d\n",
		   intel_dp->backlight_on_delay);
	seq_printf(m, "Backlight off delay: %d\n",
		   intel_dp->backlight_off_delay);

	return 0;
}
DEFINE_SHOW_ATTRIBUTE(i915_panel);

static int i915_hdcp_sink_capability_show(struct seq_file *m, void *data)
{
	struct drm_connector *connector = m->private;
	struct intel_connector *intel_connector = to_intel_connector(connector);

	if (connector->status != connector_status_connected)
		return -ENODEV;

	/* HDCP is supported by connector */
	if (!intel_connector->hdcp.shim)
		return -EINVAL;

	seq_printf(m, "%s:%d HDCP version: ", connector->name,
		   connector->base.id);
	intel_hdcp_info(m, intel_connector);

	return 0;
}
DEFINE_SHOW_ATTRIBUTE(i915_hdcp_sink_capability);

static int i915_dsc_fec_support_show(struct seq_file *m, void *data)
{
	struct drm_connector *connector = m->private;
	struct drm_device *dev = connector->dev;
	struct drm_crtc *crtc;
	struct intel_dp *intel_dp;
	struct drm_modeset_acquire_ctx ctx;
	struct intel_crtc_state *crtc_state = NULL;
	int ret = 0;
	bool try_again = false;

	drm_modeset_acquire_init(&ctx, DRM_MODESET_ACQUIRE_INTERRUPTIBLE);

	do {
		try_again = false;
		ret = drm_modeset_lock(&dev->mode_config.connection_mutex,
				       &ctx);
		if (ret) {
			if (ret == -EDEADLK && !drm_modeset_backoff(&ctx)) {
				try_again = true;
				continue;
			}
			break;
		}
		crtc = connector->state->crtc;
		if (connector->status != connector_status_connected || !crtc) {
			ret = -ENODEV;
			break;
		}
		ret = drm_modeset_lock(&crtc->mutex, &ctx);
		if (ret == -EDEADLK) {
			ret = drm_modeset_backoff(&ctx);
			if (!ret) {
				try_again = true;
				continue;
			}
			break;
		} else if (ret) {
			break;
		}
<<<<<<< HEAD
		intel_dp = enc_to_intel_dp(intel_attached_encoder(to_intel_connector(connector)));
=======
		intel_dp = intel_attached_dp(to_intel_connector(connector));
>>>>>>> 8faa7251
		crtc_state = to_intel_crtc_state(crtc->state);
		seq_printf(m, "DSC_Enabled: %s\n",
			   yesno(crtc_state->dsc.compression_enable));
		seq_printf(m, "DSC_Sink_Support: %s\n",
			   yesno(drm_dp_sink_supports_dsc(intel_dp->dsc_dpcd)));
		seq_printf(m, "Force_DSC_Enable: %s\n",
			   yesno(intel_dp->force_dsc_en));
		if (!intel_dp_is_edp(intel_dp))
			seq_printf(m, "FEC_Sink_Support: %s\n",
				   yesno(drm_dp_sink_supports_fec(intel_dp->fec_capable)));
	} while (try_again);

	drm_modeset_drop_locks(&ctx);
	drm_modeset_acquire_fini(&ctx);

	return ret;
}

static ssize_t i915_dsc_fec_support_write(struct file *file,
					  const char __user *ubuf,
					  size_t len, loff_t *offp)
{
	bool dsc_enable = false;
	int ret;
	struct drm_connector *connector =
		((struct seq_file *)file->private_data)->private;
	struct intel_encoder *encoder = intel_attached_encoder(to_intel_connector(connector));
	struct intel_dp *intel_dp = enc_to_intel_dp(encoder);

	if (len == 0)
		return 0;

	DRM_DEBUG_DRIVER("Copied %zu bytes from user to force DSC\n",
			 len);

	ret = kstrtobool_from_user(ubuf, len, &dsc_enable);
	if (ret < 0)
		return ret;

	DRM_DEBUG_DRIVER("Got %s for DSC Enable\n",
			 (dsc_enable) ? "true" : "false");
	intel_dp->force_dsc_en = dsc_enable;

	*offp += len;
	return len;
}

static int i915_dsc_fec_support_open(struct inode *inode,
				     struct file *file)
{
	return single_open(file, i915_dsc_fec_support_show,
			   inode->i_private);
}

static const struct file_operations i915_dsc_fec_support_fops = {
	.owner = THIS_MODULE,
	.open = i915_dsc_fec_support_open,
	.read = seq_read,
	.llseek = seq_lseek,
	.release = single_release,
	.write = i915_dsc_fec_support_write
};

/**
 * i915_debugfs_connector_add - add i915 specific connector debugfs files
 * @connector: pointer to a registered drm_connector
 *
 * Cleanup will be done by drm_connector_unregister() through a call to
 * drm_debugfs_connector_remove().
 *
 * Returns 0 on success, negative error codes on error.
 */
int i915_debugfs_connector_add(struct drm_connector *connector)
{
	struct dentry *root = connector->debugfs_entry;
	struct drm_i915_private *dev_priv = to_i915(connector->dev);

	/* The connector must have been registered beforehands. */
	if (!root)
		return -ENODEV;

	if (connector->connector_type == DRM_MODE_CONNECTOR_eDP) {
		debugfs_create_file("i915_panel_timings", S_IRUGO, root,
				    connector, &i915_panel_fops);
		debugfs_create_file("i915_psr_sink_status", S_IRUGO, root,
				    connector, &i915_psr_sink_status_fops);
	}

	if (connector->connector_type == DRM_MODE_CONNECTOR_DisplayPort ||
	    connector->connector_type == DRM_MODE_CONNECTOR_HDMIA ||
	    connector->connector_type == DRM_MODE_CONNECTOR_HDMIB) {
		debugfs_create_file("i915_hdcp_sink_capability", S_IRUGO, root,
				    connector, &i915_hdcp_sink_capability_fops);
	}

	if (INTEL_GEN(dev_priv) >= 10 &&
	    (connector->connector_type == DRM_MODE_CONNECTOR_DisplayPort ||
	     connector->connector_type == DRM_MODE_CONNECTOR_eDP))
		debugfs_create_file("i915_dsc_fec_support", S_IRUGO, root,
				    connector, &i915_dsc_fec_support_fops);

	return 0;
}<|MERGE_RESOLUTION|>--- conflicted
+++ resolved
@@ -1980,11 +1980,7 @@
 	struct drm_connector *connector = m->private;
 	struct drm_i915_private *dev_priv = to_i915(connector->dev);
 	struct intel_dp *intel_dp =
-<<<<<<< HEAD
-		enc_to_intel_dp(intel_attached_encoder(to_intel_connector(connector)));
-=======
 		intel_attached_dp(to_intel_connector(connector));
->>>>>>> 8faa7251
 	int ret;
 
 	if (!CAN_PSR(dev_priv)) {
@@ -2395,11 +2391,7 @@
 static void intel_dp_info(struct seq_file *m,
 			  struct intel_connector *intel_connector)
 {
-<<<<<<< HEAD
-	struct intel_encoder *intel_encoder = intel_connector->encoder;
-=======
 	struct intel_encoder *intel_encoder = intel_attached_encoder(intel_connector);
->>>>>>> 8faa7251
 	struct intel_dp *intel_dp = enc_to_intel_dp(intel_encoder);
 
 	seq_printf(m, "\tDPCD rev: %x\n", intel_dp->dpcd[DP_DPCD_REV]);
@@ -2432,11 +2424,7 @@
 static void intel_hdmi_info(struct seq_file *m,
 			    struct intel_connector *intel_connector)
 {
-<<<<<<< HEAD
-	struct intel_encoder *intel_encoder = intel_connector->encoder;
-=======
 	struct intel_encoder *intel_encoder = intel_attached_encoder(intel_connector);
->>>>>>> 8faa7251
 	struct intel_hdmi *intel_hdmi = enc_to_intel_hdmi(intel_encoder);
 
 	seq_printf(m, "\taudio support: %s\n", yesno(intel_hdmi->has_audio));
@@ -4332,77 +4320,11 @@
 					minor->debugfs_root, minor);
 }
 
-<<<<<<< HEAD
-struct dpcd_block {
-	/* DPCD dump start address. */
-	unsigned int offset;
-	/* DPCD dump end address, inclusive. If unset, .size will be used. */
-	unsigned int end;
-	/* DPCD dump size. Used if .end is unset. If unset, defaults to 1. */
-	size_t size;
-	/* Only valid for eDP. */
-	bool edp;
-};
-
-static const struct dpcd_block i915_dpcd_debug[] = {
-	{ .offset = DP_DPCD_REV, .size = DP_RECEIVER_CAP_SIZE },
-	{ .offset = DP_PSR_SUPPORT, .end = DP_PSR_CAPS },
-	{ .offset = DP_DOWNSTREAM_PORT_0, .size = 16 },
-	{ .offset = DP_LINK_BW_SET, .end = DP_EDP_CONFIGURATION_SET },
-	{ .offset = DP_SINK_COUNT, .end = DP_ADJUST_REQUEST_LANE2_3 },
-	{ .offset = DP_SET_POWER },
-	{ .offset = DP_EDP_DPCD_REV },
-	{ .offset = DP_EDP_GENERAL_CAP_1, .end = DP_EDP_GENERAL_CAP_3 },
-	{ .offset = DP_EDP_DISPLAY_CONTROL_REGISTER, .end = DP_EDP_BACKLIGHT_FREQ_CAP_MAX_LSB },
-	{ .offset = DP_EDP_DBC_MINIMUM_BRIGHTNESS_SET, .end = DP_EDP_DBC_MAXIMUM_BRIGHTNESS_SET },
-};
-
-static int i915_dpcd_show(struct seq_file *m, void *data)
+static int i915_panel_show(struct seq_file *m, void *data)
 {
 	struct drm_connector *connector = m->private;
 	struct intel_dp *intel_dp =
-		enc_to_intel_dp(intel_attached_encoder(to_intel_connector(connector)));
-	u8 buf[16];
-	ssize_t err;
-	int i;
-
-	if (connector->status != connector_status_connected)
-		return -ENODEV;
-
-	for (i = 0; i < ARRAY_SIZE(i915_dpcd_debug); i++) {
-		const struct dpcd_block *b = &i915_dpcd_debug[i];
-		size_t size = b->end ? b->end - b->offset + 1 : (b->size ?: 1);
-
-		if (b->edp &&
-		    connector->connector_type != DRM_MODE_CONNECTOR_eDP)
-			continue;
-
-		/* low tech for now */
-		if (WARN_ON(size > sizeof(buf)))
-			continue;
-
-		err = drm_dp_dpcd_read(&intel_dp->aux, b->offset, buf, size);
-		if (err < 0)
-			seq_printf(m, "%04x: ERROR %d\n", b->offset, (int)err);
-		else
-			seq_printf(m, "%04x: %*ph\n", b->offset, (int)err, buf);
-	}
-
-	return 0;
-}
-DEFINE_SHOW_ATTRIBUTE(i915_dpcd);
-
-=======
->>>>>>> 8faa7251
-static int i915_panel_show(struct seq_file *m, void *data)
-{
-	struct drm_connector *connector = m->private;
-	struct intel_dp *intel_dp =
-<<<<<<< HEAD
-		enc_to_intel_dp(intel_attached_encoder(to_intel_connector(connector)));
-=======
 		intel_attached_dp(to_intel_connector(connector));
->>>>>>> 8faa7251
 
 	if (connector->status != connector_status_connected)
 		return -ENODEV;
@@ -4480,11 +4402,7 @@
 		} else if (ret) {
 			break;
 		}
-<<<<<<< HEAD
-		intel_dp = enc_to_intel_dp(intel_attached_encoder(to_intel_connector(connector)));
-=======
 		intel_dp = intel_attached_dp(to_intel_connector(connector));
->>>>>>> 8faa7251
 		crtc_state = to_intel_crtc_state(crtc->state);
 		seq_printf(m, "DSC_Enabled: %s\n",
 			   yesno(crtc_state->dsc.compression_enable));

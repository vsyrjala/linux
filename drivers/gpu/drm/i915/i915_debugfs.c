/*
 * Copyright © 2008 Intel Corporation
 *
 * Permission is hereby granted, free of charge, to any person obtaining a
 * copy of this software and associated documentation files (the "Software"),
 * to deal in the Software without restriction, including without limitation
 * the rights to use, copy, modify, merge, publish, distribute, sublicense,
 * and/or sell copies of the Software, and to permit persons to whom the
 * Software is furnished to do so, subject to the following conditions:
 *
 * The above copyright notice and this permission notice (including the next
 * paragraph) shall be included in all copies or substantial portions of the
 * Software.
 *
 * THE SOFTWARE IS PROVIDED "AS IS", WITHOUT WARRANTY OF ANY KIND, EXPRESS OR
 * IMPLIED, INCLUDING BUT NOT LIMITED TO THE WARRANTIES OF MERCHANTABILITY,
 * FITNESS FOR A PARTICULAR PURPOSE AND NONINFRINGEMENT.  IN NO EVENT SHALL
 * THE AUTHORS OR COPYRIGHT HOLDERS BE LIABLE FOR ANY CLAIM, DAMAGES OR OTHER
 * LIABILITY, WHETHER IN AN ACTION OF CONTRACT, TORT OR OTHERWISE, ARISING
 * FROM, OUT OF OR IN CONNECTION WITH THE SOFTWARE OR THE USE OR OTHER DEALINGS
 * IN THE SOFTWARE.
 *
 * Authors:
 *    Eric Anholt <eric@anholt.net>
 *    Keith Packard <keithp@keithp.com>
 *
 */

#include <linux/seq_file.h>
#include <linux/circ_buf.h>
#include <linux/ctype.h>
#include <linux/debugfs.h>
#include <linux/slab.h>
#include <linux/export.h>
#include <linux/list_sort.h>
#include <asm/msr-index.h>
#include <drm/drmP.h>
#include "intel_drv.h"
#include "intel_ringbuffer.h"
#include <drm/i915_drm.h>
#include "i915_drv.h"

static inline struct drm_i915_private *node_to_i915(struct drm_info_node *node)
{
	return to_i915(node->minor->dev);
}

/* As the drm_debugfs_init() routines are called before dev->dev_private is
 * allocated we need to hook into the minor for release. */
static int
drm_add_fake_info_node(struct drm_minor *minor,
		       struct dentry *ent,
		       const void *key)
{
	struct drm_info_node *node;

	node = kmalloc(sizeof(*node), GFP_KERNEL);
	if (node == NULL) {
		debugfs_remove(ent);
		return -ENOMEM;
	}

	node->minor = minor;
	node->dent = ent;
	node->info_ent = (void *)key;

	mutex_lock(&minor->debugfs_lock);
	list_add(&node->list, &minor->debugfs_list);
	mutex_unlock(&minor->debugfs_lock);

	return 0;
}

static int i915_capabilities(struct seq_file *m, void *data)
{
	struct drm_i915_private *dev_priv = node_to_i915(m->private);
	const struct intel_device_info *info = INTEL_INFO(dev_priv);

	seq_printf(m, "gen: %d\n", INTEL_GEN(dev_priv));
	seq_printf(m, "pch: %d\n", INTEL_PCH_TYPE(dev_priv));
#define PRINT_FLAG(x)  seq_printf(m, #x ": %s\n", yesno(info->x))
	DEV_INFO_FOR_EACH_FLAG(PRINT_FLAG);
#undef PRINT_FLAG

	return 0;
}

static char get_active_flag(struct drm_i915_gem_object *obj)
{
	return i915_gem_object_is_active(obj) ? '*' : ' ';
}

static char get_pin_flag(struct drm_i915_gem_object *obj)
{
	return obj->pin_display ? 'p' : ' ';
}

static char get_tiling_flag(struct drm_i915_gem_object *obj)
{
	switch (i915_gem_object_get_tiling(obj)) {
	default:
	case I915_TILING_NONE: return ' ';
	case I915_TILING_X: return 'X';
	case I915_TILING_Y: return 'Y';
	}
}

static char get_global_flag(struct drm_i915_gem_object *obj)
{
	return i915_gem_object_to_ggtt(obj, NULL) ?  'g' : ' ';
}

static char get_pin_mapped_flag(struct drm_i915_gem_object *obj)
{
	return obj->mapping ? 'M' : ' ';
}

static u64 i915_gem_obj_total_ggtt_size(struct drm_i915_gem_object *obj)
{
	u64 size = 0;
	struct i915_vma *vma;

	list_for_each_entry(vma, &obj->vma_list, obj_link) {
		if (i915_vma_is_ggtt(vma) && drm_mm_node_allocated(&vma->node))
			size += vma->node.size;
	}

	return size;
}

static void
describe_obj(struct seq_file *m, struct drm_i915_gem_object *obj)
{
	struct drm_i915_private *dev_priv = to_i915(obj->base.dev);
	struct intel_engine_cs *engine;
	struct i915_vma *vma;
	unsigned int frontbuffer_bits;
	int pin_count = 0;
	enum intel_engine_id id;

	lockdep_assert_held(&obj->base.dev->struct_mutex);

	seq_printf(m, "%pK: %c%c%c%c%c %8zdKiB %02x %02x [ ",
		   &obj->base,
		   get_active_flag(obj),
		   get_pin_flag(obj),
		   get_tiling_flag(obj),
		   get_global_flag(obj),
		   get_pin_mapped_flag(obj),
		   obj->base.size / 1024,
		   obj->base.read_domains,
		   obj->base.write_domain);
	for_each_engine_id(engine, dev_priv, id)
		seq_printf(m, "%x ",
			   i915_gem_active_get_seqno(&obj->last_read[id],
						     &obj->base.dev->struct_mutex));
	seq_printf(m, "] %x %s%s%s",
		   i915_gem_active_get_seqno(&obj->last_write,
					     &obj->base.dev->struct_mutex),
		   i915_cache_level_str(dev_priv, obj->cache_level),
		   obj->dirty ? " dirty" : "",
		   obj->madv == I915_MADV_DONTNEED ? " purgeable" : "");
	if (obj->base.name)
		seq_printf(m, " (name: %d)", obj->base.name);
	list_for_each_entry(vma, &obj->vma_list, obj_link) {
		if (i915_vma_is_pinned(vma))
			pin_count++;
	}
	seq_printf(m, " (pinned x %d)", pin_count);
	if (obj->pin_display)
		seq_printf(m, " (display)");
	list_for_each_entry(vma, &obj->vma_list, obj_link) {
		if (!drm_mm_node_allocated(&vma->node))
			continue;

		seq_printf(m, " (%sgtt offset: %08llx, size: %08llx",
			   i915_vma_is_ggtt(vma) ? "g" : "pp",
			   vma->node.start, vma->node.size);
		if (i915_vma_is_ggtt(vma))
			seq_printf(m, ", type: %u", vma->ggtt_view.type);
		if (vma->fence)
			seq_printf(m, " , fence: %d%s",
				   vma->fence->id,
				   i915_gem_active_isset(&vma->last_fence) ? "*" : "");
		seq_puts(m, ")");
	}
	if (obj->stolen)
		seq_printf(m, " (stolen: %08llx)", obj->stolen->start);
	if (obj->pin_display || obj->fault_mappable) {
		char s[3], *t = s;
		if (obj->pin_display)
			*t++ = 'p';
		if (obj->fault_mappable)
			*t++ = 'f';
		*t = '\0';
		seq_printf(m, " (%s mappable)", s);
	}

	engine = i915_gem_active_get_engine(&obj->last_write,
					    &dev_priv->drm.struct_mutex);
	if (engine)
		seq_printf(m, " (%s)", engine->name);

	frontbuffer_bits = atomic_read(&obj->frontbuffer_bits);
	if (frontbuffer_bits)
		seq_printf(m, " (frontbuffer: 0x%03x)", frontbuffer_bits);
}

static int obj_rank_by_stolen(void *priv,
			      struct list_head *A, struct list_head *B)
{
	struct drm_i915_gem_object *a =
		container_of(A, struct drm_i915_gem_object, obj_exec_link);
	struct drm_i915_gem_object *b =
		container_of(B, struct drm_i915_gem_object, obj_exec_link);

	if (a->stolen->start < b->stolen->start)
		return -1;
	if (a->stolen->start > b->stolen->start)
		return 1;
	return 0;
}

static int i915_gem_stolen_list_info(struct seq_file *m, void *data)
{
	struct drm_i915_private *dev_priv = node_to_i915(m->private);
	struct drm_device *dev = &dev_priv->drm;
	struct drm_i915_gem_object *obj;
	u64 total_obj_size, total_gtt_size;
	LIST_HEAD(stolen);
	int count, ret;

	ret = mutex_lock_interruptible(&dev->struct_mutex);
	if (ret)
		return ret;

	total_obj_size = total_gtt_size = count = 0;
	list_for_each_entry(obj, &dev_priv->mm.bound_list, global_list) {
		if (obj->stolen == NULL)
			continue;

		list_add(&obj->obj_exec_link, &stolen);

		total_obj_size += obj->base.size;
		total_gtt_size += i915_gem_obj_total_ggtt_size(obj);
		count++;
	}
	list_for_each_entry(obj, &dev_priv->mm.unbound_list, global_list) {
		if (obj->stolen == NULL)
			continue;

		list_add(&obj->obj_exec_link, &stolen);

		total_obj_size += obj->base.size;
		count++;
	}
	list_sort(NULL, &stolen, obj_rank_by_stolen);
	seq_puts(m, "Stolen:\n");
	while (!list_empty(&stolen)) {
		obj = list_first_entry(&stolen, typeof(*obj), obj_exec_link);
		seq_puts(m, "   ");
		describe_obj(m, obj);
		seq_putc(m, '\n');
		list_del_init(&obj->obj_exec_link);
	}
	mutex_unlock(&dev->struct_mutex);

	seq_printf(m, "Total %d objects, %llu bytes, %llu GTT size\n",
		   count, total_obj_size, total_gtt_size);
	return 0;
}

struct file_stats {
	struct drm_i915_file_private *file_priv;
	unsigned long count;
	u64 total, unbound;
	u64 global, shared;
	u64 active, inactive;
};

static int per_file_stats(int id, void *ptr, void *data)
{
	struct drm_i915_gem_object *obj = ptr;
	struct file_stats *stats = data;
	struct i915_vma *vma;

	stats->count++;
	stats->total += obj->base.size;
	if (!obj->bind_count)
		stats->unbound += obj->base.size;
	if (obj->base.name || obj->base.dma_buf)
		stats->shared += obj->base.size;

	list_for_each_entry(vma, &obj->vma_list, obj_link) {
		if (!drm_mm_node_allocated(&vma->node))
			continue;

		if (i915_vma_is_ggtt(vma)) {
			stats->global += vma->node.size;
		} else {
			struct i915_hw_ppgtt *ppgtt = i915_vm_to_ppgtt(vma->vm);

			if (ppgtt->base.file != stats->file_priv)
				continue;
		}

		if (i915_vma_is_active(vma))
			stats->active += vma->node.size;
		else
			stats->inactive += vma->node.size;
	}

	return 0;
}

#define print_file_stats(m, name, stats) do { \
	if (stats.count) \
		seq_printf(m, "%s: %lu objects, %llu bytes (%llu active, %llu inactive, %llu global, %llu shared, %llu unbound)\n", \
			   name, \
			   stats.count, \
			   stats.total, \
			   stats.active, \
			   stats.inactive, \
			   stats.global, \
			   stats.shared, \
			   stats.unbound); \
} while (0)

static void print_batch_pool_stats(struct seq_file *m,
				   struct drm_i915_private *dev_priv)
{
	struct drm_i915_gem_object *obj;
	struct file_stats stats;
	struct intel_engine_cs *engine;
	int j;

	memset(&stats, 0, sizeof(stats));

	for_each_engine(engine, dev_priv) {
		for (j = 0; j < ARRAY_SIZE(engine->batch_pool.cache_list); j++) {
			list_for_each_entry(obj,
					    &engine->batch_pool.cache_list[j],
					    batch_pool_link)
				per_file_stats(0, obj, &stats);
		}
	}

	print_file_stats(m, "[k]batch pool", stats);
}

static int per_file_ctx_stats(int id, void *ptr, void *data)
{
	struct i915_gem_context *ctx = ptr;
	int n;

	for (n = 0; n < ARRAY_SIZE(ctx->engine); n++) {
		if (ctx->engine[n].state)
			per_file_stats(0, ctx->engine[n].state->obj, data);
		if (ctx->engine[n].ring)
			per_file_stats(0, ctx->engine[n].ring->vma->obj, data);
	}

	return 0;
}

static void print_context_stats(struct seq_file *m,
				struct drm_i915_private *dev_priv)
{
	struct drm_device *dev = &dev_priv->drm;
	struct file_stats stats;
	struct drm_file *file;

	memset(&stats, 0, sizeof(stats));

	mutex_lock(&dev->struct_mutex);
	if (dev_priv->kernel_context)
		per_file_ctx_stats(0, dev_priv->kernel_context, &stats);

	list_for_each_entry(file, &dev->filelist, lhead) {
		struct drm_i915_file_private *fpriv = file->driver_priv;
		idr_for_each(&fpriv->context_idr, per_file_ctx_stats, &stats);
	}
	mutex_unlock(&dev->struct_mutex);

	print_file_stats(m, "[k]contexts", stats);
}

static int i915_gem_object_info(struct seq_file *m, void *data)
{
	struct drm_i915_private *dev_priv = node_to_i915(m->private);
	struct drm_device *dev = &dev_priv->drm;
	struct i915_ggtt *ggtt = &dev_priv->ggtt;
	u32 count, mapped_count, purgeable_count, dpy_count;
	u64 size, mapped_size, purgeable_size, dpy_size;
	struct drm_i915_gem_object *obj;
	struct drm_file *file;
	int ret;

	ret = mutex_lock_interruptible(&dev->struct_mutex);
	if (ret)
		return ret;

	seq_printf(m, "%u objects, %zu bytes\n",
		   dev_priv->mm.object_count,
		   dev_priv->mm.object_memory);

	size = count = 0;
	mapped_size = mapped_count = 0;
	purgeable_size = purgeable_count = 0;
	list_for_each_entry(obj, &dev_priv->mm.unbound_list, global_list) {
		size += obj->base.size;
		++count;

		if (obj->madv == I915_MADV_DONTNEED) {
			purgeable_size += obj->base.size;
			++purgeable_count;
		}

		if (obj->mapping) {
			mapped_count++;
			mapped_size += obj->base.size;
		}
	}
	seq_printf(m, "%u unbound objects, %llu bytes\n", count, size);

	size = count = dpy_size = dpy_count = 0;
	list_for_each_entry(obj, &dev_priv->mm.bound_list, global_list) {
		size += obj->base.size;
		++count;

		if (obj->pin_display) {
			dpy_size += obj->base.size;
			++dpy_count;
		}

		if (obj->madv == I915_MADV_DONTNEED) {
			purgeable_size += obj->base.size;
			++purgeable_count;
		}

		if (obj->mapping) {
			mapped_count++;
			mapped_size += obj->base.size;
		}
	}
	seq_printf(m, "%u bound objects, %llu bytes\n",
		   count, size);
	seq_printf(m, "%u purgeable objects, %llu bytes\n",
		   purgeable_count, purgeable_size);
	seq_printf(m, "%u mapped objects, %llu bytes\n",
		   mapped_count, mapped_size);
	seq_printf(m, "%u display objects (pinned), %llu bytes\n",
		   dpy_count, dpy_size);

	seq_printf(m, "%llu [%llu] gtt total\n",
		   ggtt->base.total, ggtt->mappable_end - ggtt->base.start);

	seq_putc(m, '\n');
	print_batch_pool_stats(m, dev_priv);
	mutex_unlock(&dev->struct_mutex);

	mutex_lock(&dev->filelist_mutex);
	print_context_stats(m, dev_priv);
	list_for_each_entry_reverse(file, &dev->filelist, lhead) {
		struct file_stats stats;
		struct drm_i915_file_private *file_priv = file->driver_priv;
		struct drm_i915_gem_request *request;
		struct task_struct *task;

		memset(&stats, 0, sizeof(stats));
		stats.file_priv = file->driver_priv;
		spin_lock(&file->table_lock);
		idr_for_each(&file->object_idr, per_file_stats, &stats);
		spin_unlock(&file->table_lock);
		/*
		 * Although we have a valid reference on file->pid, that does
		 * not guarantee that the task_struct who called get_pid() is
		 * still alive (e.g. get_pid(current) => fork() => exit()).
		 * Therefore, we need to protect this ->comm access using RCU.
		 */
		mutex_lock(&dev->struct_mutex);
		request = list_first_entry_or_null(&file_priv->mm.request_list,
						   struct drm_i915_gem_request,
						   client_list);
		rcu_read_lock();
		task = pid_task(request && request->ctx->pid ?
				request->ctx->pid : file->pid,
				PIDTYPE_PID);
		print_file_stats(m, task ? task->comm : "<unknown>", stats);
		rcu_read_unlock();
		mutex_unlock(&dev->struct_mutex);
	}
	mutex_unlock(&dev->filelist_mutex);

	return 0;
}

static int i915_gem_gtt_info(struct seq_file *m, void *data)
{
	struct drm_info_node *node = m->private;
	struct drm_i915_private *dev_priv = node_to_i915(node);
	struct drm_device *dev = &dev_priv->drm;
	bool show_pin_display_only = !!node->info_ent->data;
	struct drm_i915_gem_object *obj;
	u64 total_obj_size, total_gtt_size;
	int count, ret;

	ret = mutex_lock_interruptible(&dev->struct_mutex);
	if (ret)
		return ret;

	total_obj_size = total_gtt_size = count = 0;
	list_for_each_entry(obj, &dev_priv->mm.bound_list, global_list) {
		if (show_pin_display_only && !obj->pin_display)
			continue;

		seq_puts(m, "   ");
		describe_obj(m, obj);
		seq_putc(m, '\n');
		total_obj_size += obj->base.size;
		total_gtt_size += i915_gem_obj_total_ggtt_size(obj);
		count++;
	}

	mutex_unlock(&dev->struct_mutex);

	seq_printf(m, "Total %d objects, %llu bytes, %llu GTT size\n",
		   count, total_obj_size, total_gtt_size);

	return 0;
}

static int i915_gem_pageflip_info(struct seq_file *m, void *data)
{
	struct drm_i915_private *dev_priv = node_to_i915(m->private);
	struct drm_device *dev = &dev_priv->drm;
	struct intel_crtc *crtc;
	int ret;

	ret = mutex_lock_interruptible(&dev->struct_mutex);
	if (ret)
		return ret;

	for_each_intel_crtc(dev, crtc) {
		const char pipe = pipe_name(crtc->pipe);
		const char plane = plane_name(crtc->plane);
		struct intel_flip_work *work;

		spin_lock_irq(&dev->event_lock);
		work = crtc->flip_work;
		if (work == NULL) {
			seq_printf(m, "No flip due on pipe %c (plane %c)\n",
				   pipe, plane);
		} else {
			u32 pending;
			u32 addr;

			pending = atomic_read(&work->pending);
			if (pending) {
				seq_printf(m, "Flip ioctl preparing on pipe %c (plane %c)\n",
					   pipe, plane);
			} else {
				seq_printf(m, "Flip pending (waiting for vsync) on pipe %c (plane %c)\n",
					   pipe, plane);
			}
			if (work->flip_queued_req) {
				struct intel_engine_cs *engine = i915_gem_request_get_engine(work->flip_queued_req);

				seq_printf(m, "Flip queued on %s at seqno %x, next seqno %x [current breadcrumb %x], completed? %d\n",
					   engine->name,
					   i915_gem_request_get_seqno(work->flip_queued_req),
					   dev_priv->next_seqno,
					   intel_engine_get_seqno(engine),
					   i915_gem_request_completed(work->flip_queued_req));
			} else
				seq_printf(m, "Flip not associated with any ring\n");
			seq_printf(m, "Flip queued on frame %d, (was ready on frame %d), now %d\n",
				   work->flip_queued_vblank,
				   work->flip_ready_vblank,
				   intel_crtc_get_vblank_counter(crtc));
			seq_printf(m, "%d prepares\n", atomic_read(&work->pending));

			if (INTEL_GEN(dev_priv) >= 4)
				addr = I915_HI_DISPBASE(I915_READ(DSPSURF(crtc->plane)));
			else
				addr = I915_READ(DSPADDR(crtc->plane));
			seq_printf(m, "Current scanout address 0x%08x\n", addr);

			if (work->pending_flip_obj) {
				seq_printf(m, "New framebuffer address 0x%08lx\n", (long)work->gtt_offset);
				seq_printf(m, "MMIO update completed? %d\n",  addr == work->gtt_offset);
			}
		}
		spin_unlock_irq(&dev->event_lock);
	}

	mutex_unlock(&dev->struct_mutex);

	return 0;
}

static int i915_gem_batch_pool_info(struct seq_file *m, void *data)
{
	struct drm_i915_private *dev_priv = node_to_i915(m->private);
	struct drm_device *dev = &dev_priv->drm;
	struct drm_i915_gem_object *obj;
	struct intel_engine_cs *engine;
	int total = 0;
	int ret, j;

	ret = mutex_lock_interruptible(&dev->struct_mutex);
	if (ret)
		return ret;

	for_each_engine(engine, dev_priv) {
		for (j = 0; j < ARRAY_SIZE(engine->batch_pool.cache_list); j++) {
			int count;

			count = 0;
			list_for_each_entry(obj,
					    &engine->batch_pool.cache_list[j],
					    batch_pool_link)
				count++;
			seq_printf(m, "%s cache[%d]: %d objects\n",
				   engine->name, j, count);

			list_for_each_entry(obj,
					    &engine->batch_pool.cache_list[j],
					    batch_pool_link) {
				seq_puts(m, "   ");
				describe_obj(m, obj);
				seq_putc(m, '\n');
			}

			total += count;
		}
	}

	seq_printf(m, "total: %d\n", total);

	mutex_unlock(&dev->struct_mutex);

	return 0;
}

static void print_request(struct seq_file *m,
			  struct drm_i915_gem_request *rq,
			  const char *prefix)
{
	struct pid *pid = rq->ctx->pid;
	struct task_struct *task;

	rcu_read_lock();
	task = pid ? pid_task(pid, PIDTYPE_PID) : NULL;
	seq_printf(m, "%s%x [%x:%x] @ %d: %s [%d]\n", prefix,
		   rq->fence.seqno, rq->ctx->hw_id, rq->fence.seqno,
		   jiffies_to_msecs(jiffies - rq->emitted_jiffies),
		   task ? task->comm : "<unknown>",
		   task ? task->pid : -1);
	rcu_read_unlock();
}

static int i915_gem_request_info(struct seq_file *m, void *data)
{
	struct drm_i915_private *dev_priv = node_to_i915(m->private);
	struct drm_device *dev = &dev_priv->drm;
	struct intel_engine_cs *engine;
	struct drm_i915_gem_request *req;
	int ret, any;

	ret = mutex_lock_interruptible(&dev->struct_mutex);
	if (ret)
		return ret;

	any = 0;
	for_each_engine(engine, dev_priv) {
		int count;

		count = 0;
		list_for_each_entry(req, &engine->request_list, link)
			count++;
		if (count == 0)
			continue;

		seq_printf(m, "%s requests: %d\n", engine->name, count);
<<<<<<< HEAD
		list_for_each_entry(req, &engine->request_list, link)
			print_request(m, req, "    ");
=======
		list_for_each_entry(req, &engine->request_list, link) {
			struct pid *pid = req->ctx->pid;
			struct task_struct *task;

			rcu_read_lock();
			task = pid ? pid_task(pid, PIDTYPE_PID) : NULL;
			seq_printf(m, "    %x @ %d: %s [%d]\n",
				   req->fence.seqno,
				   (int) (jiffies - req->emitted_jiffies),
				   task ? task->comm : "<unknown>",
				   task ? task->pid : -1);
			rcu_read_unlock();
		}
>>>>>>> c2cbc38b

		any++;
	}
	mutex_unlock(&dev->struct_mutex);

	if (any == 0)
		seq_puts(m, "No requests\n");

	return 0;
}

static void i915_ring_seqno_info(struct seq_file *m,
				 struct intel_engine_cs *engine)
{
	struct intel_breadcrumbs *b = &engine->breadcrumbs;
	struct rb_node *rb;

	seq_printf(m, "Current sequence (%s): %x\n",
		   engine->name, intel_engine_get_seqno(engine));

	spin_lock(&b->lock);
	for (rb = rb_first(&b->waiters); rb; rb = rb_next(rb)) {
		struct intel_wait *w = container_of(rb, typeof(*w), node);

		seq_printf(m, "Waiting (%s): %s [%d] on %x\n",
			   engine->name, w->tsk->comm, w->tsk->pid, w->seqno);
	}
	spin_unlock(&b->lock);
}

static int i915_gem_seqno_info(struct seq_file *m, void *data)
{
	struct drm_i915_private *dev_priv = node_to_i915(m->private);
	struct intel_engine_cs *engine;

	for_each_engine(engine, dev_priv)
		i915_ring_seqno_info(m, engine);

	return 0;
}


static int i915_interrupt_info(struct seq_file *m, void *data)
{
	struct drm_i915_private *dev_priv = node_to_i915(m->private);
	struct intel_engine_cs *engine;
	int i, pipe;

	intel_runtime_pm_get(dev_priv);

	if (IS_CHERRYVIEW(dev_priv)) {
		seq_printf(m, "Master Interrupt Control:\t%08x\n",
			   I915_READ(GEN8_MASTER_IRQ));

		seq_printf(m, "Display IER:\t%08x\n",
			   I915_READ(VLV_IER));
		seq_printf(m, "Display IIR:\t%08x\n",
			   I915_READ(VLV_IIR));
		seq_printf(m, "Display IIR_RW:\t%08x\n",
			   I915_READ(VLV_IIR_RW));
		seq_printf(m, "Display IMR:\t%08x\n",
			   I915_READ(VLV_IMR));
		for_each_pipe(dev_priv, pipe)
			seq_printf(m, "Pipe %c stat:\t%08x\n",
				   pipe_name(pipe),
				   I915_READ(PIPESTAT(pipe)));

		seq_printf(m, "Port hotplug:\t%08x\n",
			   I915_READ(PORT_HOTPLUG_EN));
		seq_printf(m, "DPFLIPSTAT:\t%08x\n",
			   I915_READ(VLV_DPFLIPSTAT));
		seq_printf(m, "DPINVGTT:\t%08x\n",
			   I915_READ(DPINVGTT));

		for (i = 0; i < 4; i++) {
			seq_printf(m, "GT Interrupt IMR %d:\t%08x\n",
				   i, I915_READ(GEN8_GT_IMR(i)));
			seq_printf(m, "GT Interrupt IIR %d:\t%08x\n",
				   i, I915_READ(GEN8_GT_IIR(i)));
			seq_printf(m, "GT Interrupt IER %d:\t%08x\n",
				   i, I915_READ(GEN8_GT_IER(i)));
		}

		seq_printf(m, "PCU interrupt mask:\t%08x\n",
			   I915_READ(GEN8_PCU_IMR));
		seq_printf(m, "PCU interrupt identity:\t%08x\n",
			   I915_READ(GEN8_PCU_IIR));
		seq_printf(m, "PCU interrupt enable:\t%08x\n",
			   I915_READ(GEN8_PCU_IER));
	} else if (INTEL_GEN(dev_priv) >= 8) {
		seq_printf(m, "Master Interrupt Control:\t%08x\n",
			   I915_READ(GEN8_MASTER_IRQ));

		for (i = 0; i < 4; i++) {
			seq_printf(m, "GT Interrupt IMR %d:\t%08x\n",
				   i, I915_READ(GEN8_GT_IMR(i)));
			seq_printf(m, "GT Interrupt IIR %d:\t%08x\n",
				   i, I915_READ(GEN8_GT_IIR(i)));
			seq_printf(m, "GT Interrupt IER %d:\t%08x\n",
				   i, I915_READ(GEN8_GT_IER(i)));
		}

		for_each_pipe(dev_priv, pipe) {
			enum intel_display_power_domain power_domain;

			power_domain = POWER_DOMAIN_PIPE(pipe);
			if (!intel_display_power_get_if_enabled(dev_priv,
								power_domain)) {
				seq_printf(m, "Pipe %c power disabled\n",
					   pipe_name(pipe));
				continue;
			}
			seq_printf(m, "Pipe %c IMR:\t%08x\n",
				   pipe_name(pipe),
				   I915_READ(GEN8_DE_PIPE_IMR(pipe)));
			seq_printf(m, "Pipe %c IIR:\t%08x\n",
				   pipe_name(pipe),
				   I915_READ(GEN8_DE_PIPE_IIR(pipe)));
			seq_printf(m, "Pipe %c IER:\t%08x\n",
				   pipe_name(pipe),
				   I915_READ(GEN8_DE_PIPE_IER(pipe)));

			intel_display_power_put(dev_priv, power_domain);
		}

		seq_printf(m, "Display Engine port interrupt mask:\t%08x\n",
			   I915_READ(GEN8_DE_PORT_IMR));
		seq_printf(m, "Display Engine port interrupt identity:\t%08x\n",
			   I915_READ(GEN8_DE_PORT_IIR));
		seq_printf(m, "Display Engine port interrupt enable:\t%08x\n",
			   I915_READ(GEN8_DE_PORT_IER));

		seq_printf(m, "Display Engine misc interrupt mask:\t%08x\n",
			   I915_READ(GEN8_DE_MISC_IMR));
		seq_printf(m, "Display Engine misc interrupt identity:\t%08x\n",
			   I915_READ(GEN8_DE_MISC_IIR));
		seq_printf(m, "Display Engine misc interrupt enable:\t%08x\n",
			   I915_READ(GEN8_DE_MISC_IER));

		seq_printf(m, "PCU interrupt mask:\t%08x\n",
			   I915_READ(GEN8_PCU_IMR));
		seq_printf(m, "PCU interrupt identity:\t%08x\n",
			   I915_READ(GEN8_PCU_IIR));
		seq_printf(m, "PCU interrupt enable:\t%08x\n",
			   I915_READ(GEN8_PCU_IER));
	} else if (IS_VALLEYVIEW(dev_priv)) {
		seq_printf(m, "Display IER:\t%08x\n",
			   I915_READ(VLV_IER));
		seq_printf(m, "Display IIR:\t%08x\n",
			   I915_READ(VLV_IIR));
		seq_printf(m, "Display IIR_RW:\t%08x\n",
			   I915_READ(VLV_IIR_RW));
		seq_printf(m, "Display IMR:\t%08x\n",
			   I915_READ(VLV_IMR));
		for_each_pipe(dev_priv, pipe)
			seq_printf(m, "Pipe %c stat:\t%08x\n",
				   pipe_name(pipe),
				   I915_READ(PIPESTAT(pipe)));

		seq_printf(m, "Master IER:\t%08x\n",
			   I915_READ(VLV_MASTER_IER));

		seq_printf(m, "Render IER:\t%08x\n",
			   I915_READ(GTIER));
		seq_printf(m, "Render IIR:\t%08x\n",
			   I915_READ(GTIIR));
		seq_printf(m, "Render IMR:\t%08x\n",
			   I915_READ(GTIMR));

		seq_printf(m, "PM IER:\t\t%08x\n",
			   I915_READ(GEN6_PMIER));
		seq_printf(m, "PM IIR:\t\t%08x\n",
			   I915_READ(GEN6_PMIIR));
		seq_printf(m, "PM IMR:\t\t%08x\n",
			   I915_READ(GEN6_PMIMR));

		seq_printf(m, "Port hotplug:\t%08x\n",
			   I915_READ(PORT_HOTPLUG_EN));
		seq_printf(m, "DPFLIPSTAT:\t%08x\n",
			   I915_READ(VLV_DPFLIPSTAT));
		seq_printf(m, "DPINVGTT:\t%08x\n",
			   I915_READ(DPINVGTT));

	} else if (!HAS_PCH_SPLIT(dev_priv)) {
		seq_printf(m, "Interrupt enable:    %08x\n",
			   I915_READ(IER));
		seq_printf(m, "Interrupt identity:  %08x\n",
			   I915_READ(IIR));
		seq_printf(m, "Interrupt mask:      %08x\n",
			   I915_READ(IMR));
		for_each_pipe(dev_priv, pipe)
			seq_printf(m, "Pipe %c stat:         %08x\n",
				   pipe_name(pipe),
				   I915_READ(PIPESTAT(pipe)));
	} else {
		seq_printf(m, "North Display Interrupt enable:		%08x\n",
			   I915_READ(DEIER));
		seq_printf(m, "North Display Interrupt identity:	%08x\n",
			   I915_READ(DEIIR));
		seq_printf(m, "North Display Interrupt mask:		%08x\n",
			   I915_READ(DEIMR));
		seq_printf(m, "South Display Interrupt enable:		%08x\n",
			   I915_READ(SDEIER));
		seq_printf(m, "South Display Interrupt identity:	%08x\n",
			   I915_READ(SDEIIR));
		seq_printf(m, "South Display Interrupt mask:		%08x\n",
			   I915_READ(SDEIMR));
		seq_printf(m, "Graphics Interrupt enable:		%08x\n",
			   I915_READ(GTIER));
		seq_printf(m, "Graphics Interrupt identity:		%08x\n",
			   I915_READ(GTIIR));
		seq_printf(m, "Graphics Interrupt mask:		%08x\n",
			   I915_READ(GTIMR));
	}
	for_each_engine(engine, dev_priv) {
		if (INTEL_GEN(dev_priv) >= 6) {
			seq_printf(m,
				   "Graphics Interrupt mask (%s):	%08x\n",
				   engine->name, I915_READ_IMR(engine));
		}
		i915_ring_seqno_info(m, engine);
	}
	intel_runtime_pm_put(dev_priv);

	return 0;
}

static int i915_gem_fence_regs_info(struct seq_file *m, void *data)
{
	struct drm_i915_private *dev_priv = node_to_i915(m->private);
	struct drm_device *dev = &dev_priv->drm;
	int i, ret;

	ret = mutex_lock_interruptible(&dev->struct_mutex);
	if (ret)
		return ret;

	seq_printf(m, "Total fences = %d\n", dev_priv->num_fence_regs);
	for (i = 0; i < dev_priv->num_fence_regs; i++) {
		struct i915_vma *vma = dev_priv->fence_regs[i].vma;

		seq_printf(m, "Fence %d, pin count = %d, object = ",
			   i, dev_priv->fence_regs[i].pin_count);
		if (!vma)
			seq_puts(m, "unused");
		else
			describe_obj(m, vma->obj);
		seq_putc(m, '\n');
	}

	mutex_unlock(&dev->struct_mutex);
	return 0;
}

static int i915_hws_info(struct seq_file *m, void *data)
{
	struct drm_info_node *node = m->private;
	struct drm_i915_private *dev_priv = node_to_i915(node);
	struct intel_engine_cs *engine;
	const u32 *hws;
	int i;

	engine = &dev_priv->engine[(uintptr_t)node->info_ent->data];
	hws = engine->status_page.page_addr;
	if (hws == NULL)
		return 0;

	for (i = 0; i < 4096 / sizeof(u32) / 4; i += 4) {
		seq_printf(m, "0x%08x: 0x%08x 0x%08x 0x%08x 0x%08x\n",
			   i * 4,
			   hws[i], hws[i + 1], hws[i + 2], hws[i + 3]);
	}
	return 0;
}

static ssize_t
i915_error_state_write(struct file *filp,
		       const char __user *ubuf,
		       size_t cnt,
		       loff_t *ppos)
{
	struct i915_error_state_file_priv *error_priv = filp->private_data;

	DRM_DEBUG_DRIVER("Resetting error state\n");
	i915_destroy_error_state(error_priv->dev);

	return cnt;
}

static int i915_error_state_open(struct inode *inode, struct file *file)
{
	struct drm_i915_private *dev_priv = inode->i_private;
	struct i915_error_state_file_priv *error_priv;

	error_priv = kzalloc(sizeof(*error_priv), GFP_KERNEL);
	if (!error_priv)
		return -ENOMEM;

	error_priv->dev = &dev_priv->drm;

	i915_error_state_get(&dev_priv->drm, error_priv);

	file->private_data = error_priv;

	return 0;
}

static int i915_error_state_release(struct inode *inode, struct file *file)
{
	struct i915_error_state_file_priv *error_priv = file->private_data;

	i915_error_state_put(error_priv);
	kfree(error_priv);

	return 0;
}

static ssize_t i915_error_state_read(struct file *file, char __user *userbuf,
				     size_t count, loff_t *pos)
{
	struct i915_error_state_file_priv *error_priv = file->private_data;
	struct drm_i915_error_state_buf error_str;
	loff_t tmp_pos = 0;
	ssize_t ret_count = 0;
	int ret;

	ret = i915_error_state_buf_init(&error_str,
					to_i915(error_priv->dev), count, *pos);
	if (ret)
		return ret;

	ret = i915_error_state_to_str(&error_str, error_priv);
	if (ret)
		goto out;

	ret_count = simple_read_from_buffer(userbuf, count, &tmp_pos,
					    error_str.buf,
					    error_str.bytes);

	if (ret_count < 0)
		ret = ret_count;
	else
		*pos = error_str.start + ret_count;
out:
	i915_error_state_buf_release(&error_str);
	return ret ?: ret_count;
}

static const struct file_operations i915_error_state_fops = {
	.owner = THIS_MODULE,
	.open = i915_error_state_open,
	.read = i915_error_state_read,
	.write = i915_error_state_write,
	.llseek = default_llseek,
	.release = i915_error_state_release,
};

static int
i915_next_seqno_get(void *data, u64 *val)
{
	struct drm_i915_private *dev_priv = data;
	int ret;

	ret = mutex_lock_interruptible(&dev_priv->drm.struct_mutex);
	if (ret)
		return ret;

	*val = dev_priv->next_seqno;
	mutex_unlock(&dev_priv->drm.struct_mutex);

	return 0;
}

static int
i915_next_seqno_set(void *data, u64 val)
{
	struct drm_i915_private *dev_priv = data;
	struct drm_device *dev = &dev_priv->drm;
	int ret;

	ret = mutex_lock_interruptible(&dev->struct_mutex);
	if (ret)
		return ret;

	ret = i915_gem_set_seqno(dev, val);
	mutex_unlock(&dev->struct_mutex);

	return ret;
}

DEFINE_SIMPLE_ATTRIBUTE(i915_next_seqno_fops,
			i915_next_seqno_get, i915_next_seqno_set,
			"0x%llx\n");

static int i915_frequency_info(struct seq_file *m, void *unused)
{
	struct drm_i915_private *dev_priv = node_to_i915(m->private);
	struct drm_device *dev = &dev_priv->drm;
	int ret = 0;

	intel_runtime_pm_get(dev_priv);

	if (IS_GEN5(dev_priv)) {
		u16 rgvswctl = I915_READ16(MEMSWCTL);
		u16 rgvstat = I915_READ16(MEMSTAT_ILK);

		seq_printf(m, "Requested P-state: %d\n", (rgvswctl >> 8) & 0xf);
		seq_printf(m, "Requested VID: %d\n", rgvswctl & 0x3f);
		seq_printf(m, "Current VID: %d\n", (rgvstat & MEMSTAT_VID_MASK) >>
			   MEMSTAT_VID_SHIFT);
		seq_printf(m, "Current P-state: %d\n",
			   (rgvstat & MEMSTAT_PSTATE_MASK) >> MEMSTAT_PSTATE_SHIFT);
	} else if (IS_VALLEYVIEW(dev_priv) || IS_CHERRYVIEW(dev_priv)) {
		u32 freq_sts;

		mutex_lock(&dev_priv->rps.hw_lock);
		freq_sts = vlv_punit_read(dev_priv, PUNIT_REG_GPU_FREQ_STS);
		seq_printf(m, "PUNIT_REG_GPU_FREQ_STS: 0x%08x\n", freq_sts);
		seq_printf(m, "DDR freq: %d MHz\n", dev_priv->mem_freq);

		seq_printf(m, "actual GPU freq: %d MHz\n",
			   intel_gpu_freq(dev_priv, (freq_sts >> 8) & 0xff));

		seq_printf(m, "current GPU freq: %d MHz\n",
			   intel_gpu_freq(dev_priv, dev_priv->rps.cur_freq));

		seq_printf(m, "max GPU freq: %d MHz\n",
			   intel_gpu_freq(dev_priv, dev_priv->rps.max_freq));

		seq_printf(m, "min GPU freq: %d MHz\n",
			   intel_gpu_freq(dev_priv, dev_priv->rps.min_freq));

		seq_printf(m, "idle GPU freq: %d MHz\n",
			   intel_gpu_freq(dev_priv, dev_priv->rps.idle_freq));

		seq_printf(m,
			   "efficient (RPe) frequency: %d MHz\n",
			   intel_gpu_freq(dev_priv, dev_priv->rps.efficient_freq));
		mutex_unlock(&dev_priv->rps.hw_lock);
	} else if (INTEL_GEN(dev_priv) >= 6) {
		u32 rp_state_limits;
		u32 gt_perf_status;
		u32 rp_state_cap;
		u32 rpmodectl, rpinclimit, rpdeclimit;
		u32 rpstat, cagf, reqf;
		u32 rpupei, rpcurup, rpprevup;
		u32 rpdownei, rpcurdown, rpprevdown;
		u32 pm_ier, pm_imr, pm_isr, pm_iir, pm_mask;
		int max_freq;

		rp_state_limits = I915_READ(GEN6_RP_STATE_LIMITS);
		if (IS_BROXTON(dev_priv)) {
			rp_state_cap = I915_READ(BXT_RP_STATE_CAP);
			gt_perf_status = I915_READ(BXT_GT_PERF_STATUS);
		} else {
			rp_state_cap = I915_READ(GEN6_RP_STATE_CAP);
			gt_perf_status = I915_READ(GEN6_GT_PERF_STATUS);
		}

		/* RPSTAT1 is in the GT power well */
		ret = mutex_lock_interruptible(&dev->struct_mutex);
		if (ret)
			goto out;

		intel_uncore_forcewake_get(dev_priv, FORCEWAKE_ALL);

		reqf = I915_READ(GEN6_RPNSWREQ);
		if (IS_GEN9(dev_priv))
			reqf >>= 23;
		else {
			reqf &= ~GEN6_TURBO_DISABLE;
			if (IS_HASWELL(dev_priv) || IS_BROADWELL(dev_priv))
				reqf >>= 24;
			else
				reqf >>= 25;
		}
		reqf = intel_gpu_freq(dev_priv, reqf);

		rpmodectl = I915_READ(GEN6_RP_CONTROL);
		rpinclimit = I915_READ(GEN6_RP_UP_THRESHOLD);
		rpdeclimit = I915_READ(GEN6_RP_DOWN_THRESHOLD);

		rpstat = I915_READ(GEN6_RPSTAT1);
		rpupei = I915_READ(GEN6_RP_CUR_UP_EI) & GEN6_CURICONT_MASK;
		rpcurup = I915_READ(GEN6_RP_CUR_UP) & GEN6_CURBSYTAVG_MASK;
		rpprevup = I915_READ(GEN6_RP_PREV_UP) & GEN6_CURBSYTAVG_MASK;
		rpdownei = I915_READ(GEN6_RP_CUR_DOWN_EI) & GEN6_CURIAVG_MASK;
		rpcurdown = I915_READ(GEN6_RP_CUR_DOWN) & GEN6_CURBSYTAVG_MASK;
		rpprevdown = I915_READ(GEN6_RP_PREV_DOWN) & GEN6_CURBSYTAVG_MASK;
		if (IS_GEN9(dev_priv))
			cagf = (rpstat & GEN9_CAGF_MASK) >> GEN9_CAGF_SHIFT;
		else if (IS_HASWELL(dev_priv) || IS_BROADWELL(dev_priv))
			cagf = (rpstat & HSW_CAGF_MASK) >> HSW_CAGF_SHIFT;
		else
			cagf = (rpstat & GEN6_CAGF_MASK) >> GEN6_CAGF_SHIFT;
		cagf = intel_gpu_freq(dev_priv, cagf);

		intel_uncore_forcewake_put(dev_priv, FORCEWAKE_ALL);
		mutex_unlock(&dev->struct_mutex);

		if (IS_GEN6(dev_priv) || IS_GEN7(dev_priv)) {
			pm_ier = I915_READ(GEN6_PMIER);
			pm_imr = I915_READ(GEN6_PMIMR);
			pm_isr = I915_READ(GEN6_PMISR);
			pm_iir = I915_READ(GEN6_PMIIR);
			pm_mask = I915_READ(GEN6_PMINTRMSK);
		} else {
			pm_ier = I915_READ(GEN8_GT_IER(2));
			pm_imr = I915_READ(GEN8_GT_IMR(2));
			pm_isr = I915_READ(GEN8_GT_ISR(2));
			pm_iir = I915_READ(GEN8_GT_IIR(2));
			pm_mask = I915_READ(GEN6_PMINTRMSK);
		}
		seq_printf(m, "PM IER=0x%08x IMR=0x%08x ISR=0x%08x IIR=0x%08x, MASK=0x%08x\n",
			   pm_ier, pm_imr, pm_isr, pm_iir, pm_mask);
		seq_printf(m, "pm_intr_keep: 0x%08x\n", dev_priv->rps.pm_intr_keep);
		seq_printf(m, "GT_PERF_STATUS: 0x%08x\n", gt_perf_status);
		seq_printf(m, "Render p-state ratio: %d\n",
			   (gt_perf_status & (IS_GEN9(dev_priv) ? 0x1ff00 : 0xff00)) >> 8);
		seq_printf(m, "Render p-state VID: %d\n",
			   gt_perf_status & 0xff);
		seq_printf(m, "Render p-state limit: %d\n",
			   rp_state_limits & 0xff);
		seq_printf(m, "RPSTAT1: 0x%08x\n", rpstat);
		seq_printf(m, "RPMODECTL: 0x%08x\n", rpmodectl);
		seq_printf(m, "RPINCLIMIT: 0x%08x\n", rpinclimit);
		seq_printf(m, "RPDECLIMIT: 0x%08x\n", rpdeclimit);
		seq_printf(m, "RPNSWREQ: %dMHz\n", reqf);
		seq_printf(m, "CAGF: %dMHz\n", cagf);
		seq_printf(m, "RP CUR UP EI: %d (%dus)\n",
			   rpupei, GT_PM_INTERVAL_TO_US(dev_priv, rpupei));
		seq_printf(m, "RP CUR UP: %d (%dus)\n",
			   rpcurup, GT_PM_INTERVAL_TO_US(dev_priv, rpcurup));
		seq_printf(m, "RP PREV UP: %d (%dus)\n",
			   rpprevup, GT_PM_INTERVAL_TO_US(dev_priv, rpprevup));
		seq_printf(m, "Up threshold: %d%%\n",
			   dev_priv->rps.up_threshold);

		seq_printf(m, "RP CUR DOWN EI: %d (%dus)\n",
			   rpdownei, GT_PM_INTERVAL_TO_US(dev_priv, rpdownei));
		seq_printf(m, "RP CUR DOWN: %d (%dus)\n",
			   rpcurdown, GT_PM_INTERVAL_TO_US(dev_priv, rpcurdown));
		seq_printf(m, "RP PREV DOWN: %d (%dus)\n",
			   rpprevdown, GT_PM_INTERVAL_TO_US(dev_priv, rpprevdown));
		seq_printf(m, "Down threshold: %d%%\n",
			   dev_priv->rps.down_threshold);

		max_freq = (IS_BROXTON(dev_priv) ? rp_state_cap >> 0 :
			    rp_state_cap >> 16) & 0xff;
		max_freq *= (IS_SKYLAKE(dev_priv) || IS_KABYLAKE(dev_priv) ?
			     GEN9_FREQ_SCALER : 1);
		seq_printf(m, "Lowest (RPN) frequency: %dMHz\n",
			   intel_gpu_freq(dev_priv, max_freq));

		max_freq = (rp_state_cap & 0xff00) >> 8;
		max_freq *= (IS_SKYLAKE(dev_priv) || IS_KABYLAKE(dev_priv) ?
			     GEN9_FREQ_SCALER : 1);
		seq_printf(m, "Nominal (RP1) frequency: %dMHz\n",
			   intel_gpu_freq(dev_priv, max_freq));

		max_freq = (IS_BROXTON(dev_priv) ? rp_state_cap >> 16 :
			    rp_state_cap >> 0) & 0xff;
		max_freq *= (IS_SKYLAKE(dev_priv) || IS_KABYLAKE(dev_priv) ?
			     GEN9_FREQ_SCALER : 1);
		seq_printf(m, "Max non-overclocked (RP0) frequency: %dMHz\n",
			   intel_gpu_freq(dev_priv, max_freq));
		seq_printf(m, "Max overclocked frequency: %dMHz\n",
			   intel_gpu_freq(dev_priv, dev_priv->rps.max_freq));

		seq_printf(m, "Current freq: %d MHz\n",
			   intel_gpu_freq(dev_priv, dev_priv->rps.cur_freq));
		seq_printf(m, "Actual freq: %d MHz\n", cagf);
		seq_printf(m, "Idle freq: %d MHz\n",
			   intel_gpu_freq(dev_priv, dev_priv->rps.idle_freq));
		seq_printf(m, "Min freq: %d MHz\n",
			   intel_gpu_freq(dev_priv, dev_priv->rps.min_freq));
		seq_printf(m, "Boost freq: %d MHz\n",
			   intel_gpu_freq(dev_priv, dev_priv->rps.boost_freq));
		seq_printf(m, "Max freq: %d MHz\n",
			   intel_gpu_freq(dev_priv, dev_priv->rps.max_freq));
		seq_printf(m,
			   "efficient (RPe) frequency: %d MHz\n",
			   intel_gpu_freq(dev_priv, dev_priv->rps.efficient_freq));
	} else {
		seq_puts(m, "no P-state info available\n");
	}

	seq_printf(m, "Current CD clock frequency: %d kHz\n", dev_priv->cdclk_freq);
	seq_printf(m, "Max CD clock frequency: %d kHz\n", dev_priv->max_cdclk_freq);
	seq_printf(m, "Max pixel clock frequency: %d kHz\n", dev_priv->max_dotclk_freq);

out:
	intel_runtime_pm_put(dev_priv);
	return ret;
}

static void i915_instdone_info(struct drm_i915_private *dev_priv,
			       struct seq_file *m,
			       struct intel_instdone *instdone)
{
	int slice;
	int subslice;

	seq_printf(m, "\t\tINSTDONE: 0x%08x\n",
		   instdone->instdone);

	if (INTEL_GEN(dev_priv) <= 3)
		return;

	seq_printf(m, "\t\tSC_INSTDONE: 0x%08x\n",
		   instdone->slice_common);

	if (INTEL_GEN(dev_priv) <= 6)
		return;

	for_each_instdone_slice_subslice(dev_priv, slice, subslice)
		seq_printf(m, "\t\tSAMPLER_INSTDONE[%d][%d]: 0x%08x\n",
			   slice, subslice, instdone->sampler[slice][subslice]);

	for_each_instdone_slice_subslice(dev_priv, slice, subslice)
		seq_printf(m, "\t\tROW_INSTDONE[%d][%d]: 0x%08x\n",
			   slice, subslice, instdone->row[slice][subslice]);
}

static int i915_hangcheck_info(struct seq_file *m, void *unused)
{
	struct drm_i915_private *dev_priv = node_to_i915(m->private);
	struct intel_engine_cs *engine;
	u64 acthd[I915_NUM_ENGINES];
	u32 seqno[I915_NUM_ENGINES];
	struct intel_instdone instdone;
	enum intel_engine_id id;

	if (test_bit(I915_WEDGED, &dev_priv->gpu_error.flags))
		seq_printf(m, "Wedged\n");
	if (test_bit(I915_RESET_IN_PROGRESS, &dev_priv->gpu_error.flags))
		seq_printf(m, "Reset in progress\n");
	if (waitqueue_active(&dev_priv->gpu_error.wait_queue))
		seq_printf(m, "Waiter holding struct mutex\n");
	if (waitqueue_active(&dev_priv->gpu_error.reset_queue))
		seq_printf(m, "struct_mutex blocked for reset\n");

	if (test_bit(I915_WEDGED, &dev_priv->gpu_error.flags))
		seq_printf(m, "Wedged\n");
	if (test_bit(I915_RESET_IN_PROGRESS, &dev_priv->gpu_error.flags))
		seq_printf(m, "Reset in progress\n");
	if (waitqueue_active(&dev_priv->gpu_error.wait_queue))
		seq_printf(m, "Waiter holding struct mutex\n");
	if (waitqueue_active(&dev_priv->gpu_error.reset_queue))
		seq_printf(m, "struct_mutex blocked for reset\n");

	if (!i915.enable_hangcheck) {
		seq_printf(m, "Hangcheck disabled\n");
		return 0;
	}

	intel_runtime_pm_get(dev_priv);

	for_each_engine_id(engine, dev_priv, id) {
		acthd[id] = intel_engine_get_active_head(engine);
		seqno[id] = intel_engine_get_seqno(engine);
	}

	i915_get_engine_instdone(dev_priv, RCS, &instdone);

	intel_runtime_pm_put(dev_priv);

	if (delayed_work_pending(&dev_priv->gpu_error.hangcheck_work)) {
		seq_printf(m, "Hangcheck active, fires in %dms\n",
			   jiffies_to_msecs(dev_priv->gpu_error.hangcheck_work.timer.expires -
					    jiffies));
	} else
		seq_printf(m, "Hangcheck inactive\n");

	for_each_engine_id(engine, dev_priv, id) {
		struct intel_breadcrumbs *b = &engine->breadcrumbs;
		struct rb_node *rb;

		seq_printf(m, "%s:\n", engine->name);
		seq_printf(m, "\tseqno = %x [current %x, last %x]\n",
			   engine->hangcheck.seqno,
			   seqno[id],
			   engine->last_submitted_seqno);
		seq_printf(m, "\twaiters? %s, fake irq active? %s\n",
			   yesno(intel_engine_has_waiter(engine)),
			   yesno(test_bit(engine->id,
					  &dev_priv->gpu_error.missed_irq_rings)));
<<<<<<< HEAD
		spin_lock(&b->lock);
		for (rb = rb_first(&b->waiters); rb; rb = rb_next(rb)) {
			struct intel_wait *w = container_of(rb, typeof(*w), node);

			seq_printf(m, "\t%s [%d] waiting for %x\n",
				   w->tsk->comm, w->tsk->pid, w->seqno);
		}
		spin_unlock(&b->lock);

=======
>>>>>>> c2cbc38b
		seq_printf(m, "\tACTHD = 0x%08llx [current 0x%08llx]\n",
			   (long long)engine->hangcheck.acthd,
			   (long long)acthd[id]);
		seq_printf(m, "\tscore = %d\n", engine->hangcheck.score);
		seq_printf(m, "\taction = %d\n", engine->hangcheck.action);

		if (engine->id == RCS) {
			seq_puts(m, "\tinstdone read =\n");

			i915_instdone_info(dev_priv, m, &instdone);

			seq_puts(m, "\tinstdone accu =\n");

			i915_instdone_info(dev_priv, m,
					   &engine->hangcheck.instdone);
		}
	}

	return 0;
}

static int ironlake_drpc_info(struct seq_file *m)
{
	struct drm_i915_private *dev_priv = node_to_i915(m->private);
	struct drm_device *dev = &dev_priv->drm;
	u32 rgvmodectl, rstdbyctl;
	u16 crstandvid;
	int ret;

	ret = mutex_lock_interruptible(&dev->struct_mutex);
	if (ret)
		return ret;
	intel_runtime_pm_get(dev_priv);

	rgvmodectl = I915_READ(MEMMODECTL);
	rstdbyctl = I915_READ(RSTDBYCTL);
	crstandvid = I915_READ16(CRSTANDVID);

	intel_runtime_pm_put(dev_priv);
	mutex_unlock(&dev->struct_mutex);

	seq_printf(m, "HD boost: %s\n", yesno(rgvmodectl & MEMMODE_BOOST_EN));
	seq_printf(m, "Boost freq: %d\n",
		   (rgvmodectl & MEMMODE_BOOST_FREQ_MASK) >>
		   MEMMODE_BOOST_FREQ_SHIFT);
	seq_printf(m, "HW control enabled: %s\n",
		   yesno(rgvmodectl & MEMMODE_HWIDLE_EN));
	seq_printf(m, "SW control enabled: %s\n",
		   yesno(rgvmodectl & MEMMODE_SWMODE_EN));
	seq_printf(m, "Gated voltage change: %s\n",
		   yesno(rgvmodectl & MEMMODE_RCLK_GATE));
	seq_printf(m, "Starting frequency: P%d\n",
		   (rgvmodectl & MEMMODE_FSTART_MASK) >> MEMMODE_FSTART_SHIFT);
	seq_printf(m, "Max P-state: P%d\n",
		   (rgvmodectl & MEMMODE_FMAX_MASK) >> MEMMODE_FMAX_SHIFT);
	seq_printf(m, "Min P-state: P%d\n", (rgvmodectl & MEMMODE_FMIN_MASK));
	seq_printf(m, "RS1 VID: %d\n", (crstandvid & 0x3f));
	seq_printf(m, "RS2 VID: %d\n", ((crstandvid >> 8) & 0x3f));
	seq_printf(m, "Render standby enabled: %s\n",
		   yesno(!(rstdbyctl & RCX_SW_EXIT)));
	seq_puts(m, "Current RS state: ");
	switch (rstdbyctl & RSX_STATUS_MASK) {
	case RSX_STATUS_ON:
		seq_puts(m, "on\n");
		break;
	case RSX_STATUS_RC1:
		seq_puts(m, "RC1\n");
		break;
	case RSX_STATUS_RC1E:
		seq_puts(m, "RC1E\n");
		break;
	case RSX_STATUS_RS1:
		seq_puts(m, "RS1\n");
		break;
	case RSX_STATUS_RS2:
		seq_puts(m, "RS2 (RC6)\n");
		break;
	case RSX_STATUS_RS3:
		seq_puts(m, "RC3 (RC6+)\n");
		break;
	default:
		seq_puts(m, "unknown\n");
		break;
	}

	return 0;
}

static int i915_forcewake_domains(struct seq_file *m, void *data)
{
	struct drm_i915_private *dev_priv = node_to_i915(m->private);
	struct intel_uncore_forcewake_domain *fw_domain;

	spin_lock_irq(&dev_priv->uncore.lock);
	for_each_fw_domain(fw_domain, dev_priv) {
		seq_printf(m, "%s.wake_count = %u\n",
			   intel_uncore_forcewake_domain_to_str(fw_domain->id),
			   fw_domain->wake_count);
	}
	spin_unlock_irq(&dev_priv->uncore.lock);

	return 0;
}

static int vlv_drpc_info(struct seq_file *m)
{
	struct drm_i915_private *dev_priv = node_to_i915(m->private);
	u32 rpmodectl1, rcctl1, pw_status;

	intel_runtime_pm_get(dev_priv);

	pw_status = I915_READ(VLV_GTLC_PW_STATUS);
	rpmodectl1 = I915_READ(GEN6_RP_CONTROL);
	rcctl1 = I915_READ(GEN6_RC_CONTROL);

	intel_runtime_pm_put(dev_priv);

	seq_printf(m, "Video Turbo Mode: %s\n",
		   yesno(rpmodectl1 & GEN6_RP_MEDIA_TURBO));
	seq_printf(m, "Turbo enabled: %s\n",
		   yesno(rpmodectl1 & GEN6_RP_ENABLE));
	seq_printf(m, "HW control enabled: %s\n",
		   yesno(rpmodectl1 & GEN6_RP_ENABLE));
	seq_printf(m, "SW control enabled: %s\n",
		   yesno((rpmodectl1 & GEN6_RP_MEDIA_MODE_MASK) ==
			  GEN6_RP_MEDIA_SW_MODE));
	seq_printf(m, "RC6 Enabled: %s\n",
		   yesno(rcctl1 & (GEN7_RC_CTL_TO_MODE |
					GEN6_RC_CTL_EI_MODE(1))));
	seq_printf(m, "Render Power Well: %s\n",
		   (pw_status & VLV_GTLC_PW_RENDER_STATUS_MASK) ? "Up" : "Down");
	seq_printf(m, "Media Power Well: %s\n",
		   (pw_status & VLV_GTLC_PW_MEDIA_STATUS_MASK) ? "Up" : "Down");

	seq_printf(m, "Render RC6 residency since boot: %u\n",
		   I915_READ(VLV_GT_RENDER_RC6));
	seq_printf(m, "Media RC6 residency since boot: %u\n",
		   I915_READ(VLV_GT_MEDIA_RC6));

	return i915_forcewake_domains(m, NULL);
}

static int gen6_drpc_info(struct seq_file *m)
{
	struct drm_i915_private *dev_priv = node_to_i915(m->private);
	struct drm_device *dev = &dev_priv->drm;
	u32 rpmodectl1, gt_core_status, rcctl1, rc6vids = 0;
	u32 gen9_powergate_enable = 0, gen9_powergate_status = 0;
	unsigned forcewake_count;
	int count = 0, ret;

	ret = mutex_lock_interruptible(&dev->struct_mutex);
	if (ret)
		return ret;
	intel_runtime_pm_get(dev_priv);

	spin_lock_irq(&dev_priv->uncore.lock);
	forcewake_count = dev_priv->uncore.fw_domain[FW_DOMAIN_ID_RENDER].wake_count;
	spin_unlock_irq(&dev_priv->uncore.lock);

	if (forcewake_count) {
		seq_puts(m, "RC information inaccurate because somebody "
			    "holds a forcewake reference \n");
	} else {
		/* NB: we cannot use forcewake, else we read the wrong values */
		while (count++ < 50 && (I915_READ_NOTRACE(FORCEWAKE_ACK) & 1))
			udelay(10);
		seq_printf(m, "RC information accurate: %s\n", yesno(count < 51));
	}

	gt_core_status = I915_READ_FW(GEN6_GT_CORE_STATUS);
	trace_i915_reg_rw(false, GEN6_GT_CORE_STATUS, gt_core_status, 4, true);

	rpmodectl1 = I915_READ(GEN6_RP_CONTROL);
	rcctl1 = I915_READ(GEN6_RC_CONTROL);
	if (INTEL_GEN(dev_priv) >= 9) {
		gen9_powergate_enable = I915_READ(GEN9_PG_ENABLE);
		gen9_powergate_status = I915_READ(GEN9_PWRGT_DOMAIN_STATUS);
	}
	mutex_unlock(&dev->struct_mutex);
	mutex_lock(&dev_priv->rps.hw_lock);
	sandybridge_pcode_read(dev_priv, GEN6_PCODE_READ_RC6VIDS, &rc6vids);
	mutex_unlock(&dev_priv->rps.hw_lock);

	intel_runtime_pm_put(dev_priv);

	seq_printf(m, "Video Turbo Mode: %s\n",
		   yesno(rpmodectl1 & GEN6_RP_MEDIA_TURBO));
	seq_printf(m, "HW control enabled: %s\n",
		   yesno(rpmodectl1 & GEN6_RP_ENABLE));
	seq_printf(m, "SW control enabled: %s\n",
		   yesno((rpmodectl1 & GEN6_RP_MEDIA_MODE_MASK) ==
			  GEN6_RP_MEDIA_SW_MODE));
	seq_printf(m, "RC1e Enabled: %s\n",
		   yesno(rcctl1 & GEN6_RC_CTL_RC1e_ENABLE));
	seq_printf(m, "RC6 Enabled: %s\n",
		   yesno(rcctl1 & GEN6_RC_CTL_RC6_ENABLE));
	if (INTEL_GEN(dev_priv) >= 9) {
		seq_printf(m, "Render Well Gating Enabled: %s\n",
			yesno(gen9_powergate_enable & GEN9_RENDER_PG_ENABLE));
		seq_printf(m, "Media Well Gating Enabled: %s\n",
			yesno(gen9_powergate_enable & GEN9_MEDIA_PG_ENABLE));
	}
	seq_printf(m, "Deep RC6 Enabled: %s\n",
		   yesno(rcctl1 & GEN6_RC_CTL_RC6p_ENABLE));
	seq_printf(m, "Deepest RC6 Enabled: %s\n",
		   yesno(rcctl1 & GEN6_RC_CTL_RC6pp_ENABLE));
	seq_puts(m, "Current RC state: ");
	switch (gt_core_status & GEN6_RCn_MASK) {
	case GEN6_RC0:
		if (gt_core_status & GEN6_CORE_CPD_STATE_MASK)
			seq_puts(m, "Core Power Down\n");
		else
			seq_puts(m, "on\n");
		break;
	case GEN6_RC3:
		seq_puts(m, "RC3\n");
		break;
	case GEN6_RC6:
		seq_puts(m, "RC6\n");
		break;
	case GEN6_RC7:
		seq_puts(m, "RC7\n");
		break;
	default:
		seq_puts(m, "Unknown\n");
		break;
	}

	seq_printf(m, "Core Power Down: %s\n",
		   yesno(gt_core_status & GEN6_CORE_CPD_STATE_MASK));
	if (INTEL_GEN(dev_priv) >= 9) {
		seq_printf(m, "Render Power Well: %s\n",
			(gen9_powergate_status &
			 GEN9_PWRGT_RENDER_STATUS_MASK) ? "Up" : "Down");
		seq_printf(m, "Media Power Well: %s\n",
			(gen9_powergate_status &
			 GEN9_PWRGT_MEDIA_STATUS_MASK) ? "Up" : "Down");
	}

	/* Not exactly sure what this is */
	seq_printf(m, "RC6 \"Locked to RPn\" residency since boot: %u\n",
		   I915_READ(GEN6_GT_GFX_RC6_LOCKED));
	seq_printf(m, "RC6 residency since boot: %u\n",
		   I915_READ(GEN6_GT_GFX_RC6));
	seq_printf(m, "RC6+ residency since boot: %u\n",
		   I915_READ(GEN6_GT_GFX_RC6p));
	seq_printf(m, "RC6++ residency since boot: %u\n",
		   I915_READ(GEN6_GT_GFX_RC6pp));

	seq_printf(m, "RC6   voltage: %dmV\n",
		   GEN6_DECODE_RC6_VID(((rc6vids >> 0) & 0xff)));
	seq_printf(m, "RC6+  voltage: %dmV\n",
		   GEN6_DECODE_RC6_VID(((rc6vids >> 8) & 0xff)));
	seq_printf(m, "RC6++ voltage: %dmV\n",
		   GEN6_DECODE_RC6_VID(((rc6vids >> 16) & 0xff)));
	return i915_forcewake_domains(m, NULL);
}

static int i915_drpc_info(struct seq_file *m, void *unused)
{
	struct drm_i915_private *dev_priv = node_to_i915(m->private);

	if (IS_VALLEYVIEW(dev_priv) || IS_CHERRYVIEW(dev_priv))
		return vlv_drpc_info(m);
	else if (INTEL_GEN(dev_priv) >= 6)
		return gen6_drpc_info(m);
	else
		return ironlake_drpc_info(m);
}

static int i915_frontbuffer_tracking(struct seq_file *m, void *unused)
{
	struct drm_i915_private *dev_priv = node_to_i915(m->private);

	seq_printf(m, "FB tracking busy bits: 0x%08x\n",
		   dev_priv->fb_tracking.busy_bits);

	seq_printf(m, "FB tracking flip bits: 0x%08x\n",
		   dev_priv->fb_tracking.flip_bits);

	return 0;
}

static int i915_fbc_status(struct seq_file *m, void *unused)
{
	struct drm_i915_private *dev_priv = node_to_i915(m->private);

	if (!HAS_FBC(dev_priv)) {
		seq_puts(m, "FBC unsupported on this chipset\n");
		return 0;
	}

	intel_runtime_pm_get(dev_priv);
	mutex_lock(&dev_priv->fbc.lock);

	if (intel_fbc_is_active(dev_priv))
		seq_puts(m, "FBC enabled\n");
	else
		seq_printf(m, "FBC disabled: %s\n",
			   dev_priv->fbc.no_fbc_reason);

<<<<<<< HEAD
	if (intel_fbc_is_active(dev_priv) &&
	    INTEL_GEN(dev_priv) >= 7)
=======
	if (INTEL_GEN(dev_priv) >= 7)
>>>>>>> c2cbc38b
		seq_printf(m, "Compressing: %s\n",
			   yesno(I915_READ(FBC_STATUS2) &
				 FBC_COMPRESSION_MASK));

	mutex_unlock(&dev_priv->fbc.lock);
	intel_runtime_pm_put(dev_priv);

	return 0;
}

static int i915_fbc_fc_get(void *data, u64 *val)
{
	struct drm_i915_private *dev_priv = data;

	if (INTEL_GEN(dev_priv) < 7 || !HAS_FBC(dev_priv))
		return -ENODEV;

	*val = dev_priv->fbc.false_color;

	return 0;
}

static int i915_fbc_fc_set(void *data, u64 val)
{
	struct drm_i915_private *dev_priv = data;
	u32 reg;

	if (INTEL_GEN(dev_priv) < 7 || !HAS_FBC(dev_priv))
		return -ENODEV;

	mutex_lock(&dev_priv->fbc.lock);

	reg = I915_READ(ILK_DPFC_CONTROL);
	dev_priv->fbc.false_color = val;

	I915_WRITE(ILK_DPFC_CONTROL, val ?
		   (reg | FBC_CTL_FALSE_COLOR) :
		   (reg & ~FBC_CTL_FALSE_COLOR));

	mutex_unlock(&dev_priv->fbc.lock);
	return 0;
}

DEFINE_SIMPLE_ATTRIBUTE(i915_fbc_fc_fops,
			i915_fbc_fc_get, i915_fbc_fc_set,
			"%llu\n");

static int i915_ips_status(struct seq_file *m, void *unused)
{
	struct drm_i915_private *dev_priv = node_to_i915(m->private);

	if (!HAS_IPS(dev_priv)) {
		seq_puts(m, "not supported\n");
		return 0;
	}

	intel_runtime_pm_get(dev_priv);

	seq_printf(m, "Enabled by kernel parameter: %s\n",
		   yesno(i915.enable_ips));

	if (INTEL_GEN(dev_priv) >= 8) {
		seq_puts(m, "Currently: unknown\n");
	} else {
		if (I915_READ(IPS_CTL) & IPS_ENABLE)
			seq_puts(m, "Currently: enabled\n");
		else
			seq_puts(m, "Currently: disabled\n");
	}

	intel_runtime_pm_put(dev_priv);

	return 0;
}

static int i915_sr_status(struct seq_file *m, void *unused)
{
	struct drm_i915_private *dev_priv = node_to_i915(m->private);
	bool sr_enabled = false;

	intel_runtime_pm_get(dev_priv);

	if (HAS_PCH_SPLIT(dev_priv))
		sr_enabled = I915_READ(WM1_LP_ILK) & WM1_LP_SR_EN;
	else if (IS_CRESTLINE(dev_priv) || IS_G4X(dev_priv) ||
		 IS_I945G(dev_priv) || IS_I945GM(dev_priv))
		sr_enabled = I915_READ(FW_BLC_SELF) & FW_BLC_SELF_EN;
	else if (IS_I915GM(dev_priv))
		sr_enabled = I915_READ(INSTPM) & INSTPM_SELF_EN;
	else if (IS_PINEVIEW(dev_priv))
		sr_enabled = I915_READ(DSPFW3) & PINEVIEW_SELF_REFRESH_EN;
	else if (IS_VALLEYVIEW(dev_priv) || IS_CHERRYVIEW(dev_priv))
		sr_enabled = I915_READ(FW_BLC_SELF_VLV) & FW_CSPWRDWNEN;

	intel_runtime_pm_put(dev_priv);

	seq_printf(m, "self-refresh: %s\n",
		   sr_enabled ? "enabled" : "disabled");

	return 0;
}

static int i915_emon_status(struct seq_file *m, void *unused)
{
	struct drm_i915_private *dev_priv = node_to_i915(m->private);
	struct drm_device *dev = &dev_priv->drm;
	unsigned long temp, chipset, gfx;
	int ret;

	if (!IS_GEN5(dev_priv))
		return -ENODEV;

	ret = mutex_lock_interruptible(&dev->struct_mutex);
	if (ret)
		return ret;

	temp = i915_mch_val(dev_priv);
	chipset = i915_chipset_val(dev_priv);
	gfx = i915_gfx_val(dev_priv);
	mutex_unlock(&dev->struct_mutex);

	seq_printf(m, "GMCH temp: %ld\n", temp);
	seq_printf(m, "Chipset power: %ld\n", chipset);
	seq_printf(m, "GFX power: %ld\n", gfx);
	seq_printf(m, "Total power: %ld\n", chipset + gfx);

	return 0;
}

static int i915_ring_freq_table(struct seq_file *m, void *unused)
{
	struct drm_i915_private *dev_priv = node_to_i915(m->private);
	int ret = 0;
	int gpu_freq, ia_freq;
	unsigned int max_gpu_freq, min_gpu_freq;

	if (!HAS_LLC(dev_priv)) {
		seq_puts(m, "unsupported on this chipset\n");
		return 0;
	}

	intel_runtime_pm_get(dev_priv);

	ret = mutex_lock_interruptible(&dev_priv->rps.hw_lock);
	if (ret)
		goto out;

	if (IS_SKYLAKE(dev_priv) || IS_KABYLAKE(dev_priv)) {
		/* Convert GT frequency to 50 HZ units */
		min_gpu_freq =
			dev_priv->rps.min_freq_softlimit / GEN9_FREQ_SCALER;
		max_gpu_freq =
			dev_priv->rps.max_freq_softlimit / GEN9_FREQ_SCALER;
	} else {
		min_gpu_freq = dev_priv->rps.min_freq_softlimit;
		max_gpu_freq = dev_priv->rps.max_freq_softlimit;
	}

	seq_puts(m, "GPU freq (MHz)\tEffective CPU freq (MHz)\tEffective Ring freq (MHz)\n");

	for (gpu_freq = min_gpu_freq; gpu_freq <= max_gpu_freq; gpu_freq++) {
		ia_freq = gpu_freq;
		sandybridge_pcode_read(dev_priv,
				       GEN6_PCODE_READ_MIN_FREQ_TABLE,
				       &ia_freq);
		seq_printf(m, "%d\t\t%d\t\t\t\t%d\n",
			   intel_gpu_freq(dev_priv, (gpu_freq *
				(IS_SKYLAKE(dev_priv) || IS_KABYLAKE(dev_priv) ?
				 GEN9_FREQ_SCALER : 1))),
			   ((ia_freq >> 0) & 0xff) * 100,
			   ((ia_freq >> 8) & 0xff) * 100);
	}

	mutex_unlock(&dev_priv->rps.hw_lock);

out:
	intel_runtime_pm_put(dev_priv);
	return ret;
}

static int i915_opregion(struct seq_file *m, void *unused)
{
	struct drm_i915_private *dev_priv = node_to_i915(m->private);
	struct drm_device *dev = &dev_priv->drm;
	struct intel_opregion *opregion = &dev_priv->opregion;
	int ret;

	ret = mutex_lock_interruptible(&dev->struct_mutex);
	if (ret)
		goto out;

	if (opregion->header)
		seq_write(m, opregion->header, OPREGION_SIZE);

	mutex_unlock(&dev->struct_mutex);

out:
	return 0;
}

static int i915_vbt(struct seq_file *m, void *unused)
{
	struct intel_opregion *opregion = &node_to_i915(m->private)->opregion;

	if (opregion->vbt)
		seq_write(m, opregion->vbt, opregion->vbt_size);

	return 0;
}

static int i915_gem_framebuffer_info(struct seq_file *m, void *data)
{
	struct drm_i915_private *dev_priv = node_to_i915(m->private);
	struct drm_device *dev = &dev_priv->drm;
	struct intel_framebuffer *fbdev_fb = NULL;
	struct drm_framebuffer *drm_fb;
	int ret;

	ret = mutex_lock_interruptible(&dev->struct_mutex);
	if (ret)
		return ret;

#ifdef CONFIG_DRM_FBDEV_EMULATION
	if (dev_priv->fbdev) {
		fbdev_fb = to_intel_framebuffer(dev_priv->fbdev->helper.fb);

		seq_printf(m, "fbcon size: %d x %d, depth %d, %d bpp, modifier 0x%llx, refcount %d, obj ",
			   fbdev_fb->base.width,
			   fbdev_fb->base.height,
			   fbdev_fb->base.depth,
			   fbdev_fb->base.bits_per_pixel,
			   fbdev_fb->base.modifier[0],
			   drm_framebuffer_read_refcount(&fbdev_fb->base));
		describe_obj(m, fbdev_fb->obj);
		seq_putc(m, '\n');
	}
#endif

	mutex_lock(&dev->mode_config.fb_lock);
	drm_for_each_fb(drm_fb, dev) {
		struct intel_framebuffer *fb = to_intel_framebuffer(drm_fb);
		if (fb == fbdev_fb)
			continue;

		seq_printf(m, "user size: %d x %d, depth %d, %d bpp, modifier 0x%llx, refcount %d, obj ",
			   fb->base.width,
			   fb->base.height,
			   fb->base.depth,
			   fb->base.bits_per_pixel,
			   fb->base.modifier[0],
			   drm_framebuffer_read_refcount(&fb->base));
		describe_obj(m, fb->obj);
		seq_putc(m, '\n');
	}
	mutex_unlock(&dev->mode_config.fb_lock);
	mutex_unlock(&dev->struct_mutex);

	return 0;
}

static void describe_ctx_ring(struct seq_file *m, struct intel_ring *ring)
{
	seq_printf(m, " (ringbuffer, space: %d, head: %u, tail: %u, last head: %d)",
		   ring->space, ring->head, ring->tail,
		   ring->last_retired_head);
}

static int i915_context_status(struct seq_file *m, void *unused)
{
	struct drm_i915_private *dev_priv = node_to_i915(m->private);
	struct drm_device *dev = &dev_priv->drm;
	struct intel_engine_cs *engine;
	struct i915_gem_context *ctx;
	int ret;

	ret = mutex_lock_interruptible(&dev->struct_mutex);
	if (ret)
		return ret;

	list_for_each_entry(ctx, &dev_priv->context_list, link) {
		seq_printf(m, "HW context %u ", ctx->hw_id);
		if (ctx->pid) {
			struct task_struct *task;

			task = get_pid_task(ctx->pid, PIDTYPE_PID);
			if (task) {
				seq_printf(m, "(%s [%d]) ",
					   task->comm, task->pid);
				put_task_struct(task);
			}
		} else if (IS_ERR(ctx->file_priv)) {
			seq_puts(m, "(deleted) ");
		} else {
			seq_puts(m, "(kernel) ");
		}

		seq_putc(m, ctx->remap_slice ? 'R' : 'r');
		seq_putc(m, '\n');

		for_each_engine(engine, dev_priv) {
			struct intel_context *ce = &ctx->engine[engine->id];

			seq_printf(m, "%s: ", engine->name);
			seq_putc(m, ce->initialised ? 'I' : 'i');
			if (ce->state)
				describe_obj(m, ce->state->obj);
			if (ce->ring)
				describe_ctx_ring(m, ce->ring);
			seq_putc(m, '\n');
		}

		seq_putc(m, '\n');
	}

	mutex_unlock(&dev->struct_mutex);

	return 0;
}

static void i915_dump_lrc_obj(struct seq_file *m,
			      struct i915_gem_context *ctx,
			      struct intel_engine_cs *engine)
{
	struct i915_vma *vma = ctx->engine[engine->id].state;
	struct page *page;
	int j;

	seq_printf(m, "CONTEXT: %s %u\n", engine->name, ctx->hw_id);

	if (!vma) {
		seq_puts(m, "\tFake context\n");
		return;
	}

	if (vma->flags & I915_VMA_GLOBAL_BIND)
		seq_printf(m, "\tBound in GGTT at 0x%08x\n",
			   i915_ggtt_offset(vma));

	if (i915_gem_object_get_pages(vma->obj)) {
		seq_puts(m, "\tFailed to get pages for context object\n\n");
		return;
	}

	page = i915_gem_object_get_page(vma->obj, LRC_STATE_PN);
	if (page) {
		u32 *reg_state = kmap_atomic(page);

		for (j = 0; j < 0x600 / sizeof(u32) / 4; j += 4) {
			seq_printf(m,
				   "\t[0x%04x] 0x%08x 0x%08x 0x%08x 0x%08x\n",
				   j * 4,
				   reg_state[j], reg_state[j + 1],
				   reg_state[j + 2], reg_state[j + 3]);
		}
		kunmap_atomic(reg_state);
	}

	seq_putc(m, '\n');
}

static int i915_dump_lrc(struct seq_file *m, void *unused)
{
	struct drm_i915_private *dev_priv = node_to_i915(m->private);
	struct drm_device *dev = &dev_priv->drm;
	struct intel_engine_cs *engine;
	struct i915_gem_context *ctx;
	int ret;

	if (!i915.enable_execlists) {
		seq_printf(m, "Logical Ring Contexts are disabled\n");
		return 0;
	}

	ret = mutex_lock_interruptible(&dev->struct_mutex);
	if (ret)
		return ret;

	list_for_each_entry(ctx, &dev_priv->context_list, link)
		for_each_engine(engine, dev_priv)
			i915_dump_lrc_obj(m, ctx, engine);

	mutex_unlock(&dev->struct_mutex);

	return 0;
}

<<<<<<< HEAD
=======
static int i915_execlists(struct seq_file *m, void *data)
{
	struct drm_i915_private *dev_priv = node_to_i915(m->private);
	struct drm_device *dev = &dev_priv->drm;
	struct intel_engine_cs *engine;
	u32 status_pointer;
	u8 read_pointer;
	u8 write_pointer;
	u32 status;
	u32 ctx_id;
	struct list_head *cursor;
	int i, ret;

	if (!i915.enable_execlists) {
		seq_puts(m, "Logical Ring Contexts are disabled\n");
		return 0;
	}

	ret = mutex_lock_interruptible(&dev->struct_mutex);
	if (ret)
		return ret;

	intel_runtime_pm_get(dev_priv);

	for_each_engine(engine, dev_priv) {
		struct drm_i915_gem_request *head_req = NULL;
		int count = 0;

		seq_printf(m, "%s\n", engine->name);

		status = I915_READ(RING_EXECLIST_STATUS_LO(engine));
		ctx_id = I915_READ(RING_EXECLIST_STATUS_HI(engine));
		seq_printf(m, "\tExeclist status: 0x%08X, context: %u\n",
			   status, ctx_id);

		status_pointer = I915_READ(RING_CONTEXT_STATUS_PTR(engine));
		seq_printf(m, "\tStatus pointer: 0x%08X\n", status_pointer);

		read_pointer = GEN8_CSB_READ_PTR(status_pointer);
		write_pointer = GEN8_CSB_WRITE_PTR(status_pointer);
		if (read_pointer > write_pointer)
			write_pointer += GEN8_CSB_ENTRIES;
		seq_printf(m, "\tRead pointer: 0x%08X, write pointer 0x%08X\n",
			   read_pointer, write_pointer);

		for (i = 0; i < GEN8_CSB_ENTRIES; i++) {
			status = I915_READ(RING_CONTEXT_STATUS_BUF_LO(engine, i));
			ctx_id = I915_READ(RING_CONTEXT_STATUS_BUF_HI(engine, i));

			seq_printf(m, "\tStatus buffer %d: 0x%08X, context: %u\n",
				   i, status, ctx_id);
		}

		spin_lock_bh(&engine->execlist_lock);
		list_for_each(cursor, &engine->execlist_queue)
			count++;
		head_req = list_first_entry_or_null(&engine->execlist_queue,
						    struct drm_i915_gem_request,
						    execlist_link);
		spin_unlock_bh(&engine->execlist_lock);

		seq_printf(m, "\t%d requests in queue\n", count);
		if (head_req) {
			seq_printf(m, "\tHead request context: %u\n",
				   head_req->ctx->hw_id);
			seq_printf(m, "\tHead request tail: %u\n",
				   head_req->tail);
		}

		seq_putc(m, '\n');
	}

	intel_runtime_pm_put(dev_priv);
	mutex_unlock(&dev->struct_mutex);

	return 0;
}

>>>>>>> c2cbc38b
static const char *swizzle_string(unsigned swizzle)
{
	switch (swizzle) {
	case I915_BIT_6_SWIZZLE_NONE:
		return "none";
	case I915_BIT_6_SWIZZLE_9:
		return "bit9";
	case I915_BIT_6_SWIZZLE_9_10:
		return "bit9/bit10";
	case I915_BIT_6_SWIZZLE_9_11:
		return "bit9/bit11";
	case I915_BIT_6_SWIZZLE_9_10_11:
		return "bit9/bit10/bit11";
	case I915_BIT_6_SWIZZLE_9_17:
		return "bit9/bit17";
	case I915_BIT_6_SWIZZLE_9_10_17:
		return "bit9/bit10/bit17";
	case I915_BIT_6_SWIZZLE_UNKNOWN:
		return "unknown";
	}

	return "bug";
}

static int i915_swizzle_info(struct seq_file *m, void *data)
{
	struct drm_i915_private *dev_priv = node_to_i915(m->private);
	struct drm_device *dev = &dev_priv->drm;
	int ret;

	ret = mutex_lock_interruptible(&dev->struct_mutex);
	if (ret)
		return ret;
	intel_runtime_pm_get(dev_priv);

	seq_printf(m, "bit6 swizzle for X-tiling = %s\n",
		   swizzle_string(dev_priv->mm.bit_6_swizzle_x));
	seq_printf(m, "bit6 swizzle for Y-tiling = %s\n",
		   swizzle_string(dev_priv->mm.bit_6_swizzle_y));

	if (IS_GEN3(dev_priv) || IS_GEN4(dev_priv)) {
		seq_printf(m, "DDC = 0x%08x\n",
			   I915_READ(DCC));
		seq_printf(m, "DDC2 = 0x%08x\n",
			   I915_READ(DCC2));
		seq_printf(m, "C0DRB3 = 0x%04x\n",
			   I915_READ16(C0DRB3));
		seq_printf(m, "C1DRB3 = 0x%04x\n",
			   I915_READ16(C1DRB3));
	} else if (INTEL_GEN(dev_priv) >= 6) {
		seq_printf(m, "MAD_DIMM_C0 = 0x%08x\n",
			   I915_READ(MAD_DIMM_C0));
		seq_printf(m, "MAD_DIMM_C1 = 0x%08x\n",
			   I915_READ(MAD_DIMM_C1));
		seq_printf(m, "MAD_DIMM_C2 = 0x%08x\n",
			   I915_READ(MAD_DIMM_C2));
		seq_printf(m, "TILECTL = 0x%08x\n",
			   I915_READ(TILECTL));
		if (INTEL_GEN(dev_priv) >= 8)
			seq_printf(m, "GAMTARBMODE = 0x%08x\n",
				   I915_READ(GAMTARBMODE));
		else
			seq_printf(m, "ARB_MODE = 0x%08x\n",
				   I915_READ(ARB_MODE));
		seq_printf(m, "DISP_ARB_CTL = 0x%08x\n",
			   I915_READ(DISP_ARB_CTL));
	}

	if (dev_priv->quirks & QUIRK_PIN_SWIZZLED_PAGES)
		seq_puts(m, "L-shaped memory detected\n");

	intel_runtime_pm_put(dev_priv);
	mutex_unlock(&dev->struct_mutex);

	return 0;
}

static int per_file_ctx(int id, void *ptr, void *data)
{
	struct i915_gem_context *ctx = ptr;
	struct seq_file *m = data;
	struct i915_hw_ppgtt *ppgtt = ctx->ppgtt;

	if (!ppgtt) {
		seq_printf(m, "  no ppgtt for context %d\n",
			   ctx->user_handle);
		return 0;
	}

	if (i915_gem_context_is_default(ctx))
		seq_puts(m, "  default context:\n");
	else
		seq_printf(m, "  context %d:\n", ctx->user_handle);
	ppgtt->debug_dump(ppgtt, m);

	return 0;
}

static void gen8_ppgtt_info(struct seq_file *m,
			    struct drm_i915_private *dev_priv)
{
	struct intel_engine_cs *engine;
	struct i915_hw_ppgtt *ppgtt = dev_priv->mm.aliasing_ppgtt;
	int i;

	if (!ppgtt)
		return;

	for_each_engine(engine, dev_priv) {
		seq_printf(m, "%s\n", engine->name);
		for (i = 0; i < 4; i++) {
			u64 pdp = I915_READ(GEN8_RING_PDP_UDW(engine, i));
			pdp <<= 32;
			pdp |= I915_READ(GEN8_RING_PDP_LDW(engine, i));
			seq_printf(m, "\tPDP%d 0x%016llx\n", i, pdp);
		}
	}
}

static void gen6_ppgtt_info(struct seq_file *m,
			    struct drm_i915_private *dev_priv)
{
	struct intel_engine_cs *engine;

	if (IS_GEN6(dev_priv))
		seq_printf(m, "GFX_MODE: 0x%08x\n", I915_READ(GFX_MODE));

	for_each_engine(engine, dev_priv) {
		seq_printf(m, "%s\n", engine->name);
		if (IS_GEN7(dev_priv))
			seq_printf(m, "GFX_MODE: 0x%08x\n",
				   I915_READ(RING_MODE_GEN7(engine)));
		seq_printf(m, "PP_DIR_BASE: 0x%08x\n",
			   I915_READ(RING_PP_DIR_BASE(engine)));
		seq_printf(m, "PP_DIR_BASE_READ: 0x%08x\n",
			   I915_READ(RING_PP_DIR_BASE_READ(engine)));
		seq_printf(m, "PP_DIR_DCLV: 0x%08x\n",
			   I915_READ(RING_PP_DIR_DCLV(engine)));
	}
	if (dev_priv->mm.aliasing_ppgtt) {
		struct i915_hw_ppgtt *ppgtt = dev_priv->mm.aliasing_ppgtt;

		seq_puts(m, "aliasing PPGTT:\n");
		seq_printf(m, "pd gtt offset: 0x%08x\n", ppgtt->pd.base.ggtt_offset);

		ppgtt->debug_dump(ppgtt, m);
	}

	seq_printf(m, "ECOCHK: 0x%08x\n", I915_READ(GAM_ECOCHK));
}

static int i915_ppgtt_info(struct seq_file *m, void *data)
{
	struct drm_i915_private *dev_priv = node_to_i915(m->private);
	struct drm_device *dev = &dev_priv->drm;
	struct drm_file *file;
	int ret;

	mutex_lock(&dev->filelist_mutex);
	ret = mutex_lock_interruptible(&dev->struct_mutex);
	if (ret)
		goto out_unlock;

	intel_runtime_pm_get(dev_priv);

	if (INTEL_GEN(dev_priv) >= 8)
		gen8_ppgtt_info(m, dev_priv);
	else if (INTEL_GEN(dev_priv) >= 6)
		gen6_ppgtt_info(m, dev_priv);

	list_for_each_entry_reverse(file, &dev->filelist, lhead) {
		struct drm_i915_file_private *file_priv = file->driver_priv;
		struct task_struct *task;

		task = get_pid_task(file->pid, PIDTYPE_PID);
		if (!task) {
			ret = -ESRCH;
			goto out_rpm;
		}
		seq_printf(m, "\nproc: %s\n", task->comm);
		put_task_struct(task);
		idr_for_each(&file_priv->context_idr, per_file_ctx,
			     (void *)(unsigned long)m);
	}

out_rpm:
	intel_runtime_pm_put(dev_priv);
	mutex_unlock(&dev->struct_mutex);
out_unlock:
	mutex_unlock(&dev->filelist_mutex);
	return ret;
}

static int count_irq_waiters(struct drm_i915_private *i915)
{
	struct intel_engine_cs *engine;
	int count = 0;

	for_each_engine(engine, i915)
		count += intel_engine_has_waiter(engine);

	return count;
}

static const char *rps_power_to_str(unsigned int power)
{
	static const char * const strings[] = {
		[LOW_POWER] = "low power",
		[BETWEEN] = "mixed",
		[HIGH_POWER] = "high power",
	};

	if (power >= ARRAY_SIZE(strings) || !strings[power])
		return "unknown";

	return strings[power];
}

static int i915_rps_boost_info(struct seq_file *m, void *data)
{
	struct drm_i915_private *dev_priv = node_to_i915(m->private);
	struct drm_device *dev = &dev_priv->drm;
	struct drm_file *file;

	seq_printf(m, "RPS enabled? %d\n", dev_priv->rps.enabled);
	seq_printf(m, "GPU busy? %s [%x]\n",
		   yesno(dev_priv->gt.awake), dev_priv->gt.active_engines);
	seq_printf(m, "CPU waiting? %d\n", count_irq_waiters(dev_priv));
	seq_printf(m, "Frequency requested %d\n",
		   intel_gpu_freq(dev_priv, dev_priv->rps.cur_freq));
	seq_printf(m, "  min hard:%d, soft:%d; max soft:%d, hard:%d\n",
		   intel_gpu_freq(dev_priv, dev_priv->rps.min_freq),
		   intel_gpu_freq(dev_priv, dev_priv->rps.min_freq_softlimit),
		   intel_gpu_freq(dev_priv, dev_priv->rps.max_freq_softlimit),
		   intel_gpu_freq(dev_priv, dev_priv->rps.max_freq));
	seq_printf(m, "  idle:%d, efficient:%d, boost:%d\n",
		   intel_gpu_freq(dev_priv, dev_priv->rps.idle_freq),
		   intel_gpu_freq(dev_priv, dev_priv->rps.efficient_freq),
		   intel_gpu_freq(dev_priv, dev_priv->rps.boost_freq));

	mutex_lock(&dev->filelist_mutex);
	spin_lock(&dev_priv->rps.client_lock);
	list_for_each_entry_reverse(file, &dev->filelist, lhead) {
		struct drm_i915_file_private *file_priv = file->driver_priv;
		struct task_struct *task;

		rcu_read_lock();
		task = pid_task(file->pid, PIDTYPE_PID);
		seq_printf(m, "%s [%d]: %d boosts%s\n",
			   task ? task->comm : "<unknown>",
			   task ? task->pid : -1,
			   file_priv->rps.boosts,
			   list_empty(&file_priv->rps.link) ? "" : ", active");
		rcu_read_unlock();
	}
	seq_printf(m, "Kernel (anonymous) boosts: %d\n", dev_priv->rps.boosts);
	spin_unlock(&dev_priv->rps.client_lock);
	mutex_unlock(&dev->filelist_mutex);

	if (INTEL_GEN(dev_priv) >= 6 &&
	    dev_priv->rps.enabled &&
	    dev_priv->gt.active_engines) {
		u32 rpup, rpupei;
		u32 rpdown, rpdownei;

		intel_uncore_forcewake_get(dev_priv, FORCEWAKE_ALL);
		rpup = I915_READ_FW(GEN6_RP_CUR_UP) & GEN6_RP_EI_MASK;
		rpupei = I915_READ_FW(GEN6_RP_CUR_UP_EI) & GEN6_RP_EI_MASK;
		rpdown = I915_READ_FW(GEN6_RP_CUR_DOWN) & GEN6_RP_EI_MASK;
		rpdownei = I915_READ_FW(GEN6_RP_CUR_DOWN_EI) & GEN6_RP_EI_MASK;
		intel_uncore_forcewake_put(dev_priv, FORCEWAKE_ALL);

		seq_printf(m, "\nRPS Autotuning (current \"%s\" window):\n",
			   rps_power_to_str(dev_priv->rps.power));
		seq_printf(m, "  Avg. up: %d%% [above threshold? %d%%]\n",
			   100 * rpup / rpupei,
			   dev_priv->rps.up_threshold);
		seq_printf(m, "  Avg. down: %d%% [below threshold? %d%%]\n",
			   100 * rpdown / rpdownei,
			   dev_priv->rps.down_threshold);
	} else {
		seq_puts(m, "\nRPS Autotuning inactive\n");
	}

	return 0;
}

static int i915_llc(struct seq_file *m, void *data)
{
	struct drm_i915_private *dev_priv = node_to_i915(m->private);
	const bool edram = INTEL_GEN(dev_priv) > 8;

	seq_printf(m, "LLC: %s\n", yesno(HAS_LLC(dev_priv)));
	seq_printf(m, "%s: %lluMB\n", edram ? "eDRAM" : "eLLC",
		   intel_uncore_edram_size(dev_priv)/1024/1024);

	return 0;
}

static int i915_guc_load_status_info(struct seq_file *m, void *data)
{
	struct drm_i915_private *dev_priv = node_to_i915(m->private);
	struct intel_guc_fw *guc_fw = &dev_priv->guc.guc_fw;
	u32 tmp, i;

	if (!HAS_GUC_UCODE(dev_priv))
		return 0;

	seq_printf(m, "GuC firmware status:\n");
	seq_printf(m, "\tpath: %s\n",
		guc_fw->guc_fw_path);
	seq_printf(m, "\tfetch: %s\n",
		intel_guc_fw_status_repr(guc_fw->guc_fw_fetch_status));
	seq_printf(m, "\tload: %s\n",
		intel_guc_fw_status_repr(guc_fw->guc_fw_load_status));
	seq_printf(m, "\tversion wanted: %d.%d\n",
		guc_fw->guc_fw_major_wanted, guc_fw->guc_fw_minor_wanted);
	seq_printf(m, "\tversion found: %d.%d\n",
		guc_fw->guc_fw_major_found, guc_fw->guc_fw_minor_found);
	seq_printf(m, "\theader: offset is %d; size = %d\n",
		guc_fw->header_offset, guc_fw->header_size);
	seq_printf(m, "\tuCode: offset is %d; size = %d\n",
		guc_fw->ucode_offset, guc_fw->ucode_size);
	seq_printf(m, "\tRSA: offset is %d; size = %d\n",
		guc_fw->rsa_offset, guc_fw->rsa_size);

	tmp = I915_READ(GUC_STATUS);

	seq_printf(m, "\nGuC status 0x%08x:\n", tmp);
	seq_printf(m, "\tBootrom status = 0x%x\n",
		(tmp & GS_BOOTROM_MASK) >> GS_BOOTROM_SHIFT);
	seq_printf(m, "\tuKernel status = 0x%x\n",
		(tmp & GS_UKERNEL_MASK) >> GS_UKERNEL_SHIFT);
	seq_printf(m, "\tMIA Core status = 0x%x\n",
		(tmp & GS_MIA_MASK) >> GS_MIA_SHIFT);
	seq_puts(m, "\nScratch registers:\n");
	for (i = 0; i < 16; i++)
		seq_printf(m, "\t%2d: \t0x%x\n", i, I915_READ(SOFT_SCRATCH(i)));

	return 0;
}

static void i915_guc_client_info(struct seq_file *m,
				 struct drm_i915_private *dev_priv,
				 struct i915_guc_client *client)
{
	struct intel_engine_cs *engine;
	enum intel_engine_id id;
	uint64_t tot = 0;

	seq_printf(m, "\tPriority %d, GuC ctx index: %u, PD offset 0x%x\n",
		client->priority, client->ctx_index, client->proc_desc_offset);
	seq_printf(m, "\tDoorbell id %d, offset: 0x%x, cookie 0x%x\n",
		client->doorbell_id, client->doorbell_offset, client->cookie);
	seq_printf(m, "\tWQ size %d, offset: 0x%x, tail %d\n",
		client->wq_size, client->wq_offset, client->wq_tail);

	seq_printf(m, "\tWork queue full: %u\n", client->no_wq_space);
	seq_printf(m, "\tFailed doorbell: %u\n", client->b_fail);
	seq_printf(m, "\tLast submission result: %d\n", client->retcode);

	for_each_engine_id(engine, dev_priv, id) {
		u64 submissions = client->submissions[id];
		tot += submissions;
		seq_printf(m, "\tSubmissions: %llu %s\n",
				submissions, engine->name);
	}
	seq_printf(m, "\tTotal: %llu\n", tot);
}

static int i915_guc_info(struct seq_file *m, void *data)
{
	struct drm_i915_private *dev_priv = node_to_i915(m->private);
	struct drm_device *dev = &dev_priv->drm;
	struct intel_guc guc;
	struct i915_guc_client client = {};
	struct intel_engine_cs *engine;
	enum intel_engine_id id;
	u64 total = 0;

	if (!HAS_GUC_SCHED(dev_priv))
		return 0;

	if (mutex_lock_interruptible(&dev->struct_mutex))
		return 0;

	/* Take a local copy of the GuC data, so we can dump it at leisure */
	guc = dev_priv->guc;
	if (guc.execbuf_client)
		client = *guc.execbuf_client;

	mutex_unlock(&dev->struct_mutex);

	seq_printf(m, "Doorbell map:\n");
	seq_printf(m, "\t%*pb\n", GUC_MAX_DOORBELLS, guc.doorbell_bitmap);
	seq_printf(m, "Doorbell next cacheline: 0x%x\n\n", guc.db_cacheline);

	seq_printf(m, "GuC total action count: %llu\n", guc.action_count);
	seq_printf(m, "GuC action failure count: %u\n", guc.action_fail);
	seq_printf(m, "GuC last action command: 0x%x\n", guc.action_cmd);
	seq_printf(m, "GuC last action status: 0x%x\n", guc.action_status);
	seq_printf(m, "GuC last action error code: %d\n", guc.action_err);

	seq_printf(m, "\nGuC submissions:\n");
	for_each_engine_id(engine, dev_priv, id) {
		u64 submissions = guc.submissions[id];
		total += submissions;
		seq_printf(m, "\t%-24s: %10llu, last seqno 0x%08x\n",
			engine->name, submissions, guc.last_seqno[id]);
	}
	seq_printf(m, "\t%s: %llu\n", "Total", total);

	seq_printf(m, "\nGuC execbuf client @ %p:\n", guc.execbuf_client);
	i915_guc_client_info(m, dev_priv, &client);

	/* Add more as required ... */

	return 0;
}

static int i915_guc_log_dump(struct seq_file *m, void *data)
{
	struct drm_i915_private *dev_priv = node_to_i915(m->private);
	struct drm_i915_gem_object *obj;
	int i = 0, pg;

	if (!dev_priv->guc.log_vma)
		return 0;

	obj = dev_priv->guc.log_vma->obj;
	for (pg = 0; pg < obj->base.size / PAGE_SIZE; pg++) {
		u32 *log = kmap_atomic(i915_gem_object_get_page(obj, pg));

		for (i = 0; i < PAGE_SIZE / sizeof(u32); i += 4)
			seq_printf(m, "0x%08x 0x%08x 0x%08x 0x%08x\n",
				   *(log + i), *(log + i + 1),
				   *(log + i + 2), *(log + i + 3));

		kunmap_atomic(log);
	}

	seq_putc(m, '\n');

	return 0;
}

static int i915_edp_psr_status(struct seq_file *m, void *data)
{
	struct drm_i915_private *dev_priv = node_to_i915(m->private);
	u32 psrperf = 0;
	u32 stat[3];
	enum pipe pipe;
	bool enabled = false;

	if (!HAS_PSR(dev_priv)) {
		seq_puts(m, "PSR not supported\n");
		return 0;
	}

	intel_runtime_pm_get(dev_priv);

	mutex_lock(&dev_priv->psr.lock);
	seq_printf(m, "Sink_Support: %s\n", yesno(dev_priv->psr.sink_support));
	seq_printf(m, "Source_OK: %s\n", yesno(dev_priv->psr.source_ok));
	seq_printf(m, "Enabled: %s\n", yesno((bool)dev_priv->psr.enabled));
	seq_printf(m, "Active: %s\n", yesno(dev_priv->psr.active));
	seq_printf(m, "Busy frontbuffer bits: 0x%03x\n",
		   dev_priv->psr.busy_frontbuffer_bits);
	seq_printf(m, "Re-enable work scheduled: %s\n",
		   yesno(work_busy(&dev_priv->psr.work.work)));

	if (HAS_DDI(dev_priv))
		enabled = I915_READ(EDP_PSR_CTL) & EDP_PSR_ENABLE;
	else {
		for_each_pipe(dev_priv, pipe) {
			stat[pipe] = I915_READ(VLV_PSRSTAT(pipe)) &
				VLV_EDP_PSR_CURR_STATE_MASK;
			if ((stat[pipe] == VLV_EDP_PSR_ACTIVE_NORFB_UP) ||
			    (stat[pipe] == VLV_EDP_PSR_ACTIVE_SF_UPDATE))
				enabled = true;
		}
	}

	seq_printf(m, "Main link in standby mode: %s\n",
		   yesno(dev_priv->psr.link_standby));

	seq_printf(m, "HW Enabled & Active bit: %s", yesno(enabled));

	if (!HAS_DDI(dev_priv))
		for_each_pipe(dev_priv, pipe) {
			if ((stat[pipe] == VLV_EDP_PSR_ACTIVE_NORFB_UP) ||
			    (stat[pipe] == VLV_EDP_PSR_ACTIVE_SF_UPDATE))
				seq_printf(m, " pipe %c", pipe_name(pipe));
		}
	seq_puts(m, "\n");

	/*
	 * VLV/CHV PSR has no kind of performance counter
	 * SKL+ Perf counter is reset to 0 everytime DC state is entered
	 */
	if (IS_HASWELL(dev_priv) || IS_BROADWELL(dev_priv)) {
		psrperf = I915_READ(EDP_PSR_PERF_CNT) &
			EDP_PSR_PERF_CNT_MASK;

		seq_printf(m, "Performance_Counter: %u\n", psrperf);
	}
	mutex_unlock(&dev_priv->psr.lock);

	intel_runtime_pm_put(dev_priv);
	return 0;
}

static int i915_sink_crc(struct seq_file *m, void *data)
{
	struct drm_i915_private *dev_priv = node_to_i915(m->private);
	struct drm_device *dev = &dev_priv->drm;
	struct intel_connector *connector;
	struct intel_dp *intel_dp = NULL;
	int ret;
	u8 crc[6];

	drm_modeset_lock_all(dev);
	for_each_intel_connector(dev, connector) {
		struct drm_crtc *crtc;

		if (!connector->base.state->best_encoder)
			continue;

		crtc = connector->base.state->crtc;
		if (!crtc->state->active)
			continue;

		if (connector->base.connector_type != DRM_MODE_CONNECTOR_eDP)
			continue;

		intel_dp = enc_to_intel_dp(connector->base.state->best_encoder);

		ret = intel_dp_sink_crc(intel_dp, crc);
		if (ret)
			goto out;

		seq_printf(m, "%02x%02x%02x%02x%02x%02x\n",
			   crc[0], crc[1], crc[2],
			   crc[3], crc[4], crc[5]);
		goto out;
	}
	ret = -ENODEV;
out:
	drm_modeset_unlock_all(dev);
	return ret;
}

static int i915_energy_uJ(struct seq_file *m, void *data)
{
	struct drm_i915_private *dev_priv = node_to_i915(m->private);
	u64 power;
	u32 units;

	if (INTEL_GEN(dev_priv) < 6)
		return -ENODEV;

	intel_runtime_pm_get(dev_priv);

	rdmsrl(MSR_RAPL_POWER_UNIT, power);
	power = (power & 0x1f00) >> 8;
	units = 1000000 / (1 << power); /* convert to uJ */
	power = I915_READ(MCH_SECP_NRG_STTS);
	power *= units;

	intel_runtime_pm_put(dev_priv);

	seq_printf(m, "%llu", (long long unsigned)power);

	return 0;
}

static int i915_runtime_pm_status(struct seq_file *m, void *unused)
{
	struct drm_i915_private *dev_priv = node_to_i915(m->private);
	struct pci_dev *pdev = dev_priv->drm.pdev;

	if (!HAS_RUNTIME_PM(dev_priv))
		seq_puts(m, "Runtime power management not supported\n");

	seq_printf(m, "GPU idle: %s\n", yesno(!dev_priv->gt.awake));
	seq_printf(m, "IRQs disabled: %s\n",
		   yesno(!intel_irqs_enabled(dev_priv)));
#ifdef CONFIG_PM
	seq_printf(m, "Usage count: %d\n",
		   atomic_read(&dev_priv->drm.dev->power.usage_count));
#else
	seq_printf(m, "Device Power Management (CONFIG_PM) disabled\n");
#endif
	seq_printf(m, "PCI device power state: %s [%d]\n",
		   pci_power_name(pdev->current_state),
		   pdev->current_state);

	return 0;
}

static int i915_power_domain_info(struct seq_file *m, void *unused)
{
	struct drm_i915_private *dev_priv = node_to_i915(m->private);
	struct i915_power_domains *power_domains = &dev_priv->power_domains;
	int i;

	mutex_lock(&power_domains->lock);

	seq_printf(m, "%-25s %s\n", "Power well/domain", "Use count");
	for (i = 0; i < power_domains->power_well_count; i++) {
		struct i915_power_well *power_well;
		enum intel_display_power_domain power_domain;

		power_well = &power_domains->power_wells[i];
		seq_printf(m, "%-25s %d\n", power_well->name,
			   power_well->count);

		for (power_domain = 0; power_domain < POWER_DOMAIN_NUM;
		     power_domain++) {
			if (!(BIT(power_domain) & power_well->domains))
				continue;

			seq_printf(m, "  %-23s %d\n",
				 intel_display_power_domain_str(power_domain),
				 power_domains->domain_use_count[power_domain]);
		}
	}

	mutex_unlock(&power_domains->lock);

	return 0;
}

static int i915_dmc_info(struct seq_file *m, void *unused)
{
	struct drm_i915_private *dev_priv = node_to_i915(m->private);
	struct intel_csr *csr;

	if (!HAS_CSR(dev_priv)) {
		seq_puts(m, "not supported\n");
		return 0;
	}

	csr = &dev_priv->csr;

	intel_runtime_pm_get(dev_priv);

	seq_printf(m, "fw loaded: %s\n", yesno(csr->dmc_payload != NULL));
	seq_printf(m, "path: %s\n", csr->fw_path);

	if (!csr->dmc_payload)
		goto out;

	seq_printf(m, "version: %d.%d\n", CSR_VERSION_MAJOR(csr->version),
		   CSR_VERSION_MINOR(csr->version));

	if (IS_SKYLAKE(dev_priv) && csr->version >= CSR_VERSION(1, 6)) {
		seq_printf(m, "DC3 -> DC5 count: %d\n",
			   I915_READ(SKL_CSR_DC3_DC5_COUNT));
		seq_printf(m, "DC5 -> DC6 count: %d\n",
			   I915_READ(SKL_CSR_DC5_DC6_COUNT));
	} else if (IS_BROXTON(dev_priv) && csr->version >= CSR_VERSION(1, 4)) {
		seq_printf(m, "DC3 -> DC5 count: %d\n",
			   I915_READ(BXT_CSR_DC3_DC5_COUNT));
	}

out:
	seq_printf(m, "program base: 0x%08x\n", I915_READ(CSR_PROGRAM(0)));
	seq_printf(m, "ssp base: 0x%08x\n", I915_READ(CSR_SSP_BASE));
	seq_printf(m, "htp: 0x%08x\n", I915_READ(CSR_HTP_SKL));

	intel_runtime_pm_put(dev_priv);

	return 0;
}

static void intel_seq_print_mode(struct seq_file *m, int tabs,
				 struct drm_display_mode *mode)
{
	int i;

	for (i = 0; i < tabs; i++)
		seq_putc(m, '\t');

	seq_printf(m, "id %d:\"%s\" freq %d clock %d hdisp %d hss %d hse %d htot %d vdisp %d vss %d vse %d vtot %d type 0x%x flags 0x%x\n",
		   mode->base.id, mode->name,
		   mode->vrefresh, mode->clock,
		   mode->hdisplay, mode->hsync_start,
		   mode->hsync_end, mode->htotal,
		   mode->vdisplay, mode->vsync_start,
		   mode->vsync_end, mode->vtotal,
		   mode->type, mode->flags);
}

static void intel_encoder_info(struct seq_file *m,
			       struct intel_crtc *intel_crtc,
			       struct intel_encoder *intel_encoder)
{
	struct drm_i915_private *dev_priv = node_to_i915(m->private);
	struct drm_device *dev = &dev_priv->drm;
	struct drm_crtc *crtc = &intel_crtc->base;
	struct intel_connector *intel_connector;
	struct drm_encoder *encoder;

	encoder = &intel_encoder->base;
	seq_printf(m, "\tencoder %d: type: %s, connectors:\n",
		   encoder->base.id, encoder->name);
	for_each_connector_on_encoder(dev, encoder, intel_connector) {
		struct drm_connector *connector = &intel_connector->base;
		seq_printf(m, "\t\tconnector %d: type: %s, status: %s",
			   connector->base.id,
			   connector->name,
			   drm_get_connector_status_name(connector->status));
		if (connector->status == connector_status_connected) {
			struct drm_display_mode *mode = &crtc->mode;
			seq_printf(m, ", mode:\n");
			intel_seq_print_mode(m, 2, mode);
		} else {
			seq_putc(m, '\n');
		}
	}
}

static void intel_crtc_info(struct seq_file *m, struct intel_crtc *intel_crtc)
{
	struct drm_i915_private *dev_priv = node_to_i915(m->private);
	struct drm_device *dev = &dev_priv->drm;
	struct drm_crtc *crtc = &intel_crtc->base;
	struct intel_encoder *intel_encoder;
	struct drm_plane_state *plane_state = crtc->primary->state;
	struct drm_framebuffer *fb = plane_state->fb;

	if (fb)
		seq_printf(m, "\tfb: %d, pos: %dx%d, size: %dx%d\n",
			   fb->base.id, plane_state->src_x >> 16,
			   plane_state->src_y >> 16, fb->width, fb->height);
	else
		seq_puts(m, "\tprimary plane disabled\n");
	for_each_encoder_on_crtc(dev, crtc, intel_encoder)
		intel_encoder_info(m, intel_crtc, intel_encoder);
}

static void intel_panel_info(struct seq_file *m, struct intel_panel *panel)
{
	struct drm_display_mode *mode = panel->fixed_mode;

	seq_printf(m, "\tfixed mode:\n");
	intel_seq_print_mode(m, 2, mode);
}

static void intel_dp_info(struct seq_file *m,
			  struct intel_connector *intel_connector)
{
	struct intel_encoder *intel_encoder = intel_connector->encoder;
	struct intel_dp *intel_dp = enc_to_intel_dp(&intel_encoder->base);

	seq_printf(m, "\tDPCD rev: %x\n", intel_dp->dpcd[DP_DPCD_REV]);
	seq_printf(m, "\taudio support: %s\n", yesno(intel_dp->has_audio));
	if (intel_connector->base.connector_type == DRM_MODE_CONNECTOR_eDP)
		intel_panel_info(m, &intel_connector->panel);

	drm_dp_downstream_debug(m, intel_dp->dpcd, intel_dp->downstream_ports,
				&intel_dp->aux);
}

static void intel_hdmi_info(struct seq_file *m,
			    struct intel_connector *intel_connector)
{
	struct intel_encoder *intel_encoder = intel_connector->encoder;
	struct intel_hdmi *intel_hdmi = enc_to_intel_hdmi(&intel_encoder->base);

	seq_printf(m, "\taudio support: %s\n", yesno(intel_hdmi->has_audio));
}

static void intel_lvds_info(struct seq_file *m,
			    struct intel_connector *intel_connector)
{
	intel_panel_info(m, &intel_connector->panel);
}

static void intel_connector_info(struct seq_file *m,
				 struct drm_connector *connector)
{
	struct intel_connector *intel_connector = to_intel_connector(connector);
	struct intel_encoder *intel_encoder = intel_connector->encoder;
	struct drm_display_mode *mode;

	seq_printf(m, "connector %d: type %s, status: %s\n",
		   connector->base.id, connector->name,
		   drm_get_connector_status_name(connector->status));
	if (connector->status == connector_status_connected) {
		seq_printf(m, "\tname: %s\n", connector->display_info.name);
		seq_printf(m, "\tphysical dimensions: %dx%dmm\n",
			   connector->display_info.width_mm,
			   connector->display_info.height_mm);
		seq_printf(m, "\tsubpixel order: %s\n",
			   drm_get_subpixel_order_name(connector->display_info.subpixel_order));
		seq_printf(m, "\tCEA rev: %d\n",
			   connector->display_info.cea_rev);
	}

	if (!intel_encoder || intel_encoder->type == INTEL_OUTPUT_DP_MST)
		return;

	switch (connector->connector_type) {
	case DRM_MODE_CONNECTOR_DisplayPort:
	case DRM_MODE_CONNECTOR_eDP:
		intel_dp_info(m, intel_connector);
		break;
	case DRM_MODE_CONNECTOR_LVDS:
		if (intel_encoder->type == INTEL_OUTPUT_LVDS)
			intel_lvds_info(m, intel_connector);
		break;
	case DRM_MODE_CONNECTOR_HDMIA:
		if (intel_encoder->type == INTEL_OUTPUT_HDMI ||
		    intel_encoder->type == INTEL_OUTPUT_UNKNOWN)
			intel_hdmi_info(m, intel_connector);
		break;
	default:
		break;
	}

	seq_printf(m, "\tmodes:\n");
	list_for_each_entry(mode, &connector->modes, head)
		intel_seq_print_mode(m, 2, mode);
}

static bool cursor_active(struct drm_i915_private *dev_priv, int pipe)
{
	u32 state;

	if (IS_845G(dev_priv) || IS_I865G(dev_priv))
		state = I915_READ(CURCNTR(PIPE_A)) & CURSOR_ENABLE;
	else
		state = I915_READ(CURCNTR(pipe)) & CURSOR_MODE;

	return state;
}

static bool cursor_position(struct drm_i915_private *dev_priv,
			    int pipe, int *x, int *y)
{
	u32 pos;

	pos = I915_READ(CURPOS(pipe));

	*x = (pos >> CURSOR_X_SHIFT) & CURSOR_POS_MASK;
	if (pos & (CURSOR_POS_SIGN << CURSOR_X_SHIFT))
		*x = -*x;

	*y = (pos >> CURSOR_Y_SHIFT) & CURSOR_POS_MASK;
	if (pos & (CURSOR_POS_SIGN << CURSOR_Y_SHIFT))
		*y = -*y;

	return cursor_active(dev_priv, pipe);
}

static const char *plane_type(enum drm_plane_type type)
{
	switch (type) {
	case DRM_PLANE_TYPE_OVERLAY:
		return "OVL";
	case DRM_PLANE_TYPE_PRIMARY:
		return "PRI";
	case DRM_PLANE_TYPE_CURSOR:
		return "CUR";
	/*
	 * Deliberately omitting default: to generate compiler warnings
	 * when a new drm_plane_type gets added.
	 */
	}

	return "unknown";
}

static const char *plane_rotation(unsigned int rotation)
{
	static char buf[48];
	/*
	 * According to doc only one DRM_ROTATE_ is allowed but this
	 * will print them all to visualize if the values are misused
	 */
	snprintf(buf, sizeof(buf),
		 "%s%s%s%s%s%s(0x%08x)",
		 (rotation & DRM_ROTATE_0) ? "0 " : "",
		 (rotation & DRM_ROTATE_90) ? "90 " : "",
		 (rotation & DRM_ROTATE_180) ? "180 " : "",
		 (rotation & DRM_ROTATE_270) ? "270 " : "",
		 (rotation & DRM_REFLECT_X) ? "FLIPX " : "",
		 (rotation & DRM_REFLECT_Y) ? "FLIPY " : "",
		 rotation);

	return buf;
}

static void intel_plane_info(struct seq_file *m, struct intel_crtc *intel_crtc)
{
	struct drm_i915_private *dev_priv = node_to_i915(m->private);
	struct drm_device *dev = &dev_priv->drm;
	struct intel_plane *intel_plane;

	for_each_intel_plane_on_crtc(dev, intel_crtc, intel_plane) {
		struct drm_plane_state *state;
		struct drm_plane *plane = &intel_plane->base;
		char *format_name;

		if (!plane->state) {
			seq_puts(m, "plane->state is NULL!\n");
			continue;
		}

		state = plane->state;

		if (state->fb) {
			format_name = drm_get_format_name(state->fb->pixel_format);
		} else {
			format_name = kstrdup("N/A", GFP_KERNEL);
		}

		seq_printf(m, "\t--Plane id %d: type=%s, crtc_pos=%4dx%4d, crtc_size=%4dx%4d, src_pos=%d.%04ux%d.%04u, src_size=%d.%04ux%d.%04u, format=%s, rotation=%s\n",
			   plane->base.id,
			   plane_type(intel_plane->base.type),
			   state->crtc_x, state->crtc_y,
			   state->crtc_w, state->crtc_h,
			   (state->src_x >> 16),
			   ((state->src_x & 0xffff) * 15625) >> 10,
			   (state->src_y >> 16),
			   ((state->src_y & 0xffff) * 15625) >> 10,
			   (state->src_w >> 16),
			   ((state->src_w & 0xffff) * 15625) >> 10,
			   (state->src_h >> 16),
			   ((state->src_h & 0xffff) * 15625) >> 10,
			   format_name,
			   plane_rotation(state->rotation));

		kfree(format_name);
	}
}

static void intel_scaler_info(struct seq_file *m, struct intel_crtc *intel_crtc)
{
	struct intel_crtc_state *pipe_config;
	int num_scalers = intel_crtc->num_scalers;
	int i;

	pipe_config = to_intel_crtc_state(intel_crtc->base.state);

	/* Not all platformas have a scaler */
	if (num_scalers) {
		seq_printf(m, "\tnum_scalers=%d, scaler_users=%x scaler_id=%d",
			   num_scalers,
			   pipe_config->scaler_state.scaler_users,
			   pipe_config->scaler_state.scaler_id);

		for (i = 0; i < SKL_NUM_SCALERS; i++) {
			struct intel_scaler *sc =
					&pipe_config->scaler_state.scalers[i];

			seq_printf(m, ", scalers[%d]: use=%s, mode=%x",
				   i, yesno(sc->in_use), sc->mode);
		}
		seq_puts(m, "\n");
	} else {
		seq_puts(m, "\tNo scalers available on this platform\n");
	}
}

static int i915_display_info(struct seq_file *m, void *unused)
{
	struct drm_i915_private *dev_priv = node_to_i915(m->private);
	struct drm_device *dev = &dev_priv->drm;
	struct intel_crtc *crtc;
	struct drm_connector *connector;

	intel_runtime_pm_get(dev_priv);
	drm_modeset_lock_all(dev);
	seq_printf(m, "CRTC info\n");
	seq_printf(m, "---------\n");
	for_each_intel_crtc(dev, crtc) {
		bool active;
		struct intel_crtc_state *pipe_config;
		int x, y;

		pipe_config = to_intel_crtc_state(crtc->base.state);

		seq_printf(m, "CRTC %d: pipe: %c, active=%s, (size=%dx%d), dither=%s, bpp=%d\n",
			   crtc->base.base.id, pipe_name(crtc->pipe),
			   yesno(pipe_config->base.active),
			   pipe_config->pipe_src_w, pipe_config->pipe_src_h,
			   yesno(pipe_config->dither), pipe_config->pipe_bpp);

		if (pipe_config->base.active) {
			intel_crtc_info(m, crtc);

			active = cursor_position(dev_priv, crtc->pipe, &x, &y);
			seq_printf(m, "\tcursor visible? %s, position (%d, %d), size %dx%d, addr 0x%08x, active? %s\n",
				   yesno(crtc->cursor_base),
				   x, y, crtc->base.cursor->state->crtc_w,
				   crtc->base.cursor->state->crtc_h,
				   crtc->cursor_addr, yesno(active));
			intel_scaler_info(m, crtc);
			intel_plane_info(m, crtc);
		}

		seq_printf(m, "\tunderrun reporting: cpu=%s pch=%s \n",
			   yesno(!crtc->cpu_fifo_underrun_disabled),
			   yesno(!crtc->pch_fifo_underrun_disabled));
	}

	seq_printf(m, "\n");
	seq_printf(m, "Connector info\n");
	seq_printf(m, "--------------\n");
	list_for_each_entry(connector, &dev->mode_config.connector_list, head) {
		intel_connector_info(m, connector);
	}
	drm_modeset_unlock_all(dev);
	intel_runtime_pm_put(dev_priv);

	return 0;
}

static int i915_engine_info(struct seq_file *m, void *unused)
{
	struct drm_i915_private *dev_priv = node_to_i915(m->private);
	struct intel_engine_cs *engine;

	for_each_engine(engine, dev_priv) {
		struct intel_breadcrumbs *b = &engine->breadcrumbs;
		struct drm_i915_gem_request *rq;
		struct rb_node *rb;
		u64 addr;

		seq_printf(m, "%s\n", engine->name);
		seq_printf(m, "\tcurrent seqno %x, last %x, hangcheck %x [score %d]\n",
			   intel_engine_get_seqno(engine),
			   engine->last_submitted_seqno,
			   engine->hangcheck.seqno,
			   engine->hangcheck.score);

		rcu_read_lock();

		seq_printf(m, "\tRequests:\n");

		rq = list_first_entry(&engine->request_list,
				struct drm_i915_gem_request, link);
		if (&rq->link != &engine->request_list)
			print_request(m, rq, "\t\tfirst  ");

		rq = list_last_entry(&engine->request_list,
				struct drm_i915_gem_request, link);
		if (&rq->link != &engine->request_list)
			print_request(m, rq, "\t\tlast   ");

		rq = i915_gem_find_active_request(engine);
		if (rq) {
			print_request(m, rq, "\t\tactive ");
			seq_printf(m,
				   "\t\t[head %04x, postfix %04x, tail %04x, batch 0x%08x_%08x]\n",
				   rq->head, rq->postfix, rq->tail,
				   rq->batch ? upper_32_bits(rq->batch->node.start) : ~0u,
				   rq->batch ? lower_32_bits(rq->batch->node.start) : ~0u);
		}

		seq_printf(m, "\tRING_START: 0x%08x [0x%08x]\n",
			   I915_READ(RING_START(engine->mmio_base)),
			   rq ? i915_ggtt_offset(rq->ring->vma) : 0);
		seq_printf(m, "\tRING_HEAD:  0x%08x [0x%08x]\n",
			   I915_READ(RING_HEAD(engine->mmio_base)) & HEAD_ADDR,
			   rq ? rq->ring->head : 0);
		seq_printf(m, "\tRING_TAIL:  0x%08x [0x%08x]\n",
			   I915_READ(RING_TAIL(engine->mmio_base)) & TAIL_ADDR,
			   rq ? rq->ring->tail : 0);
		seq_printf(m, "\tRING_CTL:   0x%08x [%s]\n",
			   I915_READ(RING_CTL(engine->mmio_base)),
			   I915_READ(RING_CTL(engine->mmio_base)) & (RING_WAIT | RING_WAIT_SEMAPHORE) ? "waiting" : "");

		rcu_read_unlock();

		addr = intel_engine_get_active_head(engine);
		seq_printf(m, "\tACTHD:  0x%08x_%08x\n",
			   upper_32_bits(addr), lower_32_bits(addr));
		addr = intel_engine_get_last_batch_head(engine);
		seq_printf(m, "\tBBADDR: 0x%08x_%08x\n",
			   upper_32_bits(addr), lower_32_bits(addr));

		if (i915.enable_execlists) {
			u32 ptr, read, write;

			seq_printf(m, "\tExeclist status: 0x%08x %08x\n",
				   I915_READ(RING_EXECLIST_STATUS_LO(engine)),
				   I915_READ(RING_EXECLIST_STATUS_HI(engine)));

			ptr = I915_READ(RING_CONTEXT_STATUS_PTR(engine));
			read = GEN8_CSB_READ_PTR(ptr);
			write = GEN8_CSB_WRITE_PTR(ptr);
			seq_printf(m, "\tExeclist CSB read %d, write %d\n",
				   read, write);
			if (read >= GEN8_CSB_ENTRIES)
				read = 0;
			if (write >= GEN8_CSB_ENTRIES)
				write = 0;
			if (read > write)
				write += GEN8_CSB_ENTRIES;
			while (read < write) {
				unsigned int idx = ++read % GEN8_CSB_ENTRIES;

				seq_printf(m, "\tExeclist CSB[%d]: 0x%08x, context: %d\n",
					   idx,
					   I915_READ(RING_CONTEXT_STATUS_BUF_LO(engine, idx)),
					   I915_READ(RING_CONTEXT_STATUS_BUF_HI(engine, idx)));
			}

			rcu_read_lock();
			rq = READ_ONCE(engine->execlist_port[0].request);
			if (rq)
				print_request(m, rq, "\t\tELSP[0] ");
			else
				seq_printf(m, "\t\tELSP[0] idle\n");
			rq = READ_ONCE(engine->execlist_port[1].request);
			if (rq)
				print_request(m, rq, "\t\tELSP[1] ");
			else
				seq_printf(m, "\t\tELSP[1] idle\n");
			rcu_read_unlock();
		} else if (INTEL_GEN(dev_priv) > 6) {
			seq_printf(m, "\tPP_DIR_BASE: 0x%08x\n",
				   I915_READ(RING_PP_DIR_BASE(engine)));
			seq_printf(m, "\tPP_DIR_BASE_READ: 0x%08x\n",
				   I915_READ(RING_PP_DIR_BASE_READ(engine)));
			seq_printf(m, "\tPP_DIR_DCLV: 0x%08x\n",
				   I915_READ(RING_PP_DIR_DCLV(engine)));
		}

		spin_lock(&b->lock);
		for (rb = rb_first(&b->waiters); rb; rb = rb_next(rb)) {
			struct intel_wait *w = container_of(rb, typeof(*w), node);

			seq_printf(m, "\t%s [%d] waiting for %x\n",
				   w->tsk->comm, w->tsk->pid, w->seqno);
		}
		spin_unlock(&b->lock);

		seq_puts(m, "\n");
	}

	return 0;
}

static int i915_semaphore_status(struct seq_file *m, void *unused)
{
	struct drm_i915_private *dev_priv = node_to_i915(m->private);
	struct drm_device *dev = &dev_priv->drm;
	struct intel_engine_cs *engine;
	int num_rings = INTEL_INFO(dev_priv)->num_rings;
	enum intel_engine_id id;
	int j, ret;

	if (!i915.semaphores) {
		seq_puts(m, "Semaphores are disabled\n");
		return 0;
	}

	ret = mutex_lock_interruptible(&dev->struct_mutex);
	if (ret)
		return ret;
	intel_runtime_pm_get(dev_priv);

	if (IS_BROADWELL(dev_priv)) {
		struct page *page;
		uint64_t *seqno;

		page = i915_gem_object_get_page(dev_priv->semaphore->obj, 0);

		seqno = (uint64_t *)kmap_atomic(page);
		for_each_engine_id(engine, dev_priv, id) {
			uint64_t offset;

			seq_printf(m, "%s\n", engine->name);

			seq_puts(m, "  Last signal:");
			for (j = 0; j < num_rings; j++) {
				offset = id * I915_NUM_ENGINES + j;
				seq_printf(m, "0x%08llx (0x%02llx) ",
					   seqno[offset], offset * 8);
			}
			seq_putc(m, '\n');

			seq_puts(m, "  Last wait:  ");
			for (j = 0; j < num_rings; j++) {
				offset = id + (j * I915_NUM_ENGINES);
				seq_printf(m, "0x%08llx (0x%02llx) ",
					   seqno[offset], offset * 8);
			}
			seq_putc(m, '\n');

		}
		kunmap_atomic(seqno);
	} else {
		seq_puts(m, "  Last signal:");
		for_each_engine(engine, dev_priv)
			for (j = 0; j < num_rings; j++)
				seq_printf(m, "0x%08x\n",
					   I915_READ(engine->semaphore.mbox.signal[j]));
		seq_putc(m, '\n');
	}

	seq_puts(m, "\nSync seqno:\n");
	for_each_engine(engine, dev_priv) {
		for (j = 0; j < num_rings; j++)
			seq_printf(m, "  0x%08x ",
				   engine->semaphore.sync_seqno[j]);
		seq_putc(m, '\n');
	}
	seq_putc(m, '\n');

	intel_runtime_pm_put(dev_priv);
	mutex_unlock(&dev->struct_mutex);
	return 0;
}

static int i915_shared_dplls_info(struct seq_file *m, void *unused)
{
	struct drm_i915_private *dev_priv = node_to_i915(m->private);
	struct drm_device *dev = &dev_priv->drm;
	int i;

	drm_modeset_lock_all(dev);
	for (i = 0; i < dev_priv->num_shared_dpll; i++) {
		struct intel_shared_dpll *pll = &dev_priv->shared_dplls[i];

		seq_printf(m, "DPLL%i: %s, id: %i\n", i, pll->name, pll->id);
		seq_printf(m, " crtc_mask: 0x%08x, active: 0x%x, on: %s\n",
			   pll->config.crtc_mask, pll->active_mask, yesno(pll->on));
		seq_printf(m, " tracked hardware state:\n");
		seq_printf(m, " dpll:    0x%08x\n", pll->config.hw_state.dpll);
		seq_printf(m, " dpll_md: 0x%08x\n",
			   pll->config.hw_state.dpll_md);
		seq_printf(m, " fp0:     0x%08x\n", pll->config.hw_state.fp0);
		seq_printf(m, " fp1:     0x%08x\n", pll->config.hw_state.fp1);
		seq_printf(m, " wrpll:   0x%08x\n", pll->config.hw_state.wrpll);
	}
	drm_modeset_unlock_all(dev);

	return 0;
}

static int i915_wa_registers(struct seq_file *m, void *unused)
{
	int i;
	int ret;
	struct intel_engine_cs *engine;
	struct drm_i915_private *dev_priv = node_to_i915(m->private);
	struct drm_device *dev = &dev_priv->drm;
	struct i915_workarounds *workarounds = &dev_priv->workarounds;
	enum intel_engine_id id;

	ret = mutex_lock_interruptible(&dev->struct_mutex);
	if (ret)
		return ret;

	intel_runtime_pm_get(dev_priv);

	seq_printf(m, "Workarounds applied: %d\n", workarounds->count);
	for_each_engine_id(engine, dev_priv, id)
		seq_printf(m, "HW whitelist count for %s: %d\n",
			   engine->name, workarounds->hw_whitelist_count[id]);
	for (i = 0; i < workarounds->count; ++i) {
		i915_reg_t addr;
		u32 mask, value, read;
		bool ok;

		addr = workarounds->reg[i].addr;
		mask = workarounds->reg[i].mask;
		value = workarounds->reg[i].value;
		read = I915_READ(addr);
		ok = (value & mask) == (read & mask);
		seq_printf(m, "0x%X: 0x%08X, mask: 0x%08X, read: 0x%08x, status: %s\n",
			   i915_mmio_reg_offset(addr), value, mask, read, ok ? "OK" : "FAIL");
	}

	intel_runtime_pm_put(dev_priv);
	mutex_unlock(&dev->struct_mutex);

	return 0;
}

static int i915_ddb_info(struct seq_file *m, void *unused)
{
	struct drm_i915_private *dev_priv = node_to_i915(m->private);
	struct drm_device *dev = &dev_priv->drm;
	struct skl_ddb_allocation *ddb;
	struct skl_ddb_entry *entry;
	enum pipe pipe;
	int plane;

	if (INTEL_GEN(dev_priv) < 9)
		return 0;

	drm_modeset_lock_all(dev);

	ddb = &dev_priv->wm.skl_hw.ddb;

	seq_printf(m, "%-15s%8s%8s%8s\n", "", "Start", "End", "Size");

	for_each_pipe(dev_priv, pipe) {
		seq_printf(m, "Pipe %c\n", pipe_name(pipe));

		for_each_plane(dev_priv, pipe, plane) {
			entry = &ddb->plane[pipe][plane];
			seq_printf(m, "  Plane%-8d%8u%8u%8u\n", plane + 1,
				   entry->start, entry->end,
				   skl_ddb_entry_size(entry));
		}

		entry = &ddb->plane[pipe][PLANE_CURSOR];
		seq_printf(m, "  %-13s%8u%8u%8u\n", "Cursor", entry->start,
			   entry->end, skl_ddb_entry_size(entry));
	}

	drm_modeset_unlock_all(dev);

	return 0;
}

static void drrs_status_per_crtc(struct seq_file *m,
				 struct drm_device *dev,
				 struct intel_crtc *intel_crtc)
{
	struct drm_i915_private *dev_priv = to_i915(dev);
	struct i915_drrs *drrs = &dev_priv->drrs;
	int vrefresh = 0;
	struct drm_connector *connector;

	drm_for_each_connector(connector, dev) {
		if (connector->state->crtc != &intel_crtc->base)
			continue;

		seq_printf(m, "%s:\n", connector->name);
	}

	if (dev_priv->vbt.drrs_type == STATIC_DRRS_SUPPORT)
		seq_puts(m, "\tVBT: DRRS_type: Static");
	else if (dev_priv->vbt.drrs_type == SEAMLESS_DRRS_SUPPORT)
		seq_puts(m, "\tVBT: DRRS_type: Seamless");
	else if (dev_priv->vbt.drrs_type == DRRS_NOT_SUPPORTED)
		seq_puts(m, "\tVBT: DRRS_type: None");
	else
		seq_puts(m, "\tVBT: DRRS_type: FIXME: Unrecognized Value");

	seq_puts(m, "\n\n");

	if (to_intel_crtc_state(intel_crtc->base.state)->has_drrs) {
		struct intel_panel *panel;

		mutex_lock(&drrs->mutex);
		/* DRRS Supported */
		seq_puts(m, "\tDRRS Supported: Yes\n");

		/* disable_drrs() will make drrs->dp NULL */
		if (!drrs->dp) {
			seq_puts(m, "Idleness DRRS: Disabled");
			mutex_unlock(&drrs->mutex);
			return;
		}

		panel = &drrs->dp->attached_connector->panel;
		seq_printf(m, "\t\tBusy_frontbuffer_bits: 0x%X",
					drrs->busy_frontbuffer_bits);

		seq_puts(m, "\n\t\t");
		if (drrs->refresh_rate_type == DRRS_HIGH_RR) {
			seq_puts(m, "DRRS_State: DRRS_HIGH_RR\n");
			vrefresh = panel->fixed_mode->vrefresh;
		} else if (drrs->refresh_rate_type == DRRS_LOW_RR) {
			seq_puts(m, "DRRS_State: DRRS_LOW_RR\n");
			vrefresh = panel->downclock_mode->vrefresh;
		} else {
			seq_printf(m, "DRRS_State: Unknown(%d)\n",
						drrs->refresh_rate_type);
			mutex_unlock(&drrs->mutex);
			return;
		}
		seq_printf(m, "\t\tVrefresh: %d", vrefresh);

		seq_puts(m, "\n\t\t");
		mutex_unlock(&drrs->mutex);
	} else {
		/* DRRS not supported. Print the VBT parameter*/
		seq_puts(m, "\tDRRS Supported : No");
	}
	seq_puts(m, "\n");
}

static int i915_drrs_status(struct seq_file *m, void *unused)
{
	struct drm_i915_private *dev_priv = node_to_i915(m->private);
	struct drm_device *dev = &dev_priv->drm;
	struct intel_crtc *intel_crtc;
	int active_crtc_cnt = 0;

	drm_modeset_lock_all(dev);
	for_each_intel_crtc(dev, intel_crtc) {
		if (intel_crtc->base.state->active) {
			active_crtc_cnt++;
			seq_printf(m, "\nCRTC %d:  ", active_crtc_cnt);

			drrs_status_per_crtc(m, dev, intel_crtc);
		}
	}
	drm_modeset_unlock_all(dev);

	if (!active_crtc_cnt)
		seq_puts(m, "No active crtc found\n");

	return 0;
}

struct pipe_crc_info {
	const char *name;
	struct drm_i915_private *dev_priv;
	enum pipe pipe;
};

static int i915_dp_mst_info(struct seq_file *m, void *unused)
{
	struct drm_i915_private *dev_priv = node_to_i915(m->private);
	struct drm_device *dev = &dev_priv->drm;
	struct intel_encoder *intel_encoder;
	struct intel_digital_port *intel_dig_port;
	struct drm_connector *connector;

	drm_modeset_lock_all(dev);
	drm_for_each_connector(connector, dev) {
		if (connector->connector_type != DRM_MODE_CONNECTOR_DisplayPort)
			continue;

		intel_encoder = intel_attached_encoder(connector);
		if (!intel_encoder || intel_encoder->type == INTEL_OUTPUT_DP_MST)
			continue;

		intel_dig_port = enc_to_dig_port(&intel_encoder->base);
		if (!intel_dig_port->dp.can_mst)
			continue;

		seq_printf(m, "MST Source Port %c\n",
			   port_name(intel_dig_port->port));
		drm_dp_mst_dump_topology(m, &intel_dig_port->dp.mst_mgr);
	}
	drm_modeset_unlock_all(dev);
	return 0;
}

static int i915_pipe_crc_open(struct inode *inode, struct file *filep)
{
	struct pipe_crc_info *info = inode->i_private;
	struct drm_i915_private *dev_priv = info->dev_priv;
	struct intel_pipe_crc *pipe_crc = &dev_priv->pipe_crc[info->pipe];

	if (info->pipe >= INTEL_INFO(dev_priv)->num_pipes)
		return -ENODEV;

	spin_lock_irq(&pipe_crc->lock);

	if (pipe_crc->opened) {
		spin_unlock_irq(&pipe_crc->lock);
		return -EBUSY; /* already open */
	}

	pipe_crc->opened = true;
	filep->private_data = inode->i_private;

	spin_unlock_irq(&pipe_crc->lock);

	return 0;
}

static int i915_pipe_crc_release(struct inode *inode, struct file *filep)
{
	struct pipe_crc_info *info = inode->i_private;
	struct drm_i915_private *dev_priv = info->dev_priv;
	struct intel_pipe_crc *pipe_crc = &dev_priv->pipe_crc[info->pipe];

	spin_lock_irq(&pipe_crc->lock);
	pipe_crc->opened = false;
	spin_unlock_irq(&pipe_crc->lock);

	return 0;
}

/* (6 fields, 8 chars each, space separated (5) + '\n') */
#define PIPE_CRC_LINE_LEN	(6 * 8 + 5 + 1)
/* account for \'0' */
#define PIPE_CRC_BUFFER_LEN	(PIPE_CRC_LINE_LEN + 1)

static int pipe_crc_data_count(struct intel_pipe_crc *pipe_crc)
{
	assert_spin_locked(&pipe_crc->lock);
	return CIRC_CNT(pipe_crc->head, pipe_crc->tail,
			INTEL_PIPE_CRC_ENTRIES_NR);
}

static ssize_t
i915_pipe_crc_read(struct file *filep, char __user *user_buf, size_t count,
		   loff_t *pos)
{
	struct pipe_crc_info *info = filep->private_data;
	struct drm_i915_private *dev_priv = info->dev_priv;
	struct intel_pipe_crc *pipe_crc = &dev_priv->pipe_crc[info->pipe];
	char buf[PIPE_CRC_BUFFER_LEN];
	int n_entries;
	ssize_t bytes_read;

	/*
	 * Don't allow user space to provide buffers not big enough to hold
	 * a line of data.
	 */
	if (count < PIPE_CRC_LINE_LEN)
		return -EINVAL;

	if (pipe_crc->source == INTEL_PIPE_CRC_SOURCE_NONE)
		return 0;

	/* nothing to read */
	spin_lock_irq(&pipe_crc->lock);
	while (pipe_crc_data_count(pipe_crc) == 0) {
		int ret;

		if (filep->f_flags & O_NONBLOCK) {
			spin_unlock_irq(&pipe_crc->lock);
			return -EAGAIN;
		}

		ret = wait_event_interruptible_lock_irq(pipe_crc->wq,
				pipe_crc_data_count(pipe_crc), pipe_crc->lock);
		if (ret) {
			spin_unlock_irq(&pipe_crc->lock);
			return ret;
		}
	}

	/* We now have one or more entries to read */
	n_entries = count / PIPE_CRC_LINE_LEN;

	bytes_read = 0;
	while (n_entries > 0) {
		struct intel_pipe_crc_entry *entry =
			&pipe_crc->entries[pipe_crc->tail];

		if (CIRC_CNT(pipe_crc->head, pipe_crc->tail,
			     INTEL_PIPE_CRC_ENTRIES_NR) < 1)
			break;

		BUILD_BUG_ON_NOT_POWER_OF_2(INTEL_PIPE_CRC_ENTRIES_NR);
		pipe_crc->tail = (pipe_crc->tail + 1) & (INTEL_PIPE_CRC_ENTRIES_NR - 1);

		bytes_read += snprintf(buf, PIPE_CRC_BUFFER_LEN,
				       "%8u %8x %8x %8x %8x %8x\n",
				       entry->frame, entry->crc[0],
				       entry->crc[1], entry->crc[2],
				       entry->crc[3], entry->crc[4]);

		spin_unlock_irq(&pipe_crc->lock);

		if (copy_to_user(user_buf, buf, PIPE_CRC_LINE_LEN))
			return -EFAULT;

		user_buf += PIPE_CRC_LINE_LEN;
		n_entries--;

		spin_lock_irq(&pipe_crc->lock);
	}

	spin_unlock_irq(&pipe_crc->lock);

	return bytes_read;
}

static const struct file_operations i915_pipe_crc_fops = {
	.owner = THIS_MODULE,
	.open = i915_pipe_crc_open,
	.read = i915_pipe_crc_read,
	.release = i915_pipe_crc_release,
};

static struct pipe_crc_info i915_pipe_crc_data[I915_MAX_PIPES] = {
	{
		.name = "i915_pipe_A_crc",
		.pipe = PIPE_A,
	},
	{
		.name = "i915_pipe_B_crc",
		.pipe = PIPE_B,
	},
	{
		.name = "i915_pipe_C_crc",
		.pipe = PIPE_C,
	},
};

static int i915_pipe_crc_create(struct dentry *root, struct drm_minor *minor,
				enum pipe pipe)
{
	struct drm_i915_private *dev_priv = to_i915(minor->dev);
	struct dentry *ent;
	struct pipe_crc_info *info = &i915_pipe_crc_data[pipe];

	info->dev_priv = dev_priv;
	ent = debugfs_create_file(info->name, S_IRUGO, root, info,
				  &i915_pipe_crc_fops);
	if (!ent)
		return -ENOMEM;

	return drm_add_fake_info_node(minor, ent, info);
}

static const char * const pipe_crc_sources[] = {
	"none",
	"plane1",
	"plane2",
	"pf",
	"pipe",
	"TV",
	"DP-B",
	"DP-C",
	"DP-D",
	"auto",
};

static const char *pipe_crc_source_name(enum intel_pipe_crc_source source)
{
	BUILD_BUG_ON(ARRAY_SIZE(pipe_crc_sources) != INTEL_PIPE_CRC_SOURCE_MAX);
	return pipe_crc_sources[source];
}

static int display_crc_ctl_show(struct seq_file *m, void *data)
{
	struct drm_i915_private *dev_priv = m->private;
	int i;

	for (i = 0; i < I915_MAX_PIPES; i++)
		seq_printf(m, "%c %s\n", pipe_name(i),
			   pipe_crc_source_name(dev_priv->pipe_crc[i].source));

	return 0;
}

static int display_crc_ctl_open(struct inode *inode, struct file *file)
{
	return single_open(file, display_crc_ctl_show, inode->i_private);
}

static int i8xx_pipe_crc_ctl_reg(enum intel_pipe_crc_source *source,
				 uint32_t *val)
{
	if (*source == INTEL_PIPE_CRC_SOURCE_AUTO)
		*source = INTEL_PIPE_CRC_SOURCE_PIPE;

	switch (*source) {
	case INTEL_PIPE_CRC_SOURCE_PIPE:
		*val = PIPE_CRC_ENABLE | PIPE_CRC_INCLUDE_BORDER_I8XX;
		break;
	case INTEL_PIPE_CRC_SOURCE_NONE:
		*val = 0;
		break;
	default:
		return -EINVAL;
	}

	return 0;
}

static int i9xx_pipe_crc_auto_source(struct drm_i915_private *dev_priv,
				     enum pipe pipe,
				     enum intel_pipe_crc_source *source)
{
	struct drm_device *dev = &dev_priv->drm;
	struct intel_encoder *encoder;
	struct intel_crtc *crtc;
	struct intel_digital_port *dig_port;
	int ret = 0;

	*source = INTEL_PIPE_CRC_SOURCE_PIPE;

	drm_modeset_lock_all(dev);
	for_each_intel_encoder(dev, encoder) {
		if (!encoder->base.crtc)
			continue;

		crtc = to_intel_crtc(encoder->base.crtc);

		if (crtc->pipe != pipe)
			continue;

		switch (encoder->type) {
		case INTEL_OUTPUT_TVOUT:
			*source = INTEL_PIPE_CRC_SOURCE_TV;
			break;
		case INTEL_OUTPUT_DP:
		case INTEL_OUTPUT_EDP:
			dig_port = enc_to_dig_port(&encoder->base);
			switch (dig_port->port) {
			case PORT_B:
				*source = INTEL_PIPE_CRC_SOURCE_DP_B;
				break;
			case PORT_C:
				*source = INTEL_PIPE_CRC_SOURCE_DP_C;
				break;
			case PORT_D:
				*source = INTEL_PIPE_CRC_SOURCE_DP_D;
				break;
			default:
				WARN(1, "nonexisting DP port %c\n",
				     port_name(dig_port->port));
				break;
			}
			break;
		default:
			break;
		}
	}
	drm_modeset_unlock_all(dev);

	return ret;
}

static int vlv_pipe_crc_ctl_reg(struct drm_i915_private *dev_priv,
				enum pipe pipe,
				enum intel_pipe_crc_source *source,
				uint32_t *val)
{
	bool need_stable_symbols = false;

	if (*source == INTEL_PIPE_CRC_SOURCE_AUTO) {
		int ret = i9xx_pipe_crc_auto_source(dev_priv, pipe, source);
		if (ret)
			return ret;
	}

	switch (*source) {
	case INTEL_PIPE_CRC_SOURCE_PIPE:
		*val = PIPE_CRC_ENABLE | PIPE_CRC_SOURCE_PIPE_VLV;
		break;
	case INTEL_PIPE_CRC_SOURCE_DP_B:
		*val = PIPE_CRC_ENABLE | PIPE_CRC_SOURCE_DP_B_VLV;
		need_stable_symbols = true;
		break;
	case INTEL_PIPE_CRC_SOURCE_DP_C:
		*val = PIPE_CRC_ENABLE | PIPE_CRC_SOURCE_DP_C_VLV;
		need_stable_symbols = true;
		break;
	case INTEL_PIPE_CRC_SOURCE_DP_D:
		if (!IS_CHERRYVIEW(dev_priv))
			return -EINVAL;
		*val = PIPE_CRC_ENABLE | PIPE_CRC_SOURCE_DP_D_VLV;
		need_stable_symbols = true;
		break;
	case INTEL_PIPE_CRC_SOURCE_NONE:
		*val = 0;
		break;
	default:
		return -EINVAL;
	}

	/*
	 * When the pipe CRC tap point is after the transcoders we need
	 * to tweak symbol-level features to produce a deterministic series of
	 * symbols for a given frame. We need to reset those features only once
	 * a frame (instead of every nth symbol):
	 *   - DC-balance: used to ensure a better clock recovery from the data
	 *     link (SDVO)
	 *   - DisplayPort scrambling: used for EMI reduction
	 */
	if (need_stable_symbols) {
		uint32_t tmp = I915_READ(PORT_DFT2_G4X);

		tmp |= DC_BALANCE_RESET_VLV;
		switch (pipe) {
		case PIPE_A:
			tmp |= PIPE_A_SCRAMBLE_RESET;
			break;
		case PIPE_B:
			tmp |= PIPE_B_SCRAMBLE_RESET;
			break;
		case PIPE_C:
			tmp |= PIPE_C_SCRAMBLE_RESET;
			break;
		default:
			return -EINVAL;
		}
		I915_WRITE(PORT_DFT2_G4X, tmp);
	}

	return 0;
}

static int i9xx_pipe_crc_ctl_reg(struct drm_i915_private *dev_priv,
				 enum pipe pipe,
				 enum intel_pipe_crc_source *source,
				 uint32_t *val)
{
	bool need_stable_symbols = false;

	if (*source == INTEL_PIPE_CRC_SOURCE_AUTO) {
		int ret = i9xx_pipe_crc_auto_source(dev_priv, pipe, source);
		if (ret)
			return ret;
	}

	switch (*source) {
	case INTEL_PIPE_CRC_SOURCE_PIPE:
		*val = PIPE_CRC_ENABLE | PIPE_CRC_SOURCE_PIPE_I9XX;
		break;
	case INTEL_PIPE_CRC_SOURCE_TV:
		if (!SUPPORTS_TV(dev_priv))
			return -EINVAL;
		*val = PIPE_CRC_ENABLE | PIPE_CRC_SOURCE_TV_PRE;
		break;
	case INTEL_PIPE_CRC_SOURCE_DP_B:
		if (!IS_G4X(dev_priv))
			return -EINVAL;
		*val = PIPE_CRC_ENABLE | PIPE_CRC_SOURCE_DP_B_G4X;
		need_stable_symbols = true;
		break;
	case INTEL_PIPE_CRC_SOURCE_DP_C:
		if (!IS_G4X(dev_priv))
			return -EINVAL;
		*val = PIPE_CRC_ENABLE | PIPE_CRC_SOURCE_DP_C_G4X;
		need_stable_symbols = true;
		break;
	case INTEL_PIPE_CRC_SOURCE_DP_D:
		if (!IS_G4X(dev_priv))
			return -EINVAL;
		*val = PIPE_CRC_ENABLE | PIPE_CRC_SOURCE_DP_D_G4X;
		need_stable_symbols = true;
		break;
	case INTEL_PIPE_CRC_SOURCE_NONE:
		*val = 0;
		break;
	default:
		return -EINVAL;
	}

	/*
	 * When the pipe CRC tap point is after the transcoders we need
	 * to tweak symbol-level features to produce a deterministic series of
	 * symbols for a given frame. We need to reset those features only once
	 * a frame (instead of every nth symbol):
	 *   - DC-balance: used to ensure a better clock recovery from the data
	 *     link (SDVO)
	 *   - DisplayPort scrambling: used for EMI reduction
	 */
	if (need_stable_symbols) {
		uint32_t tmp = I915_READ(PORT_DFT2_G4X);

		WARN_ON(!IS_G4X(dev_priv));

		I915_WRITE(PORT_DFT_I9XX,
			   I915_READ(PORT_DFT_I9XX) | DC_BALANCE_RESET);

		if (pipe == PIPE_A)
			tmp |= PIPE_A_SCRAMBLE_RESET;
		else
			tmp |= PIPE_B_SCRAMBLE_RESET;

		I915_WRITE(PORT_DFT2_G4X, tmp);
	}

	return 0;
}

static void vlv_undo_pipe_scramble_reset(struct drm_i915_private *dev_priv,
					 enum pipe pipe)
{
	uint32_t tmp = I915_READ(PORT_DFT2_G4X);

	switch (pipe) {
	case PIPE_A:
		tmp &= ~PIPE_A_SCRAMBLE_RESET;
		break;
	case PIPE_B:
		tmp &= ~PIPE_B_SCRAMBLE_RESET;
		break;
	case PIPE_C:
		tmp &= ~PIPE_C_SCRAMBLE_RESET;
		break;
	default:
		return;
	}
	if (!(tmp & PIPE_SCRAMBLE_RESET_MASK))
		tmp &= ~DC_BALANCE_RESET_VLV;
	I915_WRITE(PORT_DFT2_G4X, tmp);

}

static void g4x_undo_pipe_scramble_reset(struct drm_i915_private *dev_priv,
					 enum pipe pipe)
{
	uint32_t tmp = I915_READ(PORT_DFT2_G4X);

	if (pipe == PIPE_A)
		tmp &= ~PIPE_A_SCRAMBLE_RESET;
	else
		tmp &= ~PIPE_B_SCRAMBLE_RESET;
	I915_WRITE(PORT_DFT2_G4X, tmp);

	if (!(tmp & PIPE_SCRAMBLE_RESET_MASK)) {
		I915_WRITE(PORT_DFT_I9XX,
			   I915_READ(PORT_DFT_I9XX) & ~DC_BALANCE_RESET);
	}
}

static int ilk_pipe_crc_ctl_reg(enum intel_pipe_crc_source *source,
				uint32_t *val)
{
	if (*source == INTEL_PIPE_CRC_SOURCE_AUTO)
		*source = INTEL_PIPE_CRC_SOURCE_PIPE;

	switch (*source) {
	case INTEL_PIPE_CRC_SOURCE_PLANE1:
		*val = PIPE_CRC_ENABLE | PIPE_CRC_SOURCE_PRIMARY_ILK;
		break;
	case INTEL_PIPE_CRC_SOURCE_PLANE2:
		*val = PIPE_CRC_ENABLE | PIPE_CRC_SOURCE_SPRITE_ILK;
		break;
	case INTEL_PIPE_CRC_SOURCE_PIPE:
		*val = PIPE_CRC_ENABLE | PIPE_CRC_SOURCE_PIPE_ILK;
		break;
	case INTEL_PIPE_CRC_SOURCE_NONE:
		*val = 0;
		break;
	default:
		return -EINVAL;
	}

	return 0;
}

static void hsw_trans_edp_pipe_A_crc_wa(struct drm_i915_private *dev_priv,
					bool enable)
{
	struct drm_device *dev = &dev_priv->drm;
	struct intel_crtc *crtc =
		to_intel_crtc(dev_priv->pipe_to_crtc_mapping[PIPE_A]);
	struct intel_crtc_state *pipe_config;
	struct drm_atomic_state *state;
	int ret = 0;

	drm_modeset_lock_all(dev);
	state = drm_atomic_state_alloc(dev);
	if (!state) {
		ret = -ENOMEM;
		goto out;
	}

	state->acquire_ctx = drm_modeset_legacy_acquire_ctx(&crtc->base);
	pipe_config = intel_atomic_get_crtc_state(state, crtc);
	if (IS_ERR(pipe_config)) {
		ret = PTR_ERR(pipe_config);
		goto out;
	}

	pipe_config->pch_pfit.force_thru = enable;
	if (pipe_config->cpu_transcoder == TRANSCODER_EDP &&
	    pipe_config->pch_pfit.enabled != enable)
		pipe_config->base.connectors_changed = true;

	ret = drm_atomic_commit(state);
out:
	drm_modeset_unlock_all(dev);
	WARN(ret, "Toggling workaround to %i returns %i\n", enable, ret);
	if (ret)
		drm_atomic_state_free(state);
}

static int ivb_pipe_crc_ctl_reg(struct drm_i915_private *dev_priv,
				enum pipe pipe,
				enum intel_pipe_crc_source *source,
				uint32_t *val)
{
	if (*source == INTEL_PIPE_CRC_SOURCE_AUTO)
		*source = INTEL_PIPE_CRC_SOURCE_PF;

	switch (*source) {
	case INTEL_PIPE_CRC_SOURCE_PLANE1:
		*val = PIPE_CRC_ENABLE | PIPE_CRC_SOURCE_PRIMARY_IVB;
		break;
	case INTEL_PIPE_CRC_SOURCE_PLANE2:
		*val = PIPE_CRC_ENABLE | PIPE_CRC_SOURCE_SPRITE_IVB;
		break;
	case INTEL_PIPE_CRC_SOURCE_PF:
		if (IS_HASWELL(dev_priv) && pipe == PIPE_A)
			hsw_trans_edp_pipe_A_crc_wa(dev_priv, true);

		*val = PIPE_CRC_ENABLE | PIPE_CRC_SOURCE_PF_IVB;
		break;
	case INTEL_PIPE_CRC_SOURCE_NONE:
		*val = 0;
		break;
	default:
		return -EINVAL;
	}

	return 0;
}

static int pipe_crc_set_source(struct drm_i915_private *dev_priv,
			       enum pipe pipe,
			       enum intel_pipe_crc_source source)
{
	struct drm_device *dev = &dev_priv->drm;
	struct intel_pipe_crc *pipe_crc = &dev_priv->pipe_crc[pipe];
	struct intel_crtc *crtc =
			to_intel_crtc(intel_get_crtc_for_pipe(dev, pipe));
	enum intel_display_power_domain power_domain;
	u32 val = 0; /* shut up gcc */
	int ret;

	if (pipe_crc->source == source)
		return 0;

	/* forbid changing the source without going back to 'none' */
	if (pipe_crc->source && source)
		return -EINVAL;

	power_domain = POWER_DOMAIN_PIPE(pipe);
	if (!intel_display_power_get_if_enabled(dev_priv, power_domain)) {
		DRM_DEBUG_KMS("Trying to capture CRC while pipe is off\n");
		return -EIO;
	}

	if (IS_GEN2(dev_priv))
		ret = i8xx_pipe_crc_ctl_reg(&source, &val);
	else if (INTEL_GEN(dev_priv) < 5)
		ret = i9xx_pipe_crc_ctl_reg(dev_priv, pipe, &source, &val);
	else if (IS_VALLEYVIEW(dev_priv) || IS_CHERRYVIEW(dev_priv))
		ret = vlv_pipe_crc_ctl_reg(dev_priv, pipe, &source, &val);
	else if (IS_GEN5(dev_priv) || IS_GEN6(dev_priv))
		ret = ilk_pipe_crc_ctl_reg(&source, &val);
	else
		ret = ivb_pipe_crc_ctl_reg(dev_priv, pipe, &source, &val);

	if (ret != 0)
		goto out;

	/* none -> real source transition */
	if (source) {
		struct intel_pipe_crc_entry *entries;

		DRM_DEBUG_DRIVER("collecting CRCs for pipe %c, %s\n",
				 pipe_name(pipe), pipe_crc_source_name(source));

		entries = kcalloc(INTEL_PIPE_CRC_ENTRIES_NR,
				  sizeof(pipe_crc->entries[0]),
				  GFP_KERNEL);
		if (!entries) {
			ret = -ENOMEM;
			goto out;
		}

		/*
		 * When IPS gets enabled, the pipe CRC changes. Since IPS gets
		 * enabled and disabled dynamically based on package C states,
		 * user space can't make reliable use of the CRCs, so let's just
		 * completely disable it.
		 */
		hsw_disable_ips(crtc);

		spin_lock_irq(&pipe_crc->lock);
		kfree(pipe_crc->entries);
		pipe_crc->entries = entries;
		pipe_crc->head = 0;
		pipe_crc->tail = 0;
		spin_unlock_irq(&pipe_crc->lock);
	}

	pipe_crc->source = source;

	I915_WRITE(PIPE_CRC_CTL(pipe), val);
	POSTING_READ(PIPE_CRC_CTL(pipe));

	/* real source -> none transition */
	if (source == INTEL_PIPE_CRC_SOURCE_NONE) {
		struct intel_pipe_crc_entry *entries;
		struct intel_crtc *crtc =
			to_intel_crtc(dev_priv->pipe_to_crtc_mapping[pipe]);

		DRM_DEBUG_DRIVER("stopping CRCs for pipe %c\n",
				 pipe_name(pipe));

		drm_modeset_lock(&crtc->base.mutex, NULL);
		if (crtc->base.state->active)
			intel_wait_for_vblank(dev, pipe);
		drm_modeset_unlock(&crtc->base.mutex);

		spin_lock_irq(&pipe_crc->lock);
		entries = pipe_crc->entries;
		pipe_crc->entries = NULL;
		pipe_crc->head = 0;
		pipe_crc->tail = 0;
		spin_unlock_irq(&pipe_crc->lock);

		kfree(entries);

		if (IS_G4X(dev_priv))
			g4x_undo_pipe_scramble_reset(dev_priv, pipe);
		else if (IS_VALLEYVIEW(dev_priv) || IS_CHERRYVIEW(dev_priv))
			vlv_undo_pipe_scramble_reset(dev_priv, pipe);
		else if (IS_HASWELL(dev_priv) && pipe == PIPE_A)
			hsw_trans_edp_pipe_A_crc_wa(dev_priv, false);

		hsw_enable_ips(crtc);
	}

	ret = 0;

out:
	intel_display_power_put(dev_priv, power_domain);

	return ret;
}

/*
 * Parse pipe CRC command strings:
 *   command: wsp* object wsp+ name wsp+ source wsp*
 *   object: 'pipe'
 *   name: (A | B | C)
 *   source: (none | plane1 | plane2 | pf)
 *   wsp: (#0x20 | #0x9 | #0xA)+
 *
 * eg.:
 *  "pipe A plane1"  ->  Start CRC computations on plane1 of pipe A
 *  "pipe A none"    ->  Stop CRC
 */
static int display_crc_ctl_tokenize(char *buf, char *words[], int max_words)
{
	int n_words = 0;

	while (*buf) {
		char *end;

		/* skip leading white space */
		buf = skip_spaces(buf);
		if (!*buf)
			break;	/* end of buffer */

		/* find end of word */
		for (end = buf; *end && !isspace(*end); end++)
			;

		if (n_words == max_words) {
			DRM_DEBUG_DRIVER("too many words, allowed <= %d\n",
					 max_words);
			return -EINVAL;	/* ran out of words[] before bytes */
		}

		if (*end)
			*end++ = '\0';
		words[n_words++] = buf;
		buf = end;
	}

	return n_words;
}

enum intel_pipe_crc_object {
	PIPE_CRC_OBJECT_PIPE,
};

static const char * const pipe_crc_objects[] = {
	"pipe",
};

static int
display_crc_ctl_parse_object(const char *buf, enum intel_pipe_crc_object *o)
{
	int i;

	for (i = 0; i < ARRAY_SIZE(pipe_crc_objects); i++)
		if (!strcmp(buf, pipe_crc_objects[i])) {
			*o = i;
			return 0;
		    }

	return -EINVAL;
}

static int display_crc_ctl_parse_pipe(const char *buf, enum pipe *pipe)
{
	const char name = buf[0];

	if (name < 'A' || name >= pipe_name(I915_MAX_PIPES))
		return -EINVAL;

	*pipe = name - 'A';

	return 0;
}

static int
display_crc_ctl_parse_source(const char *buf, enum intel_pipe_crc_source *s)
{
	int i;

	for (i = 0; i < ARRAY_SIZE(pipe_crc_sources); i++)
		if (!strcmp(buf, pipe_crc_sources[i])) {
			*s = i;
			return 0;
		    }

	return -EINVAL;
}

static int display_crc_ctl_parse(struct drm_i915_private *dev_priv,
				 char *buf, size_t len)
{
#define N_WORDS 3
	int n_words;
	char *words[N_WORDS];
	enum pipe pipe;
	enum intel_pipe_crc_object object;
	enum intel_pipe_crc_source source;

	n_words = display_crc_ctl_tokenize(buf, words, N_WORDS);
	if (n_words != N_WORDS) {
		DRM_DEBUG_DRIVER("tokenize failed, a command is %d words\n",
				 N_WORDS);
		return -EINVAL;
	}

	if (display_crc_ctl_parse_object(words[0], &object) < 0) {
		DRM_DEBUG_DRIVER("unknown object %s\n", words[0]);
		return -EINVAL;
	}

	if (display_crc_ctl_parse_pipe(words[1], &pipe) < 0) {
		DRM_DEBUG_DRIVER("unknown pipe %s\n", words[1]);
		return -EINVAL;
	}

	if (display_crc_ctl_parse_source(words[2], &source) < 0) {
		DRM_DEBUG_DRIVER("unknown source %s\n", words[2]);
		return -EINVAL;
	}

	return pipe_crc_set_source(dev_priv, pipe, source);
}

static ssize_t display_crc_ctl_write(struct file *file, const char __user *ubuf,
				     size_t len, loff_t *offp)
{
	struct seq_file *m = file->private_data;
	struct drm_i915_private *dev_priv = m->private;
	char *tmpbuf;
	int ret;

	if (len == 0)
		return 0;

	if (len > PAGE_SIZE - 1) {
		DRM_DEBUG_DRIVER("expected <%lu bytes into pipe crc control\n",
				 PAGE_SIZE);
		return -E2BIG;
	}

	tmpbuf = kmalloc(len + 1, GFP_KERNEL);
	if (!tmpbuf)
		return -ENOMEM;

	if (copy_from_user(tmpbuf, ubuf, len)) {
		ret = -EFAULT;
		goto out;
	}
	tmpbuf[len] = '\0';

	ret = display_crc_ctl_parse(dev_priv, tmpbuf, len);

out:
	kfree(tmpbuf);
	if (ret < 0)
		return ret;

	*offp += len;
	return len;
}

static const struct file_operations i915_display_crc_ctl_fops = {
	.owner = THIS_MODULE,
	.open = display_crc_ctl_open,
	.read = seq_read,
	.llseek = seq_lseek,
	.release = single_release,
	.write = display_crc_ctl_write
};

static ssize_t i915_displayport_test_active_write(struct file *file,
						  const char __user *ubuf,
						  size_t len, loff_t *offp)
{
	char *input_buffer;
	int status = 0;
	struct drm_device *dev;
	struct drm_connector *connector;
	struct list_head *connector_list;
	struct intel_dp *intel_dp;
	int val = 0;

	dev = ((struct seq_file *)file->private_data)->private;

	connector_list = &dev->mode_config.connector_list;

	if (len == 0)
		return 0;

	input_buffer = kmalloc(len + 1, GFP_KERNEL);
	if (!input_buffer)
		return -ENOMEM;

	if (copy_from_user(input_buffer, ubuf, len)) {
		status = -EFAULT;
		goto out;
	}

	input_buffer[len] = '\0';
	DRM_DEBUG_DRIVER("Copied %d bytes from user\n", (unsigned int)len);

	list_for_each_entry(connector, connector_list, head) {
		if (connector->connector_type !=
		    DRM_MODE_CONNECTOR_DisplayPort)
			continue;

		if (connector->status == connector_status_connected &&
		    connector->encoder != NULL) {
			intel_dp = enc_to_intel_dp(connector->encoder);
			status = kstrtoint(input_buffer, 10, &val);
			if (status < 0)
				goto out;
			DRM_DEBUG_DRIVER("Got %d for test active\n", val);
			/* To prevent erroneous activation of the compliance
			 * testing code, only accept an actual value of 1 here
			 */
			if (val == 1)
				intel_dp->compliance_test_active = 1;
			else
				intel_dp->compliance_test_active = 0;
		}
	}
out:
	kfree(input_buffer);
	if (status < 0)
		return status;

	*offp += len;
	return len;
}

static int i915_displayport_test_active_show(struct seq_file *m, void *data)
{
	struct drm_device *dev = m->private;
	struct drm_connector *connector;
	struct list_head *connector_list = &dev->mode_config.connector_list;
	struct intel_dp *intel_dp;

	list_for_each_entry(connector, connector_list, head) {
		if (connector->connector_type !=
		    DRM_MODE_CONNECTOR_DisplayPort)
			continue;

		if (connector->status == connector_status_connected &&
		    connector->encoder != NULL) {
			intel_dp = enc_to_intel_dp(connector->encoder);
			if (intel_dp->compliance_test_active)
				seq_puts(m, "1");
			else
				seq_puts(m, "0");
		} else
			seq_puts(m, "0");
	}

	return 0;
}

static int i915_displayport_test_active_open(struct inode *inode,
					     struct file *file)
{
	struct drm_i915_private *dev_priv = inode->i_private;

	return single_open(file, i915_displayport_test_active_show,
			   &dev_priv->drm);
}

static const struct file_operations i915_displayport_test_active_fops = {
	.owner = THIS_MODULE,
	.open = i915_displayport_test_active_open,
	.read = seq_read,
	.llseek = seq_lseek,
	.release = single_release,
	.write = i915_displayport_test_active_write
};

static int i915_displayport_test_data_show(struct seq_file *m, void *data)
{
	struct drm_device *dev = m->private;
	struct drm_connector *connector;
	struct list_head *connector_list = &dev->mode_config.connector_list;
	struct intel_dp *intel_dp;

	list_for_each_entry(connector, connector_list, head) {
		if (connector->connector_type !=
		    DRM_MODE_CONNECTOR_DisplayPort)
			continue;

		if (connector->status == connector_status_connected &&
		    connector->encoder != NULL) {
			intel_dp = enc_to_intel_dp(connector->encoder);
			seq_printf(m, "%lx", intel_dp->compliance_test_data);
		} else
			seq_puts(m, "0");
	}

	return 0;
}
static int i915_displayport_test_data_open(struct inode *inode,
					   struct file *file)
{
	struct drm_i915_private *dev_priv = inode->i_private;

	return single_open(file, i915_displayport_test_data_show,
			   &dev_priv->drm);
}

static const struct file_operations i915_displayport_test_data_fops = {
	.owner = THIS_MODULE,
	.open = i915_displayport_test_data_open,
	.read = seq_read,
	.llseek = seq_lseek,
	.release = single_release
};

static int i915_displayport_test_type_show(struct seq_file *m, void *data)
{
	struct drm_device *dev = m->private;
	struct drm_connector *connector;
	struct list_head *connector_list = &dev->mode_config.connector_list;
	struct intel_dp *intel_dp;

	list_for_each_entry(connector, connector_list, head) {
		if (connector->connector_type !=
		    DRM_MODE_CONNECTOR_DisplayPort)
			continue;

		if (connector->status == connector_status_connected &&
		    connector->encoder != NULL) {
			intel_dp = enc_to_intel_dp(connector->encoder);
			seq_printf(m, "%02lx", intel_dp->compliance_test_type);
		} else
			seq_puts(m, "0");
	}

	return 0;
}

static int i915_displayport_test_type_open(struct inode *inode,
				       struct file *file)
{
	struct drm_i915_private *dev_priv = inode->i_private;

	return single_open(file, i915_displayport_test_type_show,
			   &dev_priv->drm);
}

static const struct file_operations i915_displayport_test_type_fops = {
	.owner = THIS_MODULE,
	.open = i915_displayport_test_type_open,
	.read = seq_read,
	.llseek = seq_lseek,
	.release = single_release
};

static void wm_latency_show(struct seq_file *m, const uint16_t wm[8])
{
	struct drm_i915_private *dev_priv = m->private;
	struct drm_device *dev = &dev_priv->drm;
	int level;
	int num_levels;

	if (IS_CHERRYVIEW(dev_priv))
		num_levels = 3;
	else if (IS_VALLEYVIEW(dev_priv))
		num_levels = 1;
	else
		num_levels = ilk_wm_max_level(dev) + 1;

	drm_modeset_lock_all(dev);

	for (level = 0; level < num_levels; level++) {
		unsigned int latency = wm[level];

		/*
		 * - WM1+ latency values in 0.5us units
		 * - latencies are in us on gen9/vlv/chv
		 */
		if (INTEL_GEN(dev_priv) >= 9 || IS_VALLEYVIEW(dev_priv) ||
		    IS_CHERRYVIEW(dev_priv))
			latency *= 10;
		else if (level > 0)
			latency *= 5;

		seq_printf(m, "WM%d %u (%u.%u usec)\n",
			   level, wm[level], latency / 10, latency % 10);
	}

	drm_modeset_unlock_all(dev);
}

static int pri_wm_latency_show(struct seq_file *m, void *data)
{
	struct drm_i915_private *dev_priv = m->private;
	const uint16_t *latencies;

	if (INTEL_GEN(dev_priv) >= 9)
		latencies = dev_priv->wm.skl_latency;
	else
		latencies = dev_priv->wm.pri_latency;

	wm_latency_show(m, latencies);

	return 0;
}

static int spr_wm_latency_show(struct seq_file *m, void *data)
{
	struct drm_i915_private *dev_priv = m->private;
	const uint16_t *latencies;

	if (INTEL_GEN(dev_priv) >= 9)
		latencies = dev_priv->wm.skl_latency;
	else
		latencies = dev_priv->wm.spr_latency;

	wm_latency_show(m, latencies);

	return 0;
}

static int cur_wm_latency_show(struct seq_file *m, void *data)
{
	struct drm_i915_private *dev_priv = m->private;
	const uint16_t *latencies;

	if (INTEL_GEN(dev_priv) >= 9)
		latencies = dev_priv->wm.skl_latency;
	else
		latencies = dev_priv->wm.cur_latency;

	wm_latency_show(m, latencies);

	return 0;
}

static int pri_wm_latency_open(struct inode *inode, struct file *file)
{
	struct drm_i915_private *dev_priv = inode->i_private;

	if (INTEL_GEN(dev_priv) < 5)
		return -ENODEV;

	return single_open(file, pri_wm_latency_show, dev_priv);
}

static int spr_wm_latency_open(struct inode *inode, struct file *file)
{
	struct drm_i915_private *dev_priv = inode->i_private;

	if (HAS_GMCH_DISPLAY(dev_priv))
		return -ENODEV;

	return single_open(file, spr_wm_latency_show, dev_priv);
}

static int cur_wm_latency_open(struct inode *inode, struct file *file)
{
	struct drm_i915_private *dev_priv = inode->i_private;

	if (HAS_GMCH_DISPLAY(dev_priv))
		return -ENODEV;

	return single_open(file, cur_wm_latency_show, dev_priv);
}

static ssize_t wm_latency_write(struct file *file, const char __user *ubuf,
				size_t len, loff_t *offp, uint16_t wm[8])
{
	struct seq_file *m = file->private_data;
	struct drm_i915_private *dev_priv = m->private;
	struct drm_device *dev = &dev_priv->drm;
	uint16_t new[8] = { 0 };
	int num_levels;
	int level;
	int ret;
	char tmp[32];

	if (IS_CHERRYVIEW(dev_priv))
		num_levels = 3;
	else if (IS_VALLEYVIEW(dev_priv))
		num_levels = 1;
	else
		num_levels = ilk_wm_max_level(dev) + 1;

	if (len >= sizeof(tmp))
		return -EINVAL;

	if (copy_from_user(tmp, ubuf, len))
		return -EFAULT;

	tmp[len] = '\0';

	ret = sscanf(tmp, "%hu %hu %hu %hu %hu %hu %hu %hu",
		     &new[0], &new[1], &new[2], &new[3],
		     &new[4], &new[5], &new[6], &new[7]);
	if (ret != num_levels)
		return -EINVAL;

	drm_modeset_lock_all(dev);

	for (level = 0; level < num_levels; level++)
		wm[level] = new[level];

	drm_modeset_unlock_all(dev);

	return len;
}


static ssize_t pri_wm_latency_write(struct file *file, const char __user *ubuf,
				    size_t len, loff_t *offp)
{
	struct seq_file *m = file->private_data;
	struct drm_i915_private *dev_priv = m->private;
	uint16_t *latencies;

	if (INTEL_GEN(dev_priv) >= 9)
		latencies = dev_priv->wm.skl_latency;
	else
		latencies = dev_priv->wm.pri_latency;

	return wm_latency_write(file, ubuf, len, offp, latencies);
}

static ssize_t spr_wm_latency_write(struct file *file, const char __user *ubuf,
				    size_t len, loff_t *offp)
{
	struct seq_file *m = file->private_data;
	struct drm_i915_private *dev_priv = m->private;
	uint16_t *latencies;

	if (INTEL_GEN(dev_priv) >= 9)
		latencies = dev_priv->wm.skl_latency;
	else
		latencies = dev_priv->wm.spr_latency;

	return wm_latency_write(file, ubuf, len, offp, latencies);
}

static ssize_t cur_wm_latency_write(struct file *file, const char __user *ubuf,
				    size_t len, loff_t *offp)
{
	struct seq_file *m = file->private_data;
	struct drm_i915_private *dev_priv = m->private;
	uint16_t *latencies;

	if (INTEL_GEN(dev_priv) >= 9)
		latencies = dev_priv->wm.skl_latency;
	else
		latencies = dev_priv->wm.cur_latency;

	return wm_latency_write(file, ubuf, len, offp, latencies);
}

static const struct file_operations i915_pri_wm_latency_fops = {
	.owner = THIS_MODULE,
	.open = pri_wm_latency_open,
	.read = seq_read,
	.llseek = seq_lseek,
	.release = single_release,
	.write = pri_wm_latency_write
};

static const struct file_operations i915_spr_wm_latency_fops = {
	.owner = THIS_MODULE,
	.open = spr_wm_latency_open,
	.read = seq_read,
	.llseek = seq_lseek,
	.release = single_release,
	.write = spr_wm_latency_write
};

static const struct file_operations i915_cur_wm_latency_fops = {
	.owner = THIS_MODULE,
	.open = cur_wm_latency_open,
	.read = seq_read,
	.llseek = seq_lseek,
	.release = single_release,
	.write = cur_wm_latency_write
};

static int
i915_wedged_get(void *data, u64 *val)
{
	struct drm_i915_private *dev_priv = data;

	*val = i915_terminally_wedged(&dev_priv->gpu_error);

	return 0;
}

static int
i915_wedged_set(void *data, u64 val)
{
	struct drm_i915_private *dev_priv = data;

	/*
	 * There is no safeguard against this debugfs entry colliding
	 * with the hangcheck calling same i915_handle_error() in
	 * parallel, causing an explosion. For now we assume that the
	 * test harness is responsible enough not to inject gpu hangs
	 * while it is writing to 'i915_wedged'
	 */

	if (i915_reset_in_progress(&dev_priv->gpu_error))
		return -EAGAIN;

	intel_runtime_pm_get(dev_priv);

	i915_handle_error(dev_priv, val,
			  "Manually setting wedged to %llu", val);

	intel_runtime_pm_put(dev_priv);

	return 0;
}

DEFINE_SIMPLE_ATTRIBUTE(i915_wedged_fops,
			i915_wedged_get, i915_wedged_set,
			"%llu\n");

static int
i915_ring_missed_irq_get(void *data, u64 *val)
{
	struct drm_i915_private *dev_priv = data;

	*val = dev_priv->gpu_error.missed_irq_rings;
	return 0;
}

static int
i915_ring_missed_irq_set(void *data, u64 val)
{
	struct drm_i915_private *dev_priv = data;
	struct drm_device *dev = &dev_priv->drm;
	int ret;

	/* Lock against concurrent debugfs callers */
	ret = mutex_lock_interruptible(&dev->struct_mutex);
	if (ret)
		return ret;
	dev_priv->gpu_error.missed_irq_rings = val;
	mutex_unlock(&dev->struct_mutex);

	return 0;
}

DEFINE_SIMPLE_ATTRIBUTE(i915_ring_missed_irq_fops,
			i915_ring_missed_irq_get, i915_ring_missed_irq_set,
			"0x%08llx\n");

static int
i915_ring_test_irq_get(void *data, u64 *val)
{
	struct drm_i915_private *dev_priv = data;

	*val = dev_priv->gpu_error.test_irq_rings;

	return 0;
}

static int
i915_ring_test_irq_set(void *data, u64 val)
{
	struct drm_i915_private *dev_priv = data;

	val &= INTEL_INFO(dev_priv)->ring_mask;
	DRM_DEBUG_DRIVER("Masking interrupts on rings 0x%08llx\n", val);
	dev_priv->gpu_error.test_irq_rings = val;

	return 0;
}

DEFINE_SIMPLE_ATTRIBUTE(i915_ring_test_irq_fops,
			i915_ring_test_irq_get, i915_ring_test_irq_set,
			"0x%08llx\n");

#define DROP_UNBOUND 0x1
#define DROP_BOUND 0x2
#define DROP_RETIRE 0x4
#define DROP_ACTIVE 0x8
#define DROP_ALL (DROP_UNBOUND | \
		  DROP_BOUND | \
		  DROP_RETIRE | \
		  DROP_ACTIVE)
static int
i915_drop_caches_get(void *data, u64 *val)
{
	*val = DROP_ALL;

	return 0;
}

static int
i915_drop_caches_set(void *data, u64 val)
{
	struct drm_i915_private *dev_priv = data;
	struct drm_device *dev = &dev_priv->drm;
	int ret;

	DRM_DEBUG("Dropping caches: 0x%08llx\n", val);

	/* No need to check and wait for gpu resets, only libdrm auto-restarts
	 * on ioctls on -EAGAIN. */
	ret = mutex_lock_interruptible(&dev->struct_mutex);
	if (ret)
		return ret;

	if (val & DROP_ACTIVE) {
		ret = i915_gem_wait_for_idle(dev_priv,
					     I915_WAIT_INTERRUPTIBLE |
					     I915_WAIT_LOCKED);
		if (ret)
			goto unlock;
	}

	if (val & (DROP_RETIRE | DROP_ACTIVE))
		i915_gem_retire_requests(dev_priv);

	if (val & DROP_BOUND)
		i915_gem_shrink(dev_priv, LONG_MAX, I915_SHRINK_BOUND);

	if (val & DROP_UNBOUND)
		i915_gem_shrink(dev_priv, LONG_MAX, I915_SHRINK_UNBOUND);

unlock:
	mutex_unlock(&dev->struct_mutex);

	return ret;
}

DEFINE_SIMPLE_ATTRIBUTE(i915_drop_caches_fops,
			i915_drop_caches_get, i915_drop_caches_set,
			"0x%08llx\n");

static int
i915_max_freq_get(void *data, u64 *val)
{
	struct drm_i915_private *dev_priv = data;

	if (INTEL_GEN(dev_priv) < 6)
		return -ENODEV;

	*val = intel_gpu_freq(dev_priv, dev_priv->rps.max_freq_softlimit);
	return 0;
}

static int
i915_max_freq_set(void *data, u64 val)
{
	struct drm_i915_private *dev_priv = data;
	u32 hw_max, hw_min;
	int ret;

	if (INTEL_GEN(dev_priv) < 6)
		return -ENODEV;

	DRM_DEBUG_DRIVER("Manually setting max freq to %llu\n", val);

	ret = mutex_lock_interruptible(&dev_priv->rps.hw_lock);
	if (ret)
		return ret;

	/*
	 * Turbo will still be enabled, but won't go above the set value.
	 */
	val = intel_freq_opcode(dev_priv, val);

	hw_max = dev_priv->rps.max_freq;
	hw_min = dev_priv->rps.min_freq;

	if (val < hw_min || val > hw_max || val < dev_priv->rps.min_freq_softlimit) {
		mutex_unlock(&dev_priv->rps.hw_lock);
		return -EINVAL;
	}

	dev_priv->rps.max_freq_softlimit = val;

	intel_set_rps(dev_priv, val);

	mutex_unlock(&dev_priv->rps.hw_lock);

	return 0;
}

DEFINE_SIMPLE_ATTRIBUTE(i915_max_freq_fops,
			i915_max_freq_get, i915_max_freq_set,
			"%llu\n");

static int
i915_min_freq_get(void *data, u64 *val)
{
	struct drm_i915_private *dev_priv = data;

	if (INTEL_GEN(dev_priv) < 6)
		return -ENODEV;

	*val = intel_gpu_freq(dev_priv, dev_priv->rps.min_freq_softlimit);
	return 0;
}

static int
i915_min_freq_set(void *data, u64 val)
{
	struct drm_i915_private *dev_priv = data;
	u32 hw_max, hw_min;
	int ret;

	if (INTEL_GEN(dev_priv) < 6)
		return -ENODEV;

	DRM_DEBUG_DRIVER("Manually setting min freq to %llu\n", val);

	ret = mutex_lock_interruptible(&dev_priv->rps.hw_lock);
	if (ret)
		return ret;

	/*
	 * Turbo will still be enabled, but won't go below the set value.
	 */
	val = intel_freq_opcode(dev_priv, val);

	hw_max = dev_priv->rps.max_freq;
	hw_min = dev_priv->rps.min_freq;

	if (val < hw_min ||
	    val > hw_max || val > dev_priv->rps.max_freq_softlimit) {
		mutex_unlock(&dev_priv->rps.hw_lock);
		return -EINVAL;
	}

	dev_priv->rps.min_freq_softlimit = val;

	intel_set_rps(dev_priv, val);

	mutex_unlock(&dev_priv->rps.hw_lock);

	return 0;
}

DEFINE_SIMPLE_ATTRIBUTE(i915_min_freq_fops,
			i915_min_freq_get, i915_min_freq_set,
			"%llu\n");

static int
i915_cache_sharing_get(void *data, u64 *val)
{
	struct drm_i915_private *dev_priv = data;
	struct drm_device *dev = &dev_priv->drm;
	u32 snpcr;
	int ret;

	if (!(IS_GEN6(dev_priv) || IS_GEN7(dev_priv)))
		return -ENODEV;

	ret = mutex_lock_interruptible(&dev->struct_mutex);
	if (ret)
		return ret;
	intel_runtime_pm_get(dev_priv);

	snpcr = I915_READ(GEN6_MBCUNIT_SNPCR);

	intel_runtime_pm_put(dev_priv);
	mutex_unlock(&dev->struct_mutex);

	*val = (snpcr & GEN6_MBC_SNPCR_MASK) >> GEN6_MBC_SNPCR_SHIFT;

	return 0;
}

static int
i915_cache_sharing_set(void *data, u64 val)
{
	struct drm_i915_private *dev_priv = data;
	u32 snpcr;

	if (!(IS_GEN6(dev_priv) || IS_GEN7(dev_priv)))
		return -ENODEV;

	if (val > 3)
		return -EINVAL;

	intel_runtime_pm_get(dev_priv);
	DRM_DEBUG_DRIVER("Manually setting uncore sharing to %llu\n", val);

	/* Update the cache sharing policy here as well */
	snpcr = I915_READ(GEN6_MBCUNIT_SNPCR);
	snpcr &= ~GEN6_MBC_SNPCR_MASK;
	snpcr |= (val << GEN6_MBC_SNPCR_SHIFT);
	I915_WRITE(GEN6_MBCUNIT_SNPCR, snpcr);

	intel_runtime_pm_put(dev_priv);
	return 0;
}

DEFINE_SIMPLE_ATTRIBUTE(i915_cache_sharing_fops,
			i915_cache_sharing_get, i915_cache_sharing_set,
			"%llu\n");

static void cherryview_sseu_device_status(struct drm_i915_private *dev_priv,
					  struct sseu_dev_info *sseu)
{
	int ss_max = 2;
	int ss;
	u32 sig1[ss_max], sig2[ss_max];

	sig1[0] = I915_READ(CHV_POWER_SS0_SIG1);
	sig1[1] = I915_READ(CHV_POWER_SS1_SIG1);
	sig2[0] = I915_READ(CHV_POWER_SS0_SIG2);
	sig2[1] = I915_READ(CHV_POWER_SS1_SIG2);

	for (ss = 0; ss < ss_max; ss++) {
		unsigned int eu_cnt;

		if (sig1[ss] & CHV_SS_PG_ENABLE)
			/* skip disabled subslice */
			continue;

		sseu->slice_mask = BIT(0);
		sseu->subslice_mask |= BIT(ss);
		eu_cnt = ((sig1[ss] & CHV_EU08_PG_ENABLE) ? 0 : 2) +
			 ((sig1[ss] & CHV_EU19_PG_ENABLE) ? 0 : 2) +
			 ((sig1[ss] & CHV_EU210_PG_ENABLE) ? 0 : 2) +
			 ((sig2[ss] & CHV_EU311_PG_ENABLE) ? 0 : 2);
		sseu->eu_total += eu_cnt;
		sseu->eu_per_subslice = max_t(unsigned int,
					      sseu->eu_per_subslice, eu_cnt);
	}
}

static void gen9_sseu_device_status(struct drm_i915_private *dev_priv,
				    struct sseu_dev_info *sseu)
{
	int s_max = 3, ss_max = 4;
	int s, ss;
	u32 s_reg[s_max], eu_reg[2*s_max], eu_mask[2];

	/* BXT has a single slice and at most 3 subslices. */
	if (IS_BROXTON(dev_priv)) {
		s_max = 1;
		ss_max = 3;
	}

	for (s = 0; s < s_max; s++) {
		s_reg[s] = I915_READ(GEN9_SLICE_PGCTL_ACK(s));
		eu_reg[2*s] = I915_READ(GEN9_SS01_EU_PGCTL_ACK(s));
		eu_reg[2*s + 1] = I915_READ(GEN9_SS23_EU_PGCTL_ACK(s));
	}

	eu_mask[0] = GEN9_PGCTL_SSA_EU08_ACK |
		     GEN9_PGCTL_SSA_EU19_ACK |
		     GEN9_PGCTL_SSA_EU210_ACK |
		     GEN9_PGCTL_SSA_EU311_ACK;
	eu_mask[1] = GEN9_PGCTL_SSB_EU08_ACK |
		     GEN9_PGCTL_SSB_EU19_ACK |
		     GEN9_PGCTL_SSB_EU210_ACK |
		     GEN9_PGCTL_SSB_EU311_ACK;

	for (s = 0; s < s_max; s++) {
		if ((s_reg[s] & GEN9_PGCTL_SLICE_ACK) == 0)
			/* skip disabled slice */
			continue;

		sseu->slice_mask |= BIT(s);

		if (IS_SKYLAKE(dev_priv) || IS_KABYLAKE(dev_priv))
			sseu->subslice_mask =
				INTEL_INFO(dev_priv)->sseu.subslice_mask;

		for (ss = 0; ss < ss_max; ss++) {
			unsigned int eu_cnt;

			if (IS_BROXTON(dev_priv)) {
				if (!(s_reg[s] & (GEN9_PGCTL_SS_ACK(ss))))
					/* skip disabled subslice */
					continue;

				sseu->subslice_mask |= BIT(ss);
			}

			eu_cnt = 2 * hweight32(eu_reg[2*s + ss/2] &
					       eu_mask[ss%2]);
			sseu->eu_total += eu_cnt;
			sseu->eu_per_subslice = max_t(unsigned int,
						      sseu->eu_per_subslice,
						      eu_cnt);
		}
	}
}

static void broadwell_sseu_device_status(struct drm_i915_private *dev_priv,
					 struct sseu_dev_info *sseu)
{
	u32 slice_info = I915_READ(GEN8_GT_SLICE_INFO);
	int s;

	sseu->slice_mask = slice_info & GEN8_LSLICESTAT_MASK;

	if (sseu->slice_mask) {
		sseu->subslice_mask = INTEL_INFO(dev_priv)->sseu.subslice_mask;
		sseu->eu_per_subslice =
				INTEL_INFO(dev_priv)->sseu.eu_per_subslice;
		sseu->eu_total = sseu->eu_per_subslice *
				 sseu_subslice_total(sseu);

		/* subtract fused off EU(s) from enabled slice(s) */
		for (s = 0; s < fls(sseu->slice_mask); s++) {
			u8 subslice_7eu =
				INTEL_INFO(dev_priv)->sseu.subslice_7eu[s];

			sseu->eu_total -= hweight8(subslice_7eu);
		}
	}
}

static void i915_print_sseu_info(struct seq_file *m, bool is_available_info,
				 const struct sseu_dev_info *sseu)
{
	struct drm_i915_private *dev_priv = node_to_i915(m->private);
	const char *type = is_available_info ? "Available" : "Enabled";

	seq_printf(m, "  %s Slice Mask: %04x\n", type,
		   sseu->slice_mask);
	seq_printf(m, "  %s Slice Total: %u\n", type,
		   hweight8(sseu->slice_mask));
	seq_printf(m, "  %s Subslice Total: %u\n", type,
		   sseu_subslice_total(sseu));
	seq_printf(m, "  %s Subslice Mask: %04x\n", type,
		   sseu->subslice_mask);
	seq_printf(m, "  %s Subslice Per Slice: %u\n", type,
		   hweight8(sseu->subslice_mask));
	seq_printf(m, "  %s EU Total: %u\n", type,
		   sseu->eu_total);
	seq_printf(m, "  %s EU Per Subslice: %u\n", type,
		   sseu->eu_per_subslice);

	if (!is_available_info)
		return;

	seq_printf(m, "  Has Pooled EU: %s\n", yesno(HAS_POOLED_EU(dev_priv)));
	if (HAS_POOLED_EU(dev_priv))
		seq_printf(m, "  Min EU in pool: %u\n", sseu->min_eu_in_pool);

	seq_printf(m, "  Has Slice Power Gating: %s\n",
		   yesno(sseu->has_slice_pg));
	seq_printf(m, "  Has Subslice Power Gating: %s\n",
		   yesno(sseu->has_subslice_pg));
	seq_printf(m, "  Has EU Power Gating: %s\n",
		   yesno(sseu->has_eu_pg));
}

static int i915_sseu_status(struct seq_file *m, void *unused)
{
	struct drm_i915_private *dev_priv = node_to_i915(m->private);
	struct sseu_dev_info sseu;

	if (INTEL_GEN(dev_priv) < 8)
		return -ENODEV;

	seq_puts(m, "SSEU Device Info\n");
	i915_print_sseu_info(m, true, &INTEL_INFO(dev_priv)->sseu);

	seq_puts(m, "SSEU Device Status\n");
	memset(&sseu, 0, sizeof(sseu));

	intel_runtime_pm_get(dev_priv);

	if (IS_CHERRYVIEW(dev_priv)) {
		cherryview_sseu_device_status(dev_priv, &sseu);
	} else if (IS_BROADWELL(dev_priv)) {
		broadwell_sseu_device_status(dev_priv, &sseu);
	} else if (INTEL_GEN(dev_priv) >= 9) {
		gen9_sseu_device_status(dev_priv, &sseu);
	}

	intel_runtime_pm_put(dev_priv);

	i915_print_sseu_info(m, false, &sseu);

	return 0;
}

static int i915_forcewake_open(struct inode *inode, struct file *file)
{
	struct drm_i915_private *dev_priv = inode->i_private;

	if (INTEL_GEN(dev_priv) < 6)
		return 0;

	intel_runtime_pm_get(dev_priv);
	intel_uncore_forcewake_get(dev_priv, FORCEWAKE_ALL);

	return 0;
}

static int i915_forcewake_release(struct inode *inode, struct file *file)
{
	struct drm_i915_private *dev_priv = inode->i_private;

	if (INTEL_GEN(dev_priv) < 6)
		return 0;

	intel_uncore_forcewake_put(dev_priv, FORCEWAKE_ALL);
	intel_runtime_pm_put(dev_priv);

	return 0;
}

static const struct file_operations i915_forcewake_fops = {
	.owner = THIS_MODULE,
	.open = i915_forcewake_open,
	.release = i915_forcewake_release,
};

static int i915_forcewake_create(struct dentry *root, struct drm_minor *minor)
{
	struct dentry *ent;

	ent = debugfs_create_file("i915_forcewake_user",
				  S_IRUSR,
				  root, to_i915(minor->dev),
				  &i915_forcewake_fops);
	if (!ent)
		return -ENOMEM;

	return drm_add_fake_info_node(minor, ent, &i915_forcewake_fops);
}

static int i915_debugfs_create(struct dentry *root,
			       struct drm_minor *minor,
			       const char *name,
			       const struct file_operations *fops)
{
	struct dentry *ent;

	ent = debugfs_create_file(name,
				  S_IRUGO | S_IWUSR,
				  root, to_i915(minor->dev),
				  fops);
	if (!ent)
		return -ENOMEM;

	return drm_add_fake_info_node(minor, ent, fops);
}

static const struct drm_info_list i915_debugfs_list[] = {
	{"i915_capabilities", i915_capabilities, 0},
	{"i915_gem_objects", i915_gem_object_info, 0},
	{"i915_gem_gtt", i915_gem_gtt_info, 0},
	{"i915_gem_pin_display", i915_gem_gtt_info, 0, (void *)1},
	{"i915_gem_stolen", i915_gem_stolen_list_info },
	{"i915_gem_pageflip", i915_gem_pageflip_info, 0},
	{"i915_gem_request", i915_gem_request_info, 0},
	{"i915_gem_seqno", i915_gem_seqno_info, 0},
	{"i915_gem_fence_regs", i915_gem_fence_regs_info, 0},
	{"i915_gem_interrupt", i915_interrupt_info, 0},
	{"i915_gem_hws", i915_hws_info, 0, (void *)RCS},
	{"i915_gem_hws_blt", i915_hws_info, 0, (void *)BCS},
	{"i915_gem_hws_bsd", i915_hws_info, 0, (void *)VCS},
	{"i915_gem_hws_vebox", i915_hws_info, 0, (void *)VECS},
	{"i915_gem_batch_pool", i915_gem_batch_pool_info, 0},
	{"i915_guc_info", i915_guc_info, 0},
	{"i915_guc_load_status", i915_guc_load_status_info, 0},
	{"i915_guc_log_dump", i915_guc_log_dump, 0},
	{"i915_frequency_info", i915_frequency_info, 0},
	{"i915_hangcheck_info", i915_hangcheck_info, 0},
	{"i915_drpc_info", i915_drpc_info, 0},
	{"i915_emon_status", i915_emon_status, 0},
	{"i915_ring_freq_table", i915_ring_freq_table, 0},
	{"i915_frontbuffer_tracking", i915_frontbuffer_tracking, 0},
	{"i915_fbc_status", i915_fbc_status, 0},
	{"i915_ips_status", i915_ips_status, 0},
	{"i915_sr_status", i915_sr_status, 0},
	{"i915_opregion", i915_opregion, 0},
	{"i915_vbt", i915_vbt, 0},
	{"i915_gem_framebuffer", i915_gem_framebuffer_info, 0},
	{"i915_context_status", i915_context_status, 0},
	{"i915_dump_lrc", i915_dump_lrc, 0},
	{"i915_forcewake_domains", i915_forcewake_domains, 0},
	{"i915_swizzle_info", i915_swizzle_info, 0},
	{"i915_ppgtt_info", i915_ppgtt_info, 0},
	{"i915_llc", i915_llc, 0},
	{"i915_edp_psr_status", i915_edp_psr_status, 0},
	{"i915_sink_crc_eDP1", i915_sink_crc, 0},
	{"i915_energy_uJ", i915_energy_uJ, 0},
	{"i915_runtime_pm_status", i915_runtime_pm_status, 0},
	{"i915_power_domain_info", i915_power_domain_info, 0},
	{"i915_dmc_info", i915_dmc_info, 0},
	{"i915_display_info", i915_display_info, 0},
	{"i915_engine_info", i915_engine_info, 0},
	{"i915_semaphore_status", i915_semaphore_status, 0},
	{"i915_shared_dplls_info", i915_shared_dplls_info, 0},
	{"i915_dp_mst_info", i915_dp_mst_info, 0},
	{"i915_wa_registers", i915_wa_registers, 0},
	{"i915_ddb_info", i915_ddb_info, 0},
	{"i915_sseu_status", i915_sseu_status, 0},
	{"i915_drrs_status", i915_drrs_status, 0},
	{"i915_rps_boost_info", i915_rps_boost_info, 0},
};
#define I915_DEBUGFS_ENTRIES ARRAY_SIZE(i915_debugfs_list)

static const struct i915_debugfs_files {
	const char *name;
	const struct file_operations *fops;
} i915_debugfs_files[] = {
	{"i915_wedged", &i915_wedged_fops},
	{"i915_max_freq", &i915_max_freq_fops},
	{"i915_min_freq", &i915_min_freq_fops},
	{"i915_cache_sharing", &i915_cache_sharing_fops},
	{"i915_ring_missed_irq", &i915_ring_missed_irq_fops},
	{"i915_ring_test_irq", &i915_ring_test_irq_fops},
	{"i915_gem_drop_caches", &i915_drop_caches_fops},
	{"i915_error_state", &i915_error_state_fops},
	{"i915_next_seqno", &i915_next_seqno_fops},
	{"i915_display_crc_ctl", &i915_display_crc_ctl_fops},
	{"i915_pri_wm_latency", &i915_pri_wm_latency_fops},
	{"i915_spr_wm_latency", &i915_spr_wm_latency_fops},
	{"i915_cur_wm_latency", &i915_cur_wm_latency_fops},
	{"i915_fbc_false_color", &i915_fbc_fc_fops},
	{"i915_dp_test_data", &i915_displayport_test_data_fops},
	{"i915_dp_test_type", &i915_displayport_test_type_fops},
	{"i915_dp_test_active", &i915_displayport_test_active_fops}
};

void intel_display_crc_init(struct drm_i915_private *dev_priv)
{
	enum pipe pipe;

	for_each_pipe(dev_priv, pipe) {
		struct intel_pipe_crc *pipe_crc = &dev_priv->pipe_crc[pipe];

		pipe_crc->opened = false;
		spin_lock_init(&pipe_crc->lock);
		init_waitqueue_head(&pipe_crc->wq);
	}
}

int i915_debugfs_register(struct drm_i915_private *dev_priv)
{
	struct drm_minor *minor = dev_priv->drm.primary;
	int ret, i;

	ret = i915_forcewake_create(minor->debugfs_root, minor);
	if (ret)
		return ret;

	for (i = 0; i < ARRAY_SIZE(i915_pipe_crc_data); i++) {
		ret = i915_pipe_crc_create(minor->debugfs_root, minor, i);
		if (ret)
			return ret;
	}

	for (i = 0; i < ARRAY_SIZE(i915_debugfs_files); i++) {
		ret = i915_debugfs_create(minor->debugfs_root, minor,
					  i915_debugfs_files[i].name,
					  i915_debugfs_files[i].fops);
		if (ret)
			return ret;
	}

	return drm_debugfs_create_files(i915_debugfs_list,
					I915_DEBUGFS_ENTRIES,
					minor->debugfs_root, minor);
}

void i915_debugfs_unregister(struct drm_i915_private *dev_priv)
{
	struct drm_minor *minor = dev_priv->drm.primary;
	int i;

	drm_debugfs_remove_files(i915_debugfs_list,
				 I915_DEBUGFS_ENTRIES, minor);

	drm_debugfs_remove_files((struct drm_info_list *)&i915_forcewake_fops,
				 1, minor);

	for (i = 0; i < ARRAY_SIZE(i915_pipe_crc_data); i++) {
		struct drm_info_list *info_list =
			(struct drm_info_list *)&i915_pipe_crc_data[i];

		drm_debugfs_remove_files(info_list, 1, minor);
	}

	for (i = 0; i < ARRAY_SIZE(i915_debugfs_files); i++) {
		struct drm_info_list *info_list =
			(struct drm_info_list *)i915_debugfs_files[i].fops;

		drm_debugfs_remove_files(info_list, 1, minor);
	}
}

struct dpcd_block {
	/* DPCD dump start address. */
	unsigned int offset;
	/* DPCD dump end address, inclusive. If unset, .size will be used. */
	unsigned int end;
	/* DPCD dump size. Used if .end is unset. If unset, defaults to 1. */
	size_t size;
	/* Only valid for eDP. */
	bool edp;
};

static const struct dpcd_block i915_dpcd_debug[] = {
	{ .offset = DP_DPCD_REV, .size = DP_RECEIVER_CAP_SIZE },
	{ .offset = DP_PSR_SUPPORT, .end = DP_PSR_CAPS },
	{ .offset = DP_DOWNSTREAM_PORT_0, .size = 16 },
	{ .offset = DP_LINK_BW_SET, .end = DP_EDP_CONFIGURATION_SET },
	{ .offset = DP_SINK_COUNT, .end = DP_ADJUST_REQUEST_LANE2_3 },
	{ .offset = DP_SET_POWER },
	{ .offset = DP_EDP_DPCD_REV },
	{ .offset = DP_EDP_GENERAL_CAP_1, .end = DP_EDP_GENERAL_CAP_3 },
	{ .offset = DP_EDP_DISPLAY_CONTROL_REGISTER, .end = DP_EDP_BACKLIGHT_FREQ_CAP_MAX_LSB },
	{ .offset = DP_EDP_DBC_MINIMUM_BRIGHTNESS_SET, .end = DP_EDP_DBC_MAXIMUM_BRIGHTNESS_SET },
};

static int i915_dpcd_show(struct seq_file *m, void *data)
{
	struct drm_connector *connector = m->private;
	struct intel_dp *intel_dp =
		enc_to_intel_dp(&intel_attached_encoder(connector)->base);
	uint8_t buf[16];
	ssize_t err;
	int i;

	if (connector->status != connector_status_connected)
		return -ENODEV;

	for (i = 0; i < ARRAY_SIZE(i915_dpcd_debug); i++) {
		const struct dpcd_block *b = &i915_dpcd_debug[i];
		size_t size = b->end ? b->end - b->offset + 1 : (b->size ?: 1);

		if (b->edp &&
		    connector->connector_type != DRM_MODE_CONNECTOR_eDP)
			continue;

		/* low tech for now */
		if (WARN_ON(size > sizeof(buf)))
			continue;

		err = drm_dp_dpcd_read(&intel_dp->aux, b->offset, buf, size);
		if (err <= 0) {
			DRM_ERROR("dpcd read (%zu bytes at %u) failed (%zd)\n",
				  size, b->offset, err);
			continue;
		}

		seq_printf(m, "%04x: %*ph\n", b->offset, (int) size, buf);
	}

	return 0;
}

static int i915_dpcd_open(struct inode *inode, struct file *file)
{
	return single_open(file, i915_dpcd_show, inode->i_private);
}

static const struct file_operations i915_dpcd_fops = {
	.owner = THIS_MODULE,
	.open = i915_dpcd_open,
	.read = seq_read,
	.llseek = seq_lseek,
	.release = single_release,
};

static int i915_panel_show(struct seq_file *m, void *data)
{
	struct drm_connector *connector = m->private;
	struct intel_dp *intel_dp =
		enc_to_intel_dp(&intel_attached_encoder(connector)->base);

	if (connector->status != connector_status_connected)
		return -ENODEV;

	seq_printf(m, "Panel power up delay: %d\n",
		   intel_dp->panel_power_up_delay);
	seq_printf(m, "Panel power down delay: %d\n",
		   intel_dp->panel_power_down_delay);
	seq_printf(m, "Backlight on delay: %d\n",
		   intel_dp->backlight_on_delay);
	seq_printf(m, "Backlight off delay: %d\n",
		   intel_dp->backlight_off_delay);

	return 0;
}

static int i915_panel_open(struct inode *inode, struct file *file)
{
	return single_open(file, i915_panel_show, inode->i_private);
}

static const struct file_operations i915_panel_fops = {
	.owner = THIS_MODULE,
	.open = i915_panel_open,
	.read = seq_read,
	.llseek = seq_lseek,
	.release = single_release,
};

/**
 * i915_debugfs_connector_add - add i915 specific connector debugfs files
 * @connector: pointer to a registered drm_connector
 *
 * Cleanup will be done by drm_connector_unregister() through a call to
 * drm_debugfs_connector_remove().
 *
 * Returns 0 on success, negative error codes on error.
 */
int i915_debugfs_connector_add(struct drm_connector *connector)
{
	struct dentry *root = connector->debugfs_entry;

	/* The connector must have been registered beforehands. */
	if (!root)
		return -ENODEV;

	if (connector->connector_type == DRM_MODE_CONNECTOR_DisplayPort ||
	    connector->connector_type == DRM_MODE_CONNECTOR_eDP)
		debugfs_create_file("i915_dpcd", S_IRUGO, root,
				    connector, &i915_dpcd_fops);

	if (connector->connector_type == DRM_MODE_CONNECTOR_eDP)
		debugfs_create_file("i915_panel_timings", S_IRUGO, root,
				    connector, &i915_panel_fops);

	return 0;
}<|MERGE_RESOLUTION|>--- conflicted
+++ resolved
@@ -683,24 +683,8 @@
 			continue;
 
 		seq_printf(m, "%s requests: %d\n", engine->name, count);
-<<<<<<< HEAD
 		list_for_each_entry(req, &engine->request_list, link)
 			print_request(m, req, "    ");
-=======
-		list_for_each_entry(req, &engine->request_list, link) {
-			struct pid *pid = req->ctx->pid;
-			struct task_struct *task;
-
-			rcu_read_lock();
-			task = pid ? pid_task(pid, PIDTYPE_PID) : NULL;
-			seq_printf(m, "    %x @ %d: %s [%d]\n",
-				   req->fence.seqno,
-				   (int) (jiffies - req->emitted_jiffies),
-				   task ? task->comm : "<unknown>",
-				   task ? task->pid : -1);
-			rcu_read_unlock();
-		}
->>>>>>> c2cbc38b
 
 		any++;
 	}
@@ -1343,15 +1327,6 @@
 	if (waitqueue_active(&dev_priv->gpu_error.reset_queue))
 		seq_printf(m, "struct_mutex blocked for reset\n");
 
-	if (test_bit(I915_WEDGED, &dev_priv->gpu_error.flags))
-		seq_printf(m, "Wedged\n");
-	if (test_bit(I915_RESET_IN_PROGRESS, &dev_priv->gpu_error.flags))
-		seq_printf(m, "Reset in progress\n");
-	if (waitqueue_active(&dev_priv->gpu_error.wait_queue))
-		seq_printf(m, "Waiter holding struct mutex\n");
-	if (waitqueue_active(&dev_priv->gpu_error.reset_queue))
-		seq_printf(m, "struct_mutex blocked for reset\n");
-
 	if (!i915.enable_hangcheck) {
 		seq_printf(m, "Hangcheck disabled\n");
 		return 0;
@@ -1388,7 +1363,6 @@
 			   yesno(intel_engine_has_waiter(engine)),
 			   yesno(test_bit(engine->id,
 					  &dev_priv->gpu_error.missed_irq_rings)));
-<<<<<<< HEAD
 		spin_lock(&b->lock);
 		for (rb = rb_first(&b->waiters); rb; rb = rb_next(rb)) {
 			struct intel_wait *w = container_of(rb, typeof(*w), node);
@@ -1398,8 +1372,6 @@
 		}
 		spin_unlock(&b->lock);
 
-=======
->>>>>>> c2cbc38b
 		seq_printf(m, "\tACTHD = 0x%08llx [current 0x%08llx]\n",
 			   (long long)engine->hangcheck.acthd,
 			   (long long)acthd[id]);
@@ -1702,12 +1674,8 @@
 		seq_printf(m, "FBC disabled: %s\n",
 			   dev_priv->fbc.no_fbc_reason);
 
-<<<<<<< HEAD
 	if (intel_fbc_is_active(dev_priv) &&
 	    INTEL_GEN(dev_priv) >= 7)
-=======
-	if (INTEL_GEN(dev_priv) >= 7)
->>>>>>> c2cbc38b
 		seq_printf(m, "Compressing: %s\n",
 			   yesno(I915_READ(FBC_STATUS2) &
 				 FBC_COMPRESSION_MASK));
@@ -2094,87 +2062,6 @@
 	return 0;
 }
 
-<<<<<<< HEAD
-=======
-static int i915_execlists(struct seq_file *m, void *data)
-{
-	struct drm_i915_private *dev_priv = node_to_i915(m->private);
-	struct drm_device *dev = &dev_priv->drm;
-	struct intel_engine_cs *engine;
-	u32 status_pointer;
-	u8 read_pointer;
-	u8 write_pointer;
-	u32 status;
-	u32 ctx_id;
-	struct list_head *cursor;
-	int i, ret;
-
-	if (!i915.enable_execlists) {
-		seq_puts(m, "Logical Ring Contexts are disabled\n");
-		return 0;
-	}
-
-	ret = mutex_lock_interruptible(&dev->struct_mutex);
-	if (ret)
-		return ret;
-
-	intel_runtime_pm_get(dev_priv);
-
-	for_each_engine(engine, dev_priv) {
-		struct drm_i915_gem_request *head_req = NULL;
-		int count = 0;
-
-		seq_printf(m, "%s\n", engine->name);
-
-		status = I915_READ(RING_EXECLIST_STATUS_LO(engine));
-		ctx_id = I915_READ(RING_EXECLIST_STATUS_HI(engine));
-		seq_printf(m, "\tExeclist status: 0x%08X, context: %u\n",
-			   status, ctx_id);
-
-		status_pointer = I915_READ(RING_CONTEXT_STATUS_PTR(engine));
-		seq_printf(m, "\tStatus pointer: 0x%08X\n", status_pointer);
-
-		read_pointer = GEN8_CSB_READ_PTR(status_pointer);
-		write_pointer = GEN8_CSB_WRITE_PTR(status_pointer);
-		if (read_pointer > write_pointer)
-			write_pointer += GEN8_CSB_ENTRIES;
-		seq_printf(m, "\tRead pointer: 0x%08X, write pointer 0x%08X\n",
-			   read_pointer, write_pointer);
-
-		for (i = 0; i < GEN8_CSB_ENTRIES; i++) {
-			status = I915_READ(RING_CONTEXT_STATUS_BUF_LO(engine, i));
-			ctx_id = I915_READ(RING_CONTEXT_STATUS_BUF_HI(engine, i));
-
-			seq_printf(m, "\tStatus buffer %d: 0x%08X, context: %u\n",
-				   i, status, ctx_id);
-		}
-
-		spin_lock_bh(&engine->execlist_lock);
-		list_for_each(cursor, &engine->execlist_queue)
-			count++;
-		head_req = list_first_entry_or_null(&engine->execlist_queue,
-						    struct drm_i915_gem_request,
-						    execlist_link);
-		spin_unlock_bh(&engine->execlist_lock);
-
-		seq_printf(m, "\t%d requests in queue\n", count);
-		if (head_req) {
-			seq_printf(m, "\tHead request context: %u\n",
-				   head_req->ctx->hw_id);
-			seq_printf(m, "\tHead request tail: %u\n",
-				   head_req->tail);
-		}
-
-		seq_putc(m, '\n');
-	}
-
-	intel_runtime_pm_put(dev_priv);
-	mutex_unlock(&dev->struct_mutex);
-
-	return 0;
-}
-
->>>>>>> c2cbc38b
 static const char *swizzle_string(unsigned swizzle)
 {
 	switch (swizzle) {

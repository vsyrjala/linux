--- conflicted
+++ resolved
@@ -89,29 +89,17 @@
 	return 0;
 }
 
-<<<<<<< HEAD
-static const char get_active_flag(struct drm_i915_gem_object *obj)
-=======
 static char get_active_flag(struct drm_i915_gem_object *obj)
->>>>>>> af4a879e
 {
 	return obj->active ? '*' : ' ';
 }
 
-<<<<<<< HEAD
-static const char get_pin_flag(struct drm_i915_gem_object *obj)
-=======
 static char get_pin_flag(struct drm_i915_gem_object *obj)
->>>>>>> af4a879e
 {
 	return obj->pin_display ? 'p' : ' ';
 }
 
-<<<<<<< HEAD
-static const char get_tiling_flag(struct drm_i915_gem_object *obj)
-=======
 static char get_tiling_flag(struct drm_i915_gem_object *obj)
->>>>>>> af4a879e
 {
 	switch (obj->tiling_mode) {
 	default:
@@ -121,20 +109,12 @@
 	}
 }
 
-<<<<<<< HEAD
-static inline const char get_global_flag(struct drm_i915_gem_object *obj)
-=======
 static char get_global_flag(struct drm_i915_gem_object *obj)
->>>>>>> af4a879e
 {
 	return i915_gem_obj_to_ggtt(obj) ? 'g' : ' ';
 }
 
-<<<<<<< HEAD
-static inline const char get_pin_mapped_flag(struct drm_i915_gem_object *obj)
-=======
 static char get_pin_mapped_flag(struct drm_i915_gem_object *obj)
->>>>>>> af4a879e
 {
 	return obj->mapping ? 'M' : ' ';
 }
@@ -160,15 +140,9 @@
 	struct i915_vma *vma;
 	int pin_count = 0;
 	enum intel_engine_id id;
-<<<<<<< HEAD
 
 	lockdep_assert_held(&obj->base.dev->struct_mutex);
 
-=======
-
-	lockdep_assert_held(&obj->base.dev->struct_mutex);
-
->>>>>>> af4a879e
 	seq_printf(m, "%pK: %c%c%c%c%c %8zdKiB %02x %02x [ ",
 		   &obj->base,
 		   get_active_flag(obj),
@@ -2075,21 +2049,10 @@
 	seq_printf(m, "CONTEXT: %s %u\n", engine->name, ctx->hw_id);
 
 	if (ctx_obj == NULL) {
-<<<<<<< HEAD
-		seq_printf(m, "Context on %s with no gem object\n",
-			   engine->name);
-		return;
-	}
-
-	seq_printf(m, "CONTEXT: %s %u\n", engine->name,
-		   intel_execlists_ctx_id(ctx, engine));
-
-=======
 		seq_puts(m, "\tNot allocated\n");
 		return;
 	}
 
->>>>>>> af4a879e
 	if (!i915_gem_obj_ggtt_bound(ctx_obj))
 		seq_puts(m, "\tNot bound in GGTT\n");
 	else
@@ -2135,14 +2098,8 @@
 		return ret;
 
 	list_for_each_entry(ctx, &dev_priv->context_list, link)
-<<<<<<< HEAD
-		if (ctx != dev_priv->kernel_context)
-			for_each_engine(engine, dev_priv)
-				i915_dump_lrc_obj(m, ctx, engine);
-=======
 		for_each_engine(engine, dev_priv)
 			i915_dump_lrc_obj(m, ctx, engine);
->>>>>>> af4a879e
 
 	mutex_unlock(&dev->struct_mutex);
 
@@ -2213,13 +2170,8 @@
 
 		seq_printf(m, "\t%d requests in queue\n", count);
 		if (head_req) {
-<<<<<<< HEAD
-			seq_printf(m, "\tHead request id: %u\n",
-				   intel_execlists_ctx_id(head_req->ctx, engine));
-=======
 			seq_printf(m, "\tHead request context: %u\n",
 				   head_req->ctx->hw_id);
->>>>>>> af4a879e
 			seq_printf(m, "\tHead request tail: %u\n",
 				   head_req->tail);
 		}
@@ -2363,11 +2315,7 @@
 
 	for_each_engine(engine, dev_priv) {
 		seq_printf(m, "%s\n", engine->name);
-<<<<<<< HEAD
-		if (INTEL_INFO(dev)->gen == 7)
-=======
 		if (IS_GEN7(dev_priv))
->>>>>>> af4a879e
 			seq_printf(m, "GFX_MODE: 0x%08x\n",
 				   I915_READ(RING_MODE_GEN7(engine)));
 		seq_printf(m, "PP_DIR_BASE: 0x%08x\n",

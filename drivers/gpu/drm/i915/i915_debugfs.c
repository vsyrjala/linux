/*
 * Copyright © 2008 Intel Corporation
 *
 * Permission is hereby granted, free of charge, to any person obtaining a
 * copy of this software and associated documentation files (the "Software"),
 * to deal in the Software without restriction, including without limitation
 * the rights to use, copy, modify, merge, publish, distribute, sublicense,
 * and/or sell copies of the Software, and to permit persons to whom the
 * Software is furnished to do so, subject to the following conditions:
 *
 * The above copyright notice and this permission notice (including the next
 * paragraph) shall be included in all copies or substantial portions of the
 * Software.
 *
 * THE SOFTWARE IS PROVIDED "AS IS", WITHOUT WARRANTY OF ANY KIND, EXPRESS OR
 * IMPLIED, INCLUDING BUT NOT LIMITED TO THE WARRANTIES OF MERCHANTABILITY,
 * FITNESS FOR A PARTICULAR PURPOSE AND NONINFRINGEMENT.  IN NO EVENT SHALL
 * THE AUTHORS OR COPYRIGHT HOLDERS BE LIABLE FOR ANY CLAIM, DAMAGES OR OTHER
 * LIABILITY, WHETHER IN AN ACTION OF CONTRACT, TORT OR OTHERWISE, ARISING
 * FROM, OUT OF OR IN CONNECTION WITH THE SOFTWARE OR THE USE OR OTHER DEALINGS
 * IN THE SOFTWARE.
 *
 * Authors:
 *    Eric Anholt <eric@anholt.net>
 *    Keith Packard <keithp@keithp.com>
 *
 */

#include <linux/seq_file.h>
#include <linux/circ_buf.h>
#include <linux/ctype.h>
#include <linux/debugfs.h>
#include <linux/slab.h>
#include <linux/export.h>
#include <linux/list_sort.h>
#include <asm/msr-index.h>
#include <drm/drmP.h>
#include "intel_drv.h"
#include "intel_ringbuffer.h"
#include <drm/i915_drm.h>
#include "i915_drv.h"

static inline struct drm_i915_private *node_to_i915(struct drm_info_node *node)
{
	return to_i915(node->minor->dev);
}

/* As the drm_debugfs_init() routines are called before dev->dev_private is
 * allocated we need to hook into the minor for release. */
static int
drm_add_fake_info_node(struct drm_minor *minor,
		       struct dentry *ent,
		       const void *key)
{
	struct drm_info_node *node;

	node = kmalloc(sizeof(*node), GFP_KERNEL);
	if (node == NULL) {
		debugfs_remove(ent);
		return -ENOMEM;
	}

	node->minor = minor;
	node->dent = ent;
	node->info_ent = (void *)key;

	mutex_lock(&minor->debugfs_lock);
	list_add(&node->list, &minor->debugfs_list);
	mutex_unlock(&minor->debugfs_lock);

	return 0;
}

static int i915_capabilities(struct seq_file *m, void *data)
{
	struct drm_i915_private *dev_priv = node_to_i915(m->private);
	const struct intel_device_info *info = INTEL_INFO(dev_priv);

	seq_printf(m, "gen: %d\n", INTEL_GEN(dev_priv));
	seq_printf(m, "pch: %d\n", INTEL_PCH_TYPE(dev_priv));
#define PRINT_FLAG(x)  seq_printf(m, #x ": %s\n", yesno(info->x))
#define SEP_SEMICOLON ;
	DEV_INFO_FOR_EACH_FLAG(PRINT_FLAG, SEP_SEMICOLON);
#undef PRINT_FLAG
#undef SEP_SEMICOLON

	return 0;
}

static char get_active_flag(struct drm_i915_gem_object *obj)
{
	return i915_gem_object_is_active(obj) ? '*' : ' ';
}

static char get_pin_flag(struct drm_i915_gem_object *obj)
{
	return obj->pin_display ? 'p' : ' ';
}

static char get_tiling_flag(struct drm_i915_gem_object *obj)
{
	switch (i915_gem_object_get_tiling(obj)) {
	default:
	case I915_TILING_NONE: return ' ';
	case I915_TILING_X: return 'X';
	case I915_TILING_Y: return 'Y';
	}
}

static char get_global_flag(struct drm_i915_gem_object *obj)
{
	return i915_gem_object_to_ggtt(obj, NULL) ?  'g' : ' ';
}

static char get_pin_mapped_flag(struct drm_i915_gem_object *obj)
{
	return obj->mapping ? 'M' : ' ';
}

static u64 i915_gem_obj_total_ggtt_size(struct drm_i915_gem_object *obj)
{
	u64 size = 0;
	struct i915_vma *vma;

	list_for_each_entry(vma, &obj->vma_list, obj_link) {
		if (i915_vma_is_ggtt(vma) && drm_mm_node_allocated(&vma->node))
			size += vma->node.size;
	}

	return size;
}

static void
describe_obj(struct seq_file *m, struct drm_i915_gem_object *obj)
{
	struct drm_i915_private *dev_priv = to_i915(obj->base.dev);
	struct intel_engine_cs *engine;
	struct i915_vma *vma;
	unsigned int frontbuffer_bits;
	int pin_count = 0;
	enum intel_engine_id id;

	lockdep_assert_held(&obj->base.dev->struct_mutex);

	seq_printf(m, "%pK: %c%c%c%c%c %8zdKiB %02x %02x [ ",
		   &obj->base,
		   get_active_flag(obj),
		   get_pin_flag(obj),
		   get_tiling_flag(obj),
		   get_global_flag(obj),
		   get_pin_mapped_flag(obj),
		   obj->base.size / 1024,
		   obj->base.read_domains,
		   obj->base.write_domain);
	for_each_engine_id(engine, dev_priv, id)
		seq_printf(m, "%x ",
			   i915_gem_active_get_seqno(&obj->last_read[id],
						     &obj->base.dev->struct_mutex));
	seq_printf(m, "] %x %s%s%s",
		   i915_gem_active_get_seqno(&obj->last_write,
					     &obj->base.dev->struct_mutex),
		   i915_cache_level_str(dev_priv, obj->cache_level),
		   obj->dirty ? " dirty" : "",
		   obj->madv == I915_MADV_DONTNEED ? " purgeable" : "");
	if (obj->base.name)
		seq_printf(m, " (name: %d)", obj->base.name);
	list_for_each_entry(vma, &obj->vma_list, obj_link) {
		if (i915_vma_is_pinned(vma))
			pin_count++;
	}
	seq_printf(m, " (pinned x %d)", pin_count);
	if (obj->pin_display)
		seq_printf(m, " (display)");
	list_for_each_entry(vma, &obj->vma_list, obj_link) {
		if (!drm_mm_node_allocated(&vma->node))
			continue;

		seq_printf(m, " (%sgtt offset: %08llx, size: %08llx",
			   i915_vma_is_ggtt(vma) ? "g" : "pp",
			   vma->node.start, vma->node.size);
		if (i915_vma_is_ggtt(vma))
			seq_printf(m, ", type: %u", vma->ggtt_view.type);
		if (vma->fence)
			seq_printf(m, " , fence: %d%s",
				   vma->fence->id,
				   i915_gem_active_isset(&vma->last_fence) ? "*" : "");
		seq_puts(m, ")");
	}
	if (obj->stolen)
		seq_printf(m, " (stolen: %08llx)", obj->stolen->start);
	if (obj->pin_display || obj->fault_mappable) {
		char s[3], *t = s;
		if (obj->pin_display)
			*t++ = 'p';
		if (obj->fault_mappable)
			*t++ = 'f';
		*t = '\0';
		seq_printf(m, " (%s mappable)", s);
	}

	engine = i915_gem_active_get_engine(&obj->last_write,
					    &dev_priv->drm.struct_mutex);
	if (engine)
		seq_printf(m, " (%s)", engine->name);

	frontbuffer_bits = atomic_read(&obj->frontbuffer_bits);
	if (frontbuffer_bits)
		seq_printf(m, " (frontbuffer: 0x%03x)", frontbuffer_bits);
}

static int obj_rank_by_stolen(void *priv,
			      struct list_head *A, struct list_head *B)
{
	struct drm_i915_gem_object *a =
		container_of(A, struct drm_i915_gem_object, obj_exec_link);
	struct drm_i915_gem_object *b =
		container_of(B, struct drm_i915_gem_object, obj_exec_link);

	if (a->stolen->start < b->stolen->start)
		return -1;
	if (a->stolen->start > b->stolen->start)
		return 1;
	return 0;
}

static int i915_gem_stolen_list_info(struct seq_file *m, void *data)
{
	struct drm_i915_private *dev_priv = node_to_i915(m->private);
	struct drm_device *dev = &dev_priv->drm;
	struct drm_i915_gem_object *obj;
	u64 total_obj_size, total_gtt_size;
	LIST_HEAD(stolen);
	int count, ret;

	ret = mutex_lock_interruptible(&dev->struct_mutex);
	if (ret)
		return ret;

	total_obj_size = total_gtt_size = count = 0;
	list_for_each_entry(obj, &dev_priv->mm.bound_list, global_list) {
		if (obj->stolen == NULL)
			continue;

		list_add(&obj->obj_exec_link, &stolen);

		total_obj_size += obj->base.size;
		total_gtt_size += i915_gem_obj_total_ggtt_size(obj);
		count++;
	}
	list_for_each_entry(obj, &dev_priv->mm.unbound_list, global_list) {
		if (obj->stolen == NULL)
			continue;

		list_add(&obj->obj_exec_link, &stolen);

		total_obj_size += obj->base.size;
		count++;
	}
	list_sort(NULL, &stolen, obj_rank_by_stolen);
	seq_puts(m, "Stolen:\n");
	while (!list_empty(&stolen)) {
		obj = list_first_entry(&stolen, typeof(*obj), obj_exec_link);
		seq_puts(m, "   ");
		describe_obj(m, obj);
		seq_putc(m, '\n');
		list_del_init(&obj->obj_exec_link);
	}
	mutex_unlock(&dev->struct_mutex);

	seq_printf(m, "Total %d objects, %llu bytes, %llu GTT size\n",
		   count, total_obj_size, total_gtt_size);
	return 0;
}

struct file_stats {
	struct drm_i915_file_private *file_priv;
	unsigned long count;
	u64 total, unbound;
	u64 global, shared;
	u64 active, inactive;
};

static int per_file_stats(int id, void *ptr, void *data)
{
	struct drm_i915_gem_object *obj = ptr;
	struct file_stats *stats = data;
	struct i915_vma *vma;

	stats->count++;
	stats->total += obj->base.size;
	if (!obj->bind_count)
		stats->unbound += obj->base.size;
	if (obj->base.name || obj->base.dma_buf)
		stats->shared += obj->base.size;

	list_for_each_entry(vma, &obj->vma_list, obj_link) {
		if (!drm_mm_node_allocated(&vma->node))
			continue;

		if (i915_vma_is_ggtt(vma)) {
			stats->global += vma->node.size;
		} else {
			struct i915_hw_ppgtt *ppgtt = i915_vm_to_ppgtt(vma->vm);

			if (ppgtt->base.file != stats->file_priv)
				continue;
		}

		if (i915_vma_is_active(vma))
			stats->active += vma->node.size;
		else
			stats->inactive += vma->node.size;
	}

	return 0;
}

#define print_file_stats(m, name, stats) do { \
	if (stats.count) \
		seq_printf(m, "%s: %lu objects, %llu bytes (%llu active, %llu inactive, %llu global, %llu shared, %llu unbound)\n", \
			   name, \
			   stats.count, \
			   stats.total, \
			   stats.active, \
			   stats.inactive, \
			   stats.global, \
			   stats.shared, \
			   stats.unbound); \
} while (0)

static void print_batch_pool_stats(struct seq_file *m,
				   struct drm_i915_private *dev_priv)
{
	struct drm_i915_gem_object *obj;
	struct file_stats stats;
	struct intel_engine_cs *engine;
	int j;

	memset(&stats, 0, sizeof(stats));

	for_each_engine(engine, dev_priv) {
		for (j = 0; j < ARRAY_SIZE(engine->batch_pool.cache_list); j++) {
			list_for_each_entry(obj,
					    &engine->batch_pool.cache_list[j],
					    batch_pool_link)
				per_file_stats(0, obj, &stats);
		}
	}

	print_file_stats(m, "[k]batch pool", stats);
}

static int per_file_ctx_stats(int id, void *ptr, void *data)
{
	struct i915_gem_context *ctx = ptr;
	int n;

	for (n = 0; n < ARRAY_SIZE(ctx->engine); n++) {
		if (ctx->engine[n].state)
			per_file_stats(0, ctx->engine[n].state->obj, data);
		if (ctx->engine[n].ring)
			per_file_stats(0, ctx->engine[n].ring->vma->obj, data);
	}

	return 0;
}

static void print_context_stats(struct seq_file *m,
				struct drm_i915_private *dev_priv)
{
	struct drm_device *dev = &dev_priv->drm;
	struct file_stats stats;
	struct drm_file *file;

	memset(&stats, 0, sizeof(stats));

	mutex_lock(&dev->struct_mutex);
	if (dev_priv->kernel_context)
		per_file_ctx_stats(0, dev_priv->kernel_context, &stats);

	list_for_each_entry(file, &dev->filelist, lhead) {
		struct drm_i915_file_private *fpriv = file->driver_priv;
		idr_for_each(&fpriv->context_idr, per_file_ctx_stats, &stats);
	}
	mutex_unlock(&dev->struct_mutex);

	print_file_stats(m, "[k]contexts", stats);
}

static int i915_gem_object_info(struct seq_file *m, void *data)
{
	struct drm_i915_private *dev_priv = node_to_i915(m->private);
	struct drm_device *dev = &dev_priv->drm;
	struct i915_ggtt *ggtt = &dev_priv->ggtt;
	u32 count, mapped_count, purgeable_count, dpy_count;
	u64 size, mapped_size, purgeable_size, dpy_size;
	struct drm_i915_gem_object *obj;
	struct drm_file *file;
	int ret;

	ret = mutex_lock_interruptible(&dev->struct_mutex);
	if (ret)
		return ret;

	seq_printf(m, "%u objects, %zu bytes\n",
		   dev_priv->mm.object_count,
		   dev_priv->mm.object_memory);

	size = count = 0;
	mapped_size = mapped_count = 0;
	purgeable_size = purgeable_count = 0;
	list_for_each_entry(obj, &dev_priv->mm.unbound_list, global_list) {
		size += obj->base.size;
		++count;

		if (obj->madv == I915_MADV_DONTNEED) {
			purgeable_size += obj->base.size;
			++purgeable_count;
		}

		if (obj->mapping) {
			mapped_count++;
			mapped_size += obj->base.size;
		}
	}
	seq_printf(m, "%u unbound objects, %llu bytes\n", count, size);

	size = count = dpy_size = dpy_count = 0;
	list_for_each_entry(obj, &dev_priv->mm.bound_list, global_list) {
		size += obj->base.size;
		++count;

		if (obj->pin_display) {
			dpy_size += obj->base.size;
			++dpy_count;
		}

		if (obj->madv == I915_MADV_DONTNEED) {
			purgeable_size += obj->base.size;
			++purgeable_count;
		}

		if (obj->mapping) {
			mapped_count++;
			mapped_size += obj->base.size;
		}
	}
	seq_printf(m, "%u bound objects, %llu bytes\n",
		   count, size);
	seq_printf(m, "%u purgeable objects, %llu bytes\n",
		   purgeable_count, purgeable_size);
	seq_printf(m, "%u mapped objects, %llu bytes\n",
		   mapped_count, mapped_size);
	seq_printf(m, "%u display objects (pinned), %llu bytes\n",
		   dpy_count, dpy_size);

	seq_printf(m, "%llu [%llu] gtt total\n",
		   ggtt->base.total, ggtt->mappable_end - ggtt->base.start);

	seq_putc(m, '\n');
	print_batch_pool_stats(m, dev_priv);
	mutex_unlock(&dev->struct_mutex);

	mutex_lock(&dev->filelist_mutex);
	print_context_stats(m, dev_priv);
	list_for_each_entry_reverse(file, &dev->filelist, lhead) {
		struct file_stats stats;
		struct drm_i915_file_private *file_priv = file->driver_priv;
		struct drm_i915_gem_request *request;
		struct task_struct *task;

		memset(&stats, 0, sizeof(stats));
		stats.file_priv = file->driver_priv;
		spin_lock(&file->table_lock);
		idr_for_each(&file->object_idr, per_file_stats, &stats);
		spin_unlock(&file->table_lock);
		/*
		 * Although we have a valid reference on file->pid, that does
		 * not guarantee that the task_struct who called get_pid() is
		 * still alive (e.g. get_pid(current) => fork() => exit()).
		 * Therefore, we need to protect this ->comm access using RCU.
		 */
		mutex_lock(&dev->struct_mutex);
		request = list_first_entry_or_null(&file_priv->mm.request_list,
						   struct drm_i915_gem_request,
						   client_list);
		rcu_read_lock();
		task = pid_task(request && request->ctx->pid ?
				request->ctx->pid : file->pid,
				PIDTYPE_PID);
		print_file_stats(m, task ? task->comm : "<unknown>", stats);
		rcu_read_unlock();
		mutex_unlock(&dev->struct_mutex);
	}
	mutex_unlock(&dev->filelist_mutex);

	return 0;
}

static int i915_gem_gtt_info(struct seq_file *m, void *data)
{
	struct drm_info_node *node = m->private;
	struct drm_i915_private *dev_priv = node_to_i915(node);
	struct drm_device *dev = &dev_priv->drm;
	bool show_pin_display_only = !!node->info_ent->data;
	struct drm_i915_gem_object *obj;
	u64 total_obj_size, total_gtt_size;
	int count, ret;

	ret = mutex_lock_interruptible(&dev->struct_mutex);
	if (ret)
		return ret;

	total_obj_size = total_gtt_size = count = 0;
	list_for_each_entry(obj, &dev_priv->mm.bound_list, global_list) {
		if (show_pin_display_only && !obj->pin_display)
			continue;

		seq_puts(m, "   ");
		describe_obj(m, obj);
		seq_putc(m, '\n');
		total_obj_size += obj->base.size;
		total_gtt_size += i915_gem_obj_total_ggtt_size(obj);
		count++;
	}

	mutex_unlock(&dev->struct_mutex);

	seq_printf(m, "Total %d objects, %llu bytes, %llu GTT size\n",
		   count, total_obj_size, total_gtt_size);

	return 0;
}

static int i915_gem_pageflip_info(struct seq_file *m, void *data)
{
	struct drm_i915_private *dev_priv = node_to_i915(m->private);
	struct drm_device *dev = &dev_priv->drm;
	struct intel_crtc *crtc;
	int ret;

	ret = mutex_lock_interruptible(&dev->struct_mutex);
	if (ret)
		return ret;

	for_each_intel_crtc(dev, crtc) {
		const char pipe = pipe_name(crtc->pipe);
		const char plane = plane_name(crtc->plane);
		struct intel_flip_work *work;

		spin_lock_irq(&dev->event_lock);
		work = crtc->flip_work;
		if (work == NULL) {
			seq_printf(m, "No flip due on pipe %c (plane %c)\n",
				   pipe, plane);
		} else {
			u32 pending;
			u32 addr;

			pending = atomic_read(&work->pending);
			if (pending) {
				seq_printf(m, "Flip ioctl preparing on pipe %c (plane %c)\n",
					   pipe, plane);
			} else {
				seq_printf(m, "Flip pending (waiting for vsync) on pipe %c (plane %c)\n",
					   pipe, plane);
			}
			if (work->flip_queued_req) {
				struct intel_engine_cs *engine = i915_gem_request_get_engine(work->flip_queued_req);

				seq_printf(m, "Flip queued on %s at seqno %x, next seqno %x [current breadcrumb %x], completed? %d\n",
					   engine->name,
					   i915_gem_request_get_seqno(work->flip_queued_req),
					   dev_priv->next_seqno,
					   intel_engine_get_seqno(engine),
					   i915_gem_request_completed(work->flip_queued_req));
			} else
				seq_printf(m, "Flip not associated with any ring\n");
			seq_printf(m, "Flip queued on frame %d, (was ready on frame %d), now %d\n",
				   work->flip_queued_vblank,
				   work->flip_ready_vblank,
				   intel_crtc_get_vblank_counter(crtc));
			seq_printf(m, "%d prepares\n", atomic_read(&work->pending));

			if (INTEL_GEN(dev_priv) >= 4)
				addr = I915_HI_DISPBASE(I915_READ(DSPSURF(crtc->plane)));
			else
				addr = I915_READ(DSPADDR(crtc->plane));
			seq_printf(m, "Current scanout address 0x%08x\n", addr);

			if (work->pending_flip_obj) {
				seq_printf(m, "New framebuffer address 0x%08lx\n", (long)work->gtt_offset);
				seq_printf(m, "MMIO update completed? %d\n",  addr == work->gtt_offset);
			}
		}
		spin_unlock_irq(&dev->event_lock);
	}

	mutex_unlock(&dev->struct_mutex);

	return 0;
}

static int i915_gem_batch_pool_info(struct seq_file *m, void *data)
{
	struct drm_i915_private *dev_priv = node_to_i915(m->private);
	struct drm_device *dev = &dev_priv->drm;
	struct drm_i915_gem_object *obj;
	struct intel_engine_cs *engine;
	int total = 0;
	int ret, j;

	ret = mutex_lock_interruptible(&dev->struct_mutex);
	if (ret)
		return ret;

	for_each_engine(engine, dev_priv) {
		for (j = 0; j < ARRAY_SIZE(engine->batch_pool.cache_list); j++) {
			int count;

			count = 0;
			list_for_each_entry(obj,
					    &engine->batch_pool.cache_list[j],
					    batch_pool_link)
				count++;
			seq_printf(m, "%s cache[%d]: %d objects\n",
				   engine->name, j, count);

			list_for_each_entry(obj,
					    &engine->batch_pool.cache_list[j],
					    batch_pool_link) {
				seq_puts(m, "   ");
				describe_obj(m, obj);
				seq_putc(m, '\n');
			}

			total += count;
		}
	}

	seq_printf(m, "total: %d\n", total);

	mutex_unlock(&dev->struct_mutex);

	return 0;
}

static int i915_gem_request_info(struct seq_file *m, void *data)
{
	struct drm_i915_private *dev_priv = node_to_i915(m->private);
	struct drm_device *dev = &dev_priv->drm;
	struct intel_engine_cs *engine;
	struct drm_i915_gem_request *req;
	int ret, any;

	ret = mutex_lock_interruptible(&dev->struct_mutex);
	if (ret)
		return ret;

	any = 0;
	for_each_engine(engine, dev_priv) {
		int count;

		count = 0;
		list_for_each_entry(req, &engine->request_list, link)
			count++;
		if (count == 0)
			continue;

		seq_printf(m, "%s requests: %d\n", engine->name, count);
		list_for_each_entry(req, &engine->request_list, link) {
			struct pid *pid = req->ctx->pid;
			struct task_struct *task;

			rcu_read_lock();
			task = pid ? pid_task(pid, PIDTYPE_PID) : NULL;
			seq_printf(m, "    %x @ %d: %s [%d]\n",
				   req->fence.seqno,
				   (int) (jiffies - req->emitted_jiffies),
				   task ? task->comm : "<unknown>",
				   task ? task->pid : -1);
			rcu_read_unlock();
		}

		any++;
	}
	mutex_unlock(&dev->struct_mutex);

	if (any == 0)
		seq_puts(m, "No requests\n");

	return 0;
}

static void i915_ring_seqno_info(struct seq_file *m,
				 struct intel_engine_cs *engine)
{
	struct intel_breadcrumbs *b = &engine->breadcrumbs;
	struct rb_node *rb;

	seq_printf(m, "Current sequence (%s): %x\n",
		   engine->name, intel_engine_get_seqno(engine));

	spin_lock(&b->lock);
	for (rb = rb_first(&b->waiters); rb; rb = rb_next(rb)) {
		struct intel_wait *w = container_of(rb, typeof(*w), node);

		seq_printf(m, "Waiting (%s): %s [%d] on %x\n",
			   engine->name, w->tsk->comm, w->tsk->pid, w->seqno);
	}
	spin_unlock(&b->lock);
}

static int i915_gem_seqno_info(struct seq_file *m, void *data)
{
	struct drm_i915_private *dev_priv = node_to_i915(m->private);
	struct intel_engine_cs *engine;

	for_each_engine(engine, dev_priv)
		i915_ring_seqno_info(m, engine);

	return 0;
}


static int i915_interrupt_info(struct seq_file *m, void *data)
{
	struct drm_i915_private *dev_priv = node_to_i915(m->private);
	struct intel_engine_cs *engine;
	int i, pipe;

	intel_runtime_pm_get(dev_priv);

	if (IS_CHERRYVIEW(dev_priv)) {
		seq_printf(m, "Master Interrupt Control:\t%08x\n",
			   I915_READ(GEN8_MASTER_IRQ));

		seq_printf(m, "Display IER:\t%08x\n",
			   I915_READ(VLV_IER));
		seq_printf(m, "Display IIR:\t%08x\n",
			   I915_READ(VLV_IIR));
		seq_printf(m, "Display IIR_RW:\t%08x\n",
			   I915_READ(VLV_IIR_RW));
		seq_printf(m, "Display IMR:\t%08x\n",
			   I915_READ(VLV_IMR));
		for_each_pipe(dev_priv, pipe)
			seq_printf(m, "Pipe %c stat:\t%08x\n",
				   pipe_name(pipe),
				   I915_READ(PIPESTAT(pipe)));

		seq_printf(m, "Port hotplug:\t%08x\n",
			   I915_READ(PORT_HOTPLUG_EN));
		seq_printf(m, "DPFLIPSTAT:\t%08x\n",
			   I915_READ(VLV_DPFLIPSTAT));
		seq_printf(m, "DPINVGTT:\t%08x\n",
			   I915_READ(DPINVGTT));

		for (i = 0; i < 4; i++) {
			seq_printf(m, "GT Interrupt IMR %d:\t%08x\n",
				   i, I915_READ(GEN8_GT_IMR(i)));
			seq_printf(m, "GT Interrupt IIR %d:\t%08x\n",
				   i, I915_READ(GEN8_GT_IIR(i)));
			seq_printf(m, "GT Interrupt IER %d:\t%08x\n",
				   i, I915_READ(GEN8_GT_IER(i)));
		}

		seq_printf(m, "PCU interrupt mask:\t%08x\n",
			   I915_READ(GEN8_PCU_IMR));
		seq_printf(m, "PCU interrupt identity:\t%08x\n",
			   I915_READ(GEN8_PCU_IIR));
		seq_printf(m, "PCU interrupt enable:\t%08x\n",
			   I915_READ(GEN8_PCU_IER));
	} else if (INTEL_GEN(dev_priv) >= 8) {
		seq_printf(m, "Master Interrupt Control:\t%08x\n",
			   I915_READ(GEN8_MASTER_IRQ));

		for (i = 0; i < 4; i++) {
			seq_printf(m, "GT Interrupt IMR %d:\t%08x\n",
				   i, I915_READ(GEN8_GT_IMR(i)));
			seq_printf(m, "GT Interrupt IIR %d:\t%08x\n",
				   i, I915_READ(GEN8_GT_IIR(i)));
			seq_printf(m, "GT Interrupt IER %d:\t%08x\n",
				   i, I915_READ(GEN8_GT_IER(i)));
		}

		for_each_pipe(dev_priv, pipe) {
			enum intel_display_power_domain power_domain;

			power_domain = POWER_DOMAIN_PIPE(pipe);
			if (!intel_display_power_get_if_enabled(dev_priv,
								power_domain)) {
				seq_printf(m, "Pipe %c power disabled\n",
					   pipe_name(pipe));
				continue;
			}
			seq_printf(m, "Pipe %c IMR:\t%08x\n",
				   pipe_name(pipe),
				   I915_READ(GEN8_DE_PIPE_IMR(pipe)));
			seq_printf(m, "Pipe %c IIR:\t%08x\n",
				   pipe_name(pipe),
				   I915_READ(GEN8_DE_PIPE_IIR(pipe)));
			seq_printf(m, "Pipe %c IER:\t%08x\n",
				   pipe_name(pipe),
				   I915_READ(GEN8_DE_PIPE_IER(pipe)));

			intel_display_power_put(dev_priv, power_domain);
		}

		seq_printf(m, "Display Engine port interrupt mask:\t%08x\n",
			   I915_READ(GEN8_DE_PORT_IMR));
		seq_printf(m, "Display Engine port interrupt identity:\t%08x\n",
			   I915_READ(GEN8_DE_PORT_IIR));
		seq_printf(m, "Display Engine port interrupt enable:\t%08x\n",
			   I915_READ(GEN8_DE_PORT_IER));

		seq_printf(m, "Display Engine misc interrupt mask:\t%08x\n",
			   I915_READ(GEN8_DE_MISC_IMR));
		seq_printf(m, "Display Engine misc interrupt identity:\t%08x\n",
			   I915_READ(GEN8_DE_MISC_IIR));
		seq_printf(m, "Display Engine misc interrupt enable:\t%08x\n",
			   I915_READ(GEN8_DE_MISC_IER));

		seq_printf(m, "PCU interrupt mask:\t%08x\n",
			   I915_READ(GEN8_PCU_IMR));
		seq_printf(m, "PCU interrupt identity:\t%08x\n",
			   I915_READ(GEN8_PCU_IIR));
		seq_printf(m, "PCU interrupt enable:\t%08x\n",
			   I915_READ(GEN8_PCU_IER));
	} else if (IS_VALLEYVIEW(dev_priv)) {
		seq_printf(m, "Display IER:\t%08x\n",
			   I915_READ(VLV_IER));
		seq_printf(m, "Display IIR:\t%08x\n",
			   I915_READ(VLV_IIR));
		seq_printf(m, "Display IIR_RW:\t%08x\n",
			   I915_READ(VLV_IIR_RW));
		seq_printf(m, "Display IMR:\t%08x\n",
			   I915_READ(VLV_IMR));
		for_each_pipe(dev_priv, pipe)
			seq_printf(m, "Pipe %c stat:\t%08x\n",
				   pipe_name(pipe),
				   I915_READ(PIPESTAT(pipe)));

		seq_printf(m, "Master IER:\t%08x\n",
			   I915_READ(VLV_MASTER_IER));

		seq_printf(m, "Render IER:\t%08x\n",
			   I915_READ(GTIER));
		seq_printf(m, "Render IIR:\t%08x\n",
			   I915_READ(GTIIR));
		seq_printf(m, "Render IMR:\t%08x\n",
			   I915_READ(GTIMR));

		seq_printf(m, "PM IER:\t\t%08x\n",
			   I915_READ(GEN6_PMIER));
		seq_printf(m, "PM IIR:\t\t%08x\n",
			   I915_READ(GEN6_PMIIR));
		seq_printf(m, "PM IMR:\t\t%08x\n",
			   I915_READ(GEN6_PMIMR));

		seq_printf(m, "Port hotplug:\t%08x\n",
			   I915_READ(PORT_HOTPLUG_EN));
		seq_printf(m, "DPFLIPSTAT:\t%08x\n",
			   I915_READ(VLV_DPFLIPSTAT));
		seq_printf(m, "DPINVGTT:\t%08x\n",
			   I915_READ(DPINVGTT));

	} else if (!HAS_PCH_SPLIT(dev_priv)) {
		seq_printf(m, "Interrupt enable:    %08x\n",
			   I915_READ(IER));
		seq_printf(m, "Interrupt identity:  %08x\n",
			   I915_READ(IIR));
		seq_printf(m, "Interrupt mask:      %08x\n",
			   I915_READ(IMR));
		for_each_pipe(dev_priv, pipe)
			seq_printf(m, "Pipe %c stat:         %08x\n",
				   pipe_name(pipe),
				   I915_READ(PIPESTAT(pipe)));
	} else {
		seq_printf(m, "North Display Interrupt enable:		%08x\n",
			   I915_READ(DEIER));
		seq_printf(m, "North Display Interrupt identity:	%08x\n",
			   I915_READ(DEIIR));
		seq_printf(m, "North Display Interrupt mask:		%08x\n",
			   I915_READ(DEIMR));
		seq_printf(m, "South Display Interrupt enable:		%08x\n",
			   I915_READ(SDEIER));
		seq_printf(m, "South Display Interrupt identity:	%08x\n",
			   I915_READ(SDEIIR));
		seq_printf(m, "South Display Interrupt mask:		%08x\n",
			   I915_READ(SDEIMR));
		seq_printf(m, "Graphics Interrupt enable:		%08x\n",
			   I915_READ(GTIER));
		seq_printf(m, "Graphics Interrupt identity:		%08x\n",
			   I915_READ(GTIIR));
		seq_printf(m, "Graphics Interrupt mask:		%08x\n",
			   I915_READ(GTIMR));
	}
	for_each_engine(engine, dev_priv) {
		if (INTEL_GEN(dev_priv) >= 6) {
			seq_printf(m,
				   "Graphics Interrupt mask (%s):	%08x\n",
				   engine->name, I915_READ_IMR(engine));
		}
		i915_ring_seqno_info(m, engine);
	}
	intel_runtime_pm_put(dev_priv);

	return 0;
}

static int i915_gem_fence_regs_info(struct seq_file *m, void *data)
{
	struct drm_i915_private *dev_priv = node_to_i915(m->private);
	struct drm_device *dev = &dev_priv->drm;
	int i, ret;

	ret = mutex_lock_interruptible(&dev->struct_mutex);
	if (ret)
		return ret;

	seq_printf(m, "Total fences = %d\n", dev_priv->num_fence_regs);
	for (i = 0; i < dev_priv->num_fence_regs; i++) {
		struct i915_vma *vma = dev_priv->fence_regs[i].vma;

		seq_printf(m, "Fence %d, pin count = %d, object = ",
			   i, dev_priv->fence_regs[i].pin_count);
		if (!vma)
			seq_puts(m, "unused");
		else
			describe_obj(m, vma->obj);
		seq_putc(m, '\n');
	}

	mutex_unlock(&dev->struct_mutex);
	return 0;
}

static int i915_hws_info(struct seq_file *m, void *data)
{
	struct drm_info_node *node = m->private;
	struct drm_i915_private *dev_priv = node_to_i915(node);
	struct intel_engine_cs *engine;
	const u32 *hws;
	int i;

	engine = &dev_priv->engine[(uintptr_t)node->info_ent->data];
	hws = engine->status_page.page_addr;
	if (hws == NULL)
		return 0;

	for (i = 0; i < 4096 / sizeof(u32) / 4; i += 4) {
		seq_printf(m, "0x%08x: 0x%08x 0x%08x 0x%08x 0x%08x\n",
			   i * 4,
			   hws[i], hws[i + 1], hws[i + 2], hws[i + 3]);
	}
	return 0;
}

static ssize_t
i915_error_state_write(struct file *filp,
		       const char __user *ubuf,
		       size_t cnt,
		       loff_t *ppos)
{
	struct i915_error_state_file_priv *error_priv = filp->private_data;

	DRM_DEBUG_DRIVER("Resetting error state\n");
	i915_destroy_error_state(error_priv->dev);

	return cnt;
}

static int i915_error_state_open(struct inode *inode, struct file *file)
{
	struct drm_i915_private *dev_priv = inode->i_private;
	struct i915_error_state_file_priv *error_priv;

	error_priv = kzalloc(sizeof(*error_priv), GFP_KERNEL);
	if (!error_priv)
		return -ENOMEM;

	error_priv->dev = &dev_priv->drm;

	i915_error_state_get(&dev_priv->drm, error_priv);

	file->private_data = error_priv;

	return 0;
}

static int i915_error_state_release(struct inode *inode, struct file *file)
{
	struct i915_error_state_file_priv *error_priv = file->private_data;

	i915_error_state_put(error_priv);
	kfree(error_priv);

	return 0;
}

static ssize_t i915_error_state_read(struct file *file, char __user *userbuf,
				     size_t count, loff_t *pos)
{
	struct i915_error_state_file_priv *error_priv = file->private_data;
	struct drm_i915_error_state_buf error_str;
	loff_t tmp_pos = 0;
	ssize_t ret_count = 0;
	int ret;

	ret = i915_error_state_buf_init(&error_str,
					to_i915(error_priv->dev), count, *pos);
	if (ret)
		return ret;

	ret = i915_error_state_to_str(&error_str, error_priv);
	if (ret)
		goto out;

	ret_count = simple_read_from_buffer(userbuf, count, &tmp_pos,
					    error_str.buf,
					    error_str.bytes);

	if (ret_count < 0)
		ret = ret_count;
	else
		*pos = error_str.start + ret_count;
out:
	i915_error_state_buf_release(&error_str);
	return ret ?: ret_count;
}

static const struct file_operations i915_error_state_fops = {
	.owner = THIS_MODULE,
	.open = i915_error_state_open,
	.read = i915_error_state_read,
	.write = i915_error_state_write,
	.llseek = default_llseek,
	.release = i915_error_state_release,
};

static int
i915_next_seqno_get(void *data, u64 *val)
{
	struct drm_i915_private *dev_priv = data;
	int ret;

	ret = mutex_lock_interruptible(&dev_priv->drm.struct_mutex);
	if (ret)
		return ret;

	*val = dev_priv->next_seqno;
	mutex_unlock(&dev_priv->drm.struct_mutex);

	return 0;
}

static int
i915_next_seqno_set(void *data, u64 val)
{
	struct drm_i915_private *dev_priv = data;
	struct drm_device *dev = &dev_priv->drm;
	int ret;

	ret = mutex_lock_interruptible(&dev->struct_mutex);
	if (ret)
		return ret;

	ret = i915_gem_set_seqno(dev, val);
	mutex_unlock(&dev->struct_mutex);

	return ret;
}

DEFINE_SIMPLE_ATTRIBUTE(i915_next_seqno_fops,
			i915_next_seqno_get, i915_next_seqno_set,
			"0x%llx\n");

static int i915_frequency_info(struct seq_file *m, void *unused)
{
	struct drm_i915_private *dev_priv = node_to_i915(m->private);
	struct drm_device *dev = &dev_priv->drm;
	int ret = 0;

	intel_runtime_pm_get(dev_priv);

	if (IS_GEN5(dev_priv)) {
		u16 rgvswctl = I915_READ16(MEMSWCTL);
		u16 rgvstat = I915_READ16(MEMSTAT_ILK);

		seq_printf(m, "Requested P-state: %d\n", (rgvswctl >> 8) & 0xf);
		seq_printf(m, "Requested VID: %d\n", rgvswctl & 0x3f);
		seq_printf(m, "Current VID: %d\n", (rgvstat & MEMSTAT_VID_MASK) >>
			   MEMSTAT_VID_SHIFT);
		seq_printf(m, "Current P-state: %d\n",
			   (rgvstat & MEMSTAT_PSTATE_MASK) >> MEMSTAT_PSTATE_SHIFT);
	} else if (IS_VALLEYVIEW(dev_priv) || IS_CHERRYVIEW(dev_priv)) {
		u32 freq_sts;

		mutex_lock(&dev_priv->rps.hw_lock);
		freq_sts = vlv_punit_read(dev_priv, PUNIT_REG_GPU_FREQ_STS);
		seq_printf(m, "PUNIT_REG_GPU_FREQ_STS: 0x%08x\n", freq_sts);
		seq_printf(m, "DDR freq: %d MHz\n", dev_priv->mem_freq);

		seq_printf(m, "actual GPU freq: %d MHz\n",
			   intel_gpu_freq(dev_priv, (freq_sts >> 8) & 0xff));

		seq_printf(m, "current GPU freq: %d MHz\n",
			   intel_gpu_freq(dev_priv, dev_priv->rps.cur_freq));

		seq_printf(m, "max GPU freq: %d MHz\n",
			   intel_gpu_freq(dev_priv, dev_priv->rps.max_freq));

		seq_printf(m, "min GPU freq: %d MHz\n",
			   intel_gpu_freq(dev_priv, dev_priv->rps.min_freq));

		seq_printf(m, "idle GPU freq: %d MHz\n",
			   intel_gpu_freq(dev_priv, dev_priv->rps.idle_freq));

		seq_printf(m,
			   "efficient (RPe) frequency: %d MHz\n",
			   intel_gpu_freq(dev_priv, dev_priv->rps.efficient_freq));
		mutex_unlock(&dev_priv->rps.hw_lock);
	} else if (INTEL_GEN(dev_priv) >= 6) {
		u32 rp_state_limits;
		u32 gt_perf_status;
		u32 rp_state_cap;
		u32 rpmodectl, rpinclimit, rpdeclimit;
		u32 rpstat, cagf, reqf;
		u32 rpupei, rpcurup, rpprevup;
		u32 rpdownei, rpcurdown, rpprevdown;
		u32 pm_ier, pm_imr, pm_isr, pm_iir, pm_mask;
		int max_freq;

		rp_state_limits = I915_READ(GEN6_RP_STATE_LIMITS);
		if (IS_BROXTON(dev_priv)) {
			rp_state_cap = I915_READ(BXT_RP_STATE_CAP);
			gt_perf_status = I915_READ(BXT_GT_PERF_STATUS);
		} else {
			rp_state_cap = I915_READ(GEN6_RP_STATE_CAP);
			gt_perf_status = I915_READ(GEN6_GT_PERF_STATUS);
		}

		/* RPSTAT1 is in the GT power well */
		ret = mutex_lock_interruptible(&dev->struct_mutex);
		if (ret)
			goto out;

		intel_uncore_forcewake_get(dev_priv, FORCEWAKE_ALL);

		reqf = I915_READ(GEN6_RPNSWREQ);
		if (IS_GEN9(dev_priv))
			reqf >>= 23;
		else {
			reqf &= ~GEN6_TURBO_DISABLE;
			if (IS_HASWELL(dev_priv) || IS_BROADWELL(dev_priv))
				reqf >>= 24;
			else
				reqf >>= 25;
		}
		reqf = intel_gpu_freq(dev_priv, reqf);

		rpmodectl = I915_READ(GEN6_RP_CONTROL);
		rpinclimit = I915_READ(GEN6_RP_UP_THRESHOLD);
		rpdeclimit = I915_READ(GEN6_RP_DOWN_THRESHOLD);

		rpstat = I915_READ(GEN6_RPSTAT1);
		rpupei = I915_READ(GEN6_RP_CUR_UP_EI) & GEN6_CURICONT_MASK;
		rpcurup = I915_READ(GEN6_RP_CUR_UP) & GEN6_CURBSYTAVG_MASK;
		rpprevup = I915_READ(GEN6_RP_PREV_UP) & GEN6_CURBSYTAVG_MASK;
		rpdownei = I915_READ(GEN6_RP_CUR_DOWN_EI) & GEN6_CURIAVG_MASK;
		rpcurdown = I915_READ(GEN6_RP_CUR_DOWN) & GEN6_CURBSYTAVG_MASK;
		rpprevdown = I915_READ(GEN6_RP_PREV_DOWN) & GEN6_CURBSYTAVG_MASK;
		if (IS_GEN9(dev_priv))
			cagf = (rpstat & GEN9_CAGF_MASK) >> GEN9_CAGF_SHIFT;
		else if (IS_HASWELL(dev_priv) || IS_BROADWELL(dev_priv))
			cagf = (rpstat & HSW_CAGF_MASK) >> HSW_CAGF_SHIFT;
		else
			cagf = (rpstat & GEN6_CAGF_MASK) >> GEN6_CAGF_SHIFT;
		cagf = intel_gpu_freq(dev_priv, cagf);

		intel_uncore_forcewake_put(dev_priv, FORCEWAKE_ALL);
		mutex_unlock(&dev->struct_mutex);

		if (IS_GEN6(dev_priv) || IS_GEN7(dev_priv)) {
			pm_ier = I915_READ(GEN6_PMIER);
			pm_imr = I915_READ(GEN6_PMIMR);
			pm_isr = I915_READ(GEN6_PMISR);
			pm_iir = I915_READ(GEN6_PMIIR);
			pm_mask = I915_READ(GEN6_PMINTRMSK);
		} else {
			pm_ier = I915_READ(GEN8_GT_IER(2));
			pm_imr = I915_READ(GEN8_GT_IMR(2));
			pm_isr = I915_READ(GEN8_GT_ISR(2));
			pm_iir = I915_READ(GEN8_GT_IIR(2));
			pm_mask = I915_READ(GEN6_PMINTRMSK);
		}
		seq_printf(m, "PM IER=0x%08x IMR=0x%08x ISR=0x%08x IIR=0x%08x, MASK=0x%08x\n",
			   pm_ier, pm_imr, pm_isr, pm_iir, pm_mask);
		seq_printf(m, "pm_intr_keep: 0x%08x\n", dev_priv->rps.pm_intr_keep);
		seq_printf(m, "GT_PERF_STATUS: 0x%08x\n", gt_perf_status);
		seq_printf(m, "Render p-state ratio: %d\n",
			   (gt_perf_status & (IS_GEN9(dev_priv) ? 0x1ff00 : 0xff00)) >> 8);
		seq_printf(m, "Render p-state VID: %d\n",
			   gt_perf_status & 0xff);
		seq_printf(m, "Render p-state limit: %d\n",
			   rp_state_limits & 0xff);
		seq_printf(m, "RPSTAT1: 0x%08x\n", rpstat);
		seq_printf(m, "RPMODECTL: 0x%08x\n", rpmodectl);
		seq_printf(m, "RPINCLIMIT: 0x%08x\n", rpinclimit);
		seq_printf(m, "RPDECLIMIT: 0x%08x\n", rpdeclimit);
		seq_printf(m, "RPNSWREQ: %dMHz\n", reqf);
		seq_printf(m, "CAGF: %dMHz\n", cagf);
		seq_printf(m, "RP CUR UP EI: %d (%dus)\n",
			   rpupei, GT_PM_INTERVAL_TO_US(dev_priv, rpupei));
		seq_printf(m, "RP CUR UP: %d (%dus)\n",
			   rpcurup, GT_PM_INTERVAL_TO_US(dev_priv, rpcurup));
		seq_printf(m, "RP PREV UP: %d (%dus)\n",
			   rpprevup, GT_PM_INTERVAL_TO_US(dev_priv, rpprevup));
		seq_printf(m, "Up threshold: %d%%\n",
			   dev_priv->rps.up_threshold);

		seq_printf(m, "RP CUR DOWN EI: %d (%dus)\n",
			   rpdownei, GT_PM_INTERVAL_TO_US(dev_priv, rpdownei));
		seq_printf(m, "RP CUR DOWN: %d (%dus)\n",
			   rpcurdown, GT_PM_INTERVAL_TO_US(dev_priv, rpcurdown));
		seq_printf(m, "RP PREV DOWN: %d (%dus)\n",
			   rpprevdown, GT_PM_INTERVAL_TO_US(dev_priv, rpprevdown));
		seq_printf(m, "Down threshold: %d%%\n",
			   dev_priv->rps.down_threshold);

		max_freq = (IS_BROXTON(dev_priv) ? rp_state_cap >> 0 :
			    rp_state_cap >> 16) & 0xff;
		max_freq *= (IS_SKYLAKE(dev_priv) || IS_KABYLAKE(dev_priv) ?
			     GEN9_FREQ_SCALER : 1);
		seq_printf(m, "Lowest (RPN) frequency: %dMHz\n",
			   intel_gpu_freq(dev_priv, max_freq));

		max_freq = (rp_state_cap & 0xff00) >> 8;
		max_freq *= (IS_SKYLAKE(dev_priv) || IS_KABYLAKE(dev_priv) ?
			     GEN9_FREQ_SCALER : 1);
		seq_printf(m, "Nominal (RP1) frequency: %dMHz\n",
			   intel_gpu_freq(dev_priv, max_freq));

		max_freq = (IS_BROXTON(dev_priv) ? rp_state_cap >> 16 :
			    rp_state_cap >> 0) & 0xff;
		max_freq *= (IS_SKYLAKE(dev_priv) || IS_KABYLAKE(dev_priv) ?
			     GEN9_FREQ_SCALER : 1);
		seq_printf(m, "Max non-overclocked (RP0) frequency: %dMHz\n",
			   intel_gpu_freq(dev_priv, max_freq));
		seq_printf(m, "Max overclocked frequency: %dMHz\n",
			   intel_gpu_freq(dev_priv, dev_priv->rps.max_freq));

		seq_printf(m, "Current freq: %d MHz\n",
			   intel_gpu_freq(dev_priv, dev_priv->rps.cur_freq));
		seq_printf(m, "Actual freq: %d MHz\n", cagf);
		seq_printf(m, "Idle freq: %d MHz\n",
			   intel_gpu_freq(dev_priv, dev_priv->rps.idle_freq));
		seq_printf(m, "Min freq: %d MHz\n",
			   intel_gpu_freq(dev_priv, dev_priv->rps.min_freq));
		seq_printf(m, "Boost freq: %d MHz\n",
			   intel_gpu_freq(dev_priv, dev_priv->rps.boost_freq));
		seq_printf(m, "Max freq: %d MHz\n",
			   intel_gpu_freq(dev_priv, dev_priv->rps.max_freq));
		seq_printf(m,
			   "efficient (RPe) frequency: %d MHz\n",
			   intel_gpu_freq(dev_priv, dev_priv->rps.efficient_freq));
	} else {
		seq_puts(m, "no P-state info available\n");
	}

	seq_printf(m, "Current CD clock frequency: %d kHz\n", dev_priv->cdclk_freq);
	seq_printf(m, "Max CD clock frequency: %d kHz\n", dev_priv->max_cdclk_freq);
	seq_printf(m, "Max pixel clock frequency: %d kHz\n", dev_priv->max_dotclk_freq);

out:
	intel_runtime_pm_put(dev_priv);
	return ret;
}

static void i915_instdone_info(struct drm_i915_private *dev_priv,
			       struct seq_file *m,
			       struct intel_instdone *instdone)
{
	int slice;
	int subslice;

	seq_printf(m, "\t\tINSTDONE: 0x%08x\n",
		   instdone->instdone);

	if (INTEL_GEN(dev_priv) <= 3)
		return;

	seq_printf(m, "\t\tSC_INSTDONE: 0x%08x\n",
		   instdone->slice_common);

	if (INTEL_GEN(dev_priv) <= 6)
		return;

	for_each_instdone_slice_subslice(dev_priv, slice, subslice)
		seq_printf(m, "\t\tSAMPLER_INSTDONE[%d][%d]: 0x%08x\n",
			   slice, subslice, instdone->sampler[slice][subslice]);

	for_each_instdone_slice_subslice(dev_priv, slice, subslice)
		seq_printf(m, "\t\tROW_INSTDONE[%d][%d]: 0x%08x\n",
			   slice, subslice, instdone->row[slice][subslice]);
}

static int i915_hangcheck_info(struct seq_file *m, void *unused)
{
	struct drm_i915_private *dev_priv = node_to_i915(m->private);
	struct intel_engine_cs *engine;
	u64 acthd[I915_NUM_ENGINES];
	u32 seqno[I915_NUM_ENGINES];
	struct intel_instdone instdone;
	enum intel_engine_id id;

	if (test_bit(I915_WEDGED, &dev_priv->gpu_error.flags))
		seq_printf(m, "Wedged\n");
	if (test_bit(I915_RESET_IN_PROGRESS, &dev_priv->gpu_error.flags))
		seq_printf(m, "Reset in progress\n");
	if (waitqueue_active(&dev_priv->gpu_error.wait_queue))
		seq_printf(m, "Waiter holding struct mutex\n");
	if (waitqueue_active(&dev_priv->gpu_error.reset_queue))
		seq_printf(m, "struct_mutex blocked for reset\n");

	if (test_bit(I915_WEDGED, &dev_priv->gpu_error.flags))
		seq_printf(m, "Wedged\n");
	if (test_bit(I915_RESET_IN_PROGRESS, &dev_priv->gpu_error.flags))
		seq_printf(m, "Reset in progress\n");
	if (waitqueue_active(&dev_priv->gpu_error.wait_queue))
		seq_printf(m, "Waiter holding struct mutex\n");
	if (waitqueue_active(&dev_priv->gpu_error.reset_queue))
		seq_printf(m, "struct_mutex blocked for reset\n");

	if (!i915.enable_hangcheck) {
		seq_printf(m, "Hangcheck disabled\n");
		return 0;
	}

	intel_runtime_pm_get(dev_priv);

	for_each_engine_id(engine, dev_priv, id) {
		acthd[id] = intel_engine_get_active_head(engine);
		seqno[id] = intel_engine_get_seqno(engine);
	}

	i915_get_engine_instdone(dev_priv, RCS, &instdone);

	intel_runtime_pm_put(dev_priv);

	if (delayed_work_pending(&dev_priv->gpu_error.hangcheck_work)) {
		seq_printf(m, "Hangcheck active, fires in %dms\n",
			   jiffies_to_msecs(dev_priv->gpu_error.hangcheck_work.timer.expires -
					    jiffies));
	} else
		seq_printf(m, "Hangcheck inactive\n");

	for_each_engine_id(engine, dev_priv, id) {
		seq_printf(m, "%s:\n", engine->name);
		seq_printf(m, "\tseqno = %x [current %x, last %x]\n",
			   engine->hangcheck.seqno,
			   seqno[id],
			   engine->last_submitted_seqno);
		seq_printf(m, "\twaiters? %s, fake irq active? %s\n",
			   yesno(intel_engine_has_waiter(engine)),
			   yesno(test_bit(engine->id,
					  &dev_priv->gpu_error.missed_irq_rings)));
		seq_printf(m, "\tACTHD = 0x%08llx [current 0x%08llx]\n",
			   (long long)engine->hangcheck.acthd,
			   (long long)acthd[id]);
		seq_printf(m, "\tscore = %d\n", engine->hangcheck.score);
		seq_printf(m, "\taction = %d\n", engine->hangcheck.action);

		if (engine->id == RCS) {
			seq_puts(m, "\tinstdone read =\n");

			i915_instdone_info(dev_priv, m, &instdone);

			seq_puts(m, "\tinstdone accu =\n");

			i915_instdone_info(dev_priv, m,
					   &engine->hangcheck.instdone);
		}
	}

	return 0;
}

static int ironlake_drpc_info(struct seq_file *m)
{
	struct drm_i915_private *dev_priv = node_to_i915(m->private);
	struct drm_device *dev = &dev_priv->drm;
	u32 rgvmodectl, rstdbyctl;
	u16 crstandvid;
	int ret;

	ret = mutex_lock_interruptible(&dev->struct_mutex);
	if (ret)
		return ret;
	intel_runtime_pm_get(dev_priv);

	rgvmodectl = I915_READ(MEMMODECTL);
	rstdbyctl = I915_READ(RSTDBYCTL);
	crstandvid = I915_READ16(CRSTANDVID);

	intel_runtime_pm_put(dev_priv);
	mutex_unlock(&dev->struct_mutex);

	seq_printf(m, "HD boost: %s\n", yesno(rgvmodectl & MEMMODE_BOOST_EN));
	seq_printf(m, "Boost freq: %d\n",
		   (rgvmodectl & MEMMODE_BOOST_FREQ_MASK) >>
		   MEMMODE_BOOST_FREQ_SHIFT);
	seq_printf(m, "HW control enabled: %s\n",
		   yesno(rgvmodectl & MEMMODE_HWIDLE_EN));
	seq_printf(m, "SW control enabled: %s\n",
		   yesno(rgvmodectl & MEMMODE_SWMODE_EN));
	seq_printf(m, "Gated voltage change: %s\n",
		   yesno(rgvmodectl & MEMMODE_RCLK_GATE));
	seq_printf(m, "Starting frequency: P%d\n",
		   (rgvmodectl & MEMMODE_FSTART_MASK) >> MEMMODE_FSTART_SHIFT);
	seq_printf(m, "Max P-state: P%d\n",
		   (rgvmodectl & MEMMODE_FMAX_MASK) >> MEMMODE_FMAX_SHIFT);
	seq_printf(m, "Min P-state: P%d\n", (rgvmodectl & MEMMODE_FMIN_MASK));
	seq_printf(m, "RS1 VID: %d\n", (crstandvid & 0x3f));
	seq_printf(m, "RS2 VID: %d\n", ((crstandvid >> 8) & 0x3f));
	seq_printf(m, "Render standby enabled: %s\n",
		   yesno(!(rstdbyctl & RCX_SW_EXIT)));
	seq_puts(m, "Current RS state: ");
	switch (rstdbyctl & RSX_STATUS_MASK) {
	case RSX_STATUS_ON:
		seq_puts(m, "on\n");
		break;
	case RSX_STATUS_RC1:
		seq_puts(m, "RC1\n");
		break;
	case RSX_STATUS_RC1E:
		seq_puts(m, "RC1E\n");
		break;
	case RSX_STATUS_RS1:
		seq_puts(m, "RS1\n");
		break;
	case RSX_STATUS_RS2:
		seq_puts(m, "RS2 (RC6)\n");
		break;
	case RSX_STATUS_RS3:
		seq_puts(m, "RC3 (RC6+)\n");
		break;
	default:
		seq_puts(m, "unknown\n");
		break;
	}

	return 0;
}

static int i915_forcewake_domains(struct seq_file *m, void *data)
{
	struct drm_i915_private *dev_priv = node_to_i915(m->private);
	struct intel_uncore_forcewake_domain *fw_domain;

	spin_lock_irq(&dev_priv->uncore.lock);
	for_each_fw_domain(fw_domain, dev_priv) {
		seq_printf(m, "%s.wake_count = %u\n",
			   intel_uncore_forcewake_domain_to_str(fw_domain->id),
			   fw_domain->wake_count);
	}
	spin_unlock_irq(&dev_priv->uncore.lock);

	return 0;
}

static int vlv_drpc_info(struct seq_file *m)
{
	struct drm_i915_private *dev_priv = node_to_i915(m->private);
	u32 rpmodectl1, rcctl1, pw_status;

	intel_runtime_pm_get(dev_priv);

	pw_status = I915_READ(VLV_GTLC_PW_STATUS);
	rpmodectl1 = I915_READ(GEN6_RP_CONTROL);
	rcctl1 = I915_READ(GEN6_RC_CONTROL);

	intel_runtime_pm_put(dev_priv);

	seq_printf(m, "Video Turbo Mode: %s\n",
		   yesno(rpmodectl1 & GEN6_RP_MEDIA_TURBO));
	seq_printf(m, "Turbo enabled: %s\n",
		   yesno(rpmodectl1 & GEN6_RP_ENABLE));
	seq_printf(m, "HW control enabled: %s\n",
		   yesno(rpmodectl1 & GEN6_RP_ENABLE));
	seq_printf(m, "SW control enabled: %s\n",
		   yesno((rpmodectl1 & GEN6_RP_MEDIA_MODE_MASK) ==
			  GEN6_RP_MEDIA_SW_MODE));
	seq_printf(m, "RC6 Enabled: %s\n",
		   yesno(rcctl1 & (GEN7_RC_CTL_TO_MODE |
					GEN6_RC_CTL_EI_MODE(1))));
	seq_printf(m, "Render Power Well: %s\n",
		   (pw_status & VLV_GTLC_PW_RENDER_STATUS_MASK) ? "Up" : "Down");
	seq_printf(m, "Media Power Well: %s\n",
		   (pw_status & VLV_GTLC_PW_MEDIA_STATUS_MASK) ? "Up" : "Down");

	seq_printf(m, "Render RC6 residency since boot: %u\n",
		   I915_READ(VLV_GT_RENDER_RC6));
	seq_printf(m, "Media RC6 residency since boot: %u\n",
		   I915_READ(VLV_GT_MEDIA_RC6));

	return i915_forcewake_domains(m, NULL);
}

static int gen6_drpc_info(struct seq_file *m)
{
	struct drm_i915_private *dev_priv = node_to_i915(m->private);
	struct drm_device *dev = &dev_priv->drm;
	u32 rpmodectl1, gt_core_status, rcctl1, rc6vids = 0;
	u32 gen9_powergate_enable = 0, gen9_powergate_status = 0;
	unsigned forcewake_count;
	int count = 0, ret;

	ret = mutex_lock_interruptible(&dev->struct_mutex);
	if (ret)
		return ret;
	intel_runtime_pm_get(dev_priv);

	spin_lock_irq(&dev_priv->uncore.lock);
	forcewake_count = dev_priv->uncore.fw_domain[FW_DOMAIN_ID_RENDER].wake_count;
	spin_unlock_irq(&dev_priv->uncore.lock);

	if (forcewake_count) {
		seq_puts(m, "RC information inaccurate because somebody "
			    "holds a forcewake reference \n");
	} else {
		/* NB: we cannot use forcewake, else we read the wrong values */
		while (count++ < 50 && (I915_READ_NOTRACE(FORCEWAKE_ACK) & 1))
			udelay(10);
		seq_printf(m, "RC information accurate: %s\n", yesno(count < 51));
	}

	gt_core_status = I915_READ_FW(GEN6_GT_CORE_STATUS);
	trace_i915_reg_rw(false, GEN6_GT_CORE_STATUS, gt_core_status, 4, true);

	rpmodectl1 = I915_READ(GEN6_RP_CONTROL);
	rcctl1 = I915_READ(GEN6_RC_CONTROL);
	if (INTEL_GEN(dev_priv) >= 9) {
		gen9_powergate_enable = I915_READ(GEN9_PG_ENABLE);
		gen9_powergate_status = I915_READ(GEN9_PWRGT_DOMAIN_STATUS);
	}
	mutex_unlock(&dev->struct_mutex);
	mutex_lock(&dev_priv->rps.hw_lock);
	sandybridge_pcode_read(dev_priv, GEN6_PCODE_READ_RC6VIDS, &rc6vids);
	mutex_unlock(&dev_priv->rps.hw_lock);

	intel_runtime_pm_put(dev_priv);

	seq_printf(m, "Video Turbo Mode: %s\n",
		   yesno(rpmodectl1 & GEN6_RP_MEDIA_TURBO));
	seq_printf(m, "HW control enabled: %s\n",
		   yesno(rpmodectl1 & GEN6_RP_ENABLE));
	seq_printf(m, "SW control enabled: %s\n",
		   yesno((rpmodectl1 & GEN6_RP_MEDIA_MODE_MASK) ==
			  GEN6_RP_MEDIA_SW_MODE));
	seq_printf(m, "RC1e Enabled: %s\n",
		   yesno(rcctl1 & GEN6_RC_CTL_RC1e_ENABLE));
	seq_printf(m, "RC6 Enabled: %s\n",
		   yesno(rcctl1 & GEN6_RC_CTL_RC6_ENABLE));
	if (INTEL_GEN(dev_priv) >= 9) {
		seq_printf(m, "Render Well Gating Enabled: %s\n",
			yesno(gen9_powergate_enable & GEN9_RENDER_PG_ENABLE));
		seq_printf(m, "Media Well Gating Enabled: %s\n",
			yesno(gen9_powergate_enable & GEN9_MEDIA_PG_ENABLE));
	}
	seq_printf(m, "Deep RC6 Enabled: %s\n",
		   yesno(rcctl1 & GEN6_RC_CTL_RC6p_ENABLE));
	seq_printf(m, "Deepest RC6 Enabled: %s\n",
		   yesno(rcctl1 & GEN6_RC_CTL_RC6pp_ENABLE));
	seq_puts(m, "Current RC state: ");
	switch (gt_core_status & GEN6_RCn_MASK) {
	case GEN6_RC0:
		if (gt_core_status & GEN6_CORE_CPD_STATE_MASK)
			seq_puts(m, "Core Power Down\n");
		else
			seq_puts(m, "on\n");
		break;
	case GEN6_RC3:
		seq_puts(m, "RC3\n");
		break;
	case GEN6_RC6:
		seq_puts(m, "RC6\n");
		break;
	case GEN6_RC7:
		seq_puts(m, "RC7\n");
		break;
	default:
		seq_puts(m, "Unknown\n");
		break;
	}

	seq_printf(m, "Core Power Down: %s\n",
		   yesno(gt_core_status & GEN6_CORE_CPD_STATE_MASK));
	if (INTEL_GEN(dev_priv) >= 9) {
		seq_printf(m, "Render Power Well: %s\n",
			(gen9_powergate_status &
			 GEN9_PWRGT_RENDER_STATUS_MASK) ? "Up" : "Down");
		seq_printf(m, "Media Power Well: %s\n",
			(gen9_powergate_status &
			 GEN9_PWRGT_MEDIA_STATUS_MASK) ? "Up" : "Down");
	}

	/* Not exactly sure what this is */
	seq_printf(m, "RC6 \"Locked to RPn\" residency since boot: %u\n",
		   I915_READ(GEN6_GT_GFX_RC6_LOCKED));
	seq_printf(m, "RC6 residency since boot: %u\n",
		   I915_READ(GEN6_GT_GFX_RC6));
	seq_printf(m, "RC6+ residency since boot: %u\n",
		   I915_READ(GEN6_GT_GFX_RC6p));
	seq_printf(m, "RC6++ residency since boot: %u\n",
		   I915_READ(GEN6_GT_GFX_RC6pp));

	seq_printf(m, "RC6   voltage: %dmV\n",
		   GEN6_DECODE_RC6_VID(((rc6vids >> 0) & 0xff)));
	seq_printf(m, "RC6+  voltage: %dmV\n",
		   GEN6_DECODE_RC6_VID(((rc6vids >> 8) & 0xff)));
	seq_printf(m, "RC6++ voltage: %dmV\n",
		   GEN6_DECODE_RC6_VID(((rc6vids >> 16) & 0xff)));
	return i915_forcewake_domains(m, NULL);
}

static int i915_drpc_info(struct seq_file *m, void *unused)
{
	struct drm_i915_private *dev_priv = node_to_i915(m->private);

	if (IS_VALLEYVIEW(dev_priv) || IS_CHERRYVIEW(dev_priv))
		return vlv_drpc_info(m);
	else if (INTEL_GEN(dev_priv) >= 6)
		return gen6_drpc_info(m);
	else
		return ironlake_drpc_info(m);
}

static int i915_frontbuffer_tracking(struct seq_file *m, void *unused)
{
	struct drm_i915_private *dev_priv = node_to_i915(m->private);

	seq_printf(m, "FB tracking busy bits: 0x%08x\n",
		   dev_priv->fb_tracking.busy_bits);

	seq_printf(m, "FB tracking flip bits: 0x%08x\n",
		   dev_priv->fb_tracking.flip_bits);

	return 0;
}

static int i915_fbc_status(struct seq_file *m, void *unused)
{
	struct drm_i915_private *dev_priv = node_to_i915(m->private);

	if (!HAS_FBC(dev_priv)) {
		seq_puts(m, "FBC unsupported on this chipset\n");
		return 0;
	}

	intel_runtime_pm_get(dev_priv);
	mutex_lock(&dev_priv->fbc.lock);

	if (intel_fbc_is_active(dev_priv))
		seq_puts(m, "FBC enabled\n");
	else
		seq_printf(m, "FBC disabled: %s\n",
			   dev_priv->fbc.no_fbc_reason);

<<<<<<< HEAD
	if (intel_fbc_is_active(dev_priv) &&
	    INTEL_GEN(dev_priv) >= 7)
=======
	if (INTEL_GEN(dev_priv) >= 7)
>>>>>>> c0d5fb4d
		seq_printf(m, "Compressing: %s\n",
			   yesno(I915_READ(FBC_STATUS2) &
				 FBC_COMPRESSION_MASK));

	mutex_unlock(&dev_priv->fbc.lock);
	intel_runtime_pm_put(dev_priv);

	return 0;
}

static int i915_fbc_fc_get(void *data, u64 *val)
{
	struct drm_i915_private *dev_priv = data;

	if (INTEL_GEN(dev_priv) < 7 || !HAS_FBC(dev_priv))
		return -ENODEV;

	*val = dev_priv->fbc.false_color;

	return 0;
}

static int i915_fbc_fc_set(void *data, u64 val)
{
	struct drm_i915_private *dev_priv = data;
	u32 reg;

	if (INTEL_GEN(dev_priv) < 7 || !HAS_FBC(dev_priv))
		return -ENODEV;

	mutex_lock(&dev_priv->fbc.lock);

	reg = I915_READ(ILK_DPFC_CONTROL);
	dev_priv->fbc.false_color = val;

	I915_WRITE(ILK_DPFC_CONTROL, val ?
		   (reg | FBC_CTL_FALSE_COLOR) :
		   (reg & ~FBC_CTL_FALSE_COLOR));

	mutex_unlock(&dev_priv->fbc.lock);
	return 0;
}

DEFINE_SIMPLE_ATTRIBUTE(i915_fbc_fc_fops,
			i915_fbc_fc_get, i915_fbc_fc_set,
			"%llu\n");

static int i915_ips_status(struct seq_file *m, void *unused)
{
	struct drm_i915_private *dev_priv = node_to_i915(m->private);

	if (!HAS_IPS(dev_priv)) {
		seq_puts(m, "not supported\n");
		return 0;
	}

	intel_runtime_pm_get(dev_priv);

	seq_printf(m, "Enabled by kernel parameter: %s\n",
		   yesno(i915.enable_ips));

	if (INTEL_GEN(dev_priv) >= 8) {
		seq_puts(m, "Currently: unknown\n");
	} else {
		if (I915_READ(IPS_CTL) & IPS_ENABLE)
			seq_puts(m, "Currently: enabled\n");
		else
			seq_puts(m, "Currently: disabled\n");
	}

	intel_runtime_pm_put(dev_priv);

	return 0;
}

static int i915_sr_status(struct seq_file *m, void *unused)
{
	struct drm_i915_private *dev_priv = node_to_i915(m->private);
	bool sr_enabled = false;

	intel_runtime_pm_get(dev_priv);

	if (HAS_PCH_SPLIT(dev_priv))
		sr_enabled = I915_READ(WM1_LP_ILK) & WM1_LP_SR_EN;
	else if (IS_CRESTLINE(dev_priv) || IS_G4X(dev_priv) ||
		 IS_I945G(dev_priv) || IS_I945GM(dev_priv))
		sr_enabled = I915_READ(FW_BLC_SELF) & FW_BLC_SELF_EN;
	else if (IS_I915GM(dev_priv))
		sr_enabled = I915_READ(INSTPM) & INSTPM_SELF_EN;
	else if (IS_PINEVIEW(dev_priv))
		sr_enabled = I915_READ(DSPFW3) & PINEVIEW_SELF_REFRESH_EN;
	else if (IS_VALLEYVIEW(dev_priv) || IS_CHERRYVIEW(dev_priv))
		sr_enabled = I915_READ(FW_BLC_SELF_VLV) & FW_CSPWRDWNEN;

	intel_runtime_pm_put(dev_priv);

	seq_printf(m, "self-refresh: %s\n",
		   sr_enabled ? "enabled" : "disabled");

	return 0;
}

static int i915_emon_status(struct seq_file *m, void *unused)
{
	struct drm_i915_private *dev_priv = node_to_i915(m->private);
	struct drm_device *dev = &dev_priv->drm;
	unsigned long temp, chipset, gfx;
	int ret;

	if (!IS_GEN5(dev_priv))
		return -ENODEV;

	ret = mutex_lock_interruptible(&dev->struct_mutex);
	if (ret)
		return ret;

	temp = i915_mch_val(dev_priv);
	chipset = i915_chipset_val(dev_priv);
	gfx = i915_gfx_val(dev_priv);
	mutex_unlock(&dev->struct_mutex);

	seq_printf(m, "GMCH temp: %ld\n", temp);
	seq_printf(m, "Chipset power: %ld\n", chipset);
	seq_printf(m, "GFX power: %ld\n", gfx);
	seq_printf(m, "Total power: %ld\n", chipset + gfx);

	return 0;
}

static int i915_ring_freq_table(struct seq_file *m, void *unused)
{
	struct drm_i915_private *dev_priv = node_to_i915(m->private);
	int ret = 0;
	int gpu_freq, ia_freq;
	unsigned int max_gpu_freq, min_gpu_freq;

	if (!HAS_LLC(dev_priv)) {
		seq_puts(m, "unsupported on this chipset\n");
		return 0;
	}

	intel_runtime_pm_get(dev_priv);

	ret = mutex_lock_interruptible(&dev_priv->rps.hw_lock);
	if (ret)
		goto out;

	if (IS_SKYLAKE(dev_priv) || IS_KABYLAKE(dev_priv)) {
		/* Convert GT frequency to 50 HZ units */
		min_gpu_freq =
			dev_priv->rps.min_freq_softlimit / GEN9_FREQ_SCALER;
		max_gpu_freq =
			dev_priv->rps.max_freq_softlimit / GEN9_FREQ_SCALER;
	} else {
		min_gpu_freq = dev_priv->rps.min_freq_softlimit;
		max_gpu_freq = dev_priv->rps.max_freq_softlimit;
	}

	seq_puts(m, "GPU freq (MHz)\tEffective CPU freq (MHz)\tEffective Ring freq (MHz)\n");

	for (gpu_freq = min_gpu_freq; gpu_freq <= max_gpu_freq; gpu_freq++) {
		ia_freq = gpu_freq;
		sandybridge_pcode_read(dev_priv,
				       GEN6_PCODE_READ_MIN_FREQ_TABLE,
				       &ia_freq);
		seq_printf(m, "%d\t\t%d\t\t\t\t%d\n",
			   intel_gpu_freq(dev_priv, (gpu_freq *
				(IS_SKYLAKE(dev_priv) || IS_KABYLAKE(dev_priv) ?
				 GEN9_FREQ_SCALER : 1))),
			   ((ia_freq >> 0) & 0xff) * 100,
			   ((ia_freq >> 8) & 0xff) * 100);
	}

	mutex_unlock(&dev_priv->rps.hw_lock);

out:
	intel_runtime_pm_put(dev_priv);
	return ret;
}

static int i915_opregion(struct seq_file *m, void *unused)
{
	struct drm_i915_private *dev_priv = node_to_i915(m->private);
	struct drm_device *dev = &dev_priv->drm;
	struct intel_opregion *opregion = &dev_priv->opregion;
	int ret;

	ret = mutex_lock_interruptible(&dev->struct_mutex);
	if (ret)
		goto out;

	if (opregion->header)
		seq_write(m, opregion->header, OPREGION_SIZE);

	mutex_unlock(&dev->struct_mutex);

out:
	return 0;
}

static int i915_vbt(struct seq_file *m, void *unused)
{
	struct intel_opregion *opregion = &node_to_i915(m->private)->opregion;

	if (opregion->vbt)
		seq_write(m, opregion->vbt, opregion->vbt_size);

	return 0;
}

static int i915_gem_framebuffer_info(struct seq_file *m, void *data)
{
	struct drm_i915_private *dev_priv = node_to_i915(m->private);
	struct drm_device *dev = &dev_priv->drm;
	struct intel_framebuffer *fbdev_fb = NULL;
	struct drm_framebuffer *drm_fb;
	int ret;

	ret = mutex_lock_interruptible(&dev->struct_mutex);
	if (ret)
		return ret;

#ifdef CONFIG_DRM_FBDEV_EMULATION
	if (dev_priv->fbdev) {
		fbdev_fb = to_intel_framebuffer(dev_priv->fbdev->helper.fb);

		seq_printf(m, "fbcon size: %d x %d, depth %d, %d bpp, modifier 0x%llx, refcount %d, obj ",
			   fbdev_fb->base.width,
			   fbdev_fb->base.height,
			   fbdev_fb->base.depth,
			   fbdev_fb->base.bits_per_pixel,
			   fbdev_fb->base.modifier[0],
			   drm_framebuffer_read_refcount(&fbdev_fb->base));
		describe_obj(m, fbdev_fb->obj);
		seq_putc(m, '\n');
	}
#endif

	mutex_lock(&dev->mode_config.fb_lock);
	drm_for_each_fb(drm_fb, dev) {
		struct intel_framebuffer *fb = to_intel_framebuffer(drm_fb);
		if (fb == fbdev_fb)
			continue;

		seq_printf(m, "user size: %d x %d, depth %d, %d bpp, modifier 0x%llx, refcount %d, obj ",
			   fb->base.width,
			   fb->base.height,
			   fb->base.depth,
			   fb->base.bits_per_pixel,
			   fb->base.modifier[0],
			   drm_framebuffer_read_refcount(&fb->base));
		describe_obj(m, fb->obj);
		seq_putc(m, '\n');
	}
	mutex_unlock(&dev->mode_config.fb_lock);
	mutex_unlock(&dev->struct_mutex);

	return 0;
}

static void describe_ctx_ring(struct seq_file *m, struct intel_ring *ring)
{
	seq_printf(m, " (ringbuffer, space: %d, head: %u, tail: %u, last head: %d)",
		   ring->space, ring->head, ring->tail,
		   ring->last_retired_head);
}

static int i915_context_status(struct seq_file *m, void *unused)
{
	struct drm_i915_private *dev_priv = node_to_i915(m->private);
	struct drm_device *dev = &dev_priv->drm;
	struct intel_engine_cs *engine;
	struct i915_gem_context *ctx;
	int ret;

	ret = mutex_lock_interruptible(&dev->struct_mutex);
	if (ret)
		return ret;

	list_for_each_entry(ctx, &dev_priv->context_list, link) {
		seq_printf(m, "HW context %u ", ctx->hw_id);
		if (ctx->pid) {
			struct task_struct *task;

			task = get_pid_task(ctx->pid, PIDTYPE_PID);
			if (task) {
				seq_printf(m, "(%s [%d]) ",
					   task->comm, task->pid);
				put_task_struct(task);
			}
		} else if (IS_ERR(ctx->file_priv)) {
			seq_puts(m, "(deleted) ");
		} else {
			seq_puts(m, "(kernel) ");
		}

		seq_putc(m, ctx->remap_slice ? 'R' : 'r');
		seq_putc(m, '\n');

		for_each_engine(engine, dev_priv) {
			struct intel_context *ce = &ctx->engine[engine->id];

			seq_printf(m, "%s: ", engine->name);
			seq_putc(m, ce->initialised ? 'I' : 'i');
			if (ce->state)
				describe_obj(m, ce->state->obj);
			if (ce->ring)
				describe_ctx_ring(m, ce->ring);
			seq_putc(m, '\n');
		}

		seq_putc(m, '\n');
	}

	mutex_unlock(&dev->struct_mutex);

	return 0;
}

static void i915_dump_lrc_obj(struct seq_file *m,
			      struct i915_gem_context *ctx,
			      struct intel_engine_cs *engine)
{
	struct i915_vma *vma = ctx->engine[engine->id].state;
	struct page *page;
	int j;

	seq_printf(m, "CONTEXT: %s %u\n", engine->name, ctx->hw_id);

	if (!vma) {
		seq_puts(m, "\tFake context\n");
		return;
	}

	if (vma->flags & I915_VMA_GLOBAL_BIND)
		seq_printf(m, "\tBound in GGTT at 0x%08x\n",
			   i915_ggtt_offset(vma));

	if (i915_gem_object_get_pages(vma->obj)) {
		seq_puts(m, "\tFailed to get pages for context object\n\n");
		return;
	}

	page = i915_gem_object_get_page(vma->obj, LRC_STATE_PN);
	if (page) {
		u32 *reg_state = kmap_atomic(page);

		for (j = 0; j < 0x600 / sizeof(u32) / 4; j += 4) {
			seq_printf(m,
				   "\t[0x%04x] 0x%08x 0x%08x 0x%08x 0x%08x\n",
				   j * 4,
				   reg_state[j], reg_state[j + 1],
				   reg_state[j + 2], reg_state[j + 3]);
		}
		kunmap_atomic(reg_state);
	}

	seq_putc(m, '\n');
}

static int i915_dump_lrc(struct seq_file *m, void *unused)
{
	struct drm_i915_private *dev_priv = node_to_i915(m->private);
	struct drm_device *dev = &dev_priv->drm;
	struct intel_engine_cs *engine;
	struct i915_gem_context *ctx;
	int ret;

	if (!i915.enable_execlists) {
		seq_printf(m, "Logical Ring Contexts are disabled\n");
		return 0;
	}

	ret = mutex_lock_interruptible(&dev->struct_mutex);
	if (ret)
		return ret;

	list_for_each_entry(ctx, &dev_priv->context_list, link)
		for_each_engine(engine, dev_priv)
			i915_dump_lrc_obj(m, ctx, engine);

	mutex_unlock(&dev->struct_mutex);

	return 0;
}

static int i915_execlists(struct seq_file *m, void *data)
{
	struct drm_i915_private *dev_priv = node_to_i915(m->private);
	struct drm_device *dev = &dev_priv->drm;
	struct intel_engine_cs *engine;
	u32 status_pointer;
	u8 read_pointer;
	u8 write_pointer;
	u32 status;
	u32 ctx_id;
	struct list_head *cursor;
	int i, ret;

	if (!i915.enable_execlists) {
		seq_puts(m, "Logical Ring Contexts are disabled\n");
		return 0;
	}

	ret = mutex_lock_interruptible(&dev->struct_mutex);
	if (ret)
		return ret;

	intel_runtime_pm_get(dev_priv);

	for_each_engine(engine, dev_priv) {
		struct drm_i915_gem_request *head_req = NULL;
		int count = 0;

		seq_printf(m, "%s\n", engine->name);

		status = I915_READ(RING_EXECLIST_STATUS_LO(engine));
		ctx_id = I915_READ(RING_EXECLIST_STATUS_HI(engine));
		seq_printf(m, "\tExeclist status: 0x%08X, context: %u\n",
			   status, ctx_id);

		status_pointer = I915_READ(RING_CONTEXT_STATUS_PTR(engine));
		seq_printf(m, "\tStatus pointer: 0x%08X\n", status_pointer);

		read_pointer = GEN8_CSB_READ_PTR(status_pointer);
		write_pointer = GEN8_CSB_WRITE_PTR(status_pointer);
		if (read_pointer > write_pointer)
			write_pointer += GEN8_CSB_ENTRIES;
		seq_printf(m, "\tRead pointer: 0x%08X, write pointer 0x%08X\n",
			   read_pointer, write_pointer);

		for (i = 0; i < GEN8_CSB_ENTRIES; i++) {
			status = I915_READ(RING_CONTEXT_STATUS_BUF_LO(engine, i));
			ctx_id = I915_READ(RING_CONTEXT_STATUS_BUF_HI(engine, i));

			seq_printf(m, "\tStatus buffer %d: 0x%08X, context: %u\n",
				   i, status, ctx_id);
		}

		spin_lock_bh(&engine->execlist_lock);
		list_for_each(cursor, &engine->execlist_queue)
			count++;
		head_req = list_first_entry_or_null(&engine->execlist_queue,
						    struct drm_i915_gem_request,
						    execlist_link);
		spin_unlock_bh(&engine->execlist_lock);

		seq_printf(m, "\t%d requests in queue\n", count);
		if (head_req) {
			seq_printf(m, "\tHead request context: %u\n",
				   head_req->ctx->hw_id);
			seq_printf(m, "\tHead request tail: %u\n",
				   head_req->tail);
		}

		seq_putc(m, '\n');
	}

	intel_runtime_pm_put(dev_priv);
	mutex_unlock(&dev->struct_mutex);

	return 0;
}

static const char *swizzle_string(unsigned swizzle)
{
	switch (swizzle) {
	case I915_BIT_6_SWIZZLE_NONE:
		return "none";
	case I915_BIT_6_SWIZZLE_9:
		return "bit9";
	case I915_BIT_6_SWIZZLE_9_10:
		return "bit9/bit10";
	case I915_BIT_6_SWIZZLE_9_11:
		return "bit9/bit11";
	case I915_BIT_6_SWIZZLE_9_10_11:
		return "bit9/bit10/bit11";
	case I915_BIT_6_SWIZZLE_9_17:
		return "bit9/bit17";
	case I915_BIT_6_SWIZZLE_9_10_17:
		return "bit9/bit10/bit17";
	case I915_BIT_6_SWIZZLE_UNKNOWN:
		return "unknown";
	}

	return "bug";
}

static int i915_swizzle_info(struct seq_file *m, void *data)
{
	struct drm_i915_private *dev_priv = node_to_i915(m->private);
	struct drm_device *dev = &dev_priv->drm;
	int ret;

	ret = mutex_lock_interruptible(&dev->struct_mutex);
	if (ret)
		return ret;
	intel_runtime_pm_get(dev_priv);

	seq_printf(m, "bit6 swizzle for X-tiling = %s\n",
		   swizzle_string(dev_priv->mm.bit_6_swizzle_x));
	seq_printf(m, "bit6 swizzle for Y-tiling = %s\n",
		   swizzle_string(dev_priv->mm.bit_6_swizzle_y));

	if (IS_GEN3(dev_priv) || IS_GEN4(dev_priv)) {
		seq_printf(m, "DDC = 0x%08x\n",
			   I915_READ(DCC));
		seq_printf(m, "DDC2 = 0x%08x\n",
			   I915_READ(DCC2));
		seq_printf(m, "C0DRB3 = 0x%04x\n",
			   I915_READ16(C0DRB3));
		seq_printf(m, "C1DRB3 = 0x%04x\n",
			   I915_READ16(C1DRB3));
	} else if (INTEL_GEN(dev_priv) >= 6) {
		seq_printf(m, "MAD_DIMM_C0 = 0x%08x\n",
			   I915_READ(MAD_DIMM_C0));
		seq_printf(m, "MAD_DIMM_C1 = 0x%08x\n",
			   I915_READ(MAD_DIMM_C1));
		seq_printf(m, "MAD_DIMM_C2 = 0x%08x\n",
			   I915_READ(MAD_DIMM_C2));
		seq_printf(m, "TILECTL = 0x%08x\n",
			   I915_READ(TILECTL));
		if (INTEL_GEN(dev_priv) >= 8)
			seq_printf(m, "GAMTARBMODE = 0x%08x\n",
				   I915_READ(GAMTARBMODE));
		else
			seq_printf(m, "ARB_MODE = 0x%08x\n",
				   I915_READ(ARB_MODE));
		seq_printf(m, "DISP_ARB_CTL = 0x%08x\n",
			   I915_READ(DISP_ARB_CTL));
	}

	if (dev_priv->quirks & QUIRK_PIN_SWIZZLED_PAGES)
		seq_puts(m, "L-shaped memory detected\n");

	intel_runtime_pm_put(dev_priv);
	mutex_unlock(&dev->struct_mutex);

	return 0;
}

static int per_file_ctx(int id, void *ptr, void *data)
{
	struct i915_gem_context *ctx = ptr;
	struct seq_file *m = data;
	struct i915_hw_ppgtt *ppgtt = ctx->ppgtt;

	if (!ppgtt) {
		seq_printf(m, "  no ppgtt for context %d\n",
			   ctx->user_handle);
		return 0;
	}

	if (i915_gem_context_is_default(ctx))
		seq_puts(m, "  default context:\n");
	else
		seq_printf(m, "  context %d:\n", ctx->user_handle);
	ppgtt->debug_dump(ppgtt, m);

	return 0;
}

static void gen8_ppgtt_info(struct seq_file *m,
			    struct drm_i915_private *dev_priv)
{
	struct intel_engine_cs *engine;
	struct i915_hw_ppgtt *ppgtt = dev_priv->mm.aliasing_ppgtt;
	int i;

	if (!ppgtt)
		return;

	for_each_engine(engine, dev_priv) {
		seq_printf(m, "%s\n", engine->name);
		for (i = 0; i < 4; i++) {
			u64 pdp = I915_READ(GEN8_RING_PDP_UDW(engine, i));
			pdp <<= 32;
			pdp |= I915_READ(GEN8_RING_PDP_LDW(engine, i));
			seq_printf(m, "\tPDP%d 0x%016llx\n", i, pdp);
		}
	}
}

static void gen6_ppgtt_info(struct seq_file *m,
			    struct drm_i915_private *dev_priv)
{
	struct intel_engine_cs *engine;

	if (IS_GEN6(dev_priv))
		seq_printf(m, "GFX_MODE: 0x%08x\n", I915_READ(GFX_MODE));

	for_each_engine(engine, dev_priv) {
		seq_printf(m, "%s\n", engine->name);
		if (IS_GEN7(dev_priv))
			seq_printf(m, "GFX_MODE: 0x%08x\n",
				   I915_READ(RING_MODE_GEN7(engine)));
		seq_printf(m, "PP_DIR_BASE: 0x%08x\n",
			   I915_READ(RING_PP_DIR_BASE(engine)));
		seq_printf(m, "PP_DIR_BASE_READ: 0x%08x\n",
			   I915_READ(RING_PP_DIR_BASE_READ(engine)));
		seq_printf(m, "PP_DIR_DCLV: 0x%08x\n",
			   I915_READ(RING_PP_DIR_DCLV(engine)));
	}
	if (dev_priv->mm.aliasing_ppgtt) {
		struct i915_hw_ppgtt *ppgtt = dev_priv->mm.aliasing_ppgtt;

		seq_puts(m, "aliasing PPGTT:\n");
		seq_printf(m, "pd gtt offset: 0x%08x\n", ppgtt->pd.base.ggtt_offset);

		ppgtt->debug_dump(ppgtt, m);
	}

	seq_printf(m, "ECOCHK: 0x%08x\n", I915_READ(GAM_ECOCHK));
}

static int i915_ppgtt_info(struct seq_file *m, void *data)
{
	struct drm_i915_private *dev_priv = node_to_i915(m->private);
	struct drm_device *dev = &dev_priv->drm;
	struct drm_file *file;
	int ret;

	mutex_lock(&dev->filelist_mutex);
	ret = mutex_lock_interruptible(&dev->struct_mutex);
	if (ret)
		goto out_unlock;

	intel_runtime_pm_get(dev_priv);

	if (INTEL_GEN(dev_priv) >= 8)
		gen8_ppgtt_info(m, dev_priv);
	else if (INTEL_GEN(dev_priv) >= 6)
		gen6_ppgtt_info(m, dev_priv);

	list_for_each_entry_reverse(file, &dev->filelist, lhead) {
		struct drm_i915_file_private *file_priv = file->driver_priv;
		struct task_struct *task;

		task = get_pid_task(file->pid, PIDTYPE_PID);
		if (!task) {
			ret = -ESRCH;
			goto out_rpm;
		}
		seq_printf(m, "\nproc: %s\n", task->comm);
		put_task_struct(task);
		idr_for_each(&file_priv->context_idr, per_file_ctx,
			     (void *)(unsigned long)m);
	}

out_rpm:
	intel_runtime_pm_put(dev_priv);
	mutex_unlock(&dev->struct_mutex);
out_unlock:
	mutex_unlock(&dev->filelist_mutex);
	return ret;
}

static int count_irq_waiters(struct drm_i915_private *i915)
{
	struct intel_engine_cs *engine;
	int count = 0;

	for_each_engine(engine, i915)
		count += intel_engine_has_waiter(engine);

	return count;
}

static const char *rps_power_to_str(unsigned int power)
{
	static const char * const strings[] = {
		[LOW_POWER] = "low power",
		[BETWEEN] = "mixed",
		[HIGH_POWER] = "high power",
	};

	if (power >= ARRAY_SIZE(strings) || !strings[power])
		return "unknown";

	return strings[power];
}

static int i915_rps_boost_info(struct seq_file *m, void *data)
{
	struct drm_i915_private *dev_priv = node_to_i915(m->private);
	struct drm_device *dev = &dev_priv->drm;
	struct drm_file *file;

	seq_printf(m, "RPS enabled? %d\n", dev_priv->rps.enabled);
	seq_printf(m, "GPU busy? %s [%x]\n",
		   yesno(dev_priv->gt.awake), dev_priv->gt.active_engines);
	seq_printf(m, "CPU waiting? %d\n", count_irq_waiters(dev_priv));
	seq_printf(m, "Frequency requested %d\n",
		   intel_gpu_freq(dev_priv, dev_priv->rps.cur_freq));
	seq_printf(m, "  min hard:%d, soft:%d; max soft:%d, hard:%d\n",
		   intel_gpu_freq(dev_priv, dev_priv->rps.min_freq),
		   intel_gpu_freq(dev_priv, dev_priv->rps.min_freq_softlimit),
		   intel_gpu_freq(dev_priv, dev_priv->rps.max_freq_softlimit),
		   intel_gpu_freq(dev_priv, dev_priv->rps.max_freq));
	seq_printf(m, "  idle:%d, efficient:%d, boost:%d\n",
		   intel_gpu_freq(dev_priv, dev_priv->rps.idle_freq),
		   intel_gpu_freq(dev_priv, dev_priv->rps.efficient_freq),
		   intel_gpu_freq(dev_priv, dev_priv->rps.boost_freq));

	mutex_lock(&dev->filelist_mutex);
	spin_lock(&dev_priv->rps.client_lock);
	list_for_each_entry_reverse(file, &dev->filelist, lhead) {
		struct drm_i915_file_private *file_priv = file->driver_priv;
		struct task_struct *task;

		rcu_read_lock();
		task = pid_task(file->pid, PIDTYPE_PID);
		seq_printf(m, "%s [%d]: %d boosts%s\n",
			   task ? task->comm : "<unknown>",
			   task ? task->pid : -1,
			   file_priv->rps.boosts,
			   list_empty(&file_priv->rps.link) ? "" : ", active");
		rcu_read_unlock();
	}
	seq_printf(m, "Kernel (anonymous) boosts: %d\n", dev_priv->rps.boosts);
	spin_unlock(&dev_priv->rps.client_lock);
	mutex_unlock(&dev->filelist_mutex);

	if (INTEL_GEN(dev_priv) >= 6 &&
	    dev_priv->rps.enabled &&
	    dev_priv->gt.active_engines) {
		u32 rpup, rpupei;
		u32 rpdown, rpdownei;

		intel_uncore_forcewake_get(dev_priv, FORCEWAKE_ALL);
		rpup = I915_READ_FW(GEN6_RP_CUR_UP) & GEN6_RP_EI_MASK;
		rpupei = I915_READ_FW(GEN6_RP_CUR_UP_EI) & GEN6_RP_EI_MASK;
		rpdown = I915_READ_FW(GEN6_RP_CUR_DOWN) & GEN6_RP_EI_MASK;
		rpdownei = I915_READ_FW(GEN6_RP_CUR_DOWN_EI) & GEN6_RP_EI_MASK;
		intel_uncore_forcewake_put(dev_priv, FORCEWAKE_ALL);

		seq_printf(m, "\nRPS Autotuning (current \"%s\" window):\n",
			   rps_power_to_str(dev_priv->rps.power));
		seq_printf(m, "  Avg. up: %d%% [above threshold? %d%%]\n",
			   100 * rpup / rpupei,
			   dev_priv->rps.up_threshold);
		seq_printf(m, "  Avg. down: %d%% [below threshold? %d%%]\n",
			   100 * rpdown / rpdownei,
			   dev_priv->rps.down_threshold);
	} else {
		seq_puts(m, "\nRPS Autotuning inactive\n");
	}

	return 0;
}

static int i915_llc(struct seq_file *m, void *data)
{
	struct drm_i915_private *dev_priv = node_to_i915(m->private);
	const bool edram = INTEL_GEN(dev_priv) > 8;

	seq_printf(m, "LLC: %s\n", yesno(HAS_LLC(dev_priv)));
	seq_printf(m, "%s: %lluMB\n", edram ? "eDRAM" : "eLLC",
		   intel_uncore_edram_size(dev_priv)/1024/1024);

	return 0;
}

static int i915_guc_load_status_info(struct seq_file *m, void *data)
{
	struct drm_i915_private *dev_priv = node_to_i915(m->private);
	struct intel_guc_fw *guc_fw = &dev_priv->guc.guc_fw;
	u32 tmp, i;

	if (!HAS_GUC_UCODE(dev_priv))
		return 0;

	seq_printf(m, "GuC firmware status:\n");
	seq_printf(m, "\tpath: %s\n",
		guc_fw->guc_fw_path);
	seq_printf(m, "\tfetch: %s\n",
		intel_guc_fw_status_repr(guc_fw->guc_fw_fetch_status));
	seq_printf(m, "\tload: %s\n",
		intel_guc_fw_status_repr(guc_fw->guc_fw_load_status));
	seq_printf(m, "\tversion wanted: %d.%d\n",
		guc_fw->guc_fw_major_wanted, guc_fw->guc_fw_minor_wanted);
	seq_printf(m, "\tversion found: %d.%d\n",
		guc_fw->guc_fw_major_found, guc_fw->guc_fw_minor_found);
	seq_printf(m, "\theader: offset is %d; size = %d\n",
		guc_fw->header_offset, guc_fw->header_size);
	seq_printf(m, "\tuCode: offset is %d; size = %d\n",
		guc_fw->ucode_offset, guc_fw->ucode_size);
	seq_printf(m, "\tRSA: offset is %d; size = %d\n",
		guc_fw->rsa_offset, guc_fw->rsa_size);

	tmp = I915_READ(GUC_STATUS);

	seq_printf(m, "\nGuC status 0x%08x:\n", tmp);
	seq_printf(m, "\tBootrom status = 0x%x\n",
		(tmp & GS_BOOTROM_MASK) >> GS_BOOTROM_SHIFT);
	seq_printf(m, "\tuKernel status = 0x%x\n",
		(tmp & GS_UKERNEL_MASK) >> GS_UKERNEL_SHIFT);
	seq_printf(m, "\tMIA Core status = 0x%x\n",
		(tmp & GS_MIA_MASK) >> GS_MIA_SHIFT);
	seq_puts(m, "\nScratch registers:\n");
	for (i = 0; i < 16; i++)
		seq_printf(m, "\t%2d: \t0x%x\n", i, I915_READ(SOFT_SCRATCH(i)));

	return 0;
}

static void i915_guc_client_info(struct seq_file *m,
				 struct drm_i915_private *dev_priv,
				 struct i915_guc_client *client)
{
	struct intel_engine_cs *engine;
	enum intel_engine_id id;
	uint64_t tot = 0;

	seq_printf(m, "\tPriority %d, GuC ctx index: %u, PD offset 0x%x\n",
		client->priority, client->ctx_index, client->proc_desc_offset);
	seq_printf(m, "\tDoorbell id %d, offset: 0x%x, cookie 0x%x\n",
		client->doorbell_id, client->doorbell_offset, client->cookie);
	seq_printf(m, "\tWQ size %d, offset: 0x%x, tail %d\n",
		client->wq_size, client->wq_offset, client->wq_tail);

	seq_printf(m, "\tWork queue full: %u\n", client->no_wq_space);
	seq_printf(m, "\tFailed doorbell: %u\n", client->b_fail);
	seq_printf(m, "\tLast submission result: %d\n", client->retcode);

	for_each_engine_id(engine, dev_priv, id) {
		u64 submissions = client->submissions[id];
		tot += submissions;
		seq_printf(m, "\tSubmissions: %llu %s\n",
				submissions, engine->name);
	}
	seq_printf(m, "\tTotal: %llu\n", tot);
}

static int i915_guc_info(struct seq_file *m, void *data)
{
	struct drm_i915_private *dev_priv = node_to_i915(m->private);
	struct drm_device *dev = &dev_priv->drm;
	struct intel_guc guc;
	struct i915_guc_client client = {};
	struct intel_engine_cs *engine;
	enum intel_engine_id id;
	u64 total = 0;

	if (!HAS_GUC_SCHED(dev_priv))
		return 0;

	if (mutex_lock_interruptible(&dev->struct_mutex))
		return 0;

	/* Take a local copy of the GuC data, so we can dump it at leisure */
	guc = dev_priv->guc;
	if (guc.execbuf_client)
		client = *guc.execbuf_client;

	mutex_unlock(&dev->struct_mutex);

	seq_printf(m, "Doorbell map:\n");
	seq_printf(m, "\t%*pb\n", GUC_MAX_DOORBELLS, guc.doorbell_bitmap);
	seq_printf(m, "Doorbell next cacheline: 0x%x\n\n", guc.db_cacheline);

	seq_printf(m, "GuC total action count: %llu\n", guc.action_count);
	seq_printf(m, "GuC action failure count: %u\n", guc.action_fail);
	seq_printf(m, "GuC last action command: 0x%x\n", guc.action_cmd);
	seq_printf(m, "GuC last action status: 0x%x\n", guc.action_status);
	seq_printf(m, "GuC last action error code: %d\n", guc.action_err);

	seq_printf(m, "\nGuC submissions:\n");
	for_each_engine_id(engine, dev_priv, id) {
		u64 submissions = guc.submissions[id];
		total += submissions;
		seq_printf(m, "\t%-24s: %10llu, last seqno 0x%08x\n",
			engine->name, submissions, guc.last_seqno[id]);
	}
	seq_printf(m, "\t%s: %llu\n", "Total", total);

	seq_printf(m, "\nGuC execbuf client @ %p:\n", guc.execbuf_client);
	i915_guc_client_info(m, dev_priv, &client);

	/* Add more as required ... */

	return 0;
}

static int i915_guc_log_dump(struct seq_file *m, void *data)
{
	struct drm_i915_private *dev_priv = node_to_i915(m->private);
	struct drm_i915_gem_object *obj;
	int i = 0, pg;

	if (!dev_priv->guc.log_vma)
		return 0;

	obj = dev_priv->guc.log_vma->obj;
	for (pg = 0; pg < obj->base.size / PAGE_SIZE; pg++) {
		u32 *log = kmap_atomic(i915_gem_object_get_page(obj, pg));

		for (i = 0; i < PAGE_SIZE / sizeof(u32); i += 4)
			seq_printf(m, "0x%08x 0x%08x 0x%08x 0x%08x\n",
				   *(log + i), *(log + i + 1),
				   *(log + i + 2), *(log + i + 3));

		kunmap_atomic(log);
	}

	seq_putc(m, '\n');

	return 0;
}

static int i915_edp_psr_status(struct seq_file *m, void *data)
{
	struct drm_i915_private *dev_priv = node_to_i915(m->private);
	u32 psrperf = 0;
	u32 stat[3];
	enum pipe pipe;
	bool enabled = false;

	if (!HAS_PSR(dev_priv)) {
		seq_puts(m, "PSR not supported\n");
		return 0;
	}

	intel_runtime_pm_get(dev_priv);

	mutex_lock(&dev_priv->psr.lock);
	seq_printf(m, "Sink_Support: %s\n", yesno(dev_priv->psr.sink_support));
	seq_printf(m, "Source_OK: %s\n", yesno(dev_priv->psr.source_ok));
	seq_printf(m, "Enabled: %s\n", yesno((bool)dev_priv->psr.enabled));
	seq_printf(m, "Active: %s\n", yesno(dev_priv->psr.active));
	seq_printf(m, "Busy frontbuffer bits: 0x%03x\n",
		   dev_priv->psr.busy_frontbuffer_bits);
	seq_printf(m, "Re-enable work scheduled: %s\n",
		   yesno(work_busy(&dev_priv->psr.work.work)));

	if (HAS_DDI(dev_priv))
		enabled = I915_READ(EDP_PSR_CTL) & EDP_PSR_ENABLE;
	else {
		for_each_pipe(dev_priv, pipe) {
			stat[pipe] = I915_READ(VLV_PSRSTAT(pipe)) &
				VLV_EDP_PSR_CURR_STATE_MASK;
			if ((stat[pipe] == VLV_EDP_PSR_ACTIVE_NORFB_UP) ||
			    (stat[pipe] == VLV_EDP_PSR_ACTIVE_SF_UPDATE))
				enabled = true;
		}
	}

	seq_printf(m, "Main link in standby mode: %s\n",
		   yesno(dev_priv->psr.link_standby));

	seq_printf(m, "HW Enabled & Active bit: %s", yesno(enabled));

	if (!HAS_DDI(dev_priv))
		for_each_pipe(dev_priv, pipe) {
			if ((stat[pipe] == VLV_EDP_PSR_ACTIVE_NORFB_UP) ||
			    (stat[pipe] == VLV_EDP_PSR_ACTIVE_SF_UPDATE))
				seq_printf(m, " pipe %c", pipe_name(pipe));
		}
	seq_puts(m, "\n");

	/*
	 * VLV/CHV PSR has no kind of performance counter
	 * SKL+ Perf counter is reset to 0 everytime DC state is entered
	 */
	if (IS_HASWELL(dev_priv) || IS_BROADWELL(dev_priv)) {
		psrperf = I915_READ(EDP_PSR_PERF_CNT) &
			EDP_PSR_PERF_CNT_MASK;

		seq_printf(m, "Performance_Counter: %u\n", psrperf);
	}
	mutex_unlock(&dev_priv->psr.lock);

	intel_runtime_pm_put(dev_priv);
	return 0;
}

static int i915_sink_crc(struct seq_file *m, void *data)
{
	struct drm_i915_private *dev_priv = node_to_i915(m->private);
	struct drm_device *dev = &dev_priv->drm;
	struct intel_connector *connector;
	struct intel_dp *intel_dp = NULL;
	int ret;
	u8 crc[6];

	drm_modeset_lock_all(dev);
	for_each_intel_connector(dev, connector) {
		struct drm_crtc *crtc;

		if (!connector->base.state->best_encoder)
			continue;

		crtc = connector->base.state->crtc;
		if (!crtc->state->active)
			continue;

		if (connector->base.connector_type != DRM_MODE_CONNECTOR_eDP)
			continue;

		intel_dp = enc_to_intel_dp(connector->base.state->best_encoder);

		ret = intel_dp_sink_crc(intel_dp, crc);
		if (ret)
			goto out;

		seq_printf(m, "%02x%02x%02x%02x%02x%02x\n",
			   crc[0], crc[1], crc[2],
			   crc[3], crc[4], crc[5]);
		goto out;
	}
	ret = -ENODEV;
out:
	drm_modeset_unlock_all(dev);
	return ret;
}

static int i915_energy_uJ(struct seq_file *m, void *data)
{
	struct drm_i915_private *dev_priv = node_to_i915(m->private);
	u64 power;
	u32 units;

	if (INTEL_GEN(dev_priv) < 6)
		return -ENODEV;

	intel_runtime_pm_get(dev_priv);

	rdmsrl(MSR_RAPL_POWER_UNIT, power);
	power = (power & 0x1f00) >> 8;
	units = 1000000 / (1 << power); /* convert to uJ */
	power = I915_READ(MCH_SECP_NRG_STTS);
	power *= units;

	intel_runtime_pm_put(dev_priv);

	seq_printf(m, "%llu", (long long unsigned)power);

	return 0;
}

static int i915_runtime_pm_status(struct seq_file *m, void *unused)
{
	struct drm_i915_private *dev_priv = node_to_i915(m->private);
	struct pci_dev *pdev = dev_priv->drm.pdev;

	if (!HAS_RUNTIME_PM(dev_priv))
		seq_puts(m, "Runtime power management not supported\n");

	seq_printf(m, "GPU idle: %s\n", yesno(!dev_priv->gt.awake));
	seq_printf(m, "IRQs disabled: %s\n",
		   yesno(!intel_irqs_enabled(dev_priv)));
#ifdef CONFIG_PM
	seq_printf(m, "Usage count: %d\n",
		   atomic_read(&dev_priv->drm.dev->power.usage_count));
#else
	seq_printf(m, "Device Power Management (CONFIG_PM) disabled\n");
#endif
	seq_printf(m, "PCI device power state: %s [%d]\n",
		   pci_power_name(pdev->current_state),
		   pdev->current_state);

	return 0;
}

static int i915_power_domain_info(struct seq_file *m, void *unused)
{
	struct drm_i915_private *dev_priv = node_to_i915(m->private);
	struct i915_power_domains *power_domains = &dev_priv->power_domains;
	int i;

	mutex_lock(&power_domains->lock);

	seq_printf(m, "%-25s %s\n", "Power well/domain", "Use count");
	for (i = 0; i < power_domains->power_well_count; i++) {
		struct i915_power_well *power_well;
		enum intel_display_power_domain power_domain;

		power_well = &power_domains->power_wells[i];
		seq_printf(m, "%-25s %d\n", power_well->name,
			   power_well->count);

		for (power_domain = 0; power_domain < POWER_DOMAIN_NUM;
		     power_domain++) {
			if (!(BIT(power_domain) & power_well->domains))
				continue;

			seq_printf(m, "  %-23s %d\n",
				 intel_display_power_domain_str(power_domain),
				 power_domains->domain_use_count[power_domain]);
		}
	}

	mutex_unlock(&power_domains->lock);

	return 0;
}

static int i915_dmc_info(struct seq_file *m, void *unused)
{
	struct drm_i915_private *dev_priv = node_to_i915(m->private);
	struct intel_csr *csr;

	if (!HAS_CSR(dev_priv)) {
		seq_puts(m, "not supported\n");
		return 0;
	}

	csr = &dev_priv->csr;

	intel_runtime_pm_get(dev_priv);

	seq_printf(m, "fw loaded: %s\n", yesno(csr->dmc_payload != NULL));
	seq_printf(m, "path: %s\n", csr->fw_path);

	if (!csr->dmc_payload)
		goto out;

	seq_printf(m, "version: %d.%d\n", CSR_VERSION_MAJOR(csr->version),
		   CSR_VERSION_MINOR(csr->version));

	if (IS_SKYLAKE(dev_priv) && csr->version >= CSR_VERSION(1, 6)) {
		seq_printf(m, "DC3 -> DC5 count: %d\n",
			   I915_READ(SKL_CSR_DC3_DC5_COUNT));
		seq_printf(m, "DC5 -> DC6 count: %d\n",
			   I915_READ(SKL_CSR_DC5_DC6_COUNT));
	} else if (IS_BROXTON(dev_priv) && csr->version >= CSR_VERSION(1, 4)) {
		seq_printf(m, "DC3 -> DC5 count: %d\n",
			   I915_READ(BXT_CSR_DC3_DC5_COUNT));
	}

out:
	seq_printf(m, "program base: 0x%08x\n", I915_READ(CSR_PROGRAM(0)));
	seq_printf(m, "ssp base: 0x%08x\n", I915_READ(CSR_SSP_BASE));
	seq_printf(m, "htp: 0x%08x\n", I915_READ(CSR_HTP_SKL));

	intel_runtime_pm_put(dev_priv);

	return 0;
}

static void intel_seq_print_mode(struct seq_file *m, int tabs,
				 struct drm_display_mode *mode)
{
	int i;

	for (i = 0; i < tabs; i++)
		seq_putc(m, '\t');

	seq_printf(m, "id %d:\"%s\" freq %d clock %d hdisp %d hss %d hse %d htot %d vdisp %d vss %d vse %d vtot %d type 0x%x flags 0x%x\n",
		   mode->base.id, mode->name,
		   mode->vrefresh, mode->clock,
		   mode->hdisplay, mode->hsync_start,
		   mode->hsync_end, mode->htotal,
		   mode->vdisplay, mode->vsync_start,
		   mode->vsync_end, mode->vtotal,
		   mode->type, mode->flags);
}

static void intel_encoder_info(struct seq_file *m,
			       struct intel_crtc *intel_crtc,
			       struct intel_encoder *intel_encoder)
{
	struct drm_i915_private *dev_priv = node_to_i915(m->private);
	struct drm_device *dev = &dev_priv->drm;
	struct drm_crtc *crtc = &intel_crtc->base;
	struct intel_connector *intel_connector;
	struct drm_encoder *encoder;

	encoder = &intel_encoder->base;
	seq_printf(m, "\tencoder %d: type: %s, connectors:\n",
		   encoder->base.id, encoder->name);
	for_each_connector_on_encoder(dev, encoder, intel_connector) {
		struct drm_connector *connector = &intel_connector->base;
		seq_printf(m, "\t\tconnector %d: type: %s, status: %s",
			   connector->base.id,
			   connector->name,
			   drm_get_connector_status_name(connector->status));
		if (connector->status == connector_status_connected) {
			struct drm_display_mode *mode = &crtc->mode;
			seq_printf(m, ", mode:\n");
			intel_seq_print_mode(m, 2, mode);
		} else {
			seq_putc(m, '\n');
		}
	}
}

static void intel_crtc_info(struct seq_file *m, struct intel_crtc *intel_crtc)
{
	struct drm_i915_private *dev_priv = node_to_i915(m->private);
	struct drm_device *dev = &dev_priv->drm;
	struct drm_crtc *crtc = &intel_crtc->base;
	struct intel_encoder *intel_encoder;
	struct drm_plane_state *plane_state = crtc->primary->state;
	struct drm_framebuffer *fb = plane_state->fb;

	if (fb)
		seq_printf(m, "\tfb: %d, pos: %dx%d, size: %dx%d\n",
			   fb->base.id, plane_state->src_x >> 16,
			   plane_state->src_y >> 16, fb->width, fb->height);
	else
		seq_puts(m, "\tprimary plane disabled\n");
	for_each_encoder_on_crtc(dev, crtc, intel_encoder)
		intel_encoder_info(m, intel_crtc, intel_encoder);
}

static void intel_panel_info(struct seq_file *m, struct intel_panel *panel)
{
	struct drm_display_mode *mode = panel->fixed_mode;

	seq_printf(m, "\tfixed mode:\n");
	intel_seq_print_mode(m, 2, mode);
}

static void intel_dp_info(struct seq_file *m,
			  struct intel_connector *intel_connector)
{
	struct intel_encoder *intel_encoder = intel_connector->encoder;
	struct intel_dp *intel_dp = enc_to_intel_dp(&intel_encoder->base);

	seq_printf(m, "\tDPCD rev: %x\n", intel_dp->dpcd[DP_DPCD_REV]);
	seq_printf(m, "\taudio support: %s\n", yesno(intel_dp->has_audio));
	if (intel_connector->base.connector_type == DRM_MODE_CONNECTOR_eDP)
		intel_panel_info(m, &intel_connector->panel);

	drm_dp_downstream_debug(m, intel_dp->dpcd, intel_dp->downstream_ports,
				&intel_dp->aux);
}

static void intel_hdmi_info(struct seq_file *m,
			    struct intel_connector *intel_connector)
{
	struct intel_encoder *intel_encoder = intel_connector->encoder;
	struct intel_hdmi *intel_hdmi = enc_to_intel_hdmi(&intel_encoder->base);

	seq_printf(m, "\taudio support: %s\n", yesno(intel_hdmi->has_audio));
}

static void intel_lvds_info(struct seq_file *m,
			    struct intel_connector *intel_connector)
{
	intel_panel_info(m, &intel_connector->panel);
}

static void intel_connector_info(struct seq_file *m,
				 struct drm_connector *connector)
{
	struct intel_connector *intel_connector = to_intel_connector(connector);
	struct intel_encoder *intel_encoder = intel_connector->encoder;
	struct drm_display_mode *mode;

	seq_printf(m, "connector %d: type %s, status: %s\n",
		   connector->base.id, connector->name,
		   drm_get_connector_status_name(connector->status));
	if (connector->status == connector_status_connected) {
		seq_printf(m, "\tname: %s\n", connector->display_info.name);
		seq_printf(m, "\tphysical dimensions: %dx%dmm\n",
			   connector->display_info.width_mm,
			   connector->display_info.height_mm);
		seq_printf(m, "\tsubpixel order: %s\n",
			   drm_get_subpixel_order_name(connector->display_info.subpixel_order));
		seq_printf(m, "\tCEA rev: %d\n",
			   connector->display_info.cea_rev);
	}

	if (!intel_encoder || intel_encoder->type == INTEL_OUTPUT_DP_MST)
		return;

	switch (connector->connector_type) {
	case DRM_MODE_CONNECTOR_DisplayPort:
	case DRM_MODE_CONNECTOR_eDP:
		intel_dp_info(m, intel_connector);
		break;
	case DRM_MODE_CONNECTOR_LVDS:
		if (intel_encoder->type == INTEL_OUTPUT_LVDS)
			intel_lvds_info(m, intel_connector);
		break;
	case DRM_MODE_CONNECTOR_HDMIA:
		if (intel_encoder->type == INTEL_OUTPUT_HDMI ||
		    intel_encoder->type == INTEL_OUTPUT_UNKNOWN)
			intel_hdmi_info(m, intel_connector);
		break;
	default:
		break;
	}

	seq_printf(m, "\tmodes:\n");
	list_for_each_entry(mode, &connector->modes, head)
		intel_seq_print_mode(m, 2, mode);
}

static bool cursor_active(struct drm_i915_private *dev_priv, int pipe)
{
	u32 state;

	if (IS_845G(dev_priv) || IS_I865G(dev_priv))
		state = I915_READ(CURCNTR(PIPE_A)) & CURSOR_ENABLE;
	else
		state = I915_READ(CURCNTR(pipe)) & CURSOR_MODE;

	return state;
}

static bool cursor_position(struct drm_i915_private *dev_priv,
			    int pipe, int *x, int *y)
{
	u32 pos;

	pos = I915_READ(CURPOS(pipe));

	*x = (pos >> CURSOR_X_SHIFT) & CURSOR_POS_MASK;
	if (pos & (CURSOR_POS_SIGN << CURSOR_X_SHIFT))
		*x = -*x;

	*y = (pos >> CURSOR_Y_SHIFT) & CURSOR_POS_MASK;
	if (pos & (CURSOR_POS_SIGN << CURSOR_Y_SHIFT))
		*y = -*y;

	return cursor_active(dev_priv, pipe);
}

static const char *plane_type(enum drm_plane_type type)
{
	switch (type) {
	case DRM_PLANE_TYPE_OVERLAY:
		return "OVL";
	case DRM_PLANE_TYPE_PRIMARY:
		return "PRI";
	case DRM_PLANE_TYPE_CURSOR:
		return "CUR";
	/*
	 * Deliberately omitting default: to generate compiler warnings
	 * when a new drm_plane_type gets added.
	 */
	}

	return "unknown";
}

static const char *plane_rotation(unsigned int rotation)
{
	static char buf[48];
	/*
	 * According to doc only one DRM_ROTATE_ is allowed but this
	 * will print them all to visualize if the values are misused
	 */
	snprintf(buf, sizeof(buf),
		 "%s%s%s%s%s%s(0x%08x)",
		 (rotation & DRM_ROTATE_0) ? "0 " : "",
		 (rotation & DRM_ROTATE_90) ? "90 " : "",
		 (rotation & DRM_ROTATE_180) ? "180 " : "",
		 (rotation & DRM_ROTATE_270) ? "270 " : "",
		 (rotation & DRM_REFLECT_X) ? "FLIPX " : "",
		 (rotation & DRM_REFLECT_Y) ? "FLIPY " : "",
		 rotation);

	return buf;
}

static void intel_plane_info(struct seq_file *m, struct intel_crtc *intel_crtc)
{
	struct drm_i915_private *dev_priv = node_to_i915(m->private);
	struct drm_device *dev = &dev_priv->drm;
	struct intel_plane *intel_plane;

	for_each_intel_plane_on_crtc(dev, intel_crtc, intel_plane) {
		struct drm_plane_state *state;
		struct drm_plane *plane = &intel_plane->base;
		char *format_name;

		if (!plane->state) {
			seq_puts(m, "plane->state is NULL!\n");
			continue;
		}

		state = plane->state;

		if (state->fb) {
			format_name = drm_get_format_name(state->fb->pixel_format);
		} else {
			format_name = kstrdup("N/A", GFP_KERNEL);
		}

		seq_printf(m, "\t--Plane id %d: type=%s, crtc_pos=%4dx%4d, crtc_size=%4dx%4d, src_pos=%d.%04ux%d.%04u, src_size=%d.%04ux%d.%04u, format=%s, rotation=%s\n",
			   plane->base.id,
			   plane_type(intel_plane->base.type),
			   state->crtc_x, state->crtc_y,
			   state->crtc_w, state->crtc_h,
			   (state->src_x >> 16),
			   ((state->src_x & 0xffff) * 15625) >> 10,
			   (state->src_y >> 16),
			   ((state->src_y & 0xffff) * 15625) >> 10,
			   (state->src_w >> 16),
			   ((state->src_w & 0xffff) * 15625) >> 10,
			   (state->src_h >> 16),
			   ((state->src_h & 0xffff) * 15625) >> 10,
			   format_name,
			   plane_rotation(state->rotation));

		kfree(format_name);
	}
}

static void intel_scaler_info(struct seq_file *m, struct intel_crtc *intel_crtc)
{
	struct intel_crtc_state *pipe_config;
	int num_scalers = intel_crtc->num_scalers;
	int i;

	pipe_config = to_intel_crtc_state(intel_crtc->base.state);

	/* Not all platformas have a scaler */
	if (num_scalers) {
		seq_printf(m, "\tnum_scalers=%d, scaler_users=%x scaler_id=%d",
			   num_scalers,
			   pipe_config->scaler_state.scaler_users,
			   pipe_config->scaler_state.scaler_id);

		for (i = 0; i < SKL_NUM_SCALERS; i++) {
			struct intel_scaler *sc =
					&pipe_config->scaler_state.scalers[i];

			seq_printf(m, ", scalers[%d]: use=%s, mode=%x",
				   i, yesno(sc->in_use), sc->mode);
		}
		seq_puts(m, "\n");
	} else {
		seq_puts(m, "\tNo scalers available on this platform\n");
	}
}

static int i915_display_info(struct seq_file *m, void *unused)
{
	struct drm_i915_private *dev_priv = node_to_i915(m->private);
	struct drm_device *dev = &dev_priv->drm;
	struct intel_crtc *crtc;
	struct drm_connector *connector;

	intel_runtime_pm_get(dev_priv);
	drm_modeset_lock_all(dev);
	seq_printf(m, "CRTC info\n");
	seq_printf(m, "---------\n");
	for_each_intel_crtc(dev, crtc) {
		bool active;
		struct intel_crtc_state *pipe_config;
		int x, y;

		pipe_config = to_intel_crtc_state(crtc->base.state);

		seq_printf(m, "CRTC %d: pipe: %c, active=%s, (size=%dx%d), dither=%s, bpp=%d\n",
			   crtc->base.base.id, pipe_name(crtc->pipe),
			   yesno(pipe_config->base.active),
			   pipe_config->pipe_src_w, pipe_config->pipe_src_h,
			   yesno(pipe_config->dither), pipe_config->pipe_bpp);

		if (pipe_config->base.active) {
			intel_crtc_info(m, crtc);

			active = cursor_position(dev_priv, crtc->pipe, &x, &y);
			seq_printf(m, "\tcursor visible? %s, position (%d, %d), size %dx%d, addr 0x%08x, active? %s\n",
				   yesno(crtc->cursor_base),
				   x, y, crtc->base.cursor->state->crtc_w,
				   crtc->base.cursor->state->crtc_h,
				   crtc->cursor_addr, yesno(active));
			intel_scaler_info(m, crtc);
			intel_plane_info(m, crtc);
		}

		seq_printf(m, "\tunderrun reporting: cpu=%s pch=%s \n",
			   yesno(!crtc->cpu_fifo_underrun_disabled),
			   yesno(!crtc->pch_fifo_underrun_disabled));
	}

	seq_printf(m, "\n");
	seq_printf(m, "Connector info\n");
	seq_printf(m, "--------------\n");
	list_for_each_entry(connector, &dev->mode_config.connector_list, head) {
		intel_connector_info(m, connector);
	}
	drm_modeset_unlock_all(dev);
	intel_runtime_pm_put(dev_priv);

	return 0;
}

static int i915_semaphore_status(struct seq_file *m, void *unused)
{
	struct drm_i915_private *dev_priv = node_to_i915(m->private);
	struct drm_device *dev = &dev_priv->drm;
	struct intel_engine_cs *engine;
	int num_rings = INTEL_INFO(dev_priv)->num_rings;
	enum intel_engine_id id;
	int j, ret;

	if (!i915.semaphores) {
		seq_puts(m, "Semaphores are disabled\n");
		return 0;
	}

	ret = mutex_lock_interruptible(&dev->struct_mutex);
	if (ret)
		return ret;
	intel_runtime_pm_get(dev_priv);

	if (IS_BROADWELL(dev_priv)) {
		struct page *page;
		uint64_t *seqno;

		page = i915_gem_object_get_page(dev_priv->semaphore->obj, 0);

		seqno = (uint64_t *)kmap_atomic(page);
		for_each_engine_id(engine, dev_priv, id) {
			uint64_t offset;

			seq_printf(m, "%s\n", engine->name);

			seq_puts(m, "  Last signal:");
			for (j = 0; j < num_rings; j++) {
				offset = id * I915_NUM_ENGINES + j;
				seq_printf(m, "0x%08llx (0x%02llx) ",
					   seqno[offset], offset * 8);
			}
			seq_putc(m, '\n');

			seq_puts(m, "  Last wait:  ");
			for (j = 0; j < num_rings; j++) {
				offset = id + (j * I915_NUM_ENGINES);
				seq_printf(m, "0x%08llx (0x%02llx) ",
					   seqno[offset], offset * 8);
			}
			seq_putc(m, '\n');

		}
		kunmap_atomic(seqno);
	} else {
		seq_puts(m, "  Last signal:");
		for_each_engine(engine, dev_priv)
			for (j = 0; j < num_rings; j++)
				seq_printf(m, "0x%08x\n",
					   I915_READ(engine->semaphore.mbox.signal[j]));
		seq_putc(m, '\n');
	}

	seq_puts(m, "\nSync seqno:\n");
	for_each_engine(engine, dev_priv) {
		for (j = 0; j < num_rings; j++)
			seq_printf(m, "  0x%08x ",
				   engine->semaphore.sync_seqno[j]);
		seq_putc(m, '\n');
	}
	seq_putc(m, '\n');

	intel_runtime_pm_put(dev_priv);
	mutex_unlock(&dev->struct_mutex);
	return 0;
}

static int i915_shared_dplls_info(struct seq_file *m, void *unused)
{
	struct drm_i915_private *dev_priv = node_to_i915(m->private);
	struct drm_device *dev = &dev_priv->drm;
	int i;

	drm_modeset_lock_all(dev);
	for (i = 0; i < dev_priv->num_shared_dpll; i++) {
		struct intel_shared_dpll *pll = &dev_priv->shared_dplls[i];

		seq_printf(m, "DPLL%i: %s, id: %i\n", i, pll->name, pll->id);
		seq_printf(m, " crtc_mask: 0x%08x, active: 0x%x, on: %s\n",
			   pll->config.crtc_mask, pll->active_mask, yesno(pll->on));
		seq_printf(m, " tracked hardware state:\n");
		seq_printf(m, " dpll:    0x%08x\n", pll->config.hw_state.dpll);
		seq_printf(m, " dpll_md: 0x%08x\n",
			   pll->config.hw_state.dpll_md);
		seq_printf(m, " fp0:     0x%08x\n", pll->config.hw_state.fp0);
		seq_printf(m, " fp1:     0x%08x\n", pll->config.hw_state.fp1);
		seq_printf(m, " wrpll:   0x%08x\n", pll->config.hw_state.wrpll);
	}
	drm_modeset_unlock_all(dev);

	return 0;
}

static int i915_wa_registers(struct seq_file *m, void *unused)
{
	int i;
	int ret;
	struct intel_engine_cs *engine;
	struct drm_i915_private *dev_priv = node_to_i915(m->private);
	struct drm_device *dev = &dev_priv->drm;
	struct i915_workarounds *workarounds = &dev_priv->workarounds;
	enum intel_engine_id id;

	ret = mutex_lock_interruptible(&dev->struct_mutex);
	if (ret)
		return ret;

	intel_runtime_pm_get(dev_priv);

	seq_printf(m, "Workarounds applied: %d\n", workarounds->count);
	for_each_engine_id(engine, dev_priv, id)
		seq_printf(m, "HW whitelist count for %s: %d\n",
			   engine->name, workarounds->hw_whitelist_count[id]);
	for (i = 0; i < workarounds->count; ++i) {
		i915_reg_t addr;
		u32 mask, value, read;
		bool ok;

		addr = workarounds->reg[i].addr;
		mask = workarounds->reg[i].mask;
		value = workarounds->reg[i].value;
		read = I915_READ(addr);
		ok = (value & mask) == (read & mask);
		seq_printf(m, "0x%X: 0x%08X, mask: 0x%08X, read: 0x%08x, status: %s\n",
			   i915_mmio_reg_offset(addr), value, mask, read, ok ? "OK" : "FAIL");
	}

	intel_runtime_pm_put(dev_priv);
	mutex_unlock(&dev->struct_mutex);

	return 0;
}

static int i915_ddb_info(struct seq_file *m, void *unused)
{
	struct drm_i915_private *dev_priv = node_to_i915(m->private);
	struct drm_device *dev = &dev_priv->drm;
	struct skl_ddb_allocation *ddb;
	struct skl_ddb_entry *entry;
	enum pipe pipe;
	int plane;

	if (INTEL_GEN(dev_priv) < 9)
		return 0;

	drm_modeset_lock_all(dev);

	ddb = &dev_priv->wm.skl_hw.ddb;

	seq_printf(m, "%-15s%8s%8s%8s\n", "", "Start", "End", "Size");

	for_each_pipe(dev_priv, pipe) {
		seq_printf(m, "Pipe %c\n", pipe_name(pipe));

		for_each_plane(dev_priv, pipe, plane) {
			entry = &ddb->plane[pipe][plane];
			seq_printf(m, "  Plane%-8d%8u%8u%8u\n", plane + 1,
				   entry->start, entry->end,
				   skl_ddb_entry_size(entry));
		}

		entry = &ddb->plane[pipe][PLANE_CURSOR];
		seq_printf(m, "  %-13s%8u%8u%8u\n", "Cursor", entry->start,
			   entry->end, skl_ddb_entry_size(entry));
	}

	drm_modeset_unlock_all(dev);

	return 0;
}

static void drrs_status_per_crtc(struct seq_file *m,
				 struct drm_device *dev,
				 struct intel_crtc *intel_crtc)
{
	struct drm_i915_private *dev_priv = to_i915(dev);
	struct i915_drrs *drrs = &dev_priv->drrs;
	int vrefresh = 0;
	struct drm_connector *connector;

	drm_for_each_connector(connector, dev) {
		if (connector->state->crtc != &intel_crtc->base)
			continue;

		seq_printf(m, "%s:\n", connector->name);
	}

	if (dev_priv->vbt.drrs_type == STATIC_DRRS_SUPPORT)
		seq_puts(m, "\tVBT: DRRS_type: Static");
	else if (dev_priv->vbt.drrs_type == SEAMLESS_DRRS_SUPPORT)
		seq_puts(m, "\tVBT: DRRS_type: Seamless");
	else if (dev_priv->vbt.drrs_type == DRRS_NOT_SUPPORTED)
		seq_puts(m, "\tVBT: DRRS_type: None");
	else
		seq_puts(m, "\tVBT: DRRS_type: FIXME: Unrecognized Value");

	seq_puts(m, "\n\n");

	if (to_intel_crtc_state(intel_crtc->base.state)->has_drrs) {
		struct intel_panel *panel;

		mutex_lock(&drrs->mutex);
		/* DRRS Supported */
		seq_puts(m, "\tDRRS Supported: Yes\n");

		/* disable_drrs() will make drrs->dp NULL */
		if (!drrs->dp) {
			seq_puts(m, "Idleness DRRS: Disabled");
			mutex_unlock(&drrs->mutex);
			return;
		}

		panel = &drrs->dp->attached_connector->panel;
		seq_printf(m, "\t\tBusy_frontbuffer_bits: 0x%X",
					drrs->busy_frontbuffer_bits);

		seq_puts(m, "\n\t\t");
		if (drrs->refresh_rate_type == DRRS_HIGH_RR) {
			seq_puts(m, "DRRS_State: DRRS_HIGH_RR\n");
			vrefresh = panel->fixed_mode->vrefresh;
		} else if (drrs->refresh_rate_type == DRRS_LOW_RR) {
			seq_puts(m, "DRRS_State: DRRS_LOW_RR\n");
			vrefresh = panel->downclock_mode->vrefresh;
		} else {
			seq_printf(m, "DRRS_State: Unknown(%d)\n",
						drrs->refresh_rate_type);
			mutex_unlock(&drrs->mutex);
			return;
		}
		seq_printf(m, "\t\tVrefresh: %d", vrefresh);

		seq_puts(m, "\n\t\t");
		mutex_unlock(&drrs->mutex);
	} else {
		/* DRRS not supported. Print the VBT parameter*/
		seq_puts(m, "\tDRRS Supported : No");
	}
	seq_puts(m, "\n");
}

static int i915_drrs_status(struct seq_file *m, void *unused)
{
	struct drm_i915_private *dev_priv = node_to_i915(m->private);
	struct drm_device *dev = &dev_priv->drm;
	struct intel_crtc *intel_crtc;
	int active_crtc_cnt = 0;

	drm_modeset_lock_all(dev);
	for_each_intel_crtc(dev, intel_crtc) {
		if (intel_crtc->base.state->active) {
			active_crtc_cnt++;
			seq_printf(m, "\nCRTC %d:  ", active_crtc_cnt);

			drrs_status_per_crtc(m, dev, intel_crtc);
		}
	}
	drm_modeset_unlock_all(dev);

	if (!active_crtc_cnt)
		seq_puts(m, "No active crtc found\n");

	return 0;
}

struct pipe_crc_info {
	const char *name;
	struct drm_i915_private *dev_priv;
	enum pipe pipe;
};

static int i915_dp_mst_info(struct seq_file *m, void *unused)
{
	struct drm_i915_private *dev_priv = node_to_i915(m->private);
	struct drm_device *dev = &dev_priv->drm;
	struct intel_encoder *intel_encoder;
	struct intel_digital_port *intel_dig_port;
	struct drm_connector *connector;

	drm_modeset_lock_all(dev);
	drm_for_each_connector(connector, dev) {
		if (connector->connector_type != DRM_MODE_CONNECTOR_DisplayPort)
			continue;

		intel_encoder = intel_attached_encoder(connector);
		if (!intel_encoder || intel_encoder->type == INTEL_OUTPUT_DP_MST)
			continue;

		intel_dig_port = enc_to_dig_port(&intel_encoder->base);
		if (!intel_dig_port->dp.can_mst)
			continue;

		seq_printf(m, "MST Source Port %c\n",
			   port_name(intel_dig_port->port));
		drm_dp_mst_dump_topology(m, &intel_dig_port->dp.mst_mgr);
	}
	drm_modeset_unlock_all(dev);
	return 0;
}

static int i915_pipe_crc_open(struct inode *inode, struct file *filep)
{
	struct pipe_crc_info *info = inode->i_private;
	struct drm_i915_private *dev_priv = info->dev_priv;
	struct intel_pipe_crc *pipe_crc = &dev_priv->pipe_crc[info->pipe];

	if (info->pipe >= INTEL_INFO(dev_priv)->num_pipes)
		return -ENODEV;

	spin_lock_irq(&pipe_crc->lock);

	if (pipe_crc->opened) {
		spin_unlock_irq(&pipe_crc->lock);
		return -EBUSY; /* already open */
	}

	pipe_crc->opened = true;
	filep->private_data = inode->i_private;

	spin_unlock_irq(&pipe_crc->lock);

	return 0;
}

static int i915_pipe_crc_release(struct inode *inode, struct file *filep)
{
	struct pipe_crc_info *info = inode->i_private;
	struct drm_i915_private *dev_priv = info->dev_priv;
	struct intel_pipe_crc *pipe_crc = &dev_priv->pipe_crc[info->pipe];

	spin_lock_irq(&pipe_crc->lock);
	pipe_crc->opened = false;
	spin_unlock_irq(&pipe_crc->lock);

	return 0;
}

/* (6 fields, 8 chars each, space separated (5) + '\n') */
#define PIPE_CRC_LINE_LEN	(6 * 8 + 5 + 1)
/* account for \'0' */
#define PIPE_CRC_BUFFER_LEN	(PIPE_CRC_LINE_LEN + 1)

static int pipe_crc_data_count(struct intel_pipe_crc *pipe_crc)
{
	assert_spin_locked(&pipe_crc->lock);
	return CIRC_CNT(pipe_crc->head, pipe_crc->tail,
			INTEL_PIPE_CRC_ENTRIES_NR);
}

static ssize_t
i915_pipe_crc_read(struct file *filep, char __user *user_buf, size_t count,
		   loff_t *pos)
{
	struct pipe_crc_info *info = filep->private_data;
	struct drm_i915_private *dev_priv = info->dev_priv;
	struct intel_pipe_crc *pipe_crc = &dev_priv->pipe_crc[info->pipe];
	char buf[PIPE_CRC_BUFFER_LEN];
	int n_entries;
	ssize_t bytes_read;

	/*
	 * Don't allow user space to provide buffers not big enough to hold
	 * a line of data.
	 */
	if (count < PIPE_CRC_LINE_LEN)
		return -EINVAL;

	if (pipe_crc->source == INTEL_PIPE_CRC_SOURCE_NONE)
		return 0;

	/* nothing to read */
	spin_lock_irq(&pipe_crc->lock);
	while (pipe_crc_data_count(pipe_crc) == 0) {
		int ret;

		if (filep->f_flags & O_NONBLOCK) {
			spin_unlock_irq(&pipe_crc->lock);
			return -EAGAIN;
		}

		ret = wait_event_interruptible_lock_irq(pipe_crc->wq,
				pipe_crc_data_count(pipe_crc), pipe_crc->lock);
		if (ret) {
			spin_unlock_irq(&pipe_crc->lock);
			return ret;
		}
	}

	/* We now have one or more entries to read */
	n_entries = count / PIPE_CRC_LINE_LEN;

	bytes_read = 0;
	while (n_entries > 0) {
		struct intel_pipe_crc_entry *entry =
			&pipe_crc->entries[pipe_crc->tail];

		if (CIRC_CNT(pipe_crc->head, pipe_crc->tail,
			     INTEL_PIPE_CRC_ENTRIES_NR) < 1)
			break;

		BUILD_BUG_ON_NOT_POWER_OF_2(INTEL_PIPE_CRC_ENTRIES_NR);
		pipe_crc->tail = (pipe_crc->tail + 1) & (INTEL_PIPE_CRC_ENTRIES_NR - 1);

		bytes_read += snprintf(buf, PIPE_CRC_BUFFER_LEN,
				       "%8u %8x %8x %8x %8x %8x\n",
				       entry->frame, entry->crc[0],
				       entry->crc[1], entry->crc[2],
				       entry->crc[3], entry->crc[4]);

		spin_unlock_irq(&pipe_crc->lock);

		if (copy_to_user(user_buf, buf, PIPE_CRC_LINE_LEN))
			return -EFAULT;

		user_buf += PIPE_CRC_LINE_LEN;
		n_entries--;

		spin_lock_irq(&pipe_crc->lock);
	}

	spin_unlock_irq(&pipe_crc->lock);

	return bytes_read;
}

static const struct file_operations i915_pipe_crc_fops = {
	.owner = THIS_MODULE,
	.open = i915_pipe_crc_open,
	.read = i915_pipe_crc_read,
	.release = i915_pipe_crc_release,
};

static struct pipe_crc_info i915_pipe_crc_data[I915_MAX_PIPES] = {
	{
		.name = "i915_pipe_A_crc",
		.pipe = PIPE_A,
	},
	{
		.name = "i915_pipe_B_crc",
		.pipe = PIPE_B,
	},
	{
		.name = "i915_pipe_C_crc",
		.pipe = PIPE_C,
	},
};

static int i915_pipe_crc_create(struct dentry *root, struct drm_minor *minor,
				enum pipe pipe)
{
	struct drm_i915_private *dev_priv = to_i915(minor->dev);
	struct dentry *ent;
	struct pipe_crc_info *info = &i915_pipe_crc_data[pipe];

	info->dev_priv = dev_priv;
	ent = debugfs_create_file(info->name, S_IRUGO, root, info,
				  &i915_pipe_crc_fops);
	if (!ent)
		return -ENOMEM;

	return drm_add_fake_info_node(minor, ent, info);
}

static const char * const pipe_crc_sources[] = {
	"none",
	"plane1",
	"plane2",
	"pf",
	"pipe",
	"TV",
	"DP-B",
	"DP-C",
	"DP-D",
	"auto",
};

static const char *pipe_crc_source_name(enum intel_pipe_crc_source source)
{
	BUILD_BUG_ON(ARRAY_SIZE(pipe_crc_sources) != INTEL_PIPE_CRC_SOURCE_MAX);
	return pipe_crc_sources[source];
}

static int display_crc_ctl_show(struct seq_file *m, void *data)
{
	struct drm_i915_private *dev_priv = m->private;
	int i;

	for (i = 0; i < I915_MAX_PIPES; i++)
		seq_printf(m, "%c %s\n", pipe_name(i),
			   pipe_crc_source_name(dev_priv->pipe_crc[i].source));

	return 0;
}

static int display_crc_ctl_open(struct inode *inode, struct file *file)
{
	return single_open(file, display_crc_ctl_show, inode->i_private);
}

static int i8xx_pipe_crc_ctl_reg(enum intel_pipe_crc_source *source,
				 uint32_t *val)
{
	if (*source == INTEL_PIPE_CRC_SOURCE_AUTO)
		*source = INTEL_PIPE_CRC_SOURCE_PIPE;

	switch (*source) {
	case INTEL_PIPE_CRC_SOURCE_PIPE:
		*val = PIPE_CRC_ENABLE | PIPE_CRC_INCLUDE_BORDER_I8XX;
		break;
	case INTEL_PIPE_CRC_SOURCE_NONE:
		*val = 0;
		break;
	default:
		return -EINVAL;
	}

	return 0;
}

static int i9xx_pipe_crc_auto_source(struct drm_i915_private *dev_priv,
				     enum pipe pipe,
				     enum intel_pipe_crc_source *source)
{
	struct drm_device *dev = &dev_priv->drm;
	struct intel_encoder *encoder;
	struct intel_crtc *crtc;
	struct intel_digital_port *dig_port;
	int ret = 0;

	*source = INTEL_PIPE_CRC_SOURCE_PIPE;

	drm_modeset_lock_all(dev);
	for_each_intel_encoder(dev, encoder) {
		if (!encoder->base.crtc)
			continue;

		crtc = to_intel_crtc(encoder->base.crtc);

		if (crtc->pipe != pipe)
			continue;

		switch (encoder->type) {
		case INTEL_OUTPUT_TVOUT:
			*source = INTEL_PIPE_CRC_SOURCE_TV;
			break;
		case INTEL_OUTPUT_DP:
		case INTEL_OUTPUT_EDP:
			dig_port = enc_to_dig_port(&encoder->base);
			switch (dig_port->port) {
			case PORT_B:
				*source = INTEL_PIPE_CRC_SOURCE_DP_B;
				break;
			case PORT_C:
				*source = INTEL_PIPE_CRC_SOURCE_DP_C;
				break;
			case PORT_D:
				*source = INTEL_PIPE_CRC_SOURCE_DP_D;
				break;
			default:
				WARN(1, "nonexisting DP port %c\n",
				     port_name(dig_port->port));
				break;
			}
			break;
		default:
			break;
		}
	}
	drm_modeset_unlock_all(dev);

	return ret;
}

static int vlv_pipe_crc_ctl_reg(struct drm_i915_private *dev_priv,
				enum pipe pipe,
				enum intel_pipe_crc_source *source,
				uint32_t *val)
{
	bool need_stable_symbols = false;

	if (*source == INTEL_PIPE_CRC_SOURCE_AUTO) {
		int ret = i9xx_pipe_crc_auto_source(dev_priv, pipe, source);
		if (ret)
			return ret;
	}

	switch (*source) {
	case INTEL_PIPE_CRC_SOURCE_PIPE:
		*val = PIPE_CRC_ENABLE | PIPE_CRC_SOURCE_PIPE_VLV;
		break;
	case INTEL_PIPE_CRC_SOURCE_DP_B:
		*val = PIPE_CRC_ENABLE | PIPE_CRC_SOURCE_DP_B_VLV;
		need_stable_symbols = true;
		break;
	case INTEL_PIPE_CRC_SOURCE_DP_C:
		*val = PIPE_CRC_ENABLE | PIPE_CRC_SOURCE_DP_C_VLV;
		need_stable_symbols = true;
		break;
	case INTEL_PIPE_CRC_SOURCE_DP_D:
		if (!IS_CHERRYVIEW(dev_priv))
			return -EINVAL;
		*val = PIPE_CRC_ENABLE | PIPE_CRC_SOURCE_DP_D_VLV;
		need_stable_symbols = true;
		break;
	case INTEL_PIPE_CRC_SOURCE_NONE:
		*val = 0;
		break;
	default:
		return -EINVAL;
	}

	/*
	 * When the pipe CRC tap point is after the transcoders we need
	 * to tweak symbol-level features to produce a deterministic series of
	 * symbols for a given frame. We need to reset those features only once
	 * a frame (instead of every nth symbol):
	 *   - DC-balance: used to ensure a better clock recovery from the data
	 *     link (SDVO)
	 *   - DisplayPort scrambling: used for EMI reduction
	 */
	if (need_stable_symbols) {
		uint32_t tmp = I915_READ(PORT_DFT2_G4X);

		tmp |= DC_BALANCE_RESET_VLV;
		switch (pipe) {
		case PIPE_A:
			tmp |= PIPE_A_SCRAMBLE_RESET;
			break;
		case PIPE_B:
			tmp |= PIPE_B_SCRAMBLE_RESET;
			break;
		case PIPE_C:
			tmp |= PIPE_C_SCRAMBLE_RESET;
			break;
		default:
			return -EINVAL;
		}
		I915_WRITE(PORT_DFT2_G4X, tmp);
	}

	return 0;
}

static int i9xx_pipe_crc_ctl_reg(struct drm_i915_private *dev_priv,
				 enum pipe pipe,
				 enum intel_pipe_crc_source *source,
				 uint32_t *val)
{
	bool need_stable_symbols = false;

	if (*source == INTEL_PIPE_CRC_SOURCE_AUTO) {
		int ret = i9xx_pipe_crc_auto_source(dev_priv, pipe, source);
		if (ret)
			return ret;
	}

	switch (*source) {
	case INTEL_PIPE_CRC_SOURCE_PIPE:
		*val = PIPE_CRC_ENABLE | PIPE_CRC_SOURCE_PIPE_I9XX;
		break;
	case INTEL_PIPE_CRC_SOURCE_TV:
		if (!SUPPORTS_TV(dev_priv))
			return -EINVAL;
		*val = PIPE_CRC_ENABLE | PIPE_CRC_SOURCE_TV_PRE;
		break;
	case INTEL_PIPE_CRC_SOURCE_DP_B:
		if (!IS_G4X(dev_priv))
			return -EINVAL;
		*val = PIPE_CRC_ENABLE | PIPE_CRC_SOURCE_DP_B_G4X;
		need_stable_symbols = true;
		break;
	case INTEL_PIPE_CRC_SOURCE_DP_C:
		if (!IS_G4X(dev_priv))
			return -EINVAL;
		*val = PIPE_CRC_ENABLE | PIPE_CRC_SOURCE_DP_C_G4X;
		need_stable_symbols = true;
		break;
	case INTEL_PIPE_CRC_SOURCE_DP_D:
		if (!IS_G4X(dev_priv))
			return -EINVAL;
		*val = PIPE_CRC_ENABLE | PIPE_CRC_SOURCE_DP_D_G4X;
		need_stable_symbols = true;
		break;
	case INTEL_PIPE_CRC_SOURCE_NONE:
		*val = 0;
		break;
	default:
		return -EINVAL;
	}

	/*
	 * When the pipe CRC tap point is after the transcoders we need
	 * to tweak symbol-level features to produce a deterministic series of
	 * symbols for a given frame. We need to reset those features only once
	 * a frame (instead of every nth symbol):
	 *   - DC-balance: used to ensure a better clock recovery from the data
	 *     link (SDVO)
	 *   - DisplayPort scrambling: used for EMI reduction
	 */
	if (need_stable_symbols) {
		uint32_t tmp = I915_READ(PORT_DFT2_G4X);

		WARN_ON(!IS_G4X(dev_priv));

		I915_WRITE(PORT_DFT_I9XX,
			   I915_READ(PORT_DFT_I9XX) | DC_BALANCE_RESET);

		if (pipe == PIPE_A)
			tmp |= PIPE_A_SCRAMBLE_RESET;
		else
			tmp |= PIPE_B_SCRAMBLE_RESET;

		I915_WRITE(PORT_DFT2_G4X, tmp);
	}

	return 0;
}

static void vlv_undo_pipe_scramble_reset(struct drm_i915_private *dev_priv,
					 enum pipe pipe)
{
	uint32_t tmp = I915_READ(PORT_DFT2_G4X);

	switch (pipe) {
	case PIPE_A:
		tmp &= ~PIPE_A_SCRAMBLE_RESET;
		break;
	case PIPE_B:
		tmp &= ~PIPE_B_SCRAMBLE_RESET;
		break;
	case PIPE_C:
		tmp &= ~PIPE_C_SCRAMBLE_RESET;
		break;
	default:
		return;
	}
	if (!(tmp & PIPE_SCRAMBLE_RESET_MASK))
		tmp &= ~DC_BALANCE_RESET_VLV;
	I915_WRITE(PORT_DFT2_G4X, tmp);

}

static void g4x_undo_pipe_scramble_reset(struct drm_i915_private *dev_priv,
					 enum pipe pipe)
{
	uint32_t tmp = I915_READ(PORT_DFT2_G4X);

	if (pipe == PIPE_A)
		tmp &= ~PIPE_A_SCRAMBLE_RESET;
	else
		tmp &= ~PIPE_B_SCRAMBLE_RESET;
	I915_WRITE(PORT_DFT2_G4X, tmp);

	if (!(tmp & PIPE_SCRAMBLE_RESET_MASK)) {
		I915_WRITE(PORT_DFT_I9XX,
			   I915_READ(PORT_DFT_I9XX) & ~DC_BALANCE_RESET);
	}
}

static int ilk_pipe_crc_ctl_reg(enum intel_pipe_crc_source *source,
				uint32_t *val)
{
	if (*source == INTEL_PIPE_CRC_SOURCE_AUTO)
		*source = INTEL_PIPE_CRC_SOURCE_PIPE;

	switch (*source) {
	case INTEL_PIPE_CRC_SOURCE_PLANE1:
		*val = PIPE_CRC_ENABLE | PIPE_CRC_SOURCE_PRIMARY_ILK;
		break;
	case INTEL_PIPE_CRC_SOURCE_PLANE2:
		*val = PIPE_CRC_ENABLE | PIPE_CRC_SOURCE_SPRITE_ILK;
		break;
	case INTEL_PIPE_CRC_SOURCE_PIPE:
		*val = PIPE_CRC_ENABLE | PIPE_CRC_SOURCE_PIPE_ILK;
		break;
	case INTEL_PIPE_CRC_SOURCE_NONE:
		*val = 0;
		break;
	default:
		return -EINVAL;
	}

	return 0;
}

static void hsw_trans_edp_pipe_A_crc_wa(struct drm_i915_private *dev_priv,
					bool enable)
{
	struct drm_device *dev = &dev_priv->drm;
	struct intel_crtc *crtc =
		to_intel_crtc(dev_priv->pipe_to_crtc_mapping[PIPE_A]);
	struct intel_crtc_state *pipe_config;
	struct drm_atomic_state *state;
	int ret = 0;

	drm_modeset_lock_all(dev);
	state = drm_atomic_state_alloc(dev);
	if (!state) {
		ret = -ENOMEM;
		goto out;
	}

	state->acquire_ctx = drm_modeset_legacy_acquire_ctx(&crtc->base);
	pipe_config = intel_atomic_get_crtc_state(state, crtc);
	if (IS_ERR(pipe_config)) {
		ret = PTR_ERR(pipe_config);
		goto out;
	}

	pipe_config->pch_pfit.force_thru = enable;
	if (pipe_config->cpu_transcoder == TRANSCODER_EDP &&
	    pipe_config->pch_pfit.enabled != enable)
		pipe_config->base.connectors_changed = true;

	ret = drm_atomic_commit(state);
out:
	drm_modeset_unlock_all(dev);
	WARN(ret, "Toggling workaround to %i returns %i\n", enable, ret);
	if (ret)
		drm_atomic_state_free(state);
}

static int ivb_pipe_crc_ctl_reg(struct drm_i915_private *dev_priv,
				enum pipe pipe,
				enum intel_pipe_crc_source *source,
				uint32_t *val)
{
	if (*source == INTEL_PIPE_CRC_SOURCE_AUTO)
		*source = INTEL_PIPE_CRC_SOURCE_PF;

	switch (*source) {
	case INTEL_PIPE_CRC_SOURCE_PLANE1:
		*val = PIPE_CRC_ENABLE | PIPE_CRC_SOURCE_PRIMARY_IVB;
		break;
	case INTEL_PIPE_CRC_SOURCE_PLANE2:
		*val = PIPE_CRC_ENABLE | PIPE_CRC_SOURCE_SPRITE_IVB;
		break;
	case INTEL_PIPE_CRC_SOURCE_PF:
		if (IS_HASWELL(dev_priv) && pipe == PIPE_A)
			hsw_trans_edp_pipe_A_crc_wa(dev_priv, true);

		*val = PIPE_CRC_ENABLE | PIPE_CRC_SOURCE_PF_IVB;
		break;
	case INTEL_PIPE_CRC_SOURCE_NONE:
		*val = 0;
		break;
	default:
		return -EINVAL;
	}

	return 0;
}

static int pipe_crc_set_source(struct drm_i915_private *dev_priv,
			       enum pipe pipe,
			       enum intel_pipe_crc_source source)
{
	struct drm_device *dev = &dev_priv->drm;
	struct intel_pipe_crc *pipe_crc = &dev_priv->pipe_crc[pipe];
	struct intel_crtc *crtc =
			to_intel_crtc(intel_get_crtc_for_pipe(dev, pipe));
	enum intel_display_power_domain power_domain;
	u32 val = 0; /* shut up gcc */
	int ret;

	if (pipe_crc->source == source)
		return 0;

	/* forbid changing the source without going back to 'none' */
	if (pipe_crc->source && source)
		return -EINVAL;

	power_domain = POWER_DOMAIN_PIPE(pipe);
	if (!intel_display_power_get_if_enabled(dev_priv, power_domain)) {
		DRM_DEBUG_KMS("Trying to capture CRC while pipe is off\n");
		return -EIO;
	}

	if (IS_GEN2(dev_priv))
		ret = i8xx_pipe_crc_ctl_reg(&source, &val);
	else if (INTEL_GEN(dev_priv) < 5)
		ret = i9xx_pipe_crc_ctl_reg(dev_priv, pipe, &source, &val);
	else if (IS_VALLEYVIEW(dev_priv) || IS_CHERRYVIEW(dev_priv))
		ret = vlv_pipe_crc_ctl_reg(dev_priv, pipe, &source, &val);
	else if (IS_GEN5(dev_priv) || IS_GEN6(dev_priv))
		ret = ilk_pipe_crc_ctl_reg(&source, &val);
	else
		ret = ivb_pipe_crc_ctl_reg(dev_priv, pipe, &source, &val);

	if (ret != 0)
		goto out;

	/* none -> real source transition */
	if (source) {
		struct intel_pipe_crc_entry *entries;

		DRM_DEBUG_DRIVER("collecting CRCs for pipe %c, %s\n",
				 pipe_name(pipe), pipe_crc_source_name(source));

		entries = kcalloc(INTEL_PIPE_CRC_ENTRIES_NR,
				  sizeof(pipe_crc->entries[0]),
				  GFP_KERNEL);
		if (!entries) {
			ret = -ENOMEM;
			goto out;
		}

		/*
		 * When IPS gets enabled, the pipe CRC changes. Since IPS gets
		 * enabled and disabled dynamically based on package C states,
		 * user space can't make reliable use of the CRCs, so let's just
		 * completely disable it.
		 */
		hsw_disable_ips(crtc);

		spin_lock_irq(&pipe_crc->lock);
		kfree(pipe_crc->entries);
		pipe_crc->entries = entries;
		pipe_crc->head = 0;
		pipe_crc->tail = 0;
		spin_unlock_irq(&pipe_crc->lock);
	}

	pipe_crc->source = source;

	I915_WRITE(PIPE_CRC_CTL(pipe), val);
	POSTING_READ(PIPE_CRC_CTL(pipe));

	/* real source -> none transition */
	if (source == INTEL_PIPE_CRC_SOURCE_NONE) {
		struct intel_pipe_crc_entry *entries;
		struct intel_crtc *crtc =
			to_intel_crtc(dev_priv->pipe_to_crtc_mapping[pipe]);

		DRM_DEBUG_DRIVER("stopping CRCs for pipe %c\n",
				 pipe_name(pipe));

		drm_modeset_lock(&crtc->base.mutex, NULL);
		if (crtc->base.state->active)
			intel_wait_for_vblank(dev, pipe);
		drm_modeset_unlock(&crtc->base.mutex);

		spin_lock_irq(&pipe_crc->lock);
		entries = pipe_crc->entries;
		pipe_crc->entries = NULL;
		pipe_crc->head = 0;
		pipe_crc->tail = 0;
		spin_unlock_irq(&pipe_crc->lock);

		kfree(entries);

		if (IS_G4X(dev_priv))
			g4x_undo_pipe_scramble_reset(dev_priv, pipe);
		else if (IS_VALLEYVIEW(dev_priv) || IS_CHERRYVIEW(dev_priv))
			vlv_undo_pipe_scramble_reset(dev_priv, pipe);
		else if (IS_HASWELL(dev_priv) && pipe == PIPE_A)
			hsw_trans_edp_pipe_A_crc_wa(dev_priv, false);

		hsw_enable_ips(crtc);
	}

	ret = 0;

out:
	intel_display_power_put(dev_priv, power_domain);

	return ret;
}

/*
 * Parse pipe CRC command strings:
 *   command: wsp* object wsp+ name wsp+ source wsp*
 *   object: 'pipe'
 *   name: (A | B | C)
 *   source: (none | plane1 | plane2 | pf)
 *   wsp: (#0x20 | #0x9 | #0xA)+
 *
 * eg.:
 *  "pipe A plane1"  ->  Start CRC computations on plane1 of pipe A
 *  "pipe A none"    ->  Stop CRC
 */
static int display_crc_ctl_tokenize(char *buf, char *words[], int max_words)
{
	int n_words = 0;

	while (*buf) {
		char *end;

		/* skip leading white space */
		buf = skip_spaces(buf);
		if (!*buf)
			break;	/* end of buffer */

		/* find end of word */
		for (end = buf; *end && !isspace(*end); end++)
			;

		if (n_words == max_words) {
			DRM_DEBUG_DRIVER("too many words, allowed <= %d\n",
					 max_words);
			return -EINVAL;	/* ran out of words[] before bytes */
		}

		if (*end)
			*end++ = '\0';
		words[n_words++] = buf;
		buf = end;
	}

	return n_words;
}

enum intel_pipe_crc_object {
	PIPE_CRC_OBJECT_PIPE,
};

static const char * const pipe_crc_objects[] = {
	"pipe",
};

static int
display_crc_ctl_parse_object(const char *buf, enum intel_pipe_crc_object *o)
{
	int i;

	for (i = 0; i < ARRAY_SIZE(pipe_crc_objects); i++)
		if (!strcmp(buf, pipe_crc_objects[i])) {
			*o = i;
			return 0;
		    }

	return -EINVAL;
}

static int display_crc_ctl_parse_pipe(const char *buf, enum pipe *pipe)
{
	const char name = buf[0];

	if (name < 'A' || name >= pipe_name(I915_MAX_PIPES))
		return -EINVAL;

	*pipe = name - 'A';

	return 0;
}

static int
display_crc_ctl_parse_source(const char *buf, enum intel_pipe_crc_source *s)
{
	int i;

	for (i = 0; i < ARRAY_SIZE(pipe_crc_sources); i++)
		if (!strcmp(buf, pipe_crc_sources[i])) {
			*s = i;
			return 0;
		    }

	return -EINVAL;
}

static int display_crc_ctl_parse(struct drm_i915_private *dev_priv,
				 char *buf, size_t len)
{
#define N_WORDS 3
	int n_words;
	char *words[N_WORDS];
	enum pipe pipe;
	enum intel_pipe_crc_object object;
	enum intel_pipe_crc_source source;

	n_words = display_crc_ctl_tokenize(buf, words, N_WORDS);
	if (n_words != N_WORDS) {
		DRM_DEBUG_DRIVER("tokenize failed, a command is %d words\n",
				 N_WORDS);
		return -EINVAL;
	}

	if (display_crc_ctl_parse_object(words[0], &object) < 0) {
		DRM_DEBUG_DRIVER("unknown object %s\n", words[0]);
		return -EINVAL;
	}

	if (display_crc_ctl_parse_pipe(words[1], &pipe) < 0) {
		DRM_DEBUG_DRIVER("unknown pipe %s\n", words[1]);
		return -EINVAL;
	}

	if (display_crc_ctl_parse_source(words[2], &source) < 0) {
		DRM_DEBUG_DRIVER("unknown source %s\n", words[2]);
		return -EINVAL;
	}

	return pipe_crc_set_source(dev_priv, pipe, source);
}

static ssize_t display_crc_ctl_write(struct file *file, const char __user *ubuf,
				     size_t len, loff_t *offp)
{
	struct seq_file *m = file->private_data;
	struct drm_i915_private *dev_priv = m->private;
	char *tmpbuf;
	int ret;

	if (len == 0)
		return 0;

	if (len > PAGE_SIZE - 1) {
		DRM_DEBUG_DRIVER("expected <%lu bytes into pipe crc control\n",
				 PAGE_SIZE);
		return -E2BIG;
	}

	tmpbuf = kmalloc(len + 1, GFP_KERNEL);
	if (!tmpbuf)
		return -ENOMEM;

	if (copy_from_user(tmpbuf, ubuf, len)) {
		ret = -EFAULT;
		goto out;
	}
	tmpbuf[len] = '\0';

	ret = display_crc_ctl_parse(dev_priv, tmpbuf, len);

out:
	kfree(tmpbuf);
	if (ret < 0)
		return ret;

	*offp += len;
	return len;
}

static const struct file_operations i915_display_crc_ctl_fops = {
	.owner = THIS_MODULE,
	.open = display_crc_ctl_open,
	.read = seq_read,
	.llseek = seq_lseek,
	.release = single_release,
	.write = display_crc_ctl_write
};

static ssize_t i915_displayport_test_active_write(struct file *file,
						  const char __user *ubuf,
						  size_t len, loff_t *offp)
{
	char *input_buffer;
	int status = 0;
	struct drm_device *dev;
	struct drm_connector *connector;
	struct list_head *connector_list;
	struct intel_dp *intel_dp;
	int val = 0;

	dev = ((struct seq_file *)file->private_data)->private;

	connector_list = &dev->mode_config.connector_list;

	if (len == 0)
		return 0;

	input_buffer = kmalloc(len + 1, GFP_KERNEL);
	if (!input_buffer)
		return -ENOMEM;

	if (copy_from_user(input_buffer, ubuf, len)) {
		status = -EFAULT;
		goto out;
	}

	input_buffer[len] = '\0';
	DRM_DEBUG_DRIVER("Copied %d bytes from user\n", (unsigned int)len);

	list_for_each_entry(connector, connector_list, head) {
		if (connector->connector_type !=
		    DRM_MODE_CONNECTOR_DisplayPort)
			continue;

		if (connector->status == connector_status_connected &&
		    connector->encoder != NULL) {
			intel_dp = enc_to_intel_dp(connector->encoder);
			status = kstrtoint(input_buffer, 10, &val);
			if (status < 0)
				goto out;
			DRM_DEBUG_DRIVER("Got %d for test active\n", val);
			/* To prevent erroneous activation of the compliance
			 * testing code, only accept an actual value of 1 here
			 */
			if (val == 1)
				intel_dp->compliance_test_active = 1;
			else
				intel_dp->compliance_test_active = 0;
		}
	}
out:
	kfree(input_buffer);
	if (status < 0)
		return status;

	*offp += len;
	return len;
}

static int i915_displayport_test_active_show(struct seq_file *m, void *data)
{
	struct drm_device *dev = m->private;
	struct drm_connector *connector;
	struct list_head *connector_list = &dev->mode_config.connector_list;
	struct intel_dp *intel_dp;

	list_for_each_entry(connector, connector_list, head) {
		if (connector->connector_type !=
		    DRM_MODE_CONNECTOR_DisplayPort)
			continue;

		if (connector->status == connector_status_connected &&
		    connector->encoder != NULL) {
			intel_dp = enc_to_intel_dp(connector->encoder);
			if (intel_dp->compliance_test_active)
				seq_puts(m, "1");
			else
				seq_puts(m, "0");
		} else
			seq_puts(m, "0");
	}

	return 0;
}

static int i915_displayport_test_active_open(struct inode *inode,
					     struct file *file)
{
	struct drm_i915_private *dev_priv = inode->i_private;

	return single_open(file, i915_displayport_test_active_show,
			   &dev_priv->drm);
}

static const struct file_operations i915_displayport_test_active_fops = {
	.owner = THIS_MODULE,
	.open = i915_displayport_test_active_open,
	.read = seq_read,
	.llseek = seq_lseek,
	.release = single_release,
	.write = i915_displayport_test_active_write
};

static int i915_displayport_test_data_show(struct seq_file *m, void *data)
{
	struct drm_device *dev = m->private;
	struct drm_connector *connector;
	struct list_head *connector_list = &dev->mode_config.connector_list;
	struct intel_dp *intel_dp;

	list_for_each_entry(connector, connector_list, head) {
		if (connector->connector_type !=
		    DRM_MODE_CONNECTOR_DisplayPort)
			continue;

		if (connector->status == connector_status_connected &&
		    connector->encoder != NULL) {
			intel_dp = enc_to_intel_dp(connector->encoder);
			seq_printf(m, "%lx", intel_dp->compliance_test_data);
		} else
			seq_puts(m, "0");
	}

	return 0;
}
static int i915_displayport_test_data_open(struct inode *inode,
					   struct file *file)
{
	struct drm_i915_private *dev_priv = inode->i_private;

	return single_open(file, i915_displayport_test_data_show,
			   &dev_priv->drm);
}

static const struct file_operations i915_displayport_test_data_fops = {
	.owner = THIS_MODULE,
	.open = i915_displayport_test_data_open,
	.read = seq_read,
	.llseek = seq_lseek,
	.release = single_release
};

static int i915_displayport_test_type_show(struct seq_file *m, void *data)
{
	struct drm_device *dev = m->private;
	struct drm_connector *connector;
	struct list_head *connector_list = &dev->mode_config.connector_list;
	struct intel_dp *intel_dp;

	list_for_each_entry(connector, connector_list, head) {
		if (connector->connector_type !=
		    DRM_MODE_CONNECTOR_DisplayPort)
			continue;

		if (connector->status == connector_status_connected &&
		    connector->encoder != NULL) {
			intel_dp = enc_to_intel_dp(connector->encoder);
			seq_printf(m, "%02lx", intel_dp->compliance_test_type);
		} else
			seq_puts(m, "0");
	}

	return 0;
}

static int i915_displayport_test_type_open(struct inode *inode,
				       struct file *file)
{
	struct drm_i915_private *dev_priv = inode->i_private;

	return single_open(file, i915_displayport_test_type_show,
			   &dev_priv->drm);
}

static const struct file_operations i915_displayport_test_type_fops = {
	.owner = THIS_MODULE,
	.open = i915_displayport_test_type_open,
	.read = seq_read,
	.llseek = seq_lseek,
	.release = single_release
};

static void wm_latency_show(struct seq_file *m, const uint16_t wm[8])
{
	struct drm_i915_private *dev_priv = m->private;
	struct drm_device *dev = &dev_priv->drm;
	int level;
	int num_levels;

	if (IS_CHERRYVIEW(dev_priv))
		num_levels = 3;
	else if (IS_VALLEYVIEW(dev_priv))
		num_levels = 1;
	else
		num_levels = ilk_wm_max_level(dev) + 1;

	drm_modeset_lock_all(dev);

	for (level = 0; level < num_levels; level++) {
		unsigned int latency = wm[level];

		/*
		 * - WM1+ latency values in 0.5us units
		 * - latencies are in us on gen9/vlv/chv
		 */
		if (INTEL_GEN(dev_priv) >= 9 || IS_VALLEYVIEW(dev_priv) ||
		    IS_CHERRYVIEW(dev_priv))
			latency *= 10;
		else if (level > 0)
			latency *= 5;

		seq_printf(m, "WM%d %u (%u.%u usec)\n",
			   level, wm[level], latency / 10, latency % 10);
	}

	drm_modeset_unlock_all(dev);
}

static int pri_wm_latency_show(struct seq_file *m, void *data)
{
	struct drm_i915_private *dev_priv = m->private;
	const uint16_t *latencies;

	if (INTEL_GEN(dev_priv) >= 9)
		latencies = dev_priv->wm.skl_latency;
	else
		latencies = dev_priv->wm.pri_latency;

	wm_latency_show(m, latencies);

	return 0;
}

static int spr_wm_latency_show(struct seq_file *m, void *data)
{
	struct drm_i915_private *dev_priv = m->private;
	const uint16_t *latencies;

	if (INTEL_GEN(dev_priv) >= 9)
		latencies = dev_priv->wm.skl_latency;
	else
		latencies = dev_priv->wm.spr_latency;

	wm_latency_show(m, latencies);

	return 0;
}

static int cur_wm_latency_show(struct seq_file *m, void *data)
{
	struct drm_i915_private *dev_priv = m->private;
	const uint16_t *latencies;

	if (INTEL_GEN(dev_priv) >= 9)
		latencies = dev_priv->wm.skl_latency;
	else
		latencies = dev_priv->wm.cur_latency;

	wm_latency_show(m, latencies);

	return 0;
}

static int pri_wm_latency_open(struct inode *inode, struct file *file)
{
	struct drm_i915_private *dev_priv = inode->i_private;

	if (INTEL_GEN(dev_priv) < 5)
		return -ENODEV;

	return single_open(file, pri_wm_latency_show, dev_priv);
}

static int spr_wm_latency_open(struct inode *inode, struct file *file)
{
	struct drm_i915_private *dev_priv = inode->i_private;

	if (HAS_GMCH_DISPLAY(dev_priv))
		return -ENODEV;

	return single_open(file, spr_wm_latency_show, dev_priv);
}

static int cur_wm_latency_open(struct inode *inode, struct file *file)
{
	struct drm_i915_private *dev_priv = inode->i_private;

	if (HAS_GMCH_DISPLAY(dev_priv))
		return -ENODEV;

	return single_open(file, cur_wm_latency_show, dev_priv);
}

static ssize_t wm_latency_write(struct file *file, const char __user *ubuf,
				size_t len, loff_t *offp, uint16_t wm[8])
{
	struct seq_file *m = file->private_data;
	struct drm_i915_private *dev_priv = m->private;
	struct drm_device *dev = &dev_priv->drm;
	uint16_t new[8] = { 0 };
	int num_levels;
	int level;
	int ret;
	char tmp[32];

	if (IS_CHERRYVIEW(dev_priv))
		num_levels = 3;
	else if (IS_VALLEYVIEW(dev_priv))
		num_levels = 1;
	else
		num_levels = ilk_wm_max_level(dev) + 1;

	if (len >= sizeof(tmp))
		return -EINVAL;

	if (copy_from_user(tmp, ubuf, len))
		return -EFAULT;

	tmp[len] = '\0';

	ret = sscanf(tmp, "%hu %hu %hu %hu %hu %hu %hu %hu",
		     &new[0], &new[1], &new[2], &new[3],
		     &new[4], &new[5], &new[6], &new[7]);
	if (ret != num_levels)
		return -EINVAL;

	drm_modeset_lock_all(dev);

	for (level = 0; level < num_levels; level++)
		wm[level] = new[level];

	drm_modeset_unlock_all(dev);

	return len;
}


static ssize_t pri_wm_latency_write(struct file *file, const char __user *ubuf,
				    size_t len, loff_t *offp)
{
	struct seq_file *m = file->private_data;
	struct drm_i915_private *dev_priv = m->private;
	uint16_t *latencies;

	if (INTEL_GEN(dev_priv) >= 9)
		latencies = dev_priv->wm.skl_latency;
	else
		latencies = dev_priv->wm.pri_latency;

	return wm_latency_write(file, ubuf, len, offp, latencies);
}

static ssize_t spr_wm_latency_write(struct file *file, const char __user *ubuf,
				    size_t len, loff_t *offp)
{
	struct seq_file *m = file->private_data;
	struct drm_i915_private *dev_priv = m->private;
	uint16_t *latencies;

	if (INTEL_GEN(dev_priv) >= 9)
		latencies = dev_priv->wm.skl_latency;
	else
		latencies = dev_priv->wm.spr_latency;

	return wm_latency_write(file, ubuf, len, offp, latencies);
}

static ssize_t cur_wm_latency_write(struct file *file, const char __user *ubuf,
				    size_t len, loff_t *offp)
{
	struct seq_file *m = file->private_data;
	struct drm_i915_private *dev_priv = m->private;
	uint16_t *latencies;

	if (INTEL_GEN(dev_priv) >= 9)
		latencies = dev_priv->wm.skl_latency;
	else
		latencies = dev_priv->wm.cur_latency;

	return wm_latency_write(file, ubuf, len, offp, latencies);
}

static const struct file_operations i915_pri_wm_latency_fops = {
	.owner = THIS_MODULE,
	.open = pri_wm_latency_open,
	.read = seq_read,
	.llseek = seq_lseek,
	.release = single_release,
	.write = pri_wm_latency_write
};

static const struct file_operations i915_spr_wm_latency_fops = {
	.owner = THIS_MODULE,
	.open = spr_wm_latency_open,
	.read = seq_read,
	.llseek = seq_lseek,
	.release = single_release,
	.write = spr_wm_latency_write
};

static const struct file_operations i915_cur_wm_latency_fops = {
	.owner = THIS_MODULE,
	.open = cur_wm_latency_open,
	.read = seq_read,
	.llseek = seq_lseek,
	.release = single_release,
	.write = cur_wm_latency_write
};

static int
i915_wedged_get(void *data, u64 *val)
{
	struct drm_i915_private *dev_priv = data;

	*val = i915_terminally_wedged(&dev_priv->gpu_error);

	return 0;
}

static int
i915_wedged_set(void *data, u64 val)
{
	struct drm_i915_private *dev_priv = data;

	/*
	 * There is no safeguard against this debugfs entry colliding
	 * with the hangcheck calling same i915_handle_error() in
	 * parallel, causing an explosion. For now we assume that the
	 * test harness is responsible enough not to inject gpu hangs
	 * while it is writing to 'i915_wedged'
	 */

	if (i915_reset_in_progress(&dev_priv->gpu_error))
		return -EAGAIN;

	intel_runtime_pm_get(dev_priv);

	i915_handle_error(dev_priv, val,
			  "Manually setting wedged to %llu", val);

	intel_runtime_pm_put(dev_priv);

	return 0;
}

DEFINE_SIMPLE_ATTRIBUTE(i915_wedged_fops,
			i915_wedged_get, i915_wedged_set,
			"%llu\n");

static int
i915_ring_missed_irq_get(void *data, u64 *val)
{
	struct drm_i915_private *dev_priv = data;

	*val = dev_priv->gpu_error.missed_irq_rings;
	return 0;
}

static int
i915_ring_missed_irq_set(void *data, u64 val)
{
	struct drm_i915_private *dev_priv = data;
	struct drm_device *dev = &dev_priv->drm;
	int ret;

	/* Lock against concurrent debugfs callers */
	ret = mutex_lock_interruptible(&dev->struct_mutex);
	if (ret)
		return ret;
	dev_priv->gpu_error.missed_irq_rings = val;
	mutex_unlock(&dev->struct_mutex);

	return 0;
}

DEFINE_SIMPLE_ATTRIBUTE(i915_ring_missed_irq_fops,
			i915_ring_missed_irq_get, i915_ring_missed_irq_set,
			"0x%08llx\n");

static int
i915_ring_test_irq_get(void *data, u64 *val)
{
	struct drm_i915_private *dev_priv = data;

	*val = dev_priv->gpu_error.test_irq_rings;

	return 0;
}

static int
i915_ring_test_irq_set(void *data, u64 val)
{
	struct drm_i915_private *dev_priv = data;

	val &= INTEL_INFO(dev_priv)->ring_mask;
	DRM_DEBUG_DRIVER("Masking interrupts on rings 0x%08llx\n", val);
	dev_priv->gpu_error.test_irq_rings = val;

	return 0;
}

DEFINE_SIMPLE_ATTRIBUTE(i915_ring_test_irq_fops,
			i915_ring_test_irq_get, i915_ring_test_irq_set,
			"0x%08llx\n");

#define DROP_UNBOUND 0x1
#define DROP_BOUND 0x2
#define DROP_RETIRE 0x4
#define DROP_ACTIVE 0x8
#define DROP_ALL (DROP_UNBOUND | \
		  DROP_BOUND | \
		  DROP_RETIRE | \
		  DROP_ACTIVE)
static int
i915_drop_caches_get(void *data, u64 *val)
{
	*val = DROP_ALL;

	return 0;
}

static int
i915_drop_caches_set(void *data, u64 val)
{
	struct drm_i915_private *dev_priv = data;
	struct drm_device *dev = &dev_priv->drm;
	int ret;

	DRM_DEBUG("Dropping caches: 0x%08llx\n", val);

	/* No need to check and wait for gpu resets, only libdrm auto-restarts
	 * on ioctls on -EAGAIN. */
	ret = mutex_lock_interruptible(&dev->struct_mutex);
	if (ret)
		return ret;

	if (val & DROP_ACTIVE) {
		ret = i915_gem_wait_for_idle(dev_priv,
					     I915_WAIT_INTERRUPTIBLE |
					     I915_WAIT_LOCKED);
		if (ret)
			goto unlock;
	}

	if (val & (DROP_RETIRE | DROP_ACTIVE))
		i915_gem_retire_requests(dev_priv);

	if (val & DROP_BOUND)
		i915_gem_shrink(dev_priv, LONG_MAX, I915_SHRINK_BOUND);

	if (val & DROP_UNBOUND)
		i915_gem_shrink(dev_priv, LONG_MAX, I915_SHRINK_UNBOUND);

unlock:
	mutex_unlock(&dev->struct_mutex);

	return ret;
}

DEFINE_SIMPLE_ATTRIBUTE(i915_drop_caches_fops,
			i915_drop_caches_get, i915_drop_caches_set,
			"0x%08llx\n");

static int
i915_max_freq_get(void *data, u64 *val)
{
	struct drm_i915_private *dev_priv = data;

	if (INTEL_GEN(dev_priv) < 6)
		return -ENODEV;

	*val = intel_gpu_freq(dev_priv, dev_priv->rps.max_freq_softlimit);
	return 0;
}

static int
i915_max_freq_set(void *data, u64 val)
{
	struct drm_i915_private *dev_priv = data;
	u32 hw_max, hw_min;
	int ret;

	if (INTEL_GEN(dev_priv) < 6)
		return -ENODEV;

	DRM_DEBUG_DRIVER("Manually setting max freq to %llu\n", val);

	ret = mutex_lock_interruptible(&dev_priv->rps.hw_lock);
	if (ret)
		return ret;

	/*
	 * Turbo will still be enabled, but won't go above the set value.
	 */
	val = intel_freq_opcode(dev_priv, val);

	hw_max = dev_priv->rps.max_freq;
	hw_min = dev_priv->rps.min_freq;

	if (val < hw_min || val > hw_max || val < dev_priv->rps.min_freq_softlimit) {
		mutex_unlock(&dev_priv->rps.hw_lock);
		return -EINVAL;
	}

	dev_priv->rps.max_freq_softlimit = val;

	intel_set_rps(dev_priv, val);

	mutex_unlock(&dev_priv->rps.hw_lock);

	return 0;
}

DEFINE_SIMPLE_ATTRIBUTE(i915_max_freq_fops,
			i915_max_freq_get, i915_max_freq_set,
			"%llu\n");

static int
i915_min_freq_get(void *data, u64 *val)
{
	struct drm_i915_private *dev_priv = data;

	if (INTEL_GEN(dev_priv) < 6)
		return -ENODEV;

	*val = intel_gpu_freq(dev_priv, dev_priv->rps.min_freq_softlimit);
	return 0;
}

static int
i915_min_freq_set(void *data, u64 val)
{
	struct drm_i915_private *dev_priv = data;
	u32 hw_max, hw_min;
	int ret;

	if (INTEL_GEN(dev_priv) < 6)
		return -ENODEV;

	DRM_DEBUG_DRIVER("Manually setting min freq to %llu\n", val);

	ret = mutex_lock_interruptible(&dev_priv->rps.hw_lock);
	if (ret)
		return ret;

	/*
	 * Turbo will still be enabled, but won't go below the set value.
	 */
	val = intel_freq_opcode(dev_priv, val);

	hw_max = dev_priv->rps.max_freq;
	hw_min = dev_priv->rps.min_freq;

	if (val < hw_min ||
	    val > hw_max || val > dev_priv->rps.max_freq_softlimit) {
		mutex_unlock(&dev_priv->rps.hw_lock);
		return -EINVAL;
	}

	dev_priv->rps.min_freq_softlimit = val;

	intel_set_rps(dev_priv, val);

	mutex_unlock(&dev_priv->rps.hw_lock);

	return 0;
}

DEFINE_SIMPLE_ATTRIBUTE(i915_min_freq_fops,
			i915_min_freq_get, i915_min_freq_set,
			"%llu\n");

static int
i915_cache_sharing_get(void *data, u64 *val)
{
	struct drm_i915_private *dev_priv = data;
	struct drm_device *dev = &dev_priv->drm;
	u32 snpcr;
	int ret;

	if (!(IS_GEN6(dev_priv) || IS_GEN7(dev_priv)))
		return -ENODEV;

	ret = mutex_lock_interruptible(&dev->struct_mutex);
	if (ret)
		return ret;
	intel_runtime_pm_get(dev_priv);

	snpcr = I915_READ(GEN6_MBCUNIT_SNPCR);

	intel_runtime_pm_put(dev_priv);
	mutex_unlock(&dev->struct_mutex);

	*val = (snpcr & GEN6_MBC_SNPCR_MASK) >> GEN6_MBC_SNPCR_SHIFT;

	return 0;
}

static int
i915_cache_sharing_set(void *data, u64 val)
{
	struct drm_i915_private *dev_priv = data;
	u32 snpcr;

	if (!(IS_GEN6(dev_priv) || IS_GEN7(dev_priv)))
		return -ENODEV;

	if (val > 3)
		return -EINVAL;

	intel_runtime_pm_get(dev_priv);
	DRM_DEBUG_DRIVER("Manually setting uncore sharing to %llu\n", val);

	/* Update the cache sharing policy here as well */
	snpcr = I915_READ(GEN6_MBCUNIT_SNPCR);
	snpcr &= ~GEN6_MBC_SNPCR_MASK;
	snpcr |= (val << GEN6_MBC_SNPCR_SHIFT);
	I915_WRITE(GEN6_MBCUNIT_SNPCR, snpcr);

	intel_runtime_pm_put(dev_priv);
	return 0;
}

DEFINE_SIMPLE_ATTRIBUTE(i915_cache_sharing_fops,
			i915_cache_sharing_get, i915_cache_sharing_set,
			"%llu\n");

static void cherryview_sseu_device_status(struct drm_i915_private *dev_priv,
					  struct sseu_dev_info *sseu)
{
	int ss_max = 2;
	int ss;
	u32 sig1[ss_max], sig2[ss_max];

	sig1[0] = I915_READ(CHV_POWER_SS0_SIG1);
	sig1[1] = I915_READ(CHV_POWER_SS1_SIG1);
	sig2[0] = I915_READ(CHV_POWER_SS0_SIG2);
	sig2[1] = I915_READ(CHV_POWER_SS1_SIG2);

	for (ss = 0; ss < ss_max; ss++) {
		unsigned int eu_cnt;

		if (sig1[ss] & CHV_SS_PG_ENABLE)
			/* skip disabled subslice */
			continue;

		sseu->slice_mask = BIT(0);
		sseu->subslice_mask |= BIT(ss);
		eu_cnt = ((sig1[ss] & CHV_EU08_PG_ENABLE) ? 0 : 2) +
			 ((sig1[ss] & CHV_EU19_PG_ENABLE) ? 0 : 2) +
			 ((sig1[ss] & CHV_EU210_PG_ENABLE) ? 0 : 2) +
			 ((sig2[ss] & CHV_EU311_PG_ENABLE) ? 0 : 2);
		sseu->eu_total += eu_cnt;
		sseu->eu_per_subslice = max_t(unsigned int,
					      sseu->eu_per_subslice, eu_cnt);
	}
}

static void gen9_sseu_device_status(struct drm_i915_private *dev_priv,
				    struct sseu_dev_info *sseu)
{
	int s_max = 3, ss_max = 4;
	int s, ss;
	u32 s_reg[s_max], eu_reg[2*s_max], eu_mask[2];

	/* BXT has a single slice and at most 3 subslices. */
	if (IS_BROXTON(dev_priv)) {
		s_max = 1;
		ss_max = 3;
	}

	for (s = 0; s < s_max; s++) {
		s_reg[s] = I915_READ(GEN9_SLICE_PGCTL_ACK(s));
		eu_reg[2*s] = I915_READ(GEN9_SS01_EU_PGCTL_ACK(s));
		eu_reg[2*s + 1] = I915_READ(GEN9_SS23_EU_PGCTL_ACK(s));
	}

	eu_mask[0] = GEN9_PGCTL_SSA_EU08_ACK |
		     GEN9_PGCTL_SSA_EU19_ACK |
		     GEN9_PGCTL_SSA_EU210_ACK |
		     GEN9_PGCTL_SSA_EU311_ACK;
	eu_mask[1] = GEN9_PGCTL_SSB_EU08_ACK |
		     GEN9_PGCTL_SSB_EU19_ACK |
		     GEN9_PGCTL_SSB_EU210_ACK |
		     GEN9_PGCTL_SSB_EU311_ACK;

	for (s = 0; s < s_max; s++) {
		if ((s_reg[s] & GEN9_PGCTL_SLICE_ACK) == 0)
			/* skip disabled slice */
			continue;

		sseu->slice_mask |= BIT(s);

		if (IS_SKYLAKE(dev_priv) || IS_KABYLAKE(dev_priv))
			sseu->subslice_mask =
				INTEL_INFO(dev_priv)->sseu.subslice_mask;

		for (ss = 0; ss < ss_max; ss++) {
			unsigned int eu_cnt;

			if (IS_BROXTON(dev_priv)) {
				if (!(s_reg[s] & (GEN9_PGCTL_SS_ACK(ss))))
					/* skip disabled subslice */
					continue;

				sseu->subslice_mask |= BIT(ss);
			}

			eu_cnt = 2 * hweight32(eu_reg[2*s + ss/2] &
					       eu_mask[ss%2]);
			sseu->eu_total += eu_cnt;
			sseu->eu_per_subslice = max_t(unsigned int,
						      sseu->eu_per_subslice,
						      eu_cnt);
		}
	}
}

static void broadwell_sseu_device_status(struct drm_i915_private *dev_priv,
					 struct sseu_dev_info *sseu)
{
	u32 slice_info = I915_READ(GEN8_GT_SLICE_INFO);
	int s;

	sseu->slice_mask = slice_info & GEN8_LSLICESTAT_MASK;

	if (sseu->slice_mask) {
		sseu->subslice_mask = INTEL_INFO(dev_priv)->sseu.subslice_mask;
		sseu->eu_per_subslice =
				INTEL_INFO(dev_priv)->sseu.eu_per_subslice;
		sseu->eu_total = sseu->eu_per_subslice *
				 sseu_subslice_total(sseu);

		/* subtract fused off EU(s) from enabled slice(s) */
		for (s = 0; s < fls(sseu->slice_mask); s++) {
			u8 subslice_7eu =
				INTEL_INFO(dev_priv)->sseu.subslice_7eu[s];

			sseu->eu_total -= hweight8(subslice_7eu);
		}
	}
}

static void i915_print_sseu_info(struct seq_file *m, bool is_available_info,
				 const struct sseu_dev_info *sseu)
{
	struct drm_i915_private *dev_priv = node_to_i915(m->private);
	const char *type = is_available_info ? "Available" : "Enabled";

	seq_printf(m, "  %s Slice Mask: %04x\n", type,
		   sseu->slice_mask);
	seq_printf(m, "  %s Slice Total: %u\n", type,
		   hweight8(sseu->slice_mask));
	seq_printf(m, "  %s Subslice Total: %u\n", type,
		   sseu_subslice_total(sseu));
	seq_printf(m, "  %s Subslice Mask: %04x\n", type,
		   sseu->subslice_mask);
	seq_printf(m, "  %s Subslice Per Slice: %u\n", type,
		   hweight8(sseu->subslice_mask));
	seq_printf(m, "  %s EU Total: %u\n", type,
		   sseu->eu_total);
	seq_printf(m, "  %s EU Per Subslice: %u\n", type,
		   sseu->eu_per_subslice);

	if (!is_available_info)
		return;

	seq_printf(m, "  Has Pooled EU: %s\n", yesno(HAS_POOLED_EU(dev_priv)));
	if (HAS_POOLED_EU(dev_priv))
		seq_printf(m, "  Min EU in pool: %u\n", sseu->min_eu_in_pool);

	seq_printf(m, "  Has Slice Power Gating: %s\n",
		   yesno(sseu->has_slice_pg));
	seq_printf(m, "  Has Subslice Power Gating: %s\n",
		   yesno(sseu->has_subslice_pg));
	seq_printf(m, "  Has EU Power Gating: %s\n",
		   yesno(sseu->has_eu_pg));
}

static int i915_sseu_status(struct seq_file *m, void *unused)
{
	struct drm_i915_private *dev_priv = node_to_i915(m->private);
	struct sseu_dev_info sseu;

	if (INTEL_GEN(dev_priv) < 8)
		return -ENODEV;

	seq_puts(m, "SSEU Device Info\n");
	i915_print_sseu_info(m, true, &INTEL_INFO(dev_priv)->sseu);

	seq_puts(m, "SSEU Device Status\n");
	memset(&sseu, 0, sizeof(sseu));

	intel_runtime_pm_get(dev_priv);

	if (IS_CHERRYVIEW(dev_priv)) {
		cherryview_sseu_device_status(dev_priv, &sseu);
	} else if (IS_BROADWELL(dev_priv)) {
		broadwell_sseu_device_status(dev_priv, &sseu);
	} else if (INTEL_GEN(dev_priv) >= 9) {
		gen9_sseu_device_status(dev_priv, &sseu);
	}

	intel_runtime_pm_put(dev_priv);

	i915_print_sseu_info(m, false, &sseu);

	return 0;
}

static int i915_forcewake_open(struct inode *inode, struct file *file)
{
	struct drm_i915_private *dev_priv = inode->i_private;

	if (INTEL_GEN(dev_priv) < 6)
		return 0;

	intel_runtime_pm_get(dev_priv);
	intel_uncore_forcewake_get(dev_priv, FORCEWAKE_ALL);

	return 0;
}

static int i915_forcewake_release(struct inode *inode, struct file *file)
{
	struct drm_i915_private *dev_priv = inode->i_private;

	if (INTEL_GEN(dev_priv) < 6)
		return 0;

	intel_uncore_forcewake_put(dev_priv, FORCEWAKE_ALL);
	intel_runtime_pm_put(dev_priv);

	return 0;
}

static const struct file_operations i915_forcewake_fops = {
	.owner = THIS_MODULE,
	.open = i915_forcewake_open,
	.release = i915_forcewake_release,
};

static int i915_forcewake_create(struct dentry *root, struct drm_minor *minor)
{
	struct dentry *ent;

	ent = debugfs_create_file("i915_forcewake_user",
				  S_IRUSR,
				  root, to_i915(minor->dev),
				  &i915_forcewake_fops);
	if (!ent)
		return -ENOMEM;

	return drm_add_fake_info_node(minor, ent, &i915_forcewake_fops);
}

static int i915_debugfs_create(struct dentry *root,
			       struct drm_minor *minor,
			       const char *name,
			       const struct file_operations *fops)
{
	struct dentry *ent;

	ent = debugfs_create_file(name,
				  S_IRUGO | S_IWUSR,
				  root, to_i915(minor->dev),
				  fops);
	if (!ent)
		return -ENOMEM;

	return drm_add_fake_info_node(minor, ent, fops);
}

static const struct drm_info_list i915_debugfs_list[] = {
	{"i915_capabilities", i915_capabilities, 0},
	{"i915_gem_objects", i915_gem_object_info, 0},
	{"i915_gem_gtt", i915_gem_gtt_info, 0},
	{"i915_gem_pin_display", i915_gem_gtt_info, 0, (void *)1},
	{"i915_gem_stolen", i915_gem_stolen_list_info },
	{"i915_gem_pageflip", i915_gem_pageflip_info, 0},
	{"i915_gem_request", i915_gem_request_info, 0},
	{"i915_gem_seqno", i915_gem_seqno_info, 0},
	{"i915_gem_fence_regs", i915_gem_fence_regs_info, 0},
	{"i915_gem_interrupt", i915_interrupt_info, 0},
	{"i915_gem_hws", i915_hws_info, 0, (void *)RCS},
	{"i915_gem_hws_blt", i915_hws_info, 0, (void *)BCS},
	{"i915_gem_hws_bsd", i915_hws_info, 0, (void *)VCS},
	{"i915_gem_hws_vebox", i915_hws_info, 0, (void *)VECS},
	{"i915_gem_batch_pool", i915_gem_batch_pool_info, 0},
	{"i915_guc_info", i915_guc_info, 0},
	{"i915_guc_load_status", i915_guc_load_status_info, 0},
	{"i915_guc_log_dump", i915_guc_log_dump, 0},
	{"i915_frequency_info", i915_frequency_info, 0},
	{"i915_hangcheck_info", i915_hangcheck_info, 0},
	{"i915_drpc_info", i915_drpc_info, 0},
	{"i915_emon_status", i915_emon_status, 0},
	{"i915_ring_freq_table", i915_ring_freq_table, 0},
	{"i915_frontbuffer_tracking", i915_frontbuffer_tracking, 0},
	{"i915_fbc_status", i915_fbc_status, 0},
	{"i915_ips_status", i915_ips_status, 0},
	{"i915_sr_status", i915_sr_status, 0},
	{"i915_opregion", i915_opregion, 0},
	{"i915_vbt", i915_vbt, 0},
	{"i915_gem_framebuffer", i915_gem_framebuffer_info, 0},
	{"i915_context_status", i915_context_status, 0},
	{"i915_dump_lrc", i915_dump_lrc, 0},
	{"i915_execlists", i915_execlists, 0},
	{"i915_forcewake_domains", i915_forcewake_domains, 0},
	{"i915_swizzle_info", i915_swizzle_info, 0},
	{"i915_ppgtt_info", i915_ppgtt_info, 0},
	{"i915_llc", i915_llc, 0},
	{"i915_edp_psr_status", i915_edp_psr_status, 0},
	{"i915_sink_crc_eDP1", i915_sink_crc, 0},
	{"i915_energy_uJ", i915_energy_uJ, 0},
	{"i915_runtime_pm_status", i915_runtime_pm_status, 0},
	{"i915_power_domain_info", i915_power_domain_info, 0},
	{"i915_dmc_info", i915_dmc_info, 0},
	{"i915_display_info", i915_display_info, 0},
	{"i915_semaphore_status", i915_semaphore_status, 0},
	{"i915_shared_dplls_info", i915_shared_dplls_info, 0},
	{"i915_dp_mst_info", i915_dp_mst_info, 0},
	{"i915_wa_registers", i915_wa_registers, 0},
	{"i915_ddb_info", i915_ddb_info, 0},
	{"i915_sseu_status", i915_sseu_status, 0},
	{"i915_drrs_status", i915_drrs_status, 0},
	{"i915_rps_boost_info", i915_rps_boost_info, 0},
};
#define I915_DEBUGFS_ENTRIES ARRAY_SIZE(i915_debugfs_list)

static const struct i915_debugfs_files {
	const char *name;
	const struct file_operations *fops;
} i915_debugfs_files[] = {
	{"i915_wedged", &i915_wedged_fops},
	{"i915_max_freq", &i915_max_freq_fops},
	{"i915_min_freq", &i915_min_freq_fops},
	{"i915_cache_sharing", &i915_cache_sharing_fops},
	{"i915_ring_missed_irq", &i915_ring_missed_irq_fops},
	{"i915_ring_test_irq", &i915_ring_test_irq_fops},
	{"i915_gem_drop_caches", &i915_drop_caches_fops},
	{"i915_error_state", &i915_error_state_fops},
	{"i915_next_seqno", &i915_next_seqno_fops},
	{"i915_display_crc_ctl", &i915_display_crc_ctl_fops},
	{"i915_pri_wm_latency", &i915_pri_wm_latency_fops},
	{"i915_spr_wm_latency", &i915_spr_wm_latency_fops},
	{"i915_cur_wm_latency", &i915_cur_wm_latency_fops},
	{"i915_fbc_false_color", &i915_fbc_fc_fops},
	{"i915_dp_test_data", &i915_displayport_test_data_fops},
	{"i915_dp_test_type", &i915_displayport_test_type_fops},
	{"i915_dp_test_active", &i915_displayport_test_active_fops}
};

void intel_display_crc_init(struct drm_i915_private *dev_priv)
{
	enum pipe pipe;

	for_each_pipe(dev_priv, pipe) {
		struct intel_pipe_crc *pipe_crc = &dev_priv->pipe_crc[pipe];

		pipe_crc->opened = false;
		spin_lock_init(&pipe_crc->lock);
		init_waitqueue_head(&pipe_crc->wq);
	}
}

int i915_debugfs_register(struct drm_i915_private *dev_priv)
{
	struct drm_minor *minor = dev_priv->drm.primary;
	int ret, i;

	ret = i915_forcewake_create(minor->debugfs_root, minor);
	if (ret)
		return ret;

	for (i = 0; i < ARRAY_SIZE(i915_pipe_crc_data); i++) {
		ret = i915_pipe_crc_create(minor->debugfs_root, minor, i);
		if (ret)
			return ret;
	}

	for (i = 0; i < ARRAY_SIZE(i915_debugfs_files); i++) {
		ret = i915_debugfs_create(minor->debugfs_root, minor,
					  i915_debugfs_files[i].name,
					  i915_debugfs_files[i].fops);
		if (ret)
			return ret;
	}

	return drm_debugfs_create_files(i915_debugfs_list,
					I915_DEBUGFS_ENTRIES,
					minor->debugfs_root, minor);
}

void i915_debugfs_unregister(struct drm_i915_private *dev_priv)
{
	struct drm_minor *minor = dev_priv->drm.primary;
	int i;

	drm_debugfs_remove_files(i915_debugfs_list,
				 I915_DEBUGFS_ENTRIES, minor);

	drm_debugfs_remove_files((struct drm_info_list *)&i915_forcewake_fops,
				 1, minor);

	for (i = 0; i < ARRAY_SIZE(i915_pipe_crc_data); i++) {
		struct drm_info_list *info_list =
			(struct drm_info_list *)&i915_pipe_crc_data[i];

		drm_debugfs_remove_files(info_list, 1, minor);
	}

	for (i = 0; i < ARRAY_SIZE(i915_debugfs_files); i++) {
		struct drm_info_list *info_list =
			(struct drm_info_list *)i915_debugfs_files[i].fops;

		drm_debugfs_remove_files(info_list, 1, minor);
	}
}

struct dpcd_block {
	/* DPCD dump start address. */
	unsigned int offset;
	/* DPCD dump end address, inclusive. If unset, .size will be used. */
	unsigned int end;
	/* DPCD dump size. Used if .end is unset. If unset, defaults to 1. */
	size_t size;
	/* Only valid for eDP. */
	bool edp;
};

static const struct dpcd_block i915_dpcd_debug[] = {
	{ .offset = DP_DPCD_REV, .size = DP_RECEIVER_CAP_SIZE },
	{ .offset = DP_PSR_SUPPORT, .end = DP_PSR_CAPS },
	{ .offset = DP_DOWNSTREAM_PORT_0, .size = 16 },
	{ .offset = DP_LINK_BW_SET, .end = DP_EDP_CONFIGURATION_SET },
	{ .offset = DP_SINK_COUNT, .end = DP_ADJUST_REQUEST_LANE2_3 },
	{ .offset = DP_SET_POWER },
	{ .offset = DP_EDP_DPCD_REV },
	{ .offset = DP_EDP_GENERAL_CAP_1, .end = DP_EDP_GENERAL_CAP_3 },
	{ .offset = DP_EDP_DISPLAY_CONTROL_REGISTER, .end = DP_EDP_BACKLIGHT_FREQ_CAP_MAX_LSB },
	{ .offset = DP_EDP_DBC_MINIMUM_BRIGHTNESS_SET, .end = DP_EDP_DBC_MAXIMUM_BRIGHTNESS_SET },
};

static int i915_dpcd_show(struct seq_file *m, void *data)
{
	struct drm_connector *connector = m->private;
	struct intel_dp *intel_dp =
		enc_to_intel_dp(&intel_attached_encoder(connector)->base);
	uint8_t buf[16];
	ssize_t err;
	int i;

	if (connector->status != connector_status_connected)
		return -ENODEV;

	for (i = 0; i < ARRAY_SIZE(i915_dpcd_debug); i++) {
		const struct dpcd_block *b = &i915_dpcd_debug[i];
		size_t size = b->end ? b->end - b->offset + 1 : (b->size ?: 1);

		if (b->edp &&
		    connector->connector_type != DRM_MODE_CONNECTOR_eDP)
			continue;

		/* low tech for now */
		if (WARN_ON(size > sizeof(buf)))
			continue;

		err = drm_dp_dpcd_read(&intel_dp->aux, b->offset, buf, size);
		if (err <= 0) {
			DRM_ERROR("dpcd read (%zu bytes at %u) failed (%zd)\n",
				  size, b->offset, err);
			continue;
		}

		seq_printf(m, "%04x: %*ph\n", b->offset, (int) size, buf);
	}

	return 0;
}

static int i915_dpcd_open(struct inode *inode, struct file *file)
{
	return single_open(file, i915_dpcd_show, inode->i_private);
}

static const struct file_operations i915_dpcd_fops = {
	.owner = THIS_MODULE,
	.open = i915_dpcd_open,
	.read = seq_read,
	.llseek = seq_lseek,
	.release = single_release,
};

static int i915_panel_show(struct seq_file *m, void *data)
{
	struct drm_connector *connector = m->private;
	struct intel_dp *intel_dp =
		enc_to_intel_dp(&intel_attached_encoder(connector)->base);

	if (connector->status != connector_status_connected)
		return -ENODEV;

	seq_printf(m, "Panel power up delay: %d\n",
		   intel_dp->panel_power_up_delay);
	seq_printf(m, "Panel power down delay: %d\n",
		   intel_dp->panel_power_down_delay);
	seq_printf(m, "Backlight on delay: %d\n",
		   intel_dp->backlight_on_delay);
	seq_printf(m, "Backlight off delay: %d\n",
		   intel_dp->backlight_off_delay);

	return 0;
}

static int i915_panel_open(struct inode *inode, struct file *file)
{
	return single_open(file, i915_panel_show, inode->i_private);
}

static const struct file_operations i915_panel_fops = {
	.owner = THIS_MODULE,
	.open = i915_panel_open,
	.read = seq_read,
	.llseek = seq_lseek,
	.release = single_release,
};

/**
 * i915_debugfs_connector_add - add i915 specific connector debugfs files
 * @connector: pointer to a registered drm_connector
 *
 * Cleanup will be done by drm_connector_unregister() through a call to
 * drm_debugfs_connector_remove().
 *
 * Returns 0 on success, negative error codes on error.
 */
int i915_debugfs_connector_add(struct drm_connector *connector)
{
	struct dentry *root = connector->debugfs_entry;

	/* The connector must have been registered beforehands. */
	if (!root)
		return -ENODEV;

	if (connector->connector_type == DRM_MODE_CONNECTOR_DisplayPort ||
	    connector->connector_type == DRM_MODE_CONNECTOR_eDP)
		debugfs_create_file("i915_dpcd", S_IRUGO, root,
				    connector, &i915_dpcd_fops);

	if (connector->connector_type == DRM_MODE_CONNECTOR_eDP)
		debugfs_create_file("i915_panel_timings", S_IRUGO, root,
				    connector, &i915_panel_fops);

	return 0;
}<|MERGE_RESOLUTION|>--- conflicted
+++ resolved
@@ -1313,15 +1313,6 @@
 	u32 seqno[I915_NUM_ENGINES];
 	struct intel_instdone instdone;
 	enum intel_engine_id id;
-
-	if (test_bit(I915_WEDGED, &dev_priv->gpu_error.flags))
-		seq_printf(m, "Wedged\n");
-	if (test_bit(I915_RESET_IN_PROGRESS, &dev_priv->gpu_error.flags))
-		seq_printf(m, "Reset in progress\n");
-	if (waitqueue_active(&dev_priv->gpu_error.wait_queue))
-		seq_printf(m, "Waiter holding struct mutex\n");
-	if (waitqueue_active(&dev_priv->gpu_error.reset_queue))
-		seq_printf(m, "struct_mutex blocked for reset\n");
 
 	if (test_bit(I915_WEDGED, &dev_priv->gpu_error.flags))
 		seq_printf(m, "Wedged\n");
@@ -1667,12 +1658,8 @@
 		seq_printf(m, "FBC disabled: %s\n",
 			   dev_priv->fbc.no_fbc_reason);
 
-<<<<<<< HEAD
 	if (intel_fbc_is_active(dev_priv) &&
 	    INTEL_GEN(dev_priv) >= 7)
-=======
-	if (INTEL_GEN(dev_priv) >= 7)
->>>>>>> c0d5fb4d
 		seq_printf(m, "Compressing: %s\n",
 			   yesno(I915_READ(FBC_STATUS2) &
 				 FBC_COMPRESSION_MASK));

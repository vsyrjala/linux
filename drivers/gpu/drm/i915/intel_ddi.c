--- conflicted
+++ resolved
@@ -444,11 +444,7 @@
 		ddi_translations_fdi = bdw_ddi_translations_fdi;
 		ddi_translations_dp = bdw_ddi_translations_dp;
 
-<<<<<<< HEAD
-		if (dev_priv->edp_low_vswing) {
-=======
 		if (dev_priv->vbt.edp.low_vswing) {
->>>>>>> 5b4fd5b1
 			ddi_translations_edp = bdw_ddi_translations_edp;
 			n_edp_entries = ARRAY_SIZE(bdw_ddi_translations_edp);
 		} else {

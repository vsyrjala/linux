--- conflicted
+++ resolved
@@ -2002,7 +2002,6 @@
 		}
 
 		ret = true;
-<<<<<<< HEAD
 
 		goto out;
 	}
@@ -2010,15 +2009,6 @@
 	for (i = TRANSCODER_A; i <= TRANSCODER_C; i++) {
 		tmp = I915_READ(TRANS_DDI_FUNC_CTL(i));
 
-=======
-
-		goto out;
-	}
-
-	for (i = TRANSCODER_A; i <= TRANSCODER_C; i++) {
-		tmp = I915_READ(TRANS_DDI_FUNC_CTL(i));
-
->>>>>>> 6831f3e3
 		if ((tmp & TRANS_DDI_PORT_MASK) == TRANS_DDI_SELECT_PORT(port)) {
 			if ((tmp & TRANS_DDI_MODE_SELECT_MASK) ==
 			    TRANS_DDI_MODE_SELECT_DP_MST)

--- conflicted
+++ resolved
@@ -450,19 +450,11 @@
 		ddi_translations_dp = bdw_ddi_translations_dp;
 		ddi_translations_edp = bdw_get_buf_trans_edp(dev_priv, &n_edp_entries);
 		n_dp_entries = ARRAY_SIZE(bdw_ddi_translations_dp);
-<<<<<<< HEAD
-
-=======
->>>>>>> c2cbc38b
 	} else if (IS_HASWELL(dev_priv)) {
 		ddi_translations_fdi = hsw_ddi_translations_fdi;
 		ddi_translations_dp = hsw_ddi_translations_dp;
 		ddi_translations_edp = hsw_ddi_translations_dp;
 		n_dp_entries = n_edp_entries = ARRAY_SIZE(hsw_ddi_translations_dp);
-<<<<<<< HEAD
-
-=======
->>>>>>> c2cbc38b
 	} else {
 		WARN(1, "ddi translation table missing\n");
 		ddi_translations_edp = bdw_ddi_translations_dp;
@@ -470,10 +462,6 @@
 		ddi_translations_dp = bdw_ddi_translations_dp;
 		n_edp_entries = ARRAY_SIZE(bdw_ddi_translations_edp);
 		n_dp_entries = ARRAY_SIZE(bdw_ddi_translations_dp);
-<<<<<<< HEAD
-
-=======
->>>>>>> c2cbc38b
 	}
 
 	switch (encoder->type) {

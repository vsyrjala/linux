--- conflicted
+++ resolved
@@ -3525,15 +3525,12 @@
 
 	WARN_ON(ret == -EDEADLK);
 	return ret;
-<<<<<<< HEAD
-=======
 }
 
 static bool gpu_reset_clobbers_display(struct drm_i915_private *dev_priv)
 {
 	return intel_has_gpu_reset(dev_priv) &&
 		INTEL_GEN(dev_priv) < 5 && !IS_G4X(dev_priv);
->>>>>>> 80209e5f
 }
 
 void intel_prepare_reset(struct drm_i915_private *dev_priv)
@@ -3542,13 +3539,6 @@
 	struct drm_modeset_acquire_ctx *ctx = &dev_priv->reset_ctx;
 	struct drm_atomic_state *state;
 	int ret;
-<<<<<<< HEAD
-
-	/* no reset support for gen2 */
-	if (IS_GEN2(dev_priv))
-		return;
-=======
->>>>>>> 80209e5f
 
 	/*
 	 * Need mode_config.mutex so that we don't
@@ -3565,12 +3555,8 @@
 	}
 
 	/* reset doesn't touch the display, but flips might get nuked anyway, */
-<<<<<<< HEAD
-	if (INTEL_GEN(dev_priv) >= 5 || IS_G4X(dev_priv))
-=======
 	if (!i915.force_reset_modeset_test &&
 	    !gpu_reset_clobbers_display(dev_priv))
->>>>>>> 80209e5f
 		return;
 
 	/*
@@ -3612,8 +3598,6 @@
 	 * will get its events and not get stuck.
 	 */
 	intel_complete_page_flips(dev_priv);
-
-	dev_priv->modeset_restore_state = NULL;
 
 	dev_priv->modeset_restore_state = NULL;
 
@@ -3640,13 +3624,6 @@
 		 * The display has been reset as well,
 		 * so need a full re-initialization.
 		 */
-<<<<<<< HEAD
-		intel_update_primary_planes(dev);
-	} else {
-		/*
-		 * The display has been reset as well,
-		 * so need a full re-initialization.
-		 */
 		intel_runtime_pm_disable_interrupts(dev_priv);
 		intel_runtime_pm_enable_interrupts(dev_priv);
 
@@ -3667,27 +3644,6 @@
 	drm_modeset_drop_locks(ctx);
 	drm_modeset_acquire_fini(ctx);
 	mutex_unlock(&dev->mode_config.mutex);
-=======
-		intel_runtime_pm_disable_interrupts(dev_priv);
-		intel_runtime_pm_enable_interrupts(dev_priv);
-
-		intel_modeset_init_hw(dev);
-
-		spin_lock_irq(&dev_priv->irq_lock);
-		if (dev_priv->display.hpd_irq_setup)
-			dev_priv->display.hpd_irq_setup(dev_priv);
-		spin_unlock_irq(&dev_priv->irq_lock);
-
-		ret = __intel_display_resume(dev, state);
-		if (ret)
-			DRM_ERROR("Restoring old state failed with %i\n", ret);
-
-		intel_hpd_init(dev_priv);
-	}
-
-	drm_modeset_drop_locks(ctx);
-	drm_modeset_acquire_fini(ctx);
-	mutex_unlock(&dev->mode_config.mutex);
 }
 
 static bool abort_flip_on_reset(struct intel_crtc *crtc)
@@ -3701,7 +3657,6 @@
 		return true;
 
 	return false;
->>>>>>> 80209e5f
 }
 
 static bool intel_crtc_has_pending_flip(struct drm_crtc *crtc)

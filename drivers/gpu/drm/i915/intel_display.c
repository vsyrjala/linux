--- conflicted
+++ resolved
@@ -122,15 +122,8 @@
 static void ironlake_pfit_enable(struct intel_crtc *crtc);
 static void intel_modeset_setup_hw_state(struct drm_device *dev);
 static void intel_pre_disable_primary_noatomic(struct drm_crtc *crtc);
-<<<<<<< HEAD
-
-typedef struct {
-	int	min, max;
-} intel_range_t;
-=======
 static int ilk_max_pixel_rate(struct drm_atomic_state *state);
 static int broxton_calc_cdclk(int max_pixclk);
->>>>>>> f3261156
 
 struct intel_limit {
 	struct {
@@ -195,10 +188,7 @@
 static int
 intel_vlv_hrawclk(struct drm_i915_private *dev_priv)
 {
-<<<<<<< HEAD
-=======
 	/* RAWCLK_FREQ_VLV register updated from power well code */
->>>>>>> f3261156
 	return vlv_get_cck_clock_hpll(dev_priv, "hrawclk",
 				      CCK_DISPLAY_REF_CLOCK_CONTROL);
 }
@@ -232,11 +222,7 @@
 	}
 }
 
-<<<<<<< HEAD
-static void intel_update_rawclk(struct drm_i915_private *dev_priv)
-=======
 void intel_update_rawclk(struct drm_i915_private *dev_priv)
->>>>>>> f3261156
 {
 	if (HAS_PCH_SPLIT(dev_priv))
 		dev_priv->rawclk_freq = intel_pch_rawclk(dev_priv);
@@ -1056,11 +1042,7 @@
 			struct dpll *best_clock)
 {
 	int refclk = 100000;
-<<<<<<< HEAD
-	const intel_limit_t *limit = &intel_limits_bxt;
-=======
 	const struct intel_limit *limit = &intel_limits_bxt;
->>>>>>> f3261156
 
 	return chv_find_best_dpll(limit, crtc_state,
 				  target_clock, refclk, NULL, best_clock);
@@ -1225,11 +1207,7 @@
 	u32 val;
 
 	/* ILK FDI PLL is always enabled */
-<<<<<<< HEAD
-	if (INTEL_INFO(dev_priv)->gen == 5)
-=======
 	if (IS_GEN5(dev_priv))
->>>>>>> f3261156
 		return;
 
 	/* On Haswell, DDI ports are responsible for the FDI PLL setup */
@@ -2335,11 +2313,7 @@
 	return ret;
 }
 
-<<<<<<< HEAD
-static void intel_unpin_fb_obj(struct drm_framebuffer *fb, unsigned int rotation)
-=======
 void intel_unpin_fb_obj(struct drm_framebuffer *fb, unsigned int rotation)
->>>>>>> f3261156
 {
 	struct drm_i915_gem_object *obj = intel_fb_obj(fb);
 	struct i915_ggtt_view view;
@@ -5317,13 +5291,9 @@
 		else if (limit == SKL_DFSM_CDCLK_LIMIT_450)
 			max_cdclk = 432000;
 		else
-<<<<<<< HEAD
-			dev_priv->max_cdclk_freq = 337500;
-=======
 			max_cdclk = 308571;
 
 		dev_priv->max_cdclk_freq = skl_calc_cdclk(max_cdclk, vco);
->>>>>>> f3261156
 	} else if (IS_BROXTON(dev)) {
 		dev_priv->max_cdclk_freq = 624000;
 	} else if (IS_BROADWELL(dev))  {
@@ -5389,18 +5359,9 @@
 	return DIV_ROUND_CLOSEST(cdclk - 1000, 500);
 }
 
-<<<<<<< HEAD
-static void broxton_set_cdclk(struct drm_i915_private *dev_priv, int frequency)
-{
-	uint32_t divider;
-	uint32_t ratio;
-	uint32_t current_freq;
-	int ret;
-=======
 static int bxt_de_pll_vco(struct drm_i915_private *dev_priv, int cdclk)
 {
 	int ratio;
->>>>>>> f3261156
 
 	if (cdclk == dev_priv->cdclk_pll.ref)
 		return 0;
@@ -5530,40 +5491,6 @@
 	intel_update_cdclk(dev_priv->dev);
 }
 
-<<<<<<< HEAD
-static bool broxton_cdclk_is_enabled(struct drm_i915_private *dev_priv)
-{
-	if (!(I915_READ(BXT_DE_PLL_ENABLE) & BXT_DE_PLL_PLL_ENABLE))
-		return false;
-
-	/* TODO: Check for a valid CDCLK rate */
-
-	if (!(I915_READ(DBUF_CTL) & DBUF_POWER_REQUEST)) {
-		DRM_DEBUG_DRIVER("CDCLK enabled, but DBUF power not requested\n");
-
-		return false;
-	}
-
-	if (!(I915_READ(DBUF_CTL) & DBUF_POWER_STATE)) {
-		DRM_DEBUG_DRIVER("CDCLK enabled, but DBUF power hasn't settled\n");
-
-		return false;
-	}
-
-	return true;
-}
-
-bool broxton_cdclk_verify_state(struct drm_i915_private *dev_priv)
-{
-	return broxton_cdclk_is_enabled(dev_priv);
-}
-
-void broxton_init_cdclk(struct drm_i915_private *dev_priv)
-{
-	/* check if cd clock is enabled */
-	if (broxton_cdclk_is_enabled(dev_priv)) {
-		DRM_DEBUG_KMS("CDCLK already enabled, won't reprogram it\n");
-=======
 static void bxt_sanitize_cdclk(struct drm_i915_private *dev_priv)
 {
 	u32 cdctl, expected;
@@ -5616,39 +5543,21 @@
 	bxt_sanitize_cdclk(dev_priv);
 
 	if (dev_priv->cdclk_freq != 0 && dev_priv->cdclk_pll.vco != 0)
->>>>>>> f3261156
 		return;
-
-	DRM_DEBUG_KMS("CDCLK not enabled, enabling it\n");
 
 	/*
 	 * FIXME:
 	 * - The initial CDCLK needs to be read from VBT.
 	 *   Need to make this change after VBT has changes for BXT.
 	 */
-<<<<<<< HEAD
-	broxton_set_cdclk(dev_priv, 624000);
-
-	I915_WRITE(DBUF_CTL, I915_READ(DBUF_CTL) | DBUF_POWER_REQUEST);
-	POSTING_READ(DBUF_CTL);
-
-	udelay(10);
-=======
 	broxton_set_cdclk(dev_priv, broxton_calc_cdclk(0));
 }
->>>>>>> f3261156
 
 void broxton_uninit_cdclk(struct drm_i915_private *dev_priv)
 {
 	broxton_set_cdclk(dev_priv, dev_priv->cdclk_pll.ref);
 }
 
-<<<<<<< HEAD
-void broxton_uninit_cdclk(struct drm_i915_private *dev_priv)
-{
-	I915_WRITE(DBUF_CTL, I915_READ(DBUF_CTL) & ~DBUF_POWER_REQUEST);
-	POSTING_READ(DBUF_CTL);
-=======
 static int skl_calc_cdclk(int max_pixclk, int vco)
 {
 	if (vco == 8640000) {
@@ -5676,7 +5585,6 @@
 skl_dpll0_update(struct drm_i915_private *dev_priv)
 {
 	u32 val;
->>>>>>> f3261156
 
 	dev_priv->cdclk_pll.ref = 24000;
 	dev_priv->cdclk_pll.vco = 0;
@@ -5685,16 +5593,10 @@
 	if ((val & LCPLL_PLL_ENABLE) == 0)
 		return;
 
-<<<<<<< HEAD
-	/* Set minimum (bypass) frequency, in effect turning off the DE PLL */
-	broxton_set_cdclk(dev_priv, 19200);
-}
-=======
 	if (WARN_ON((val & LCPLL_PLL_LOCK) == 0))
 		return;
 
 	val = I915_READ(DPLL_CTRL1);
->>>>>>> f3261156
 
 	if (WARN_ON((val & (DPLL_CTRL1_HDMI_MODE(SKL_DPLL0) |
 			    DPLL_CTRL1_SSC(SKL_DPLL0) |
@@ -7384,7 +7286,6 @@
 	if (!pipe_config->has_dsi_encoder)
 		pipe_config->dpll_hw_state.dpll |= DPLL_VCO_ENABLE |
 			DPLL_EXT_BUFFER_ENABLE_VLV;
-<<<<<<< HEAD
 
 	pipe_config->dpll_hw_state.dpll_md =
 		(pipe_config->pixel_multiplier - 1) << DPLL_MD_UDI_MULTIPLIER_SHIFT;
@@ -7404,27 +7305,6 @@
 
 	pipe_config->dpll_hw_state.dpll_md =
 		(pipe_config->pixel_multiplier - 1) << DPLL_MD_UDI_MULTIPLIER_SHIFT;
-=======
-
-	pipe_config->dpll_hw_state.dpll_md =
-		(pipe_config->pixel_multiplier - 1) << DPLL_MD_UDI_MULTIPLIER_SHIFT;
-}
-
-static void chv_compute_dpll(struct intel_crtc *crtc,
-			     struct intel_crtc_state *pipe_config)
-{
-	pipe_config->dpll_hw_state.dpll = DPLL_SSC_REF_CLK_CHV |
-		DPLL_REF_CLK_ENABLE_VLV | DPLL_VGA_MODE_DIS;
-	if (crtc->pipe != PIPE_A)
-		pipe_config->dpll_hw_state.dpll |= DPLL_INTEGRATED_CRI_CLK_VLV;
-
-	/* DPLL not used with DSI, but still need the rest set up */
-	if (!pipe_config->has_dsi_encoder)
-		pipe_config->dpll_hw_state.dpll |= DPLL_VCO_ENABLE;
-
-	pipe_config->dpll_hw_state.dpll_md =
-		(pipe_config->pixel_multiplier - 1) << DPLL_MD_UDI_MULTIPLIER_SHIFT;
->>>>>>> f3261156
 }
 
 static void vlv_prepare_pll(struct intel_crtc *crtc,
@@ -7690,11 +7570,7 @@
 
 static void i9xx_compute_dpll(struct intel_crtc *crtc,
 			      struct intel_crtc_state *crtc_state,
-<<<<<<< HEAD
-			      intel_clock_t *reduced_clock)
-=======
 			      struct dpll *reduced_clock)
->>>>>>> f3261156
 {
 	struct drm_device *dev = crtc->base.dev;
 	struct drm_i915_private *dev_priv = dev->dev_private;
@@ -7770,11 +7646,7 @@
 
 static void i8xx_compute_dpll(struct intel_crtc *crtc,
 			      struct intel_crtc_state *crtc_state,
-<<<<<<< HEAD
-			      intel_clock_t *reduced_clock)
-=======
 			      struct dpll *reduced_clock)
->>>>>>> f3261156
 {
 	struct drm_device *dev = crtc->base.dev;
 	struct drm_i915_private *dev_priv = dev->dev_private;
@@ -8028,11 +7900,7 @@
 {
 	struct drm_device *dev = crtc->base.dev;
 	struct drm_i915_private *dev_priv = dev->dev_private;
-<<<<<<< HEAD
-	const intel_limit_t *limit;
-=======
 	const struct intel_limit *limit;
->>>>>>> f3261156
 	int refclk = 48000;
 
 	memset(&crtc_state->dpll_hw_state, 0,
@@ -8049,7 +7917,6 @@
 		limit = &intel_limits_i8xx_dvo;
 	} else {
 		limit = &intel_limits_i8xx_dac;
-<<<<<<< HEAD
 	}
 
 	if (!crtc_state->clock_set &&
@@ -8061,19 +7928,6 @@
 
 	i8xx_compute_dpll(crtc, crtc_state, NULL);
 
-=======
-	}
-
-	if (!crtc_state->clock_set &&
-	    !i9xx_find_best_dpll(limit, crtc_state, crtc_state->port_clock,
-				 refclk, NULL, &crtc_state->dpll)) {
-		DRM_ERROR("Couldn't find PLL settings for mode!\n");
-		return -EINVAL;
-	}
-
-	i8xx_compute_dpll(crtc, crtc_state, NULL);
-
->>>>>>> f3261156
 	return 0;
 }
 
@@ -8082,9 +7936,6 @@
 {
 	struct drm_device *dev = crtc->base.dev;
 	struct drm_i915_private *dev_priv = dev->dev_private;
-<<<<<<< HEAD
-	const intel_limit_t *limit;
-=======
 	const struct intel_limit *limit;
 	int refclk = 96000;
 
@@ -8129,7 +7980,6 @@
 	struct drm_device *dev = crtc->base.dev;
 	struct drm_i915_private *dev_priv = dev->dev_private;
 	const struct intel_limit *limit;
->>>>>>> f3261156
 	int refclk = 96000;
 
 	memset(&crtc_state->dpll_hw_state, 0,
@@ -8141,24 +7991,6 @@
 			DRM_DEBUG_KMS("using SSC reference clock of %d kHz\n", refclk);
 		}
 
-<<<<<<< HEAD
-		if (intel_is_dual_link_lvds(dev))
-			limit = &intel_limits_g4x_dual_channel_lvds;
-		else
-			limit = &intel_limits_g4x_single_channel_lvds;
-	} else if (intel_pipe_will_have_type(crtc_state, INTEL_OUTPUT_HDMI) ||
-		   intel_pipe_will_have_type(crtc_state, INTEL_OUTPUT_ANALOG)) {
-		limit = &intel_limits_g4x_hdmi;
-	} else if (intel_pipe_will_have_type(crtc_state, INTEL_OUTPUT_SDVO)) {
-		limit = &intel_limits_g4x_sdvo;
-	} else {
-		/* The option is for other outputs */
-		limit = &intel_limits_i9xx_sdvo;
-	}
-
-	if (!crtc_state->clock_set &&
-	    !g4x_find_best_dpll(limit, crtc_state, crtc_state->port_clock,
-=======
 		limit = &intel_limits_pineview_lvds;
 	} else {
 		limit = &intel_limits_pineview_sdvo;
@@ -8166,7 +7998,6 @@
 
 	if (!crtc_state->clock_set &&
 	    !pnv_find_best_dpll(limit, crtc_state, crtc_state->port_clock,
->>>>>>> f3261156
 				refclk, NULL, &crtc_state->dpll)) {
 		DRM_ERROR("Couldn't find PLL settings for mode!\n");
 		return -EINVAL;
@@ -8177,21 +8008,12 @@
 	return 0;
 }
 
-<<<<<<< HEAD
-static int pnv_crtc_compute_clock(struct intel_crtc *crtc,
-				  struct intel_crtc_state *crtc_state)
-{
-	struct drm_device *dev = crtc->base.dev;
-	struct drm_i915_private *dev_priv = dev->dev_private;
-	const intel_limit_t *limit;
-=======
 static int i9xx_crtc_compute_clock(struct intel_crtc *crtc,
 				   struct intel_crtc_state *crtc_state)
 {
 	struct drm_device *dev = crtc->base.dev;
 	struct drm_i915_private *dev_priv = dev->dev_private;
 	const struct intel_limit *limit;
->>>>>>> f3261156
 	int refclk = 96000;
 
 	memset(&crtc_state->dpll_hw_state, 0,
@@ -8203,47 +8025,8 @@
 			DRM_DEBUG_KMS("using SSC reference clock of %d kHz\n", refclk);
 		}
 
-<<<<<<< HEAD
-		limit = &intel_limits_pineview_lvds;
-	} else {
-		limit = &intel_limits_pineview_sdvo;
-	}
-
-	if (!crtc_state->clock_set &&
-	    !pnv_find_best_dpll(limit, crtc_state, crtc_state->port_clock,
-				refclk, NULL, &crtc_state->dpll)) {
-		DRM_ERROR("Couldn't find PLL settings for mode!\n");
-		return -EINVAL;
-	}
-
-	i9xx_compute_dpll(crtc, crtc_state, NULL);
-
-	return 0;
-}
-
-static int i9xx_crtc_compute_clock(struct intel_crtc *crtc,
-				   struct intel_crtc_state *crtc_state)
-{
-	struct drm_device *dev = crtc->base.dev;
-	struct drm_i915_private *dev_priv = dev->dev_private;
-	const intel_limit_t *limit;
-	int refclk = 96000;
-
-	memset(&crtc_state->dpll_hw_state, 0,
-	       sizeof(crtc_state->dpll_hw_state));
-
-	if (intel_pipe_will_have_type(crtc_state, INTEL_OUTPUT_LVDS)) {
-		if (intel_panel_use_ssc(dev_priv)) {
-			refclk = dev_priv->vbt.lvds_ssc_freq;
-			DRM_DEBUG_KMS("using SSC reference clock of %d kHz\n", refclk);
-		}
-
 		limit = &intel_limits_i9xx_lvds;
 	} else {
-=======
-		limit = &intel_limits_i9xx_lvds;
-	} else {
->>>>>>> f3261156
 		limit = &intel_limits_i9xx_sdvo;
 	}
 
@@ -8263,11 +8046,7 @@
 				  struct intel_crtc_state *crtc_state)
 {
 	int refclk = 100000;
-<<<<<<< HEAD
-	const intel_limit_t *limit = &intel_limits_chv;
-=======
 	const struct intel_limit *limit = &intel_limits_chv;
->>>>>>> f3261156
 
 	memset(&crtc_state->dpll_hw_state, 0,
 	       sizeof(crtc_state->dpll_hw_state));
@@ -8288,11 +8067,7 @@
 				  struct intel_crtc_state *crtc_state)
 {
 	int refclk = 100000;
-<<<<<<< HEAD
-	const intel_limit_t *limit = &intel_limits_vlv;
-=======
 	const struct intel_limit *limit = &intel_limits_vlv;
->>>>>>> f3261156
 
 	memset(&crtc_state->dpll_hw_state, 0,
 	       sizeof(crtc_state->dpll_hw_state));
@@ -9125,11 +8900,7 @@
 
 static void ironlake_compute_dpll(struct intel_crtc *intel_crtc,
 				  struct intel_crtc_state *crtc_state,
-<<<<<<< HEAD
-				  intel_clock_t *reduced_clock)
-=======
 				  struct dpll *reduced_clock)
->>>>>>> f3261156
 {
 	struct drm_crtc *crtc = &intel_crtc->base;
 	struct drm_device *dev = crtc->dev;
@@ -9237,17 +9008,10 @@
 {
 	struct drm_device *dev = crtc->base.dev;
 	struct drm_i915_private *dev_priv = dev->dev_private;
-<<<<<<< HEAD
-	intel_clock_t reduced_clock;
-	bool has_reduced_clock = false;
-	struct intel_shared_dpll *pll;
-	const intel_limit_t *limit;
-=======
 	struct dpll reduced_clock;
 	bool has_reduced_clock = false;
 	struct intel_shared_dpll *pll;
 	const struct intel_limit *limit;
->>>>>>> f3261156
 	int refclk = 120000;
 
 	memset(&crtc_state->dpll_hw_state, 0,
@@ -9642,13 +9406,10 @@
 		ironlake_get_fdi_m_n_config(crtc, pipe_config);
 
 		if (HAS_PCH_IBX(dev_priv)) {
-<<<<<<< HEAD
-=======
 			/*
 			 * The pipe->pch transcoder and pch transcoder->pll
 			 * mapping is fixed.
 			 */
->>>>>>> f3261156
 			pll_id = (enum intel_dpll_id) crtc->pipe;
 		} else {
 			tmp = I915_READ(PCH_DPLL_SEL);
@@ -10245,13 +10006,10 @@
 	enum intel_display_power_domain power_domain;
 	u32 tmp;
 
-<<<<<<< HEAD
-=======
 	/*
 	 * The pipe->transcoder mapping is fixed with the exception of the eDP
 	 * transcoder handled below.
 	 */
->>>>>>> f3261156
 	pipe_config->cpu_transcoder = (enum transcoder) crtc->pipe;
 
 	/*
@@ -11460,11 +11218,7 @@
 	intel_ring_emit(engine, MI_DISPLAY_FLIP |
 			MI_DISPLAY_FLIP_PLANE(intel_crtc->plane));
 	intel_ring_emit(engine, fb->pitches[0]);
-<<<<<<< HEAD
-	intel_ring_emit(engine, intel_crtc->unpin_work->gtt_offset);
-=======
 	intel_ring_emit(engine, intel_crtc->flip_work->gtt_offset);
->>>>>>> f3261156
 	intel_ring_emit(engine, 0); /* aux display base address, unused */
 
 	return 0;
@@ -11495,11 +11249,7 @@
 	intel_ring_emit(engine, MI_DISPLAY_FLIP_I915 |
 			MI_DISPLAY_FLIP_PLANE(intel_crtc->plane));
 	intel_ring_emit(engine, fb->pitches[0]);
-<<<<<<< HEAD
-	intel_ring_emit(engine, intel_crtc->unpin_work->gtt_offset);
-=======
 	intel_ring_emit(engine, intel_crtc->flip_work->gtt_offset);
->>>>>>> f3261156
 	intel_ring_emit(engine, MI_NOOP);
 
 	return 0;
@@ -11529,11 +11279,7 @@
 	intel_ring_emit(engine, MI_DISPLAY_FLIP |
 			MI_DISPLAY_FLIP_PLANE(intel_crtc->plane));
 	intel_ring_emit(engine, fb->pitches[0]);
-<<<<<<< HEAD
-	intel_ring_emit(engine, intel_crtc->unpin_work->gtt_offset |
-=======
 	intel_ring_emit(engine, intel_crtc->flip_work->gtt_offset |
->>>>>>> f3261156
 			obj->tiling_mode);
 
 	/* XXX Enabling the panel-fitter across page-flip is so far
@@ -11567,11 +11313,7 @@
 	intel_ring_emit(engine, MI_DISPLAY_FLIP |
 			MI_DISPLAY_FLIP_PLANE(intel_crtc->plane));
 	intel_ring_emit(engine, fb->pitches[0] | obj->tiling_mode);
-<<<<<<< HEAD
-	intel_ring_emit(engine, intel_crtc->unpin_work->gtt_offset);
-=======
 	intel_ring_emit(engine, intel_crtc->flip_work->gtt_offset);
->>>>>>> f3261156
 
 	/* Contrary to the suggestions in the documentation,
 	 * "Enable Panel Fitter" does not seem to be required when page
@@ -11674,11 +11416,7 @@
 
 	intel_ring_emit(engine, MI_DISPLAY_FLIP_I915 | plane_bit);
 	intel_ring_emit(engine, (fb->pitches[0] | obj->tiling_mode));
-<<<<<<< HEAD
-	intel_ring_emit(engine, intel_crtc->unpin_work->gtt_offset);
-=======
 	intel_ring_emit(engine, intel_crtc->flip_work->gtt_offset);
->>>>>>> f3261156
 	intel_ring_emit(engine, (MI_NOOP));
 
 	return 0;
@@ -11698,11 +11436,7 @@
 	if (engine == NULL)
 		return true;
 
-<<<<<<< HEAD
-	if (INTEL_INFO(engine->dev)->gen < 5)
-=======
 	if (INTEL_GEN(engine->i915) < 5)
->>>>>>> f3261156
 		return false;
 
 	if (i915.use_mmio_flip < 0)
@@ -11806,13 +11540,8 @@
 		to_intel_framebuffer(crtc->base.primary->fb);
 	struct drm_i915_gem_object *obj = intel_fb->obj;
 
-<<<<<<< HEAD
-	if (mmio_flip->req) {
-		WARN_ON(__i915_wait_request(mmio_flip->req,
-=======
 	if (work->flip_queued_req)
 		WARN_ON(__i915_wait_request(work->flip_queued_req,
->>>>>>> f3261156
 					    false, NULL,
 					    &dev_priv->rps.mmioflips));
 
@@ -11922,11 +11651,7 @@
 	struct intel_crtc *intel_crtc = to_intel_crtc(crtc);
 	struct drm_plane *primary = crtc->primary;
 	enum pipe pipe = intel_crtc->pipe;
-<<<<<<< HEAD
-	struct intel_unpin_work *work;
-=======
 	struct intel_flip_work *work;
->>>>>>> f3261156
 	struct intel_engine_cs *engine;
 	bool mmio_flip;
 	struct drm_i915_gem_request *request = NULL;
@@ -12042,14 +11767,11 @@
 	 */
 	if (!mmio_flip) {
 		ret = i915_gem_object_sync(obj, engine, &request);
-<<<<<<< HEAD
-=======
 		if (!ret && !request) {
 			request = i915_gem_request_alloc(engine, NULL);
 			ret = PTR_ERR_OR_ZERO(request);
 		}
 
->>>>>>> f3261156
 		if (ret)
 			goto cleanup_pending;
 	}
@@ -12068,17 +11790,6 @@
 
 		i915_gem_request_assign(&work->flip_queued_req,
 					obj->last_write_req);
-<<<<<<< HEAD
-	} else {
-		if (!request) {
-			request = i915_gem_request_alloc(engine, NULL);
-			if (IS_ERR(request)) {
-				ret = PTR_ERR(request);
-				goto cleanup_unpin;
-			}
-		}
-=======
->>>>>>> f3261156
 
 		schedule_work(&work->mmio_work);
 	} else {
@@ -12425,11 +12136,7 @@
 		}
 	} else if (dev_priv->display.compute_intermediate_wm) {
 		if (HAS_PCH_SPLIT(dev_priv) && INTEL_GEN(dev_priv) < 9)
-<<<<<<< HEAD
-			pipe_config->wm.intermediate = pipe_config->wm.optimal.ilk;
-=======
 			pipe_config->wm.ilk.intermediate = pipe_config->wm.ilk.optimal;
->>>>>>> f3261156
 	}
 
 	if (INTEL_INFO(dev)->gen >= 9) {
@@ -13488,7 +13195,6 @@
 intel_modeset_verify_crtc(struct drm_crtc *crtc,
 			 struct drm_crtc_state *old_state,
 			 struct drm_crtc_state *new_state)
-<<<<<<< HEAD
 {
 	if (!needs_modeset(new_state) &&
 	    !to_intel_crtc_state(new_state)->update_pipe)
@@ -13513,32 +13219,6 @@
 static void
 intel_modeset_verify_disabled(struct drm_device *dev)
 {
-=======
-{
-	if (!needs_modeset(new_state) &&
-	    !to_intel_crtc_state(new_state)->update_pipe)
-		return;
-
-	verify_wm_state(crtc, new_state);
-	verify_connector_state(crtc->dev, crtc);
-	verify_crtc_state(crtc, old_state, new_state);
-	verify_shared_dpll_state(crtc->dev, crtc, old_state, new_state);
-}
-
-static void
-verify_disabled_dpll_state(struct drm_device *dev)
-{
-	struct drm_i915_private *dev_priv = dev->dev_private;
-	int i;
-
-	for (i = 0; i < dev_priv->num_shared_dpll; i++)
-		verify_single_dpll_state(dev_priv, &dev_priv->shared_dplls[i], NULL, NULL);
-}
-
-static void
-intel_modeset_verify_disabled(struct drm_device *dev)
-{
->>>>>>> f3261156
 	verify_encoder_state(dev);
 	verify_connector_state(dev, NULL);
 	verify_disabled_dpll_state(dev);
@@ -13908,11 +13588,7 @@
 	ret = drm_atomic_helper_prepare_planes(dev, state);
 	mutex_unlock(&dev->struct_mutex);
 
-<<<<<<< HEAD
-	if (!ret && !async) {
-=======
 	if (!ret && !nonblock) {
->>>>>>> f3261156
 		for_each_plane_in_state(state, plane, plane_state, i) {
 			struct intel_plane_state *intel_plane_state =
 				to_intel_plane_state(plane_state);
@@ -14048,12 +13724,8 @@
 	}
 
 	drm_atomic_helper_swap_state(dev, state);
-<<<<<<< HEAD
-	dev_priv->wm.config = intel_state->wm_config;
-=======
 	dev_priv->wm.distrust_bios_wm = false;
 	dev_priv->wm.skl_results = intel_state->wm_results;
->>>>>>> f3261156
 	intel_shared_dpll_commit(state);
 
 	if (intel_state->modeset) {
@@ -15508,14 +15180,6 @@
 		dev_priv->display.fdi_link_train = ivb_manual_fdi_link_train;
 	} else if (IS_HASWELL(dev_priv) || IS_BROADWELL(dev_priv)) {
 		dev_priv->display.fdi_link_train = hsw_fdi_link_train;
-<<<<<<< HEAD
-		if (IS_BROADWELL(dev_priv)) {
-			dev_priv->display.modeset_commit_cdclk =
-				broadwell_modeset_commit_cdclk;
-			dev_priv->display.modeset_calc_cdclk =
-				broadwell_modeset_calc_cdclk;
-		}
-=======
 	}
 
 	if (IS_BROADWELL(dev_priv)) {
@@ -15523,7 +15187,6 @@
 			broadwell_modeset_commit_cdclk;
 		dev_priv->display.modeset_calc_cdclk =
 			broadwell_modeset_calc_cdclk;
->>>>>>> f3261156
 	} else if (IS_VALLEYVIEW(dev_priv) || IS_CHERRYVIEW(dev_priv)) {
 		dev_priv->display.modeset_commit_cdclk =
 			valleyview_modeset_commit_cdclk;
@@ -15933,7 +15596,6 @@
 	}
 
 	intel_update_czclk(dev_priv);
-	intel_update_rawclk(dev_priv);
 	intel_update_cdclk(dev);
 
 	intel_shared_dpll_init(dev);
@@ -16730,11 +16392,7 @@
 	}
 
 	/* Note: this does not include DSI transcoders. */
-<<<<<<< HEAD
-	error->num_transcoders = INTEL_INFO(dev)->num_pipes;
-=======
 	error->num_transcoders = INTEL_INFO(dev_priv)->num_pipes;
->>>>>>> f3261156
 	if (HAS_DDI(dev_priv))
 		error->num_transcoders++; /* Account for eDP. */
 

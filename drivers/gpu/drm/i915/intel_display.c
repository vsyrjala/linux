--- conflicted
+++ resolved
@@ -3408,17 +3408,11 @@
 	dst_w--;
 	dst_h--;
 
-<<<<<<< HEAD
 	intel_crtc->dspaddr_offset = surf_addr;
 
 	intel_crtc->adjusted_x = src_x;
 	intel_crtc->adjusted_y = src_y;
 
-=======
-	intel_crtc->adjusted_x = src_x;
-	intel_crtc->adjusted_y = src_y;
-
->>>>>>> c2cbc38b
 	if (wm->dirty_pipes & drm_crtc_mask(&intel_crtc->base))
 		skl_write_plane_wm(intel_crtc, wm, 0);
 
@@ -3607,11 +3601,6 @@
 	 */
 	intel_complete_page_flips(dev_priv);
 
-<<<<<<< HEAD
-=======
-	dev_priv->modeset_restore_state = NULL;
-
->>>>>>> c2cbc38b
 	dev_priv->modeset_restore_state = NULL;
 
 	/* reset doesn't touch the display */
@@ -5188,7 +5177,6 @@
 	 * consider this a flip to a NULL plane.
 	 */
 	intel_frontbuffer_flip(to_i915(dev), INTEL_FRONTBUFFER_ALL_MASK(pipe));
-<<<<<<< HEAD
 }
 
 static void intel_encoders_pre_pll_enable(struct drm_crtc *crtc,
@@ -5317,136 +5305,6 @@
 static void ironlake_crtc_enable(struct intel_crtc_state *pipe_config,
 				 struct drm_atomic_state *old_state)
 {
-=======
-}
-
-static void intel_encoders_pre_pll_enable(struct drm_crtc *crtc,
-					  struct intel_crtc_state *crtc_state,
-					  struct drm_atomic_state *old_state)
-{
-	struct drm_connector_state *old_conn_state;
-	struct drm_connector *conn;
-	int i;
-
-	for_each_connector_in_state(old_state, conn, old_conn_state, i) {
-		struct drm_connector_state *conn_state = conn->state;
-		struct intel_encoder *encoder =
-			to_intel_encoder(conn_state->best_encoder);
-
-		if (conn_state->crtc != crtc)
-			continue;
-
-		if (encoder->pre_pll_enable)
-			encoder->pre_pll_enable(encoder, crtc_state, conn_state);
-	}
-}
-
-static void intel_encoders_pre_enable(struct drm_crtc *crtc,
-				      struct intel_crtc_state *crtc_state,
-				      struct drm_atomic_state *old_state)
-{
-	struct drm_connector_state *old_conn_state;
-	struct drm_connector *conn;
-	int i;
-
-	for_each_connector_in_state(old_state, conn, old_conn_state, i) {
-		struct drm_connector_state *conn_state = conn->state;
-		struct intel_encoder *encoder =
-			to_intel_encoder(conn_state->best_encoder);
-
-		if (conn_state->crtc != crtc)
-			continue;
-
-		if (encoder->pre_enable)
-			encoder->pre_enable(encoder, crtc_state, conn_state);
-	}
-}
-
-static void intel_encoders_enable(struct drm_crtc *crtc,
-				  struct intel_crtc_state *crtc_state,
-				  struct drm_atomic_state *old_state)
-{
-	struct drm_connector_state *old_conn_state;
-	struct drm_connector *conn;
-	int i;
-
-	for_each_connector_in_state(old_state, conn, old_conn_state, i) {
-		struct drm_connector_state *conn_state = conn->state;
-		struct intel_encoder *encoder =
-			to_intel_encoder(conn_state->best_encoder);
-
-		if (conn_state->crtc != crtc)
-			continue;
-
-		encoder->enable(encoder, crtc_state, conn_state);
-		intel_opregion_notify_encoder(encoder, true);
-	}
-}
-
-static void intel_encoders_disable(struct drm_crtc *crtc,
-				   struct intel_crtc_state *old_crtc_state,
-				   struct drm_atomic_state *old_state)
-{
-	struct drm_connector_state *old_conn_state;
-	struct drm_connector *conn;
-	int i;
-
-	for_each_connector_in_state(old_state, conn, old_conn_state, i) {
-		struct intel_encoder *encoder =
-			to_intel_encoder(old_conn_state->best_encoder);
-
-		if (old_conn_state->crtc != crtc)
-			continue;
-
-		intel_opregion_notify_encoder(encoder, false);
-		encoder->disable(encoder, old_crtc_state, old_conn_state);
-	}
-}
-
-static void intel_encoders_post_disable(struct drm_crtc *crtc,
-					struct intel_crtc_state *old_crtc_state,
-					struct drm_atomic_state *old_state)
-{
-	struct drm_connector_state *old_conn_state;
-	struct drm_connector *conn;
-	int i;
-
-	for_each_connector_in_state(old_state, conn, old_conn_state, i) {
-		struct intel_encoder *encoder =
-			to_intel_encoder(old_conn_state->best_encoder);
-
-		if (old_conn_state->crtc != crtc)
-			continue;
-
-		if (encoder->post_disable)
-			encoder->post_disable(encoder, old_crtc_state, old_conn_state);
-	}
-}
-
-static void intel_encoders_post_pll_disable(struct drm_crtc *crtc,
-					    struct intel_crtc_state *old_crtc_state,
-					    struct drm_atomic_state *old_state)
-{
-	struct drm_connector_state *old_conn_state;
-	struct drm_connector *conn;
-	int i;
-
-	for_each_connector_in_state(old_state, conn, old_conn_state, i) {
-		struct intel_encoder *encoder =
-			to_intel_encoder(old_conn_state->best_encoder);
-
-		if (old_conn_state->crtc != crtc)
-			continue;
-
-		if (encoder->post_pll_disable)
-			encoder->post_pll_disable(encoder, old_crtc_state, old_conn_state);
-	}
-}
-
-static void ironlake_crtc_enable(struct intel_crtc_state *pipe_config,
-				 struct drm_atomic_state *old_state)
-{
->>>>>>> c2cbc38b
 	struct drm_crtc *crtc = pipe_config->base.crtc;
 	struct drm_device *dev = crtc->dev;
 	struct drm_i915_private *dev_priv = to_i915(dev);
@@ -12427,11 +12285,7 @@
 
 		work->flip_queued_req = i915_gem_active_get(&obj->last_write,
 							    &obj->base.dev->struct_mutex);
-<<<<<<< HEAD
 		queue_work(system_unbound_wq, &work->mmio_work);
-=======
-		schedule_work(&work->mmio_work);
->>>>>>> c2cbc38b
 	} else {
 		request = i915_gem_request_alloc(engine, engine->last_context);
 		if (IS_ERR(request)) {
@@ -13015,11 +12869,8 @@
 			      state->base.dst.x1, state->base.dst.y1,
 			      drm_rect_width(&state->base.dst),
 			      drm_rect_height(&state->base.dst));
-<<<<<<< HEAD
-=======
 
 		kfree(format_name);
->>>>>>> c2cbc38b
 	}
 }
 

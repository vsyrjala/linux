--- conflicted
+++ resolved
@@ -2933,11 +2933,6 @@
 	I915_WRITE(SKL_PS_CTRL(intel_crtc->pipe, id), 0);
 	I915_WRITE(SKL_PS_WIN_POS(intel_crtc->pipe, id), 0);
 	I915_WRITE(SKL_PS_WIN_SZ(intel_crtc->pipe, id), 0);
-<<<<<<< HEAD
-=======
-	DRM_DEBUG_KMS("CRTC:%d Disabled scaler id %u.%u\n",
-		intel_crtc->base.base.id, intel_crtc->pipe, id);
->>>>>>> 294947a5
 }
 
 /*
@@ -11579,7 +11574,6 @@
 			to_intel_plane_state(plane_state));
 		if (ret)
 			return ret;
-<<<<<<< HEAD
 	}
 
 	/*
@@ -11632,246 +11626,6 @@
 	} else if (intel_wm_need_update(plane, plane_state)) {
 		intel_crtc->atomic.update_wm_pre = true;
 	}
-=======
-	}
-
-	/*
-	 * Disabling a plane is always okay; we just need to update
-	 * fb tracking in a special way since cleanup_fb() won't
-	 * get called by the plane helpers.
-	 */
-	if (old_plane_state->base.fb && !fb)
-		intel_crtc->atomic.disabled_planes |= 1 << i;
-
-	was_visible = old_plane_state->visible;
-	visible = to_intel_plane_state(plane_state)->visible;
-
-	if (!was_crtc_enabled && WARN_ON(was_visible))
-		was_visible = false;
-
-	if (!is_crtc_enabled && WARN_ON(visible))
-		visible = false;
-
-	if (!was_visible && !visible)
-		return 0;
-
-	turn_off = was_visible && (!visible || mode_changed);
-	turn_on = visible && (!was_visible || mode_changed);
-
-	DRM_DEBUG_ATOMIC("[CRTC:%i] has [PLANE:%i] with fb %i\n", idx,
-			 plane->base.id, fb ? fb->base.id : -1);
-
-	DRM_DEBUG_ATOMIC("[PLANE:%i] visible %i -> %i, off %i, on %i, ms %i\n",
-			 plane->base.id, was_visible, visible,
-			 turn_off, turn_on, mode_changed);
-
-	if (turn_on) {
-		intel_crtc->atomic.update_wm_pre = true;
-		/* must disable cxsr around plane enable/disable */
-		if (plane->type != DRM_PLANE_TYPE_CURSOR) {
-			intel_crtc->atomic.disable_cxsr = true;
-			/* to potentially re-enable cxsr */
-			intel_crtc->atomic.wait_vblank = true;
-			intel_crtc->atomic.update_wm_post = true;
-		}
-	} else if (turn_off) {
-		intel_crtc->atomic.update_wm_post = true;
-		/* must disable cxsr around plane enable/disable */
-		if (plane->type != DRM_PLANE_TYPE_CURSOR) {
-			if (is_crtc_enabled)
-				intel_crtc->atomic.wait_vblank = true;
-			intel_crtc->atomic.disable_cxsr = true;
-		}
-	} else if (intel_wm_need_update(plane, plane_state)) {
-		intel_crtc->atomic.update_wm_pre = true;
-	}
-
-	if (visible)
-		intel_crtc->atomic.fb_bits |=
-			to_intel_plane(plane)->frontbuffer_bit;
-
-	switch (plane->type) {
-	case DRM_PLANE_TYPE_PRIMARY:
-		intel_crtc->atomic.wait_for_flips = true;
-		intel_crtc->atomic.pre_disable_primary = turn_off;
-		intel_crtc->atomic.post_enable_primary = turn_on;
-
-		if (turn_off) {
-			/*
-			 * FIXME: Actually if we will still have any other
-			 * plane enabled on the pipe we could let IPS enabled
-			 * still, but for now lets consider that when we make
-			 * primary invisible by setting DSPCNTR to 0 on
-			 * update_primary_plane function IPS needs to be
-			 * disable.
-			 */
-			intel_crtc->atomic.disable_ips = true;
-
-			intel_crtc->atomic.disable_fbc = true;
-		}
-
-		/*
-		 * FBC does not work on some platforms for rotated
-		 * planes, so disable it when rotation is not 0 and
-		 * update it when rotation is set back to 0.
-		 *
-		 * FIXME: This is redundant with the fbc update done in
-		 * the primary plane enable function except that that
-		 * one is done too late. We eventually need to unify
-		 * this.
-		 */
-
-		if (visible &&
-		    INTEL_INFO(dev)->gen <= 4 && !IS_G4X(dev) &&
-		    dev_priv->fbc.crtc == intel_crtc &&
-		    plane_state->rotation != BIT(DRM_ROTATE_0))
-			intel_crtc->atomic.disable_fbc = true;
-
-		/*
-		 * BDW signals flip done immediately if the plane
-		 * is disabled, even if the plane enable is already
-		 * armed to occur at the next vblank :(
-		 */
-		if (turn_on && IS_BROADWELL(dev))
-			intel_crtc->atomic.wait_vblank = true;
-
-		intel_crtc->atomic.update_fbc |= visible || mode_changed;
-		break;
-	case DRM_PLANE_TYPE_CURSOR:
-		break;
-	case DRM_PLANE_TYPE_OVERLAY:
-		if (turn_off && !mode_changed) {
-			intel_crtc->atomic.wait_vblank = true;
-			intel_crtc->atomic.update_sprite_watermarks |=
-				1 << i;
-		}
-	}
-	return 0;
-}
-
-static bool encoders_cloneable(const struct intel_encoder *a,
-			       const struct intel_encoder *b)
-{
-	/* masks could be asymmetric, so check both ways */
-	return a == b || (a->cloneable & (1 << b->type) &&
-			  b->cloneable & (1 << a->type));
-}
-
-static bool check_single_encoder_cloning(struct drm_atomic_state *state,
-					 struct intel_crtc *crtc,
-					 struct intel_encoder *encoder)
-{
-	struct intel_encoder *source_encoder;
-	struct drm_connector *connector;
-	struct drm_connector_state *connector_state;
-	int i;
-
-	for_each_connector_in_state(state, connector, connector_state, i) {
-		if (connector_state->crtc != &crtc->base)
-			continue;
-
-		source_encoder =
-			to_intel_encoder(connector_state->best_encoder);
-		if (!encoders_cloneable(encoder, source_encoder))
-			return false;
-	}
-
-	return true;
-}
-
-static bool check_encoder_cloning(struct drm_atomic_state *state,
-				  struct intel_crtc *crtc)
-{
-	struct intel_encoder *encoder;
-	struct drm_connector *connector;
-	struct drm_connector_state *connector_state;
-	int i;
-
-	for_each_connector_in_state(state, connector, connector_state, i) {
-		if (connector_state->crtc != &crtc->base)
-			continue;
-
-		encoder = to_intel_encoder(connector_state->best_encoder);
-		if (!check_single_encoder_cloning(state, crtc, encoder))
-			return false;
-	}
-
-	return true;
-}
-
-static int intel_crtc_atomic_check(struct drm_crtc *crtc,
-				   struct drm_crtc_state *crtc_state)
-{
-	struct drm_device *dev = crtc->dev;
-	struct drm_i915_private *dev_priv = dev->dev_private;
-	struct intel_crtc *intel_crtc = to_intel_crtc(crtc);
-	struct intel_crtc_state *pipe_config =
-		to_intel_crtc_state(crtc_state);
-	struct drm_atomic_state *state = crtc_state->state;
-	int ret;
-	bool mode_changed = needs_modeset(crtc_state);
-
-	if (mode_changed && !check_encoder_cloning(state, intel_crtc)) {
-		DRM_DEBUG_KMS("rejecting invalid cloning configuration\n");
-		return -EINVAL;
-	}
-
-	if (mode_changed && !crtc_state->active)
-		intel_crtc->atomic.update_wm_post = true;
-
-	if (mode_changed && crtc_state->enable &&
-	    dev_priv->display.crtc_compute_clock &&
-	    !WARN_ON(pipe_config->shared_dpll != DPLL_ID_PRIVATE)) {
-		ret = dev_priv->display.crtc_compute_clock(intel_crtc,
-							   pipe_config);
-		if (ret)
-			return ret;
-	}
-
-	ret = 0;
-	if (INTEL_INFO(dev)->gen >= 9) {
-		if (mode_changed)
-			ret = skl_update_scaler_crtc(pipe_config);
-
-		if (!ret)
-			ret = intel_atomic_setup_scalers(dev, intel_crtc,
-							 pipe_config);
-	}
-
-	return ret;
-}
-
-static const struct drm_crtc_helper_funcs intel_helper_funcs = {
-	.mode_set_base_atomic = intel_pipe_set_base_atomic,
-	.load_lut = intel_crtc_load_lut,
-	.atomic_begin = intel_begin_crtc_commit,
-	.atomic_flush = intel_finish_crtc_commit,
-	.atomic_check = intel_crtc_atomic_check,
-};
-
-static void intel_modeset_update_connector_atomic_state(struct drm_device *dev)
-{
-	struct intel_connector *connector;
-
-	for_each_intel_connector(dev, connector) {
-		if (connector->base.encoder) {
-			connector->base.state->best_encoder =
-				connector->base.encoder;
-			connector->base.state->crtc =
-				connector->base.encoder->crtc;
-		} else {
-			connector->base.state->best_encoder = NULL;
-			connector->base.state->crtc = NULL;
-		}
-	}
-}
-
-static void
-connected_sink_compute_bpp(struct intel_connector *connector,
-			   struct intel_crtc_state *pipe_config)
-{
-	int bpp = pipe_config->pipe_bpp;
->>>>>>> 294947a5
 
 	if (visible)
 		intel_crtc->atomic.fb_bits |=
@@ -12886,7 +12640,6 @@
 		struct intel_crtc *intel_crtc = to_intel_crtc(crtc);
 		struct intel_crtc_state *pipe_config, *sw_config;
 		bool active;
-<<<<<<< HEAD
 
 		if (!needs_modeset(crtc->state))
 			continue;
@@ -12897,18 +12650,6 @@
 		pipe_config->base.crtc = crtc;
 		pipe_config->base.state = old_state;
 
-=======
-
-		if (!needs_modeset(crtc->state))
-			continue;
-
-		__drm_atomic_helper_crtc_destroy_state(crtc, old_crtc_state);
-		pipe_config = to_intel_crtc_state(old_crtc_state);
-		memset(pipe_config, 0, sizeof(*pipe_config));
-		pipe_config->base.crtc = crtc;
-		pipe_config->base.state = old_state;
-
->>>>>>> 294947a5
 		DRM_DEBUG_KMS("[CRTC:%d]\n",
 			      crtc->base.id);
 
@@ -13217,7 +12958,6 @@
 	 */
 	if (dev_priv->display.modeset_calc_cdclk) {
 		unsigned int cdclk;
-<<<<<<< HEAD
 
 		ret = dev_priv->display.modeset_calc_cdclk(state);
 
@@ -13232,22 +12972,6 @@
 
 	intel_modeset_clear_plls(state);
 
-=======
-
-		ret = dev_priv->display.modeset_calc_cdclk(state);
-
-		cdclk = to_intel_atomic_state(state)->cdclk;
-		if (!ret && cdclk != dev_priv->cdclk_freq)
-			ret = intel_modeset_all_pipes(state);
-
-		if (ret < 0)
-			return ret;
-	} else
-		to_intel_atomic_state(state)->cdclk = dev_priv->cdclk_freq;
-
-	intel_modeset_clear_plls(state);
-
->>>>>>> 294947a5
 	if (IS_HASWELL(dev))
 		return haswell_mode_set_planes_workaround(state);
 
@@ -13327,7 +13051,6 @@
 	} else
 		to_intel_atomic_state(state)->cdclk =
 			to_i915(state->dev)->cdclk_freq;
-<<<<<<< HEAD
 
 	return drm_atomic_helper_check_planes(state->dev, state);
 }
@@ -13359,39 +13082,6 @@
 	int i;
 	bool any_ms = false;
 
-=======
-
-	return drm_atomic_helper_check_planes(state->dev, state);
-}
-
-/**
- * intel_atomic_commit - commit validated state object
- * @dev: DRM device
- * @state: the top-level driver state object
- * @async: asynchronous commit
- *
- * This function commits a top-level state object that has been validated
- * with drm_atomic_helper_check().
- *
- * FIXME:  Atomic modeset support for i915 is not yet complete.  At the moment
- * we can only handle plane-related operations and do not yet support
- * asynchronous commit.
- *
- * RETURNS
- * Zero for success or -errno.
- */
-static int intel_atomic_commit(struct drm_device *dev,
-			       struct drm_atomic_state *state,
-			       bool async)
-{
-	struct drm_i915_private *dev_priv = dev->dev_private;
-	struct drm_crtc *crtc;
-	struct drm_crtc_state *crtc_state;
-	int ret = 0;
-	int i;
-	bool any_ms = false;
-
->>>>>>> 294947a5
 	if (async) {
 		DRM_DEBUG_KMS("i915 does not yet support async commit\n");
 		return -EINVAL;
@@ -13455,7 +13145,6 @@
 
 	if (any_ms)
 		intel_modeset_check_state(dev, state);
-<<<<<<< HEAD
 
 	drm_atomic_state_free(state);
 
@@ -13485,37 +13174,6 @@
 		if (!crtc_state->active)
 			goto out;
 
-=======
-
-	drm_atomic_state_free(state);
-
-	return 0;
-}
-
-void intel_crtc_restore_mode(struct drm_crtc *crtc)
-{
-	struct drm_device *dev = crtc->dev;
-	struct drm_atomic_state *state;
-	struct drm_crtc_state *crtc_state;
-	int ret;
-
-	state = drm_atomic_state_alloc(dev);
-	if (!state) {
-		DRM_DEBUG_KMS("[CRTC:%d] crtc restore failed, out of memory",
-			      crtc->base.id);
-		return;
-	}
-
-	state->acquire_ctx = drm_modeset_legacy_acquire_ctx(crtc);
-
-retry:
-	crtc_state = drm_atomic_get_crtc_state(state, crtc);
-	ret = PTR_ERR_OR_ZERO(crtc_state);
-	if (!ret) {
-		if (!crtc_state->active)
-			goto out;
-
->>>>>>> 294947a5
 		crtc_state->mode_changed = true;
 		ret = drm_atomic_commit(state);
 	}

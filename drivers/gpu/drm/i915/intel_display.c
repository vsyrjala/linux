--- conflicted
+++ resolved
@@ -3504,17 +3504,10 @@
 	struct drm_crtc_state *crtc_state;
 	struct drm_crtc *crtc;
 	int i, ret;
-<<<<<<< HEAD
 
 	intel_modeset_setup_hw_state(dev);
 	i915_redisable_vga(dev);
 
-=======
-
-	intel_modeset_setup_hw_state(dev);
-	i915_redisable_vga(dev);
-
->>>>>>> 5ba89908
 	if (!state)
 		return 0;
 
@@ -3534,15 +3527,12 @@
 
 	WARN_ON(ret == -EDEADLK);
 	return ret;
-<<<<<<< HEAD
-=======
 }
 
 static bool gpu_reset_clobbers_display(struct drm_i915_private *dev_priv)
 {
 	return intel_has_gpu_reset(dev_priv) &&
 		INTEL_GEN(dev_priv) < 5 && !IS_G4X(dev_priv);
->>>>>>> 5ba89908
 }
 
 void intel_prepare_reset(struct drm_i915_private *dev_priv)
@@ -3551,13 +3541,6 @@
 	struct drm_modeset_acquire_ctx *ctx = &dev_priv->reset_ctx;
 	struct drm_atomic_state *state;
 	int ret;
-<<<<<<< HEAD
-
-	/* no reset support for gen2 */
-	if (IS_GEN2(dev_priv))
-		return;
-=======
->>>>>>> 5ba89908
 
 	/*
 	 * Need mode_config.mutex so that we don't
@@ -3574,12 +3557,8 @@
 	}
 
 	/* reset doesn't touch the display, but flips might get nuked anyway, */
-<<<<<<< HEAD
-	if (INTEL_GEN(dev_priv) >= 5 || IS_G4X(dev_priv))
-=======
 	if (!i915.force_reset_modeset_test &&
 	    !gpu_reset_clobbers_display(dev_priv))
->>>>>>> 5ba89908
 		return;
 
 	/*
@@ -3621,8 +3600,6 @@
 	 * will get its events and not get stuck.
 	 */
 	intel_complete_page_flips(dev_priv);
-
-	dev_priv->modeset_restore_state = NULL;
 
 	dev_priv->modeset_restore_state = NULL;
 
@@ -3649,13 +3626,6 @@
 		 * The display has been reset as well,
 		 * so need a full re-initialization.
 		 */
-<<<<<<< HEAD
-		intel_update_primary_planes(dev);
-	} else {
-		/*
-		 * The display has been reset as well,
-		 * so need a full re-initialization.
-		 */
 		intel_runtime_pm_disable_interrupts(dev_priv);
 		intel_runtime_pm_enable_interrupts(dev_priv);
 
@@ -3676,28 +3646,6 @@
 	drm_modeset_drop_locks(ctx);
 	drm_modeset_acquire_fini(ctx);
 	mutex_unlock(&dev->mode_config.mutex);
-=======
-		intel_runtime_pm_disable_interrupts(dev_priv);
-		intel_runtime_pm_enable_interrupts(dev_priv);
-
-		intel_pps_unlock_regs_wa(dev_priv);
-		intel_modeset_init_hw(dev);
-
-		spin_lock_irq(&dev_priv->irq_lock);
-		if (dev_priv->display.hpd_irq_setup)
-			dev_priv->display.hpd_irq_setup(dev_priv);
-		spin_unlock_irq(&dev_priv->irq_lock);
-
-		ret = __intel_display_resume(dev, state);
-		if (ret)
-			DRM_ERROR("Restoring old state failed with %i\n", ret);
-
-		intel_hpd_init(dev_priv);
-	}
-
-	drm_modeset_drop_locks(ctx);
-	drm_modeset_acquire_fini(ctx);
-	mutex_unlock(&dev->mode_config.mutex);
 }
 
 static bool abort_flip_on_reset(struct intel_crtc *crtc)
@@ -3711,7 +3659,6 @@
 		return true;
 
 	return false;
->>>>>>> 5ba89908
 }
 
 static bool intel_crtc_has_pending_flip(struct drm_crtc *crtc)
@@ -14431,13 +14378,8 @@
 		 * SKL workaround: bspec recommends we disable the SAGV when we
 		 * have more then one pipe enabled
 		 */
-<<<<<<< HEAD
-		if (IS_SKYLAKE(dev_priv) && !skl_can_enable_sagv(state))
-			skl_disable_sagv(dev_priv);
-=======
 		if (!intel_can_enable_sagv(state))
 			intel_disable_sagv(dev_priv);
->>>>>>> 5ba89908
 
 		intel_modeset_verify_disabled(dev);
 	}
@@ -14494,14 +14436,8 @@
 		intel_modeset_verify_crtc(crtc, old_crtc_state, crtc->state);
 	}
 
-<<<<<<< HEAD
-	if (IS_SKYLAKE(dev_priv) && intel_state->modeset &&
-	    skl_can_enable_sagv(state))
-		skl_enable_sagv(dev_priv);
-=======
 	if (intel_state->modeset && intel_can_enable_sagv(state))
 		intel_enable_sagv(dev_priv);
->>>>>>> 5ba89908
 
 	drm_atomic_helper_commit_hw_done(state);
 

/*
 * Copyright © 2006-2007 Intel Corporation
 *
 * Permission is hereby granted, free of charge, to any person obtaining a
 * copy of this software and associated documentation files (the "Software"),
 * to deal in the Software without restriction, including without limitation
 * the rights to use, copy, modify, merge, publish, distribute, sublicense,
 * and/or sell copies of the Software, and to permit persons to whom the
 * Software is furnished to do so, subject to the following conditions:
 *
 * The above copyright notice and this permission notice (including the next
 * paragraph) shall be included in all copies or substantial portions of the
 * Software.
 *
 * THE SOFTWARE IS PROVIDED "AS IS", WITHOUT WARRANTY OF ANY KIND, EXPRESS OR
 * IMPLIED, INCLUDING BUT NOT LIMITED TO THE WARRANTIES OF MERCHANTABILITY,
 * FITNESS FOR A PARTICULAR PURPOSE AND NONINFRINGEMENT.  IN NO EVENT SHALL
 * THE AUTHORS OR COPYRIGHT HOLDERS BE LIABLE FOR ANY CLAIM, DAMAGES OR OTHER
 * LIABILITY, WHETHER IN AN ACTION OF CONTRACT, TORT OR OTHERWISE, ARISING
 * FROM, OUT OF OR IN CONNECTION WITH THE SOFTWARE OR THE USE OR OTHER
 * DEALINGS IN THE SOFTWARE.
 *
 * Authors:
 *	Eric Anholt <eric@anholt.net>
 */

#include <linux/dmi.h>
#include <linux/module.h>
#include <linux/input.h>
#include <linux/i2c.h>
#include <linux/kernel.h>
#include <linux/slab.h>
#include <linux/vgaarb.h>
#include <drm/drm_edid.h>
#include <drm/drmP.h>
#include "intel_drv.h"
#include "intel_frontbuffer.h"
#include <drm/i915_drm.h>
#include "i915_drv.h"
#include "i915_gem_clflush.h"
#include "intel_dsi.h"
#include "i915_trace.h"
#include <drm/drm_atomic.h>
#include <drm/drm_atomic_helper.h>
#include <drm/drm_dp_helper.h>
#include <drm/drm_crtc_helper.h>
#include <drm/drm_plane_helper.h>
#include <drm/drm_rect.h>
#include <linux/dma_remapping.h>
#include <linux/reservation.h>

/* Primary plane formats for gen <= 3 */
static const uint32_t i8xx_primary_formats[] = {
	DRM_FORMAT_C8,
	DRM_FORMAT_RGB565,
	DRM_FORMAT_XRGB1555,
	DRM_FORMAT_XRGB8888,
};

/* Primary plane formats for gen >= 4 */
static const uint32_t i965_primary_formats[] = {
	DRM_FORMAT_C8,
	DRM_FORMAT_RGB565,
	DRM_FORMAT_XRGB8888,
	DRM_FORMAT_XBGR8888,
	DRM_FORMAT_XRGB2101010,
	DRM_FORMAT_XBGR2101010,
};

static const uint64_t i9xx_format_modifiers[] = {
	I915_FORMAT_MOD_X_TILED,
	DRM_FORMAT_MOD_LINEAR,
	DRM_FORMAT_MOD_INVALID
};

static const uint32_t skl_primary_formats[] = {
	DRM_FORMAT_C8,
	DRM_FORMAT_RGB565,
	DRM_FORMAT_XRGB8888,
	DRM_FORMAT_XBGR8888,
	DRM_FORMAT_ARGB8888,
	DRM_FORMAT_ABGR8888,
	DRM_FORMAT_XRGB2101010,
	DRM_FORMAT_XBGR2101010,
	DRM_FORMAT_YUYV,
	DRM_FORMAT_YVYU,
	DRM_FORMAT_UYVY,
	DRM_FORMAT_VYUY,
};

static const uint64_t skl_format_modifiers_noccs[] = {
	I915_FORMAT_MOD_Yf_TILED,
	I915_FORMAT_MOD_Y_TILED,
	I915_FORMAT_MOD_X_TILED,
	DRM_FORMAT_MOD_LINEAR,
	DRM_FORMAT_MOD_INVALID
};

static const uint64_t skl_format_modifiers_ccs[] = {
	I915_FORMAT_MOD_Yf_TILED_CCS,
	I915_FORMAT_MOD_Y_TILED_CCS,
	I915_FORMAT_MOD_Yf_TILED,
	I915_FORMAT_MOD_Y_TILED,
	I915_FORMAT_MOD_X_TILED,
	DRM_FORMAT_MOD_LINEAR,
	DRM_FORMAT_MOD_INVALID
};

/* Cursor formats */
static const uint32_t intel_cursor_formats[] = {
	DRM_FORMAT_ARGB8888,
};

static const uint64_t cursor_format_modifiers[] = {
	DRM_FORMAT_MOD_LINEAR,
	DRM_FORMAT_MOD_INVALID
};

static void i9xx_crtc_clock_get(struct intel_crtc *crtc,
				struct intel_crtc_state *pipe_config);
static void ironlake_pch_clock_get(struct intel_crtc *crtc,
				   struct intel_crtc_state *pipe_config);

static int intel_framebuffer_init(struct intel_framebuffer *ifb,
				  struct drm_i915_gem_object *obj,
				  struct drm_mode_fb_cmd2 *mode_cmd);
static void i9xx_set_pipeconf(struct intel_crtc *intel_crtc);
static void intel_set_pipe_timings(struct intel_crtc *intel_crtc);
static void intel_set_pipe_src_size(struct intel_crtc *intel_crtc);
static void intel_cpu_transcoder_set_m_n(struct intel_crtc *crtc,
					 struct intel_link_m_n *m_n,
					 struct intel_link_m_n *m2_n2);
static void ironlake_set_pipeconf(struct drm_crtc *crtc);
static void haswell_set_pipeconf(struct drm_crtc *crtc);
static void haswell_set_pipemisc(struct drm_crtc *crtc);
static void vlv_prepare_pll(struct intel_crtc *crtc,
			    const struct intel_crtc_state *pipe_config);
static void chv_prepare_pll(struct intel_crtc *crtc,
			    const struct intel_crtc_state *pipe_config);
static void intel_begin_crtc_commit(struct drm_crtc *, struct drm_crtc_state *);
static void intel_finish_crtc_commit(struct drm_crtc *, struct drm_crtc_state *);
static void intel_crtc_init_scalers(struct intel_crtc *crtc,
				    struct intel_crtc_state *crtc_state);
static void skylake_pfit_enable(struct intel_crtc *crtc);
static void ironlake_pfit_disable(struct intel_crtc *crtc, bool force);
static void ironlake_pfit_enable(struct intel_crtc *crtc);
static void intel_modeset_setup_hw_state(struct drm_device *dev,
					 struct drm_modeset_acquire_ctx *ctx);
static void intel_pre_disable_primary_noatomic(struct drm_crtc *crtc);

struct intel_limit {
	struct {
		int min, max;
	} dot, vco, n, m, m1, m2, p, p1;

	struct {
		int dot_limit;
		int p2_slow, p2_fast;
	} p2;
};

/* returns HPLL frequency in kHz */
int vlv_get_hpll_vco(struct drm_i915_private *dev_priv)
{
	int hpll_freq, vco_freq[] = { 800, 1600, 2000, 2400 };

	/* Obtain SKU information */
	mutex_lock(&dev_priv->sb_lock);
	hpll_freq = vlv_cck_read(dev_priv, CCK_FUSE_REG) &
		CCK_FUSE_HPLL_FREQ_MASK;
	mutex_unlock(&dev_priv->sb_lock);

	return vco_freq[hpll_freq] * 1000;
}

int vlv_get_cck_clock(struct drm_i915_private *dev_priv,
		      const char *name, u32 reg, int ref_freq)
{
	u32 val;
	int divider;

	mutex_lock(&dev_priv->sb_lock);
	val = vlv_cck_read(dev_priv, reg);
	mutex_unlock(&dev_priv->sb_lock);

	divider = val & CCK_FREQUENCY_VALUES;

	WARN((val & CCK_FREQUENCY_STATUS) !=
	     (divider << CCK_FREQUENCY_STATUS_SHIFT),
	     "%s change in progress\n", name);

	return DIV_ROUND_CLOSEST(ref_freq << 1, divider + 1);
}

int vlv_get_cck_clock_hpll(struct drm_i915_private *dev_priv,
			   const char *name, u32 reg)
{
	if (dev_priv->hpll_freq == 0)
		dev_priv->hpll_freq = vlv_get_hpll_vco(dev_priv);

	return vlv_get_cck_clock(dev_priv, name, reg,
				 dev_priv->hpll_freq);
}

static void intel_update_czclk(struct drm_i915_private *dev_priv)
{
	if (!(IS_VALLEYVIEW(dev_priv) || IS_CHERRYVIEW(dev_priv)))
		return;

	dev_priv->czclk_freq = vlv_get_cck_clock_hpll(dev_priv, "czclk",
						      CCK_CZ_CLOCK_CONTROL);

	DRM_DEBUG_DRIVER("CZ clock rate: %d kHz\n", dev_priv->czclk_freq);
}

static inline u32 /* units of 100MHz */
intel_fdi_link_freq(struct drm_i915_private *dev_priv,
		    const struct intel_crtc_state *pipe_config)
{
	if (HAS_DDI(dev_priv))
		return pipe_config->port_clock; /* SPLL */
	else
		return dev_priv->fdi_pll_freq;
}

static const struct intel_limit intel_limits_i8xx_dac = {
	.dot = { .min = 25000, .max = 350000 },
	.vco = { .min = 908000, .max = 1512000 },
	.n = { .min = 2, .max = 16 },
	.m = { .min = 96, .max = 140 },
	.m1 = { .min = 18, .max = 26 },
	.m2 = { .min = 6, .max = 16 },
	.p = { .min = 4, .max = 128 },
	.p1 = { .min = 2, .max = 33 },
	.p2 = { .dot_limit = 165000,
		.p2_slow = 4, .p2_fast = 2 },
};

static const struct intel_limit intel_limits_i8xx_dvo = {
	.dot = { .min = 25000, .max = 350000 },
	.vco = { .min = 908000, .max = 1512000 },
	.n = { .min = 2, .max = 16 },
	.m = { .min = 96, .max = 140 },
	.m1 = { .min = 18, .max = 26 },
	.m2 = { .min = 6, .max = 16 },
	.p = { .min = 4, .max = 128 },
	.p1 = { .min = 2, .max = 33 },
	.p2 = { .dot_limit = 165000,
		.p2_slow = 4, .p2_fast = 4 },
};

static const struct intel_limit intel_limits_i8xx_lvds = {
	.dot = { .min = 25000, .max = 350000 },
	.vco = { .min = 908000, .max = 1512000 },
	.n = { .min = 2, .max = 16 },
	.m = { .min = 96, .max = 140 },
	.m1 = { .min = 18, .max = 26 },
	.m2 = { .min = 6, .max = 16 },
	.p = { .min = 4, .max = 128 },
	.p1 = { .min = 1, .max = 6 },
	.p2 = { .dot_limit = 165000,
		.p2_slow = 14, .p2_fast = 7 },
};

static const struct intel_limit intel_limits_i9xx_sdvo = {
	.dot = { .min = 20000, .max = 400000 },
	.vco = { .min = 1400000, .max = 2800000 },
	.n = { .min = 1, .max = 6 },
	.m = { .min = 70, .max = 120 },
	.m1 = { .min = 8, .max = 18 },
	.m2 = { .min = 3, .max = 7 },
	.p = { .min = 5, .max = 80 },
	.p1 = { .min = 1, .max = 8 },
	.p2 = { .dot_limit = 200000,
		.p2_slow = 10, .p2_fast = 5 },
};

static const struct intel_limit intel_limits_i9xx_lvds = {
	.dot = { .min = 20000, .max = 400000 },
	.vco = { .min = 1400000, .max = 2800000 },
	.n = { .min = 1, .max = 6 },
	.m = { .min = 70, .max = 120 },
	.m1 = { .min = 8, .max = 18 },
	.m2 = { .min = 3, .max = 7 },
	.p = { .min = 7, .max = 98 },
	.p1 = { .min = 1, .max = 8 },
	.p2 = { .dot_limit = 112000,
		.p2_slow = 14, .p2_fast = 7 },
};


static const struct intel_limit intel_limits_g4x_sdvo = {
	.dot = { .min = 25000, .max = 270000 },
	.vco = { .min = 1750000, .max = 3500000},
	.n = { .min = 1, .max = 4 },
	.m = { .min = 104, .max = 138 },
	.m1 = { .min = 17, .max = 23 },
	.m2 = { .min = 5, .max = 11 },
	.p = { .min = 10, .max = 30 },
	.p1 = { .min = 1, .max = 3},
	.p2 = { .dot_limit = 270000,
		.p2_slow = 10,
		.p2_fast = 10
	},
};

static const struct intel_limit intel_limits_g4x_hdmi = {
	.dot = { .min = 22000, .max = 400000 },
	.vco = { .min = 1750000, .max = 3500000},
	.n = { .min = 1, .max = 4 },
	.m = { .min = 104, .max = 138 },
	.m1 = { .min = 16, .max = 23 },
	.m2 = { .min = 5, .max = 11 },
	.p = { .min = 5, .max = 80 },
	.p1 = { .min = 1, .max = 8},
	.p2 = { .dot_limit = 165000,
		.p2_slow = 10, .p2_fast = 5 },
};

static const struct intel_limit intel_limits_g4x_single_channel_lvds = {
	.dot = { .min = 20000, .max = 115000 },
	.vco = { .min = 1750000, .max = 3500000 },
	.n = { .min = 1, .max = 3 },
	.m = { .min = 104, .max = 138 },
	.m1 = { .min = 17, .max = 23 },
	.m2 = { .min = 5, .max = 11 },
	.p = { .min = 28, .max = 112 },
	.p1 = { .min = 2, .max = 8 },
	.p2 = { .dot_limit = 0,
		.p2_slow = 14, .p2_fast = 14
	},
};

static const struct intel_limit intel_limits_g4x_dual_channel_lvds = {
	.dot = { .min = 80000, .max = 224000 },
	.vco = { .min = 1750000, .max = 3500000 },
	.n = { .min = 1, .max = 3 },
	.m = { .min = 104, .max = 138 },
	.m1 = { .min = 17, .max = 23 },
	.m2 = { .min = 5, .max = 11 },
	.p = { .min = 14, .max = 42 },
	.p1 = { .min = 2, .max = 6 },
	.p2 = { .dot_limit = 0,
		.p2_slow = 7, .p2_fast = 7
	},
};

static const struct intel_limit intel_limits_pineview_sdvo = {
	.dot = { .min = 20000, .max = 400000},
	.vco = { .min = 1700000, .max = 3500000 },
	/* Pineview's Ncounter is a ring counter */
	.n = { .min = 3, .max = 6 },
	.m = { .min = 2, .max = 256 },
	/* Pineview only has one combined m divider, which we treat as m2. */
	.m1 = { .min = 0, .max = 0 },
	.m2 = { .min = 0, .max = 254 },
	.p = { .min = 5, .max = 80 },
	.p1 = { .min = 1, .max = 8 },
	.p2 = { .dot_limit = 200000,
		.p2_slow = 10, .p2_fast = 5 },
};

static const struct intel_limit intel_limits_pineview_lvds = {
	.dot = { .min = 20000, .max = 400000 },
	.vco = { .min = 1700000, .max = 3500000 },
	.n = { .min = 3, .max = 6 },
	.m = { .min = 2, .max = 256 },
	.m1 = { .min = 0, .max = 0 },
	.m2 = { .min = 0, .max = 254 },
	.p = { .min = 7, .max = 112 },
	.p1 = { .min = 1, .max = 8 },
	.p2 = { .dot_limit = 112000,
		.p2_slow = 14, .p2_fast = 14 },
};

/* Ironlake / Sandybridge
 *
 * We calculate clock using (register_value + 2) for N/M1/M2, so here
 * the range value for them is (actual_value - 2).
 */
static const struct intel_limit intel_limits_ironlake_dac = {
	.dot = { .min = 25000, .max = 350000 },
	.vco = { .min = 1760000, .max = 3510000 },
	.n = { .min = 1, .max = 5 },
	.m = { .min = 79, .max = 127 },
	.m1 = { .min = 12, .max = 22 },
	.m2 = { .min = 5, .max = 9 },
	.p = { .min = 5, .max = 80 },
	.p1 = { .min = 1, .max = 8 },
	.p2 = { .dot_limit = 225000,
		.p2_slow = 10, .p2_fast = 5 },
};

static const struct intel_limit intel_limits_ironlake_single_lvds = {
	.dot = { .min = 25000, .max = 350000 },
	.vco = { .min = 1760000, .max = 3510000 },
	.n = { .min = 1, .max = 3 },
	.m = { .min = 79, .max = 118 },
	.m1 = { .min = 12, .max = 22 },
	.m2 = { .min = 5, .max = 9 },
	.p = { .min = 28, .max = 112 },
	.p1 = { .min = 2, .max = 8 },
	.p2 = { .dot_limit = 225000,
		.p2_slow = 14, .p2_fast = 14 },
};

static const struct intel_limit intel_limits_ironlake_dual_lvds = {
	.dot = { .min = 25000, .max = 350000 },
	.vco = { .min = 1760000, .max = 3510000 },
	.n = { .min = 1, .max = 3 },
	.m = { .min = 79, .max = 127 },
	.m1 = { .min = 12, .max = 22 },
	.m2 = { .min = 5, .max = 9 },
	.p = { .min = 14, .max = 56 },
	.p1 = { .min = 2, .max = 8 },
	.p2 = { .dot_limit = 225000,
		.p2_slow = 7, .p2_fast = 7 },
};

/* LVDS 100mhz refclk limits. */
static const struct intel_limit intel_limits_ironlake_single_lvds_100m = {
	.dot = { .min = 25000, .max = 350000 },
	.vco = { .min = 1760000, .max = 3510000 },
	.n = { .min = 1, .max = 2 },
	.m = { .min = 79, .max = 126 },
	.m1 = { .min = 12, .max = 22 },
	.m2 = { .min = 5, .max = 9 },
	.p = { .min = 28, .max = 112 },
	.p1 = { .min = 2, .max = 8 },
	.p2 = { .dot_limit = 225000,
		.p2_slow = 14, .p2_fast = 14 },
};

static const struct intel_limit intel_limits_ironlake_dual_lvds_100m = {
	.dot = { .min = 25000, .max = 350000 },
	.vco = { .min = 1760000, .max = 3510000 },
	.n = { .min = 1, .max = 3 },
	.m = { .min = 79, .max = 126 },
	.m1 = { .min = 12, .max = 22 },
	.m2 = { .min = 5, .max = 9 },
	.p = { .min = 14, .max = 42 },
	.p1 = { .min = 2, .max = 6 },
	.p2 = { .dot_limit = 225000,
		.p2_slow = 7, .p2_fast = 7 },
};

static const struct intel_limit intel_limits_vlv = {
	 /*
	  * These are the data rate limits (measured in fast clocks)
	  * since those are the strictest limits we have. The fast
	  * clock and actual rate limits are more relaxed, so checking
	  * them would make no difference.
	  */
	.dot = { .min = 25000 * 5, .max = 270000 * 5 },
	.vco = { .min = 4000000, .max = 6000000 },
	.n = { .min = 1, .max = 7 },
	.m1 = { .min = 2, .max = 3 },
	.m2 = { .min = 11, .max = 156 },
	.p1 = { .min = 2, .max = 3 },
	.p2 = { .p2_slow = 2, .p2_fast = 20 }, /* slow=min, fast=max */
};

static const struct intel_limit intel_limits_chv = {
	/*
	 * These are the data rate limits (measured in fast clocks)
	 * since those are the strictest limits we have.  The fast
	 * clock and actual rate limits are more relaxed, so checking
	 * them would make no difference.
	 */
	.dot = { .min = 25000 * 5, .max = 540000 * 5},
	.vco = { .min = 4800000, .max = 6480000 },
	.n = { .min = 1, .max = 1 },
	.m1 = { .min = 2, .max = 2 },
	.m2 = { .min = 24 << 22, .max = 175 << 22 },
	.p1 = { .min = 2, .max = 4 },
	.p2 = {	.p2_slow = 1, .p2_fast = 14 },
};

static const struct intel_limit intel_limits_bxt = {
	/* FIXME: find real dot limits */
	.dot = { .min = 0, .max = INT_MAX },
	.vco = { .min = 4800000, .max = 6700000 },
	.n = { .min = 1, .max = 1 },
	.m1 = { .min = 2, .max = 2 },
	/* FIXME: find real m2 limits */
	.m2 = { .min = 2 << 22, .max = 255 << 22 },
	.p1 = { .min = 2, .max = 4 },
	.p2 = { .p2_slow = 1, .p2_fast = 20 },
};

static bool
needs_modeset(const struct drm_crtc_state *state)
{
	return drm_atomic_crtc_needs_modeset(state);
}

/*
 * Platform specific helpers to calculate the port PLL loopback- (clock.m),
 * and post-divider (clock.p) values, pre- (clock.vco) and post-divided fast
 * (clock.dot) clock rates. This fast dot clock is fed to the port's IO logic.
 * The helpers' return value is the rate of the clock that is fed to the
 * display engine's pipe which can be the above fast dot clock rate or a
 * divided-down version of it.
 */
/* m1 is reserved as 0 in Pineview, n is a ring counter */
static int pnv_calc_dpll_params(int refclk, struct dpll *clock)
{
	clock->m = clock->m2 + 2;
	clock->p = clock->p1 * clock->p2;
	if (WARN_ON(clock->n == 0 || clock->p == 0))
		return 0;
	clock->vco = DIV_ROUND_CLOSEST(refclk * clock->m, clock->n);
	clock->dot = DIV_ROUND_CLOSEST(clock->vco, clock->p);

	return clock->dot;
}

static uint32_t i9xx_dpll_compute_m(struct dpll *dpll)
{
	return 5 * (dpll->m1 + 2) + (dpll->m2 + 2);
}

static int i9xx_calc_dpll_params(int refclk, struct dpll *clock)
{
	clock->m = i9xx_dpll_compute_m(clock);
	clock->p = clock->p1 * clock->p2;
	if (WARN_ON(clock->n + 2 == 0 || clock->p == 0))
		return 0;
	clock->vco = DIV_ROUND_CLOSEST(refclk * clock->m, clock->n + 2);
	clock->dot = DIV_ROUND_CLOSEST(clock->vco, clock->p);

	return clock->dot;
}

static int vlv_calc_dpll_params(int refclk, struct dpll *clock)
{
	clock->m = clock->m1 * clock->m2;
	clock->p = clock->p1 * clock->p2;
	if (WARN_ON(clock->n == 0 || clock->p == 0))
		return 0;
	clock->vco = DIV_ROUND_CLOSEST(refclk * clock->m, clock->n);
	clock->dot = DIV_ROUND_CLOSEST(clock->vco, clock->p);

	return clock->dot / 5;
}

int chv_calc_dpll_params(int refclk, struct dpll *clock)
{
	clock->m = clock->m1 * clock->m2;
	clock->p = clock->p1 * clock->p2;
	if (WARN_ON(clock->n == 0 || clock->p == 0))
		return 0;
	clock->vco = DIV_ROUND_CLOSEST_ULL((uint64_t)refclk * clock->m,
			clock->n << 22);
	clock->dot = DIV_ROUND_CLOSEST(clock->vco, clock->p);

	return clock->dot / 5;
}

#define INTELPllInvalid(s)   do { /* DRM_DEBUG(s); */ return false; } while (0)
/**
 * Returns whether the given set of divisors are valid for a given refclk with
 * the given connectors.
 */

static bool intel_PLL_is_valid(struct drm_i915_private *dev_priv,
			       const struct intel_limit *limit,
			       const struct dpll *clock)
{
	if (clock->n   < limit->n.min   || limit->n.max   < clock->n)
		INTELPllInvalid("n out of range\n");
	if (clock->p1  < limit->p1.min  || limit->p1.max  < clock->p1)
		INTELPllInvalid("p1 out of range\n");
	if (clock->m2  < limit->m2.min  || limit->m2.max  < clock->m2)
		INTELPllInvalid("m2 out of range\n");
	if (clock->m1  < limit->m1.min  || limit->m1.max  < clock->m1)
		INTELPllInvalid("m1 out of range\n");

	if (!IS_PINEVIEW(dev_priv) && !IS_VALLEYVIEW(dev_priv) &&
	    !IS_CHERRYVIEW(dev_priv) && !IS_GEN9_LP(dev_priv))
		if (clock->m1 <= clock->m2)
			INTELPllInvalid("m1 <= m2\n");

	if (!IS_VALLEYVIEW(dev_priv) && !IS_CHERRYVIEW(dev_priv) &&
	    !IS_GEN9_LP(dev_priv)) {
		if (clock->p < limit->p.min || limit->p.max < clock->p)
			INTELPllInvalid("p out of range\n");
		if (clock->m < limit->m.min || limit->m.max < clock->m)
			INTELPllInvalid("m out of range\n");
	}

	if (clock->vco < limit->vco.min || limit->vco.max < clock->vco)
		INTELPllInvalid("vco out of range\n");
	/* XXX: We may need to be checking "Dot clock" depending on the multiplier,
	 * connector, etc., rather than just a single range.
	 */
	if (clock->dot < limit->dot.min || limit->dot.max < clock->dot)
		INTELPllInvalid("dot out of range\n");

	return true;
}

static int
i9xx_select_p2_div(const struct intel_limit *limit,
		   const struct intel_crtc_state *crtc_state,
		   int target)
{
	struct drm_device *dev = crtc_state->base.crtc->dev;

	if (intel_crtc_has_type(crtc_state, INTEL_OUTPUT_LVDS)) {
		/*
		 * For LVDS just rely on its current settings for dual-channel.
		 * We haven't figured out how to reliably set up different
		 * single/dual channel state, if we even can.
		 */
		if (intel_is_dual_link_lvds(dev))
			return limit->p2.p2_fast;
		else
			return limit->p2.p2_slow;
	} else {
		if (target < limit->p2.dot_limit)
			return limit->p2.p2_slow;
		else
			return limit->p2.p2_fast;
	}
}

/*
 * Returns a set of divisors for the desired target clock with the given
 * refclk, or FALSE.  The returned values represent the clock equation:
 * reflck * (5 * (m1 + 2) + (m2 + 2)) / (n + 2) / p1 / p2.
 *
 * Target and reference clocks are specified in kHz.
 *
 * If match_clock is provided, then best_clock P divider must match the P
 * divider from @match_clock used for LVDS downclocking.
 */
static bool
i9xx_find_best_dpll(const struct intel_limit *limit,
		    struct intel_crtc_state *crtc_state,
		    int target, int refclk, struct dpll *match_clock,
		    struct dpll *best_clock)
{
	struct drm_device *dev = crtc_state->base.crtc->dev;
	struct dpll clock;
	int err = target;

	memset(best_clock, 0, sizeof(*best_clock));

	clock.p2 = i9xx_select_p2_div(limit, crtc_state, target);

	for (clock.m1 = limit->m1.min; clock.m1 <= limit->m1.max;
	     clock.m1++) {
		for (clock.m2 = limit->m2.min;
		     clock.m2 <= limit->m2.max; clock.m2++) {
			if (clock.m2 >= clock.m1)
				break;
			for (clock.n = limit->n.min;
			     clock.n <= limit->n.max; clock.n++) {
				for (clock.p1 = limit->p1.min;
					clock.p1 <= limit->p1.max; clock.p1++) {
					int this_err;

					i9xx_calc_dpll_params(refclk, &clock);
					if (!intel_PLL_is_valid(to_i915(dev),
								limit,
								&clock))
						continue;
					if (match_clock &&
					    clock.p != match_clock->p)
						continue;

					this_err = abs(clock.dot - target);
					if (this_err < err) {
						*best_clock = clock;
						err = this_err;
					}
				}
			}
		}
	}

	return (err != target);
}

/*
 * Returns a set of divisors for the desired target clock with the given
 * refclk, or FALSE.  The returned values represent the clock equation:
 * reflck * (5 * (m1 + 2) + (m2 + 2)) / (n + 2) / p1 / p2.
 *
 * Target and reference clocks are specified in kHz.
 *
 * If match_clock is provided, then best_clock P divider must match the P
 * divider from @match_clock used for LVDS downclocking.
 */
static bool
pnv_find_best_dpll(const struct intel_limit *limit,
		   struct intel_crtc_state *crtc_state,
		   int target, int refclk, struct dpll *match_clock,
		   struct dpll *best_clock)
{
	struct drm_device *dev = crtc_state->base.crtc->dev;
	struct dpll clock;
	int err = target;

	memset(best_clock, 0, sizeof(*best_clock));

	clock.p2 = i9xx_select_p2_div(limit, crtc_state, target);

	for (clock.m1 = limit->m1.min; clock.m1 <= limit->m1.max;
	     clock.m1++) {
		for (clock.m2 = limit->m2.min;
		     clock.m2 <= limit->m2.max; clock.m2++) {
			for (clock.n = limit->n.min;
			     clock.n <= limit->n.max; clock.n++) {
				for (clock.p1 = limit->p1.min;
					clock.p1 <= limit->p1.max; clock.p1++) {
					int this_err;

					pnv_calc_dpll_params(refclk, &clock);
					if (!intel_PLL_is_valid(to_i915(dev),
								limit,
								&clock))
						continue;
					if (match_clock &&
					    clock.p != match_clock->p)
						continue;

					this_err = abs(clock.dot - target);
					if (this_err < err) {
						*best_clock = clock;
						err = this_err;
					}
				}
			}
		}
	}

	return (err != target);
}

/*
 * Returns a set of divisors for the desired target clock with the given
 * refclk, or FALSE.  The returned values represent the clock equation:
 * reflck * (5 * (m1 + 2) + (m2 + 2)) / (n + 2) / p1 / p2.
 *
 * Target and reference clocks are specified in kHz.
 *
 * If match_clock is provided, then best_clock P divider must match the P
 * divider from @match_clock used for LVDS downclocking.
 */
static bool
g4x_find_best_dpll(const struct intel_limit *limit,
		   struct intel_crtc_state *crtc_state,
		   int target, int refclk, struct dpll *match_clock,
		   struct dpll *best_clock)
{
	struct drm_device *dev = crtc_state->base.crtc->dev;
	struct dpll clock;
	int max_n;
	bool found = false;
	/* approximately equals target * 0.00585 */
	int err_most = (target >> 8) + (target >> 9);

	memset(best_clock, 0, sizeof(*best_clock));

	clock.p2 = i9xx_select_p2_div(limit, crtc_state, target);

	max_n = limit->n.max;
	/* based on hardware requirement, prefer smaller n to precision */
	for (clock.n = limit->n.min; clock.n <= max_n; clock.n++) {
		/* based on hardware requirement, prefere larger m1,m2 */
		for (clock.m1 = limit->m1.max;
		     clock.m1 >= limit->m1.min; clock.m1--) {
			for (clock.m2 = limit->m2.max;
			     clock.m2 >= limit->m2.min; clock.m2--) {
				for (clock.p1 = limit->p1.max;
				     clock.p1 >= limit->p1.min; clock.p1--) {
					int this_err;

					i9xx_calc_dpll_params(refclk, &clock);
					if (!intel_PLL_is_valid(to_i915(dev),
								limit,
								&clock))
						continue;

					this_err = abs(clock.dot - target);
					if (this_err < err_most) {
						*best_clock = clock;
						err_most = this_err;
						max_n = clock.n;
						found = true;
					}
				}
			}
		}
	}
	return found;
}

/*
 * Check if the calculated PLL configuration is more optimal compared to the
 * best configuration and error found so far. Return the calculated error.
 */
static bool vlv_PLL_is_optimal(struct drm_device *dev, int target_freq,
			       const struct dpll *calculated_clock,
			       const struct dpll *best_clock,
			       unsigned int best_error_ppm,
			       unsigned int *error_ppm)
{
	/*
	 * For CHV ignore the error and consider only the P value.
	 * Prefer a bigger P value based on HW requirements.
	 */
	if (IS_CHERRYVIEW(to_i915(dev))) {
		*error_ppm = 0;

		return calculated_clock->p > best_clock->p;
	}

	if (WARN_ON_ONCE(!target_freq))
		return false;

	*error_ppm = div_u64(1000000ULL *
				abs(target_freq - calculated_clock->dot),
			     target_freq);
	/*
	 * Prefer a better P value over a better (smaller) error if the error
	 * is small. Ensure this preference for future configurations too by
	 * setting the error to 0.
	 */
	if (*error_ppm < 100 && calculated_clock->p > best_clock->p) {
		*error_ppm = 0;

		return true;
	}

	return *error_ppm + 10 < best_error_ppm;
}

/*
 * Returns a set of divisors for the desired target clock with the given
 * refclk, or FALSE.  The returned values represent the clock equation:
 * reflck * (5 * (m1 + 2) + (m2 + 2)) / (n + 2) / p1 / p2.
 */
static bool
vlv_find_best_dpll(const struct intel_limit *limit,
		   struct intel_crtc_state *crtc_state,
		   int target, int refclk, struct dpll *match_clock,
		   struct dpll *best_clock)
{
	struct intel_crtc *crtc = to_intel_crtc(crtc_state->base.crtc);
	struct drm_device *dev = crtc->base.dev;
	struct dpll clock;
	unsigned int bestppm = 1000000;
	/* min update 19.2 MHz */
	int max_n = min(limit->n.max, refclk / 19200);
	bool found = false;

	target *= 5; /* fast clock */

	memset(best_clock, 0, sizeof(*best_clock));

	/* based on hardware requirement, prefer smaller n to precision */
	for (clock.n = limit->n.min; clock.n <= max_n; clock.n++) {
		for (clock.p1 = limit->p1.max; clock.p1 >= limit->p1.min; clock.p1--) {
			for (clock.p2 = limit->p2.p2_fast; clock.p2 >= limit->p2.p2_slow;
			     clock.p2 -= clock.p2 > 10 ? 2 : 1) {
				clock.p = clock.p1 * clock.p2;
				/* based on hardware requirement, prefer bigger m1,m2 values */
				for (clock.m1 = limit->m1.min; clock.m1 <= limit->m1.max; clock.m1++) {
					unsigned int ppm;

					clock.m2 = DIV_ROUND_CLOSEST(target * clock.p * clock.n,
								     refclk * clock.m1);

					vlv_calc_dpll_params(refclk, &clock);

					if (!intel_PLL_is_valid(to_i915(dev),
								limit,
								&clock))
						continue;

					if (!vlv_PLL_is_optimal(dev, target,
								&clock,
								best_clock,
								bestppm, &ppm))
						continue;

					*best_clock = clock;
					bestppm = ppm;
					found = true;
				}
			}
		}
	}

	return found;
}

/*
 * Returns a set of divisors for the desired target clock with the given
 * refclk, or FALSE.  The returned values represent the clock equation:
 * reflck * (5 * (m1 + 2) + (m2 + 2)) / (n + 2) / p1 / p2.
 */
static bool
chv_find_best_dpll(const struct intel_limit *limit,
		   struct intel_crtc_state *crtc_state,
		   int target, int refclk, struct dpll *match_clock,
		   struct dpll *best_clock)
{
	struct intel_crtc *crtc = to_intel_crtc(crtc_state->base.crtc);
	struct drm_device *dev = crtc->base.dev;
	unsigned int best_error_ppm;
	struct dpll clock;
	uint64_t m2;
	int found = false;

	memset(best_clock, 0, sizeof(*best_clock));
	best_error_ppm = 1000000;

	/*
	 * Based on hardware doc, the n always set to 1, and m1 always
	 * set to 2.  If requires to support 200Mhz refclk, we need to
	 * revisit this because n may not 1 anymore.
	 */
	clock.n = 1, clock.m1 = 2;
	target *= 5;	/* fast clock */

	for (clock.p1 = limit->p1.max; clock.p1 >= limit->p1.min; clock.p1--) {
		for (clock.p2 = limit->p2.p2_fast;
				clock.p2 >= limit->p2.p2_slow;
				clock.p2 -= clock.p2 > 10 ? 2 : 1) {
			unsigned int error_ppm;

			clock.p = clock.p1 * clock.p2;

			m2 = DIV_ROUND_CLOSEST_ULL(((uint64_t)target * clock.p *
					clock.n) << 22, refclk * clock.m1);

			if (m2 > INT_MAX/clock.m1)
				continue;

			clock.m2 = m2;

			chv_calc_dpll_params(refclk, &clock);

			if (!intel_PLL_is_valid(to_i915(dev), limit, &clock))
				continue;

			if (!vlv_PLL_is_optimal(dev, target, &clock, best_clock,
						best_error_ppm, &error_ppm))
				continue;

			*best_clock = clock;
			best_error_ppm = error_ppm;
			found = true;
		}
	}

	return found;
}

bool bxt_find_best_dpll(struct intel_crtc_state *crtc_state, int target_clock,
			struct dpll *best_clock)
{
	int refclk = 100000;
	const struct intel_limit *limit = &intel_limits_bxt;

	return chv_find_best_dpll(limit, crtc_state,
				  target_clock, refclk, NULL, best_clock);
}

bool intel_crtc_active(struct intel_crtc *crtc)
{
	/* Be paranoid as we can arrive here with only partial
	 * state retrieved from the hardware during setup.
	 *
	 * We can ditch the adjusted_mode.crtc_clock check as soon
	 * as Haswell has gained clock readout/fastboot support.
	 *
	 * We can ditch the crtc->primary->fb check as soon as we can
	 * properly reconstruct framebuffers.
	 *
	 * FIXME: The intel_crtc->active here should be switched to
	 * crtc->state->active once we have proper CRTC states wired up
	 * for atomic.
	 */
	return crtc->active && crtc->base.primary->state->fb &&
		crtc->config->base.adjusted_mode.crtc_clock;
}

enum transcoder intel_pipe_to_cpu_transcoder(struct drm_i915_private *dev_priv,
					     enum pipe pipe)
{
	struct intel_crtc *crtc = intel_get_crtc_for_pipe(dev_priv, pipe);

	return crtc->config->cpu_transcoder;
}

static bool pipe_scanline_is_moving(struct drm_i915_private *dev_priv,
				    enum pipe pipe)
{
	i915_reg_t reg = PIPEDSL(pipe);
	u32 line1, line2;
	u32 line_mask;

	if (IS_GEN2(dev_priv))
		line_mask = DSL_LINEMASK_GEN2;
	else
		line_mask = DSL_LINEMASK_GEN3;

	line1 = I915_READ(reg) & line_mask;
	msleep(5);
	line2 = I915_READ(reg) & line_mask;

	return line1 != line2;
<<<<<<< HEAD
}

static void wait_for_pipe_scanline_moving(struct intel_crtc *crtc, bool state)
{
	struct drm_i915_private *dev_priv = to_i915(crtc->base.dev);
	enum pipe pipe = crtc->pipe;

	/* Wait for the display line to settle/start moving */
	if (wait_for(pipe_scanline_is_moving(dev_priv, pipe) == state, 100))
		DRM_ERROR("pipe %c scanline %s wait timed out\n",
			  pipe_name(pipe), onoff(state));
}

static void intel_wait_for_pipe_scanline_stopped(struct intel_crtc *crtc)
{
	wait_for_pipe_scanline_moving(crtc, false);
}

static void intel_wait_for_pipe_scanline_moving(struct intel_crtc *crtc)
{
	wait_for_pipe_scanline_moving(crtc, true);
=======
>>>>>>> 9428088c
}

static void wait_for_pipe_scanline_moving(struct intel_crtc *crtc, bool state)
{
	struct drm_i915_private *dev_priv = to_i915(crtc->base.dev);
<<<<<<< HEAD
	enum transcoder cpu_transcoder = crtc->config->cpu_transcoder;
=======
	enum pipe pipe = crtc->pipe;
>>>>>>> 9428088c

	/* Wait for the display line to settle/start moving */
	if (wait_for(pipe_scanline_is_moving(dev_priv, pipe) == state, 100))
		DRM_ERROR("pipe %c scanline %s wait timed out\n",
			  pipe_name(pipe), onoff(state));
}

static void intel_wait_for_pipe_scanline_stopped(struct intel_crtc *crtc)
{
	wait_for_pipe_scanline_moving(crtc, false);
}

static void intel_wait_for_pipe_scanline_moving(struct intel_crtc *crtc)
{
	wait_for_pipe_scanline_moving(crtc, true);
}

static void
intel_wait_for_pipe_off(const struct intel_crtc_state *old_crtc_state)
{
	struct intel_crtc *crtc = to_intel_crtc(old_crtc_state->base.crtc);
	struct drm_i915_private *dev_priv = to_i915(crtc->base.dev);

	if (INTEL_GEN(dev_priv) >= 4) {
		enum transcoder cpu_transcoder = old_crtc_state->cpu_transcoder;
		i915_reg_t reg = PIPECONF(cpu_transcoder);

		/* Wait for the Pipe State to go off */
		if (intel_wait_for_register(dev_priv,
					    reg, I965_PIPECONF_ACTIVE, 0,
					    100))
			WARN(1, "pipe_off wait timed out\n");
	} else {
		intel_wait_for_pipe_scanline_stopped(crtc);
	}
}

/* Only for pre-ILK configs */
void assert_pll(struct drm_i915_private *dev_priv,
		enum pipe pipe, bool state)
{
	u32 val;
	bool cur_state;

	val = I915_READ(DPLL(pipe));
	cur_state = !!(val & DPLL_VCO_ENABLE);
	I915_STATE_WARN(cur_state != state,
	     "PLL state assertion failure (expected %s, current %s)\n",
			onoff(state), onoff(cur_state));
}

/* XXX: the dsi pll is shared between MIPI DSI ports */
void assert_dsi_pll(struct drm_i915_private *dev_priv, bool state)
{
	u32 val;
	bool cur_state;

	mutex_lock(&dev_priv->sb_lock);
	val = vlv_cck_read(dev_priv, CCK_REG_DSI_PLL_CONTROL);
	mutex_unlock(&dev_priv->sb_lock);

	cur_state = val & DSI_PLL_VCO_EN;
	I915_STATE_WARN(cur_state != state,
	     "DSI PLL state assertion failure (expected %s, current %s)\n",
			onoff(state), onoff(cur_state));
}

static void assert_fdi_tx(struct drm_i915_private *dev_priv,
			  enum pipe pipe, bool state)
{
	bool cur_state;
	enum transcoder cpu_transcoder = intel_pipe_to_cpu_transcoder(dev_priv,
								      pipe);

	if (HAS_DDI(dev_priv)) {
		/* DDI does not have a specific FDI_TX register */
		u32 val = I915_READ(TRANS_DDI_FUNC_CTL(cpu_transcoder));
		cur_state = !!(val & TRANS_DDI_FUNC_ENABLE);
	} else {
		u32 val = I915_READ(FDI_TX_CTL(pipe));
		cur_state = !!(val & FDI_TX_ENABLE);
	}
	I915_STATE_WARN(cur_state != state,
	     "FDI TX state assertion failure (expected %s, current %s)\n",
			onoff(state), onoff(cur_state));
}
#define assert_fdi_tx_enabled(d, p) assert_fdi_tx(d, p, true)
#define assert_fdi_tx_disabled(d, p) assert_fdi_tx(d, p, false)

static void assert_fdi_rx(struct drm_i915_private *dev_priv,
			  enum pipe pipe, bool state)
{
	u32 val;
	bool cur_state;

	val = I915_READ(FDI_RX_CTL(pipe));
	cur_state = !!(val & FDI_RX_ENABLE);
	I915_STATE_WARN(cur_state != state,
	     "FDI RX state assertion failure (expected %s, current %s)\n",
			onoff(state), onoff(cur_state));
}
#define assert_fdi_rx_enabled(d, p) assert_fdi_rx(d, p, true)
#define assert_fdi_rx_disabled(d, p) assert_fdi_rx(d, p, false)

static void assert_fdi_tx_pll_enabled(struct drm_i915_private *dev_priv,
				      enum pipe pipe)
{
	u32 val;

	/* ILK FDI PLL is always enabled */
	if (IS_GEN5(dev_priv))
		return;

	/* On Haswell, DDI ports are responsible for the FDI PLL setup */
	if (HAS_DDI(dev_priv))
		return;

	val = I915_READ(FDI_TX_CTL(pipe));
	I915_STATE_WARN(!(val & FDI_TX_PLL_ENABLE), "FDI TX PLL assertion failure, should be active but is disabled\n");
}

void assert_fdi_rx_pll(struct drm_i915_private *dev_priv,
		       enum pipe pipe, bool state)
{
	u32 val;
	bool cur_state;

	val = I915_READ(FDI_RX_CTL(pipe));
	cur_state = !!(val & FDI_RX_PLL_ENABLE);
	I915_STATE_WARN(cur_state != state,
	     "FDI RX PLL assertion failure (expected %s, current %s)\n",
			onoff(state), onoff(cur_state));
}

void assert_panel_unlocked(struct drm_i915_private *dev_priv, enum pipe pipe)
{
	i915_reg_t pp_reg;
	u32 val;
	enum pipe panel_pipe = PIPE_A;
	bool locked = true;

	if (WARN_ON(HAS_DDI(dev_priv)))
		return;

	if (HAS_PCH_SPLIT(dev_priv)) {
		u32 port_sel;

		pp_reg = PP_CONTROL(0);
		port_sel = I915_READ(PP_ON_DELAYS(0)) & PANEL_PORT_SELECT_MASK;

		if (port_sel == PANEL_PORT_SELECT_LVDS &&
		    I915_READ(PCH_LVDS) & LVDS_PIPEB_SELECT)
			panel_pipe = PIPE_B;
		/* XXX: else fix for eDP */
	} else if (IS_VALLEYVIEW(dev_priv) || IS_CHERRYVIEW(dev_priv)) {
		/* presumably write lock depends on pipe, not port select */
		pp_reg = PP_CONTROL(pipe);
		panel_pipe = pipe;
	} else {
		pp_reg = PP_CONTROL(0);
		if (I915_READ(LVDS) & LVDS_PIPEB_SELECT)
			panel_pipe = PIPE_B;
	}

	val = I915_READ(pp_reg);
	if (!(val & PANEL_POWER_ON) ||
	    ((val & PANEL_UNLOCK_MASK) == PANEL_UNLOCK_REGS))
		locked = false;

	I915_STATE_WARN(panel_pipe == pipe && locked,
	     "panel assertion failure, pipe %c regs locked\n",
	     pipe_name(pipe));
}

void assert_pipe(struct drm_i915_private *dev_priv,
		 enum pipe pipe, bool state)
{
	bool cur_state;
	enum transcoder cpu_transcoder = intel_pipe_to_cpu_transcoder(dev_priv,
								      pipe);
	enum intel_display_power_domain power_domain;

	/* we keep both pipes enabled on 830 */
	if (IS_I830(dev_priv))
		state = true;

	power_domain = POWER_DOMAIN_TRANSCODER(cpu_transcoder);
	if (intel_display_power_get_if_enabled(dev_priv, power_domain)) {
		u32 val = I915_READ(PIPECONF(cpu_transcoder));
		cur_state = !!(val & PIPECONF_ENABLE);

		intel_display_power_put(dev_priv, power_domain);
	} else {
		cur_state = false;
	}

	I915_STATE_WARN(cur_state != state,
	     "pipe %c assertion failure (expected %s, current %s)\n",
			pipe_name(pipe), onoff(state), onoff(cur_state));
}

static void assert_plane(struct intel_plane *plane, bool state)
{
	bool cur_state = plane->get_hw_state(plane);

	I915_STATE_WARN(cur_state != state,
			"%s assertion failure (expected %s, current %s)\n",
			plane->base.name, onoff(state), onoff(cur_state));
}

#define assert_plane_enabled(p) assert_plane(p, true)
#define assert_plane_disabled(p) assert_plane(p, false)

static void assert_planes_disabled(struct intel_crtc *crtc)
{
	struct drm_i915_private *dev_priv = to_i915(crtc->base.dev);
	struct intel_plane *plane;

	for_each_intel_plane_on_crtc(&dev_priv->drm, crtc, plane)
		assert_plane_disabled(plane);
}

static void assert_vblank_disabled(struct drm_crtc *crtc)
{
	if (I915_STATE_WARN_ON(drm_crtc_vblank_get(crtc) == 0))
		drm_crtc_vblank_put(crtc);
}

void assert_pch_transcoder_disabled(struct drm_i915_private *dev_priv,
				    enum pipe pipe)
{
	u32 val;
	bool enabled;

	val = I915_READ(PCH_TRANSCONF(pipe));
	enabled = !!(val & TRANS_ENABLE);
	I915_STATE_WARN(enabled,
	     "transcoder assertion failed, should be off on pipe %c but is still active\n",
	     pipe_name(pipe));
}

static bool dp_pipe_enabled(struct drm_i915_private *dev_priv,
			    enum pipe pipe, u32 port_sel, u32 val)
{
	if ((val & DP_PORT_EN) == 0)
		return false;

	if (HAS_PCH_CPT(dev_priv)) {
		u32 trans_dp_ctl = I915_READ(TRANS_DP_CTL(pipe));
		if ((trans_dp_ctl & TRANS_DP_PORT_SEL_MASK) != port_sel)
			return false;
	} else if (IS_CHERRYVIEW(dev_priv)) {
		if ((val & DP_PIPE_MASK_CHV) != DP_PIPE_SELECT_CHV(pipe))
			return false;
	} else {
		if ((val & DP_PIPE_MASK) != (pipe << 30))
			return false;
	}
	return true;
}

static bool hdmi_pipe_enabled(struct drm_i915_private *dev_priv,
			      enum pipe pipe, u32 val)
{
	if ((val & SDVO_ENABLE) == 0)
		return false;

	if (HAS_PCH_CPT(dev_priv)) {
		if ((val & SDVO_PIPE_SEL_MASK_CPT) != SDVO_PIPE_SEL_CPT(pipe))
			return false;
	} else if (IS_CHERRYVIEW(dev_priv)) {
		if ((val & SDVO_PIPE_SEL_MASK_CHV) != SDVO_PIPE_SEL_CHV(pipe))
			return false;
	} else {
		if ((val & SDVO_PIPE_SEL_MASK) != SDVO_PIPE_SEL(pipe))
			return false;
	}
	return true;
}

static bool lvds_pipe_enabled(struct drm_i915_private *dev_priv,
			      enum pipe pipe, u32 val)
{
	if ((val & LVDS_PORT_EN) == 0)
		return false;

	if (HAS_PCH_CPT(dev_priv)) {
		if ((val & PORT_TRANS_SEL_MASK) != PORT_TRANS_SEL_CPT(pipe))
			return false;
	} else {
		if ((val & LVDS_PIPE_MASK) != LVDS_PIPE(pipe))
			return false;
	}
	return true;
}

static bool adpa_pipe_enabled(struct drm_i915_private *dev_priv,
			      enum pipe pipe, u32 val)
{
	if ((val & ADPA_DAC_ENABLE) == 0)
		return false;
	if (HAS_PCH_CPT(dev_priv)) {
		if ((val & PORT_TRANS_SEL_MASK) != PORT_TRANS_SEL_CPT(pipe))
			return false;
	} else {
		if ((val & ADPA_PIPE_SELECT_MASK) != ADPA_PIPE_SELECT(pipe))
			return false;
	}
	return true;
}

static void assert_pch_dp_disabled(struct drm_i915_private *dev_priv,
				   enum pipe pipe, i915_reg_t reg,
				   u32 port_sel)
{
	u32 val = I915_READ(reg);
	I915_STATE_WARN(dp_pipe_enabled(dev_priv, pipe, port_sel, val),
	     "PCH DP (0x%08x) enabled on transcoder %c, should be disabled\n",
	     i915_mmio_reg_offset(reg), pipe_name(pipe));

	I915_STATE_WARN(HAS_PCH_IBX(dev_priv) && (val & DP_PORT_EN) == 0
	     && (val & DP_PIPEB_SELECT),
	     "IBX PCH dp port still using transcoder B\n");
}

static void assert_pch_hdmi_disabled(struct drm_i915_private *dev_priv,
				     enum pipe pipe, i915_reg_t reg)
{
	u32 val = I915_READ(reg);
	I915_STATE_WARN(hdmi_pipe_enabled(dev_priv, pipe, val),
	     "PCH HDMI (0x%08x) enabled on transcoder %c, should be disabled\n",
	     i915_mmio_reg_offset(reg), pipe_name(pipe));

	I915_STATE_WARN(HAS_PCH_IBX(dev_priv) && (val & SDVO_ENABLE) == 0
	     && (val & SDVO_PIPE_B_SELECT),
	     "IBX PCH hdmi port still using transcoder B\n");
}

static void assert_pch_ports_disabled(struct drm_i915_private *dev_priv,
				      enum pipe pipe)
{
	u32 val;

	assert_pch_dp_disabled(dev_priv, pipe, PCH_DP_B, TRANS_DP_PORT_SEL_B);
	assert_pch_dp_disabled(dev_priv, pipe, PCH_DP_C, TRANS_DP_PORT_SEL_C);
	assert_pch_dp_disabled(dev_priv, pipe, PCH_DP_D, TRANS_DP_PORT_SEL_D);

	val = I915_READ(PCH_ADPA);
	I915_STATE_WARN(adpa_pipe_enabled(dev_priv, pipe, val),
	     "PCH VGA enabled on transcoder %c, should be disabled\n",
	     pipe_name(pipe));

	val = I915_READ(PCH_LVDS);
	I915_STATE_WARN(lvds_pipe_enabled(dev_priv, pipe, val),
	     "PCH LVDS enabled on transcoder %c, should be disabled\n",
	     pipe_name(pipe));

	assert_pch_hdmi_disabled(dev_priv, pipe, PCH_HDMIB);
	assert_pch_hdmi_disabled(dev_priv, pipe, PCH_HDMIC);
	assert_pch_hdmi_disabled(dev_priv, pipe, PCH_HDMID);
}

static void _vlv_enable_pll(struct intel_crtc *crtc,
			    const struct intel_crtc_state *pipe_config)
{
	struct drm_i915_private *dev_priv = to_i915(crtc->base.dev);
	enum pipe pipe = crtc->pipe;

	I915_WRITE(DPLL(pipe), pipe_config->dpll_hw_state.dpll);
	POSTING_READ(DPLL(pipe));
	udelay(150);

	if (intel_wait_for_register(dev_priv,
				    DPLL(pipe),
				    DPLL_LOCK_VLV,
				    DPLL_LOCK_VLV,
				    1))
		DRM_ERROR("DPLL %d failed to lock\n", pipe);
}

static void vlv_enable_pll(struct intel_crtc *crtc,
			   const struct intel_crtc_state *pipe_config)
{
	struct drm_i915_private *dev_priv = to_i915(crtc->base.dev);
	enum pipe pipe = crtc->pipe;

	assert_pipe_disabled(dev_priv, pipe);

	/* PLL is protected by panel, make sure we can write it */
	assert_panel_unlocked(dev_priv, pipe);

	if (pipe_config->dpll_hw_state.dpll & DPLL_VCO_ENABLE)
		_vlv_enable_pll(crtc, pipe_config);

	I915_WRITE(DPLL_MD(pipe), pipe_config->dpll_hw_state.dpll_md);
	POSTING_READ(DPLL_MD(pipe));
}


static void _chv_enable_pll(struct intel_crtc *crtc,
			    const struct intel_crtc_state *pipe_config)
{
	struct drm_i915_private *dev_priv = to_i915(crtc->base.dev);
	enum pipe pipe = crtc->pipe;
	enum dpio_channel port = vlv_pipe_to_channel(pipe);
	u32 tmp;

	mutex_lock(&dev_priv->sb_lock);

	/* Enable back the 10bit clock to display controller */
	tmp = vlv_dpio_read(dev_priv, pipe, CHV_CMN_DW14(port));
	tmp |= DPIO_DCLKP_EN;
	vlv_dpio_write(dev_priv, pipe, CHV_CMN_DW14(port), tmp);

	mutex_unlock(&dev_priv->sb_lock);

	/*
	 * Need to wait > 100ns between dclkp clock enable bit and PLL enable.
	 */
	udelay(1);

	/* Enable PLL */
	I915_WRITE(DPLL(pipe), pipe_config->dpll_hw_state.dpll);

	/* Check PLL is locked */
	if (intel_wait_for_register(dev_priv,
				    DPLL(pipe), DPLL_LOCK_VLV, DPLL_LOCK_VLV,
				    1))
		DRM_ERROR("PLL %d failed to lock\n", pipe);
}

static void chv_enable_pll(struct intel_crtc *crtc,
			   const struct intel_crtc_state *pipe_config)
{
	struct drm_i915_private *dev_priv = to_i915(crtc->base.dev);
	enum pipe pipe = crtc->pipe;

	assert_pipe_disabled(dev_priv, pipe);

	/* PLL is protected by panel, make sure we can write it */
	assert_panel_unlocked(dev_priv, pipe);

	if (pipe_config->dpll_hw_state.dpll & DPLL_VCO_ENABLE)
		_chv_enable_pll(crtc, pipe_config);

	if (pipe != PIPE_A) {
		/*
		 * WaPixelRepeatModeFixForC0:chv
		 *
		 * DPLLCMD is AWOL. Use chicken bits to propagate
		 * the value from DPLLBMD to either pipe B or C.
		 */
		I915_WRITE(CBR4_VLV, CBR_DPLLBMD_PIPE(pipe));
		I915_WRITE(DPLL_MD(PIPE_B), pipe_config->dpll_hw_state.dpll_md);
		I915_WRITE(CBR4_VLV, 0);
		dev_priv->chv_dpll_md[pipe] = pipe_config->dpll_hw_state.dpll_md;

		/*
		 * DPLLB VGA mode also seems to cause problems.
		 * We should always have it disabled.
		 */
		WARN_ON((I915_READ(DPLL(PIPE_B)) & DPLL_VGA_MODE_DIS) == 0);
	} else {
		I915_WRITE(DPLL_MD(pipe), pipe_config->dpll_hw_state.dpll_md);
		POSTING_READ(DPLL_MD(pipe));
	}
}

static int intel_num_dvo_pipes(struct drm_i915_private *dev_priv)
{
	struct intel_crtc *crtc;
	int count = 0;

	for_each_intel_crtc(&dev_priv->drm, crtc) {
		count += crtc->base.state->active &&
			intel_crtc_has_type(crtc->config, INTEL_OUTPUT_DVO);
	}

	return count;
}

static void i9xx_enable_pll(struct intel_crtc *crtc,
			    const struct intel_crtc_state *crtc_state)
{
	struct drm_i915_private *dev_priv = to_i915(crtc->base.dev);
	i915_reg_t reg = DPLL(crtc->pipe);
	u32 dpll = crtc_state->dpll_hw_state.dpll;
	int i;

	assert_pipe_disabled(dev_priv, crtc->pipe);

	/* PLL is protected by panel, make sure we can write it */
	if (IS_MOBILE(dev_priv) && !IS_I830(dev_priv))
		assert_panel_unlocked(dev_priv, crtc->pipe);

	/* Enable DVO 2x clock on both PLLs if necessary */
	if (IS_I830(dev_priv) && intel_num_dvo_pipes(dev_priv) > 0) {
		/*
		 * It appears to be important that we don't enable this
		 * for the current pipe before otherwise configuring the
		 * PLL. No idea how this should be handled if multiple
		 * DVO outputs are enabled simultaneosly.
		 */
		dpll |= DPLL_DVO_2X_MODE;
		I915_WRITE(DPLL(!crtc->pipe),
			   I915_READ(DPLL(!crtc->pipe)) | DPLL_DVO_2X_MODE);
	}

	/*
	 * Apparently we need to have VGA mode enabled prior to changing
	 * the P1/P2 dividers. Otherwise the DPLL will keep using the old
	 * dividers, even though the register value does change.
	 */
	I915_WRITE(reg, 0);

	I915_WRITE(reg, dpll);

	/* Wait for the clocks to stabilize. */
	POSTING_READ(reg);
	udelay(150);

	if (INTEL_GEN(dev_priv) >= 4) {
		I915_WRITE(DPLL_MD(crtc->pipe),
			   crtc_state->dpll_hw_state.dpll_md);
	} else {
		/* The pixel multiplier can only be updated once the
		 * DPLL is enabled and the clocks are stable.
		 *
		 * So write it again.
		 */
		I915_WRITE(reg, dpll);
	}

	/* We do this three times for luck */
	for (i = 0; i < 3; i++) {
		I915_WRITE(reg, dpll);
		POSTING_READ(reg);
		udelay(150); /* wait for warmup */
	}
}

static void i9xx_disable_pll(struct intel_crtc *crtc)
{
	struct drm_i915_private *dev_priv = to_i915(crtc->base.dev);
	enum pipe pipe = crtc->pipe;

	/* Disable DVO 2x clock on both PLLs if necessary */
	if (IS_I830(dev_priv) &&
	    intel_crtc_has_type(crtc->config, INTEL_OUTPUT_DVO) &&
	    !intel_num_dvo_pipes(dev_priv)) {
		I915_WRITE(DPLL(PIPE_B),
			   I915_READ(DPLL(PIPE_B)) & ~DPLL_DVO_2X_MODE);
		I915_WRITE(DPLL(PIPE_A),
			   I915_READ(DPLL(PIPE_A)) & ~DPLL_DVO_2X_MODE);
	}

	/* Don't disable pipe or pipe PLLs if needed */
	if (IS_I830(dev_priv))
		return;

	/* Make sure the pipe isn't still relying on us */
	assert_pipe_disabled(dev_priv, pipe);

	I915_WRITE(DPLL(pipe), DPLL_VGA_MODE_DIS);
	POSTING_READ(DPLL(pipe));
}

static void vlv_disable_pll(struct drm_i915_private *dev_priv, enum pipe pipe)
{
	u32 val;

	/* Make sure the pipe isn't still relying on us */
	assert_pipe_disabled(dev_priv, pipe);

	val = DPLL_INTEGRATED_REF_CLK_VLV |
		DPLL_REF_CLK_ENABLE_VLV | DPLL_VGA_MODE_DIS;
	if (pipe != PIPE_A)
		val |= DPLL_INTEGRATED_CRI_CLK_VLV;

	I915_WRITE(DPLL(pipe), val);
	POSTING_READ(DPLL(pipe));
}

static void chv_disable_pll(struct drm_i915_private *dev_priv, enum pipe pipe)
{
	enum dpio_channel port = vlv_pipe_to_channel(pipe);
	u32 val;

	/* Make sure the pipe isn't still relying on us */
	assert_pipe_disabled(dev_priv, pipe);

	val = DPLL_SSC_REF_CLK_CHV |
		DPLL_REF_CLK_ENABLE_VLV | DPLL_VGA_MODE_DIS;
	if (pipe != PIPE_A)
		val |= DPLL_INTEGRATED_CRI_CLK_VLV;

	I915_WRITE(DPLL(pipe), val);
	POSTING_READ(DPLL(pipe));

	mutex_lock(&dev_priv->sb_lock);

	/* Disable 10bit clock to display controller */
	val = vlv_dpio_read(dev_priv, pipe, CHV_CMN_DW14(port));
	val &= ~DPIO_DCLKP_EN;
	vlv_dpio_write(dev_priv, pipe, CHV_CMN_DW14(port), val);

	mutex_unlock(&dev_priv->sb_lock);
}

void vlv_wait_port_ready(struct drm_i915_private *dev_priv,
			 struct intel_digital_port *dport,
			 unsigned int expected_mask)
{
	u32 port_mask;
	i915_reg_t dpll_reg;

	switch (dport->base.port) {
	case PORT_B:
		port_mask = DPLL_PORTB_READY_MASK;
		dpll_reg = DPLL(0);
		break;
	case PORT_C:
		port_mask = DPLL_PORTC_READY_MASK;
		dpll_reg = DPLL(0);
		expected_mask <<= 4;
		break;
	case PORT_D:
		port_mask = DPLL_PORTD_READY_MASK;
		dpll_reg = DPIO_PHY_STATUS;
		break;
	default:
		BUG();
	}

	if (intel_wait_for_register(dev_priv,
				    dpll_reg, port_mask, expected_mask,
				    1000))
		WARN(1, "timed out waiting for port %c ready: got 0x%x, expected 0x%x\n",
		     port_name(dport->base.port),
		     I915_READ(dpll_reg) & port_mask, expected_mask);
}

static void ironlake_enable_pch_transcoder(struct drm_i915_private *dev_priv,
					   enum pipe pipe)
{
	struct intel_crtc *intel_crtc = intel_get_crtc_for_pipe(dev_priv,
								pipe);
	i915_reg_t reg;
	uint32_t val, pipeconf_val;

	/* Make sure PCH DPLL is enabled */
	assert_shared_dpll_enabled(dev_priv, intel_crtc->config->shared_dpll);

	/* FDI must be feeding us bits for PCH ports */
	assert_fdi_tx_enabled(dev_priv, pipe);
	assert_fdi_rx_enabled(dev_priv, pipe);

	if (HAS_PCH_CPT(dev_priv)) {
		/* Workaround: Set the timing override bit before enabling the
		 * pch transcoder. */
		reg = TRANS_CHICKEN2(pipe);
		val = I915_READ(reg);
		val |= TRANS_CHICKEN2_TIMING_OVERRIDE;
		I915_WRITE(reg, val);
	}

	reg = PCH_TRANSCONF(pipe);
	val = I915_READ(reg);
	pipeconf_val = I915_READ(PIPECONF(pipe));

	if (HAS_PCH_IBX(dev_priv)) {
		/*
		 * Make the BPC in transcoder be consistent with
		 * that in pipeconf reg. For HDMI we must use 8bpc
		 * here for both 8bpc and 12bpc.
		 */
		val &= ~PIPECONF_BPC_MASK;
		if (intel_crtc_has_type(intel_crtc->config, INTEL_OUTPUT_HDMI))
			val |= PIPECONF_8BPC;
		else
			val |= pipeconf_val & PIPECONF_BPC_MASK;
	}

	val &= ~TRANS_INTERLACE_MASK;
	if ((pipeconf_val & PIPECONF_INTERLACE_MASK) == PIPECONF_INTERLACED_ILK)
		if (HAS_PCH_IBX(dev_priv) &&
		    intel_crtc_has_type(intel_crtc->config, INTEL_OUTPUT_SDVO))
			val |= TRANS_LEGACY_INTERLACED_ILK;
		else
			val |= TRANS_INTERLACED;
	else
		val |= TRANS_PROGRESSIVE;

	I915_WRITE(reg, val | TRANS_ENABLE);
	if (intel_wait_for_register(dev_priv,
				    reg, TRANS_STATE_ENABLE, TRANS_STATE_ENABLE,
				    100))
		DRM_ERROR("failed to enable transcoder %c\n", pipe_name(pipe));
}

static void lpt_enable_pch_transcoder(struct drm_i915_private *dev_priv,
				      enum transcoder cpu_transcoder)
{
	u32 val, pipeconf_val;

	/* FDI must be feeding us bits for PCH ports */
	assert_fdi_tx_enabled(dev_priv, (enum pipe) cpu_transcoder);
	assert_fdi_rx_enabled(dev_priv, PIPE_A);

	/* Workaround: set timing override bit. */
	val = I915_READ(TRANS_CHICKEN2(PIPE_A));
	val |= TRANS_CHICKEN2_TIMING_OVERRIDE;
	I915_WRITE(TRANS_CHICKEN2(PIPE_A), val);

	val = TRANS_ENABLE;
	pipeconf_val = I915_READ(PIPECONF(cpu_transcoder));

	if ((pipeconf_val & PIPECONF_INTERLACE_MASK_HSW) ==
	    PIPECONF_INTERLACED_ILK)
		val |= TRANS_INTERLACED;
	else
		val |= TRANS_PROGRESSIVE;

	I915_WRITE(LPT_TRANSCONF, val);
	if (intel_wait_for_register(dev_priv,
				    LPT_TRANSCONF,
				    TRANS_STATE_ENABLE,
				    TRANS_STATE_ENABLE,
				    100))
		DRM_ERROR("Failed to enable PCH transcoder\n");
}

static void ironlake_disable_pch_transcoder(struct drm_i915_private *dev_priv,
					    enum pipe pipe)
{
	i915_reg_t reg;
	uint32_t val;

	/* FDI relies on the transcoder */
	assert_fdi_tx_disabled(dev_priv, pipe);
	assert_fdi_rx_disabled(dev_priv, pipe);

	/* Ports must be off as well */
	assert_pch_ports_disabled(dev_priv, pipe);

	reg = PCH_TRANSCONF(pipe);
	val = I915_READ(reg);
	val &= ~TRANS_ENABLE;
	I915_WRITE(reg, val);
	/* wait for PCH transcoder off, transcoder state */
	if (intel_wait_for_register(dev_priv,
				    reg, TRANS_STATE_ENABLE, 0,
				    50))
		DRM_ERROR("failed to disable transcoder %c\n", pipe_name(pipe));

	if (HAS_PCH_CPT(dev_priv)) {
		/* Workaround: Clear the timing override chicken bit again. */
		reg = TRANS_CHICKEN2(pipe);
		val = I915_READ(reg);
		val &= ~TRANS_CHICKEN2_TIMING_OVERRIDE;
		I915_WRITE(reg, val);
	}
}

void lpt_disable_pch_transcoder(struct drm_i915_private *dev_priv)
{
	u32 val;

	val = I915_READ(LPT_TRANSCONF);
	val &= ~TRANS_ENABLE;
	I915_WRITE(LPT_TRANSCONF, val);
	/* wait for PCH transcoder off, transcoder state */
	if (intel_wait_for_register(dev_priv,
				    LPT_TRANSCONF, TRANS_STATE_ENABLE, 0,
				    50))
		DRM_ERROR("Failed to disable PCH transcoder\n");

	/* Workaround: clear timing override bit. */
	val = I915_READ(TRANS_CHICKEN2(PIPE_A));
	val &= ~TRANS_CHICKEN2_TIMING_OVERRIDE;
	I915_WRITE(TRANS_CHICKEN2(PIPE_A), val);
}

enum pipe intel_crtc_pch_transcoder(struct intel_crtc *crtc)
{
	struct drm_i915_private *dev_priv = to_i915(crtc->base.dev);

	if (HAS_PCH_LPT(dev_priv))
		return PIPE_A;
	else
		return crtc->pipe;
}

static void intel_enable_pipe(const struct intel_crtc_state *new_crtc_state)
{
	struct intel_crtc *crtc = to_intel_crtc(new_crtc_state->base.crtc);
	struct drm_i915_private *dev_priv = to_i915(crtc->base.dev);
	enum transcoder cpu_transcoder = new_crtc_state->cpu_transcoder;
	enum pipe pipe = crtc->pipe;
	i915_reg_t reg;
	u32 val;

	DRM_DEBUG_KMS("enabling pipe %c\n", pipe_name(pipe));

	assert_planes_disabled(crtc);

	/*
	 * A pipe without a PLL won't actually be able to drive bits from
	 * a plane.  On ILK+ the pipe PLLs are integrated, so we don't
	 * need the check.
	 */
	if (HAS_GMCH_DISPLAY(dev_priv)) {
		if (intel_crtc_has_type(new_crtc_state, INTEL_OUTPUT_DSI))
			assert_dsi_pll_enabled(dev_priv);
		else
			assert_pll_enabled(dev_priv, pipe);
	} else {
		if (new_crtc_state->has_pch_encoder) {
			/* if driving the PCH, we need FDI enabled */
			assert_fdi_rx_pll_enabled(dev_priv,
						  intel_crtc_pch_transcoder(crtc));
			assert_fdi_tx_pll_enabled(dev_priv,
						  (enum pipe) cpu_transcoder);
		}
		/* FIXME: assert CPU port conditions for SNB+ */
	}

	reg = PIPECONF(cpu_transcoder);
	val = I915_READ(reg);
	if (val & PIPECONF_ENABLE) {
		/* we keep both pipes enabled on 830 */
		WARN_ON(!IS_I830(dev_priv));
		return;
	}

	I915_WRITE(reg, val | PIPECONF_ENABLE);
	POSTING_READ(reg);

	/*
	 * Until the pipe starts PIPEDSL reads will return a stale value,
	 * which causes an apparent vblank timestamp jump when PIPEDSL
	 * resets to its proper value. That also messes up the frame count
	 * when it's derived from the timestamps. So let's wait for the
	 * pipe to start properly before we call drm_crtc_vblank_on()
	 */
<<<<<<< HEAD
	if (dev->max_vblank_count == 0)
=======
	if (dev_priv->drm.max_vblank_count == 0)
>>>>>>> 9428088c
		intel_wait_for_pipe_scanline_moving(crtc);
}

static void intel_disable_pipe(const struct intel_crtc_state *old_crtc_state)
{
	struct intel_crtc *crtc = to_intel_crtc(old_crtc_state->base.crtc);
	struct drm_i915_private *dev_priv = to_i915(crtc->base.dev);
	enum transcoder cpu_transcoder = old_crtc_state->cpu_transcoder;
	enum pipe pipe = crtc->pipe;
	i915_reg_t reg;
	u32 val;

	DRM_DEBUG_KMS("disabling pipe %c\n", pipe_name(pipe));

	/*
	 * Make sure planes won't keep trying to pump pixels to us,
	 * or we might hang the display.
	 */
	assert_planes_disabled(crtc);

	reg = PIPECONF(cpu_transcoder);
	val = I915_READ(reg);
	if ((val & PIPECONF_ENABLE) == 0)
		return;

	/*
	 * Double wide has implications for planes
	 * so best keep it disabled when not needed.
	 */
	if (old_crtc_state->double_wide)
		val &= ~PIPECONF_DOUBLE_WIDE;

	/* Don't disable pipe or pipe PLLs if needed */
	if (!IS_I830(dev_priv))
		val &= ~PIPECONF_ENABLE;

	I915_WRITE(reg, val);
	if ((val & PIPECONF_ENABLE) == 0)
		intel_wait_for_pipe_off(old_crtc_state);
}

static unsigned int intel_tile_size(const struct drm_i915_private *dev_priv)
{
	return IS_GEN2(dev_priv) ? 2048 : 4096;
}

static unsigned int
intel_tile_width_bytes(const struct drm_framebuffer *fb, int plane)
{
	struct drm_i915_private *dev_priv = to_i915(fb->dev);
	unsigned int cpp = fb->format->cpp[plane];

	switch (fb->modifier) {
	case DRM_FORMAT_MOD_LINEAR:
		return cpp;
	case I915_FORMAT_MOD_X_TILED:
		if (IS_GEN2(dev_priv))
			return 128;
		else
			return 512;
	case I915_FORMAT_MOD_Y_TILED_CCS:
		if (plane == 1)
			return 128;
		/* fall through */
	case I915_FORMAT_MOD_Y_TILED:
		if (IS_GEN2(dev_priv) || HAS_128_BYTE_Y_TILING(dev_priv))
			return 128;
		else
			return 512;
	case I915_FORMAT_MOD_Yf_TILED_CCS:
		if (plane == 1)
			return 128;
		/* fall through */
	case I915_FORMAT_MOD_Yf_TILED:
		switch (cpp) {
		case 1:
			return 64;
		case 2:
		case 4:
			return 128;
		case 8:
		case 16:
			return 256;
		default:
			MISSING_CASE(cpp);
			return cpp;
		}
		break;
	default:
		MISSING_CASE(fb->modifier);
		return cpp;
	}
}

static unsigned int
intel_tile_height(const struct drm_framebuffer *fb, int plane)
{
	if (fb->modifier == DRM_FORMAT_MOD_LINEAR)
		return 1;
	else
		return intel_tile_size(to_i915(fb->dev)) /
			intel_tile_width_bytes(fb, plane);
}

/* Return the tile dimensions in pixel units */
static void intel_tile_dims(const struct drm_framebuffer *fb, int plane,
			    unsigned int *tile_width,
			    unsigned int *tile_height)
{
	unsigned int tile_width_bytes = intel_tile_width_bytes(fb, plane);
	unsigned int cpp = fb->format->cpp[plane];

	*tile_width = tile_width_bytes / cpp;
	*tile_height = intel_tile_size(to_i915(fb->dev)) / tile_width_bytes;
}

unsigned int
intel_fb_align_height(const struct drm_framebuffer *fb,
		      int plane, unsigned int height)
{
	unsigned int tile_height = intel_tile_height(fb, plane);

	return ALIGN(height, tile_height);
}

unsigned int intel_rotation_info_size(const struct intel_rotation_info *rot_info)
{
	unsigned int size = 0;
	int i;

	for (i = 0 ; i < ARRAY_SIZE(rot_info->plane); i++)
		size += rot_info->plane[i].width * rot_info->plane[i].height;

	return size;
}

static void
intel_fill_fb_ggtt_view(struct i915_ggtt_view *view,
			const struct drm_framebuffer *fb,
			unsigned int rotation)
{
	view->type = I915_GGTT_VIEW_NORMAL;
	if (drm_rotation_90_or_270(rotation)) {
		view->type = I915_GGTT_VIEW_ROTATED;
		view->rotated = to_intel_framebuffer(fb)->rot_info;
	}
}

static unsigned int intel_cursor_alignment(const struct drm_i915_private *dev_priv)
{
	if (IS_I830(dev_priv))
		return 16 * 1024;
	else if (IS_I85X(dev_priv))
		return 256;
	else if (IS_I845G(dev_priv) || IS_I865G(dev_priv))
		return 32;
	else
		return 4 * 1024;
}

static unsigned int intel_linear_alignment(const struct drm_i915_private *dev_priv)
{
	if (INTEL_INFO(dev_priv)->gen >= 9)
		return 256 * 1024;
	else if (IS_I965G(dev_priv) || IS_I965GM(dev_priv) ||
		 IS_VALLEYVIEW(dev_priv) || IS_CHERRYVIEW(dev_priv))
		return 128 * 1024;
	else if (INTEL_INFO(dev_priv)->gen >= 4)
		return 4 * 1024;
	else
		return 0;
}

static unsigned int intel_surf_alignment(const struct drm_framebuffer *fb,
					 int plane)
{
	struct drm_i915_private *dev_priv = to_i915(fb->dev);

	/* AUX_DIST needs only 4K alignment */
	if (plane == 1)
		return 4096;

	switch (fb->modifier) {
	case DRM_FORMAT_MOD_LINEAR:
		return intel_linear_alignment(dev_priv);
	case I915_FORMAT_MOD_X_TILED:
		if (INTEL_GEN(dev_priv) >= 9)
			return 256 * 1024;
		return 0;
	case I915_FORMAT_MOD_Y_TILED_CCS:
	case I915_FORMAT_MOD_Yf_TILED_CCS:
	case I915_FORMAT_MOD_Y_TILED:
	case I915_FORMAT_MOD_Yf_TILED:
		return 1 * 1024 * 1024;
	default:
		MISSING_CASE(fb->modifier);
		return 0;
	}
}

struct i915_vma *
intel_pin_and_fence_fb_obj(struct drm_framebuffer *fb, unsigned int rotation)
{
	struct drm_device *dev = fb->dev;
	struct drm_i915_private *dev_priv = to_i915(dev);
	struct drm_i915_gem_object *obj = intel_fb_obj(fb);
	struct i915_ggtt_view view;
	struct i915_vma *vma;
	u32 alignment;

	WARN_ON(!mutex_is_locked(&dev->struct_mutex));

	alignment = intel_surf_alignment(fb, 0);

	intel_fill_fb_ggtt_view(&view, fb, rotation);

	/* Note that the w/a also requires 64 PTE of padding following the
	 * bo. We currently fill all unused PTE with the shadow page and so
	 * we should always have valid PTE following the scanout preventing
	 * the VT-d warning.
	 */
	if (intel_scanout_needs_vtd_wa(dev_priv) && alignment < 256 * 1024)
		alignment = 256 * 1024;

	/*
	 * Global gtt pte registers are special registers which actually forward
	 * writes to a chunk of system memory. Which means that there is no risk
	 * that the register values disappear as soon as we call
	 * intel_runtime_pm_put(), so it is correct to wrap only the
	 * pin/unpin/fence and not more.
	 */
	intel_runtime_pm_get(dev_priv);

	atomic_inc(&dev_priv->gpu_error.pending_fb_pin);

	vma = i915_gem_object_pin_to_display_plane(obj, alignment, &view);
	if (IS_ERR(vma))
		goto err;

	if (i915_vma_is_map_and_fenceable(vma)) {
		/* Install a fence for tiled scan-out. Pre-i965 always needs a
		 * fence, whereas 965+ only requires a fence if using
		 * framebuffer compression.  For simplicity, we always, when
		 * possible, install a fence as the cost is not that onerous.
		 *
		 * If we fail to fence the tiled scanout, then either the
		 * modeset will reject the change (which is highly unlikely as
		 * the affected systems, all but one, do not have unmappable
		 * space) or we will not be able to enable full powersaving
		 * techniques (also likely not to apply due to various limits
		 * FBC and the like impose on the size of the buffer, which
		 * presumably we violated anyway with this unmappable buffer).
		 * Anyway, it is presumably better to stumble onwards with
		 * something and try to run the system in a "less than optimal"
		 * mode that matches the user configuration.
		 */
		i915_vma_pin_fence(vma);
	}

	i915_vma_get(vma);
err:
	atomic_dec(&dev_priv->gpu_error.pending_fb_pin);

	intel_runtime_pm_put(dev_priv);
	return vma;
}

void intel_unpin_fb_vma(struct i915_vma *vma)
{
	lockdep_assert_held(&vma->vm->i915->drm.struct_mutex);

	i915_vma_unpin_fence(vma);
	i915_gem_object_unpin_from_display_plane(vma);
	i915_vma_put(vma);
}

static int intel_fb_pitch(const struct drm_framebuffer *fb, int plane,
			  unsigned int rotation)
{
	if (drm_rotation_90_or_270(rotation))
		return to_intel_framebuffer(fb)->rotated[plane].pitch;
	else
		return fb->pitches[plane];
}

/*
 * Convert the x/y offsets into a linear offset.
 * Only valid with 0/180 degree rotation, which is fine since linear
 * offset is only used with linear buffers on pre-hsw and tiled buffers
 * with gen2/3, and 90/270 degree rotations isn't supported on any of them.
 */
u32 intel_fb_xy_to_linear(int x, int y,
			  const struct intel_plane_state *state,
			  int plane)
{
	const struct drm_framebuffer *fb = state->base.fb;
	unsigned int cpp = fb->format->cpp[plane];
	unsigned int pitch = fb->pitches[plane];

	return y * pitch + x * cpp;
}

/*
 * Add the x/y offsets derived from fb->offsets[] to the user
 * specified plane src x/y offsets. The resulting x/y offsets
 * specify the start of scanout from the beginning of the gtt mapping.
 */
void intel_add_fb_offsets(int *x, int *y,
			  const struct intel_plane_state *state,
			  int plane)

{
	const struct intel_framebuffer *intel_fb = to_intel_framebuffer(state->base.fb);
	unsigned int rotation = state->base.rotation;

	if (drm_rotation_90_or_270(rotation)) {
		*x += intel_fb->rotated[plane].x;
		*y += intel_fb->rotated[plane].y;
	} else {
		*x += intel_fb->normal[plane].x;
		*y += intel_fb->normal[plane].y;
	}
}

static u32 __intel_adjust_tile_offset(int *x, int *y,
				      unsigned int tile_width,
				      unsigned int tile_height,
				      unsigned int tile_size,
				      unsigned int pitch_tiles,
				      u32 old_offset,
				      u32 new_offset)
{
	unsigned int pitch_pixels = pitch_tiles * tile_width;
	unsigned int tiles;

	WARN_ON(old_offset & (tile_size - 1));
	WARN_ON(new_offset & (tile_size - 1));
	WARN_ON(new_offset > old_offset);

	tiles = (old_offset - new_offset) / tile_size;

	*y += tiles / pitch_tiles * tile_height;
	*x += tiles % pitch_tiles * tile_width;

	/* minimize x in case it got needlessly big */
	*y += *x / pitch_pixels * tile_height;
	*x %= pitch_pixels;

	return new_offset;
}

static u32 _intel_adjust_tile_offset(int *x, int *y,
				     const struct drm_framebuffer *fb, int plane,
				     unsigned int rotation,
				     u32 old_offset, u32 new_offset)
{
	const struct drm_i915_private *dev_priv = to_i915(fb->dev);
	unsigned int cpp = fb->format->cpp[plane];
	unsigned int pitch = intel_fb_pitch(fb, plane, rotation);

	WARN_ON(new_offset > old_offset);

	if (fb->modifier != DRM_FORMAT_MOD_LINEAR) {
		unsigned int tile_size, tile_width, tile_height;
		unsigned int pitch_tiles;

		tile_size = intel_tile_size(dev_priv);
		intel_tile_dims(fb, plane, &tile_width, &tile_height);

		if (drm_rotation_90_or_270(rotation)) {
			pitch_tiles = pitch / tile_height;
			swap(tile_width, tile_height);
		} else {
			pitch_tiles = pitch / (tile_width * cpp);
		}

		__intel_adjust_tile_offset(x, y, tile_width, tile_height,
					   tile_size, pitch_tiles,
					   old_offset, new_offset);
	} else {
		old_offset += *y * pitch + *x * cpp;

		*y = (old_offset - new_offset) / pitch;
		*x = ((old_offset - new_offset) - *y * pitch) / cpp;
	}

	return new_offset;
}

/*
 * Adjust the tile offset by moving the difference into
 * the x/y offsets.
 */
static u32 intel_adjust_tile_offset(int *x, int *y,
				    const struct intel_plane_state *state, int plane,
				    u32 old_offset, u32 new_offset)
{
	return _intel_adjust_tile_offset(x, y, state->base.fb, plane,
					 state->base.rotation,
					 old_offset, new_offset);
}

/*
 * Computes the linear offset to the base tile and adjusts
 * x, y. bytes per pixel is assumed to be a power-of-two.
 *
 * In the 90/270 rotated case, x and y are assumed
 * to be already rotated to match the rotated GTT view, and
 * pitch is the tile_height aligned framebuffer height.
 *
 * This function is used when computing the derived information
 * under intel_framebuffer, so using any of that information
 * here is not allowed. Anything under drm_framebuffer can be
 * used. This is why the user has to pass in the pitch since it
 * is specified in the rotated orientation.
 */
static u32 _intel_compute_tile_offset(const struct drm_i915_private *dev_priv,
				      int *x, int *y,
				      const struct drm_framebuffer *fb, int plane,
				      unsigned int pitch,
				      unsigned int rotation,
				      u32 alignment)
{
	uint64_t fb_modifier = fb->modifier;
	unsigned int cpp = fb->format->cpp[plane];
	u32 offset, offset_aligned;

	if (alignment)
		alignment--;

	if (fb_modifier != DRM_FORMAT_MOD_LINEAR) {
		unsigned int tile_size, tile_width, tile_height;
		unsigned int tile_rows, tiles, pitch_tiles;

		tile_size = intel_tile_size(dev_priv);
		intel_tile_dims(fb, plane, &tile_width, &tile_height);

		if (drm_rotation_90_or_270(rotation)) {
			pitch_tiles = pitch / tile_height;
			swap(tile_width, tile_height);
		} else {
			pitch_tiles = pitch / (tile_width * cpp);
		}

		tile_rows = *y / tile_height;
		*y %= tile_height;

		tiles = *x / tile_width;
		*x %= tile_width;

		offset = (tile_rows * pitch_tiles + tiles) * tile_size;
		offset_aligned = offset & ~alignment;

		__intel_adjust_tile_offset(x, y, tile_width, tile_height,
					   tile_size, pitch_tiles,
					   offset, offset_aligned);
	} else {
		offset = *y * pitch + *x * cpp;
		offset_aligned = offset & ~alignment;

		*y = (offset & alignment) / pitch;
		*x = ((offset & alignment) - *y * pitch) / cpp;
	}

	return offset_aligned;
}

u32 intel_compute_tile_offset(int *x, int *y,
			      const struct intel_plane_state *state,
			      int plane)
{
	struct intel_plane *intel_plane = to_intel_plane(state->base.plane);
	struct drm_i915_private *dev_priv = to_i915(intel_plane->base.dev);
	const struct drm_framebuffer *fb = state->base.fb;
	unsigned int rotation = state->base.rotation;
	int pitch = intel_fb_pitch(fb, plane, rotation);
	u32 alignment;

	if (intel_plane->id == PLANE_CURSOR)
		alignment = intel_cursor_alignment(dev_priv);
	else
		alignment = intel_surf_alignment(fb, plane);

	return _intel_compute_tile_offset(dev_priv, x, y, fb, plane, pitch,
					  rotation, alignment);
}

/* Convert the fb->offset[] into x/y offsets */
static int intel_fb_offset_to_xy(int *x, int *y,
				 const struct drm_framebuffer *fb, int plane)
{
	struct drm_i915_private *dev_priv = to_i915(fb->dev);

	if (fb->modifier != DRM_FORMAT_MOD_LINEAR &&
	    fb->offsets[plane] % intel_tile_size(dev_priv))
		return -EINVAL;

	*x = 0;
	*y = 0;

	_intel_adjust_tile_offset(x, y,
				  fb, plane, DRM_MODE_ROTATE_0,
				  fb->offsets[plane], 0);

	return 0;
}

static unsigned int intel_fb_modifier_to_tiling(uint64_t fb_modifier)
{
	switch (fb_modifier) {
	case I915_FORMAT_MOD_X_TILED:
		return I915_TILING_X;
	case I915_FORMAT_MOD_Y_TILED:
	case I915_FORMAT_MOD_Y_TILED_CCS:
		return I915_TILING_Y;
	default:
		return I915_TILING_NONE;
	}
}

static const struct drm_format_info ccs_formats[] = {
	{ .format = DRM_FORMAT_XRGB8888, .depth = 24, .num_planes = 2, .cpp = { 4, 1, }, .hsub = 8, .vsub = 16, },
	{ .format = DRM_FORMAT_XBGR8888, .depth = 24, .num_planes = 2, .cpp = { 4, 1, }, .hsub = 8, .vsub = 16, },
	{ .format = DRM_FORMAT_ARGB8888, .depth = 32, .num_planes = 2, .cpp = { 4, 1, }, .hsub = 8, .vsub = 16, },
	{ .format = DRM_FORMAT_ABGR8888, .depth = 32, .num_planes = 2, .cpp = { 4, 1, }, .hsub = 8, .vsub = 16, },
};

static const struct drm_format_info *
lookup_format_info(const struct drm_format_info formats[],
		   int num_formats, u32 format)
{
	int i;

	for (i = 0; i < num_formats; i++) {
		if (formats[i].format == format)
			return &formats[i];
	}

	return NULL;
}

static const struct drm_format_info *
intel_get_format_info(const struct drm_mode_fb_cmd2 *cmd)
{
	switch (cmd->modifier[0]) {
	case I915_FORMAT_MOD_Y_TILED_CCS:
	case I915_FORMAT_MOD_Yf_TILED_CCS:
		return lookup_format_info(ccs_formats,
					  ARRAY_SIZE(ccs_formats),
					  cmd->pixel_format);
	default:
		return NULL;
	}
}

static int
intel_fill_fb_info(struct drm_i915_private *dev_priv,
		   struct drm_framebuffer *fb)
{
	struct intel_framebuffer *intel_fb = to_intel_framebuffer(fb);
	struct intel_rotation_info *rot_info = &intel_fb->rot_info;
	u32 gtt_offset_rotated = 0;
	unsigned int max_size = 0;
	int i, num_planes = fb->format->num_planes;
	unsigned int tile_size = intel_tile_size(dev_priv);

	for (i = 0; i < num_planes; i++) {
		unsigned int width, height;
		unsigned int cpp, size;
		u32 offset;
		int x, y;
		int ret;

		cpp = fb->format->cpp[i];
		width = drm_framebuffer_plane_width(fb->width, fb, i);
		height = drm_framebuffer_plane_height(fb->height, fb, i);

		ret = intel_fb_offset_to_xy(&x, &y, fb, i);
		if (ret) {
			DRM_DEBUG_KMS("bad fb plane %d offset: 0x%x\n",
				      i, fb->offsets[i]);
			return ret;
		}

		if ((fb->modifier == I915_FORMAT_MOD_Y_TILED_CCS ||
		     fb->modifier == I915_FORMAT_MOD_Yf_TILED_CCS) && i == 1) {
			int hsub = fb->format->hsub;
			int vsub = fb->format->vsub;
			int tile_width, tile_height;
			int main_x, main_y;
			int ccs_x, ccs_y;

			intel_tile_dims(fb, i, &tile_width, &tile_height);
			tile_width *= hsub;
			tile_height *= vsub;

			ccs_x = (x * hsub) % tile_width;
			ccs_y = (y * vsub) % tile_height;
			main_x = intel_fb->normal[0].x % tile_width;
			main_y = intel_fb->normal[0].y % tile_height;

			/*
			 * CCS doesn't have its own x/y offset register, so the intra CCS tile
			 * x/y offsets must match between CCS and the main surface.
			 */
			if (main_x != ccs_x || main_y != ccs_y) {
				DRM_DEBUG_KMS("Bad CCS x/y (main %d,%d ccs %d,%d) full (main %d,%d ccs %d,%d)\n",
					      main_x, main_y,
					      ccs_x, ccs_y,
					      intel_fb->normal[0].x,
					      intel_fb->normal[0].y,
					      x, y);
				return -EINVAL;
			}
		}

		/*
		 * The fence (if used) is aligned to the start of the object
		 * so having the framebuffer wrap around across the edge of the
		 * fenced region doesn't really work. We have no API to configure
		 * the fence start offset within the object (nor could we probably
		 * on gen2/3). So it's just easier if we just require that the
		 * fb layout agrees with the fence layout. We already check that the
		 * fb stride matches the fence stride elsewhere.
		 */
		if (i == 0 && i915_gem_object_is_tiled(intel_fb->obj) &&
		    (x + width) * cpp > fb->pitches[i]) {
			DRM_DEBUG_KMS("bad fb plane %d offset: 0x%x\n",
				      i, fb->offsets[i]);
			return -EINVAL;
		}

		/*
		 * First pixel of the framebuffer from
		 * the start of the normal gtt mapping.
		 */
		intel_fb->normal[i].x = x;
		intel_fb->normal[i].y = y;

		offset = _intel_compute_tile_offset(dev_priv, &x, &y,
						    fb, i, fb->pitches[i],
						    DRM_MODE_ROTATE_0, tile_size);
		offset /= tile_size;

		if (fb->modifier != DRM_FORMAT_MOD_LINEAR) {
			unsigned int tile_width, tile_height;
			unsigned int pitch_tiles;
			struct drm_rect r;

			intel_tile_dims(fb, i, &tile_width, &tile_height);

			rot_info->plane[i].offset = offset;
			rot_info->plane[i].stride = DIV_ROUND_UP(fb->pitches[i], tile_width * cpp);
			rot_info->plane[i].width = DIV_ROUND_UP(x + width, tile_width);
			rot_info->plane[i].height = DIV_ROUND_UP(y + height, tile_height);

			intel_fb->rotated[i].pitch =
				rot_info->plane[i].height * tile_height;

			/* how many tiles does this plane need */
			size = rot_info->plane[i].stride * rot_info->plane[i].height;
			/*
			 * If the plane isn't horizontally tile aligned,
			 * we need one more tile.
			 */
			if (x != 0)
				size++;

			/* rotate the x/y offsets to match the GTT view */
			r.x1 = x;
			r.y1 = y;
			r.x2 = x + width;
			r.y2 = y + height;
			drm_rect_rotate(&r,
					rot_info->plane[i].width * tile_width,
					rot_info->plane[i].height * tile_height,
					DRM_MODE_ROTATE_270);
			x = r.x1;
			y = r.y1;

			/* rotate the tile dimensions to match the GTT view */
			pitch_tiles = intel_fb->rotated[i].pitch / tile_height;
			swap(tile_width, tile_height);

			/*
			 * We only keep the x/y offsets, so push all of the
			 * gtt offset into the x/y offsets.
			 */
			__intel_adjust_tile_offset(&x, &y,
						   tile_width, tile_height,
						   tile_size, pitch_tiles,
						   gtt_offset_rotated * tile_size, 0);

			gtt_offset_rotated += rot_info->plane[i].width * rot_info->plane[i].height;

			/*
			 * First pixel of the framebuffer from
			 * the start of the rotated gtt mapping.
			 */
			intel_fb->rotated[i].x = x;
			intel_fb->rotated[i].y = y;
		} else {
			size = DIV_ROUND_UP((y + height) * fb->pitches[i] +
					    x * cpp, tile_size);
		}

		/* how many tiles in total needed in the bo */
		max_size = max(max_size, offset + size);
	}

	if (max_size * tile_size > intel_fb->obj->base.size) {
		DRM_DEBUG_KMS("fb too big for bo (need %u bytes, have %zu bytes)\n",
			      max_size * tile_size, intel_fb->obj->base.size);
		return -EINVAL;
	}

	return 0;
}

static int i9xx_format_to_fourcc(int format)
{
	switch (format) {
	case DISPPLANE_8BPP:
		return DRM_FORMAT_C8;
	case DISPPLANE_BGRX555:
		return DRM_FORMAT_XRGB1555;
	case DISPPLANE_BGRX565:
		return DRM_FORMAT_RGB565;
	default:
	case DISPPLANE_BGRX888:
		return DRM_FORMAT_XRGB8888;
	case DISPPLANE_RGBX888:
		return DRM_FORMAT_XBGR8888;
	case DISPPLANE_BGRX101010:
		return DRM_FORMAT_XRGB2101010;
	case DISPPLANE_RGBX101010:
		return DRM_FORMAT_XBGR2101010;
	}
}

static int skl_format_to_fourcc(int format, bool rgb_order, bool alpha)
{
	switch (format) {
	case PLANE_CTL_FORMAT_RGB_565:
		return DRM_FORMAT_RGB565;
	default:
	case PLANE_CTL_FORMAT_XRGB_8888:
		if (rgb_order) {
			if (alpha)
				return DRM_FORMAT_ABGR8888;
			else
				return DRM_FORMAT_XBGR8888;
		} else {
			if (alpha)
				return DRM_FORMAT_ARGB8888;
			else
				return DRM_FORMAT_XRGB8888;
		}
	case PLANE_CTL_FORMAT_XRGB_2101010:
		if (rgb_order)
			return DRM_FORMAT_XBGR2101010;
		else
			return DRM_FORMAT_XRGB2101010;
	}
}

static bool
intel_alloc_initial_plane_obj(struct intel_crtc *crtc,
			      struct intel_initial_plane_config *plane_config)
{
	struct drm_device *dev = crtc->base.dev;
	struct drm_i915_private *dev_priv = to_i915(dev);
	struct i915_ggtt *ggtt = &dev_priv->ggtt;
	struct drm_i915_gem_object *obj = NULL;
	struct drm_mode_fb_cmd2 mode_cmd = { 0 };
	struct drm_framebuffer *fb = &plane_config->fb->base;
	u32 base_aligned = round_down(plane_config->base, PAGE_SIZE);
	u32 size_aligned = round_up(plane_config->base + plane_config->size,
				    PAGE_SIZE);

	size_aligned -= base_aligned;

	if (plane_config->size == 0)
		return false;

	/* If the FB is too big, just don't use it since fbdev is not very
	 * important and we should probably use that space with FBC or other
	 * features. */
	if (size_aligned * 2 > ggtt->stolen_usable_size)
		return false;

	mutex_lock(&dev->struct_mutex);
	obj = i915_gem_object_create_stolen_for_preallocated(dev_priv,
							     base_aligned,
							     base_aligned,
							     size_aligned);
	mutex_unlock(&dev->struct_mutex);
	if (!obj)
		return false;

	if (plane_config->tiling == I915_TILING_X)
		obj->tiling_and_stride = fb->pitches[0] | I915_TILING_X;

	mode_cmd.pixel_format = fb->format->format;
	mode_cmd.width = fb->width;
	mode_cmd.height = fb->height;
	mode_cmd.pitches[0] = fb->pitches[0];
	mode_cmd.modifier[0] = fb->modifier;
	mode_cmd.flags = DRM_MODE_FB_MODIFIERS;

	if (intel_framebuffer_init(to_intel_framebuffer(fb), obj, &mode_cmd)) {
		DRM_DEBUG_KMS("intel fb init failed\n");
		goto out_unref_obj;
	}


	DRM_DEBUG_KMS("initial plane fb obj %p\n", obj);
	return true;

out_unref_obj:
	i915_gem_object_put(obj);
	return false;
}

static void
intel_set_plane_visible(struct intel_crtc_state *crtc_state,
			struct intel_plane_state *plane_state,
			bool visible)
{
	struct intel_plane *plane = to_intel_plane(plane_state->base.plane);

	plane_state->base.visible = visible;

	/* FIXME pre-g4x don't work like this */
	if (visible) {
		crtc_state->base.plane_mask |= BIT(drm_plane_index(&plane->base));
		crtc_state->active_planes |= BIT(plane->id);
	} else {
		crtc_state->base.plane_mask &= ~BIT(drm_plane_index(&plane->base));
		crtc_state->active_planes &= ~BIT(plane->id);
	}

	DRM_DEBUG_KMS("%s active planes 0x%x\n",
		      crtc_state->base.crtc->name,
		      crtc_state->active_planes);
}

static void intel_plane_disable_noatomic(struct intel_crtc *crtc,
					 struct intel_plane *plane)
{
	struct intel_crtc_state *crtc_state =
		to_intel_crtc_state(crtc->base.state);
	struct intel_plane_state *plane_state =
		to_intel_plane_state(plane->base.state);

	intel_set_plane_visible(crtc_state, plane_state, false);

	if (plane->id == PLANE_PRIMARY)
		intel_pre_disable_primary_noatomic(&crtc->base);

	trace_intel_disable_plane(&plane->base, crtc);
	plane->disable_plane(plane, crtc);
}

static void
intel_find_initial_plane_obj(struct intel_crtc *intel_crtc,
			     struct intel_initial_plane_config *plane_config)
{
	struct drm_device *dev = intel_crtc->base.dev;
	struct drm_i915_private *dev_priv = to_i915(dev);
	struct drm_crtc *c;
	struct drm_i915_gem_object *obj;
	struct drm_plane *primary = intel_crtc->base.primary;
	struct drm_plane_state *plane_state = primary->state;
	struct drm_crtc_state *crtc_state = intel_crtc->base.state;
	struct intel_plane *intel_plane = to_intel_plane(primary);
	struct intel_plane_state *intel_state =
		to_intel_plane_state(plane_state);
	struct drm_framebuffer *fb;

	if (!plane_config->fb)
		return;

	if (intel_alloc_initial_plane_obj(intel_crtc, plane_config)) {
		fb = &plane_config->fb->base;
		goto valid_fb;
	}

	kfree(plane_config->fb);

	/*
	 * Failed to alloc the obj, check to see if we should share
	 * an fb with another CRTC instead
	 */
	for_each_crtc(dev, c) {
		struct intel_plane_state *state;

		if (c == &intel_crtc->base)
			continue;

		if (!to_intel_crtc(c)->active)
			continue;

		state = to_intel_plane_state(c->primary->state);
		if (!state->vma)
			continue;

		if (intel_plane_ggtt_offset(state) == plane_config->base) {
			fb = c->primary->fb;
			drm_framebuffer_get(fb);
			goto valid_fb;
		}
	}

	/*
	 * We've failed to reconstruct the BIOS FB.  Current display state
	 * indicates that the primary plane is visible, but has a NULL FB,
	 * which will lead to problems later if we don't fix it up.  The
	 * simplest solution is to just disable the primary plane now and
	 * pretend the BIOS never had it enabled.
	 */
	intel_plane_disable_noatomic(intel_crtc, intel_plane);

	return;

valid_fb:
	mutex_lock(&dev->struct_mutex);
	intel_state->vma =
		intel_pin_and_fence_fb_obj(fb, primary->state->rotation);
	mutex_unlock(&dev->struct_mutex);
	if (IS_ERR(intel_state->vma)) {
		DRM_ERROR("failed to pin boot fb on pipe %d: %li\n",
			  intel_crtc->pipe, PTR_ERR(intel_state->vma));

		intel_state->vma = NULL;
		drm_framebuffer_put(fb);
		return;
	}

	plane_state->src_x = 0;
	plane_state->src_y = 0;
	plane_state->src_w = fb->width << 16;
	plane_state->src_h = fb->height << 16;

	plane_state->crtc_x = 0;
	plane_state->crtc_y = 0;
	plane_state->crtc_w = fb->width;
	plane_state->crtc_h = fb->height;

	intel_state->base.src = drm_plane_state_src(plane_state);
	intel_state->base.dst = drm_plane_state_dest(plane_state);

	obj = intel_fb_obj(fb);
	if (i915_gem_object_is_tiled(obj))
		dev_priv->preserve_bios_swizzle = true;

	drm_framebuffer_get(fb);
	primary->fb = primary->state->fb = fb;
	primary->crtc = primary->state->crtc = &intel_crtc->base;

	intel_set_plane_visible(to_intel_crtc_state(crtc_state),
				to_intel_plane_state(plane_state),
				true);

	atomic_or(to_intel_plane(primary)->frontbuffer_bit,
		  &obj->frontbuffer_bits);
}

static int skl_max_plane_width(const struct drm_framebuffer *fb, int plane,
			       unsigned int rotation)
{
	int cpp = fb->format->cpp[plane];

	switch (fb->modifier) {
	case DRM_FORMAT_MOD_LINEAR:
	case I915_FORMAT_MOD_X_TILED:
		switch (cpp) {
		case 8:
			return 4096;
		case 4:
		case 2:
		case 1:
			return 8192;
		default:
			MISSING_CASE(cpp);
			break;
		}
		break;
	case I915_FORMAT_MOD_Y_TILED_CCS:
	case I915_FORMAT_MOD_Yf_TILED_CCS:
		/* FIXME AUX plane? */
	case I915_FORMAT_MOD_Y_TILED:
	case I915_FORMAT_MOD_Yf_TILED:
		switch (cpp) {
		case 8:
			return 2048;
		case 4:
			return 4096;
		case 2:
		case 1:
			return 8192;
		default:
			MISSING_CASE(cpp);
			break;
		}
		break;
	default:
		MISSING_CASE(fb->modifier);
	}

	return 2048;
}

static bool skl_check_main_ccs_coordinates(struct intel_plane_state *plane_state,
					   int main_x, int main_y, u32 main_offset)
{
	const struct drm_framebuffer *fb = plane_state->base.fb;
	int hsub = fb->format->hsub;
	int vsub = fb->format->vsub;
	int aux_x = plane_state->aux.x;
	int aux_y = plane_state->aux.y;
	u32 aux_offset = plane_state->aux.offset;
	u32 alignment = intel_surf_alignment(fb, 1);

	while (aux_offset >= main_offset && aux_y <= main_y) {
		int x, y;

		if (aux_x == main_x && aux_y == main_y)
			break;

		if (aux_offset == 0)
			break;

		x = aux_x / hsub;
		y = aux_y / vsub;
		aux_offset = intel_adjust_tile_offset(&x, &y, plane_state, 1,
						      aux_offset, aux_offset - alignment);
		aux_x = x * hsub + aux_x % hsub;
		aux_y = y * vsub + aux_y % vsub;
	}

	if (aux_x != main_x || aux_y != main_y)
		return false;

	plane_state->aux.offset = aux_offset;
	plane_state->aux.x = aux_x;
	plane_state->aux.y = aux_y;

	return true;
}

static int skl_check_main_surface(struct intel_plane_state *plane_state)
{
	const struct drm_framebuffer *fb = plane_state->base.fb;
	unsigned int rotation = plane_state->base.rotation;
	int x = plane_state->base.src.x1 >> 16;
	int y = plane_state->base.src.y1 >> 16;
	int w = drm_rect_width(&plane_state->base.src) >> 16;
	int h = drm_rect_height(&plane_state->base.src) >> 16;
	int max_width = skl_max_plane_width(fb, 0, rotation);
	int max_height = 4096;
	u32 alignment, offset, aux_offset = plane_state->aux.offset;

	if (w > max_width || h > max_height) {
		DRM_DEBUG_KMS("requested Y/RGB source size %dx%d too big (limit %dx%d)\n",
			      w, h, max_width, max_height);
		return -EINVAL;
	}

	intel_add_fb_offsets(&x, &y, plane_state, 0);
	offset = intel_compute_tile_offset(&x, &y, plane_state, 0);
	alignment = intel_surf_alignment(fb, 0);

	/*
	 * AUX surface offset is specified as the distance from the
	 * main surface offset, and it must be non-negative. Make
	 * sure that is what we will get.
	 */
	if (offset > aux_offset)
		offset = intel_adjust_tile_offset(&x, &y, plane_state, 0,
						  offset, aux_offset & ~(alignment - 1));

	/*
	 * When using an X-tiled surface, the plane blows up
	 * if the x offset + width exceed the stride.
	 *
	 * TODO: linear and Y-tiled seem fine, Yf untested,
	 */
	if (fb->modifier == I915_FORMAT_MOD_X_TILED) {
		int cpp = fb->format->cpp[0];

		while ((x + w) * cpp > fb->pitches[0]) {
			if (offset == 0) {
				DRM_DEBUG_KMS("Unable to find suitable display surface offset due to X-tiling\n");
				return -EINVAL;
			}

			offset = intel_adjust_tile_offset(&x, &y, plane_state, 0,
							  offset, offset - alignment);
		}
	}

	/*
	 * CCS AUX surface doesn't have its own x/y offsets, we must make sure
	 * they match with the main surface x/y offsets.
	 */
	if (fb->modifier == I915_FORMAT_MOD_Y_TILED_CCS ||
	    fb->modifier == I915_FORMAT_MOD_Yf_TILED_CCS) {
		while (!skl_check_main_ccs_coordinates(plane_state, x, y, offset)) {
			if (offset == 0)
				break;

			offset = intel_adjust_tile_offset(&x, &y, plane_state, 0,
							  offset, offset - alignment);
		}

		if (x != plane_state->aux.x || y != plane_state->aux.y) {
			DRM_DEBUG_KMS("Unable to find suitable display surface offset due to CCS\n");
			return -EINVAL;
		}
	}

	plane_state->main.offset = offset;
	plane_state->main.x = x;
	plane_state->main.y = y;

	return 0;
}

static int skl_check_nv12_aux_surface(struct intel_plane_state *plane_state)
{
	const struct drm_framebuffer *fb = plane_state->base.fb;
	unsigned int rotation = plane_state->base.rotation;
	int max_width = skl_max_plane_width(fb, 1, rotation);
	int max_height = 4096;
	int x = plane_state->base.src.x1 >> 17;
	int y = plane_state->base.src.y1 >> 17;
	int w = drm_rect_width(&plane_state->base.src) >> 17;
	int h = drm_rect_height(&plane_state->base.src) >> 17;
	u32 offset;

	intel_add_fb_offsets(&x, &y, plane_state, 1);
	offset = intel_compute_tile_offset(&x, &y, plane_state, 1);

	/* FIXME not quite sure how/if these apply to the chroma plane */
	if (w > max_width || h > max_height) {
		DRM_DEBUG_KMS("CbCr source size %dx%d too big (limit %dx%d)\n",
			      w, h, max_width, max_height);
		return -EINVAL;
	}

	plane_state->aux.offset = offset;
	plane_state->aux.x = x;
	plane_state->aux.y = y;

	return 0;
}

static int skl_check_ccs_aux_surface(struct intel_plane_state *plane_state)
{
	struct intel_plane *plane = to_intel_plane(plane_state->base.plane);
	struct intel_crtc *crtc = to_intel_crtc(plane_state->base.crtc);
	const struct drm_framebuffer *fb = plane_state->base.fb;
	int src_x = plane_state->base.src.x1 >> 16;
	int src_y = plane_state->base.src.y1 >> 16;
	int hsub = fb->format->hsub;
	int vsub = fb->format->vsub;
	int x = src_x / hsub;
	int y = src_y / vsub;
	u32 offset;

	switch (plane->id) {
	case PLANE_PRIMARY:
	case PLANE_SPRITE0:
		break;
	default:
		DRM_DEBUG_KMS("RC support only on plane 1 and 2\n");
		return -EINVAL;
	}

	if (crtc->pipe == PIPE_C) {
		DRM_DEBUG_KMS("No RC support on pipe C\n");
		return -EINVAL;
	}

	if (plane_state->base.rotation & ~(DRM_MODE_ROTATE_0 | DRM_MODE_ROTATE_180)) {
		DRM_DEBUG_KMS("RC support only with 0/180 degree rotation %x\n",
			      plane_state->base.rotation);
		return -EINVAL;
	}

	intel_add_fb_offsets(&x, &y, plane_state, 1);
	offset = intel_compute_tile_offset(&x, &y, plane_state, 1);

	plane_state->aux.offset = offset;
	plane_state->aux.x = x * hsub + src_x % hsub;
	plane_state->aux.y = y * vsub + src_y % vsub;

	return 0;
}

int skl_check_plane_surface(struct intel_plane_state *plane_state)
{
	const struct drm_framebuffer *fb = plane_state->base.fb;
	unsigned int rotation = plane_state->base.rotation;
	int ret;

	if (!plane_state->base.visible)
		return 0;

	/* Rotate src coordinates to match rotated GTT view */
	if (drm_rotation_90_or_270(rotation))
		drm_rect_rotate(&plane_state->base.src,
				fb->width << 16, fb->height << 16,
				DRM_MODE_ROTATE_270);

	/*
	 * Handle the AUX surface first since
	 * the main surface setup depends on it.
	 */
	if (fb->format->format == DRM_FORMAT_NV12) {
		ret = skl_check_nv12_aux_surface(plane_state);
		if (ret)
			return ret;
	} else if (fb->modifier == I915_FORMAT_MOD_Y_TILED_CCS ||
		   fb->modifier == I915_FORMAT_MOD_Yf_TILED_CCS) {
		ret = skl_check_ccs_aux_surface(plane_state);
		if (ret)
			return ret;
	} else {
		plane_state->aux.offset = ~0xfff;
		plane_state->aux.x = 0;
		plane_state->aux.y = 0;
	}

	ret = skl_check_main_surface(plane_state);
	if (ret)
		return ret;

	return 0;
}

static u32 i9xx_plane_ctl(const struct intel_crtc_state *crtc_state,
			  const struct intel_plane_state *plane_state)
{
	struct drm_i915_private *dev_priv =
		to_i915(plane_state->base.plane->dev);
	struct intel_crtc *crtc = to_intel_crtc(crtc_state->base.crtc);
	const struct drm_framebuffer *fb = plane_state->base.fb;
	unsigned int rotation = plane_state->base.rotation;
	u32 dspcntr;

	dspcntr = DISPLAY_PLANE_ENABLE | DISPPLANE_GAMMA_ENABLE;

	if (IS_G4X(dev_priv) || IS_GEN5(dev_priv) ||
	    IS_GEN6(dev_priv) || IS_IVYBRIDGE(dev_priv))
		dspcntr |= DISPPLANE_TRICKLE_FEED_DISABLE;

	if (IS_HASWELL(dev_priv) || IS_BROADWELL(dev_priv))
		dspcntr |= DISPPLANE_PIPE_CSC_ENABLE;

	if (INTEL_GEN(dev_priv) < 4)
		dspcntr |= DISPPLANE_SEL_PIPE(crtc->pipe);

	switch (fb->format->format) {
	case DRM_FORMAT_C8:
		dspcntr |= DISPPLANE_8BPP;
		break;
	case DRM_FORMAT_XRGB1555:
		dspcntr |= DISPPLANE_BGRX555;
		break;
	case DRM_FORMAT_RGB565:
		dspcntr |= DISPPLANE_BGRX565;
		break;
	case DRM_FORMAT_XRGB8888:
		dspcntr |= DISPPLANE_BGRX888;
		break;
	case DRM_FORMAT_XBGR8888:
		dspcntr |= DISPPLANE_RGBX888;
		break;
	case DRM_FORMAT_XRGB2101010:
		dspcntr |= DISPPLANE_BGRX101010;
		break;
	case DRM_FORMAT_XBGR2101010:
		dspcntr |= DISPPLANE_RGBX101010;
		break;
	default:
		MISSING_CASE(fb->format->format);
		return 0;
	}

	if (INTEL_GEN(dev_priv) >= 4 &&
	    fb->modifier == I915_FORMAT_MOD_X_TILED)
		dspcntr |= DISPPLANE_TILED;

	if (rotation & DRM_MODE_ROTATE_180)
		dspcntr |= DISPPLANE_ROTATE_180;

	if (rotation & DRM_MODE_REFLECT_X)
		dspcntr |= DISPPLANE_MIRROR;

	return dspcntr;
}

int i9xx_check_plane_surface(struct intel_plane_state *plane_state)
{
	struct drm_i915_private *dev_priv =
		to_i915(plane_state->base.plane->dev);
	int src_x = plane_state->base.src.x1 >> 16;
	int src_y = plane_state->base.src.y1 >> 16;
	u32 offset;

	intel_add_fb_offsets(&src_x, &src_y, plane_state, 0);

	if (INTEL_GEN(dev_priv) >= 4)
		offset = intel_compute_tile_offset(&src_x, &src_y,
						   plane_state, 0);
	else
		offset = 0;

	/* HSW/BDW do this automagically in hardware */
	if (!IS_HASWELL(dev_priv) && !IS_BROADWELL(dev_priv)) {
		unsigned int rotation = plane_state->base.rotation;
		int src_w = drm_rect_width(&plane_state->base.src) >> 16;
		int src_h = drm_rect_height(&plane_state->base.src) >> 16;

		if (rotation & DRM_MODE_ROTATE_180) {
			src_x += src_w - 1;
			src_y += src_h - 1;
		} else if (rotation & DRM_MODE_REFLECT_X) {
			src_x += src_w - 1;
		}
	}

	plane_state->main.offset = offset;
	plane_state->main.x = src_x;
	plane_state->main.y = src_y;

	return 0;
}

static void i9xx_update_plane(struct intel_plane *plane,
			      const struct intel_crtc_state *crtc_state,
			      const struct intel_plane_state *plane_state)
{
	struct drm_i915_private *dev_priv = to_i915(plane->base.dev);
	const struct drm_framebuffer *fb = plane_state->base.fb;
	enum i9xx_plane_id i9xx_plane = plane->i9xx_plane;
	u32 linear_offset;
	u32 dspcntr = plane_state->ctl;
	i915_reg_t reg = DSPCNTR(i9xx_plane);
	int x = plane_state->main.x;
	int y = plane_state->main.y;
	unsigned long irqflags;
	u32 dspaddr_offset;

	linear_offset = intel_fb_xy_to_linear(x, y, plane_state, 0);

	if (INTEL_GEN(dev_priv) >= 4)
		dspaddr_offset = plane_state->main.offset;
	else
		dspaddr_offset = linear_offset;

	spin_lock_irqsave(&dev_priv->uncore.lock, irqflags);

	if (INTEL_GEN(dev_priv) < 4) {
		/* pipesrc and dspsize control the size that is scaled from,
		 * which should always be the user's requested size.
		 */
		I915_WRITE_FW(DSPSIZE(i9xx_plane),
			      ((crtc_state->pipe_src_h - 1) << 16) |
			      (crtc_state->pipe_src_w - 1));
		I915_WRITE_FW(DSPPOS(i9xx_plane), 0);
	} else if (IS_CHERRYVIEW(dev_priv) && i9xx_plane == PLANE_B) {
		I915_WRITE_FW(PRIMSIZE(i9xx_plane),
			      ((crtc_state->pipe_src_h - 1) << 16) |
			      (crtc_state->pipe_src_w - 1));
		I915_WRITE_FW(PRIMPOS(i9xx_plane), 0);
		I915_WRITE_FW(PRIMCNSTALPHA(i9xx_plane), 0);
	}

	I915_WRITE_FW(reg, dspcntr);

	I915_WRITE_FW(DSPSTRIDE(i9xx_plane), fb->pitches[0]);
	if (IS_HASWELL(dev_priv) || IS_BROADWELL(dev_priv)) {
		I915_WRITE_FW(DSPSURF(i9xx_plane),
			      intel_plane_ggtt_offset(plane_state) +
			      dspaddr_offset);
		I915_WRITE_FW(DSPOFFSET(i9xx_plane), (y << 16) | x);
	} else if (INTEL_GEN(dev_priv) >= 4) {
		I915_WRITE_FW(DSPSURF(i9xx_plane),
			      intel_plane_ggtt_offset(plane_state) +
			      dspaddr_offset);
		I915_WRITE_FW(DSPTILEOFF(i9xx_plane), (y << 16) | x);
		I915_WRITE_FW(DSPLINOFF(i9xx_plane), linear_offset);
	} else {
		I915_WRITE_FW(DSPADDR(i9xx_plane),
			      intel_plane_ggtt_offset(plane_state) +
			      dspaddr_offset);
	}
	POSTING_READ_FW(reg);

	spin_unlock_irqrestore(&dev_priv->uncore.lock, irqflags);
}

static void i9xx_disable_plane(struct intel_plane *plane,
			       struct intel_crtc *crtc)
{
	struct drm_i915_private *dev_priv = to_i915(plane->base.dev);
	enum i9xx_plane_id i9xx_plane = plane->i9xx_plane;
	unsigned long irqflags;

	spin_lock_irqsave(&dev_priv->uncore.lock, irqflags);

	I915_WRITE_FW(DSPCNTR(i9xx_plane), 0);
	if (INTEL_GEN(dev_priv) >= 4)
		I915_WRITE_FW(DSPSURF(i9xx_plane), 0);
	else
		I915_WRITE_FW(DSPADDR(i9xx_plane), 0);
	POSTING_READ_FW(DSPCNTR(i9xx_plane));

	spin_unlock_irqrestore(&dev_priv->uncore.lock, irqflags);
}

static bool i9xx_plane_get_hw_state(struct intel_plane *plane)
{
	struct drm_i915_private *dev_priv = to_i915(plane->base.dev);
	enum intel_display_power_domain power_domain;
	enum i9xx_plane_id i9xx_plane = plane->i9xx_plane;
	enum pipe pipe = plane->pipe;
	bool ret;

	/*
	 * Not 100% correct for planes that can move between pipes,
	 * but that's only the case for gen2-4 which don't have any
	 * display power wells.
	 */
	power_domain = POWER_DOMAIN_PIPE(pipe);
	if (!intel_display_power_get_if_enabled(dev_priv, power_domain))
		return false;

	ret = I915_READ(DSPCNTR(i9xx_plane)) & DISPLAY_PLANE_ENABLE;

	intel_display_power_put(dev_priv, power_domain);

	return ret;
}

static u32
intel_fb_stride_alignment(const struct drm_framebuffer *fb, int plane)
{
	if (fb->modifier == DRM_FORMAT_MOD_LINEAR)
		return 64;
	else
		return intel_tile_width_bytes(fb, plane);
}

static void skl_detach_scaler(struct intel_crtc *intel_crtc, int id)
{
	struct drm_device *dev = intel_crtc->base.dev;
	struct drm_i915_private *dev_priv = to_i915(dev);

	I915_WRITE(SKL_PS_CTRL(intel_crtc->pipe, id), 0);
	I915_WRITE(SKL_PS_WIN_POS(intel_crtc->pipe, id), 0);
	I915_WRITE(SKL_PS_WIN_SZ(intel_crtc->pipe, id), 0);
}

/*
 * This function detaches (aka. unbinds) unused scalers in hardware
 */
static void skl_detach_scalers(struct intel_crtc *intel_crtc)
{
	struct intel_crtc_scaler_state *scaler_state;
	int i;

	scaler_state = &intel_crtc->config->scaler_state;

	/* loop through and disable scalers that aren't in use */
	for (i = 0; i < intel_crtc->num_scalers; i++) {
		if (!scaler_state->scalers[i].in_use)
			skl_detach_scaler(intel_crtc, i);
	}
}

u32 skl_plane_stride(const struct drm_framebuffer *fb, int plane,
		     unsigned int rotation)
{
	u32 stride;

	if (plane >= fb->format->num_planes)
		return 0;

	stride = intel_fb_pitch(fb, plane, rotation);

	/*
	 * The stride is either expressed as a multiple of 64 bytes chunks for
	 * linear buffers or in number of tiles for tiled buffers.
	 */
	if (drm_rotation_90_or_270(rotation))
		stride /= intel_tile_height(fb, plane);
	else
		stride /= intel_fb_stride_alignment(fb, plane);

	return stride;
}

static u32 skl_plane_ctl_format(uint32_t pixel_format)
{
	switch (pixel_format) {
	case DRM_FORMAT_C8:
		return PLANE_CTL_FORMAT_INDEXED;
	case DRM_FORMAT_RGB565:
		return PLANE_CTL_FORMAT_RGB_565;
	case DRM_FORMAT_XBGR8888:
	case DRM_FORMAT_ABGR8888:
		return PLANE_CTL_FORMAT_XRGB_8888 | PLANE_CTL_ORDER_RGBX;
	case DRM_FORMAT_XRGB8888:
	case DRM_FORMAT_ARGB8888:
		return PLANE_CTL_FORMAT_XRGB_8888;
	case DRM_FORMAT_XRGB2101010:
		return PLANE_CTL_FORMAT_XRGB_2101010;
	case DRM_FORMAT_XBGR2101010:
		return PLANE_CTL_ORDER_RGBX | PLANE_CTL_FORMAT_XRGB_2101010;
	case DRM_FORMAT_YUYV:
		return PLANE_CTL_FORMAT_YUV422 | PLANE_CTL_YUV422_YUYV;
	case DRM_FORMAT_YVYU:
		return PLANE_CTL_FORMAT_YUV422 | PLANE_CTL_YUV422_YVYU;
	case DRM_FORMAT_UYVY:
		return PLANE_CTL_FORMAT_YUV422 | PLANE_CTL_YUV422_UYVY;
	case DRM_FORMAT_VYUY:
		return PLANE_CTL_FORMAT_YUV422 | PLANE_CTL_YUV422_VYUY;
	default:
		MISSING_CASE(pixel_format);
	}

	return 0;
}

/*
 * XXX: For ARBG/ABGR formats we default to expecting scanout buffers
 * to be already pre-multiplied. We need to add a knob (or a different
 * DRM_FORMAT) for user-space to configure that.
 */
static u32 skl_plane_ctl_alpha(uint32_t pixel_format)
{
	switch (pixel_format) {
	case DRM_FORMAT_ABGR8888:
	case DRM_FORMAT_ARGB8888:
		return PLANE_CTL_ALPHA_SW_PREMULTIPLY;
	default:
		return PLANE_CTL_ALPHA_DISABLE;
	}
}

static u32 glk_plane_color_ctl_alpha(uint32_t pixel_format)
{
	switch (pixel_format) {
	case DRM_FORMAT_ABGR8888:
	case DRM_FORMAT_ARGB8888:
		return PLANE_COLOR_ALPHA_SW_PREMULTIPLY;
	default:
		return PLANE_COLOR_ALPHA_DISABLE;
	}
}

static u32 skl_plane_ctl_tiling(uint64_t fb_modifier)
{
	switch (fb_modifier) {
	case DRM_FORMAT_MOD_LINEAR:
		break;
	case I915_FORMAT_MOD_X_TILED:
		return PLANE_CTL_TILED_X;
	case I915_FORMAT_MOD_Y_TILED:
		return PLANE_CTL_TILED_Y;
	case I915_FORMAT_MOD_Y_TILED_CCS:
		return PLANE_CTL_TILED_Y | PLANE_CTL_DECOMPRESSION_ENABLE;
	case I915_FORMAT_MOD_Yf_TILED:
		return PLANE_CTL_TILED_YF;
	case I915_FORMAT_MOD_Yf_TILED_CCS:
		return PLANE_CTL_TILED_YF | PLANE_CTL_DECOMPRESSION_ENABLE;
	default:
		MISSING_CASE(fb_modifier);
	}

	return 0;
}

static u32 skl_plane_ctl_rotation(unsigned int rotation)
{
	switch (rotation) {
	case DRM_MODE_ROTATE_0:
		break;
	/*
	 * DRM_MODE_ROTATE_ is counter clockwise to stay compatible with Xrandr
	 * while i915 HW rotation is clockwise, thats why this swapping.
	 */
	case DRM_MODE_ROTATE_90:
		return PLANE_CTL_ROTATE_270;
	case DRM_MODE_ROTATE_180:
		return PLANE_CTL_ROTATE_180;
	case DRM_MODE_ROTATE_270:
		return PLANE_CTL_ROTATE_90;
	default:
		MISSING_CASE(rotation);
	}

	return 0;
}

u32 skl_plane_ctl(const struct intel_crtc_state *crtc_state,
		  const struct intel_plane_state *plane_state)
{
	struct drm_i915_private *dev_priv =
		to_i915(plane_state->base.plane->dev);
	const struct drm_framebuffer *fb = plane_state->base.fb;
	unsigned int rotation = plane_state->base.rotation;
	const struct drm_intel_sprite_colorkey *key = &plane_state->ckey;
	u32 plane_ctl;

	plane_ctl = PLANE_CTL_ENABLE;

	if (INTEL_GEN(dev_priv) < 10 && !IS_GEMINILAKE(dev_priv)) {
		plane_ctl |= skl_plane_ctl_alpha(fb->format->format);
		plane_ctl |=
			PLANE_CTL_PIPE_GAMMA_ENABLE |
			PLANE_CTL_PIPE_CSC_ENABLE |
			PLANE_CTL_PLANE_GAMMA_DISABLE;
	}

	plane_ctl |= skl_plane_ctl_format(fb->format->format);
	plane_ctl |= skl_plane_ctl_tiling(fb->modifier);
	plane_ctl |= skl_plane_ctl_rotation(rotation);

	if (key->flags & I915_SET_COLORKEY_DESTINATION)
		plane_ctl |= PLANE_CTL_KEY_ENABLE_DESTINATION;
	else if (key->flags & I915_SET_COLORKEY_SOURCE)
		plane_ctl |= PLANE_CTL_KEY_ENABLE_SOURCE;

	return plane_ctl;
}

u32 glk_plane_color_ctl(const struct intel_crtc_state *crtc_state,
			const struct intel_plane_state *plane_state)
{
	const struct drm_framebuffer *fb = plane_state->base.fb;
	u32 plane_color_ctl = 0;

	plane_color_ctl |= PLANE_COLOR_PIPE_GAMMA_ENABLE;
	plane_color_ctl |= PLANE_COLOR_PIPE_CSC_ENABLE;
	plane_color_ctl |= PLANE_COLOR_PLANE_GAMMA_DISABLE;
	plane_color_ctl |= glk_plane_color_ctl_alpha(fb->format->format);

	return plane_color_ctl;
}

static int
__intel_display_resume(struct drm_device *dev,
		       struct drm_atomic_state *state,
		       struct drm_modeset_acquire_ctx *ctx)
{
	struct drm_crtc_state *crtc_state;
	struct drm_crtc *crtc;
	int i, ret;

	intel_modeset_setup_hw_state(dev, ctx);
	i915_redisable_vga(to_i915(dev));

	if (!state)
		return 0;

	/*
	 * We've duplicated the state, pointers to the old state are invalid.
	 *
	 * Don't attempt to use the old state until we commit the duplicated state.
	 */
	for_each_new_crtc_in_state(state, crtc, crtc_state, i) {
		/*
		 * Force recalculation even if we restore
		 * current state. With fast modeset this may not result
		 * in a modeset when the state is compatible.
		 */
		crtc_state->mode_changed = true;
	}

	/* ignore any reset values/BIOS leftovers in the WM registers */
	if (!HAS_GMCH_DISPLAY(to_i915(dev)))
		to_intel_atomic_state(state)->skip_intermediate_wm = true;

	ret = drm_atomic_helper_commit_duplicated_state(state, ctx);

	WARN_ON(ret == -EDEADLK);
	return ret;
}

static bool gpu_reset_clobbers_display(struct drm_i915_private *dev_priv)
{
	return intel_has_gpu_reset(dev_priv) &&
		INTEL_GEN(dev_priv) < 5 && !IS_G4X(dev_priv);
}

void intel_prepare_reset(struct drm_i915_private *dev_priv)
{
	struct drm_device *dev = &dev_priv->drm;
	struct drm_modeset_acquire_ctx *ctx = &dev_priv->reset_ctx;
	struct drm_atomic_state *state;
	int ret;


	/* reset doesn't touch the display */
	if (!i915_modparams.force_reset_modeset_test &&
	    !gpu_reset_clobbers_display(dev_priv))
		return;

	/* We have a modeset vs reset deadlock, defensively unbreak it. */
	set_bit(I915_RESET_MODESET, &dev_priv->gpu_error.flags);
	wake_up_all(&dev_priv->gpu_error.wait_queue);

	if (atomic_read(&dev_priv->gpu_error.pending_fb_pin)) {
		DRM_DEBUG_KMS("Modeset potentially stuck, unbreaking through wedging\n");
		i915_gem_set_wedged(dev_priv);
	}

	/*
	 * Need mode_config.mutex so that we don't
	 * trample ongoing ->detect() and whatnot.
	 */
	mutex_lock(&dev->mode_config.mutex);
	drm_modeset_acquire_init(ctx, 0);
	while (1) {
		ret = drm_modeset_lock_all_ctx(dev, ctx);
		if (ret != -EDEADLK)
			break;

		drm_modeset_backoff(ctx);
	}
	/*
	 * Disabling the crtcs gracefully seems nicer. Also the
	 * g33 docs say we should at least disable all the planes.
	 */
	state = drm_atomic_helper_duplicate_state(dev, ctx);
	if (IS_ERR(state)) {
		ret = PTR_ERR(state);
		DRM_ERROR("Duplicating state failed with %i\n", ret);
		return;
	}

	ret = drm_atomic_helper_disable_all(dev, ctx);
	if (ret) {
		DRM_ERROR("Suspending crtc's failed with %i\n", ret);
		drm_atomic_state_put(state);
		return;
	}

	dev_priv->modeset_restore_state = state;
	state->acquire_ctx = ctx;
}

void intel_finish_reset(struct drm_i915_private *dev_priv)
{
	struct drm_device *dev = &dev_priv->drm;
	struct drm_modeset_acquire_ctx *ctx = &dev_priv->reset_ctx;
	struct drm_atomic_state *state = dev_priv->modeset_restore_state;
	int ret;

	/* reset doesn't touch the display */
	if (!i915_modparams.force_reset_modeset_test &&
	    !gpu_reset_clobbers_display(dev_priv))
		return;

	if (!state)
		goto unlock;

	dev_priv->modeset_restore_state = NULL;

	/* reset doesn't touch the display */
	if (!gpu_reset_clobbers_display(dev_priv)) {
		/* for testing only restore the display */
		ret = __intel_display_resume(dev, state, ctx);
		if (ret)
			DRM_ERROR("Restoring old state failed with %i\n", ret);
	} else {
		/*
		 * The display has been reset as well,
		 * so need a full re-initialization.
		 */
		intel_runtime_pm_disable_interrupts(dev_priv);
		intel_runtime_pm_enable_interrupts(dev_priv);

		intel_pps_unlock_regs_wa(dev_priv);
		intel_modeset_init_hw(dev);
		intel_init_clock_gating(dev_priv);

		spin_lock_irq(&dev_priv->irq_lock);
		if (dev_priv->display.hpd_irq_setup)
			dev_priv->display.hpd_irq_setup(dev_priv);
		spin_unlock_irq(&dev_priv->irq_lock);

		ret = __intel_display_resume(dev, state, ctx);
		if (ret)
			DRM_ERROR("Restoring old state failed with %i\n", ret);

		intel_hpd_init(dev_priv);
	}

	drm_atomic_state_put(state);
unlock:
	drm_modeset_drop_locks(ctx);
	drm_modeset_acquire_fini(ctx);
	mutex_unlock(&dev->mode_config.mutex);

	clear_bit(I915_RESET_MODESET, &dev_priv->gpu_error.flags);
}

static void intel_update_pipe_config(const struct intel_crtc_state *old_crtc_state,
				     const struct intel_crtc_state *new_crtc_state)
{
	struct intel_crtc *crtc = to_intel_crtc(new_crtc_state->base.crtc);
	struct drm_i915_private *dev_priv = to_i915(crtc->base.dev);

	/* drm_atomic_helper_update_legacy_modeset_state might not be called. */
	crtc->base.mode = new_crtc_state->base.mode;

	/*
	 * Update pipe size and adjust fitter if needed: the reason for this is
	 * that in compute_mode_changes we check the native mode (not the pfit
	 * mode) to see if we can flip rather than do a full mode set. In the
	 * fastboot case, we'll flip, but if we don't update the pipesrc and
	 * pfit state, we'll end up with a big fb scanned out into the wrong
	 * sized surface.
	 */

	I915_WRITE(PIPESRC(crtc->pipe),
		   ((new_crtc_state->pipe_src_w - 1) << 16) |
		   (new_crtc_state->pipe_src_h - 1));

	/* on skylake this is done by detaching scalers */
	if (INTEL_GEN(dev_priv) >= 9) {
		skl_detach_scalers(crtc);

		if (new_crtc_state->pch_pfit.enabled)
			skylake_pfit_enable(crtc);
	} else if (HAS_PCH_SPLIT(dev_priv)) {
		if (new_crtc_state->pch_pfit.enabled)
			ironlake_pfit_enable(crtc);
		else if (old_crtc_state->pch_pfit.enabled)
			ironlake_pfit_disable(crtc, true);
	}
}

static void intel_fdi_normal_train(struct intel_crtc *crtc)
{
	struct drm_device *dev = crtc->base.dev;
	struct drm_i915_private *dev_priv = to_i915(dev);
	int pipe = crtc->pipe;
	i915_reg_t reg;
	u32 temp;

	/* enable normal train */
	reg = FDI_TX_CTL(pipe);
	temp = I915_READ(reg);
	if (IS_IVYBRIDGE(dev_priv)) {
		temp &= ~FDI_LINK_TRAIN_NONE_IVB;
		temp |= FDI_LINK_TRAIN_NONE_IVB | FDI_TX_ENHANCE_FRAME_ENABLE;
	} else {
		temp &= ~FDI_LINK_TRAIN_NONE;
		temp |= FDI_LINK_TRAIN_NONE | FDI_TX_ENHANCE_FRAME_ENABLE;
	}
	I915_WRITE(reg, temp);

	reg = FDI_RX_CTL(pipe);
	temp = I915_READ(reg);
	if (HAS_PCH_CPT(dev_priv)) {
		temp &= ~FDI_LINK_TRAIN_PATTERN_MASK_CPT;
		temp |= FDI_LINK_TRAIN_NORMAL_CPT;
	} else {
		temp &= ~FDI_LINK_TRAIN_NONE;
		temp |= FDI_LINK_TRAIN_NONE;
	}
	I915_WRITE(reg, temp | FDI_RX_ENHANCE_FRAME_ENABLE);

	/* wait one idle pattern time */
	POSTING_READ(reg);
	udelay(1000);

	/* IVB wants error correction enabled */
	if (IS_IVYBRIDGE(dev_priv))
		I915_WRITE(reg, I915_READ(reg) | FDI_FS_ERRC_ENABLE |
			   FDI_FE_ERRC_ENABLE);
}

/* The FDI link training functions for ILK/Ibexpeak. */
static void ironlake_fdi_link_train(struct intel_crtc *crtc,
				    const struct intel_crtc_state *crtc_state)
{
	struct drm_device *dev = crtc->base.dev;
	struct drm_i915_private *dev_priv = to_i915(dev);
	int pipe = crtc->pipe;
	i915_reg_t reg;
	u32 temp, tries;

	/* FDI needs bits from pipe first */
	assert_pipe_enabled(dev_priv, pipe);

	/* Train 1: umask FDI RX Interrupt symbol_lock and bit_lock bit
	   for train result */
	reg = FDI_RX_IMR(pipe);
	temp = I915_READ(reg);
	temp &= ~FDI_RX_SYMBOL_LOCK;
	temp &= ~FDI_RX_BIT_LOCK;
	I915_WRITE(reg, temp);
	I915_READ(reg);
	udelay(150);

	/* enable CPU FDI TX and PCH FDI RX */
	reg = FDI_TX_CTL(pipe);
	temp = I915_READ(reg);
	temp &= ~FDI_DP_PORT_WIDTH_MASK;
	temp |= FDI_DP_PORT_WIDTH(crtc_state->fdi_lanes);
	temp &= ~FDI_LINK_TRAIN_NONE;
	temp |= FDI_LINK_TRAIN_PATTERN_1;
	I915_WRITE(reg, temp | FDI_TX_ENABLE);

	reg = FDI_RX_CTL(pipe);
	temp = I915_READ(reg);
	temp &= ~FDI_LINK_TRAIN_NONE;
	temp |= FDI_LINK_TRAIN_PATTERN_1;
	I915_WRITE(reg, temp | FDI_RX_ENABLE);

	POSTING_READ(reg);
	udelay(150);

	/* Ironlake workaround, enable clock pointer after FDI enable*/
	I915_WRITE(FDI_RX_CHICKEN(pipe), FDI_RX_PHASE_SYNC_POINTER_OVR);
	I915_WRITE(FDI_RX_CHICKEN(pipe), FDI_RX_PHASE_SYNC_POINTER_OVR |
		   FDI_RX_PHASE_SYNC_POINTER_EN);

	reg = FDI_RX_IIR(pipe);
	for (tries = 0; tries < 5; tries++) {
		temp = I915_READ(reg);
		DRM_DEBUG_KMS("FDI_RX_IIR 0x%x\n", temp);

		if ((temp & FDI_RX_BIT_LOCK)) {
			DRM_DEBUG_KMS("FDI train 1 done.\n");
			I915_WRITE(reg, temp | FDI_RX_BIT_LOCK);
			break;
		}
	}
	if (tries == 5)
		DRM_ERROR("FDI train 1 fail!\n");

	/* Train 2 */
	reg = FDI_TX_CTL(pipe);
	temp = I915_READ(reg);
	temp &= ~FDI_LINK_TRAIN_NONE;
	temp |= FDI_LINK_TRAIN_PATTERN_2;
	I915_WRITE(reg, temp);

	reg = FDI_RX_CTL(pipe);
	temp = I915_READ(reg);
	temp &= ~FDI_LINK_TRAIN_NONE;
	temp |= FDI_LINK_TRAIN_PATTERN_2;
	I915_WRITE(reg, temp);

	POSTING_READ(reg);
	udelay(150);

	reg = FDI_RX_IIR(pipe);
	for (tries = 0; tries < 5; tries++) {
		temp = I915_READ(reg);
		DRM_DEBUG_KMS("FDI_RX_IIR 0x%x\n", temp);

		if (temp & FDI_RX_SYMBOL_LOCK) {
			I915_WRITE(reg, temp | FDI_RX_SYMBOL_LOCK);
			DRM_DEBUG_KMS("FDI train 2 done.\n");
			break;
		}
	}
	if (tries == 5)
		DRM_ERROR("FDI train 2 fail!\n");

	DRM_DEBUG_KMS("FDI train done\n");

}

static const int snb_b_fdi_train_param[] = {
	FDI_LINK_TRAIN_400MV_0DB_SNB_B,
	FDI_LINK_TRAIN_400MV_6DB_SNB_B,
	FDI_LINK_TRAIN_600MV_3_5DB_SNB_B,
	FDI_LINK_TRAIN_800MV_0DB_SNB_B,
};

/* The FDI link training functions for SNB/Cougarpoint. */
static void gen6_fdi_link_train(struct intel_crtc *crtc,
				const struct intel_crtc_state *crtc_state)
{
	struct drm_device *dev = crtc->base.dev;
	struct drm_i915_private *dev_priv = to_i915(dev);
	int pipe = crtc->pipe;
	i915_reg_t reg;
	u32 temp, i, retry;

	/* Train 1: umask FDI RX Interrupt symbol_lock and bit_lock bit
	   for train result */
	reg = FDI_RX_IMR(pipe);
	temp = I915_READ(reg);
	temp &= ~FDI_RX_SYMBOL_LOCK;
	temp &= ~FDI_RX_BIT_LOCK;
	I915_WRITE(reg, temp);

	POSTING_READ(reg);
	udelay(150);

	/* enable CPU FDI TX and PCH FDI RX */
	reg = FDI_TX_CTL(pipe);
	temp = I915_READ(reg);
	temp &= ~FDI_DP_PORT_WIDTH_MASK;
	temp |= FDI_DP_PORT_WIDTH(crtc_state->fdi_lanes);
	temp &= ~FDI_LINK_TRAIN_NONE;
	temp |= FDI_LINK_TRAIN_PATTERN_1;
	temp &= ~FDI_LINK_TRAIN_VOL_EMP_MASK;
	/* SNB-B */
	temp |= FDI_LINK_TRAIN_400MV_0DB_SNB_B;
	I915_WRITE(reg, temp | FDI_TX_ENABLE);

	I915_WRITE(FDI_RX_MISC(pipe),
		   FDI_RX_TP1_TO_TP2_48 | FDI_RX_FDI_DELAY_90);

	reg = FDI_RX_CTL(pipe);
	temp = I915_READ(reg);
	if (HAS_PCH_CPT(dev_priv)) {
		temp &= ~FDI_LINK_TRAIN_PATTERN_MASK_CPT;
		temp |= FDI_LINK_TRAIN_PATTERN_1_CPT;
	} else {
		temp &= ~FDI_LINK_TRAIN_NONE;
		temp |= FDI_LINK_TRAIN_PATTERN_1;
	}
	I915_WRITE(reg, temp | FDI_RX_ENABLE);

	POSTING_READ(reg);
	udelay(150);

	for (i = 0; i < 4; i++) {
		reg = FDI_TX_CTL(pipe);
		temp = I915_READ(reg);
		temp &= ~FDI_LINK_TRAIN_VOL_EMP_MASK;
		temp |= snb_b_fdi_train_param[i];
		I915_WRITE(reg, temp);

		POSTING_READ(reg);
		udelay(500);

		for (retry = 0; retry < 5; retry++) {
			reg = FDI_RX_IIR(pipe);
			temp = I915_READ(reg);
			DRM_DEBUG_KMS("FDI_RX_IIR 0x%x\n", temp);
			if (temp & FDI_RX_BIT_LOCK) {
				I915_WRITE(reg, temp | FDI_RX_BIT_LOCK);
				DRM_DEBUG_KMS("FDI train 1 done.\n");
				break;
			}
			udelay(50);
		}
		if (retry < 5)
			break;
	}
	if (i == 4)
		DRM_ERROR("FDI train 1 fail!\n");

	/* Train 2 */
	reg = FDI_TX_CTL(pipe);
	temp = I915_READ(reg);
	temp &= ~FDI_LINK_TRAIN_NONE;
	temp |= FDI_LINK_TRAIN_PATTERN_2;
	if (IS_GEN6(dev_priv)) {
		temp &= ~FDI_LINK_TRAIN_VOL_EMP_MASK;
		/* SNB-B */
		temp |= FDI_LINK_TRAIN_400MV_0DB_SNB_B;
	}
	I915_WRITE(reg, temp);

	reg = FDI_RX_CTL(pipe);
	temp = I915_READ(reg);
	if (HAS_PCH_CPT(dev_priv)) {
		temp &= ~FDI_LINK_TRAIN_PATTERN_MASK_CPT;
		temp |= FDI_LINK_TRAIN_PATTERN_2_CPT;
	} else {
		temp &= ~FDI_LINK_TRAIN_NONE;
		temp |= FDI_LINK_TRAIN_PATTERN_2;
	}
	I915_WRITE(reg, temp);

	POSTING_READ(reg);
	udelay(150);

	for (i = 0; i < 4; i++) {
		reg = FDI_TX_CTL(pipe);
		temp = I915_READ(reg);
		temp &= ~FDI_LINK_TRAIN_VOL_EMP_MASK;
		temp |= snb_b_fdi_train_param[i];
		I915_WRITE(reg, temp);

		POSTING_READ(reg);
		udelay(500);

		for (retry = 0; retry < 5; retry++) {
			reg = FDI_RX_IIR(pipe);
			temp = I915_READ(reg);
			DRM_DEBUG_KMS("FDI_RX_IIR 0x%x\n", temp);
			if (temp & FDI_RX_SYMBOL_LOCK) {
				I915_WRITE(reg, temp | FDI_RX_SYMBOL_LOCK);
				DRM_DEBUG_KMS("FDI train 2 done.\n");
				break;
			}
			udelay(50);
		}
		if (retry < 5)
			break;
	}
	if (i == 4)
		DRM_ERROR("FDI train 2 fail!\n");

	DRM_DEBUG_KMS("FDI train done.\n");
}

/* Manual link training for Ivy Bridge A0 parts */
static void ivb_manual_fdi_link_train(struct intel_crtc *crtc,
				      const struct intel_crtc_state *crtc_state)
{
	struct drm_device *dev = crtc->base.dev;
	struct drm_i915_private *dev_priv = to_i915(dev);
	int pipe = crtc->pipe;
	i915_reg_t reg;
	u32 temp, i, j;

	/* Train 1: umask FDI RX Interrupt symbol_lock and bit_lock bit
	   for train result */
	reg = FDI_RX_IMR(pipe);
	temp = I915_READ(reg);
	temp &= ~FDI_RX_SYMBOL_LOCK;
	temp &= ~FDI_RX_BIT_LOCK;
	I915_WRITE(reg, temp);

	POSTING_READ(reg);
	udelay(150);

	DRM_DEBUG_KMS("FDI_RX_IIR before link train 0x%x\n",
		      I915_READ(FDI_RX_IIR(pipe)));

	/* Try each vswing and preemphasis setting twice before moving on */
	for (j = 0; j < ARRAY_SIZE(snb_b_fdi_train_param) * 2; j++) {
		/* disable first in case we need to retry */
		reg = FDI_TX_CTL(pipe);
		temp = I915_READ(reg);
		temp &= ~(FDI_LINK_TRAIN_AUTO | FDI_LINK_TRAIN_NONE_IVB);
		temp &= ~FDI_TX_ENABLE;
		I915_WRITE(reg, temp);

		reg = FDI_RX_CTL(pipe);
		temp = I915_READ(reg);
		temp &= ~FDI_LINK_TRAIN_AUTO;
		temp &= ~FDI_LINK_TRAIN_PATTERN_MASK_CPT;
		temp &= ~FDI_RX_ENABLE;
		I915_WRITE(reg, temp);

		/* enable CPU FDI TX and PCH FDI RX */
		reg = FDI_TX_CTL(pipe);
		temp = I915_READ(reg);
		temp &= ~FDI_DP_PORT_WIDTH_MASK;
		temp |= FDI_DP_PORT_WIDTH(crtc_state->fdi_lanes);
		temp |= FDI_LINK_TRAIN_PATTERN_1_IVB;
		temp &= ~FDI_LINK_TRAIN_VOL_EMP_MASK;
		temp |= snb_b_fdi_train_param[j/2];
		temp |= FDI_COMPOSITE_SYNC;
		I915_WRITE(reg, temp | FDI_TX_ENABLE);

		I915_WRITE(FDI_RX_MISC(pipe),
			   FDI_RX_TP1_TO_TP2_48 | FDI_RX_FDI_DELAY_90);

		reg = FDI_RX_CTL(pipe);
		temp = I915_READ(reg);
		temp |= FDI_LINK_TRAIN_PATTERN_1_CPT;
		temp |= FDI_COMPOSITE_SYNC;
		I915_WRITE(reg, temp | FDI_RX_ENABLE);

		POSTING_READ(reg);
		udelay(1); /* should be 0.5us */

		for (i = 0; i < 4; i++) {
			reg = FDI_RX_IIR(pipe);
			temp = I915_READ(reg);
			DRM_DEBUG_KMS("FDI_RX_IIR 0x%x\n", temp);

			if (temp & FDI_RX_BIT_LOCK ||
			    (I915_READ(reg) & FDI_RX_BIT_LOCK)) {
				I915_WRITE(reg, temp | FDI_RX_BIT_LOCK);
				DRM_DEBUG_KMS("FDI train 1 done, level %i.\n",
					      i);
				break;
			}
			udelay(1); /* should be 0.5us */
		}
		if (i == 4) {
			DRM_DEBUG_KMS("FDI train 1 fail on vswing %d\n", j / 2);
			continue;
		}

		/* Train 2 */
		reg = FDI_TX_CTL(pipe);
		temp = I915_READ(reg);
		temp &= ~FDI_LINK_TRAIN_NONE_IVB;
		temp |= FDI_LINK_TRAIN_PATTERN_2_IVB;
		I915_WRITE(reg, temp);

		reg = FDI_RX_CTL(pipe);
		temp = I915_READ(reg);
		temp &= ~FDI_LINK_TRAIN_PATTERN_MASK_CPT;
		temp |= FDI_LINK_TRAIN_PATTERN_2_CPT;
		I915_WRITE(reg, temp);

		POSTING_READ(reg);
		udelay(2); /* should be 1.5us */

		for (i = 0; i < 4; i++) {
			reg = FDI_RX_IIR(pipe);
			temp = I915_READ(reg);
			DRM_DEBUG_KMS("FDI_RX_IIR 0x%x\n", temp);

			if (temp & FDI_RX_SYMBOL_LOCK ||
			    (I915_READ(reg) & FDI_RX_SYMBOL_LOCK)) {
				I915_WRITE(reg, temp | FDI_RX_SYMBOL_LOCK);
				DRM_DEBUG_KMS("FDI train 2 done, level %i.\n",
					      i);
				goto train_done;
			}
			udelay(2); /* should be 1.5us */
		}
		if (i == 4)
			DRM_DEBUG_KMS("FDI train 2 fail on vswing %d\n", j / 2);
	}

train_done:
	DRM_DEBUG_KMS("FDI train done.\n");
}

static void ironlake_fdi_pll_enable(struct intel_crtc *intel_crtc)
{
	struct drm_device *dev = intel_crtc->base.dev;
	struct drm_i915_private *dev_priv = to_i915(dev);
	int pipe = intel_crtc->pipe;
	i915_reg_t reg;
	u32 temp;

	/* enable PCH FDI RX PLL, wait warmup plus DMI latency */
	reg = FDI_RX_CTL(pipe);
	temp = I915_READ(reg);
	temp &= ~(FDI_DP_PORT_WIDTH_MASK | (0x7 << 16));
	temp |= FDI_DP_PORT_WIDTH(intel_crtc->config->fdi_lanes);
	temp |= (I915_READ(PIPECONF(pipe)) & PIPECONF_BPC_MASK) << 11;
	I915_WRITE(reg, temp | FDI_RX_PLL_ENABLE);

	POSTING_READ(reg);
	udelay(200);

	/* Switch from Rawclk to PCDclk */
	temp = I915_READ(reg);
	I915_WRITE(reg, temp | FDI_PCDCLK);

	POSTING_READ(reg);
	udelay(200);

	/* Enable CPU FDI TX PLL, always on for Ironlake */
	reg = FDI_TX_CTL(pipe);
	temp = I915_READ(reg);
	if ((temp & FDI_TX_PLL_ENABLE) == 0) {
		I915_WRITE(reg, temp | FDI_TX_PLL_ENABLE);

		POSTING_READ(reg);
		udelay(100);
	}
}

static void ironlake_fdi_pll_disable(struct intel_crtc *intel_crtc)
{
	struct drm_device *dev = intel_crtc->base.dev;
	struct drm_i915_private *dev_priv = to_i915(dev);
	int pipe = intel_crtc->pipe;
	i915_reg_t reg;
	u32 temp;

	/* Switch from PCDclk to Rawclk */
	reg = FDI_RX_CTL(pipe);
	temp = I915_READ(reg);
	I915_WRITE(reg, temp & ~FDI_PCDCLK);

	/* Disable CPU FDI TX PLL */
	reg = FDI_TX_CTL(pipe);
	temp = I915_READ(reg);
	I915_WRITE(reg, temp & ~FDI_TX_PLL_ENABLE);

	POSTING_READ(reg);
	udelay(100);

	reg = FDI_RX_CTL(pipe);
	temp = I915_READ(reg);
	I915_WRITE(reg, temp & ~FDI_RX_PLL_ENABLE);

	/* Wait for the clocks to turn off. */
	POSTING_READ(reg);
	udelay(100);
}

static void ironlake_fdi_disable(struct drm_crtc *crtc)
{
	struct drm_device *dev = crtc->dev;
	struct drm_i915_private *dev_priv = to_i915(dev);
	struct intel_crtc *intel_crtc = to_intel_crtc(crtc);
	int pipe = intel_crtc->pipe;
	i915_reg_t reg;
	u32 temp;

	/* disable CPU FDI tx and PCH FDI rx */
	reg = FDI_TX_CTL(pipe);
	temp = I915_READ(reg);
	I915_WRITE(reg, temp & ~FDI_TX_ENABLE);
	POSTING_READ(reg);

	reg = FDI_RX_CTL(pipe);
	temp = I915_READ(reg);
	temp &= ~(0x7 << 16);
	temp |= (I915_READ(PIPECONF(pipe)) & PIPECONF_BPC_MASK) << 11;
	I915_WRITE(reg, temp & ~FDI_RX_ENABLE);

	POSTING_READ(reg);
	udelay(100);

	/* Ironlake workaround, disable clock pointer after downing FDI */
	if (HAS_PCH_IBX(dev_priv))
		I915_WRITE(FDI_RX_CHICKEN(pipe), FDI_RX_PHASE_SYNC_POINTER_OVR);

	/* still set train pattern 1 */
	reg = FDI_TX_CTL(pipe);
	temp = I915_READ(reg);
	temp &= ~FDI_LINK_TRAIN_NONE;
	temp |= FDI_LINK_TRAIN_PATTERN_1;
	I915_WRITE(reg, temp);

	reg = FDI_RX_CTL(pipe);
	temp = I915_READ(reg);
	if (HAS_PCH_CPT(dev_priv)) {
		temp &= ~FDI_LINK_TRAIN_PATTERN_MASK_CPT;
		temp |= FDI_LINK_TRAIN_PATTERN_1_CPT;
	} else {
		temp &= ~FDI_LINK_TRAIN_NONE;
		temp |= FDI_LINK_TRAIN_PATTERN_1;
	}
	/* BPC in FDI rx is consistent with that in PIPECONF */
	temp &= ~(0x07 << 16);
	temp |= (I915_READ(PIPECONF(pipe)) & PIPECONF_BPC_MASK) << 11;
	I915_WRITE(reg, temp);

	POSTING_READ(reg);
	udelay(100);
}

bool intel_has_pending_fb_unpin(struct drm_i915_private *dev_priv)
{
	struct drm_crtc *crtc;
	bool cleanup_done;

	drm_for_each_crtc(crtc, &dev_priv->drm) {
		struct drm_crtc_commit *commit;
		spin_lock(&crtc->commit_lock);
		commit = list_first_entry_or_null(&crtc->commit_list,
						  struct drm_crtc_commit, commit_entry);
		cleanup_done = commit ?
			try_wait_for_completion(&commit->cleanup_done) : true;
		spin_unlock(&crtc->commit_lock);

		if (cleanup_done)
			continue;

		drm_crtc_wait_one_vblank(crtc);

		return true;
	}

	return false;
}

void lpt_disable_iclkip(struct drm_i915_private *dev_priv)
{
	u32 temp;

	I915_WRITE(PIXCLK_GATE, PIXCLK_GATE_GATE);

	mutex_lock(&dev_priv->sb_lock);

	temp = intel_sbi_read(dev_priv, SBI_SSCCTL6, SBI_ICLK);
	temp |= SBI_SSCCTL_DISABLE;
	intel_sbi_write(dev_priv, SBI_SSCCTL6, temp, SBI_ICLK);

	mutex_unlock(&dev_priv->sb_lock);
}

/* Program iCLKIP clock to the desired frequency */
static void lpt_program_iclkip(struct intel_crtc *crtc)
{
	struct drm_i915_private *dev_priv = to_i915(crtc->base.dev);
	int clock = crtc->config->base.adjusted_mode.crtc_clock;
	u32 divsel, phaseinc, auxdiv, phasedir = 0;
	u32 temp;

	lpt_disable_iclkip(dev_priv);

	/* The iCLK virtual clock root frequency is in MHz,
	 * but the adjusted_mode->crtc_clock in in KHz. To get the
	 * divisors, it is necessary to divide one by another, so we
	 * convert the virtual clock precision to KHz here for higher
	 * precision.
	 */
	for (auxdiv = 0; auxdiv < 2; auxdiv++) {
		u32 iclk_virtual_root_freq = 172800 * 1000;
		u32 iclk_pi_range = 64;
		u32 desired_divisor;

		desired_divisor = DIV_ROUND_CLOSEST(iclk_virtual_root_freq,
						    clock << auxdiv);
		divsel = (desired_divisor / iclk_pi_range) - 2;
		phaseinc = desired_divisor % iclk_pi_range;

		/*
		 * Near 20MHz is a corner case which is
		 * out of range for the 7-bit divisor
		 */
		if (divsel <= 0x7f)
			break;
	}

	/* This should not happen with any sane values */
	WARN_ON(SBI_SSCDIVINTPHASE_DIVSEL(divsel) &
		~SBI_SSCDIVINTPHASE_DIVSEL_MASK);
	WARN_ON(SBI_SSCDIVINTPHASE_DIR(phasedir) &
		~SBI_SSCDIVINTPHASE_INCVAL_MASK);

	DRM_DEBUG_KMS("iCLKIP clock: found settings for %dKHz refresh rate: auxdiv=%x, divsel=%x, phasedir=%x, phaseinc=%x\n",
			clock,
			auxdiv,
			divsel,
			phasedir,
			phaseinc);

	mutex_lock(&dev_priv->sb_lock);

	/* Program SSCDIVINTPHASE6 */
	temp = intel_sbi_read(dev_priv, SBI_SSCDIVINTPHASE6, SBI_ICLK);
	temp &= ~SBI_SSCDIVINTPHASE_DIVSEL_MASK;
	temp |= SBI_SSCDIVINTPHASE_DIVSEL(divsel);
	temp &= ~SBI_SSCDIVINTPHASE_INCVAL_MASK;
	temp |= SBI_SSCDIVINTPHASE_INCVAL(phaseinc);
	temp |= SBI_SSCDIVINTPHASE_DIR(phasedir);
	temp |= SBI_SSCDIVINTPHASE_PROPAGATE;
	intel_sbi_write(dev_priv, SBI_SSCDIVINTPHASE6, temp, SBI_ICLK);

	/* Program SSCAUXDIV */
	temp = intel_sbi_read(dev_priv, SBI_SSCAUXDIV6, SBI_ICLK);
	temp &= ~SBI_SSCAUXDIV_FINALDIV2SEL(1);
	temp |= SBI_SSCAUXDIV_FINALDIV2SEL(auxdiv);
	intel_sbi_write(dev_priv, SBI_SSCAUXDIV6, temp, SBI_ICLK);

	/* Enable modulator and associated divider */
	temp = intel_sbi_read(dev_priv, SBI_SSCCTL6, SBI_ICLK);
	temp &= ~SBI_SSCCTL_DISABLE;
	intel_sbi_write(dev_priv, SBI_SSCCTL6, temp, SBI_ICLK);

	mutex_unlock(&dev_priv->sb_lock);

	/* Wait for initialization time */
	udelay(24);

	I915_WRITE(PIXCLK_GATE, PIXCLK_GATE_UNGATE);
}

int lpt_get_iclkip(struct drm_i915_private *dev_priv)
{
	u32 divsel, phaseinc, auxdiv;
	u32 iclk_virtual_root_freq = 172800 * 1000;
	u32 iclk_pi_range = 64;
	u32 desired_divisor;
	u32 temp;

	if ((I915_READ(PIXCLK_GATE) & PIXCLK_GATE_UNGATE) == 0)
		return 0;

	mutex_lock(&dev_priv->sb_lock);

	temp = intel_sbi_read(dev_priv, SBI_SSCCTL6, SBI_ICLK);
	if (temp & SBI_SSCCTL_DISABLE) {
		mutex_unlock(&dev_priv->sb_lock);
		return 0;
	}

	temp = intel_sbi_read(dev_priv, SBI_SSCDIVINTPHASE6, SBI_ICLK);
	divsel = (temp & SBI_SSCDIVINTPHASE_DIVSEL_MASK) >>
		SBI_SSCDIVINTPHASE_DIVSEL_SHIFT;
	phaseinc = (temp & SBI_SSCDIVINTPHASE_INCVAL_MASK) >>
		SBI_SSCDIVINTPHASE_INCVAL_SHIFT;

	temp = intel_sbi_read(dev_priv, SBI_SSCAUXDIV6, SBI_ICLK);
	auxdiv = (temp & SBI_SSCAUXDIV_FINALDIV2SEL_MASK) >>
		SBI_SSCAUXDIV_FINALDIV2SEL_SHIFT;

	mutex_unlock(&dev_priv->sb_lock);

	desired_divisor = (divsel + 2) * iclk_pi_range + phaseinc;

	return DIV_ROUND_CLOSEST(iclk_virtual_root_freq,
				 desired_divisor << auxdiv);
}

static void ironlake_pch_transcoder_set_timings(struct intel_crtc *crtc,
						enum pipe pch_transcoder)
{
	struct drm_device *dev = crtc->base.dev;
	struct drm_i915_private *dev_priv = to_i915(dev);
	enum transcoder cpu_transcoder = crtc->config->cpu_transcoder;

	I915_WRITE(PCH_TRANS_HTOTAL(pch_transcoder),
		   I915_READ(HTOTAL(cpu_transcoder)));
	I915_WRITE(PCH_TRANS_HBLANK(pch_transcoder),
		   I915_READ(HBLANK(cpu_transcoder)));
	I915_WRITE(PCH_TRANS_HSYNC(pch_transcoder),
		   I915_READ(HSYNC(cpu_transcoder)));

	I915_WRITE(PCH_TRANS_VTOTAL(pch_transcoder),
		   I915_READ(VTOTAL(cpu_transcoder)));
	I915_WRITE(PCH_TRANS_VBLANK(pch_transcoder),
		   I915_READ(VBLANK(cpu_transcoder)));
	I915_WRITE(PCH_TRANS_VSYNC(pch_transcoder),
		   I915_READ(VSYNC(cpu_transcoder)));
	I915_WRITE(PCH_TRANS_VSYNCSHIFT(pch_transcoder),
		   I915_READ(VSYNCSHIFT(cpu_transcoder)));
}

static void cpt_set_fdi_bc_bifurcation(struct drm_device *dev, bool enable)
{
	struct drm_i915_private *dev_priv = to_i915(dev);
	uint32_t temp;

	temp = I915_READ(SOUTH_CHICKEN1);
	if (!!(temp & FDI_BC_BIFURCATION_SELECT) == enable)
		return;

	WARN_ON(I915_READ(FDI_RX_CTL(PIPE_B)) & FDI_RX_ENABLE);
	WARN_ON(I915_READ(FDI_RX_CTL(PIPE_C)) & FDI_RX_ENABLE);

	temp &= ~FDI_BC_BIFURCATION_SELECT;
	if (enable)
		temp |= FDI_BC_BIFURCATION_SELECT;

	DRM_DEBUG_KMS("%sabling fdi C rx\n", enable ? "en" : "dis");
	I915_WRITE(SOUTH_CHICKEN1, temp);
	POSTING_READ(SOUTH_CHICKEN1);
}

static void ivybridge_update_fdi_bc_bifurcation(struct intel_crtc *intel_crtc)
{
	struct drm_device *dev = intel_crtc->base.dev;

	switch (intel_crtc->pipe) {
	case PIPE_A:
		break;
	case PIPE_B:
		if (intel_crtc->config->fdi_lanes > 2)
			cpt_set_fdi_bc_bifurcation(dev, false);
		else
			cpt_set_fdi_bc_bifurcation(dev, true);

		break;
	case PIPE_C:
		cpt_set_fdi_bc_bifurcation(dev, true);

		break;
	default:
		BUG();
	}
}

/* Return which DP Port should be selected for Transcoder DP control */
static enum port
intel_trans_dp_port_sel(struct intel_crtc *crtc)
{
	struct drm_device *dev = crtc->base.dev;
	struct intel_encoder *encoder;

	for_each_encoder_on_crtc(dev, &crtc->base, encoder) {
		if (encoder->type == INTEL_OUTPUT_DP ||
		    encoder->type == INTEL_OUTPUT_EDP)
			return encoder->port;
	}

	return -1;
}

/*
 * Enable PCH resources required for PCH ports:
 *   - PCH PLLs
 *   - FDI training & RX/TX
 *   - update transcoder timings
 *   - DP transcoding bits
 *   - transcoder
 */
static void ironlake_pch_enable(const struct intel_crtc_state *crtc_state)
{
	struct intel_crtc *crtc = to_intel_crtc(crtc_state->base.crtc);
	struct drm_device *dev = crtc->base.dev;
	struct drm_i915_private *dev_priv = to_i915(dev);
	int pipe = crtc->pipe;
	u32 temp;

	assert_pch_transcoder_disabled(dev_priv, pipe);

	if (IS_IVYBRIDGE(dev_priv))
		ivybridge_update_fdi_bc_bifurcation(crtc);

	/* Write the TU size bits before fdi link training, so that error
	 * detection works. */
	I915_WRITE(FDI_RX_TUSIZE1(pipe),
		   I915_READ(PIPE_DATA_M1(pipe)) & TU_SIZE_MASK);

	/* For PCH output, training FDI link */
	dev_priv->display.fdi_link_train(crtc, crtc_state);

	/* We need to program the right clock selection before writing the pixel
	 * mutliplier into the DPLL. */
	if (HAS_PCH_CPT(dev_priv)) {
		u32 sel;

		temp = I915_READ(PCH_DPLL_SEL);
		temp |= TRANS_DPLL_ENABLE(pipe);
		sel = TRANS_DPLLB_SEL(pipe);
		if (crtc_state->shared_dpll ==
		    intel_get_shared_dpll_by_id(dev_priv, DPLL_ID_PCH_PLL_B))
			temp |= sel;
		else
			temp &= ~sel;
		I915_WRITE(PCH_DPLL_SEL, temp);
	}

	/* XXX: pch pll's can be enabled any time before we enable the PCH
	 * transcoder, and we actually should do this to not upset any PCH
	 * transcoder that already use the clock when we share it.
	 *
	 * Note that enable_shared_dpll tries to do the right thing, but
	 * get_shared_dpll unconditionally resets the pll - we need that to have
	 * the right LVDS enable sequence. */
	intel_enable_shared_dpll(crtc);

	/* set transcoder timing, panel must allow it */
	assert_panel_unlocked(dev_priv, pipe);
	ironlake_pch_transcoder_set_timings(crtc, pipe);

	intel_fdi_normal_train(crtc);

	/* For PCH DP, enable TRANS_DP_CTL */
	if (HAS_PCH_CPT(dev_priv) &&
	    intel_crtc_has_dp_encoder(crtc_state)) {
		const struct drm_display_mode *adjusted_mode =
			&crtc_state->base.adjusted_mode;
		u32 bpc = (I915_READ(PIPECONF(pipe)) & PIPECONF_BPC_MASK) >> 5;
		i915_reg_t reg = TRANS_DP_CTL(pipe);
		temp = I915_READ(reg);
		temp &= ~(TRANS_DP_PORT_SEL_MASK |
			  TRANS_DP_SYNC_MASK |
			  TRANS_DP_BPC_MASK);
		temp |= TRANS_DP_OUTPUT_ENABLE;
		temp |= bpc << 9; /* same format but at 11:9 */

		if (adjusted_mode->flags & DRM_MODE_FLAG_PHSYNC)
			temp |= TRANS_DP_HSYNC_ACTIVE_HIGH;
		if (adjusted_mode->flags & DRM_MODE_FLAG_PVSYNC)
			temp |= TRANS_DP_VSYNC_ACTIVE_HIGH;

		switch (intel_trans_dp_port_sel(crtc)) {
		case PORT_B:
			temp |= TRANS_DP_PORT_SEL_B;
			break;
		case PORT_C:
			temp |= TRANS_DP_PORT_SEL_C;
			break;
		case PORT_D:
			temp |= TRANS_DP_PORT_SEL_D;
			break;
		default:
			BUG();
		}

		I915_WRITE(reg, temp);
	}

	ironlake_enable_pch_transcoder(dev_priv, pipe);
}

static void lpt_pch_enable(const struct intel_crtc_state *crtc_state)
{
	struct intel_crtc *crtc = to_intel_crtc(crtc_state->base.crtc);
	struct drm_i915_private *dev_priv = to_i915(crtc->base.dev);
	enum transcoder cpu_transcoder = crtc_state->cpu_transcoder;

	assert_pch_transcoder_disabled(dev_priv, PIPE_A);

	lpt_program_iclkip(crtc);

	/* Set transcoder timing. */
	ironlake_pch_transcoder_set_timings(crtc, PIPE_A);

	lpt_enable_pch_transcoder(dev_priv, cpu_transcoder);
}

static void cpt_verify_modeset(struct drm_device *dev, int pipe)
{
	struct drm_i915_private *dev_priv = to_i915(dev);
	i915_reg_t dslreg = PIPEDSL(pipe);
	u32 temp;

	temp = I915_READ(dslreg);
	udelay(500);
	if (wait_for(I915_READ(dslreg) != temp, 5)) {
		if (wait_for(I915_READ(dslreg) != temp, 5))
			DRM_ERROR("mode set failed: pipe %c stuck\n", pipe_name(pipe));
	}
}

static int
skl_update_scaler(struct intel_crtc_state *crtc_state, bool force_detach,
		  unsigned int scaler_user, int *scaler_id,
		  int src_w, int src_h, int dst_w, int dst_h)
{
	struct intel_crtc_scaler_state *scaler_state =
		&crtc_state->scaler_state;
	struct intel_crtc *intel_crtc =
		to_intel_crtc(crtc_state->base.crtc);
	struct drm_i915_private *dev_priv = to_i915(intel_crtc->base.dev);
	const struct drm_display_mode *adjusted_mode =
		&crtc_state->base.adjusted_mode;
	int need_scaling;

	/*
	 * Src coordinates are already rotated by 270 degrees for
	 * the 90/270 degree plane rotation cases (to match the
	 * GTT mapping), hence no need to account for rotation here.
	 */
	need_scaling = src_w != dst_w || src_h != dst_h;

	if (crtc_state->ycbcr420 && scaler_user == SKL_CRTC_INDEX)
		need_scaling = true;

	/*
	 * Scaling/fitting not supported in IF-ID mode in GEN9+
	 * TODO: Interlace fetch mode doesn't support YUV420 planar formats.
	 * Once NV12 is enabled, handle it here while allocating scaler
	 * for NV12.
	 */
	if (INTEL_GEN(dev_priv) >= 9 && crtc_state->base.enable &&
	    need_scaling && adjusted_mode->flags & DRM_MODE_FLAG_INTERLACE) {
		DRM_DEBUG_KMS("Pipe/Plane scaling not supported with IF-ID mode\n");
		return -EINVAL;
	}

	/*
	 * if plane is being disabled or scaler is no more required or force detach
	 *  - free scaler binded to this plane/crtc
	 *  - in order to do this, update crtc->scaler_usage
	 *
	 * Here scaler state in crtc_state is set free so that
	 * scaler can be assigned to other user. Actual register
	 * update to free the scaler is done in plane/panel-fit programming.
	 * For this purpose crtc/plane_state->scaler_id isn't reset here.
	 */
	if (force_detach || !need_scaling) {
		if (*scaler_id >= 0) {
			scaler_state->scaler_users &= ~(1 << scaler_user);
			scaler_state->scalers[*scaler_id].in_use = 0;

			DRM_DEBUG_KMS("scaler_user index %u.%u: "
				"Staged freeing scaler id %d scaler_users = 0x%x\n",
				intel_crtc->pipe, scaler_user, *scaler_id,
				scaler_state->scaler_users);
			*scaler_id = -1;
		}
		return 0;
	}

	/* range checks */
	if (src_w < SKL_MIN_SRC_W || src_h < SKL_MIN_SRC_H ||
		dst_w < SKL_MIN_DST_W || dst_h < SKL_MIN_DST_H ||

		src_w > SKL_MAX_SRC_W || src_h > SKL_MAX_SRC_H ||
		dst_w > SKL_MAX_DST_W || dst_h > SKL_MAX_DST_H) {
		DRM_DEBUG_KMS("scaler_user index %u.%u: src %ux%u dst %ux%u "
			"size is out of scaler range\n",
			intel_crtc->pipe, scaler_user, src_w, src_h, dst_w, dst_h);
		return -EINVAL;
	}

	/* mark this plane as a scaler user in crtc_state */
	scaler_state->scaler_users |= (1 << scaler_user);
	DRM_DEBUG_KMS("scaler_user index %u.%u: "
		"staged scaling request for %ux%u->%ux%u scaler_users = 0x%x\n",
		intel_crtc->pipe, scaler_user, src_w, src_h, dst_w, dst_h,
		scaler_state->scaler_users);

	return 0;
}

/**
 * skl_update_scaler_crtc - Stages update to scaler state for a given crtc.
 *
 * @state: crtc's scaler state
 *
 * Return
 *     0 - scaler_usage updated successfully
 *    error - requested scaling cannot be supported or other error condition
 */
int skl_update_scaler_crtc(struct intel_crtc_state *state)
{
	const struct drm_display_mode *adjusted_mode = &state->base.adjusted_mode;

	return skl_update_scaler(state, !state->base.active, SKL_CRTC_INDEX,
		&state->scaler_state.scaler_id,
		state->pipe_src_w, state->pipe_src_h,
		adjusted_mode->crtc_hdisplay, adjusted_mode->crtc_vdisplay);
}

/**
 * skl_update_scaler_plane - Stages update to scaler state for a given plane.
 *
 * @state: crtc's scaler state
 * @plane_state: atomic plane state to update
 *
 * Return
 *     0 - scaler_usage updated successfully
 *    error - requested scaling cannot be supported or other error condition
 */
static int skl_update_scaler_plane(struct intel_crtc_state *crtc_state,
				   struct intel_plane_state *plane_state)
{

	struct intel_plane *intel_plane =
		to_intel_plane(plane_state->base.plane);
	struct drm_framebuffer *fb = plane_state->base.fb;
	int ret;

	bool force_detach = !fb || !plane_state->base.visible;

	ret = skl_update_scaler(crtc_state, force_detach,
				drm_plane_index(&intel_plane->base),
				&plane_state->scaler_id,
				drm_rect_width(&plane_state->base.src) >> 16,
				drm_rect_height(&plane_state->base.src) >> 16,
				drm_rect_width(&plane_state->base.dst),
				drm_rect_height(&plane_state->base.dst));

	if (ret || plane_state->scaler_id < 0)
		return ret;

	/* check colorkey */
	if (plane_state->ckey.flags != I915_SET_COLORKEY_NONE) {
		DRM_DEBUG_KMS("[PLANE:%d:%s] scaling with color key not allowed",
			      intel_plane->base.base.id,
			      intel_plane->base.name);
		return -EINVAL;
	}

	/* Check src format */
	switch (fb->format->format) {
	case DRM_FORMAT_RGB565:
	case DRM_FORMAT_XBGR8888:
	case DRM_FORMAT_XRGB8888:
	case DRM_FORMAT_ABGR8888:
	case DRM_FORMAT_ARGB8888:
	case DRM_FORMAT_XRGB2101010:
	case DRM_FORMAT_XBGR2101010:
	case DRM_FORMAT_YUYV:
	case DRM_FORMAT_YVYU:
	case DRM_FORMAT_UYVY:
	case DRM_FORMAT_VYUY:
		break;
	default:
		DRM_DEBUG_KMS("[PLANE:%d:%s] FB:%d unsupported scaling format 0x%x\n",
			      intel_plane->base.base.id, intel_plane->base.name,
			      fb->base.id, fb->format->format);
		return -EINVAL;
	}

	return 0;
}

static void skylake_scaler_disable(struct intel_crtc *crtc)
{
	int i;

	for (i = 0; i < crtc->num_scalers; i++)
		skl_detach_scaler(crtc, i);
}

static void skylake_pfit_enable(struct intel_crtc *crtc)
{
	struct drm_device *dev = crtc->base.dev;
	struct drm_i915_private *dev_priv = to_i915(dev);
	int pipe = crtc->pipe;
	struct intel_crtc_scaler_state *scaler_state =
		&crtc->config->scaler_state;

	if (crtc->config->pch_pfit.enabled) {
		int id;

		if (WARN_ON(crtc->config->scaler_state.scaler_id < 0))
			return;

		id = scaler_state->scaler_id;
		I915_WRITE(SKL_PS_CTRL(pipe, id), PS_SCALER_EN |
			PS_FILTER_MEDIUM | scaler_state->scalers[id].mode);
		I915_WRITE(SKL_PS_WIN_POS(pipe, id), crtc->config->pch_pfit.pos);
		I915_WRITE(SKL_PS_WIN_SZ(pipe, id), crtc->config->pch_pfit.size);
	}
}

static void ironlake_pfit_enable(struct intel_crtc *crtc)
{
	struct drm_device *dev = crtc->base.dev;
	struct drm_i915_private *dev_priv = to_i915(dev);
	int pipe = crtc->pipe;

	if (crtc->config->pch_pfit.enabled) {
		/* Force use of hard-coded filter coefficients
		 * as some pre-programmed values are broken,
		 * e.g. x201.
		 */
		if (IS_IVYBRIDGE(dev_priv) || IS_HASWELL(dev_priv))
			I915_WRITE(PF_CTL(pipe), PF_ENABLE | PF_FILTER_MED_3x3 |
						 PF_PIPE_SEL_IVB(pipe));
		else
			I915_WRITE(PF_CTL(pipe), PF_ENABLE | PF_FILTER_MED_3x3);
		I915_WRITE(PF_WIN_POS(pipe), crtc->config->pch_pfit.pos);
		I915_WRITE(PF_WIN_SZ(pipe), crtc->config->pch_pfit.size);
	}
}

void hsw_enable_ips(const struct intel_crtc_state *crtc_state)
{
	struct intel_crtc *crtc = to_intel_crtc(crtc_state->base.crtc);
	struct drm_device *dev = crtc->base.dev;
	struct drm_i915_private *dev_priv = to_i915(dev);

	if (!crtc_state->ips_enabled)
		return;

	/*
	 * We can only enable IPS after we enable a plane and wait for a vblank
	 * This function is called from post_plane_update, which is run after
	 * a vblank wait.
	 */
	WARN_ON(!(crtc_state->active_planes & ~BIT(PLANE_CURSOR)));

	if (IS_BROADWELL(dev_priv)) {
		mutex_lock(&dev_priv->pcu_lock);
		WARN_ON(sandybridge_pcode_write(dev_priv, DISPLAY_IPS_CONTROL,
						IPS_ENABLE | IPS_PCODE_CONTROL));
		mutex_unlock(&dev_priv->pcu_lock);
		/* Quoting Art Runyan: "its not safe to expect any particular
		 * value in IPS_CTL bit 31 after enabling IPS through the
		 * mailbox." Moreover, the mailbox may return a bogus state,
		 * so we need to just enable it and continue on.
		 */
	} else {
		I915_WRITE(IPS_CTL, IPS_ENABLE);
		/* The bit only becomes 1 in the next vblank, so this wait here
		 * is essentially intel_wait_for_vblank. If we don't have this
		 * and don't wait for vblanks until the end of crtc_enable, then
		 * the HW state readout code will complain that the expected
		 * IPS_CTL value is not the one we read. */
		if (intel_wait_for_register(dev_priv,
					    IPS_CTL, IPS_ENABLE, IPS_ENABLE,
					    50))
			DRM_ERROR("Timed out waiting for IPS enable\n");
	}
}

void hsw_disable_ips(const struct intel_crtc_state *crtc_state)
{
	struct intel_crtc *crtc = to_intel_crtc(crtc_state->base.crtc);
	struct drm_device *dev = crtc->base.dev;
	struct drm_i915_private *dev_priv = to_i915(dev);

	if (!crtc_state->ips_enabled)
		return;

	if (IS_BROADWELL(dev_priv)) {
		mutex_lock(&dev_priv->pcu_lock);
		WARN_ON(sandybridge_pcode_write(dev_priv, DISPLAY_IPS_CONTROL, 0));
		mutex_unlock(&dev_priv->pcu_lock);
		/* wait for pcode to finish disabling IPS, which may take up to 42ms */
		if (intel_wait_for_register(dev_priv,
					    IPS_CTL, IPS_ENABLE, 0,
					    42))
			DRM_ERROR("Timed out waiting for IPS disable\n");
	} else {
		I915_WRITE(IPS_CTL, 0);
		POSTING_READ(IPS_CTL);
	}

	/* We need to wait for a vblank before we can disable the plane. */
	intel_wait_for_vblank(dev_priv, crtc->pipe);
}

static void intel_crtc_dpms_overlay_disable(struct intel_crtc *intel_crtc)
{
	if (intel_crtc->overlay) {
		struct drm_device *dev = intel_crtc->base.dev;

		mutex_lock(&dev->struct_mutex);
		(void) intel_overlay_switch_off(intel_crtc->overlay);
		mutex_unlock(&dev->struct_mutex);
	}

	/* Let userspace switch the overlay on again. In most cases userspace
	 * has to recompute where to put it anyway.
	 */
}

/**
 * intel_post_enable_primary - Perform operations after enabling primary plane
 * @crtc: the CRTC whose primary plane was just enabled
 *
 * Performs potentially sleeping operations that must be done after the primary
 * plane is enabled, such as updating FBC and IPS.  Note that this may be
 * called due to an explicit primary plane update, or due to an implicit
 * re-enable that is caused when a sprite plane is updated to no longer
 * completely hide the primary plane.
 */
static void
intel_post_enable_primary(struct drm_crtc *crtc,
			  const struct intel_crtc_state *new_crtc_state)
{
	struct drm_device *dev = crtc->dev;
	struct drm_i915_private *dev_priv = to_i915(dev);
	struct intel_crtc *intel_crtc = to_intel_crtc(crtc);
	int pipe = intel_crtc->pipe;

	/*
	 * Gen2 reports pipe underruns whenever all planes are disabled.
	 * So don't enable underrun reporting before at least some planes
	 * are enabled.
	 * FIXME: Need to fix the logic to work when we turn off all planes
	 * but leave the pipe running.
	 */
	if (IS_GEN2(dev_priv))
		intel_set_cpu_fifo_underrun_reporting(dev_priv, pipe, true);

	/* Underruns don't always raise interrupts, so check manually. */
	intel_check_cpu_fifo_underruns(dev_priv);
	intel_check_pch_fifo_underruns(dev_priv);
}

/* FIXME get rid of this and use pre_plane_update */
static void
intel_pre_disable_primary_noatomic(struct drm_crtc *crtc)
{
	struct drm_device *dev = crtc->dev;
	struct drm_i915_private *dev_priv = to_i915(dev);
	struct intel_crtc *intel_crtc = to_intel_crtc(crtc);
	int pipe = intel_crtc->pipe;

	/*
	 * Gen2 reports pipe underruns whenever all planes are disabled.
	 * So disable underrun reporting before all the planes get disabled.
	 */
	if (IS_GEN2(dev_priv))
		intel_set_cpu_fifo_underrun_reporting(dev_priv, pipe, false);

	hsw_disable_ips(to_intel_crtc_state(crtc->state));

	/*
	 * Vblank time updates from the shadow to live plane control register
	 * are blocked if the memory self-refresh mode is active at that
	 * moment. So to make sure the plane gets truly disabled, disable
	 * first the self-refresh mode. The self-refresh enable bit in turn
	 * will be checked/applied by the HW only at the next frame start
	 * event which is after the vblank start event, so we need to have a
	 * wait-for-vblank between disabling the plane and the pipe.
	 */
	if (HAS_GMCH_DISPLAY(dev_priv) &&
	    intel_set_memory_cxsr(dev_priv, false))
		intel_wait_for_vblank(dev_priv, pipe);
}

static bool hsw_pre_update_disable_ips(const struct intel_crtc_state *old_crtc_state,
				       const struct intel_crtc_state *new_crtc_state)
{
	if (!old_crtc_state->ips_enabled)
		return false;

	if (needs_modeset(&new_crtc_state->base))
		return true;

	return !new_crtc_state->ips_enabled;
}

static bool hsw_post_update_enable_ips(const struct intel_crtc_state *old_crtc_state,
				       const struct intel_crtc_state *new_crtc_state)
{
	if (!new_crtc_state->ips_enabled)
		return false;

	if (needs_modeset(&new_crtc_state->base))
		return true;

	/*
	 * We can't read out IPS on broadwell, assume the worst and
	 * forcibly enable IPS on the first fastset.
	 */
	if (new_crtc_state->update_pipe &&
	    old_crtc_state->base.adjusted_mode.private_flags & I915_MODE_FLAG_INHERITED)
		return true;

	return !old_crtc_state->ips_enabled;
}

static void intel_post_plane_update(struct intel_crtc_state *old_crtc_state)
{
	struct intel_crtc *crtc = to_intel_crtc(old_crtc_state->base.crtc);
	struct drm_atomic_state *old_state = old_crtc_state->base.state;
	struct intel_crtc_state *pipe_config =
		intel_atomic_get_new_crtc_state(to_intel_atomic_state(old_state),
						crtc);
	struct drm_plane *primary = crtc->base.primary;
	struct drm_plane_state *old_pri_state =
		drm_atomic_get_existing_plane_state(old_state, primary);

	intel_frontbuffer_flip(to_i915(crtc->base.dev), pipe_config->fb_bits);

	if (pipe_config->update_wm_post && pipe_config->base.active)
		intel_update_watermarks(crtc);

	if (hsw_post_update_enable_ips(old_crtc_state, pipe_config))
		hsw_enable_ips(pipe_config);

	if (old_pri_state) {
		struct intel_plane_state *primary_state =
			intel_atomic_get_new_plane_state(to_intel_atomic_state(old_state),
							 to_intel_plane(primary));
		struct intel_plane_state *old_primary_state =
			to_intel_plane_state(old_pri_state);

		intel_fbc_post_update(crtc);

		if (primary_state->base.visible &&
		    (needs_modeset(&pipe_config->base) ||
		     !old_primary_state->base.visible))
			intel_post_enable_primary(&crtc->base, pipe_config);
	}
}

static void intel_pre_plane_update(struct intel_crtc_state *old_crtc_state,
				   struct intel_crtc_state *pipe_config)
{
	struct intel_crtc *crtc = to_intel_crtc(old_crtc_state->base.crtc);
	struct drm_device *dev = crtc->base.dev;
	struct drm_i915_private *dev_priv = to_i915(dev);
	struct drm_atomic_state *old_state = old_crtc_state->base.state;
	struct drm_plane *primary = crtc->base.primary;
	struct drm_plane_state *old_pri_state =
		drm_atomic_get_existing_plane_state(old_state, primary);
	bool modeset = needs_modeset(&pipe_config->base);
	struct intel_atomic_state *old_intel_state =
		to_intel_atomic_state(old_state);

	if (hsw_pre_update_disable_ips(old_crtc_state, pipe_config))
		hsw_disable_ips(old_crtc_state);

	if (old_pri_state) {
		struct intel_plane_state *primary_state =
			intel_atomic_get_new_plane_state(old_intel_state,
							 to_intel_plane(primary));
		struct intel_plane_state *old_primary_state =
			to_intel_plane_state(old_pri_state);

		intel_fbc_pre_update(crtc, pipe_config, primary_state);
		/*
		 * Gen2 reports pipe underruns whenever all planes are disabled.
		 * So disable underrun reporting before all the planes get disabled.
		 */
		if (IS_GEN2(dev_priv) && old_primary_state->base.visible &&
		    (modeset || !primary_state->base.visible))
			intel_set_cpu_fifo_underrun_reporting(dev_priv, crtc->pipe, false);
	}

	/*
	 * Vblank time updates from the shadow to live plane control register
	 * are blocked if the memory self-refresh mode is active at that
	 * moment. So to make sure the plane gets truly disabled, disable
	 * first the self-refresh mode. The self-refresh enable bit in turn
	 * will be checked/applied by the HW only at the next frame start
	 * event which is after the vblank start event, so we need to have a
	 * wait-for-vblank between disabling the plane and the pipe.
	 */
	if (HAS_GMCH_DISPLAY(dev_priv) && old_crtc_state->base.active &&
	    pipe_config->disable_cxsr && intel_set_memory_cxsr(dev_priv, false))
		intel_wait_for_vblank(dev_priv, crtc->pipe);

	/*
	 * IVB workaround: must disable low power watermarks for at least
	 * one frame before enabling scaling.  LP watermarks can be re-enabled
	 * when scaling is disabled.
	 *
	 * WaCxSRDisabledForSpriteScaling:ivb
	 */
	if (pipe_config->disable_lp_wm && ilk_disable_lp_wm(dev))
		intel_wait_for_vblank(dev_priv, crtc->pipe);

	/*
	 * If we're doing a modeset, we're done.  No need to do any pre-vblank
	 * watermark programming here.
	 */
	if (needs_modeset(&pipe_config->base))
		return;

	/*
	 * For platforms that support atomic watermarks, program the
	 * 'intermediate' watermarks immediately.  On pre-gen9 platforms, these
	 * will be the intermediate values that are safe for both pre- and
	 * post- vblank; when vblank happens, the 'active' values will be set
	 * to the final 'target' values and we'll do this again to get the
	 * optimal watermarks.  For gen9+ platforms, the values we program here
	 * will be the final target values which will get automatically latched
	 * at vblank time; no further programming will be necessary.
	 *
	 * If a platform hasn't been transitioned to atomic watermarks yet,
	 * we'll continue to update watermarks the old way, if flags tell
	 * us to.
	 */
	if (dev_priv->display.initial_watermarks != NULL)
		dev_priv->display.initial_watermarks(old_intel_state,
						     pipe_config);
	else if (pipe_config->update_wm_pre)
		intel_update_watermarks(crtc);
}

static void intel_crtc_disable_planes(struct drm_crtc *crtc, unsigned plane_mask)
{
	struct drm_device *dev = crtc->dev;
	struct intel_crtc *intel_crtc = to_intel_crtc(crtc);
	struct drm_plane *p;
	int pipe = intel_crtc->pipe;

	intel_crtc_dpms_overlay_disable(intel_crtc);

	drm_for_each_plane_mask(p, dev, plane_mask)
		to_intel_plane(p)->disable_plane(to_intel_plane(p), intel_crtc);

	/*
	 * FIXME: Once we grow proper nuclear flip support out of this we need
	 * to compute the mask of flip planes precisely. For the time being
	 * consider this a flip to a NULL plane.
	 */
	intel_frontbuffer_flip(to_i915(dev), INTEL_FRONTBUFFER_ALL_MASK(pipe));
}

static void intel_encoders_pre_pll_enable(struct drm_crtc *crtc,
					  struct intel_crtc_state *crtc_state,
					  struct drm_atomic_state *old_state)
{
	struct drm_connector_state *conn_state;
	struct drm_connector *conn;
	int i;

	for_each_new_connector_in_state(old_state, conn, conn_state, i) {
		struct intel_encoder *encoder =
			to_intel_encoder(conn_state->best_encoder);

		if (conn_state->crtc != crtc)
			continue;

		if (encoder->pre_pll_enable)
			encoder->pre_pll_enable(encoder, crtc_state, conn_state);
	}
}

static void intel_encoders_pre_enable(struct drm_crtc *crtc,
				      struct intel_crtc_state *crtc_state,
				      struct drm_atomic_state *old_state)
{
	struct drm_connector_state *conn_state;
	struct drm_connector *conn;
	int i;

	for_each_new_connector_in_state(old_state, conn, conn_state, i) {
		struct intel_encoder *encoder =
			to_intel_encoder(conn_state->best_encoder);

		if (conn_state->crtc != crtc)
			continue;

		if (encoder->pre_enable)
			encoder->pre_enable(encoder, crtc_state, conn_state);
	}
}

static void intel_encoders_enable(struct drm_crtc *crtc,
				  struct intel_crtc_state *crtc_state,
				  struct drm_atomic_state *old_state)
{
	struct drm_connector_state *conn_state;
	struct drm_connector *conn;
	int i;

	for_each_new_connector_in_state(old_state, conn, conn_state, i) {
		struct intel_encoder *encoder =
			to_intel_encoder(conn_state->best_encoder);

		if (conn_state->crtc != crtc)
			continue;

		encoder->enable(encoder, crtc_state, conn_state);
		intel_opregion_notify_encoder(encoder, true);
	}
}

static void intel_encoders_disable(struct drm_crtc *crtc,
				   struct intel_crtc_state *old_crtc_state,
				   struct drm_atomic_state *old_state)
{
	struct drm_connector_state *old_conn_state;
	struct drm_connector *conn;
	int i;

	for_each_old_connector_in_state(old_state, conn, old_conn_state, i) {
		struct intel_encoder *encoder =
			to_intel_encoder(old_conn_state->best_encoder);

		if (old_conn_state->crtc != crtc)
			continue;

		intel_opregion_notify_encoder(encoder, false);
		encoder->disable(encoder, old_crtc_state, old_conn_state);
	}
}

static void intel_encoders_post_disable(struct drm_crtc *crtc,
					struct intel_crtc_state *old_crtc_state,
					struct drm_atomic_state *old_state)
{
	struct drm_connector_state *old_conn_state;
	struct drm_connector *conn;
	int i;

	for_each_old_connector_in_state(old_state, conn, old_conn_state, i) {
		struct intel_encoder *encoder =
			to_intel_encoder(old_conn_state->best_encoder);

		if (old_conn_state->crtc != crtc)
			continue;

		if (encoder->post_disable)
			encoder->post_disable(encoder, old_crtc_state, old_conn_state);
	}
}

static void intel_encoders_post_pll_disable(struct drm_crtc *crtc,
					    struct intel_crtc_state *old_crtc_state,
					    struct drm_atomic_state *old_state)
{
	struct drm_connector_state *old_conn_state;
	struct drm_connector *conn;
	int i;

	for_each_old_connector_in_state(old_state, conn, old_conn_state, i) {
		struct intel_encoder *encoder =
			to_intel_encoder(old_conn_state->best_encoder);

		if (old_conn_state->crtc != crtc)
			continue;

		if (encoder->post_pll_disable)
			encoder->post_pll_disable(encoder, old_crtc_state, old_conn_state);
	}
}

static void ironlake_crtc_enable(struct intel_crtc_state *pipe_config,
				 struct drm_atomic_state *old_state)
{
	struct drm_crtc *crtc = pipe_config->base.crtc;
	struct drm_device *dev = crtc->dev;
	struct drm_i915_private *dev_priv = to_i915(dev);
	struct intel_crtc *intel_crtc = to_intel_crtc(crtc);
	int pipe = intel_crtc->pipe;
	struct intel_atomic_state *old_intel_state =
		to_intel_atomic_state(old_state);

	if (WARN_ON(intel_crtc->active))
		return;

	/*
	 * Sometimes spurious CPU pipe underruns happen during FDI
	 * training, at least with VGA+HDMI cloning. Suppress them.
	 *
	 * On ILK we get an occasional spurious CPU pipe underruns
	 * between eDP port A enable and vdd enable. Also PCH port
	 * enable seems to result in the occasional CPU pipe underrun.
	 *
	 * Spurious PCH underruns also occur during PCH enabling.
	 */
	if (intel_crtc->config->has_pch_encoder || IS_GEN5(dev_priv))
		intel_set_cpu_fifo_underrun_reporting(dev_priv, pipe, false);
	if (intel_crtc->config->has_pch_encoder)
		intel_set_pch_fifo_underrun_reporting(dev_priv, pipe, false);

	if (intel_crtc->config->has_pch_encoder)
		intel_prepare_shared_dpll(intel_crtc);

	if (intel_crtc_has_dp_encoder(intel_crtc->config))
		intel_dp_set_m_n(intel_crtc, M1_N1);

	intel_set_pipe_timings(intel_crtc);
	intel_set_pipe_src_size(intel_crtc);

	if (intel_crtc->config->has_pch_encoder) {
		intel_cpu_transcoder_set_m_n(intel_crtc,
				     &intel_crtc->config->fdi_m_n, NULL);
	}

	ironlake_set_pipeconf(crtc);

	intel_crtc->active = true;

	intel_encoders_pre_enable(crtc, pipe_config, old_state);

	if (intel_crtc->config->has_pch_encoder) {
		/* Note: FDI PLL enabling _must_ be done before we enable the
		 * cpu pipes, hence this is separate from all the other fdi/pch
		 * enabling. */
		ironlake_fdi_pll_enable(intel_crtc);
	} else {
		assert_fdi_tx_disabled(dev_priv, pipe);
		assert_fdi_rx_disabled(dev_priv, pipe);
	}

	ironlake_pfit_enable(intel_crtc);

	/*
	 * On ILK+ LUT must be loaded before the pipe is running but with
	 * clocks enabled
	 */
	intel_color_load_luts(&pipe_config->base);

	if (dev_priv->display.initial_watermarks != NULL)
		dev_priv->display.initial_watermarks(old_intel_state, intel_crtc->config);
	intel_enable_pipe(pipe_config);

	if (intel_crtc->config->has_pch_encoder)
		ironlake_pch_enable(pipe_config);

	assert_vblank_disabled(crtc);
	drm_crtc_vblank_on(crtc);

	intel_encoders_enable(crtc, pipe_config, old_state);

	if (HAS_PCH_CPT(dev_priv))
		cpt_verify_modeset(dev, intel_crtc->pipe);

	/* Must wait for vblank to avoid spurious PCH FIFO underruns */
	if (intel_crtc->config->has_pch_encoder)
		intel_wait_for_vblank(dev_priv, pipe);
	intel_set_cpu_fifo_underrun_reporting(dev_priv, pipe, true);
	intel_set_pch_fifo_underrun_reporting(dev_priv, pipe, true);
}

/* IPS only exists on ULT machines and is tied to pipe A. */
static bool hsw_crtc_supports_ips(struct intel_crtc *crtc)
{
	return HAS_IPS(to_i915(crtc->base.dev)) && crtc->pipe == PIPE_A;
}

static void glk_pipe_scaler_clock_gating_wa(struct drm_i915_private *dev_priv,
					    enum pipe pipe, bool apply)
{
	u32 val = I915_READ(CLKGATE_DIS_PSL(pipe));
	u32 mask = DPF_GATING_DIS | DPF_RAM_GATING_DIS | DPFR_GATING_DIS;

	if (apply)
		val |= mask;
	else
		val &= ~mask;

	I915_WRITE(CLKGATE_DIS_PSL(pipe), val);
}

static void haswell_crtc_enable(struct intel_crtc_state *pipe_config,
				struct drm_atomic_state *old_state)
{
	struct drm_crtc *crtc = pipe_config->base.crtc;
	struct drm_i915_private *dev_priv = to_i915(crtc->dev);
	struct intel_crtc *intel_crtc = to_intel_crtc(crtc);
	int pipe = intel_crtc->pipe, hsw_workaround_pipe;
	enum transcoder cpu_transcoder = intel_crtc->config->cpu_transcoder;
	struct intel_atomic_state *old_intel_state =
		to_intel_atomic_state(old_state);
	bool psl_clkgate_wa;

	if (WARN_ON(intel_crtc->active))
		return;

	intel_encoders_pre_pll_enable(crtc, pipe_config, old_state);

	if (intel_crtc->config->shared_dpll)
		intel_enable_shared_dpll(intel_crtc);

	if (intel_crtc_has_dp_encoder(intel_crtc->config))
		intel_dp_set_m_n(intel_crtc, M1_N1);

	if (!transcoder_is_dsi(cpu_transcoder))
		intel_set_pipe_timings(intel_crtc);

	intel_set_pipe_src_size(intel_crtc);

	if (cpu_transcoder != TRANSCODER_EDP &&
	    !transcoder_is_dsi(cpu_transcoder)) {
		I915_WRITE(PIPE_MULT(cpu_transcoder),
			   intel_crtc->config->pixel_multiplier - 1);
	}

	if (intel_crtc->config->has_pch_encoder) {
		intel_cpu_transcoder_set_m_n(intel_crtc,
				     &intel_crtc->config->fdi_m_n, NULL);
	}

	if (!transcoder_is_dsi(cpu_transcoder))
		haswell_set_pipeconf(crtc);

	haswell_set_pipemisc(crtc);

	intel_color_set_csc(&pipe_config->base);

	intel_crtc->active = true;

	intel_encoders_pre_enable(crtc, pipe_config, old_state);

	if (!transcoder_is_dsi(cpu_transcoder))
		intel_ddi_enable_pipe_clock(pipe_config);

	/* Display WA #1180: WaDisableScalarClockGating: glk, cnl */
	psl_clkgate_wa = (IS_GEMINILAKE(dev_priv) || IS_CANNONLAKE(dev_priv)) &&
			 intel_crtc->config->pch_pfit.enabled;
	if (psl_clkgate_wa)
		glk_pipe_scaler_clock_gating_wa(dev_priv, pipe, true);

	if (INTEL_GEN(dev_priv) >= 9)
		skylake_pfit_enable(intel_crtc);
	else
		ironlake_pfit_enable(intel_crtc);

	/*
	 * On ILK+ LUT must be loaded before the pipe is running but with
	 * clocks enabled
	 */
	intel_color_load_luts(&pipe_config->base);

	intel_ddi_set_pipe_settings(pipe_config);
	if (!transcoder_is_dsi(cpu_transcoder))
		intel_ddi_enable_transcoder_func(pipe_config);

	if (dev_priv->display.initial_watermarks != NULL)
		dev_priv->display.initial_watermarks(old_intel_state, pipe_config);

	/* XXX: Do the pipe assertions at the right place for BXT DSI. */
	if (!transcoder_is_dsi(cpu_transcoder))
		intel_enable_pipe(pipe_config);

	if (intel_crtc->config->has_pch_encoder)
		lpt_pch_enable(pipe_config);

	if (intel_crtc_has_type(intel_crtc->config, INTEL_OUTPUT_DP_MST))
		intel_ddi_set_vc_payload_alloc(pipe_config, true);

	assert_vblank_disabled(crtc);
	drm_crtc_vblank_on(crtc);

	intel_encoders_enable(crtc, pipe_config, old_state);

	if (psl_clkgate_wa) {
		intel_wait_for_vblank(dev_priv, pipe);
		glk_pipe_scaler_clock_gating_wa(dev_priv, pipe, false);
	}

	/* If we change the relative order between pipe/planes enabling, we need
	 * to change the workaround. */
	hsw_workaround_pipe = pipe_config->hsw_workaround_pipe;
	if (IS_HASWELL(dev_priv) && hsw_workaround_pipe != INVALID_PIPE) {
		intel_wait_for_vblank(dev_priv, hsw_workaround_pipe);
		intel_wait_for_vblank(dev_priv, hsw_workaround_pipe);
	}
}

static void ironlake_pfit_disable(struct intel_crtc *crtc, bool force)
{
	struct drm_device *dev = crtc->base.dev;
	struct drm_i915_private *dev_priv = to_i915(dev);
	int pipe = crtc->pipe;

	/* To avoid upsetting the power well on haswell only disable the pfit if
	 * it's in use. The hw state code will make sure we get this right. */
	if (force || crtc->config->pch_pfit.enabled) {
		I915_WRITE(PF_CTL(pipe), 0);
		I915_WRITE(PF_WIN_POS(pipe), 0);
		I915_WRITE(PF_WIN_SZ(pipe), 0);
	}
}

static void ironlake_crtc_disable(struct intel_crtc_state *old_crtc_state,
				  struct drm_atomic_state *old_state)
{
	struct drm_crtc *crtc = old_crtc_state->base.crtc;
	struct drm_device *dev = crtc->dev;
	struct drm_i915_private *dev_priv = to_i915(dev);
	struct intel_crtc *intel_crtc = to_intel_crtc(crtc);
	int pipe = intel_crtc->pipe;

	/*
	 * Sometimes spurious CPU pipe underruns happen when the
	 * pipe is already disabled, but FDI RX/TX is still enabled.
	 * Happens at least with VGA+HDMI cloning. Suppress them.
	 */
	if (intel_crtc->config->has_pch_encoder) {
		intel_set_cpu_fifo_underrun_reporting(dev_priv, pipe, false);
		intel_set_pch_fifo_underrun_reporting(dev_priv, pipe, false);
	}

	intel_encoders_disable(crtc, old_crtc_state, old_state);

	drm_crtc_vblank_off(crtc);
	assert_vblank_disabled(crtc);

	intel_disable_pipe(old_crtc_state);

	ironlake_pfit_disable(intel_crtc, false);

	if (intel_crtc->config->has_pch_encoder)
		ironlake_fdi_disable(crtc);

	intel_encoders_post_disable(crtc, old_crtc_state, old_state);

	if (intel_crtc->config->has_pch_encoder) {
		ironlake_disable_pch_transcoder(dev_priv, pipe);

		if (HAS_PCH_CPT(dev_priv)) {
			i915_reg_t reg;
			u32 temp;

			/* disable TRANS_DP_CTL */
			reg = TRANS_DP_CTL(pipe);
			temp = I915_READ(reg);
			temp &= ~(TRANS_DP_OUTPUT_ENABLE |
				  TRANS_DP_PORT_SEL_MASK);
			temp |= TRANS_DP_PORT_SEL_NONE;
			I915_WRITE(reg, temp);

			/* disable DPLL_SEL */
			temp = I915_READ(PCH_DPLL_SEL);
			temp &= ~(TRANS_DPLL_ENABLE(pipe) | TRANS_DPLLB_SEL(pipe));
			I915_WRITE(PCH_DPLL_SEL, temp);
		}

		ironlake_fdi_pll_disable(intel_crtc);
	}

	intel_set_cpu_fifo_underrun_reporting(dev_priv, pipe, true);
	intel_set_pch_fifo_underrun_reporting(dev_priv, pipe, true);
}

static void haswell_crtc_disable(struct intel_crtc_state *old_crtc_state,
				 struct drm_atomic_state *old_state)
{
	struct drm_crtc *crtc = old_crtc_state->base.crtc;
	struct drm_i915_private *dev_priv = to_i915(crtc->dev);
	struct intel_crtc *intel_crtc = to_intel_crtc(crtc);
	enum transcoder cpu_transcoder = intel_crtc->config->cpu_transcoder;

	intel_encoders_disable(crtc, old_crtc_state, old_state);

	drm_crtc_vblank_off(crtc);
	assert_vblank_disabled(crtc);

	/* XXX: Do the pipe assertions at the right place for BXT DSI. */
	if (!transcoder_is_dsi(cpu_transcoder))
		intel_disable_pipe(old_crtc_state);

	if (intel_crtc_has_type(intel_crtc->config, INTEL_OUTPUT_DP_MST))
		intel_ddi_set_vc_payload_alloc(intel_crtc->config, false);

	if (!transcoder_is_dsi(cpu_transcoder))
		intel_ddi_disable_transcoder_func(dev_priv, cpu_transcoder);

	if (INTEL_GEN(dev_priv) >= 9)
		skylake_scaler_disable(intel_crtc);
	else
		ironlake_pfit_disable(intel_crtc, false);

	if (!transcoder_is_dsi(cpu_transcoder))
		intel_ddi_disable_pipe_clock(intel_crtc->config);

	intel_encoders_post_disable(crtc, old_crtc_state, old_state);
}

static void i9xx_pfit_enable(struct intel_crtc *crtc)
{
	struct drm_device *dev = crtc->base.dev;
	struct drm_i915_private *dev_priv = to_i915(dev);
	struct intel_crtc_state *pipe_config = crtc->config;

	if (!pipe_config->gmch_pfit.control)
		return;

	/*
	 * The panel fitter should only be adjusted whilst the pipe is disabled,
	 * according to register description and PRM.
	 */
	WARN_ON(I915_READ(PFIT_CONTROL) & PFIT_ENABLE);
	assert_pipe_disabled(dev_priv, crtc->pipe);

	I915_WRITE(PFIT_PGM_RATIOS, pipe_config->gmch_pfit.pgm_ratios);
	I915_WRITE(PFIT_CONTROL, pipe_config->gmch_pfit.control);

	/* Border color in case we don't scale up to the full screen. Black by
	 * default, change to something else for debugging. */
	I915_WRITE(BCLRPAT(crtc->pipe), 0);
}

enum intel_display_power_domain intel_port_to_power_domain(enum port port)
{
	switch (port) {
	case PORT_A:
		return POWER_DOMAIN_PORT_DDI_A_LANES;
	case PORT_B:
		return POWER_DOMAIN_PORT_DDI_B_LANES;
	case PORT_C:
		return POWER_DOMAIN_PORT_DDI_C_LANES;
	case PORT_D:
		return POWER_DOMAIN_PORT_DDI_D_LANES;
	case PORT_E:
		return POWER_DOMAIN_PORT_DDI_E_LANES;
	default:
		MISSING_CASE(port);
		return POWER_DOMAIN_PORT_OTHER;
	}
}

static u64 get_crtc_power_domains(struct drm_crtc *crtc,
				  struct intel_crtc_state *crtc_state)
{
	struct drm_device *dev = crtc->dev;
	struct drm_i915_private *dev_priv = to_i915(dev);
	struct drm_encoder *encoder;
	struct intel_crtc *intel_crtc = to_intel_crtc(crtc);
	enum pipe pipe = intel_crtc->pipe;
	u64 mask;
	enum transcoder transcoder = crtc_state->cpu_transcoder;

	if (!crtc_state->base.active)
		return 0;

	mask = BIT(POWER_DOMAIN_PIPE(pipe));
	mask |= BIT(POWER_DOMAIN_TRANSCODER(transcoder));
	if (crtc_state->pch_pfit.enabled ||
	    crtc_state->pch_pfit.force_thru)
		mask |= BIT_ULL(POWER_DOMAIN_PIPE_PANEL_FITTER(pipe));

	drm_for_each_encoder_mask(encoder, dev, crtc_state->base.encoder_mask) {
		struct intel_encoder *intel_encoder = to_intel_encoder(encoder);

		mask |= BIT_ULL(intel_encoder->power_domain);
	}

	if (HAS_DDI(dev_priv) && crtc_state->has_audio)
		mask |= BIT(POWER_DOMAIN_AUDIO);

	if (crtc_state->shared_dpll)
		mask |= BIT_ULL(POWER_DOMAIN_PLLS);

	return mask;
}

static u64
modeset_get_crtc_power_domains(struct drm_crtc *crtc,
			       struct intel_crtc_state *crtc_state)
{
	struct drm_i915_private *dev_priv = to_i915(crtc->dev);
	struct intel_crtc *intel_crtc = to_intel_crtc(crtc);
	enum intel_display_power_domain domain;
	u64 domains, new_domains, old_domains;

	old_domains = intel_crtc->enabled_power_domains;
	intel_crtc->enabled_power_domains = new_domains =
		get_crtc_power_domains(crtc, crtc_state);

	domains = new_domains & ~old_domains;

	for_each_power_domain(domain, domains)
		intel_display_power_get(dev_priv, domain);

	return old_domains & ~new_domains;
}

static void modeset_put_power_domains(struct drm_i915_private *dev_priv,
				      u64 domains)
{
	enum intel_display_power_domain domain;

	for_each_power_domain(domain, domains)
		intel_display_power_put(dev_priv, domain);
}

static void valleyview_crtc_enable(struct intel_crtc_state *pipe_config,
				   struct drm_atomic_state *old_state)
{
	struct intel_atomic_state *old_intel_state =
		to_intel_atomic_state(old_state);
	struct drm_crtc *crtc = pipe_config->base.crtc;
	struct drm_device *dev = crtc->dev;
	struct drm_i915_private *dev_priv = to_i915(dev);
	struct intel_crtc *intel_crtc = to_intel_crtc(crtc);
	int pipe = intel_crtc->pipe;

	if (WARN_ON(intel_crtc->active))
		return;

	if (intel_crtc_has_dp_encoder(intel_crtc->config))
		intel_dp_set_m_n(intel_crtc, M1_N1);

	intel_set_pipe_timings(intel_crtc);
	intel_set_pipe_src_size(intel_crtc);

	if (IS_CHERRYVIEW(dev_priv) && pipe == PIPE_B) {
		struct drm_i915_private *dev_priv = to_i915(dev);

		I915_WRITE(CHV_BLEND(pipe), CHV_BLEND_LEGACY);
		I915_WRITE(CHV_CANVAS(pipe), 0);
	}

	i9xx_set_pipeconf(intel_crtc);

	intel_crtc->active = true;

	intel_set_cpu_fifo_underrun_reporting(dev_priv, pipe, true);

	intel_encoders_pre_pll_enable(crtc, pipe_config, old_state);

	if (IS_CHERRYVIEW(dev_priv)) {
		chv_prepare_pll(intel_crtc, intel_crtc->config);
		chv_enable_pll(intel_crtc, intel_crtc->config);
	} else {
		vlv_prepare_pll(intel_crtc, intel_crtc->config);
		vlv_enable_pll(intel_crtc, intel_crtc->config);
	}

	intel_encoders_pre_enable(crtc, pipe_config, old_state);

	i9xx_pfit_enable(intel_crtc);

	intel_color_load_luts(&pipe_config->base);

	dev_priv->display.initial_watermarks(old_intel_state,
					     pipe_config);
	intel_enable_pipe(pipe_config);

	assert_vblank_disabled(crtc);
	drm_crtc_vblank_on(crtc);

	intel_encoders_enable(crtc, pipe_config, old_state);
}

static void i9xx_set_pll_dividers(struct intel_crtc *crtc)
{
	struct drm_device *dev = crtc->base.dev;
	struct drm_i915_private *dev_priv = to_i915(dev);

	I915_WRITE(FP0(crtc->pipe), crtc->config->dpll_hw_state.fp0);
	I915_WRITE(FP1(crtc->pipe), crtc->config->dpll_hw_state.fp1);
}

static void i9xx_crtc_enable(struct intel_crtc_state *pipe_config,
			     struct drm_atomic_state *old_state)
{
	struct intel_atomic_state *old_intel_state =
		to_intel_atomic_state(old_state);
	struct drm_crtc *crtc = pipe_config->base.crtc;
	struct drm_device *dev = crtc->dev;
	struct drm_i915_private *dev_priv = to_i915(dev);
	struct intel_crtc *intel_crtc = to_intel_crtc(crtc);
	enum pipe pipe = intel_crtc->pipe;

	if (WARN_ON(intel_crtc->active))
		return;

	i9xx_set_pll_dividers(intel_crtc);

	if (intel_crtc_has_dp_encoder(intel_crtc->config))
		intel_dp_set_m_n(intel_crtc, M1_N1);

	intel_set_pipe_timings(intel_crtc);
	intel_set_pipe_src_size(intel_crtc);

	i9xx_set_pipeconf(intel_crtc);

	intel_crtc->active = true;

	if (!IS_GEN2(dev_priv))
		intel_set_cpu_fifo_underrun_reporting(dev_priv, pipe, true);

	intel_encoders_pre_enable(crtc, pipe_config, old_state);

	i9xx_enable_pll(intel_crtc, pipe_config);

	i9xx_pfit_enable(intel_crtc);

	intel_color_load_luts(&pipe_config->base);

	if (dev_priv->display.initial_watermarks != NULL)
		dev_priv->display.initial_watermarks(old_intel_state,
						     intel_crtc->config);
	else
		intel_update_watermarks(intel_crtc);
	intel_enable_pipe(pipe_config);

	assert_vblank_disabled(crtc);
	drm_crtc_vblank_on(crtc);

	intel_encoders_enable(crtc, pipe_config, old_state);
}

static void i9xx_pfit_disable(struct intel_crtc *crtc)
{
	struct drm_device *dev = crtc->base.dev;
	struct drm_i915_private *dev_priv = to_i915(dev);

	if (!crtc->config->gmch_pfit.control)
		return;

	assert_pipe_disabled(dev_priv, crtc->pipe);

	DRM_DEBUG_DRIVER("disabling pfit, current: 0x%08x\n",
			 I915_READ(PFIT_CONTROL));
	I915_WRITE(PFIT_CONTROL, 0);
}

static void i9xx_crtc_disable(struct intel_crtc_state *old_crtc_state,
			      struct drm_atomic_state *old_state)
{
	struct drm_crtc *crtc = old_crtc_state->base.crtc;
	struct drm_device *dev = crtc->dev;
	struct drm_i915_private *dev_priv = to_i915(dev);
	struct intel_crtc *intel_crtc = to_intel_crtc(crtc);
	int pipe = intel_crtc->pipe;

	/*
	 * On gen2 planes are double buffered but the pipe isn't, so we must
	 * wait for planes to fully turn off before disabling the pipe.
	 */
	if (IS_GEN2(dev_priv))
		intel_wait_for_vblank(dev_priv, pipe);

	intel_encoders_disable(crtc, old_crtc_state, old_state);

	drm_crtc_vblank_off(crtc);
	assert_vblank_disabled(crtc);

	intel_disable_pipe(old_crtc_state);

	i9xx_pfit_disable(intel_crtc);

	intel_encoders_post_disable(crtc, old_crtc_state, old_state);

	if (!intel_crtc_has_type(intel_crtc->config, INTEL_OUTPUT_DSI)) {
		if (IS_CHERRYVIEW(dev_priv))
			chv_disable_pll(dev_priv, pipe);
		else if (IS_VALLEYVIEW(dev_priv))
			vlv_disable_pll(dev_priv, pipe);
		else
			i9xx_disable_pll(intel_crtc);
	}

	intel_encoders_post_pll_disable(crtc, old_crtc_state, old_state);

	if (!IS_GEN2(dev_priv))
		intel_set_cpu_fifo_underrun_reporting(dev_priv, pipe, false);

	if (!dev_priv->display.initial_watermarks)
		intel_update_watermarks(intel_crtc);

	/* clock the pipe down to 640x480@60 to potentially save power */
	if (IS_I830(dev_priv))
		i830_enable_pipe(dev_priv, pipe);
}

static void intel_crtc_disable_noatomic(struct drm_crtc *crtc,
					struct drm_modeset_acquire_ctx *ctx)
{
	struct intel_encoder *encoder;
	struct intel_crtc *intel_crtc = to_intel_crtc(crtc);
	struct drm_i915_private *dev_priv = to_i915(crtc->dev);
	enum intel_display_power_domain domain;
	struct intel_plane *plane;
	u64 domains;
	struct drm_atomic_state *state;
	struct intel_crtc_state *crtc_state;
	int ret;

	if (!intel_crtc->active)
		return;

	for_each_intel_plane_on_crtc(&dev_priv->drm, intel_crtc, plane) {
		const struct intel_plane_state *plane_state =
			to_intel_plane_state(plane->base.state);

		if (plane_state->base.visible)
			intel_plane_disable_noatomic(intel_crtc, plane);
	}

	state = drm_atomic_state_alloc(crtc->dev);
	if (!state) {
		DRM_DEBUG_KMS("failed to disable [CRTC:%d:%s], out of memory",
			      crtc->base.id, crtc->name);
		return;
	}

	state->acquire_ctx = ctx;

	/* Everything's already locked, -EDEADLK can't happen. */
	crtc_state = intel_atomic_get_crtc_state(state, intel_crtc);
	ret = drm_atomic_add_affected_connectors(state, crtc);

	WARN_ON(IS_ERR(crtc_state) || ret);

	dev_priv->display.crtc_disable(crtc_state, state);

	drm_atomic_state_put(state);

	DRM_DEBUG_KMS("[CRTC:%d:%s] hw state adjusted, was enabled, now disabled\n",
		      crtc->base.id, crtc->name);

	WARN_ON(drm_atomic_set_mode_for_crtc(crtc->state, NULL) < 0);
	crtc->state->active = false;
	intel_crtc->active = false;
	crtc->enabled = false;
	crtc->state->connector_mask = 0;
	crtc->state->encoder_mask = 0;

	for_each_encoder_on_crtc(crtc->dev, crtc, encoder)
		encoder->base.crtc = NULL;

	intel_fbc_disable(intel_crtc);
	intel_update_watermarks(intel_crtc);
	intel_disable_shared_dpll(intel_crtc);

	domains = intel_crtc->enabled_power_domains;
	for_each_power_domain(domain, domains)
		intel_display_power_put(dev_priv, domain);
	intel_crtc->enabled_power_domains = 0;

	dev_priv->active_crtcs &= ~(1 << intel_crtc->pipe);
	dev_priv->min_cdclk[intel_crtc->pipe] = 0;
	dev_priv->min_voltage_level[intel_crtc->pipe] = 0;
}

/*
 * turn all crtc's off, but do not adjust state
 * This has to be paired with a call to intel_modeset_setup_hw_state.
 */
int intel_display_suspend(struct drm_device *dev)
{
	struct drm_i915_private *dev_priv = to_i915(dev);
	struct drm_atomic_state *state;
	int ret;

	state = drm_atomic_helper_suspend(dev);
	ret = PTR_ERR_OR_ZERO(state);
	if (ret)
		DRM_ERROR("Suspending crtc's failed with %i\n", ret);
	else
		dev_priv->modeset_restore_state = state;
	return ret;
}

void intel_encoder_destroy(struct drm_encoder *encoder)
{
	struct intel_encoder *intel_encoder = to_intel_encoder(encoder);

	drm_encoder_cleanup(encoder);
	kfree(intel_encoder);
}

/* Cross check the actual hw state with our own modeset state tracking (and it's
 * internal consistency). */
static void intel_connector_verify_state(struct drm_crtc_state *crtc_state,
					 struct drm_connector_state *conn_state)
{
	struct intel_connector *connector = to_intel_connector(conn_state->connector);

	DRM_DEBUG_KMS("[CONNECTOR:%d:%s]\n",
		      connector->base.base.id,
		      connector->base.name);

	if (connector->get_hw_state(connector)) {
		struct intel_encoder *encoder = connector->encoder;

		I915_STATE_WARN(!crtc_state,
			 "connector enabled without attached crtc\n");

		if (!crtc_state)
			return;

		I915_STATE_WARN(!crtc_state->active,
		      "connector is active, but attached crtc isn't\n");

		if (!encoder || encoder->type == INTEL_OUTPUT_DP_MST)
			return;

		I915_STATE_WARN(conn_state->best_encoder != &encoder->base,
			"atomic encoder doesn't match attached encoder\n");

		I915_STATE_WARN(conn_state->crtc != encoder->base.crtc,
			"attached encoder crtc differs from connector crtc\n");
	} else {
		I915_STATE_WARN(crtc_state && crtc_state->active,
			"attached crtc is active, but connector isn't\n");
		I915_STATE_WARN(!crtc_state && conn_state->best_encoder,
			"best encoder set without crtc!\n");
	}
}

int intel_connector_init(struct intel_connector *connector)
{
	struct intel_digital_connector_state *conn_state;

	/*
	 * Allocate enough memory to hold intel_digital_connector_state,
	 * This might be a few bytes too many, but for connectors that don't
	 * need it we'll free the state and allocate a smaller one on the first
	 * succesful commit anyway.
	 */
	conn_state = kzalloc(sizeof(*conn_state), GFP_KERNEL);
	if (!conn_state)
		return -ENOMEM;

	__drm_atomic_helper_connector_reset(&connector->base,
					    &conn_state->base);

	return 0;
}

struct intel_connector *intel_connector_alloc(void)
{
	struct intel_connector *connector;

	connector = kzalloc(sizeof *connector, GFP_KERNEL);
	if (!connector)
		return NULL;

	if (intel_connector_init(connector) < 0) {
		kfree(connector);
		return NULL;
	}

	return connector;
}

/*
 * Free the bits allocated by intel_connector_alloc.
 * This should only be used after intel_connector_alloc has returned
 * successfully, and before drm_connector_init returns successfully.
 * Otherwise the destroy callbacks for the connector and the state should
 * take care of proper cleanup/free
 */
void intel_connector_free(struct intel_connector *connector)
{
	kfree(to_intel_digital_connector_state(connector->base.state));
	kfree(connector);
}

/* Simple connector->get_hw_state implementation for encoders that support only
 * one connector and no cloning and hence the encoder state determines the state
 * of the connector. */
bool intel_connector_get_hw_state(struct intel_connector *connector)
{
	enum pipe pipe = 0;
	struct intel_encoder *encoder = connector->encoder;

	return encoder->get_hw_state(encoder, &pipe);
}

static int pipe_required_fdi_lanes(struct intel_crtc_state *crtc_state)
{
	if (crtc_state->base.enable && crtc_state->has_pch_encoder)
		return crtc_state->fdi_lanes;

	return 0;
}

static int ironlake_check_fdi_lanes(struct drm_device *dev, enum pipe pipe,
				     struct intel_crtc_state *pipe_config)
{
	struct drm_i915_private *dev_priv = to_i915(dev);
	struct drm_atomic_state *state = pipe_config->base.state;
	struct intel_crtc *other_crtc;
	struct intel_crtc_state *other_crtc_state;

	DRM_DEBUG_KMS("checking fdi config on pipe %c, lanes %i\n",
		      pipe_name(pipe), pipe_config->fdi_lanes);
	if (pipe_config->fdi_lanes > 4) {
		DRM_DEBUG_KMS("invalid fdi lane config on pipe %c: %i lanes\n",
			      pipe_name(pipe), pipe_config->fdi_lanes);
		return -EINVAL;
	}

	if (IS_HASWELL(dev_priv) || IS_BROADWELL(dev_priv)) {
		if (pipe_config->fdi_lanes > 2) {
			DRM_DEBUG_KMS("only 2 lanes on haswell, required: %i lanes\n",
				      pipe_config->fdi_lanes);
			return -EINVAL;
		} else {
			return 0;
		}
	}

	if (INTEL_INFO(dev_priv)->num_pipes == 2)
		return 0;

	/* Ivybridge 3 pipe is really complicated */
	switch (pipe) {
	case PIPE_A:
		return 0;
	case PIPE_B:
		if (pipe_config->fdi_lanes <= 2)
			return 0;

		other_crtc = intel_get_crtc_for_pipe(dev_priv, PIPE_C);
		other_crtc_state =
			intel_atomic_get_crtc_state(state, other_crtc);
		if (IS_ERR(other_crtc_state))
			return PTR_ERR(other_crtc_state);

		if (pipe_required_fdi_lanes(other_crtc_state) > 0) {
			DRM_DEBUG_KMS("invalid shared fdi lane config on pipe %c: %i lanes\n",
				      pipe_name(pipe), pipe_config->fdi_lanes);
			return -EINVAL;
		}
		return 0;
	case PIPE_C:
		if (pipe_config->fdi_lanes > 2) {
			DRM_DEBUG_KMS("only 2 lanes on pipe %c: required %i lanes\n",
				      pipe_name(pipe), pipe_config->fdi_lanes);
			return -EINVAL;
		}

		other_crtc = intel_get_crtc_for_pipe(dev_priv, PIPE_B);
		other_crtc_state =
			intel_atomic_get_crtc_state(state, other_crtc);
		if (IS_ERR(other_crtc_state))
			return PTR_ERR(other_crtc_state);

		if (pipe_required_fdi_lanes(other_crtc_state) > 2) {
			DRM_DEBUG_KMS("fdi link B uses too many lanes to enable link C\n");
			return -EINVAL;
		}
		return 0;
	default:
		BUG();
	}
}

#define RETRY 1
static int ironlake_fdi_compute_config(struct intel_crtc *intel_crtc,
				       struct intel_crtc_state *pipe_config)
{
	struct drm_device *dev = intel_crtc->base.dev;
	const struct drm_display_mode *adjusted_mode = &pipe_config->base.adjusted_mode;
	int lane, link_bw, fdi_dotclock, ret;
	bool needs_recompute = false;

retry:
	/* FDI is a binary signal running at ~2.7GHz, encoding
	 * each output octet as 10 bits. The actual frequency
	 * is stored as a divider into a 100MHz clock, and the
	 * mode pixel clock is stored in units of 1KHz.
	 * Hence the bw of each lane in terms of the mode signal
	 * is:
	 */
	link_bw = intel_fdi_link_freq(to_i915(dev), pipe_config);

	fdi_dotclock = adjusted_mode->crtc_clock;

	lane = ironlake_get_lanes_required(fdi_dotclock, link_bw,
					   pipe_config->pipe_bpp);

	pipe_config->fdi_lanes = lane;

	intel_link_compute_m_n(pipe_config->pipe_bpp, lane, fdi_dotclock,
			       link_bw, &pipe_config->fdi_m_n, false);

	ret = ironlake_check_fdi_lanes(dev, intel_crtc->pipe, pipe_config);
	if (ret == -EINVAL && pipe_config->pipe_bpp > 6*3) {
		pipe_config->pipe_bpp -= 2*3;
		DRM_DEBUG_KMS("fdi link bw constraint, reducing pipe bpp to %i\n",
			      pipe_config->pipe_bpp);
		needs_recompute = true;
		pipe_config->bw_constrained = true;

		goto retry;
	}

	if (needs_recompute)
		return RETRY;

	return ret;
}

bool hsw_crtc_state_ips_capable(const struct intel_crtc_state *crtc_state)
{
	struct intel_crtc *crtc = to_intel_crtc(crtc_state->base.crtc);
	struct drm_i915_private *dev_priv = to_i915(crtc->base.dev);

	/* IPS only exists on ULT machines and is tied to pipe A. */
	if (!hsw_crtc_supports_ips(crtc))
		return false;

	if (!i915_modparams.enable_ips)
		return false;

	if (crtc_state->pipe_bpp > 24)
		return false;

	/*
	 * We compare against max which means we must take
	 * the increased cdclk requirement into account when
	 * calculating the new cdclk.
	 *
	 * Should measure whether using a lower cdclk w/o IPS
	 */
	if (IS_BROADWELL(dev_priv) &&
	    crtc_state->pixel_rate > dev_priv->max_cdclk_freq * 95 / 100)
		return false;

	return true;
}

static bool hsw_compute_ips_config(struct intel_crtc_state *crtc_state)
{
	struct drm_i915_private *dev_priv =
		to_i915(crtc_state->base.crtc->dev);
	struct intel_atomic_state *intel_state =
		to_intel_atomic_state(crtc_state->base.state);

	if (!hsw_crtc_state_ips_capable(crtc_state))
		return false;

	if (crtc_state->ips_force_disable)
		return false;

	/* IPS should be fine as long as at least one plane is enabled. */
	if (!(crtc_state->active_planes & ~BIT(PLANE_CURSOR)))
		return false;

	/* pixel rate mustn't exceed 95% of cdclk with IPS on BDW */
	if (IS_BROADWELL(dev_priv) &&
	    crtc_state->pixel_rate > intel_state->cdclk.logical.cdclk * 95 / 100)
		return false;

	return true;
}

static bool intel_crtc_supports_double_wide(const struct intel_crtc *crtc)
{
	const struct drm_i915_private *dev_priv = to_i915(crtc->base.dev);

	/* GDG double wide on either pipe, otherwise pipe A only */
	return INTEL_INFO(dev_priv)->gen < 4 &&
		(crtc->pipe == PIPE_A || IS_I915G(dev_priv));
}

static uint32_t ilk_pipe_pixel_rate(const struct intel_crtc_state *pipe_config)
{
	uint32_t pixel_rate;

	pixel_rate = pipe_config->base.adjusted_mode.crtc_clock;

	/*
	 * We only use IF-ID interlacing. If we ever use
	 * PF-ID we'll need to adjust the pixel_rate here.
	 */

	if (pipe_config->pch_pfit.enabled) {
		uint64_t pipe_w, pipe_h, pfit_w, pfit_h;
		uint32_t pfit_size = pipe_config->pch_pfit.size;

		pipe_w = pipe_config->pipe_src_w;
		pipe_h = pipe_config->pipe_src_h;

		pfit_w = (pfit_size >> 16) & 0xFFFF;
		pfit_h = pfit_size & 0xFFFF;
		if (pipe_w < pfit_w)
			pipe_w = pfit_w;
		if (pipe_h < pfit_h)
			pipe_h = pfit_h;

		if (WARN_ON(!pfit_w || !pfit_h))
			return pixel_rate;

		pixel_rate = div_u64((uint64_t) pixel_rate * pipe_w * pipe_h,
				     pfit_w * pfit_h);
	}

	return pixel_rate;
}

static void intel_crtc_compute_pixel_rate(struct intel_crtc_state *crtc_state)
{
	struct drm_i915_private *dev_priv = to_i915(crtc_state->base.crtc->dev);

	if (HAS_GMCH_DISPLAY(dev_priv))
		/* FIXME calculate proper pipe pixel rate for GMCH pfit */
		crtc_state->pixel_rate =
			crtc_state->base.adjusted_mode.crtc_clock;
	else
		crtc_state->pixel_rate =
			ilk_pipe_pixel_rate(crtc_state);
}

static int intel_crtc_compute_config(struct intel_crtc *crtc,
				     struct intel_crtc_state *pipe_config)
{
	struct drm_device *dev = crtc->base.dev;
	struct drm_i915_private *dev_priv = to_i915(dev);
	const struct drm_display_mode *adjusted_mode = &pipe_config->base.adjusted_mode;
	int clock_limit = dev_priv->max_dotclk_freq;

	if (INTEL_GEN(dev_priv) < 4) {
		clock_limit = dev_priv->max_cdclk_freq * 9 / 10;

		/*
		 * Enable double wide mode when the dot clock
		 * is > 90% of the (display) core speed.
		 */
		if (intel_crtc_supports_double_wide(crtc) &&
		    adjusted_mode->crtc_clock > clock_limit) {
			clock_limit = dev_priv->max_dotclk_freq;
			pipe_config->double_wide = true;
		}
	}

	if (adjusted_mode->crtc_clock > clock_limit) {
		DRM_DEBUG_KMS("requested pixel clock (%d kHz) too high (max: %d kHz, double wide: %s)\n",
			      adjusted_mode->crtc_clock, clock_limit,
			      yesno(pipe_config->double_wide));
		return -EINVAL;
	}

	if (pipe_config->ycbcr420 && pipe_config->base.ctm) {
		/*
		 * There is only one pipe CSC unit per pipe, and we need that
		 * for output conversion from RGB->YCBCR. So if CTM is already
		 * applied we can't support YCBCR420 output.
		 */
		DRM_DEBUG_KMS("YCBCR420 and CTM together are not possible\n");
		return -EINVAL;
	}

	/*
	 * Pipe horizontal size must be even in:
	 * - DVO ganged mode
	 * - LVDS dual channel mode
	 * - Double wide pipe
	 */
	if ((intel_crtc_has_type(pipe_config, INTEL_OUTPUT_LVDS) &&
	     intel_is_dual_link_lvds(dev)) || pipe_config->double_wide)
		pipe_config->pipe_src_w &= ~1;

	/* Cantiga+ cannot handle modes with a hsync front porch of 0.
	 * WaPruneModeWithIncorrectHsyncOffset:ctg,elk,ilk,snb,ivb,vlv,hsw.
	 */
	if ((INTEL_GEN(dev_priv) > 4 || IS_G4X(dev_priv)) &&
		adjusted_mode->crtc_hsync_start == adjusted_mode->crtc_hdisplay)
		return -EINVAL;

	intel_crtc_compute_pixel_rate(pipe_config);

	if (pipe_config->has_pch_encoder)
		return ironlake_fdi_compute_config(crtc, pipe_config);

	return 0;
}

static void
intel_reduce_m_n_ratio(uint32_t *num, uint32_t *den)
{
	while (*num > DATA_LINK_M_N_MASK ||
	       *den > DATA_LINK_M_N_MASK) {
		*num >>= 1;
		*den >>= 1;
	}
}

static void compute_m_n(unsigned int m, unsigned int n,
			uint32_t *ret_m, uint32_t *ret_n,
			bool reduce_m_n)
{
	/*
	 * Reduce M/N as much as possible without loss in precision. Several DP
	 * dongles in particular seem to be fussy about too large *link* M/N
	 * values. The passed in values are more likely to have the least
	 * significant bits zero than M after rounding below, so do this first.
	 */
	if (reduce_m_n) {
		while ((m & 1) == 0 && (n & 1) == 0) {
			m >>= 1;
			n >>= 1;
		}
	}

	*ret_n = min_t(unsigned int, roundup_pow_of_two(n), DATA_LINK_N_MAX);
	*ret_m = div_u64((uint64_t) m * *ret_n, n);
	intel_reduce_m_n_ratio(ret_m, ret_n);
}

void
intel_link_compute_m_n(int bits_per_pixel, int nlanes,
		       int pixel_clock, int link_clock,
		       struct intel_link_m_n *m_n,
		       bool reduce_m_n)
{
	m_n->tu = 64;

	compute_m_n(bits_per_pixel * pixel_clock,
		    link_clock * nlanes * 8,
		    &m_n->gmch_m, &m_n->gmch_n,
		    reduce_m_n);

	compute_m_n(pixel_clock, link_clock,
		    &m_n->link_m, &m_n->link_n,
		    reduce_m_n);
}

static inline bool intel_panel_use_ssc(struct drm_i915_private *dev_priv)
{
	if (i915_modparams.panel_use_ssc >= 0)
		return i915_modparams.panel_use_ssc != 0;
	return dev_priv->vbt.lvds_use_ssc
		&& !(dev_priv->quirks & QUIRK_LVDS_SSC_DISABLE);
}

static uint32_t pnv_dpll_compute_fp(struct dpll *dpll)
{
	return (1 << dpll->n) << 16 | dpll->m2;
}

static uint32_t i9xx_dpll_compute_fp(struct dpll *dpll)
{
	return dpll->n << 16 | dpll->m1 << 8 | dpll->m2;
}

static void i9xx_update_pll_dividers(struct intel_crtc *crtc,
				     struct intel_crtc_state *crtc_state,
				     struct dpll *reduced_clock)
{
	struct drm_i915_private *dev_priv = to_i915(crtc->base.dev);
	u32 fp, fp2 = 0;

	if (IS_PINEVIEW(dev_priv)) {
		fp = pnv_dpll_compute_fp(&crtc_state->dpll);
		if (reduced_clock)
			fp2 = pnv_dpll_compute_fp(reduced_clock);
	} else {
		fp = i9xx_dpll_compute_fp(&crtc_state->dpll);
		if (reduced_clock)
			fp2 = i9xx_dpll_compute_fp(reduced_clock);
	}

	crtc_state->dpll_hw_state.fp0 = fp;

	if (intel_crtc_has_type(crtc_state, INTEL_OUTPUT_LVDS) &&
	    reduced_clock) {
		crtc_state->dpll_hw_state.fp1 = fp2;
	} else {
		crtc_state->dpll_hw_state.fp1 = fp;
	}
}

static void vlv_pllb_recal_opamp(struct drm_i915_private *dev_priv, enum pipe
		pipe)
{
	u32 reg_val;

	/*
	 * PLLB opamp always calibrates to max value of 0x3f, force enable it
	 * and set it to a reasonable value instead.
	 */
	reg_val = vlv_dpio_read(dev_priv, pipe, VLV_PLL_DW9(1));
	reg_val &= 0xffffff00;
	reg_val |= 0x00000030;
	vlv_dpio_write(dev_priv, pipe, VLV_PLL_DW9(1), reg_val);

	reg_val = vlv_dpio_read(dev_priv, pipe, VLV_REF_DW13);
	reg_val &= 0x00ffffff;
	reg_val |= 0x8c000000;
	vlv_dpio_write(dev_priv, pipe, VLV_REF_DW13, reg_val);

	reg_val = vlv_dpio_read(dev_priv, pipe, VLV_PLL_DW9(1));
	reg_val &= 0xffffff00;
	vlv_dpio_write(dev_priv, pipe, VLV_PLL_DW9(1), reg_val);

	reg_val = vlv_dpio_read(dev_priv, pipe, VLV_REF_DW13);
	reg_val &= 0x00ffffff;
	reg_val |= 0xb0000000;
	vlv_dpio_write(dev_priv, pipe, VLV_REF_DW13, reg_val);
}

static void intel_pch_transcoder_set_m_n(struct intel_crtc *crtc,
					 struct intel_link_m_n *m_n)
{
	struct drm_device *dev = crtc->base.dev;
	struct drm_i915_private *dev_priv = to_i915(dev);
	int pipe = crtc->pipe;

	I915_WRITE(PCH_TRANS_DATA_M1(pipe), TU_SIZE(m_n->tu) | m_n->gmch_m);
	I915_WRITE(PCH_TRANS_DATA_N1(pipe), m_n->gmch_n);
	I915_WRITE(PCH_TRANS_LINK_M1(pipe), m_n->link_m);
	I915_WRITE(PCH_TRANS_LINK_N1(pipe), m_n->link_n);
}

static void intel_cpu_transcoder_set_m_n(struct intel_crtc *crtc,
					 struct intel_link_m_n *m_n,
					 struct intel_link_m_n *m2_n2)
{
	struct drm_i915_private *dev_priv = to_i915(crtc->base.dev);
	int pipe = crtc->pipe;
	enum transcoder transcoder = crtc->config->cpu_transcoder;

	if (INTEL_GEN(dev_priv) >= 5) {
		I915_WRITE(PIPE_DATA_M1(transcoder), TU_SIZE(m_n->tu) | m_n->gmch_m);
		I915_WRITE(PIPE_DATA_N1(transcoder), m_n->gmch_n);
		I915_WRITE(PIPE_LINK_M1(transcoder), m_n->link_m);
		I915_WRITE(PIPE_LINK_N1(transcoder), m_n->link_n);
		/* M2_N2 registers to be set only for gen < 8 (M2_N2 available
		 * for gen < 8) and if DRRS is supported (to make sure the
		 * registers are not unnecessarily accessed).
		 */
		if (m2_n2 && (IS_CHERRYVIEW(dev_priv) ||
		    INTEL_GEN(dev_priv) < 8) && crtc->config->has_drrs) {
			I915_WRITE(PIPE_DATA_M2(transcoder),
					TU_SIZE(m2_n2->tu) | m2_n2->gmch_m);
			I915_WRITE(PIPE_DATA_N2(transcoder), m2_n2->gmch_n);
			I915_WRITE(PIPE_LINK_M2(transcoder), m2_n2->link_m);
			I915_WRITE(PIPE_LINK_N2(transcoder), m2_n2->link_n);
		}
	} else {
		I915_WRITE(PIPE_DATA_M_G4X(pipe), TU_SIZE(m_n->tu) | m_n->gmch_m);
		I915_WRITE(PIPE_DATA_N_G4X(pipe), m_n->gmch_n);
		I915_WRITE(PIPE_LINK_M_G4X(pipe), m_n->link_m);
		I915_WRITE(PIPE_LINK_N_G4X(pipe), m_n->link_n);
	}
}

void intel_dp_set_m_n(struct intel_crtc *crtc, enum link_m_n_set m_n)
{
	struct intel_link_m_n *dp_m_n, *dp_m2_n2 = NULL;

	if (m_n == M1_N1) {
		dp_m_n = &crtc->config->dp_m_n;
		dp_m2_n2 = &crtc->config->dp_m2_n2;
	} else if (m_n == M2_N2) {

		/*
		 * M2_N2 registers are not supported. Hence m2_n2 divider value
		 * needs to be programmed into M1_N1.
		 */
		dp_m_n = &crtc->config->dp_m2_n2;
	} else {
		DRM_ERROR("Unsupported divider value\n");
		return;
	}

	if (crtc->config->has_pch_encoder)
		intel_pch_transcoder_set_m_n(crtc, &crtc->config->dp_m_n);
	else
		intel_cpu_transcoder_set_m_n(crtc, dp_m_n, dp_m2_n2);
}

static void vlv_compute_dpll(struct intel_crtc *crtc,
			     struct intel_crtc_state *pipe_config)
{
	pipe_config->dpll_hw_state.dpll = DPLL_INTEGRATED_REF_CLK_VLV |
		DPLL_REF_CLK_ENABLE_VLV | DPLL_VGA_MODE_DIS;
	if (crtc->pipe != PIPE_A)
		pipe_config->dpll_hw_state.dpll |= DPLL_INTEGRATED_CRI_CLK_VLV;

	/* DPLL not used with DSI, but still need the rest set up */
	if (!intel_crtc_has_type(pipe_config, INTEL_OUTPUT_DSI))
		pipe_config->dpll_hw_state.dpll |= DPLL_VCO_ENABLE |
			DPLL_EXT_BUFFER_ENABLE_VLV;

	pipe_config->dpll_hw_state.dpll_md =
		(pipe_config->pixel_multiplier - 1) << DPLL_MD_UDI_MULTIPLIER_SHIFT;
}

static void chv_compute_dpll(struct intel_crtc *crtc,
			     struct intel_crtc_state *pipe_config)
{
	pipe_config->dpll_hw_state.dpll = DPLL_SSC_REF_CLK_CHV |
		DPLL_REF_CLK_ENABLE_VLV | DPLL_VGA_MODE_DIS;
	if (crtc->pipe != PIPE_A)
		pipe_config->dpll_hw_state.dpll |= DPLL_INTEGRATED_CRI_CLK_VLV;

	/* DPLL not used with DSI, but still need the rest set up */
	if (!intel_crtc_has_type(pipe_config, INTEL_OUTPUT_DSI))
		pipe_config->dpll_hw_state.dpll |= DPLL_VCO_ENABLE;

	pipe_config->dpll_hw_state.dpll_md =
		(pipe_config->pixel_multiplier - 1) << DPLL_MD_UDI_MULTIPLIER_SHIFT;
}

static void vlv_prepare_pll(struct intel_crtc *crtc,
			    const struct intel_crtc_state *pipe_config)
{
	struct drm_device *dev = crtc->base.dev;
	struct drm_i915_private *dev_priv = to_i915(dev);
	enum pipe pipe = crtc->pipe;
	u32 mdiv;
	u32 bestn, bestm1, bestm2, bestp1, bestp2;
	u32 coreclk, reg_val;

	/* Enable Refclk */
	I915_WRITE(DPLL(pipe),
		   pipe_config->dpll_hw_state.dpll &
		   ~(DPLL_VCO_ENABLE | DPLL_EXT_BUFFER_ENABLE_VLV));

	/* No need to actually set up the DPLL with DSI */
	if ((pipe_config->dpll_hw_state.dpll & DPLL_VCO_ENABLE) == 0)
		return;

	mutex_lock(&dev_priv->sb_lock);

	bestn = pipe_config->dpll.n;
	bestm1 = pipe_config->dpll.m1;
	bestm2 = pipe_config->dpll.m2;
	bestp1 = pipe_config->dpll.p1;
	bestp2 = pipe_config->dpll.p2;

	/* See eDP HDMI DPIO driver vbios notes doc */

	/* PLL B needs special handling */
	if (pipe == PIPE_B)
		vlv_pllb_recal_opamp(dev_priv, pipe);

	/* Set up Tx target for periodic Rcomp update */
	vlv_dpio_write(dev_priv, pipe, VLV_PLL_DW9_BCAST, 0x0100000f);

	/* Disable target IRef on PLL */
	reg_val = vlv_dpio_read(dev_priv, pipe, VLV_PLL_DW8(pipe));
	reg_val &= 0x00ffffff;
	vlv_dpio_write(dev_priv, pipe, VLV_PLL_DW8(pipe), reg_val);

	/* Disable fast lock */
	vlv_dpio_write(dev_priv, pipe, VLV_CMN_DW0, 0x610);

	/* Set idtafcrecal before PLL is enabled */
	mdiv = ((bestm1 << DPIO_M1DIV_SHIFT) | (bestm2 & DPIO_M2DIV_MASK));
	mdiv |= ((bestp1 << DPIO_P1_SHIFT) | (bestp2 << DPIO_P2_SHIFT));
	mdiv |= ((bestn << DPIO_N_SHIFT));
	mdiv |= (1 << DPIO_K_SHIFT);

	/*
	 * Post divider depends on pixel clock rate, DAC vs digital (and LVDS,
	 * but we don't support that).
	 * Note: don't use the DAC post divider as it seems unstable.
	 */
	mdiv |= (DPIO_POST_DIV_HDMIDP << DPIO_POST_DIV_SHIFT);
	vlv_dpio_write(dev_priv, pipe, VLV_PLL_DW3(pipe), mdiv);

	mdiv |= DPIO_ENABLE_CALIBRATION;
	vlv_dpio_write(dev_priv, pipe, VLV_PLL_DW3(pipe), mdiv);

	/* Set HBR and RBR LPF coefficients */
	if (pipe_config->port_clock == 162000 ||
	    intel_crtc_has_type(crtc->config, INTEL_OUTPUT_ANALOG) ||
	    intel_crtc_has_type(crtc->config, INTEL_OUTPUT_HDMI))
		vlv_dpio_write(dev_priv, pipe, VLV_PLL_DW10(pipe),
				 0x009f0003);
	else
		vlv_dpio_write(dev_priv, pipe, VLV_PLL_DW10(pipe),
				 0x00d0000f);

	if (intel_crtc_has_dp_encoder(pipe_config)) {
		/* Use SSC source */
		if (pipe == PIPE_A)
			vlv_dpio_write(dev_priv, pipe, VLV_PLL_DW5(pipe),
					 0x0df40000);
		else
			vlv_dpio_write(dev_priv, pipe, VLV_PLL_DW5(pipe),
					 0x0df70000);
	} else { /* HDMI or VGA */
		/* Use bend source */
		if (pipe == PIPE_A)
			vlv_dpio_write(dev_priv, pipe, VLV_PLL_DW5(pipe),
					 0x0df70000);
		else
			vlv_dpio_write(dev_priv, pipe, VLV_PLL_DW5(pipe),
					 0x0df40000);
	}

	coreclk = vlv_dpio_read(dev_priv, pipe, VLV_PLL_DW7(pipe));
	coreclk = (coreclk & 0x0000ff00) | 0x01c00000;
	if (intel_crtc_has_dp_encoder(crtc->config))
		coreclk |= 0x01000000;
	vlv_dpio_write(dev_priv, pipe, VLV_PLL_DW7(pipe), coreclk);

	vlv_dpio_write(dev_priv, pipe, VLV_PLL_DW11(pipe), 0x87871000);
	mutex_unlock(&dev_priv->sb_lock);
}

static void chv_prepare_pll(struct intel_crtc *crtc,
			    const struct intel_crtc_state *pipe_config)
{
	struct drm_device *dev = crtc->base.dev;
	struct drm_i915_private *dev_priv = to_i915(dev);
	enum pipe pipe = crtc->pipe;
	enum dpio_channel port = vlv_pipe_to_channel(pipe);
	u32 loopfilter, tribuf_calcntr;
	u32 bestn, bestm1, bestm2, bestp1, bestp2, bestm2_frac;
	u32 dpio_val;
	int vco;

	/* Enable Refclk and SSC */
	I915_WRITE(DPLL(pipe),
		   pipe_config->dpll_hw_state.dpll & ~DPLL_VCO_ENABLE);

	/* No need to actually set up the DPLL with DSI */
	if ((pipe_config->dpll_hw_state.dpll & DPLL_VCO_ENABLE) == 0)
		return;

	bestn = pipe_config->dpll.n;
	bestm2_frac = pipe_config->dpll.m2 & 0x3fffff;
	bestm1 = pipe_config->dpll.m1;
	bestm2 = pipe_config->dpll.m2 >> 22;
	bestp1 = pipe_config->dpll.p1;
	bestp2 = pipe_config->dpll.p2;
	vco = pipe_config->dpll.vco;
	dpio_val = 0;
	loopfilter = 0;

	mutex_lock(&dev_priv->sb_lock);

	/* p1 and p2 divider */
	vlv_dpio_write(dev_priv, pipe, CHV_CMN_DW13(port),
			5 << DPIO_CHV_S1_DIV_SHIFT |
			bestp1 << DPIO_CHV_P1_DIV_SHIFT |
			bestp2 << DPIO_CHV_P2_DIV_SHIFT |
			1 << DPIO_CHV_K_DIV_SHIFT);

	/* Feedback post-divider - m2 */
	vlv_dpio_write(dev_priv, pipe, CHV_PLL_DW0(port), bestm2);

	/* Feedback refclk divider - n and m1 */
	vlv_dpio_write(dev_priv, pipe, CHV_PLL_DW1(port),
			DPIO_CHV_M1_DIV_BY_2 |
			1 << DPIO_CHV_N_DIV_SHIFT);

	/* M2 fraction division */
	vlv_dpio_write(dev_priv, pipe, CHV_PLL_DW2(port), bestm2_frac);

	/* M2 fraction division enable */
	dpio_val = vlv_dpio_read(dev_priv, pipe, CHV_PLL_DW3(port));
	dpio_val &= ~(DPIO_CHV_FEEDFWD_GAIN_MASK | DPIO_CHV_FRAC_DIV_EN);
	dpio_val |= (2 << DPIO_CHV_FEEDFWD_GAIN_SHIFT);
	if (bestm2_frac)
		dpio_val |= DPIO_CHV_FRAC_DIV_EN;
	vlv_dpio_write(dev_priv, pipe, CHV_PLL_DW3(port), dpio_val);

	/* Program digital lock detect threshold */
	dpio_val = vlv_dpio_read(dev_priv, pipe, CHV_PLL_DW9(port));
	dpio_val &= ~(DPIO_CHV_INT_LOCK_THRESHOLD_MASK |
					DPIO_CHV_INT_LOCK_THRESHOLD_SEL_COARSE);
	dpio_val |= (0x5 << DPIO_CHV_INT_LOCK_THRESHOLD_SHIFT);
	if (!bestm2_frac)
		dpio_val |= DPIO_CHV_INT_LOCK_THRESHOLD_SEL_COARSE;
	vlv_dpio_write(dev_priv, pipe, CHV_PLL_DW9(port), dpio_val);

	/* Loop filter */
	if (vco == 5400000) {
		loopfilter |= (0x3 << DPIO_CHV_PROP_COEFF_SHIFT);
		loopfilter |= (0x8 << DPIO_CHV_INT_COEFF_SHIFT);
		loopfilter |= (0x1 << DPIO_CHV_GAIN_CTRL_SHIFT);
		tribuf_calcntr = 0x9;
	} else if (vco <= 6200000) {
		loopfilter |= (0x5 << DPIO_CHV_PROP_COEFF_SHIFT);
		loopfilter |= (0xB << DPIO_CHV_INT_COEFF_SHIFT);
		loopfilter |= (0x3 << DPIO_CHV_GAIN_CTRL_SHIFT);
		tribuf_calcntr = 0x9;
	} else if (vco <= 6480000) {
		loopfilter |= (0x4 << DPIO_CHV_PROP_COEFF_SHIFT);
		loopfilter |= (0x9 << DPIO_CHV_INT_COEFF_SHIFT);
		loopfilter |= (0x3 << DPIO_CHV_GAIN_CTRL_SHIFT);
		tribuf_calcntr = 0x8;
	} else {
		/* Not supported. Apply the same limits as in the max case */
		loopfilter |= (0x4 << DPIO_CHV_PROP_COEFF_SHIFT);
		loopfilter |= (0x9 << DPIO_CHV_INT_COEFF_SHIFT);
		loopfilter |= (0x3 << DPIO_CHV_GAIN_CTRL_SHIFT);
		tribuf_calcntr = 0;
	}
	vlv_dpio_write(dev_priv, pipe, CHV_PLL_DW6(port), loopfilter);

	dpio_val = vlv_dpio_read(dev_priv, pipe, CHV_PLL_DW8(port));
	dpio_val &= ~DPIO_CHV_TDC_TARGET_CNT_MASK;
	dpio_val |= (tribuf_calcntr << DPIO_CHV_TDC_TARGET_CNT_SHIFT);
	vlv_dpio_write(dev_priv, pipe, CHV_PLL_DW8(port), dpio_val);

	/* AFC Recal */
	vlv_dpio_write(dev_priv, pipe, CHV_CMN_DW14(port),
			vlv_dpio_read(dev_priv, pipe, CHV_CMN_DW14(port)) |
			DPIO_AFC_RECAL);

	mutex_unlock(&dev_priv->sb_lock);
}

/**
 * vlv_force_pll_on - forcibly enable just the PLL
 * @dev_priv: i915 private structure
 * @pipe: pipe PLL to enable
 * @dpll: PLL configuration
 *
 * Enable the PLL for @pipe using the supplied @dpll config. To be used
 * in cases where we need the PLL enabled even when @pipe is not going to
 * be enabled.
 */
int vlv_force_pll_on(struct drm_i915_private *dev_priv, enum pipe pipe,
		     const struct dpll *dpll)
{
	struct intel_crtc *crtc = intel_get_crtc_for_pipe(dev_priv, pipe);
	struct intel_crtc_state *pipe_config;

	pipe_config = kzalloc(sizeof(*pipe_config), GFP_KERNEL);
	if (!pipe_config)
		return -ENOMEM;

	pipe_config->base.crtc = &crtc->base;
	pipe_config->pixel_multiplier = 1;
	pipe_config->dpll = *dpll;

	if (IS_CHERRYVIEW(dev_priv)) {
		chv_compute_dpll(crtc, pipe_config);
		chv_prepare_pll(crtc, pipe_config);
		chv_enable_pll(crtc, pipe_config);
	} else {
		vlv_compute_dpll(crtc, pipe_config);
		vlv_prepare_pll(crtc, pipe_config);
		vlv_enable_pll(crtc, pipe_config);
	}

	kfree(pipe_config);

	return 0;
}

/**
 * vlv_force_pll_off - forcibly disable just the PLL
 * @dev_priv: i915 private structure
 * @pipe: pipe PLL to disable
 *
 * Disable the PLL for @pipe. To be used in cases where we need
 * the PLL enabled even when @pipe is not going to be enabled.
 */
void vlv_force_pll_off(struct drm_i915_private *dev_priv, enum pipe pipe)
{
	if (IS_CHERRYVIEW(dev_priv))
		chv_disable_pll(dev_priv, pipe);
	else
		vlv_disable_pll(dev_priv, pipe);
}

static void i9xx_compute_dpll(struct intel_crtc *crtc,
			      struct intel_crtc_state *crtc_state,
			      struct dpll *reduced_clock)
{
	struct drm_i915_private *dev_priv = to_i915(crtc->base.dev);
	u32 dpll;
	struct dpll *clock = &crtc_state->dpll;

	i9xx_update_pll_dividers(crtc, crtc_state, reduced_clock);

	dpll = DPLL_VGA_MODE_DIS;

	if (intel_crtc_has_type(crtc_state, INTEL_OUTPUT_LVDS))
		dpll |= DPLLB_MODE_LVDS;
	else
		dpll |= DPLLB_MODE_DAC_SERIAL;

	if (IS_I945G(dev_priv) || IS_I945GM(dev_priv) ||
	    IS_G33(dev_priv) || IS_PINEVIEW(dev_priv)) {
		dpll |= (crtc_state->pixel_multiplier - 1)
			<< SDVO_MULTIPLIER_SHIFT_HIRES;
	}

	if (intel_crtc_has_type(crtc_state, INTEL_OUTPUT_SDVO) ||
	    intel_crtc_has_type(crtc_state, INTEL_OUTPUT_HDMI))
		dpll |= DPLL_SDVO_HIGH_SPEED;

	if (intel_crtc_has_dp_encoder(crtc_state))
		dpll |= DPLL_SDVO_HIGH_SPEED;

	/* compute bitmask from p1 value */
	if (IS_PINEVIEW(dev_priv))
		dpll |= (1 << (clock->p1 - 1)) << DPLL_FPA01_P1_POST_DIV_SHIFT_PINEVIEW;
	else {
		dpll |= (1 << (clock->p1 - 1)) << DPLL_FPA01_P1_POST_DIV_SHIFT;
		if (IS_G4X(dev_priv) && reduced_clock)
			dpll |= (1 << (reduced_clock->p1 - 1)) << DPLL_FPA1_P1_POST_DIV_SHIFT;
	}
	switch (clock->p2) {
	case 5:
		dpll |= DPLL_DAC_SERIAL_P2_CLOCK_DIV_5;
		break;
	case 7:
		dpll |= DPLLB_LVDS_P2_CLOCK_DIV_7;
		break;
	case 10:
		dpll |= DPLL_DAC_SERIAL_P2_CLOCK_DIV_10;
		break;
	case 14:
		dpll |= DPLLB_LVDS_P2_CLOCK_DIV_14;
		break;
	}
	if (INTEL_GEN(dev_priv) >= 4)
		dpll |= (6 << PLL_LOAD_PULSE_PHASE_SHIFT);

	if (crtc_state->sdvo_tv_clock)
		dpll |= PLL_REF_INPUT_TVCLKINBC;
	else if (intel_crtc_has_type(crtc_state, INTEL_OUTPUT_LVDS) &&
		 intel_panel_use_ssc(dev_priv))
		dpll |= PLLB_REF_INPUT_SPREADSPECTRUMIN;
	else
		dpll |= PLL_REF_INPUT_DREFCLK;

	dpll |= DPLL_VCO_ENABLE;
	crtc_state->dpll_hw_state.dpll = dpll;

	if (INTEL_GEN(dev_priv) >= 4) {
		u32 dpll_md = (crtc_state->pixel_multiplier - 1)
			<< DPLL_MD_UDI_MULTIPLIER_SHIFT;
		crtc_state->dpll_hw_state.dpll_md = dpll_md;
	}
}

static void i8xx_compute_dpll(struct intel_crtc *crtc,
			      struct intel_crtc_state *crtc_state,
			      struct dpll *reduced_clock)
{
	struct drm_device *dev = crtc->base.dev;
	struct drm_i915_private *dev_priv = to_i915(dev);
	u32 dpll;
	struct dpll *clock = &crtc_state->dpll;

	i9xx_update_pll_dividers(crtc, crtc_state, reduced_clock);

	dpll = DPLL_VGA_MODE_DIS;

	if (intel_crtc_has_type(crtc_state, INTEL_OUTPUT_LVDS)) {
		dpll |= (1 << (clock->p1 - 1)) << DPLL_FPA01_P1_POST_DIV_SHIFT;
	} else {
		if (clock->p1 == 2)
			dpll |= PLL_P1_DIVIDE_BY_TWO;
		else
			dpll |= (clock->p1 - 2) << DPLL_FPA01_P1_POST_DIV_SHIFT;
		if (clock->p2 == 4)
			dpll |= PLL_P2_DIVIDE_BY_4;
	}

	if (!IS_I830(dev_priv) &&
	    intel_crtc_has_type(crtc_state, INTEL_OUTPUT_DVO))
		dpll |= DPLL_DVO_2X_MODE;

	if (intel_crtc_has_type(crtc_state, INTEL_OUTPUT_LVDS) &&
	    intel_panel_use_ssc(dev_priv))
		dpll |= PLLB_REF_INPUT_SPREADSPECTRUMIN;
	else
		dpll |= PLL_REF_INPUT_DREFCLK;

	dpll |= DPLL_VCO_ENABLE;
	crtc_state->dpll_hw_state.dpll = dpll;
}

static void intel_set_pipe_timings(struct intel_crtc *intel_crtc)
{
	struct drm_i915_private *dev_priv = to_i915(intel_crtc->base.dev);
	enum pipe pipe = intel_crtc->pipe;
	enum transcoder cpu_transcoder = intel_crtc->config->cpu_transcoder;
	const struct drm_display_mode *adjusted_mode = &intel_crtc->config->base.adjusted_mode;
	uint32_t crtc_vtotal, crtc_vblank_end;
	int vsyncshift = 0;

	/* We need to be careful not to changed the adjusted mode, for otherwise
	 * the hw state checker will get angry at the mismatch. */
	crtc_vtotal = adjusted_mode->crtc_vtotal;
	crtc_vblank_end = adjusted_mode->crtc_vblank_end;

	if (adjusted_mode->flags & DRM_MODE_FLAG_INTERLACE) {
		/* the chip adds 2 halflines automatically */
		crtc_vtotal -= 1;
		crtc_vblank_end -= 1;

		if (intel_crtc_has_type(intel_crtc->config, INTEL_OUTPUT_SDVO))
			vsyncshift = (adjusted_mode->crtc_htotal - 1) / 2;
		else
			vsyncshift = adjusted_mode->crtc_hsync_start -
				adjusted_mode->crtc_htotal / 2;
		if (vsyncshift < 0)
			vsyncshift += adjusted_mode->crtc_htotal;
	}

	if (INTEL_GEN(dev_priv) > 3)
		I915_WRITE(VSYNCSHIFT(cpu_transcoder), vsyncshift);

	I915_WRITE(HTOTAL(cpu_transcoder),
		   (adjusted_mode->crtc_hdisplay - 1) |
		   ((adjusted_mode->crtc_htotal - 1) << 16));
	I915_WRITE(HBLANK(cpu_transcoder),
		   (adjusted_mode->crtc_hblank_start - 1) |
		   ((adjusted_mode->crtc_hblank_end - 1) << 16));
	I915_WRITE(HSYNC(cpu_transcoder),
		   (adjusted_mode->crtc_hsync_start - 1) |
		   ((adjusted_mode->crtc_hsync_end - 1) << 16));

	I915_WRITE(VTOTAL(cpu_transcoder),
		   (adjusted_mode->crtc_vdisplay - 1) |
		   ((crtc_vtotal - 1) << 16));
	I915_WRITE(VBLANK(cpu_transcoder),
		   (adjusted_mode->crtc_vblank_start - 1) |
		   ((crtc_vblank_end - 1) << 16));
	I915_WRITE(VSYNC(cpu_transcoder),
		   (adjusted_mode->crtc_vsync_start - 1) |
		   ((adjusted_mode->crtc_vsync_end - 1) << 16));

	/* Workaround: when the EDP input selection is B, the VTOTAL_B must be
	 * programmed with the VTOTAL_EDP value. Same for VTOTAL_C. This is
	 * documented on the DDI_FUNC_CTL register description, EDP Input Select
	 * bits. */
	if (IS_HASWELL(dev_priv) && cpu_transcoder == TRANSCODER_EDP &&
	    (pipe == PIPE_B || pipe == PIPE_C))
		I915_WRITE(VTOTAL(pipe), I915_READ(VTOTAL(cpu_transcoder)));

}

static void intel_set_pipe_src_size(struct intel_crtc *intel_crtc)
{
	struct drm_device *dev = intel_crtc->base.dev;
	struct drm_i915_private *dev_priv = to_i915(dev);
	enum pipe pipe = intel_crtc->pipe;

	/* pipesrc controls the size that is scaled from, which should
	 * always be the user's requested size.
	 */
	I915_WRITE(PIPESRC(pipe),
		   ((intel_crtc->config->pipe_src_w - 1) << 16) |
		   (intel_crtc->config->pipe_src_h - 1));
}

static void intel_get_pipe_timings(struct intel_crtc *crtc,
				   struct intel_crtc_state *pipe_config)
{
	struct drm_device *dev = crtc->base.dev;
	struct drm_i915_private *dev_priv = to_i915(dev);
	enum transcoder cpu_transcoder = pipe_config->cpu_transcoder;
	uint32_t tmp;

	tmp = I915_READ(HTOTAL(cpu_transcoder));
	pipe_config->base.adjusted_mode.crtc_hdisplay = (tmp & 0xffff) + 1;
	pipe_config->base.adjusted_mode.crtc_htotal = ((tmp >> 16) & 0xffff) + 1;
	tmp = I915_READ(HBLANK(cpu_transcoder));
	pipe_config->base.adjusted_mode.crtc_hblank_start = (tmp & 0xffff) + 1;
	pipe_config->base.adjusted_mode.crtc_hblank_end = ((tmp >> 16) & 0xffff) + 1;
	tmp = I915_READ(HSYNC(cpu_transcoder));
	pipe_config->base.adjusted_mode.crtc_hsync_start = (tmp & 0xffff) + 1;
	pipe_config->base.adjusted_mode.crtc_hsync_end = ((tmp >> 16) & 0xffff) + 1;

	tmp = I915_READ(VTOTAL(cpu_transcoder));
	pipe_config->base.adjusted_mode.crtc_vdisplay = (tmp & 0xffff) + 1;
	pipe_config->base.adjusted_mode.crtc_vtotal = ((tmp >> 16) & 0xffff) + 1;
	tmp = I915_READ(VBLANK(cpu_transcoder));
	pipe_config->base.adjusted_mode.crtc_vblank_start = (tmp & 0xffff) + 1;
	pipe_config->base.adjusted_mode.crtc_vblank_end = ((tmp >> 16) & 0xffff) + 1;
	tmp = I915_READ(VSYNC(cpu_transcoder));
	pipe_config->base.adjusted_mode.crtc_vsync_start = (tmp & 0xffff) + 1;
	pipe_config->base.adjusted_mode.crtc_vsync_end = ((tmp >> 16) & 0xffff) + 1;

	if (I915_READ(PIPECONF(cpu_transcoder)) & PIPECONF_INTERLACE_MASK) {
		pipe_config->base.adjusted_mode.flags |= DRM_MODE_FLAG_INTERLACE;
		pipe_config->base.adjusted_mode.crtc_vtotal += 1;
		pipe_config->base.adjusted_mode.crtc_vblank_end += 1;
	}
}

static void intel_get_pipe_src_size(struct intel_crtc *crtc,
				    struct intel_crtc_state *pipe_config)
{
	struct drm_device *dev = crtc->base.dev;
	struct drm_i915_private *dev_priv = to_i915(dev);
	u32 tmp;

	tmp = I915_READ(PIPESRC(crtc->pipe));
	pipe_config->pipe_src_h = (tmp & 0xffff) + 1;
	pipe_config->pipe_src_w = ((tmp >> 16) & 0xffff) + 1;

	pipe_config->base.mode.vdisplay = pipe_config->pipe_src_h;
	pipe_config->base.mode.hdisplay = pipe_config->pipe_src_w;
}

void intel_mode_from_pipe_config(struct drm_display_mode *mode,
				 struct intel_crtc_state *pipe_config)
{
	mode->hdisplay = pipe_config->base.adjusted_mode.crtc_hdisplay;
	mode->htotal = pipe_config->base.adjusted_mode.crtc_htotal;
	mode->hsync_start = pipe_config->base.adjusted_mode.crtc_hsync_start;
	mode->hsync_end = pipe_config->base.adjusted_mode.crtc_hsync_end;

	mode->vdisplay = pipe_config->base.adjusted_mode.crtc_vdisplay;
	mode->vtotal = pipe_config->base.adjusted_mode.crtc_vtotal;
	mode->vsync_start = pipe_config->base.adjusted_mode.crtc_vsync_start;
	mode->vsync_end = pipe_config->base.adjusted_mode.crtc_vsync_end;

	mode->flags = pipe_config->base.adjusted_mode.flags;
	mode->type = DRM_MODE_TYPE_DRIVER;

	mode->clock = pipe_config->base.adjusted_mode.crtc_clock;

	mode->hsync = drm_mode_hsync(mode);
	mode->vrefresh = drm_mode_vrefresh(mode);
	drm_mode_set_name(mode);
}

static void i9xx_set_pipeconf(struct intel_crtc *intel_crtc)
{
	struct drm_i915_private *dev_priv = to_i915(intel_crtc->base.dev);
	uint32_t pipeconf;

	pipeconf = 0;

	/* we keep both pipes enabled on 830 */
	if (IS_I830(dev_priv))
		pipeconf |= I915_READ(PIPECONF(intel_crtc->pipe)) & PIPECONF_ENABLE;

	if (intel_crtc->config->double_wide)
		pipeconf |= PIPECONF_DOUBLE_WIDE;

	/* only g4x and later have fancy bpc/dither controls */
	if (IS_G4X(dev_priv) || IS_VALLEYVIEW(dev_priv) ||
	    IS_CHERRYVIEW(dev_priv)) {
		/* Bspec claims that we can't use dithering for 30bpp pipes. */
		if (intel_crtc->config->dither && intel_crtc->config->pipe_bpp != 30)
			pipeconf |= PIPECONF_DITHER_EN |
				    PIPECONF_DITHER_TYPE_SP;

		switch (intel_crtc->config->pipe_bpp) {
		case 18:
			pipeconf |= PIPECONF_6BPC;
			break;
		case 24:
			pipeconf |= PIPECONF_8BPC;
			break;
		case 30:
			pipeconf |= PIPECONF_10BPC;
			break;
		default:
			/* Case prevented by intel_choose_pipe_bpp_dither. */
			BUG();
		}
	}

	if (intel_crtc->config->base.adjusted_mode.flags & DRM_MODE_FLAG_INTERLACE) {
		if (INTEL_GEN(dev_priv) < 4 ||
		    intel_crtc_has_type(intel_crtc->config, INTEL_OUTPUT_SDVO))
			pipeconf |= PIPECONF_INTERLACE_W_FIELD_INDICATION;
		else
			pipeconf |= PIPECONF_INTERLACE_W_SYNC_SHIFT;
	} else
		pipeconf |= PIPECONF_PROGRESSIVE;

	if ((IS_VALLEYVIEW(dev_priv) || IS_CHERRYVIEW(dev_priv)) &&
	     intel_crtc->config->limited_color_range)
		pipeconf |= PIPECONF_COLOR_RANGE_SELECT;

	I915_WRITE(PIPECONF(intel_crtc->pipe), pipeconf);
	POSTING_READ(PIPECONF(intel_crtc->pipe));
}

static int i8xx_crtc_compute_clock(struct intel_crtc *crtc,
				   struct intel_crtc_state *crtc_state)
{
	struct drm_device *dev = crtc->base.dev;
	struct drm_i915_private *dev_priv = to_i915(dev);
	const struct intel_limit *limit;
	int refclk = 48000;

	memset(&crtc_state->dpll_hw_state, 0,
	       sizeof(crtc_state->dpll_hw_state));

	if (intel_crtc_has_type(crtc_state, INTEL_OUTPUT_LVDS)) {
		if (intel_panel_use_ssc(dev_priv)) {
			refclk = dev_priv->vbt.lvds_ssc_freq;
			DRM_DEBUG_KMS("using SSC reference clock of %d kHz\n", refclk);
		}

		limit = &intel_limits_i8xx_lvds;
	} else if (intel_crtc_has_type(crtc_state, INTEL_OUTPUT_DVO)) {
		limit = &intel_limits_i8xx_dvo;
	} else {
		limit = &intel_limits_i8xx_dac;
	}

	if (!crtc_state->clock_set &&
	    !i9xx_find_best_dpll(limit, crtc_state, crtc_state->port_clock,
				 refclk, NULL, &crtc_state->dpll)) {
		DRM_ERROR("Couldn't find PLL settings for mode!\n");
		return -EINVAL;
	}

	i8xx_compute_dpll(crtc, crtc_state, NULL);

	return 0;
}

static int g4x_crtc_compute_clock(struct intel_crtc *crtc,
				  struct intel_crtc_state *crtc_state)
{
	struct drm_device *dev = crtc->base.dev;
	struct drm_i915_private *dev_priv = to_i915(dev);
	const struct intel_limit *limit;
	int refclk = 96000;

	memset(&crtc_state->dpll_hw_state, 0,
	       sizeof(crtc_state->dpll_hw_state));

	if (intel_crtc_has_type(crtc_state, INTEL_OUTPUT_LVDS)) {
		if (intel_panel_use_ssc(dev_priv)) {
			refclk = dev_priv->vbt.lvds_ssc_freq;
			DRM_DEBUG_KMS("using SSC reference clock of %d kHz\n", refclk);
		}

		if (intel_is_dual_link_lvds(dev))
			limit = &intel_limits_g4x_dual_channel_lvds;
		else
			limit = &intel_limits_g4x_single_channel_lvds;
	} else if (intel_crtc_has_type(crtc_state, INTEL_OUTPUT_HDMI) ||
		   intel_crtc_has_type(crtc_state, INTEL_OUTPUT_ANALOG)) {
		limit = &intel_limits_g4x_hdmi;
	} else if (intel_crtc_has_type(crtc_state, INTEL_OUTPUT_SDVO)) {
		limit = &intel_limits_g4x_sdvo;
	} else {
		/* The option is for other outputs */
		limit = &intel_limits_i9xx_sdvo;
	}

	if (!crtc_state->clock_set &&
	    !g4x_find_best_dpll(limit, crtc_state, crtc_state->port_clock,
				refclk, NULL, &crtc_state->dpll)) {
		DRM_ERROR("Couldn't find PLL settings for mode!\n");
		return -EINVAL;
	}

	i9xx_compute_dpll(crtc, crtc_state, NULL);

	return 0;
}

static int pnv_crtc_compute_clock(struct intel_crtc *crtc,
				  struct intel_crtc_state *crtc_state)
{
	struct drm_device *dev = crtc->base.dev;
	struct drm_i915_private *dev_priv = to_i915(dev);
	const struct intel_limit *limit;
	int refclk = 96000;

	memset(&crtc_state->dpll_hw_state, 0,
	       sizeof(crtc_state->dpll_hw_state));

	if (intel_crtc_has_type(crtc_state, INTEL_OUTPUT_LVDS)) {
		if (intel_panel_use_ssc(dev_priv)) {
			refclk = dev_priv->vbt.lvds_ssc_freq;
			DRM_DEBUG_KMS("using SSC reference clock of %d kHz\n", refclk);
		}

		limit = &intel_limits_pineview_lvds;
	} else {
		limit = &intel_limits_pineview_sdvo;
	}

	if (!crtc_state->clock_set &&
	    !pnv_find_best_dpll(limit, crtc_state, crtc_state->port_clock,
				refclk, NULL, &crtc_state->dpll)) {
		DRM_ERROR("Couldn't find PLL settings for mode!\n");
		return -EINVAL;
	}

	i9xx_compute_dpll(crtc, crtc_state, NULL);

	return 0;
}

static int i9xx_crtc_compute_clock(struct intel_crtc *crtc,
				   struct intel_crtc_state *crtc_state)
{
	struct drm_device *dev = crtc->base.dev;
	struct drm_i915_private *dev_priv = to_i915(dev);
	const struct intel_limit *limit;
	int refclk = 96000;

	memset(&crtc_state->dpll_hw_state, 0,
	       sizeof(crtc_state->dpll_hw_state));

	if (intel_crtc_has_type(crtc_state, INTEL_OUTPUT_LVDS)) {
		if (intel_panel_use_ssc(dev_priv)) {
			refclk = dev_priv->vbt.lvds_ssc_freq;
			DRM_DEBUG_KMS("using SSC reference clock of %d kHz\n", refclk);
		}

		limit = &intel_limits_i9xx_lvds;
	} else {
		limit = &intel_limits_i9xx_sdvo;
	}

	if (!crtc_state->clock_set &&
	    !i9xx_find_best_dpll(limit, crtc_state, crtc_state->port_clock,
				 refclk, NULL, &crtc_state->dpll)) {
		DRM_ERROR("Couldn't find PLL settings for mode!\n");
		return -EINVAL;
	}

	i9xx_compute_dpll(crtc, crtc_state, NULL);

	return 0;
}

static int chv_crtc_compute_clock(struct intel_crtc *crtc,
				  struct intel_crtc_state *crtc_state)
{
	int refclk = 100000;
	const struct intel_limit *limit = &intel_limits_chv;

	memset(&crtc_state->dpll_hw_state, 0,
	       sizeof(crtc_state->dpll_hw_state));

	if (!crtc_state->clock_set &&
	    !chv_find_best_dpll(limit, crtc_state, crtc_state->port_clock,
				refclk, NULL, &crtc_state->dpll)) {
		DRM_ERROR("Couldn't find PLL settings for mode!\n");
		return -EINVAL;
	}

	chv_compute_dpll(crtc, crtc_state);

	return 0;
}

static int vlv_crtc_compute_clock(struct intel_crtc *crtc,
				  struct intel_crtc_state *crtc_state)
{
	int refclk = 100000;
	const struct intel_limit *limit = &intel_limits_vlv;

	memset(&crtc_state->dpll_hw_state, 0,
	       sizeof(crtc_state->dpll_hw_state));

	if (!crtc_state->clock_set &&
	    !vlv_find_best_dpll(limit, crtc_state, crtc_state->port_clock,
				refclk, NULL, &crtc_state->dpll)) {
		DRM_ERROR("Couldn't find PLL settings for mode!\n");
		return -EINVAL;
	}

	vlv_compute_dpll(crtc, crtc_state);

	return 0;
}

static void i9xx_get_pfit_config(struct intel_crtc *crtc,
				 struct intel_crtc_state *pipe_config)
{
	struct drm_i915_private *dev_priv = to_i915(crtc->base.dev);
	uint32_t tmp;

	if (INTEL_GEN(dev_priv) <= 3 &&
	    (IS_I830(dev_priv) || !IS_MOBILE(dev_priv)))
		return;

	tmp = I915_READ(PFIT_CONTROL);
	if (!(tmp & PFIT_ENABLE))
		return;

	/* Check whether the pfit is attached to our pipe. */
	if (INTEL_GEN(dev_priv) < 4) {
		if (crtc->pipe != PIPE_B)
			return;
	} else {
		if ((tmp & PFIT_PIPE_MASK) != (crtc->pipe << PFIT_PIPE_SHIFT))
			return;
	}

	pipe_config->gmch_pfit.control = tmp;
	pipe_config->gmch_pfit.pgm_ratios = I915_READ(PFIT_PGM_RATIOS);
}

static void vlv_crtc_clock_get(struct intel_crtc *crtc,
			       struct intel_crtc_state *pipe_config)
{
	struct drm_device *dev = crtc->base.dev;
	struct drm_i915_private *dev_priv = to_i915(dev);
	int pipe = pipe_config->cpu_transcoder;
	struct dpll clock;
	u32 mdiv;
	int refclk = 100000;

	/* In case of DSI, DPLL will not be used */
	if ((pipe_config->dpll_hw_state.dpll & DPLL_VCO_ENABLE) == 0)
		return;

	mutex_lock(&dev_priv->sb_lock);
	mdiv = vlv_dpio_read(dev_priv, pipe, VLV_PLL_DW3(pipe));
	mutex_unlock(&dev_priv->sb_lock);

	clock.m1 = (mdiv >> DPIO_M1DIV_SHIFT) & 7;
	clock.m2 = mdiv & DPIO_M2DIV_MASK;
	clock.n = (mdiv >> DPIO_N_SHIFT) & 0xf;
	clock.p1 = (mdiv >> DPIO_P1_SHIFT) & 7;
	clock.p2 = (mdiv >> DPIO_P2_SHIFT) & 0x1f;

	pipe_config->port_clock = vlv_calc_dpll_params(refclk, &clock);
}

static void
i9xx_get_initial_plane_config(struct intel_crtc *crtc,
			      struct intel_initial_plane_config *plane_config)
{
	struct drm_device *dev = crtc->base.dev;
	struct drm_i915_private *dev_priv = to_i915(dev);
	struct intel_plane *plane = to_intel_plane(crtc->base.primary);
	enum i9xx_plane_id i9xx_plane = plane->i9xx_plane;
	enum pipe pipe = crtc->pipe;
	u32 val, base, offset;
	int fourcc, pixel_format;
	unsigned int aligned_height;
	struct drm_framebuffer *fb;
	struct intel_framebuffer *intel_fb;

	if (!plane->get_hw_state(plane))
		return;

	intel_fb = kzalloc(sizeof(*intel_fb), GFP_KERNEL);
	if (!intel_fb) {
		DRM_DEBUG_KMS("failed to alloc fb\n");
		return;
	}

	fb = &intel_fb->base;

	fb->dev = dev;

	val = I915_READ(DSPCNTR(i9xx_plane));

	if (INTEL_GEN(dev_priv) >= 4) {
		if (val & DISPPLANE_TILED) {
			plane_config->tiling = I915_TILING_X;
			fb->modifier = I915_FORMAT_MOD_X_TILED;
		}
	}

	pixel_format = val & DISPPLANE_PIXFORMAT_MASK;
	fourcc = i9xx_format_to_fourcc(pixel_format);
	fb->format = drm_format_info(fourcc);

	if (IS_HASWELL(dev_priv) || IS_BROADWELL(dev_priv)) {
		offset = I915_READ(DSPOFFSET(i9xx_plane));
		base = I915_READ(DSPSURF(i9xx_plane)) & 0xfffff000;
	} else if (INTEL_GEN(dev_priv) >= 4) {
		if (plane_config->tiling)
			offset = I915_READ(DSPTILEOFF(i9xx_plane));
		else
			offset = I915_READ(DSPLINOFF(i9xx_plane));
		base = I915_READ(DSPSURF(i9xx_plane)) & 0xfffff000;
	} else {
		base = I915_READ(DSPADDR(i9xx_plane));
	}
	plane_config->base = base;

	val = I915_READ(PIPESRC(pipe));
	fb->width = ((val >> 16) & 0xfff) + 1;
	fb->height = ((val >> 0) & 0xfff) + 1;

	val = I915_READ(DSPSTRIDE(i9xx_plane));
	fb->pitches[0] = val & 0xffffffc0;

	aligned_height = intel_fb_align_height(fb, 0, fb->height);

	plane_config->size = fb->pitches[0] * aligned_height;

	DRM_DEBUG_KMS("%s/%s with fb: size=%dx%d@%d, offset=%x, pitch %d, size 0x%x\n",
		      crtc->base.name, plane->base.name, fb->width, fb->height,
		      fb->format->cpp[0] * 8, base, fb->pitches[0],
		      plane_config->size);

	plane_config->fb = intel_fb;
}

static void chv_crtc_clock_get(struct intel_crtc *crtc,
			       struct intel_crtc_state *pipe_config)
{
	struct drm_device *dev = crtc->base.dev;
	struct drm_i915_private *dev_priv = to_i915(dev);
	int pipe = pipe_config->cpu_transcoder;
	enum dpio_channel port = vlv_pipe_to_channel(pipe);
	struct dpll clock;
	u32 cmn_dw13, pll_dw0, pll_dw1, pll_dw2, pll_dw3;
	int refclk = 100000;

	/* In case of DSI, DPLL will not be used */
	if ((pipe_config->dpll_hw_state.dpll & DPLL_VCO_ENABLE) == 0)
		return;

	mutex_lock(&dev_priv->sb_lock);
	cmn_dw13 = vlv_dpio_read(dev_priv, pipe, CHV_CMN_DW13(port));
	pll_dw0 = vlv_dpio_read(dev_priv, pipe, CHV_PLL_DW0(port));
	pll_dw1 = vlv_dpio_read(dev_priv, pipe, CHV_PLL_DW1(port));
	pll_dw2 = vlv_dpio_read(dev_priv, pipe, CHV_PLL_DW2(port));
	pll_dw3 = vlv_dpio_read(dev_priv, pipe, CHV_PLL_DW3(port));
	mutex_unlock(&dev_priv->sb_lock);

	clock.m1 = (pll_dw1 & 0x7) == DPIO_CHV_M1_DIV_BY_2 ? 2 : 0;
	clock.m2 = (pll_dw0 & 0xff) << 22;
	if (pll_dw3 & DPIO_CHV_FRAC_DIV_EN)
		clock.m2 |= pll_dw2 & 0x3fffff;
	clock.n = (pll_dw1 >> DPIO_CHV_N_DIV_SHIFT) & 0xf;
	clock.p1 = (cmn_dw13 >> DPIO_CHV_P1_DIV_SHIFT) & 0x7;
	clock.p2 = (cmn_dw13 >> DPIO_CHV_P2_DIV_SHIFT) & 0x1f;

	pipe_config->port_clock = chv_calc_dpll_params(refclk, &clock);
}

static bool i9xx_get_pipe_config(struct intel_crtc *crtc,
				 struct intel_crtc_state *pipe_config)
{
	struct drm_i915_private *dev_priv = to_i915(crtc->base.dev);
	enum intel_display_power_domain power_domain;
	uint32_t tmp;
	bool ret;

	power_domain = POWER_DOMAIN_PIPE(crtc->pipe);
	if (!intel_display_power_get_if_enabled(dev_priv, power_domain))
		return false;

	pipe_config->cpu_transcoder = (enum transcoder) crtc->pipe;
	pipe_config->shared_dpll = NULL;

	ret = false;

	tmp = I915_READ(PIPECONF(crtc->pipe));
	if (!(tmp & PIPECONF_ENABLE))
		goto out;

	if (IS_G4X(dev_priv) || IS_VALLEYVIEW(dev_priv) ||
	    IS_CHERRYVIEW(dev_priv)) {
		switch (tmp & PIPECONF_BPC_MASK) {
		case PIPECONF_6BPC:
			pipe_config->pipe_bpp = 18;
			break;
		case PIPECONF_8BPC:
			pipe_config->pipe_bpp = 24;
			break;
		case PIPECONF_10BPC:
			pipe_config->pipe_bpp = 30;
			break;
		default:
			break;
		}
	}

	if ((IS_VALLEYVIEW(dev_priv) || IS_CHERRYVIEW(dev_priv)) &&
	    (tmp & PIPECONF_COLOR_RANGE_SELECT))
		pipe_config->limited_color_range = true;

	if (INTEL_GEN(dev_priv) < 4)
		pipe_config->double_wide = tmp & PIPECONF_DOUBLE_WIDE;

	intel_get_pipe_timings(crtc, pipe_config);
	intel_get_pipe_src_size(crtc, pipe_config);

	i9xx_get_pfit_config(crtc, pipe_config);

	if (INTEL_GEN(dev_priv) >= 4) {
		/* No way to read it out on pipes B and C */
		if (IS_CHERRYVIEW(dev_priv) && crtc->pipe != PIPE_A)
			tmp = dev_priv->chv_dpll_md[crtc->pipe];
		else
			tmp = I915_READ(DPLL_MD(crtc->pipe));
		pipe_config->pixel_multiplier =
			((tmp & DPLL_MD_UDI_MULTIPLIER_MASK)
			 >> DPLL_MD_UDI_MULTIPLIER_SHIFT) + 1;
		pipe_config->dpll_hw_state.dpll_md = tmp;
	} else if (IS_I945G(dev_priv) || IS_I945GM(dev_priv) ||
		   IS_G33(dev_priv) || IS_PINEVIEW(dev_priv)) {
		tmp = I915_READ(DPLL(crtc->pipe));
		pipe_config->pixel_multiplier =
			((tmp & SDVO_MULTIPLIER_MASK)
			 >> SDVO_MULTIPLIER_SHIFT_HIRES) + 1;
	} else {
		/* Note that on i915G/GM the pixel multiplier is in the sdvo
		 * port and will be fixed up in the encoder->get_config
		 * function. */
		pipe_config->pixel_multiplier = 1;
	}
	pipe_config->dpll_hw_state.dpll = I915_READ(DPLL(crtc->pipe));
	if (!IS_VALLEYVIEW(dev_priv) && !IS_CHERRYVIEW(dev_priv)) {
		/*
		 * DPLL_DVO_2X_MODE must be enabled for both DPLLs
		 * on 830. Filter it out here so that we don't
		 * report errors due to that.
		 */
		if (IS_I830(dev_priv))
			pipe_config->dpll_hw_state.dpll &= ~DPLL_DVO_2X_MODE;

		pipe_config->dpll_hw_state.fp0 = I915_READ(FP0(crtc->pipe));
		pipe_config->dpll_hw_state.fp1 = I915_READ(FP1(crtc->pipe));
	} else {
		/* Mask out read-only status bits. */
		pipe_config->dpll_hw_state.dpll &= ~(DPLL_LOCK_VLV |
						     DPLL_PORTC_READY_MASK |
						     DPLL_PORTB_READY_MASK);
	}

	if (IS_CHERRYVIEW(dev_priv))
		chv_crtc_clock_get(crtc, pipe_config);
	else if (IS_VALLEYVIEW(dev_priv))
		vlv_crtc_clock_get(crtc, pipe_config);
	else
		i9xx_crtc_clock_get(crtc, pipe_config);

	/*
	 * Normally the dotclock is filled in by the encoder .get_config()
	 * but in case the pipe is enabled w/o any ports we need a sane
	 * default.
	 */
	pipe_config->base.adjusted_mode.crtc_clock =
		pipe_config->port_clock / pipe_config->pixel_multiplier;

	ret = true;

out:
	intel_display_power_put(dev_priv, power_domain);

	return ret;
}

static void ironlake_init_pch_refclk(struct drm_i915_private *dev_priv)
{
	struct intel_encoder *encoder;
	int i;
	u32 val, final;
	bool has_lvds = false;
	bool has_cpu_edp = false;
	bool has_panel = false;
	bool has_ck505 = false;
	bool can_ssc = false;
	bool using_ssc_source = false;

	/* We need to take the global config into account */
	for_each_intel_encoder(&dev_priv->drm, encoder) {
		switch (encoder->type) {
		case INTEL_OUTPUT_LVDS:
			has_panel = true;
			has_lvds = true;
			break;
		case INTEL_OUTPUT_EDP:
			has_panel = true;
			if (encoder->port == PORT_A)
				has_cpu_edp = true;
			break;
		default:
			break;
		}
	}

	if (HAS_PCH_IBX(dev_priv)) {
		has_ck505 = dev_priv->vbt.display_clock_mode;
		can_ssc = has_ck505;
	} else {
		has_ck505 = false;
		can_ssc = true;
	}

	/* Check if any DPLLs are using the SSC source */
	for (i = 0; i < dev_priv->num_shared_dpll; i++) {
		u32 temp = I915_READ(PCH_DPLL(i));

		if (!(temp & DPLL_VCO_ENABLE))
			continue;

		if ((temp & PLL_REF_INPUT_MASK) ==
		    PLLB_REF_INPUT_SPREADSPECTRUMIN) {
			using_ssc_source = true;
			break;
		}
	}

	DRM_DEBUG_KMS("has_panel %d has_lvds %d has_ck505 %d using_ssc_source %d\n",
		      has_panel, has_lvds, has_ck505, using_ssc_source);

	/* Ironlake: try to setup display ref clock before DPLL
	 * enabling. This is only under driver's control after
	 * PCH B stepping, previous chipset stepping should be
	 * ignoring this setting.
	 */
	val = I915_READ(PCH_DREF_CONTROL);

	/* As we must carefully and slowly disable/enable each source in turn,
	 * compute the final state we want first and check if we need to
	 * make any changes at all.
	 */
	final = val;
	final &= ~DREF_NONSPREAD_SOURCE_MASK;
	if (has_ck505)
		final |= DREF_NONSPREAD_CK505_ENABLE;
	else
		final |= DREF_NONSPREAD_SOURCE_ENABLE;

	final &= ~DREF_SSC_SOURCE_MASK;
	final &= ~DREF_CPU_SOURCE_OUTPUT_MASK;
	final &= ~DREF_SSC1_ENABLE;

	if (has_panel) {
		final |= DREF_SSC_SOURCE_ENABLE;

		if (intel_panel_use_ssc(dev_priv) && can_ssc)
			final |= DREF_SSC1_ENABLE;

		if (has_cpu_edp) {
			if (intel_panel_use_ssc(dev_priv) && can_ssc)
				final |= DREF_CPU_SOURCE_OUTPUT_DOWNSPREAD;
			else
				final |= DREF_CPU_SOURCE_OUTPUT_NONSPREAD;
		} else
			final |= DREF_CPU_SOURCE_OUTPUT_DISABLE;
	} else if (using_ssc_source) {
		final |= DREF_SSC_SOURCE_ENABLE;
		final |= DREF_SSC1_ENABLE;
	}

	if (final == val)
		return;

	/* Always enable nonspread source */
	val &= ~DREF_NONSPREAD_SOURCE_MASK;

	if (has_ck505)
		val |= DREF_NONSPREAD_CK505_ENABLE;
	else
		val |= DREF_NONSPREAD_SOURCE_ENABLE;

	if (has_panel) {
		val &= ~DREF_SSC_SOURCE_MASK;
		val |= DREF_SSC_SOURCE_ENABLE;

		/* SSC must be turned on before enabling the CPU output  */
		if (intel_panel_use_ssc(dev_priv) && can_ssc) {
			DRM_DEBUG_KMS("Using SSC on panel\n");
			val |= DREF_SSC1_ENABLE;
		} else
			val &= ~DREF_SSC1_ENABLE;

		/* Get SSC going before enabling the outputs */
		I915_WRITE(PCH_DREF_CONTROL, val);
		POSTING_READ(PCH_DREF_CONTROL);
		udelay(200);

		val &= ~DREF_CPU_SOURCE_OUTPUT_MASK;

		/* Enable CPU source on CPU attached eDP */
		if (has_cpu_edp) {
			if (intel_panel_use_ssc(dev_priv) && can_ssc) {
				DRM_DEBUG_KMS("Using SSC on eDP\n");
				val |= DREF_CPU_SOURCE_OUTPUT_DOWNSPREAD;
			} else
				val |= DREF_CPU_SOURCE_OUTPUT_NONSPREAD;
		} else
			val |= DREF_CPU_SOURCE_OUTPUT_DISABLE;

		I915_WRITE(PCH_DREF_CONTROL, val);
		POSTING_READ(PCH_DREF_CONTROL);
		udelay(200);
	} else {
		DRM_DEBUG_KMS("Disabling CPU source output\n");

		val &= ~DREF_CPU_SOURCE_OUTPUT_MASK;

		/* Turn off CPU output */
		val |= DREF_CPU_SOURCE_OUTPUT_DISABLE;

		I915_WRITE(PCH_DREF_CONTROL, val);
		POSTING_READ(PCH_DREF_CONTROL);
		udelay(200);

		if (!using_ssc_source) {
			DRM_DEBUG_KMS("Disabling SSC source\n");

			/* Turn off the SSC source */
			val &= ~DREF_SSC_SOURCE_MASK;
			val |= DREF_SSC_SOURCE_DISABLE;

			/* Turn off SSC1 */
			val &= ~DREF_SSC1_ENABLE;

			I915_WRITE(PCH_DREF_CONTROL, val);
			POSTING_READ(PCH_DREF_CONTROL);
			udelay(200);
		}
	}

	BUG_ON(val != final);
}

static void lpt_reset_fdi_mphy(struct drm_i915_private *dev_priv)
{
	uint32_t tmp;

	tmp = I915_READ(SOUTH_CHICKEN2);
	tmp |= FDI_MPHY_IOSFSB_RESET_CTL;
	I915_WRITE(SOUTH_CHICKEN2, tmp);

	if (wait_for_us(I915_READ(SOUTH_CHICKEN2) &
			FDI_MPHY_IOSFSB_RESET_STATUS, 100))
		DRM_ERROR("FDI mPHY reset assert timeout\n");

	tmp = I915_READ(SOUTH_CHICKEN2);
	tmp &= ~FDI_MPHY_IOSFSB_RESET_CTL;
	I915_WRITE(SOUTH_CHICKEN2, tmp);

	if (wait_for_us((I915_READ(SOUTH_CHICKEN2) &
			 FDI_MPHY_IOSFSB_RESET_STATUS) == 0, 100))
		DRM_ERROR("FDI mPHY reset de-assert timeout\n");
}

/* WaMPhyProgramming:hsw */
static void lpt_program_fdi_mphy(struct drm_i915_private *dev_priv)
{
	uint32_t tmp;

	tmp = intel_sbi_read(dev_priv, 0x8008, SBI_MPHY);
	tmp &= ~(0xFF << 24);
	tmp |= (0x12 << 24);
	intel_sbi_write(dev_priv, 0x8008, tmp, SBI_MPHY);

	tmp = intel_sbi_read(dev_priv, 0x2008, SBI_MPHY);
	tmp |= (1 << 11);
	intel_sbi_write(dev_priv, 0x2008, tmp, SBI_MPHY);

	tmp = intel_sbi_read(dev_priv, 0x2108, SBI_MPHY);
	tmp |= (1 << 11);
	intel_sbi_write(dev_priv, 0x2108, tmp, SBI_MPHY);

	tmp = intel_sbi_read(dev_priv, 0x206C, SBI_MPHY);
	tmp |= (1 << 24) | (1 << 21) | (1 << 18);
	intel_sbi_write(dev_priv, 0x206C, tmp, SBI_MPHY);

	tmp = intel_sbi_read(dev_priv, 0x216C, SBI_MPHY);
	tmp |= (1 << 24) | (1 << 21) | (1 << 18);
	intel_sbi_write(dev_priv, 0x216C, tmp, SBI_MPHY);

	tmp = intel_sbi_read(dev_priv, 0x2080, SBI_MPHY);
	tmp &= ~(7 << 13);
	tmp |= (5 << 13);
	intel_sbi_write(dev_priv, 0x2080, tmp, SBI_MPHY);

	tmp = intel_sbi_read(dev_priv, 0x2180, SBI_MPHY);
	tmp &= ~(7 << 13);
	tmp |= (5 << 13);
	intel_sbi_write(dev_priv, 0x2180, tmp, SBI_MPHY);

	tmp = intel_sbi_read(dev_priv, 0x208C, SBI_MPHY);
	tmp &= ~0xFF;
	tmp |= 0x1C;
	intel_sbi_write(dev_priv, 0x208C, tmp, SBI_MPHY);

	tmp = intel_sbi_read(dev_priv, 0x218C, SBI_MPHY);
	tmp &= ~0xFF;
	tmp |= 0x1C;
	intel_sbi_write(dev_priv, 0x218C, tmp, SBI_MPHY);

	tmp = intel_sbi_read(dev_priv, 0x2098, SBI_MPHY);
	tmp &= ~(0xFF << 16);
	tmp |= (0x1C << 16);
	intel_sbi_write(dev_priv, 0x2098, tmp, SBI_MPHY);

	tmp = intel_sbi_read(dev_priv, 0x2198, SBI_MPHY);
	tmp &= ~(0xFF << 16);
	tmp |= (0x1C << 16);
	intel_sbi_write(dev_priv, 0x2198, tmp, SBI_MPHY);

	tmp = intel_sbi_read(dev_priv, 0x20C4, SBI_MPHY);
	tmp |= (1 << 27);
	intel_sbi_write(dev_priv, 0x20C4, tmp, SBI_MPHY);

	tmp = intel_sbi_read(dev_priv, 0x21C4, SBI_MPHY);
	tmp |= (1 << 27);
	intel_sbi_write(dev_priv, 0x21C4, tmp, SBI_MPHY);

	tmp = intel_sbi_read(dev_priv, 0x20EC, SBI_MPHY);
	tmp &= ~(0xF << 28);
	tmp |= (4 << 28);
	intel_sbi_write(dev_priv, 0x20EC, tmp, SBI_MPHY);

	tmp = intel_sbi_read(dev_priv, 0x21EC, SBI_MPHY);
	tmp &= ~(0xF << 28);
	tmp |= (4 << 28);
	intel_sbi_write(dev_priv, 0x21EC, tmp, SBI_MPHY);
}

/* Implements 3 different sequences from BSpec chapter "Display iCLK
 * Programming" based on the parameters passed:
 * - Sequence to enable CLKOUT_DP
 * - Sequence to enable CLKOUT_DP without spread
 * - Sequence to enable CLKOUT_DP for FDI usage and configure PCH FDI I/O
 */
static void lpt_enable_clkout_dp(struct drm_i915_private *dev_priv,
				 bool with_spread, bool with_fdi)
{
	uint32_t reg, tmp;

	if (WARN(with_fdi && !with_spread, "FDI requires downspread\n"))
		with_spread = true;
	if (WARN(HAS_PCH_LPT_LP(dev_priv) &&
	    with_fdi, "LP PCH doesn't have FDI\n"))
		with_fdi = false;

	mutex_lock(&dev_priv->sb_lock);

	tmp = intel_sbi_read(dev_priv, SBI_SSCCTL, SBI_ICLK);
	tmp &= ~SBI_SSCCTL_DISABLE;
	tmp |= SBI_SSCCTL_PATHALT;
	intel_sbi_write(dev_priv, SBI_SSCCTL, tmp, SBI_ICLK);

	udelay(24);

	if (with_spread) {
		tmp = intel_sbi_read(dev_priv, SBI_SSCCTL, SBI_ICLK);
		tmp &= ~SBI_SSCCTL_PATHALT;
		intel_sbi_write(dev_priv, SBI_SSCCTL, tmp, SBI_ICLK);

		if (with_fdi) {
			lpt_reset_fdi_mphy(dev_priv);
			lpt_program_fdi_mphy(dev_priv);
		}
	}

	reg = HAS_PCH_LPT_LP(dev_priv) ? SBI_GEN0 : SBI_DBUFF0;
	tmp = intel_sbi_read(dev_priv, reg, SBI_ICLK);
	tmp |= SBI_GEN0_CFG_BUFFENABLE_DISABLE;
	intel_sbi_write(dev_priv, reg, tmp, SBI_ICLK);

	mutex_unlock(&dev_priv->sb_lock);
}

/* Sequence to disable CLKOUT_DP */
static void lpt_disable_clkout_dp(struct drm_i915_private *dev_priv)
{
	uint32_t reg, tmp;

	mutex_lock(&dev_priv->sb_lock);

	reg = HAS_PCH_LPT_LP(dev_priv) ? SBI_GEN0 : SBI_DBUFF0;
	tmp = intel_sbi_read(dev_priv, reg, SBI_ICLK);
	tmp &= ~SBI_GEN0_CFG_BUFFENABLE_DISABLE;
	intel_sbi_write(dev_priv, reg, tmp, SBI_ICLK);

	tmp = intel_sbi_read(dev_priv, SBI_SSCCTL, SBI_ICLK);
	if (!(tmp & SBI_SSCCTL_DISABLE)) {
		if (!(tmp & SBI_SSCCTL_PATHALT)) {
			tmp |= SBI_SSCCTL_PATHALT;
			intel_sbi_write(dev_priv, SBI_SSCCTL, tmp, SBI_ICLK);
			udelay(32);
		}
		tmp |= SBI_SSCCTL_DISABLE;
		intel_sbi_write(dev_priv, SBI_SSCCTL, tmp, SBI_ICLK);
	}

	mutex_unlock(&dev_priv->sb_lock);
}

#define BEND_IDX(steps) ((50 + (steps)) / 5)

static const uint16_t sscdivintphase[] = {
	[BEND_IDX( 50)] = 0x3B23,
	[BEND_IDX( 45)] = 0x3B23,
	[BEND_IDX( 40)] = 0x3C23,
	[BEND_IDX( 35)] = 0x3C23,
	[BEND_IDX( 30)] = 0x3D23,
	[BEND_IDX( 25)] = 0x3D23,
	[BEND_IDX( 20)] = 0x3E23,
	[BEND_IDX( 15)] = 0x3E23,
	[BEND_IDX( 10)] = 0x3F23,
	[BEND_IDX(  5)] = 0x3F23,
	[BEND_IDX(  0)] = 0x0025,
	[BEND_IDX( -5)] = 0x0025,
	[BEND_IDX(-10)] = 0x0125,
	[BEND_IDX(-15)] = 0x0125,
	[BEND_IDX(-20)] = 0x0225,
	[BEND_IDX(-25)] = 0x0225,
	[BEND_IDX(-30)] = 0x0325,
	[BEND_IDX(-35)] = 0x0325,
	[BEND_IDX(-40)] = 0x0425,
	[BEND_IDX(-45)] = 0x0425,
	[BEND_IDX(-50)] = 0x0525,
};

/*
 * Bend CLKOUT_DP
 * steps -50 to 50 inclusive, in steps of 5
 * < 0 slow down the clock, > 0 speed up the clock, 0 == no bend (135MHz)
 * change in clock period = -(steps / 10) * 5.787 ps
 */
static void lpt_bend_clkout_dp(struct drm_i915_private *dev_priv, int steps)
{
	uint32_t tmp;
	int idx = BEND_IDX(steps);

	if (WARN_ON(steps % 5 != 0))
		return;

	if (WARN_ON(idx >= ARRAY_SIZE(sscdivintphase)))
		return;

	mutex_lock(&dev_priv->sb_lock);

	if (steps % 10 != 0)
		tmp = 0xAAAAAAAB;
	else
		tmp = 0x00000000;
	intel_sbi_write(dev_priv, SBI_SSCDITHPHASE, tmp, SBI_ICLK);

	tmp = intel_sbi_read(dev_priv, SBI_SSCDIVINTPHASE, SBI_ICLK);
	tmp &= 0xffff0000;
	tmp |= sscdivintphase[idx];
	intel_sbi_write(dev_priv, SBI_SSCDIVINTPHASE, tmp, SBI_ICLK);

	mutex_unlock(&dev_priv->sb_lock);
}

#undef BEND_IDX

static void lpt_init_pch_refclk(struct drm_i915_private *dev_priv)
{
	struct intel_encoder *encoder;
	bool has_vga = false;

	for_each_intel_encoder(&dev_priv->drm, encoder) {
		switch (encoder->type) {
		case INTEL_OUTPUT_ANALOG:
			has_vga = true;
			break;
		default:
			break;
		}
	}

	if (has_vga) {
		lpt_bend_clkout_dp(dev_priv, 0);
		lpt_enable_clkout_dp(dev_priv, true, true);
	} else {
		lpt_disable_clkout_dp(dev_priv);
	}
}

/*
 * Initialize reference clocks when the driver loads
 */
void intel_init_pch_refclk(struct drm_i915_private *dev_priv)
{
	if (HAS_PCH_IBX(dev_priv) || HAS_PCH_CPT(dev_priv))
		ironlake_init_pch_refclk(dev_priv);
	else if (HAS_PCH_LPT(dev_priv))
		lpt_init_pch_refclk(dev_priv);
}

static void ironlake_set_pipeconf(struct drm_crtc *crtc)
{
	struct drm_i915_private *dev_priv = to_i915(crtc->dev);
	struct intel_crtc *intel_crtc = to_intel_crtc(crtc);
	int pipe = intel_crtc->pipe;
	uint32_t val;

	val = 0;

	switch (intel_crtc->config->pipe_bpp) {
	case 18:
		val |= PIPECONF_6BPC;
		break;
	case 24:
		val |= PIPECONF_8BPC;
		break;
	case 30:
		val |= PIPECONF_10BPC;
		break;
	case 36:
		val |= PIPECONF_12BPC;
		break;
	default:
		/* Case prevented by intel_choose_pipe_bpp_dither. */
		BUG();
	}

	if (intel_crtc->config->dither)
		val |= (PIPECONF_DITHER_EN | PIPECONF_DITHER_TYPE_SP);

	if (intel_crtc->config->base.adjusted_mode.flags & DRM_MODE_FLAG_INTERLACE)
		val |= PIPECONF_INTERLACED_ILK;
	else
		val |= PIPECONF_PROGRESSIVE;

	if (intel_crtc->config->limited_color_range)
		val |= PIPECONF_COLOR_RANGE_SELECT;

	I915_WRITE(PIPECONF(pipe), val);
	POSTING_READ(PIPECONF(pipe));
}

static void haswell_set_pipeconf(struct drm_crtc *crtc)
{
	struct drm_i915_private *dev_priv = to_i915(crtc->dev);
	struct intel_crtc *intel_crtc = to_intel_crtc(crtc);
	enum transcoder cpu_transcoder = intel_crtc->config->cpu_transcoder;
	u32 val = 0;

	if (IS_HASWELL(dev_priv) && intel_crtc->config->dither)
		val |= (PIPECONF_DITHER_EN | PIPECONF_DITHER_TYPE_SP);

	if (intel_crtc->config->base.adjusted_mode.flags & DRM_MODE_FLAG_INTERLACE)
		val |= PIPECONF_INTERLACED_ILK;
	else
		val |= PIPECONF_PROGRESSIVE;

	I915_WRITE(PIPECONF(cpu_transcoder), val);
	POSTING_READ(PIPECONF(cpu_transcoder));
}

static void haswell_set_pipemisc(struct drm_crtc *crtc)
{
	struct drm_i915_private *dev_priv = to_i915(crtc->dev);
	struct intel_crtc *intel_crtc = to_intel_crtc(crtc);
	struct intel_crtc_state *config = intel_crtc->config;

	if (IS_BROADWELL(dev_priv) || INTEL_INFO(dev_priv)->gen >= 9) {
		u32 val = 0;

		switch (intel_crtc->config->pipe_bpp) {
		case 18:
			val |= PIPEMISC_DITHER_6_BPC;
			break;
		case 24:
			val |= PIPEMISC_DITHER_8_BPC;
			break;
		case 30:
			val |= PIPEMISC_DITHER_10_BPC;
			break;
		case 36:
			val |= PIPEMISC_DITHER_12_BPC;
			break;
		default:
			/* Case prevented by pipe_config_set_bpp. */
			BUG();
		}

		if (intel_crtc->config->dither)
			val |= PIPEMISC_DITHER_ENABLE | PIPEMISC_DITHER_TYPE_SP;

		if (config->ycbcr420) {
			val |= PIPEMISC_OUTPUT_COLORSPACE_YUV |
				PIPEMISC_YUV420_ENABLE |
				PIPEMISC_YUV420_MODE_FULL_BLEND;
		}

		I915_WRITE(PIPEMISC(intel_crtc->pipe), val);
	}
}

int ironlake_get_lanes_required(int target_clock, int link_bw, int bpp)
{
	/*
	 * Account for spread spectrum to avoid
	 * oversubscribing the link. Max center spread
	 * is 2.5%; use 5% for safety's sake.
	 */
	u32 bps = target_clock * bpp * 21 / 20;
	return DIV_ROUND_UP(bps, link_bw * 8);
}

static bool ironlake_needs_fb_cb_tune(struct dpll *dpll, int factor)
{
	return i9xx_dpll_compute_m(dpll) < factor * dpll->n;
}

static void ironlake_compute_dpll(struct intel_crtc *intel_crtc,
				  struct intel_crtc_state *crtc_state,
				  struct dpll *reduced_clock)
{
	struct drm_crtc *crtc = &intel_crtc->base;
	struct drm_device *dev = crtc->dev;
	struct drm_i915_private *dev_priv = to_i915(dev);
	u32 dpll, fp, fp2;
	int factor;

	/* Enable autotuning of the PLL clock (if permissible) */
	factor = 21;
	if (intel_crtc_has_type(crtc_state, INTEL_OUTPUT_LVDS)) {
		if ((intel_panel_use_ssc(dev_priv) &&
		     dev_priv->vbt.lvds_ssc_freq == 100000) ||
		    (HAS_PCH_IBX(dev_priv) && intel_is_dual_link_lvds(dev)))
			factor = 25;
	} else if (crtc_state->sdvo_tv_clock)
		factor = 20;

	fp = i9xx_dpll_compute_fp(&crtc_state->dpll);

	if (ironlake_needs_fb_cb_tune(&crtc_state->dpll, factor))
		fp |= FP_CB_TUNE;

	if (reduced_clock) {
		fp2 = i9xx_dpll_compute_fp(reduced_clock);

		if (reduced_clock->m < factor * reduced_clock->n)
			fp2 |= FP_CB_TUNE;
	} else {
		fp2 = fp;
	}

	dpll = 0;

	if (intel_crtc_has_type(crtc_state, INTEL_OUTPUT_LVDS))
		dpll |= DPLLB_MODE_LVDS;
	else
		dpll |= DPLLB_MODE_DAC_SERIAL;

	dpll |= (crtc_state->pixel_multiplier - 1)
		<< PLL_REF_SDVO_HDMI_MULTIPLIER_SHIFT;

	if (intel_crtc_has_type(crtc_state, INTEL_OUTPUT_SDVO) ||
	    intel_crtc_has_type(crtc_state, INTEL_OUTPUT_HDMI))
		dpll |= DPLL_SDVO_HIGH_SPEED;

	if (intel_crtc_has_dp_encoder(crtc_state))
		dpll |= DPLL_SDVO_HIGH_SPEED;

	/*
	 * The high speed IO clock is only really required for
	 * SDVO/HDMI/DP, but we also enable it for CRT to make it
	 * possible to share the DPLL between CRT and HDMI. Enabling
	 * the clock needlessly does no real harm, except use up a
	 * bit of power potentially.
	 *
	 * We'll limit this to IVB with 3 pipes, since it has only two
	 * DPLLs and so DPLL sharing is the only way to get three pipes
	 * driving PCH ports at the same time. On SNB we could do this,
	 * and potentially avoid enabling the second DPLL, but it's not
	 * clear if it''s a win or loss power wise. No point in doing
	 * this on ILK at all since it has a fixed DPLL<->pipe mapping.
	 */
	if (INTEL_INFO(dev_priv)->num_pipes == 3 &&
	    intel_crtc_has_type(crtc_state, INTEL_OUTPUT_ANALOG))
		dpll |= DPLL_SDVO_HIGH_SPEED;

	/* compute bitmask from p1 value */
	dpll |= (1 << (crtc_state->dpll.p1 - 1)) << DPLL_FPA01_P1_POST_DIV_SHIFT;
	/* also FPA1 */
	dpll |= (1 << (crtc_state->dpll.p1 - 1)) << DPLL_FPA1_P1_POST_DIV_SHIFT;

	switch (crtc_state->dpll.p2) {
	case 5:
		dpll |= DPLL_DAC_SERIAL_P2_CLOCK_DIV_5;
		break;
	case 7:
		dpll |= DPLLB_LVDS_P2_CLOCK_DIV_7;
		break;
	case 10:
		dpll |= DPLL_DAC_SERIAL_P2_CLOCK_DIV_10;
		break;
	case 14:
		dpll |= DPLLB_LVDS_P2_CLOCK_DIV_14;
		break;
	}

	if (intel_crtc_has_type(crtc_state, INTEL_OUTPUT_LVDS) &&
	    intel_panel_use_ssc(dev_priv))
		dpll |= PLLB_REF_INPUT_SPREADSPECTRUMIN;
	else
		dpll |= PLL_REF_INPUT_DREFCLK;

	dpll |= DPLL_VCO_ENABLE;

	crtc_state->dpll_hw_state.dpll = dpll;
	crtc_state->dpll_hw_state.fp0 = fp;
	crtc_state->dpll_hw_state.fp1 = fp2;
}

static int ironlake_crtc_compute_clock(struct intel_crtc *crtc,
				       struct intel_crtc_state *crtc_state)
{
	struct drm_device *dev = crtc->base.dev;
	struct drm_i915_private *dev_priv = to_i915(dev);
	const struct intel_limit *limit;
	int refclk = 120000;

	memset(&crtc_state->dpll_hw_state, 0,
	       sizeof(crtc_state->dpll_hw_state));

	/* CPU eDP is the only output that doesn't need a PCH PLL of its own. */
	if (!crtc_state->has_pch_encoder)
		return 0;

	if (intel_crtc_has_type(crtc_state, INTEL_OUTPUT_LVDS)) {
		if (intel_panel_use_ssc(dev_priv)) {
			DRM_DEBUG_KMS("using SSC reference clock of %d kHz\n",
				      dev_priv->vbt.lvds_ssc_freq);
			refclk = dev_priv->vbt.lvds_ssc_freq;
		}

		if (intel_is_dual_link_lvds(dev)) {
			if (refclk == 100000)
				limit = &intel_limits_ironlake_dual_lvds_100m;
			else
				limit = &intel_limits_ironlake_dual_lvds;
		} else {
			if (refclk == 100000)
				limit = &intel_limits_ironlake_single_lvds_100m;
			else
				limit = &intel_limits_ironlake_single_lvds;
		}
	} else {
		limit = &intel_limits_ironlake_dac;
	}

	if (!crtc_state->clock_set &&
	    !g4x_find_best_dpll(limit, crtc_state, crtc_state->port_clock,
				refclk, NULL, &crtc_state->dpll)) {
		DRM_ERROR("Couldn't find PLL settings for mode!\n");
		return -EINVAL;
	}

	ironlake_compute_dpll(crtc, crtc_state, NULL);

	if (!intel_get_shared_dpll(crtc, crtc_state, NULL)) {
		DRM_DEBUG_DRIVER("failed to find PLL for pipe %c\n",
				 pipe_name(crtc->pipe));
		return -EINVAL;
	}

	return 0;
}

static void intel_pch_transcoder_get_m_n(struct intel_crtc *crtc,
					 struct intel_link_m_n *m_n)
{
	struct drm_device *dev = crtc->base.dev;
	struct drm_i915_private *dev_priv = to_i915(dev);
	enum pipe pipe = crtc->pipe;

	m_n->link_m = I915_READ(PCH_TRANS_LINK_M1(pipe));
	m_n->link_n = I915_READ(PCH_TRANS_LINK_N1(pipe));
	m_n->gmch_m = I915_READ(PCH_TRANS_DATA_M1(pipe))
		& ~TU_SIZE_MASK;
	m_n->gmch_n = I915_READ(PCH_TRANS_DATA_N1(pipe));
	m_n->tu = ((I915_READ(PCH_TRANS_DATA_M1(pipe))
		    & TU_SIZE_MASK) >> TU_SIZE_SHIFT) + 1;
}

static void intel_cpu_transcoder_get_m_n(struct intel_crtc *crtc,
					 enum transcoder transcoder,
					 struct intel_link_m_n *m_n,
					 struct intel_link_m_n *m2_n2)
{
	struct drm_i915_private *dev_priv = to_i915(crtc->base.dev);
	enum pipe pipe = crtc->pipe;

	if (INTEL_GEN(dev_priv) >= 5) {
		m_n->link_m = I915_READ(PIPE_LINK_M1(transcoder));
		m_n->link_n = I915_READ(PIPE_LINK_N1(transcoder));
		m_n->gmch_m = I915_READ(PIPE_DATA_M1(transcoder))
			& ~TU_SIZE_MASK;
		m_n->gmch_n = I915_READ(PIPE_DATA_N1(transcoder));
		m_n->tu = ((I915_READ(PIPE_DATA_M1(transcoder))
			    & TU_SIZE_MASK) >> TU_SIZE_SHIFT) + 1;
		/* Read M2_N2 registers only for gen < 8 (M2_N2 available for
		 * gen < 8) and if DRRS is supported (to make sure the
		 * registers are not unnecessarily read).
		 */
		if (m2_n2 && INTEL_GEN(dev_priv) < 8 &&
			crtc->config->has_drrs) {
			m2_n2->link_m = I915_READ(PIPE_LINK_M2(transcoder));
			m2_n2->link_n =	I915_READ(PIPE_LINK_N2(transcoder));
			m2_n2->gmch_m =	I915_READ(PIPE_DATA_M2(transcoder))
					& ~TU_SIZE_MASK;
			m2_n2->gmch_n =	I915_READ(PIPE_DATA_N2(transcoder));
			m2_n2->tu = ((I915_READ(PIPE_DATA_M2(transcoder))
					& TU_SIZE_MASK) >> TU_SIZE_SHIFT) + 1;
		}
	} else {
		m_n->link_m = I915_READ(PIPE_LINK_M_G4X(pipe));
		m_n->link_n = I915_READ(PIPE_LINK_N_G4X(pipe));
		m_n->gmch_m = I915_READ(PIPE_DATA_M_G4X(pipe))
			& ~TU_SIZE_MASK;
		m_n->gmch_n = I915_READ(PIPE_DATA_N_G4X(pipe));
		m_n->tu = ((I915_READ(PIPE_DATA_M_G4X(pipe))
			    & TU_SIZE_MASK) >> TU_SIZE_SHIFT) + 1;
	}
}

void intel_dp_get_m_n(struct intel_crtc *crtc,
		      struct intel_crtc_state *pipe_config)
{
	if (pipe_config->has_pch_encoder)
		intel_pch_transcoder_get_m_n(crtc, &pipe_config->dp_m_n);
	else
		intel_cpu_transcoder_get_m_n(crtc, pipe_config->cpu_transcoder,
					     &pipe_config->dp_m_n,
					     &pipe_config->dp_m2_n2);
}

static void ironlake_get_fdi_m_n_config(struct intel_crtc *crtc,
					struct intel_crtc_state *pipe_config)
{
	intel_cpu_transcoder_get_m_n(crtc, pipe_config->cpu_transcoder,
				     &pipe_config->fdi_m_n, NULL);
}

static void skylake_get_pfit_config(struct intel_crtc *crtc,
				    struct intel_crtc_state *pipe_config)
{
	struct drm_device *dev = crtc->base.dev;
	struct drm_i915_private *dev_priv = to_i915(dev);
	struct intel_crtc_scaler_state *scaler_state = &pipe_config->scaler_state;
	uint32_t ps_ctrl = 0;
	int id = -1;
	int i;

	/* find scaler attached to this pipe */
	for (i = 0; i < crtc->num_scalers; i++) {
		ps_ctrl = I915_READ(SKL_PS_CTRL(crtc->pipe, i));
		if (ps_ctrl & PS_SCALER_EN && !(ps_ctrl & PS_PLANE_SEL_MASK)) {
			id = i;
			pipe_config->pch_pfit.enabled = true;
			pipe_config->pch_pfit.pos = I915_READ(SKL_PS_WIN_POS(crtc->pipe, i));
			pipe_config->pch_pfit.size = I915_READ(SKL_PS_WIN_SZ(crtc->pipe, i));
			break;
		}
	}

	scaler_state->scaler_id = id;
	if (id >= 0) {
		scaler_state->scaler_users |= (1 << SKL_CRTC_INDEX);
	} else {
		scaler_state->scaler_users &= ~(1 << SKL_CRTC_INDEX);
	}
}

static void
skylake_get_initial_plane_config(struct intel_crtc *crtc,
				 struct intel_initial_plane_config *plane_config)
{
	struct drm_device *dev = crtc->base.dev;
	struct drm_i915_private *dev_priv = to_i915(dev);
	struct intel_plane *plane = to_intel_plane(crtc->base.primary);
	enum plane_id plane_id = plane->id;
	enum pipe pipe = crtc->pipe;
	u32 val, base, offset, stride_mult, tiling, alpha;
	int fourcc, pixel_format;
	unsigned int aligned_height;
	struct drm_framebuffer *fb;
	struct intel_framebuffer *intel_fb;

	if (!plane->get_hw_state(plane))
		return;

	intel_fb = kzalloc(sizeof(*intel_fb), GFP_KERNEL);
	if (!intel_fb) {
		DRM_DEBUG_KMS("failed to alloc fb\n");
		return;
	}

	fb = &intel_fb->base;

	fb->dev = dev;

	val = I915_READ(PLANE_CTL(pipe, plane_id));

	pixel_format = val & PLANE_CTL_FORMAT_MASK;

	if (INTEL_GEN(dev_priv) >= 10 || IS_GEMINILAKE(dev_priv)) {
		alpha = I915_READ(PLANE_COLOR_CTL(pipe, plane_id));
		alpha &= PLANE_COLOR_ALPHA_MASK;
	} else {
		alpha = val & PLANE_CTL_ALPHA_MASK;
	}

	fourcc = skl_format_to_fourcc(pixel_format,
				      val & PLANE_CTL_ORDER_RGBX, alpha);
	fb->format = drm_format_info(fourcc);

	tiling = val & PLANE_CTL_TILED_MASK;
	switch (tiling) {
	case PLANE_CTL_TILED_LINEAR:
		fb->modifier = DRM_FORMAT_MOD_LINEAR;
		break;
	case PLANE_CTL_TILED_X:
		plane_config->tiling = I915_TILING_X;
		fb->modifier = I915_FORMAT_MOD_X_TILED;
		break;
	case PLANE_CTL_TILED_Y:
		if (val & PLANE_CTL_DECOMPRESSION_ENABLE)
			fb->modifier = I915_FORMAT_MOD_Y_TILED_CCS;
		else
			fb->modifier = I915_FORMAT_MOD_Y_TILED;
		break;
	case PLANE_CTL_TILED_YF:
		if (val & PLANE_CTL_DECOMPRESSION_ENABLE)
			fb->modifier = I915_FORMAT_MOD_Yf_TILED_CCS;
		else
			fb->modifier = I915_FORMAT_MOD_Yf_TILED;
		break;
	default:
		MISSING_CASE(tiling);
		goto error;
	}

	base = I915_READ(PLANE_SURF(pipe, plane_id)) & 0xfffff000;
	plane_config->base = base;

	offset = I915_READ(PLANE_OFFSET(pipe, plane_id));

	val = I915_READ(PLANE_SIZE(pipe, plane_id));
	fb->height = ((val >> 16) & 0xfff) + 1;
	fb->width = ((val >> 0) & 0x1fff) + 1;

	val = I915_READ(PLANE_STRIDE(pipe, plane_id));
	stride_mult = intel_fb_stride_alignment(fb, 0);
	fb->pitches[0] = (val & 0x3ff) * stride_mult;

	aligned_height = intel_fb_align_height(fb, 0, fb->height);

	plane_config->size = fb->pitches[0] * aligned_height;

	DRM_DEBUG_KMS("%s/%s with fb: size=%dx%d@%d, offset=%x, pitch %d, size 0x%x\n",
		      crtc->base.name, plane->base.name, fb->width, fb->height,
		      fb->format->cpp[0] * 8, base, fb->pitches[0],
		      plane_config->size);

	plane_config->fb = intel_fb;
	return;

error:
	kfree(intel_fb);
}

static void ironlake_get_pfit_config(struct intel_crtc *crtc,
				     struct intel_crtc_state *pipe_config)
{
	struct drm_device *dev = crtc->base.dev;
	struct drm_i915_private *dev_priv = to_i915(dev);
	uint32_t tmp;

	tmp = I915_READ(PF_CTL(crtc->pipe));

	if (tmp & PF_ENABLE) {
		pipe_config->pch_pfit.enabled = true;
		pipe_config->pch_pfit.pos = I915_READ(PF_WIN_POS(crtc->pipe));
		pipe_config->pch_pfit.size = I915_READ(PF_WIN_SZ(crtc->pipe));

		/* We currently do not free assignements of panel fitters on
		 * ivb/hsw (since we don't use the higher upscaling modes which
		 * differentiates them) so just WARN about this case for now. */
		if (IS_GEN7(dev_priv)) {
			WARN_ON((tmp & PF_PIPE_SEL_MASK_IVB) !=
				PF_PIPE_SEL_IVB(crtc->pipe));
		}
	}
}

static bool ironlake_get_pipe_config(struct intel_crtc *crtc,
				     struct intel_crtc_state *pipe_config)
{
	struct drm_device *dev = crtc->base.dev;
	struct drm_i915_private *dev_priv = to_i915(dev);
	enum intel_display_power_domain power_domain;
	uint32_t tmp;
	bool ret;

	power_domain = POWER_DOMAIN_PIPE(crtc->pipe);
	if (!intel_display_power_get_if_enabled(dev_priv, power_domain))
		return false;

	pipe_config->cpu_transcoder = (enum transcoder) crtc->pipe;
	pipe_config->shared_dpll = NULL;

	ret = false;
	tmp = I915_READ(PIPECONF(crtc->pipe));
	if (!(tmp & PIPECONF_ENABLE))
		goto out;

	switch (tmp & PIPECONF_BPC_MASK) {
	case PIPECONF_6BPC:
		pipe_config->pipe_bpp = 18;
		break;
	case PIPECONF_8BPC:
		pipe_config->pipe_bpp = 24;
		break;
	case PIPECONF_10BPC:
		pipe_config->pipe_bpp = 30;
		break;
	case PIPECONF_12BPC:
		pipe_config->pipe_bpp = 36;
		break;
	default:
		break;
	}

	if (tmp & PIPECONF_COLOR_RANGE_SELECT)
		pipe_config->limited_color_range = true;

	if (I915_READ(PCH_TRANSCONF(crtc->pipe)) & TRANS_ENABLE) {
		struct intel_shared_dpll *pll;
		enum intel_dpll_id pll_id;

		pipe_config->has_pch_encoder = true;

		tmp = I915_READ(FDI_RX_CTL(crtc->pipe));
		pipe_config->fdi_lanes = ((FDI_DP_PORT_WIDTH_MASK & tmp) >>
					  FDI_DP_PORT_WIDTH_SHIFT) + 1;

		ironlake_get_fdi_m_n_config(crtc, pipe_config);

		if (HAS_PCH_IBX(dev_priv)) {
			/*
			 * The pipe->pch transcoder and pch transcoder->pll
			 * mapping is fixed.
			 */
			pll_id = (enum intel_dpll_id) crtc->pipe;
		} else {
			tmp = I915_READ(PCH_DPLL_SEL);
			if (tmp & TRANS_DPLLB_SEL(crtc->pipe))
				pll_id = DPLL_ID_PCH_PLL_B;
			else
				pll_id= DPLL_ID_PCH_PLL_A;
		}

		pipe_config->shared_dpll =
			intel_get_shared_dpll_by_id(dev_priv, pll_id);
		pll = pipe_config->shared_dpll;

		WARN_ON(!pll->funcs.get_hw_state(dev_priv, pll,
						 &pipe_config->dpll_hw_state));

		tmp = pipe_config->dpll_hw_state.dpll;
		pipe_config->pixel_multiplier =
			((tmp & PLL_REF_SDVO_HDMI_MULTIPLIER_MASK)
			 >> PLL_REF_SDVO_HDMI_MULTIPLIER_SHIFT) + 1;

		ironlake_pch_clock_get(crtc, pipe_config);
	} else {
		pipe_config->pixel_multiplier = 1;
	}

	intel_get_pipe_timings(crtc, pipe_config);
	intel_get_pipe_src_size(crtc, pipe_config);

	ironlake_get_pfit_config(crtc, pipe_config);

	ret = true;

out:
	intel_display_power_put(dev_priv, power_domain);

	return ret;
}

static void assert_can_disable_lcpll(struct drm_i915_private *dev_priv)
{
	struct drm_device *dev = &dev_priv->drm;
	struct intel_crtc *crtc;

	for_each_intel_crtc(dev, crtc)
		I915_STATE_WARN(crtc->active, "CRTC for pipe %c enabled\n",
		     pipe_name(crtc->pipe));

	I915_STATE_WARN(I915_READ(HSW_PWR_WELL_CTL_DRIVER(HSW_DISP_PW_GLOBAL)),
			"Display power well on\n");
	I915_STATE_WARN(I915_READ(SPLL_CTL) & SPLL_PLL_ENABLE, "SPLL enabled\n");
	I915_STATE_WARN(I915_READ(WRPLL_CTL(0)) & WRPLL_PLL_ENABLE, "WRPLL1 enabled\n");
	I915_STATE_WARN(I915_READ(WRPLL_CTL(1)) & WRPLL_PLL_ENABLE, "WRPLL2 enabled\n");
	I915_STATE_WARN(I915_READ(PP_STATUS(0)) & PP_ON, "Panel power on\n");
	I915_STATE_WARN(I915_READ(BLC_PWM_CPU_CTL2) & BLM_PWM_ENABLE,
	     "CPU PWM1 enabled\n");
	if (IS_HASWELL(dev_priv))
		I915_STATE_WARN(I915_READ(HSW_BLC_PWM2_CTL) & BLM_PWM_ENABLE,
		     "CPU PWM2 enabled\n");
	I915_STATE_WARN(I915_READ(BLC_PWM_PCH_CTL1) & BLM_PCH_PWM_ENABLE,
	     "PCH PWM1 enabled\n");
	I915_STATE_WARN(I915_READ(UTIL_PIN_CTL) & UTIL_PIN_ENABLE,
	     "Utility pin enabled\n");
	I915_STATE_WARN(I915_READ(PCH_GTC_CTL) & PCH_GTC_ENABLE, "PCH GTC enabled\n");

	/*
	 * In theory we can still leave IRQs enabled, as long as only the HPD
	 * interrupts remain enabled. We used to check for that, but since it's
	 * gen-specific and since we only disable LCPLL after we fully disable
	 * the interrupts, the check below should be enough.
	 */
	I915_STATE_WARN(intel_irqs_enabled(dev_priv), "IRQs enabled\n");
}

static uint32_t hsw_read_dcomp(struct drm_i915_private *dev_priv)
{
	if (IS_HASWELL(dev_priv))
		return I915_READ(D_COMP_HSW);
	else
		return I915_READ(D_COMP_BDW);
}

static void hsw_write_dcomp(struct drm_i915_private *dev_priv, uint32_t val)
{
	if (IS_HASWELL(dev_priv)) {
		mutex_lock(&dev_priv->pcu_lock);
		if (sandybridge_pcode_write(dev_priv, GEN6_PCODE_WRITE_D_COMP,
					    val))
			DRM_DEBUG_KMS("Failed to write to D_COMP\n");
		mutex_unlock(&dev_priv->pcu_lock);
	} else {
		I915_WRITE(D_COMP_BDW, val);
		POSTING_READ(D_COMP_BDW);
	}
}

/*
 * This function implements pieces of two sequences from BSpec:
 * - Sequence for display software to disable LCPLL
 * - Sequence for display software to allow package C8+
 * The steps implemented here are just the steps that actually touch the LCPLL
 * register. Callers should take care of disabling all the display engine
 * functions, doing the mode unset, fixing interrupts, etc.
 */
static void hsw_disable_lcpll(struct drm_i915_private *dev_priv,
			      bool switch_to_fclk, bool allow_power_down)
{
	uint32_t val;

	assert_can_disable_lcpll(dev_priv);

	val = I915_READ(LCPLL_CTL);

	if (switch_to_fclk) {
		val |= LCPLL_CD_SOURCE_FCLK;
		I915_WRITE(LCPLL_CTL, val);

		if (wait_for_us(I915_READ(LCPLL_CTL) &
				LCPLL_CD_SOURCE_FCLK_DONE, 1))
			DRM_ERROR("Switching to FCLK failed\n");

		val = I915_READ(LCPLL_CTL);
	}

	val |= LCPLL_PLL_DISABLE;
	I915_WRITE(LCPLL_CTL, val);
	POSTING_READ(LCPLL_CTL);

	if (intel_wait_for_register(dev_priv, LCPLL_CTL, LCPLL_PLL_LOCK, 0, 1))
		DRM_ERROR("LCPLL still locked\n");

	val = hsw_read_dcomp(dev_priv);
	val |= D_COMP_COMP_DISABLE;
	hsw_write_dcomp(dev_priv, val);
	ndelay(100);

	if (wait_for((hsw_read_dcomp(dev_priv) & D_COMP_RCOMP_IN_PROGRESS) == 0,
		     1))
		DRM_ERROR("D_COMP RCOMP still in progress\n");

	if (allow_power_down) {
		val = I915_READ(LCPLL_CTL);
		val |= LCPLL_POWER_DOWN_ALLOW;
		I915_WRITE(LCPLL_CTL, val);
		POSTING_READ(LCPLL_CTL);
	}
}

/*
 * Fully restores LCPLL, disallowing power down and switching back to LCPLL
 * source.
 */
static void hsw_restore_lcpll(struct drm_i915_private *dev_priv)
{
	uint32_t val;

	val = I915_READ(LCPLL_CTL);

	if ((val & (LCPLL_PLL_LOCK | LCPLL_PLL_DISABLE | LCPLL_CD_SOURCE_FCLK |
		    LCPLL_POWER_DOWN_ALLOW)) == LCPLL_PLL_LOCK)
		return;

	/*
	 * Make sure we're not on PC8 state before disabling PC8, otherwise
	 * we'll hang the machine. To prevent PC8 state, just enable force_wake.
	 */
	intel_uncore_forcewake_get(dev_priv, FORCEWAKE_ALL);

	if (val & LCPLL_POWER_DOWN_ALLOW) {
		val &= ~LCPLL_POWER_DOWN_ALLOW;
		I915_WRITE(LCPLL_CTL, val);
		POSTING_READ(LCPLL_CTL);
	}

	val = hsw_read_dcomp(dev_priv);
	val |= D_COMP_COMP_FORCE;
	val &= ~D_COMP_COMP_DISABLE;
	hsw_write_dcomp(dev_priv, val);

	val = I915_READ(LCPLL_CTL);
	val &= ~LCPLL_PLL_DISABLE;
	I915_WRITE(LCPLL_CTL, val);

	if (intel_wait_for_register(dev_priv,
				    LCPLL_CTL, LCPLL_PLL_LOCK, LCPLL_PLL_LOCK,
				    5))
		DRM_ERROR("LCPLL not locked yet\n");

	if (val & LCPLL_CD_SOURCE_FCLK) {
		val = I915_READ(LCPLL_CTL);
		val &= ~LCPLL_CD_SOURCE_FCLK;
		I915_WRITE(LCPLL_CTL, val);

		if (wait_for_us((I915_READ(LCPLL_CTL) &
				 LCPLL_CD_SOURCE_FCLK_DONE) == 0, 1))
			DRM_ERROR("Switching back to LCPLL failed\n");
	}

	intel_uncore_forcewake_put(dev_priv, FORCEWAKE_ALL);

	intel_update_cdclk(dev_priv);
	intel_dump_cdclk_state(&dev_priv->cdclk.hw, "Current CDCLK");
}

/*
 * Package states C8 and deeper are really deep PC states that can only be
 * reached when all the devices on the system allow it, so even if the graphics
 * device allows PC8+, it doesn't mean the system will actually get to these
 * states. Our driver only allows PC8+ when going into runtime PM.
 *
 * The requirements for PC8+ are that all the outputs are disabled, the power
 * well is disabled and most interrupts are disabled, and these are also
 * requirements for runtime PM. When these conditions are met, we manually do
 * the other conditions: disable the interrupts, clocks and switch LCPLL refclk
 * to Fclk. If we're in PC8+ and we get an non-hotplug interrupt, we can hard
 * hang the machine.
 *
 * When we really reach PC8 or deeper states (not just when we allow it) we lose
 * the state of some registers, so when we come back from PC8+ we need to
 * restore this state. We don't get into PC8+ if we're not in RC6, so we don't
 * need to take care of the registers kept by RC6. Notice that this happens even
 * if we don't put the device in PCI D3 state (which is what currently happens
 * because of the runtime PM support).
 *
 * For more, read "Display Sequences for Package C8" on the hardware
 * documentation.
 */
void hsw_enable_pc8(struct drm_i915_private *dev_priv)
{
	uint32_t val;

	DRM_DEBUG_KMS("Enabling package C8+\n");

	if (HAS_PCH_LPT_LP(dev_priv)) {
		val = I915_READ(SOUTH_DSPCLK_GATE_D);
		val &= ~PCH_LP_PARTITION_LEVEL_DISABLE;
		I915_WRITE(SOUTH_DSPCLK_GATE_D, val);
	}

	lpt_disable_clkout_dp(dev_priv);
	hsw_disable_lcpll(dev_priv, true, true);
}

void hsw_disable_pc8(struct drm_i915_private *dev_priv)
{
	uint32_t val;

	DRM_DEBUG_KMS("Disabling package C8+\n");

	hsw_restore_lcpll(dev_priv);
	lpt_init_pch_refclk(dev_priv);

	if (HAS_PCH_LPT_LP(dev_priv)) {
		val = I915_READ(SOUTH_DSPCLK_GATE_D);
		val |= PCH_LP_PARTITION_LEVEL_DISABLE;
		I915_WRITE(SOUTH_DSPCLK_GATE_D, val);
	}
}

static int haswell_crtc_compute_clock(struct intel_crtc *crtc,
				      struct intel_crtc_state *crtc_state)
{
	if (!intel_crtc_has_type(crtc_state, INTEL_OUTPUT_DSI)) {
		struct intel_encoder *encoder =
			intel_ddi_get_crtc_new_encoder(crtc_state);

		if (!intel_get_shared_dpll(crtc, crtc_state, encoder)) {
			DRM_DEBUG_DRIVER("failed to find PLL for pipe %c\n",
					 pipe_name(crtc->pipe));
			return -EINVAL;
		}
	}

	return 0;
}

static void cannonlake_get_ddi_pll(struct drm_i915_private *dev_priv,
				   enum port port,
				   struct intel_crtc_state *pipe_config)
{
	enum intel_dpll_id id;
	u32 temp;

	temp = I915_READ(DPCLKA_CFGCR0) & DPCLKA_CFGCR0_DDI_CLK_SEL_MASK(port);
	id = temp >> DPCLKA_CFGCR0_DDI_CLK_SEL_SHIFT(port);

	if (WARN_ON(id < SKL_DPLL0 || id > SKL_DPLL2))
		return;

	pipe_config->shared_dpll = intel_get_shared_dpll_by_id(dev_priv, id);
}

static void bxt_get_ddi_pll(struct drm_i915_private *dev_priv,
				enum port port,
				struct intel_crtc_state *pipe_config)
{
	enum intel_dpll_id id;

	switch (port) {
	case PORT_A:
		id = DPLL_ID_SKL_DPLL0;
		break;
	case PORT_B:
		id = DPLL_ID_SKL_DPLL1;
		break;
	case PORT_C:
		id = DPLL_ID_SKL_DPLL2;
		break;
	default:
		DRM_ERROR("Incorrect port type\n");
		return;
	}

	pipe_config->shared_dpll = intel_get_shared_dpll_by_id(dev_priv, id);
}

static void skylake_get_ddi_pll(struct drm_i915_private *dev_priv,
				enum port port,
				struct intel_crtc_state *pipe_config)
{
	enum intel_dpll_id id;
	u32 temp;

	temp = I915_READ(DPLL_CTRL2) & DPLL_CTRL2_DDI_CLK_SEL_MASK(port);
	id = temp >> (port * 3 + 1);

	if (WARN_ON(id < SKL_DPLL0 || id > SKL_DPLL3))
		return;

	pipe_config->shared_dpll = intel_get_shared_dpll_by_id(dev_priv, id);
}

static void haswell_get_ddi_pll(struct drm_i915_private *dev_priv,
				enum port port,
				struct intel_crtc_state *pipe_config)
{
	enum intel_dpll_id id;
	uint32_t ddi_pll_sel = I915_READ(PORT_CLK_SEL(port));

	switch (ddi_pll_sel) {
	case PORT_CLK_SEL_WRPLL1:
		id = DPLL_ID_WRPLL1;
		break;
	case PORT_CLK_SEL_WRPLL2:
		id = DPLL_ID_WRPLL2;
		break;
	case PORT_CLK_SEL_SPLL:
		id = DPLL_ID_SPLL;
		break;
	case PORT_CLK_SEL_LCPLL_810:
		id = DPLL_ID_LCPLL_810;
		break;
	case PORT_CLK_SEL_LCPLL_1350:
		id = DPLL_ID_LCPLL_1350;
		break;
	case PORT_CLK_SEL_LCPLL_2700:
		id = DPLL_ID_LCPLL_2700;
		break;
	default:
		MISSING_CASE(ddi_pll_sel);
		/* fall through */
	case PORT_CLK_SEL_NONE:
		return;
	}

	pipe_config->shared_dpll = intel_get_shared_dpll_by_id(dev_priv, id);
}

static bool hsw_get_transcoder_state(struct intel_crtc *crtc,
				     struct intel_crtc_state *pipe_config,
				     u64 *power_domain_mask)
{
	struct drm_device *dev = crtc->base.dev;
	struct drm_i915_private *dev_priv = to_i915(dev);
	enum intel_display_power_domain power_domain;
	u32 tmp;

	/*
	 * The pipe->transcoder mapping is fixed with the exception of the eDP
	 * transcoder handled below.
	 */
	pipe_config->cpu_transcoder = (enum transcoder) crtc->pipe;

	/*
	 * XXX: Do intel_display_power_get_if_enabled before reading this (for
	 * consistency and less surprising code; it's in always on power).
	 */
	tmp = I915_READ(TRANS_DDI_FUNC_CTL(TRANSCODER_EDP));
	if (tmp & TRANS_DDI_FUNC_ENABLE) {
		enum pipe trans_edp_pipe;
		switch (tmp & TRANS_DDI_EDP_INPUT_MASK) {
		default:
			WARN(1, "unknown pipe linked to edp transcoder\n");
		case TRANS_DDI_EDP_INPUT_A_ONOFF:
		case TRANS_DDI_EDP_INPUT_A_ON:
			trans_edp_pipe = PIPE_A;
			break;
		case TRANS_DDI_EDP_INPUT_B_ONOFF:
			trans_edp_pipe = PIPE_B;
			break;
		case TRANS_DDI_EDP_INPUT_C_ONOFF:
			trans_edp_pipe = PIPE_C;
			break;
		}

		if (trans_edp_pipe == crtc->pipe)
			pipe_config->cpu_transcoder = TRANSCODER_EDP;
	}

	power_domain = POWER_DOMAIN_TRANSCODER(pipe_config->cpu_transcoder);
	if (!intel_display_power_get_if_enabled(dev_priv, power_domain))
		return false;
	*power_domain_mask |= BIT_ULL(power_domain);

	tmp = I915_READ(PIPECONF(pipe_config->cpu_transcoder));

	return tmp & PIPECONF_ENABLE;
}

static bool bxt_get_dsi_transcoder_state(struct intel_crtc *crtc,
					 struct intel_crtc_state *pipe_config,
					 u64 *power_domain_mask)
{
	struct drm_device *dev = crtc->base.dev;
	struct drm_i915_private *dev_priv = to_i915(dev);
	enum intel_display_power_domain power_domain;
	enum port port;
	enum transcoder cpu_transcoder;
	u32 tmp;

	for_each_port_masked(port, BIT(PORT_A) | BIT(PORT_C)) {
		if (port == PORT_A)
			cpu_transcoder = TRANSCODER_DSI_A;
		else
			cpu_transcoder = TRANSCODER_DSI_C;

		power_domain = POWER_DOMAIN_TRANSCODER(cpu_transcoder);
		if (!intel_display_power_get_if_enabled(dev_priv, power_domain))
			continue;
		*power_domain_mask |= BIT_ULL(power_domain);

		/*
		 * The PLL needs to be enabled with a valid divider
		 * configuration, otherwise accessing DSI registers will hang
		 * the machine. See BSpec North Display Engine
		 * registers/MIPI[BXT]. We can break out here early, since we
		 * need the same DSI PLL to be enabled for both DSI ports.
		 */
		if (!intel_dsi_pll_is_enabled(dev_priv))
			break;

		/* XXX: this works for video mode only */
		tmp = I915_READ(BXT_MIPI_PORT_CTRL(port));
		if (!(tmp & DPI_ENABLE))
			continue;

		tmp = I915_READ(MIPI_CTRL(port));
		if ((tmp & BXT_PIPE_SELECT_MASK) != BXT_PIPE_SELECT(crtc->pipe))
			continue;

		pipe_config->cpu_transcoder = cpu_transcoder;
		break;
	}

	return transcoder_is_dsi(pipe_config->cpu_transcoder);
}

static void haswell_get_ddi_port_state(struct intel_crtc *crtc,
				       struct intel_crtc_state *pipe_config)
{
	struct drm_i915_private *dev_priv = to_i915(crtc->base.dev);
	struct intel_shared_dpll *pll;
	enum port port;
	uint32_t tmp;

	tmp = I915_READ(TRANS_DDI_FUNC_CTL(pipe_config->cpu_transcoder));

	port = (tmp & TRANS_DDI_PORT_MASK) >> TRANS_DDI_PORT_SHIFT;

	if (IS_CANNONLAKE(dev_priv))
		cannonlake_get_ddi_pll(dev_priv, port, pipe_config);
	else if (IS_GEN9_BC(dev_priv))
		skylake_get_ddi_pll(dev_priv, port, pipe_config);
	else if (IS_GEN9_LP(dev_priv))
		bxt_get_ddi_pll(dev_priv, port, pipe_config);
	else
		haswell_get_ddi_pll(dev_priv, port, pipe_config);

	pll = pipe_config->shared_dpll;
	if (pll) {
		WARN_ON(!pll->funcs.get_hw_state(dev_priv, pll,
						 &pipe_config->dpll_hw_state));
	}

	/*
	 * Haswell has only FDI/PCH transcoder A. It is which is connected to
	 * DDI E. So just check whether this pipe is wired to DDI E and whether
	 * the PCH transcoder is on.
	 */
	if (INTEL_GEN(dev_priv) < 9 &&
	    (port == PORT_E) && I915_READ(LPT_TRANSCONF) & TRANS_ENABLE) {
		pipe_config->has_pch_encoder = true;

		tmp = I915_READ(FDI_RX_CTL(PIPE_A));
		pipe_config->fdi_lanes = ((FDI_DP_PORT_WIDTH_MASK & tmp) >>
					  FDI_DP_PORT_WIDTH_SHIFT) + 1;

		ironlake_get_fdi_m_n_config(crtc, pipe_config);
	}
}

static bool haswell_get_pipe_config(struct intel_crtc *crtc,
				    struct intel_crtc_state *pipe_config)
{
	struct drm_i915_private *dev_priv = to_i915(crtc->base.dev);
	enum intel_display_power_domain power_domain;
	u64 power_domain_mask;
	bool active;

	intel_crtc_init_scalers(crtc, pipe_config);

	power_domain = POWER_DOMAIN_PIPE(crtc->pipe);
	if (!intel_display_power_get_if_enabled(dev_priv, power_domain))
		return false;
	power_domain_mask = BIT_ULL(power_domain);

	pipe_config->shared_dpll = NULL;

	active = hsw_get_transcoder_state(crtc, pipe_config, &power_domain_mask);

	if (IS_GEN9_LP(dev_priv) &&
	    bxt_get_dsi_transcoder_state(crtc, pipe_config, &power_domain_mask)) {
		WARN_ON(active);
		active = true;
	}

	if (!active)
		goto out;

	if (!transcoder_is_dsi(pipe_config->cpu_transcoder)) {
		haswell_get_ddi_port_state(crtc, pipe_config);
		intel_get_pipe_timings(crtc, pipe_config);
	}

	intel_get_pipe_src_size(crtc, pipe_config);

	pipe_config->gamma_mode =
		I915_READ(GAMMA_MODE(crtc->pipe)) & GAMMA_MODE_MODE_MASK;

	if (IS_BROADWELL(dev_priv) || INTEL_GEN(dev_priv) >= 9) {
		u32 tmp = I915_READ(PIPEMISC(crtc->pipe));
		bool clrspace_yuv = tmp & PIPEMISC_OUTPUT_COLORSPACE_YUV;

		if (IS_GEMINILAKE(dev_priv) || INTEL_GEN(dev_priv) >= 10) {
			bool blend_mode_420 = tmp &
					      PIPEMISC_YUV420_MODE_FULL_BLEND;

			pipe_config->ycbcr420 = tmp & PIPEMISC_YUV420_ENABLE;
			if (pipe_config->ycbcr420 != clrspace_yuv ||
			    pipe_config->ycbcr420 != blend_mode_420)
				DRM_DEBUG_KMS("Bad 4:2:0 mode (%08x)\n", tmp);
		} else if (clrspace_yuv) {
			DRM_DEBUG_KMS("YCbCr 4:2:0 Unsupported\n");
		}
	}

	power_domain = POWER_DOMAIN_PIPE_PANEL_FITTER(crtc->pipe);
	if (intel_display_power_get_if_enabled(dev_priv, power_domain)) {
		power_domain_mask |= BIT_ULL(power_domain);
		if (INTEL_GEN(dev_priv) >= 9)
			skylake_get_pfit_config(crtc, pipe_config);
		else
			ironlake_get_pfit_config(crtc, pipe_config);
	}

	if (hsw_crtc_supports_ips(crtc)) {
		if (IS_HASWELL(dev_priv))
			pipe_config->ips_enabled = I915_READ(IPS_CTL) & IPS_ENABLE;
		else {
			/*
			 * We cannot readout IPS state on broadwell, set to
			 * true so we can set it to a defined state on first
			 * commit.
			 */
			pipe_config->ips_enabled = true;
		}
	}

	if (pipe_config->cpu_transcoder != TRANSCODER_EDP &&
	    !transcoder_is_dsi(pipe_config->cpu_transcoder)) {
		pipe_config->pixel_multiplier =
			I915_READ(PIPE_MULT(pipe_config->cpu_transcoder)) + 1;
	} else {
		pipe_config->pixel_multiplier = 1;
	}

out:
	for_each_power_domain(power_domain, power_domain_mask)
		intel_display_power_put(dev_priv, power_domain);

	return active;
}

static u32 intel_cursor_base(const struct intel_plane_state *plane_state)
{
	struct drm_i915_private *dev_priv =
		to_i915(plane_state->base.plane->dev);
	const struct drm_framebuffer *fb = plane_state->base.fb;
	const struct drm_i915_gem_object *obj = intel_fb_obj(fb);
	u32 base;

	if (INTEL_INFO(dev_priv)->cursor_needs_physical)
		base = obj->phys_handle->busaddr;
	else
		base = intel_plane_ggtt_offset(plane_state);

	base += plane_state->main.offset;

	/* ILK+ do this automagically */
	if (HAS_GMCH_DISPLAY(dev_priv) &&
	    plane_state->base.rotation & DRM_MODE_ROTATE_180)
		base += (plane_state->base.crtc_h *
			 plane_state->base.crtc_w - 1) * fb->format->cpp[0];

	return base;
}

static u32 intel_cursor_position(const struct intel_plane_state *plane_state)
{
	int x = plane_state->base.crtc_x;
	int y = plane_state->base.crtc_y;
	u32 pos = 0;

	if (x < 0) {
		pos |= CURSOR_POS_SIGN << CURSOR_X_SHIFT;
		x = -x;
	}
	pos |= x << CURSOR_X_SHIFT;

	if (y < 0) {
		pos |= CURSOR_POS_SIGN << CURSOR_Y_SHIFT;
		y = -y;
	}
	pos |= y << CURSOR_Y_SHIFT;

	return pos;
}

static bool intel_cursor_size_ok(const struct intel_plane_state *plane_state)
{
	const struct drm_mode_config *config =
		&plane_state->base.plane->dev->mode_config;
	int width = plane_state->base.crtc_w;
	int height = plane_state->base.crtc_h;

	return width > 0 && width <= config->cursor_width &&
		height > 0 && height <= config->cursor_height;
}

static int intel_check_cursor(struct intel_crtc_state *crtc_state,
			      struct intel_plane_state *plane_state)
{
	const struct drm_framebuffer *fb = plane_state->base.fb;
	int src_x, src_y;
	u32 offset;
	int ret;

	ret = drm_atomic_helper_check_plane_state(&plane_state->base,
						  &crtc_state->base,
						  &plane_state->clip,
						  DRM_PLANE_HELPER_NO_SCALING,
						  DRM_PLANE_HELPER_NO_SCALING,
						  true, true);
	if (ret)
		return ret;

	if (!fb)
		return 0;

	if (fb->modifier != DRM_FORMAT_MOD_LINEAR) {
		DRM_DEBUG_KMS("cursor cannot be tiled\n");
		return -EINVAL;
	}

	src_x = plane_state->base.src_x >> 16;
	src_y = plane_state->base.src_y >> 16;

	intel_add_fb_offsets(&src_x, &src_y, plane_state, 0);
	offset = intel_compute_tile_offset(&src_x, &src_y, plane_state, 0);

	if (src_x != 0 || src_y != 0) {
		DRM_DEBUG_KMS("Arbitrary cursor panning not supported\n");
		return -EINVAL;
	}

	plane_state->main.offset = offset;

	return 0;
}

static u32 i845_cursor_ctl(const struct intel_crtc_state *crtc_state,
			   const struct intel_plane_state *plane_state)
{
	const struct drm_framebuffer *fb = plane_state->base.fb;

	return CURSOR_ENABLE |
		CURSOR_GAMMA_ENABLE |
		CURSOR_FORMAT_ARGB |
		CURSOR_STRIDE(fb->pitches[0]);
}

static bool i845_cursor_size_ok(const struct intel_plane_state *plane_state)
{
	int width = plane_state->base.crtc_w;

	/*
	 * 845g/865g are only limited by the width of their cursors,
	 * the height is arbitrary up to the precision of the register.
	 */
	return intel_cursor_size_ok(plane_state) && IS_ALIGNED(width, 64);
}

static int i845_check_cursor(struct intel_plane *plane,
			     struct intel_crtc_state *crtc_state,
			     struct intel_plane_state *plane_state)
{
	const struct drm_framebuffer *fb = plane_state->base.fb;
	int ret;

	ret = intel_check_cursor(crtc_state, plane_state);
	if (ret)
		return ret;

	/* if we want to turn off the cursor ignore width and height */
	if (!fb)
		return 0;

	/* Check for which cursor types we support */
	if (!i845_cursor_size_ok(plane_state)) {
		DRM_DEBUG("Cursor dimension %dx%d not supported\n",
			  plane_state->base.crtc_w,
			  plane_state->base.crtc_h);
		return -EINVAL;
	}

	switch (fb->pitches[0]) {
	case 256:
	case 512:
	case 1024:
	case 2048:
		break;
	default:
		DRM_DEBUG_KMS("Invalid cursor stride (%u)\n",
			      fb->pitches[0]);
		return -EINVAL;
	}

	plane_state->ctl = i845_cursor_ctl(crtc_state, plane_state);

	return 0;
}

static void i845_update_cursor(struct intel_plane *plane,
			       const struct intel_crtc_state *crtc_state,
			       const struct intel_plane_state *plane_state)
{
	struct drm_i915_private *dev_priv = to_i915(plane->base.dev);
	u32 cntl = 0, base = 0, pos = 0, size = 0;
	unsigned long irqflags;

	if (plane_state && plane_state->base.visible) {
		unsigned int width = plane_state->base.crtc_w;
		unsigned int height = plane_state->base.crtc_h;

		cntl = plane_state->ctl;
		size = (height << 12) | width;

		base = intel_cursor_base(plane_state);
		pos = intel_cursor_position(plane_state);
	}

	spin_lock_irqsave(&dev_priv->uncore.lock, irqflags);

	/* On these chipsets we can only modify the base/size/stride
	 * whilst the cursor is disabled.
	 */
	if (plane->cursor.base != base ||
	    plane->cursor.size != size ||
	    plane->cursor.cntl != cntl) {
		I915_WRITE_FW(CURCNTR(PIPE_A), 0);
		I915_WRITE_FW(CURBASE(PIPE_A), base);
		I915_WRITE_FW(CURSIZE, size);
		I915_WRITE_FW(CURPOS(PIPE_A), pos);
		I915_WRITE_FW(CURCNTR(PIPE_A), cntl);

		plane->cursor.base = base;
		plane->cursor.size = size;
		plane->cursor.cntl = cntl;
	} else {
		I915_WRITE_FW(CURPOS(PIPE_A), pos);
	}

	POSTING_READ_FW(CURCNTR(PIPE_A));

	spin_unlock_irqrestore(&dev_priv->uncore.lock, irqflags);
}

static void i845_disable_cursor(struct intel_plane *plane,
				struct intel_crtc *crtc)
{
	i845_update_cursor(plane, NULL, NULL);
}

static bool i845_cursor_get_hw_state(struct intel_plane *plane)
{
	struct drm_i915_private *dev_priv = to_i915(plane->base.dev);
	enum intel_display_power_domain power_domain;
	bool ret;

	power_domain = POWER_DOMAIN_PIPE(PIPE_A);
	if (!intel_display_power_get_if_enabled(dev_priv, power_domain))
		return false;

	ret = I915_READ(CURCNTR(PIPE_A)) & CURSOR_ENABLE;

	intel_display_power_put(dev_priv, power_domain);

	return ret;
}

static u32 i9xx_cursor_ctl(const struct intel_crtc_state *crtc_state,
			   const struct intel_plane_state *plane_state)
{
	struct drm_i915_private *dev_priv =
		to_i915(plane_state->base.plane->dev);
	struct intel_crtc *crtc = to_intel_crtc(crtc_state->base.crtc);
	u32 cntl;

	cntl = MCURSOR_GAMMA_ENABLE;

	if (HAS_DDI(dev_priv))
		cntl |= CURSOR_PIPE_CSC_ENABLE;

	cntl |= MCURSOR_PIPE_SELECT(crtc->pipe);

	switch (plane_state->base.crtc_w) {
	case 64:
		cntl |= CURSOR_MODE_64_ARGB_AX;
		break;
	case 128:
		cntl |= CURSOR_MODE_128_ARGB_AX;
		break;
	case 256:
		cntl |= CURSOR_MODE_256_ARGB_AX;
		break;
	default:
		MISSING_CASE(plane_state->base.crtc_w);
		return 0;
	}

	if (plane_state->base.rotation & DRM_MODE_ROTATE_180)
		cntl |= CURSOR_ROTATE_180;

	return cntl;
}

static bool i9xx_cursor_size_ok(const struct intel_plane_state *plane_state)
{
	struct drm_i915_private *dev_priv =
		to_i915(plane_state->base.plane->dev);
	int width = plane_state->base.crtc_w;
	int height = plane_state->base.crtc_h;

	if (!intel_cursor_size_ok(plane_state))
		return false;

	/* Cursor width is limited to a few power-of-two sizes */
	switch (width) {
	case 256:
	case 128:
	case 64:
		break;
	default:
		return false;
	}

	/*
	 * IVB+ have CUR_FBC_CTL which allows an arbitrary cursor
	 * height from 8 lines up to the cursor width, when the
	 * cursor is not rotated. Everything else requires square
	 * cursors.
	 */
	if (HAS_CUR_FBC(dev_priv) &&
	    plane_state->base.rotation & DRM_MODE_ROTATE_0) {
		if (height < 8 || height > width)
			return false;
	} else {
		if (height != width)
			return false;
	}

	return true;
}

static int i9xx_check_cursor(struct intel_plane *plane,
			     struct intel_crtc_state *crtc_state,
			     struct intel_plane_state *plane_state)
{
	struct drm_i915_private *dev_priv = to_i915(plane->base.dev);
	const struct drm_framebuffer *fb = plane_state->base.fb;
	enum pipe pipe = plane->pipe;
	int ret;

	ret = intel_check_cursor(crtc_state, plane_state);
	if (ret)
		return ret;

	/* if we want to turn off the cursor ignore width and height */
	if (!fb)
		return 0;

	/* Check for which cursor types we support */
	if (!i9xx_cursor_size_ok(plane_state)) {
		DRM_DEBUG("Cursor dimension %dx%d not supported\n",
			  plane_state->base.crtc_w,
			  plane_state->base.crtc_h);
		return -EINVAL;
	}

	if (fb->pitches[0] != plane_state->base.crtc_w * fb->format->cpp[0]) {
		DRM_DEBUG_KMS("Invalid cursor stride (%u) (cursor width %d)\n",
			      fb->pitches[0], plane_state->base.crtc_w);
		return -EINVAL;
	}

	/*
	 * There's something wrong with the cursor on CHV pipe C.
	 * If it straddles the left edge of the screen then
	 * moving it away from the edge or disabling it often
	 * results in a pipe underrun, and often that can lead to
	 * dead pipe (constant underrun reported, and it scans
	 * out just a solid color). To recover from that, the
	 * display power well must be turned off and on again.
	 * Refuse the put the cursor into that compromised position.
	 */
	if (IS_CHERRYVIEW(dev_priv) && pipe == PIPE_C &&
	    plane_state->base.visible && plane_state->base.crtc_x < 0) {
		DRM_DEBUG_KMS("CHV cursor C not allowed to straddle the left screen edge\n");
		return -EINVAL;
	}

	plane_state->ctl = i9xx_cursor_ctl(crtc_state, plane_state);

	return 0;
}

static void i9xx_update_cursor(struct intel_plane *plane,
			       const struct intel_crtc_state *crtc_state,
			       const struct intel_plane_state *plane_state)
{
	struct drm_i915_private *dev_priv = to_i915(plane->base.dev);
	enum pipe pipe = plane->pipe;
	u32 cntl = 0, base = 0, pos = 0, fbc_ctl = 0;
	unsigned long irqflags;

	if (plane_state && plane_state->base.visible) {
		cntl = plane_state->ctl;

		if (plane_state->base.crtc_h != plane_state->base.crtc_w)
			fbc_ctl = CUR_FBC_CTL_EN | (plane_state->base.crtc_h - 1);

		base = intel_cursor_base(plane_state);
		pos = intel_cursor_position(plane_state);
	}

	spin_lock_irqsave(&dev_priv->uncore.lock, irqflags);

	/*
	 * On some platforms writing CURCNTR first will also
	 * cause CURPOS to be armed by the CURBASE write.
	 * Without the CURCNTR write the CURPOS write would
	 * arm itself. Thus we always start the full update
	 * with a CURCNTR write.
	 *
	 * On other platforms CURPOS always requires the
	 * CURBASE write to arm the update. Additonally
	 * a write to any of the cursor register will cancel
	 * an already armed cursor update. Thus leaving out
	 * the CURBASE write after CURPOS could lead to a
	 * cursor that doesn't appear to move, or even change
	 * shape. Thus we always write CURBASE.
	 *
	 * CURCNTR and CUR_FBC_CTL are always
	 * armed by the CURBASE write only.
	 */
	if (plane->cursor.base != base ||
	    plane->cursor.size != fbc_ctl ||
	    plane->cursor.cntl != cntl) {
		I915_WRITE_FW(CURCNTR(pipe), cntl);
		if (HAS_CUR_FBC(dev_priv))
			I915_WRITE_FW(CUR_FBC_CTL(pipe), fbc_ctl);
		I915_WRITE_FW(CURPOS(pipe), pos);
		I915_WRITE_FW(CURBASE(pipe), base);

		plane->cursor.base = base;
		plane->cursor.size = fbc_ctl;
		plane->cursor.cntl = cntl;
	} else {
		I915_WRITE_FW(CURPOS(pipe), pos);
		I915_WRITE_FW(CURBASE(pipe), base);
	}

	POSTING_READ_FW(CURBASE(pipe));

	spin_unlock_irqrestore(&dev_priv->uncore.lock, irqflags);
}

static void i9xx_disable_cursor(struct intel_plane *plane,
				struct intel_crtc *crtc)
{
	i9xx_update_cursor(plane, NULL, NULL);
}

static bool i9xx_cursor_get_hw_state(struct intel_plane *plane)
{
	struct drm_i915_private *dev_priv = to_i915(plane->base.dev);
	enum intel_display_power_domain power_domain;
	enum pipe pipe = plane->pipe;
	bool ret;

	/*
	 * Not 100% correct for planes that can move between pipes,
	 * but that's only the case for gen2-3 which don't have any
	 * display power wells.
	 */
	power_domain = POWER_DOMAIN_PIPE(pipe);
	if (!intel_display_power_get_if_enabled(dev_priv, power_domain))
		return false;

	ret = I915_READ(CURCNTR(pipe)) & CURSOR_MODE;

	intel_display_power_put(dev_priv, power_domain);

	return ret;
}

/* VESA 640x480x72Hz mode to set on the pipe */
static const struct drm_display_mode load_detect_mode = {
	DRM_MODE("640x480", DRM_MODE_TYPE_DEFAULT, 31500, 640, 664,
		 704, 832, 0, 480, 489, 491, 520, 0, DRM_MODE_FLAG_NHSYNC | DRM_MODE_FLAG_NVSYNC),
};

struct drm_framebuffer *
intel_framebuffer_create(struct drm_i915_gem_object *obj,
			 struct drm_mode_fb_cmd2 *mode_cmd)
{
	struct intel_framebuffer *intel_fb;
	int ret;

	intel_fb = kzalloc(sizeof(*intel_fb), GFP_KERNEL);
	if (!intel_fb)
		return ERR_PTR(-ENOMEM);

	ret = intel_framebuffer_init(intel_fb, obj, mode_cmd);
	if (ret)
		goto err;

	return &intel_fb->base;

err:
	kfree(intel_fb);
	return ERR_PTR(ret);
}

static u32
intel_framebuffer_pitch_for_width(int width, int bpp)
{
	u32 pitch = DIV_ROUND_UP(width * bpp, 8);
	return ALIGN(pitch, 64);
}

static u32
intel_framebuffer_size_for_mode(const struct drm_display_mode *mode, int bpp)
{
	u32 pitch = intel_framebuffer_pitch_for_width(mode->hdisplay, bpp);
	return PAGE_ALIGN(pitch * mode->vdisplay);
}

static struct drm_framebuffer *
intel_framebuffer_create_for_mode(struct drm_device *dev,
				  const struct drm_display_mode *mode,
				  int depth, int bpp)
{
	struct drm_framebuffer *fb;
	struct drm_i915_gem_object *obj;
	struct drm_mode_fb_cmd2 mode_cmd = { 0 };

	obj = i915_gem_object_create(to_i915(dev),
				    intel_framebuffer_size_for_mode(mode, bpp));
	if (IS_ERR(obj))
		return ERR_CAST(obj);

	mode_cmd.width = mode->hdisplay;
	mode_cmd.height = mode->vdisplay;
	mode_cmd.pitches[0] = intel_framebuffer_pitch_for_width(mode_cmd.width,
								bpp);
	mode_cmd.pixel_format = drm_mode_legacy_fb_format(bpp, depth);

	fb = intel_framebuffer_create(obj, &mode_cmd);
	if (IS_ERR(fb))
		i915_gem_object_put(obj);

	return fb;
}

static struct drm_framebuffer *
mode_fits_in_fbdev(struct drm_device *dev,
		   const struct drm_display_mode *mode)
{
#ifdef CONFIG_DRM_FBDEV_EMULATION
	struct drm_i915_private *dev_priv = to_i915(dev);
	struct drm_i915_gem_object *obj;
	struct drm_framebuffer *fb;

	if (!dev_priv->fbdev)
		return NULL;

	if (!dev_priv->fbdev->fb)
		return NULL;

	obj = dev_priv->fbdev->fb->obj;
	BUG_ON(!obj);

	fb = &dev_priv->fbdev->fb->base;
	if (fb->pitches[0] < intel_framebuffer_pitch_for_width(mode->hdisplay,
							       fb->format->cpp[0] * 8))
		return NULL;

	if (obj->base.size < mode->vdisplay * fb->pitches[0])
		return NULL;

	drm_framebuffer_get(fb);
	return fb;
#else
	return NULL;
#endif
}

static int intel_modeset_setup_plane_state(struct drm_atomic_state *state,
					   struct drm_crtc *crtc,
					   const struct drm_display_mode *mode,
					   struct drm_framebuffer *fb,
					   int x, int y)
{
	struct drm_plane_state *plane_state;
	int hdisplay, vdisplay;
	int ret;

	plane_state = drm_atomic_get_plane_state(state, crtc->primary);
	if (IS_ERR(plane_state))
		return PTR_ERR(plane_state);

	if (mode)
		drm_mode_get_hv_timing(mode, &hdisplay, &vdisplay);
	else
		hdisplay = vdisplay = 0;

	ret = drm_atomic_set_crtc_for_plane(plane_state, fb ? crtc : NULL);
	if (ret)
		return ret;
	drm_atomic_set_fb_for_plane(plane_state, fb);
	plane_state->crtc_x = 0;
	plane_state->crtc_y = 0;
	plane_state->crtc_w = hdisplay;
	plane_state->crtc_h = vdisplay;
	plane_state->src_x = x << 16;
	plane_state->src_y = y << 16;
	plane_state->src_w = hdisplay << 16;
	plane_state->src_h = vdisplay << 16;

	return 0;
}

int intel_get_load_detect_pipe(struct drm_connector *connector,
			       const struct drm_display_mode *mode,
			       struct intel_load_detect_pipe *old,
			       struct drm_modeset_acquire_ctx *ctx)
{
	struct intel_crtc *intel_crtc;
	struct intel_encoder *intel_encoder =
		intel_attached_encoder(connector);
	struct drm_crtc *possible_crtc;
	struct drm_encoder *encoder = &intel_encoder->base;
	struct drm_crtc *crtc = NULL;
	struct drm_device *dev = encoder->dev;
	struct drm_i915_private *dev_priv = to_i915(dev);
	struct drm_framebuffer *fb;
	struct drm_mode_config *config = &dev->mode_config;
	struct drm_atomic_state *state = NULL, *restore_state = NULL;
	struct drm_connector_state *connector_state;
	struct intel_crtc_state *crtc_state;
	int ret, i = -1;

	DRM_DEBUG_KMS("[CONNECTOR:%d:%s], [ENCODER:%d:%s]\n",
		      connector->base.id, connector->name,
		      encoder->base.id, encoder->name);

	old->restore_state = NULL;

	WARN_ON(!drm_modeset_is_locked(&config->connection_mutex));

	/*
	 * Algorithm gets a little messy:
	 *
	 *   - if the connector already has an assigned crtc, use it (but make
	 *     sure it's on first)
	 *
	 *   - try to find the first unused crtc that can drive this connector,
	 *     and use that if we find one
	 */

	/* See if we already have a CRTC for this connector */
	if (connector->state->crtc) {
		crtc = connector->state->crtc;

		ret = drm_modeset_lock(&crtc->mutex, ctx);
		if (ret)
			goto fail;

		/* Make sure the crtc and connector are running */
		goto found;
	}

	/* Find an unused one (if possible) */
	for_each_crtc(dev, possible_crtc) {
		i++;
		if (!(encoder->possible_crtcs & (1 << i)))
			continue;

		ret = drm_modeset_lock(&possible_crtc->mutex, ctx);
		if (ret)
			goto fail;

		if (possible_crtc->state->enable) {
			drm_modeset_unlock(&possible_crtc->mutex);
			continue;
		}

		crtc = possible_crtc;
		break;
	}

	/*
	 * If we didn't find an unused CRTC, don't use any.
	 */
	if (!crtc) {
		DRM_DEBUG_KMS("no pipe available for load-detect\n");
		ret = -ENODEV;
		goto fail;
	}

found:
	intel_crtc = to_intel_crtc(crtc);

	ret = drm_modeset_lock(&crtc->primary->mutex, ctx);
	if (ret)
		goto fail;

	state = drm_atomic_state_alloc(dev);
	restore_state = drm_atomic_state_alloc(dev);
	if (!state || !restore_state) {
		ret = -ENOMEM;
		goto fail;
	}

	state->acquire_ctx = ctx;
	restore_state->acquire_ctx = ctx;

	connector_state = drm_atomic_get_connector_state(state, connector);
	if (IS_ERR(connector_state)) {
		ret = PTR_ERR(connector_state);
		goto fail;
	}

	ret = drm_atomic_set_crtc_for_connector(connector_state, crtc);
	if (ret)
		goto fail;

	crtc_state = intel_atomic_get_crtc_state(state, intel_crtc);
	if (IS_ERR(crtc_state)) {
		ret = PTR_ERR(crtc_state);
		goto fail;
	}

	crtc_state->base.active = crtc_state->base.enable = true;

	if (!mode)
		mode = &load_detect_mode;

	/* We need a framebuffer large enough to accommodate all accesses
	 * that the plane may generate whilst we perform load detection.
	 * We can not rely on the fbcon either being present (we get called
	 * during its initialisation to detect all boot displays, or it may
	 * not even exist) or that it is large enough to satisfy the
	 * requested mode.
	 */
	fb = mode_fits_in_fbdev(dev, mode);
	if (fb == NULL) {
		DRM_DEBUG_KMS("creating tmp fb for load-detection\n");
		fb = intel_framebuffer_create_for_mode(dev, mode, 24, 32);
	} else
		DRM_DEBUG_KMS("reusing fbdev for load-detection framebuffer\n");
	if (IS_ERR(fb)) {
		DRM_DEBUG_KMS("failed to allocate framebuffer for load-detection\n");
		ret = PTR_ERR(fb);
		goto fail;
	}

	ret = intel_modeset_setup_plane_state(state, crtc, mode, fb, 0, 0);
	if (ret)
		goto fail;

	drm_framebuffer_put(fb);

	ret = drm_atomic_set_mode_for_crtc(&crtc_state->base, mode);
	if (ret)
		goto fail;

	ret = PTR_ERR_OR_ZERO(drm_atomic_get_connector_state(restore_state, connector));
	if (!ret)
		ret = PTR_ERR_OR_ZERO(drm_atomic_get_crtc_state(restore_state, crtc));
	if (!ret)
		ret = PTR_ERR_OR_ZERO(drm_atomic_get_plane_state(restore_state, crtc->primary));
	if (ret) {
		DRM_DEBUG_KMS("Failed to create a copy of old state to restore: %i\n", ret);
		goto fail;
	}

	ret = drm_atomic_commit(state);
	if (ret) {
		DRM_DEBUG_KMS("failed to set mode on load-detect pipe\n");
		goto fail;
	}

	old->restore_state = restore_state;
	drm_atomic_state_put(state);

	/* let the connector get through one full cycle before testing */
	intel_wait_for_vblank(dev_priv, intel_crtc->pipe);
	return true;

fail:
	if (state) {
		drm_atomic_state_put(state);
		state = NULL;
	}
	if (restore_state) {
		drm_atomic_state_put(restore_state);
		restore_state = NULL;
	}

	if (ret == -EDEADLK)
		return ret;

	return false;
}

void intel_release_load_detect_pipe(struct drm_connector *connector,
				    struct intel_load_detect_pipe *old,
				    struct drm_modeset_acquire_ctx *ctx)
{
	struct intel_encoder *intel_encoder =
		intel_attached_encoder(connector);
	struct drm_encoder *encoder = &intel_encoder->base;
	struct drm_atomic_state *state = old->restore_state;
	int ret;

	DRM_DEBUG_KMS("[CONNECTOR:%d:%s], [ENCODER:%d:%s]\n",
		      connector->base.id, connector->name,
		      encoder->base.id, encoder->name);

	if (!state)
		return;

	ret = drm_atomic_helper_commit_duplicated_state(state, ctx);
	if (ret)
		DRM_DEBUG_KMS("Couldn't release load detect pipe: %i\n", ret);
	drm_atomic_state_put(state);
}

static int i9xx_pll_refclk(struct drm_device *dev,
			   const struct intel_crtc_state *pipe_config)
{
	struct drm_i915_private *dev_priv = to_i915(dev);
	u32 dpll = pipe_config->dpll_hw_state.dpll;

	if ((dpll & PLL_REF_INPUT_MASK) == PLLB_REF_INPUT_SPREADSPECTRUMIN)
		return dev_priv->vbt.lvds_ssc_freq;
	else if (HAS_PCH_SPLIT(dev_priv))
		return 120000;
	else if (!IS_GEN2(dev_priv))
		return 96000;
	else
		return 48000;
}

/* Returns the clock of the currently programmed mode of the given pipe. */
static void i9xx_crtc_clock_get(struct intel_crtc *crtc,
				struct intel_crtc_state *pipe_config)
{
	struct drm_device *dev = crtc->base.dev;
	struct drm_i915_private *dev_priv = to_i915(dev);
	int pipe = pipe_config->cpu_transcoder;
	u32 dpll = pipe_config->dpll_hw_state.dpll;
	u32 fp;
	struct dpll clock;
	int port_clock;
	int refclk = i9xx_pll_refclk(dev, pipe_config);

	if ((dpll & DISPLAY_RATE_SELECT_FPA1) == 0)
		fp = pipe_config->dpll_hw_state.fp0;
	else
		fp = pipe_config->dpll_hw_state.fp1;

	clock.m1 = (fp & FP_M1_DIV_MASK) >> FP_M1_DIV_SHIFT;
	if (IS_PINEVIEW(dev_priv)) {
		clock.n = ffs((fp & FP_N_PINEVIEW_DIV_MASK) >> FP_N_DIV_SHIFT) - 1;
		clock.m2 = (fp & FP_M2_PINEVIEW_DIV_MASK) >> FP_M2_DIV_SHIFT;
	} else {
		clock.n = (fp & FP_N_DIV_MASK) >> FP_N_DIV_SHIFT;
		clock.m2 = (fp & FP_M2_DIV_MASK) >> FP_M2_DIV_SHIFT;
	}

	if (!IS_GEN2(dev_priv)) {
		if (IS_PINEVIEW(dev_priv))
			clock.p1 = ffs((dpll & DPLL_FPA01_P1_POST_DIV_MASK_PINEVIEW) >>
				DPLL_FPA01_P1_POST_DIV_SHIFT_PINEVIEW);
		else
			clock.p1 = ffs((dpll & DPLL_FPA01_P1_POST_DIV_MASK) >>
			       DPLL_FPA01_P1_POST_DIV_SHIFT);

		switch (dpll & DPLL_MODE_MASK) {
		case DPLLB_MODE_DAC_SERIAL:
			clock.p2 = dpll & DPLL_DAC_SERIAL_P2_CLOCK_DIV_5 ?
				5 : 10;
			break;
		case DPLLB_MODE_LVDS:
			clock.p2 = dpll & DPLLB_LVDS_P2_CLOCK_DIV_7 ?
				7 : 14;
			break;
		default:
			DRM_DEBUG_KMS("Unknown DPLL mode %08x in programmed "
				  "mode\n", (int)(dpll & DPLL_MODE_MASK));
			return;
		}

		if (IS_PINEVIEW(dev_priv))
			port_clock = pnv_calc_dpll_params(refclk, &clock);
		else
			port_clock = i9xx_calc_dpll_params(refclk, &clock);
	} else {
		u32 lvds = IS_I830(dev_priv) ? 0 : I915_READ(LVDS);
		bool is_lvds = (pipe == 1) && (lvds & LVDS_PORT_EN);

		if (is_lvds) {
			clock.p1 = ffs((dpll & DPLL_FPA01_P1_POST_DIV_MASK_I830_LVDS) >>
				       DPLL_FPA01_P1_POST_DIV_SHIFT);

			if (lvds & LVDS_CLKB_POWER_UP)
				clock.p2 = 7;
			else
				clock.p2 = 14;
		} else {
			if (dpll & PLL_P1_DIVIDE_BY_TWO)
				clock.p1 = 2;
			else {
				clock.p1 = ((dpll & DPLL_FPA01_P1_POST_DIV_MASK_I830) >>
					    DPLL_FPA01_P1_POST_DIV_SHIFT) + 2;
			}
			if (dpll & PLL_P2_DIVIDE_BY_4)
				clock.p2 = 4;
			else
				clock.p2 = 2;
		}

		port_clock = i9xx_calc_dpll_params(refclk, &clock);
	}

	/*
	 * This value includes pixel_multiplier. We will use
	 * port_clock to compute adjusted_mode.crtc_clock in the
	 * encoder's get_config() function.
	 */
	pipe_config->port_clock = port_clock;
}

int intel_dotclock_calculate(int link_freq,
			     const struct intel_link_m_n *m_n)
{
	/*
	 * The calculation for the data clock is:
	 * pixel_clock = ((m/n)*(link_clock * nr_lanes))/bpp
	 * But we want to avoid losing precison if possible, so:
	 * pixel_clock = ((m * link_clock * nr_lanes)/(n*bpp))
	 *
	 * and the link clock is simpler:
	 * link_clock = (m * link_clock) / n
	 */

	if (!m_n->link_n)
		return 0;

	return div_u64(mul_u32_u32(m_n->link_m, link_freq), m_n->link_n);
}

static void ironlake_pch_clock_get(struct intel_crtc *crtc,
				   struct intel_crtc_state *pipe_config)
{
	struct drm_i915_private *dev_priv = to_i915(crtc->base.dev);

	/* read out port_clock from the DPLL */
	i9xx_crtc_clock_get(crtc, pipe_config);

	/*
	 * In case there is an active pipe without active ports,
	 * we may need some idea for the dotclock anyway.
	 * Calculate one based on the FDI configuration.
	 */
	pipe_config->base.adjusted_mode.crtc_clock =
		intel_dotclock_calculate(intel_fdi_link_freq(dev_priv, pipe_config),
					 &pipe_config->fdi_m_n);
}

/* Returns the currently programmed mode of the given encoder. */
struct drm_display_mode *
intel_encoder_current_mode(struct intel_encoder *encoder)
{
	struct drm_i915_private *dev_priv = to_i915(encoder->base.dev);
	struct intel_crtc_state *crtc_state;
	struct drm_display_mode *mode;
	struct intel_crtc *crtc;
	enum pipe pipe;

	if (!encoder->get_hw_state(encoder, &pipe))
		return NULL;

	crtc = intel_get_crtc_for_pipe(dev_priv, pipe);

	mode = kzalloc(sizeof(*mode), GFP_KERNEL);
	if (!mode)
		return NULL;

	crtc_state = kzalloc(sizeof(*crtc_state), GFP_KERNEL);
	if (!crtc_state) {
		kfree(mode);
		return NULL;
	}

	crtc_state->base.crtc = &crtc->base;

	if (!dev_priv->display.get_pipe_config(crtc, crtc_state)) {
		kfree(crtc_state);
		kfree(mode);
		return NULL;
	}

	encoder->get_config(encoder, crtc_state);

	intel_mode_from_pipe_config(mode, crtc_state);

	kfree(crtc_state);

	return mode;
}

static void intel_crtc_destroy(struct drm_crtc *crtc)
{
	struct intel_crtc *intel_crtc = to_intel_crtc(crtc);

	drm_crtc_cleanup(crtc);
	kfree(intel_crtc);
}

/**
 * intel_wm_need_update - Check whether watermarks need updating
 * @plane: drm plane
 * @state: new plane state
 *
 * Check current plane state versus the new one to determine whether
 * watermarks need to be recalculated.
 *
 * Returns true or false.
 */
static bool intel_wm_need_update(struct drm_plane *plane,
				 struct drm_plane_state *state)
{
	struct intel_plane_state *new = to_intel_plane_state(state);
	struct intel_plane_state *cur = to_intel_plane_state(plane->state);

	/* Update watermarks on tiling or size changes. */
	if (new->base.visible != cur->base.visible)
		return true;

	if (!cur->base.fb || !new->base.fb)
		return false;

	if (cur->base.fb->modifier != new->base.fb->modifier ||
	    cur->base.rotation != new->base.rotation ||
	    drm_rect_width(&new->base.src) != drm_rect_width(&cur->base.src) ||
	    drm_rect_height(&new->base.src) != drm_rect_height(&cur->base.src) ||
	    drm_rect_width(&new->base.dst) != drm_rect_width(&cur->base.dst) ||
	    drm_rect_height(&new->base.dst) != drm_rect_height(&cur->base.dst))
		return true;

	return false;
}

static bool needs_scaling(const struct intel_plane_state *state)
{
	int src_w = drm_rect_width(&state->base.src) >> 16;
	int src_h = drm_rect_height(&state->base.src) >> 16;
	int dst_w = drm_rect_width(&state->base.dst);
	int dst_h = drm_rect_height(&state->base.dst);

	return (src_w != dst_w || src_h != dst_h);
}

int intel_plane_atomic_calc_changes(const struct intel_crtc_state *old_crtc_state,
				    struct drm_crtc_state *crtc_state,
				    const struct intel_plane_state *old_plane_state,
				    struct drm_plane_state *plane_state)
{
	struct intel_crtc_state *pipe_config = to_intel_crtc_state(crtc_state);
	struct drm_crtc *crtc = crtc_state->crtc;
	struct intel_crtc *intel_crtc = to_intel_crtc(crtc);
	struct intel_plane *plane = to_intel_plane(plane_state->plane);
	struct drm_device *dev = crtc->dev;
	struct drm_i915_private *dev_priv = to_i915(dev);
	bool mode_changed = needs_modeset(crtc_state);
	bool was_crtc_enabled = old_crtc_state->base.active;
	bool is_crtc_enabled = crtc_state->active;
	bool turn_off, turn_on, visible, was_visible;
	struct drm_framebuffer *fb = plane_state->fb;
	int ret;

	if (INTEL_GEN(dev_priv) >= 9 && plane->id != PLANE_CURSOR) {
		ret = skl_update_scaler_plane(
			to_intel_crtc_state(crtc_state),
			to_intel_plane_state(plane_state));
		if (ret)
			return ret;
	}

	was_visible = old_plane_state->base.visible;
	visible = plane_state->visible;

	if (!was_crtc_enabled && WARN_ON(was_visible))
		was_visible = false;

	/*
	 * Visibility is calculated as if the crtc was on, but
	 * after scaler setup everything depends on it being off
	 * when the crtc isn't active.
	 *
	 * FIXME this is wrong for watermarks. Watermarks should also
	 * be computed as if the pipe would be active. Perhaps move
	 * per-plane wm computation to the .check_plane() hook, and
	 * only combine the results from all planes in the current place?
	 */
	if (!is_crtc_enabled) {
		plane_state->visible = visible = false;
		to_intel_crtc_state(crtc_state)->active_planes &= ~BIT(plane->id);
	}

	if (!was_visible && !visible)
		return 0;

	if (fb != old_plane_state->base.fb)
		pipe_config->fb_changed = true;

	turn_off = was_visible && (!visible || mode_changed);
	turn_on = visible && (!was_visible || mode_changed);

	DRM_DEBUG_ATOMIC("[CRTC:%d:%s] has [PLANE:%d:%s] with fb %i\n",
			 intel_crtc->base.base.id, intel_crtc->base.name,
			 plane->base.base.id, plane->base.name,
			 fb ? fb->base.id : -1);

	DRM_DEBUG_ATOMIC("[PLANE:%d:%s] visible %i -> %i, off %i, on %i, ms %i\n",
			 plane->base.base.id, plane->base.name,
			 was_visible, visible,
			 turn_off, turn_on, mode_changed);

	if (turn_on) {
		if (INTEL_GEN(dev_priv) < 5 && !IS_G4X(dev_priv))
			pipe_config->update_wm_pre = true;

		/* must disable cxsr around plane enable/disable */
		if (plane->id != PLANE_CURSOR)
			pipe_config->disable_cxsr = true;
	} else if (turn_off) {
		if (INTEL_GEN(dev_priv) < 5 && !IS_G4X(dev_priv))
			pipe_config->update_wm_post = true;

		/* must disable cxsr around plane enable/disable */
		if (plane->id != PLANE_CURSOR)
			pipe_config->disable_cxsr = true;
	} else if (intel_wm_need_update(&plane->base, plane_state)) {
		if (INTEL_GEN(dev_priv) < 5 && !IS_G4X(dev_priv)) {
			/* FIXME bollocks */
			pipe_config->update_wm_pre = true;
			pipe_config->update_wm_post = true;
		}
	}

	if (visible || was_visible)
		pipe_config->fb_bits |= plane->frontbuffer_bit;

	/*
	 * WaCxSRDisabledForSpriteScaling:ivb
	 *
	 * cstate->update_wm was already set above, so this flag will
	 * take effect when we commit and program watermarks.
	 */
	if (plane->id == PLANE_SPRITE0 && IS_IVYBRIDGE(dev_priv) &&
	    needs_scaling(to_intel_plane_state(plane_state)) &&
	    !needs_scaling(old_plane_state))
		pipe_config->disable_lp_wm = true;

	return 0;
}

static bool encoders_cloneable(const struct intel_encoder *a,
			       const struct intel_encoder *b)
{
	/* masks could be asymmetric, so check both ways */
	return a == b || (a->cloneable & (1 << b->type) &&
			  b->cloneable & (1 << a->type));
}

static bool check_single_encoder_cloning(struct drm_atomic_state *state,
					 struct intel_crtc *crtc,
					 struct intel_encoder *encoder)
{
	struct intel_encoder *source_encoder;
	struct drm_connector *connector;
	struct drm_connector_state *connector_state;
	int i;

	for_each_new_connector_in_state(state, connector, connector_state, i) {
		if (connector_state->crtc != &crtc->base)
			continue;

		source_encoder =
			to_intel_encoder(connector_state->best_encoder);
		if (!encoders_cloneable(encoder, source_encoder))
			return false;
	}

	return true;
}

static int intel_crtc_atomic_check(struct drm_crtc *crtc,
				   struct drm_crtc_state *crtc_state)
{
	struct drm_device *dev = crtc->dev;
	struct drm_i915_private *dev_priv = to_i915(dev);
	struct intel_crtc *intel_crtc = to_intel_crtc(crtc);
	struct intel_crtc_state *pipe_config =
		to_intel_crtc_state(crtc_state);
	struct drm_atomic_state *state = crtc_state->state;
	int ret;
	bool mode_changed = needs_modeset(crtc_state);

	if (mode_changed && !crtc_state->active)
		pipe_config->update_wm_post = true;

	if (mode_changed && crtc_state->enable &&
	    dev_priv->display.crtc_compute_clock &&
	    !WARN_ON(pipe_config->shared_dpll)) {
		ret = dev_priv->display.crtc_compute_clock(intel_crtc,
							   pipe_config);
		if (ret)
			return ret;
	}

	if (crtc_state->color_mgmt_changed) {
		ret = intel_color_check(crtc, crtc_state);
		if (ret)
			return ret;

		/*
		 * Changing color management on Intel hardware is
		 * handled as part of planes update.
		 */
		crtc_state->planes_changed = true;
	}

	ret = 0;
	if (dev_priv->display.compute_pipe_wm) {
		ret = dev_priv->display.compute_pipe_wm(pipe_config);
		if (ret) {
			DRM_DEBUG_KMS("Target pipe watermarks are invalid\n");
			return ret;
		}
	}

	if (dev_priv->display.compute_intermediate_wm &&
	    !to_intel_atomic_state(state)->skip_intermediate_wm) {
		if (WARN_ON(!dev_priv->display.compute_pipe_wm))
			return 0;

		/*
		 * Calculate 'intermediate' watermarks that satisfy both the
		 * old state and the new state.  We can program these
		 * immediately.
		 */
		ret = dev_priv->display.compute_intermediate_wm(dev,
								intel_crtc,
								pipe_config);
		if (ret) {
			DRM_DEBUG_KMS("No valid intermediate pipe watermarks are possible\n");
			return ret;
		}
	} else if (dev_priv->display.compute_intermediate_wm) {
		if (HAS_PCH_SPLIT(dev_priv) && INTEL_GEN(dev_priv) < 9)
			pipe_config->wm.ilk.intermediate = pipe_config->wm.ilk.optimal;
	}

	if (INTEL_GEN(dev_priv) >= 9) {
		if (mode_changed)
			ret = skl_update_scaler_crtc(pipe_config);

		if (!ret)
			ret = skl_check_pipe_max_pixel_rate(intel_crtc,
							    pipe_config);
		if (!ret)
			ret = intel_atomic_setup_scalers(dev_priv, intel_crtc,
							 pipe_config);
	}

	if (HAS_IPS(dev_priv))
		pipe_config->ips_enabled = hsw_compute_ips_config(pipe_config);

	return ret;
}

static const struct drm_crtc_helper_funcs intel_helper_funcs = {
	.atomic_begin = intel_begin_crtc_commit,
	.atomic_flush = intel_finish_crtc_commit,
	.atomic_check = intel_crtc_atomic_check,
};

static void intel_modeset_update_connector_atomic_state(struct drm_device *dev)
{
	struct intel_connector *connector;
	struct drm_connector_list_iter conn_iter;

	drm_connector_list_iter_begin(dev, &conn_iter);
	for_each_intel_connector_iter(connector, &conn_iter) {
		if (connector->base.state->crtc)
			drm_connector_unreference(&connector->base);

		if (connector->base.encoder) {
			connector->base.state->best_encoder =
				connector->base.encoder;
			connector->base.state->crtc =
				connector->base.encoder->crtc;

			drm_connector_reference(&connector->base);
		} else {
			connector->base.state->best_encoder = NULL;
			connector->base.state->crtc = NULL;
		}
	}
	drm_connector_list_iter_end(&conn_iter);
}

static void
connected_sink_compute_bpp(struct intel_connector *connector,
			   struct intel_crtc_state *pipe_config)
{
	const struct drm_display_info *info = &connector->base.display_info;
	int bpp = pipe_config->pipe_bpp;

	DRM_DEBUG_KMS("[CONNECTOR:%d:%s] checking for sink bpp constrains\n",
		      connector->base.base.id,
		      connector->base.name);

	/* Don't use an invalid EDID bpc value */
	if (info->bpc != 0 && info->bpc * 3 < bpp) {
		DRM_DEBUG_KMS("clamping display bpp (was %d) to EDID reported max of %d\n",
			      bpp, info->bpc * 3);
		pipe_config->pipe_bpp = info->bpc * 3;
	}

	/* Clamp bpp to 8 on screens without EDID 1.4 */
	if (info->bpc == 0 && bpp > 24) {
		DRM_DEBUG_KMS("clamping display bpp (was %d) to default limit of 24\n",
			      bpp);
		pipe_config->pipe_bpp = 24;
	}
}

static int
compute_baseline_pipe_bpp(struct intel_crtc *crtc,
			  struct intel_crtc_state *pipe_config)
{
	struct drm_i915_private *dev_priv = to_i915(crtc->base.dev);
	struct drm_atomic_state *state;
	struct drm_connector *connector;
	struct drm_connector_state *connector_state;
	int bpp, i;

	if ((IS_G4X(dev_priv) || IS_VALLEYVIEW(dev_priv) ||
	    IS_CHERRYVIEW(dev_priv)))
		bpp = 10*3;
	else if (INTEL_GEN(dev_priv) >= 5)
		bpp = 12*3;
	else
		bpp = 8*3;


	pipe_config->pipe_bpp = bpp;

	state = pipe_config->base.state;

	/* Clamp display bpp to EDID value */
	for_each_new_connector_in_state(state, connector, connector_state, i) {
		if (connector_state->crtc != &crtc->base)
			continue;

		connected_sink_compute_bpp(to_intel_connector(connector),
					   pipe_config);
	}

	return bpp;
}

static void intel_dump_crtc_timings(const struct drm_display_mode *mode)
{
	DRM_DEBUG_KMS("crtc timings: %d %d %d %d %d %d %d %d %d, "
			"type: 0x%x flags: 0x%x\n",
		mode->crtc_clock,
		mode->crtc_hdisplay, mode->crtc_hsync_start,
		mode->crtc_hsync_end, mode->crtc_htotal,
		mode->crtc_vdisplay, mode->crtc_vsync_start,
		mode->crtc_vsync_end, mode->crtc_vtotal, mode->type, mode->flags);
}

static inline void
intel_dump_m_n_config(struct intel_crtc_state *pipe_config, char *id,
		      unsigned int lane_count, struct intel_link_m_n *m_n)
{
	DRM_DEBUG_KMS("%s: lanes: %i; gmch_m: %u, gmch_n: %u, link_m: %u, link_n: %u, tu: %u\n",
		      id, lane_count,
		      m_n->gmch_m, m_n->gmch_n,
		      m_n->link_m, m_n->link_n, m_n->tu);
}

#define OUTPUT_TYPE(x) [INTEL_OUTPUT_ ## x] = #x

static const char * const output_type_str[] = {
	OUTPUT_TYPE(UNUSED),
	OUTPUT_TYPE(ANALOG),
	OUTPUT_TYPE(DVO),
	OUTPUT_TYPE(SDVO),
	OUTPUT_TYPE(LVDS),
	OUTPUT_TYPE(TVOUT),
	OUTPUT_TYPE(HDMI),
	OUTPUT_TYPE(DP),
	OUTPUT_TYPE(EDP),
	OUTPUT_TYPE(DSI),
	OUTPUT_TYPE(DDI),
	OUTPUT_TYPE(DP_MST),
};

#undef OUTPUT_TYPE

static void snprintf_output_types(char *buf, size_t len,
				  unsigned int output_types)
{
	char *str = buf;
	int i;

	str[0] = '\0';

	for (i = 0; i < ARRAY_SIZE(output_type_str); i++) {
		int r;

		if ((output_types & BIT(i)) == 0)
			continue;

		r = snprintf(str, len, "%s%s",
			     str != buf ? "," : "", output_type_str[i]);
		if (r >= len)
			break;
		str += r;
		len -= r;

		output_types &= ~BIT(i);
	}

	WARN_ON_ONCE(output_types != 0);
}

static void intel_dump_pipe_config(struct intel_crtc *crtc,
				   struct intel_crtc_state *pipe_config,
				   const char *context)
{
	struct drm_device *dev = crtc->base.dev;
	struct drm_i915_private *dev_priv = to_i915(dev);
	struct drm_plane *plane;
	struct intel_plane *intel_plane;
	struct intel_plane_state *state;
	struct drm_framebuffer *fb;
	char buf[64];

	DRM_DEBUG_KMS("[CRTC:%d:%s]%s\n",
		      crtc->base.base.id, crtc->base.name, context);

	snprintf_output_types(buf, sizeof(buf), pipe_config->output_types);
	DRM_DEBUG_KMS("output_types: %s (0x%x)\n",
		      buf, pipe_config->output_types);

	DRM_DEBUG_KMS("cpu_transcoder: %s, pipe bpp: %i, dithering: %i\n",
		      transcoder_name(pipe_config->cpu_transcoder),
		      pipe_config->pipe_bpp, pipe_config->dither);

	if (pipe_config->has_pch_encoder)
		intel_dump_m_n_config(pipe_config, "fdi",
				      pipe_config->fdi_lanes,
				      &pipe_config->fdi_m_n);

	if (pipe_config->ycbcr420)
		DRM_DEBUG_KMS("YCbCr 4:2:0 output enabled\n");

	if (intel_crtc_has_dp_encoder(pipe_config)) {
		intel_dump_m_n_config(pipe_config, "dp m_n",
				pipe_config->lane_count, &pipe_config->dp_m_n);
		if (pipe_config->has_drrs)
			intel_dump_m_n_config(pipe_config, "dp m2_n2",
					      pipe_config->lane_count,
					      &pipe_config->dp_m2_n2);
	}

	DRM_DEBUG_KMS("audio: %i, infoframes: %i\n",
		      pipe_config->has_audio, pipe_config->has_infoframe);

	DRM_DEBUG_KMS("requested mode:\n");
	drm_mode_debug_printmodeline(&pipe_config->base.mode);
	DRM_DEBUG_KMS("adjusted mode:\n");
	drm_mode_debug_printmodeline(&pipe_config->base.adjusted_mode);
	intel_dump_crtc_timings(&pipe_config->base.adjusted_mode);
	DRM_DEBUG_KMS("port clock: %d, pipe src size: %dx%d, pixel rate %d\n",
		      pipe_config->port_clock,
		      pipe_config->pipe_src_w, pipe_config->pipe_src_h,
		      pipe_config->pixel_rate);

	if (INTEL_GEN(dev_priv) >= 9)
		DRM_DEBUG_KMS("num_scalers: %d, scaler_users: 0x%x, scaler_id: %d\n",
			      crtc->num_scalers,
			      pipe_config->scaler_state.scaler_users,
		              pipe_config->scaler_state.scaler_id);

	if (HAS_GMCH_DISPLAY(dev_priv))
		DRM_DEBUG_KMS("gmch pfit: control: 0x%08x, ratios: 0x%08x, lvds border: 0x%08x\n",
			      pipe_config->gmch_pfit.control,
			      pipe_config->gmch_pfit.pgm_ratios,
			      pipe_config->gmch_pfit.lvds_border_bits);
	else
		DRM_DEBUG_KMS("pch pfit: pos: 0x%08x, size: 0x%08x, %s\n",
			      pipe_config->pch_pfit.pos,
			      pipe_config->pch_pfit.size,
		              enableddisabled(pipe_config->pch_pfit.enabled));

	DRM_DEBUG_KMS("ips: %i, double wide: %i\n",
		      pipe_config->ips_enabled, pipe_config->double_wide);

	intel_dpll_dump_hw_state(dev_priv, &pipe_config->dpll_hw_state);

	DRM_DEBUG_KMS("planes on this crtc\n");
	list_for_each_entry(plane, &dev->mode_config.plane_list, head) {
		struct drm_format_name_buf format_name;
		intel_plane = to_intel_plane(plane);
		if (intel_plane->pipe != crtc->pipe)
			continue;

		state = to_intel_plane_state(plane->state);
		fb = state->base.fb;
		if (!fb) {
			DRM_DEBUG_KMS("[PLANE:%d:%s] disabled, scaler_id = %d\n",
				      plane->base.id, plane->name, state->scaler_id);
			continue;
		}

		DRM_DEBUG_KMS("[PLANE:%d:%s] FB:%d, fb = %ux%u format = %s\n",
			      plane->base.id, plane->name,
			      fb->base.id, fb->width, fb->height,
			      drm_get_format_name(fb->format->format, &format_name));
		if (INTEL_GEN(dev_priv) >= 9)
			DRM_DEBUG_KMS("\tscaler:%d src %dx%d+%d+%d dst %dx%d+%d+%d\n",
				      state->scaler_id,
				      state->base.src.x1 >> 16,
				      state->base.src.y1 >> 16,
				      drm_rect_width(&state->base.src) >> 16,
				      drm_rect_height(&state->base.src) >> 16,
				      state->base.dst.x1, state->base.dst.y1,
				      drm_rect_width(&state->base.dst),
				      drm_rect_height(&state->base.dst));
	}
}

static bool check_digital_port_conflicts(struct drm_atomic_state *state)
{
	struct drm_device *dev = state->dev;
	struct drm_connector *connector;
	struct drm_connector_list_iter conn_iter;
	unsigned int used_ports = 0;
	unsigned int used_mst_ports = 0;

	/*
	 * Walk the connector list instead of the encoder
	 * list to detect the problem on ddi platforms
	 * where there's just one encoder per digital port.
	 */
	drm_connector_list_iter_begin(dev, &conn_iter);
	drm_for_each_connector_iter(connector, &conn_iter) {
		struct drm_connector_state *connector_state;
		struct intel_encoder *encoder;

		connector_state = drm_atomic_get_existing_connector_state(state, connector);
		if (!connector_state)
			connector_state = connector->state;

		if (!connector_state->best_encoder)
			continue;

		encoder = to_intel_encoder(connector_state->best_encoder);

		WARN_ON(!connector_state->crtc);

		switch (encoder->type) {
			unsigned int port_mask;
		case INTEL_OUTPUT_DDI:
			if (WARN_ON(!HAS_DDI(to_i915(dev))))
				break;
		case INTEL_OUTPUT_DP:
		case INTEL_OUTPUT_HDMI:
		case INTEL_OUTPUT_EDP:
			port_mask = 1 << encoder->port;

			/* the same port mustn't appear more than once */
			if (used_ports & port_mask)
				return false;

			used_ports |= port_mask;
			break;
		case INTEL_OUTPUT_DP_MST:
			used_mst_ports |=
				1 << encoder->port;
			break;
		default:
			break;
		}
	}
	drm_connector_list_iter_end(&conn_iter);

	/* can't mix MST and SST/HDMI on the same port */
	if (used_ports & used_mst_ports)
		return false;

	return true;
}

static void
clear_intel_crtc_state(struct intel_crtc_state *crtc_state)
{
	struct drm_i915_private *dev_priv =
		to_i915(crtc_state->base.crtc->dev);
	struct intel_crtc_scaler_state scaler_state;
	struct intel_dpll_hw_state dpll_hw_state;
	struct intel_shared_dpll *shared_dpll;
	struct intel_crtc_wm_state wm_state;
	bool force_thru, ips_force_disable;

	/* FIXME: before the switch to atomic started, a new pipe_config was
	 * kzalloc'd. Code that depends on any field being zero should be
	 * fixed, so that the crtc_state can be safely duplicated. For now,
	 * only fields that are know to not cause problems are preserved. */

	scaler_state = crtc_state->scaler_state;
	shared_dpll = crtc_state->shared_dpll;
	dpll_hw_state = crtc_state->dpll_hw_state;
	force_thru = crtc_state->pch_pfit.force_thru;
	ips_force_disable = crtc_state->ips_force_disable;
	if (IS_G4X(dev_priv) ||
	    IS_VALLEYVIEW(dev_priv) || IS_CHERRYVIEW(dev_priv))
		wm_state = crtc_state->wm;

	/* Keep base drm_crtc_state intact, only clear our extended struct */
	BUILD_BUG_ON(offsetof(struct intel_crtc_state, base));
	memset(&crtc_state->base + 1, 0,
	       sizeof(*crtc_state) - sizeof(crtc_state->base));

	crtc_state->scaler_state = scaler_state;
	crtc_state->shared_dpll = shared_dpll;
	crtc_state->dpll_hw_state = dpll_hw_state;
	crtc_state->pch_pfit.force_thru = force_thru;
	crtc_state->ips_force_disable = ips_force_disable;
	if (IS_G4X(dev_priv) ||
	    IS_VALLEYVIEW(dev_priv) || IS_CHERRYVIEW(dev_priv))
		crtc_state->wm = wm_state;
}

static int
intel_modeset_pipe_config(struct drm_crtc *crtc,
			  struct intel_crtc_state *pipe_config)
{
	struct drm_atomic_state *state = pipe_config->base.state;
	struct intel_encoder *encoder;
	struct drm_connector *connector;
	struct drm_connector_state *connector_state;
	int base_bpp, ret = -EINVAL;
	int i;
	bool retry = true;

	clear_intel_crtc_state(pipe_config);

	pipe_config->cpu_transcoder =
		(enum transcoder) to_intel_crtc(crtc)->pipe;

	/*
	 * Sanitize sync polarity flags based on requested ones. If neither
	 * positive or negative polarity is requested, treat this as meaning
	 * negative polarity.
	 */
	if (!(pipe_config->base.adjusted_mode.flags &
	      (DRM_MODE_FLAG_PHSYNC | DRM_MODE_FLAG_NHSYNC)))
		pipe_config->base.adjusted_mode.flags |= DRM_MODE_FLAG_NHSYNC;

	if (!(pipe_config->base.adjusted_mode.flags &
	      (DRM_MODE_FLAG_PVSYNC | DRM_MODE_FLAG_NVSYNC)))
		pipe_config->base.adjusted_mode.flags |= DRM_MODE_FLAG_NVSYNC;

	base_bpp = compute_baseline_pipe_bpp(to_intel_crtc(crtc),
					     pipe_config);
	if (base_bpp < 0)
		goto fail;

	/*
	 * Determine the real pipe dimensions. Note that stereo modes can
	 * increase the actual pipe size due to the frame doubling and
	 * insertion of additional space for blanks between the frame. This
	 * is stored in the crtc timings. We use the requested mode to do this
	 * computation to clearly distinguish it from the adjusted mode, which
	 * can be changed by the connectors in the below retry loop.
	 */
	drm_mode_get_hv_timing(&pipe_config->base.mode,
			       &pipe_config->pipe_src_w,
			       &pipe_config->pipe_src_h);

	for_each_new_connector_in_state(state, connector, connector_state, i) {
		if (connector_state->crtc != crtc)
			continue;

		encoder = to_intel_encoder(connector_state->best_encoder);

		if (!check_single_encoder_cloning(state, to_intel_crtc(crtc), encoder)) {
			DRM_DEBUG_KMS("rejecting invalid cloning configuration\n");
			goto fail;
		}

		/*
		 * Determine output_types before calling the .compute_config()
		 * hooks so that the hooks can use this information safely.
		 */
		if (encoder->compute_output_type)
			pipe_config->output_types |=
				BIT(encoder->compute_output_type(encoder, pipe_config,
								 connector_state));
		else
			pipe_config->output_types |= BIT(encoder->type);
	}

encoder_retry:
	/* Ensure the port clock defaults are reset when retrying. */
	pipe_config->port_clock = 0;
	pipe_config->pixel_multiplier = 1;

	/* Fill in default crtc timings, allow encoders to overwrite them. */
	drm_mode_set_crtcinfo(&pipe_config->base.adjusted_mode,
			      CRTC_STEREO_DOUBLE);

	/* Pass our mode to the connectors and the CRTC to give them a chance to
	 * adjust it according to limitations or connector properties, and also
	 * a chance to reject the mode entirely.
	 */
	for_each_new_connector_in_state(state, connector, connector_state, i) {
		if (connector_state->crtc != crtc)
			continue;

		encoder = to_intel_encoder(connector_state->best_encoder);

		if (!(encoder->compute_config(encoder, pipe_config, connector_state))) {
			DRM_DEBUG_KMS("Encoder config failure\n");
			goto fail;
		}
	}

	/* Set default port clock if not overwritten by the encoder. Needs to be
	 * done afterwards in case the encoder adjusts the mode. */
	if (!pipe_config->port_clock)
		pipe_config->port_clock = pipe_config->base.adjusted_mode.crtc_clock
			* pipe_config->pixel_multiplier;

	ret = intel_crtc_compute_config(to_intel_crtc(crtc), pipe_config);
	if (ret < 0) {
		DRM_DEBUG_KMS("CRTC fixup failed\n");
		goto fail;
	}

	if (ret == RETRY) {
		if (WARN(!retry, "loop in pipe configuration computation\n")) {
			ret = -EINVAL;
			goto fail;
		}

		DRM_DEBUG_KMS("CRTC bw constrained, retrying\n");
		retry = false;
		goto encoder_retry;
	}

	/* Dithering seems to not pass-through bits correctly when it should, so
	 * only enable it on 6bpc panels and when its not a compliance
	 * test requesting 6bpc video pattern.
	 */
	pipe_config->dither = (pipe_config->pipe_bpp == 6*3) &&
		!pipe_config->dither_force_disable;
	DRM_DEBUG_KMS("hw max bpp: %i, pipe bpp: %i, dithering: %i\n",
		      base_bpp, pipe_config->pipe_bpp, pipe_config->dither);

fail:
	return ret;
}

static void
intel_modeset_update_crtc_state(struct drm_atomic_state *state)
{
	struct drm_crtc *crtc;
	struct drm_crtc_state *new_crtc_state;
	int i;

	/* Double check state. */
	for_each_new_crtc_in_state(state, crtc, new_crtc_state, i) {
		to_intel_crtc(crtc)->config = to_intel_crtc_state(new_crtc_state);

		/*
		 * Update legacy state to satisfy fbc code. This can
		 * be removed when fbc uses the atomic state.
		 */
		if (drm_atomic_get_existing_plane_state(state, crtc->primary)) {
			struct drm_plane_state *plane_state = crtc->primary->state;

			crtc->primary->fb = plane_state->fb;
			crtc->x = plane_state->src_x >> 16;
			crtc->y = plane_state->src_y >> 16;
		}
	}
}

static bool intel_fuzzy_clock_check(int clock1, int clock2)
{
	int diff;

	if (clock1 == clock2)
		return true;

	if (!clock1 || !clock2)
		return false;

	diff = abs(clock1 - clock2);

	if (((((diff + clock1 + clock2) * 100)) / (clock1 + clock2)) < 105)
		return true;

	return false;
}

static bool
intel_compare_m_n(unsigned int m, unsigned int n,
		  unsigned int m2, unsigned int n2,
		  bool exact)
{
	if (m == m2 && n == n2)
		return true;

	if (exact || !m || !n || !m2 || !n2)
		return false;

	BUILD_BUG_ON(DATA_LINK_M_N_MASK > INT_MAX);

	if (n > n2) {
		while (n > n2) {
			m2 <<= 1;
			n2 <<= 1;
		}
	} else if (n < n2) {
		while (n < n2) {
			m <<= 1;
			n <<= 1;
		}
	}

	if (n != n2)
		return false;

	return intel_fuzzy_clock_check(m, m2);
}

static bool
intel_compare_link_m_n(const struct intel_link_m_n *m_n,
		       struct intel_link_m_n *m2_n2,
		       bool adjust)
{
	if (m_n->tu == m2_n2->tu &&
	    intel_compare_m_n(m_n->gmch_m, m_n->gmch_n,
			      m2_n2->gmch_m, m2_n2->gmch_n, !adjust) &&
	    intel_compare_m_n(m_n->link_m, m_n->link_n,
			      m2_n2->link_m, m2_n2->link_n, !adjust)) {
		if (adjust)
			*m2_n2 = *m_n;

		return true;
	}

	return false;
}

static void __printf(3, 4)
pipe_config_err(bool adjust, const char *name, const char *format, ...)
{
	char *level;
	unsigned int category;
	struct va_format vaf;
	va_list args;

	if (adjust) {
		level = KERN_DEBUG;
		category = DRM_UT_KMS;
	} else {
		level = KERN_ERR;
		category = DRM_UT_NONE;
	}

	va_start(args, format);
	vaf.fmt = format;
	vaf.va = &args;

	drm_printk(level, category, "mismatch in %s %pV", name, &vaf);

	va_end(args);
}

static bool
intel_pipe_config_compare(struct drm_i915_private *dev_priv,
			  struct intel_crtc_state *current_config,
			  struct intel_crtc_state *pipe_config,
			  bool adjust)
{
	bool ret = true;
	bool fixup_inherited = adjust &&
		(current_config->base.mode.private_flags & I915_MODE_FLAG_INHERITED) &&
		!(pipe_config->base.mode.private_flags & I915_MODE_FLAG_INHERITED);

#define PIPE_CONF_CHECK_X(name)	\
	if (current_config->name != pipe_config->name) { \
		pipe_config_err(adjust, __stringify(name), \
			  "(expected 0x%08x, found 0x%08x)\n", \
			  current_config->name, \
			  pipe_config->name); \
		ret = false; \
	}

#define PIPE_CONF_CHECK_I(name)	\
	if (current_config->name != pipe_config->name) { \
		pipe_config_err(adjust, __stringify(name), \
			  "(expected %i, found %i)\n", \
			  current_config->name, \
			  pipe_config->name); \
		ret = false; \
	}

#define PIPE_CONF_CHECK_BOOL(name)	\
	if (current_config->name != pipe_config->name) { \
		pipe_config_err(adjust, __stringify(name), \
			  "(expected %s, found %s)\n", \
			  yesno(current_config->name), \
			  yesno(pipe_config->name)); \
		ret = false; \
	}

/*
 * Checks state where we only read out the enabling, but not the entire
 * state itself (like full infoframes or ELD for audio). These states
 * require a full modeset on bootup to fix up.
 */
#define PIPE_CONF_CHECK_BOOL_INCOMPLETE(name) \
	if (!fixup_inherited || (!current_config->name && !pipe_config->name)) { \
		PIPE_CONF_CHECK_BOOL(name); \
	} else { \
		pipe_config_err(adjust, __stringify(name), \
			  "unable to verify whether state matches exactly, forcing modeset (expected %s, found %s)\n", \
			  yesno(current_config->name), \
			  yesno(pipe_config->name)); \
		ret = false; \
	}

#define PIPE_CONF_CHECK_P(name)	\
	if (current_config->name != pipe_config->name) { \
		pipe_config_err(adjust, __stringify(name), \
			  "(expected %p, found %p)\n", \
			  current_config->name, \
			  pipe_config->name); \
		ret = false; \
	}

#define PIPE_CONF_CHECK_M_N(name) \
	if (!intel_compare_link_m_n(&current_config->name, \
				    &pipe_config->name,\
				    adjust)) { \
		pipe_config_err(adjust, __stringify(name), \
			  "(expected tu %i gmch %i/%i link %i/%i, " \
			  "found tu %i, gmch %i/%i link %i/%i)\n", \
			  current_config->name.tu, \
			  current_config->name.gmch_m, \
			  current_config->name.gmch_n, \
			  current_config->name.link_m, \
			  current_config->name.link_n, \
			  pipe_config->name.tu, \
			  pipe_config->name.gmch_m, \
			  pipe_config->name.gmch_n, \
			  pipe_config->name.link_m, \
			  pipe_config->name.link_n); \
		ret = false; \
	}

/* This is required for BDW+ where there is only one set of registers for
 * switching between high and low RR.
 * This macro can be used whenever a comparison has to be made between one
 * hw state and multiple sw state variables.
 */
#define PIPE_CONF_CHECK_M_N_ALT(name, alt_name) \
	if (!intel_compare_link_m_n(&current_config->name, \
				    &pipe_config->name, adjust) && \
	    !intel_compare_link_m_n(&current_config->alt_name, \
				    &pipe_config->name, adjust)) { \
		pipe_config_err(adjust, __stringify(name), \
			  "(expected tu %i gmch %i/%i link %i/%i, " \
			  "or tu %i gmch %i/%i link %i/%i, " \
			  "found tu %i, gmch %i/%i link %i/%i)\n", \
			  current_config->name.tu, \
			  current_config->name.gmch_m, \
			  current_config->name.gmch_n, \
			  current_config->name.link_m, \
			  current_config->name.link_n, \
			  current_config->alt_name.tu, \
			  current_config->alt_name.gmch_m, \
			  current_config->alt_name.gmch_n, \
			  current_config->alt_name.link_m, \
			  current_config->alt_name.link_n, \
			  pipe_config->name.tu, \
			  pipe_config->name.gmch_m, \
			  pipe_config->name.gmch_n, \
			  pipe_config->name.link_m, \
			  pipe_config->name.link_n); \
		ret = false; \
	}

#define PIPE_CONF_CHECK_FLAGS(name, mask)	\
	if ((current_config->name ^ pipe_config->name) & (mask)) { \
		pipe_config_err(adjust, __stringify(name), \
			  "(%x) (expected %i, found %i)\n", \
			  (mask), \
			  current_config->name & (mask), \
			  pipe_config->name & (mask)); \
		ret = false; \
	}

#define PIPE_CONF_CHECK_CLOCK_FUZZY(name) \
	if (!intel_fuzzy_clock_check(current_config->name, pipe_config->name)) { \
		pipe_config_err(adjust, __stringify(name), \
			  "(expected %i, found %i)\n", \
			  current_config->name, \
			  pipe_config->name); \
		ret = false; \
	}

#define PIPE_CONF_QUIRK(quirk)	\
	((current_config->quirks | pipe_config->quirks) & (quirk))

	PIPE_CONF_CHECK_I(cpu_transcoder);

	PIPE_CONF_CHECK_BOOL(has_pch_encoder);
	PIPE_CONF_CHECK_I(fdi_lanes);
	PIPE_CONF_CHECK_M_N(fdi_m_n);

	PIPE_CONF_CHECK_I(lane_count);
	PIPE_CONF_CHECK_X(lane_lat_optim_mask);

	if (INTEL_GEN(dev_priv) < 8) {
		PIPE_CONF_CHECK_M_N(dp_m_n);

		if (current_config->has_drrs)
			PIPE_CONF_CHECK_M_N(dp_m2_n2);
	} else
		PIPE_CONF_CHECK_M_N_ALT(dp_m_n, dp_m2_n2);

	PIPE_CONF_CHECK_X(output_types);

	PIPE_CONF_CHECK_I(base.adjusted_mode.crtc_hdisplay);
	PIPE_CONF_CHECK_I(base.adjusted_mode.crtc_htotal);
	PIPE_CONF_CHECK_I(base.adjusted_mode.crtc_hblank_start);
	PIPE_CONF_CHECK_I(base.adjusted_mode.crtc_hblank_end);
	PIPE_CONF_CHECK_I(base.adjusted_mode.crtc_hsync_start);
	PIPE_CONF_CHECK_I(base.adjusted_mode.crtc_hsync_end);

	PIPE_CONF_CHECK_I(base.adjusted_mode.crtc_vdisplay);
	PIPE_CONF_CHECK_I(base.adjusted_mode.crtc_vtotal);
	PIPE_CONF_CHECK_I(base.adjusted_mode.crtc_vblank_start);
	PIPE_CONF_CHECK_I(base.adjusted_mode.crtc_vblank_end);
	PIPE_CONF_CHECK_I(base.adjusted_mode.crtc_vsync_start);
	PIPE_CONF_CHECK_I(base.adjusted_mode.crtc_vsync_end);

	PIPE_CONF_CHECK_I(pixel_multiplier);
	PIPE_CONF_CHECK_BOOL(has_hdmi_sink);
	if ((INTEL_GEN(dev_priv) < 8 && !IS_HASWELL(dev_priv)) ||
	    IS_VALLEYVIEW(dev_priv) || IS_CHERRYVIEW(dev_priv))
		PIPE_CONF_CHECK_BOOL(limited_color_range);

	PIPE_CONF_CHECK_BOOL(hdmi_scrambling);
	PIPE_CONF_CHECK_BOOL(hdmi_high_tmds_clock_ratio);
	PIPE_CONF_CHECK_BOOL_INCOMPLETE(has_infoframe);
	PIPE_CONF_CHECK_BOOL(ycbcr420);

	PIPE_CONF_CHECK_BOOL_INCOMPLETE(has_audio);

	PIPE_CONF_CHECK_FLAGS(base.adjusted_mode.flags,
			      DRM_MODE_FLAG_INTERLACE);

	if (!PIPE_CONF_QUIRK(PIPE_CONFIG_QUIRK_MODE_SYNC_FLAGS)) {
		PIPE_CONF_CHECK_FLAGS(base.adjusted_mode.flags,
				      DRM_MODE_FLAG_PHSYNC);
		PIPE_CONF_CHECK_FLAGS(base.adjusted_mode.flags,
				      DRM_MODE_FLAG_NHSYNC);
		PIPE_CONF_CHECK_FLAGS(base.adjusted_mode.flags,
				      DRM_MODE_FLAG_PVSYNC);
		PIPE_CONF_CHECK_FLAGS(base.adjusted_mode.flags,
				      DRM_MODE_FLAG_NVSYNC);
	}

	PIPE_CONF_CHECK_X(gmch_pfit.control);
	/* pfit ratios are autocomputed by the hw on gen4+ */
	if (INTEL_GEN(dev_priv) < 4)
		PIPE_CONF_CHECK_X(gmch_pfit.pgm_ratios);
	PIPE_CONF_CHECK_X(gmch_pfit.lvds_border_bits);

	if (!adjust) {
		PIPE_CONF_CHECK_I(pipe_src_w);
		PIPE_CONF_CHECK_I(pipe_src_h);

		PIPE_CONF_CHECK_BOOL(pch_pfit.enabled);
		if (current_config->pch_pfit.enabled) {
			PIPE_CONF_CHECK_X(pch_pfit.pos);
			PIPE_CONF_CHECK_X(pch_pfit.size);
		}

		PIPE_CONF_CHECK_I(scaler_state.scaler_id);
		PIPE_CONF_CHECK_CLOCK_FUZZY(pixel_rate);
	}

	PIPE_CONF_CHECK_BOOL(double_wide);

	PIPE_CONF_CHECK_P(shared_dpll);
	PIPE_CONF_CHECK_X(dpll_hw_state.dpll);
	PIPE_CONF_CHECK_X(dpll_hw_state.dpll_md);
	PIPE_CONF_CHECK_X(dpll_hw_state.fp0);
	PIPE_CONF_CHECK_X(dpll_hw_state.fp1);
	PIPE_CONF_CHECK_X(dpll_hw_state.wrpll);
	PIPE_CONF_CHECK_X(dpll_hw_state.spll);
	PIPE_CONF_CHECK_X(dpll_hw_state.ctrl1);
	PIPE_CONF_CHECK_X(dpll_hw_state.cfgcr1);
	PIPE_CONF_CHECK_X(dpll_hw_state.cfgcr2);
	PIPE_CONF_CHECK_X(dpll_hw_state.cfgcr0);
	PIPE_CONF_CHECK_X(dpll_hw_state.ebb0);
	PIPE_CONF_CHECK_X(dpll_hw_state.ebb4);
	PIPE_CONF_CHECK_X(dpll_hw_state.pll0);
	PIPE_CONF_CHECK_X(dpll_hw_state.pll1);
	PIPE_CONF_CHECK_X(dpll_hw_state.pll2);
	PIPE_CONF_CHECK_X(dpll_hw_state.pll3);
	PIPE_CONF_CHECK_X(dpll_hw_state.pll6);
	PIPE_CONF_CHECK_X(dpll_hw_state.pll8);
	PIPE_CONF_CHECK_X(dpll_hw_state.pll9);
	PIPE_CONF_CHECK_X(dpll_hw_state.pll10);
	PIPE_CONF_CHECK_X(dpll_hw_state.pcsdw12);

	PIPE_CONF_CHECK_X(dsi_pll.ctrl);
	PIPE_CONF_CHECK_X(dsi_pll.div);

	if (IS_G4X(dev_priv) || INTEL_GEN(dev_priv) >= 5)
		PIPE_CONF_CHECK_I(pipe_bpp);

	PIPE_CONF_CHECK_CLOCK_FUZZY(base.adjusted_mode.crtc_clock);
	PIPE_CONF_CHECK_CLOCK_FUZZY(port_clock);

	PIPE_CONF_CHECK_I(min_voltage_level);

#undef PIPE_CONF_CHECK_X
#undef PIPE_CONF_CHECK_I
#undef PIPE_CONF_CHECK_BOOL
#undef PIPE_CONF_CHECK_BOOL_INCOMPLETE
#undef PIPE_CONF_CHECK_P
#undef PIPE_CONF_CHECK_FLAGS
#undef PIPE_CONF_CHECK_CLOCK_FUZZY
#undef PIPE_CONF_QUIRK

	return ret;
}

static void intel_pipe_config_sanity_check(struct drm_i915_private *dev_priv,
					   const struct intel_crtc_state *pipe_config)
{
	if (pipe_config->has_pch_encoder) {
		int fdi_dotclock = intel_dotclock_calculate(intel_fdi_link_freq(dev_priv, pipe_config),
							    &pipe_config->fdi_m_n);
		int dotclock = pipe_config->base.adjusted_mode.crtc_clock;

		/*
		 * FDI already provided one idea for the dotclock.
		 * Yell if the encoder disagrees.
		 */
		WARN(!intel_fuzzy_clock_check(fdi_dotclock, dotclock),
		     "FDI dotclock and encoder dotclock mismatch, fdi: %i, encoder: %i\n",
		     fdi_dotclock, dotclock);
	}
}

static void verify_wm_state(struct drm_crtc *crtc,
			    struct drm_crtc_state *new_state)
{
	struct drm_i915_private *dev_priv = to_i915(crtc->dev);
	struct skl_ddb_allocation hw_ddb, *sw_ddb;
	struct skl_pipe_wm hw_wm, *sw_wm;
	struct skl_plane_wm *hw_plane_wm, *sw_plane_wm;
	struct skl_ddb_entry *hw_ddb_entry, *sw_ddb_entry;
	struct intel_crtc *intel_crtc = to_intel_crtc(crtc);
	const enum pipe pipe = intel_crtc->pipe;
	int plane, level, max_level = ilk_wm_max_level(dev_priv);

	if (INTEL_GEN(dev_priv) < 9 || !new_state->active)
		return;

	skl_pipe_wm_get_hw_state(crtc, &hw_wm);
	sw_wm = &to_intel_crtc_state(new_state)->wm.skl.optimal;

	skl_ddb_get_hw_state(dev_priv, &hw_ddb);
	sw_ddb = &dev_priv->wm.skl_hw.ddb;

	/* planes */
	for_each_universal_plane(dev_priv, pipe, plane) {
		hw_plane_wm = &hw_wm.planes[plane];
		sw_plane_wm = &sw_wm->planes[plane];

		/* Watermarks */
		for (level = 0; level <= max_level; level++) {
			if (skl_wm_level_equals(&hw_plane_wm->wm[level],
						&sw_plane_wm->wm[level]))
				continue;

			DRM_ERROR("mismatch in WM pipe %c plane %d level %d (expected e=%d b=%u l=%u, got e=%d b=%u l=%u)\n",
				  pipe_name(pipe), plane + 1, level,
				  sw_plane_wm->wm[level].plane_en,
				  sw_plane_wm->wm[level].plane_res_b,
				  sw_plane_wm->wm[level].plane_res_l,
				  hw_plane_wm->wm[level].plane_en,
				  hw_plane_wm->wm[level].plane_res_b,
				  hw_plane_wm->wm[level].plane_res_l);
		}

		if (!skl_wm_level_equals(&hw_plane_wm->trans_wm,
					 &sw_plane_wm->trans_wm)) {
			DRM_ERROR("mismatch in trans WM pipe %c plane %d (expected e=%d b=%u l=%u, got e=%d b=%u l=%u)\n",
				  pipe_name(pipe), plane + 1,
				  sw_plane_wm->trans_wm.plane_en,
				  sw_plane_wm->trans_wm.plane_res_b,
				  sw_plane_wm->trans_wm.plane_res_l,
				  hw_plane_wm->trans_wm.plane_en,
				  hw_plane_wm->trans_wm.plane_res_b,
				  hw_plane_wm->trans_wm.plane_res_l);
		}

		/* DDB */
		hw_ddb_entry = &hw_ddb.plane[pipe][plane];
		sw_ddb_entry = &sw_ddb->plane[pipe][plane];

		if (!skl_ddb_entry_equal(hw_ddb_entry, sw_ddb_entry)) {
			DRM_ERROR("mismatch in DDB state pipe %c plane %d (expected (%u,%u), found (%u,%u))\n",
				  pipe_name(pipe), plane + 1,
				  sw_ddb_entry->start, sw_ddb_entry->end,
				  hw_ddb_entry->start, hw_ddb_entry->end);
		}
	}

	/*
	 * cursor
	 * If the cursor plane isn't active, we may not have updated it's ddb
	 * allocation. In that case since the ddb allocation will be updated
	 * once the plane becomes visible, we can skip this check
	 */
	if (1) {
		hw_plane_wm = &hw_wm.planes[PLANE_CURSOR];
		sw_plane_wm = &sw_wm->planes[PLANE_CURSOR];

		/* Watermarks */
		for (level = 0; level <= max_level; level++) {
			if (skl_wm_level_equals(&hw_plane_wm->wm[level],
						&sw_plane_wm->wm[level]))
				continue;

			DRM_ERROR("mismatch in WM pipe %c cursor level %d (expected e=%d b=%u l=%u, got e=%d b=%u l=%u)\n",
				  pipe_name(pipe), level,
				  sw_plane_wm->wm[level].plane_en,
				  sw_plane_wm->wm[level].plane_res_b,
				  sw_plane_wm->wm[level].plane_res_l,
				  hw_plane_wm->wm[level].plane_en,
				  hw_plane_wm->wm[level].plane_res_b,
				  hw_plane_wm->wm[level].plane_res_l);
		}

		if (!skl_wm_level_equals(&hw_plane_wm->trans_wm,
					 &sw_plane_wm->trans_wm)) {
			DRM_ERROR("mismatch in trans WM pipe %c cursor (expected e=%d b=%u l=%u, got e=%d b=%u l=%u)\n",
				  pipe_name(pipe),
				  sw_plane_wm->trans_wm.plane_en,
				  sw_plane_wm->trans_wm.plane_res_b,
				  sw_plane_wm->trans_wm.plane_res_l,
				  hw_plane_wm->trans_wm.plane_en,
				  hw_plane_wm->trans_wm.plane_res_b,
				  hw_plane_wm->trans_wm.plane_res_l);
		}

		/* DDB */
		hw_ddb_entry = &hw_ddb.plane[pipe][PLANE_CURSOR];
		sw_ddb_entry = &sw_ddb->plane[pipe][PLANE_CURSOR];

		if (!skl_ddb_entry_equal(hw_ddb_entry, sw_ddb_entry)) {
			DRM_ERROR("mismatch in DDB state pipe %c cursor (expected (%u,%u), found (%u,%u))\n",
				  pipe_name(pipe),
				  sw_ddb_entry->start, sw_ddb_entry->end,
				  hw_ddb_entry->start, hw_ddb_entry->end);
		}
	}
}

static void
verify_connector_state(struct drm_device *dev,
		       struct drm_atomic_state *state,
		       struct drm_crtc *crtc)
{
	struct drm_connector *connector;
	struct drm_connector_state *new_conn_state;
	int i;

	for_each_new_connector_in_state(state, connector, new_conn_state, i) {
		struct drm_encoder *encoder = connector->encoder;
		struct drm_crtc_state *crtc_state = NULL;

		if (new_conn_state->crtc != crtc)
			continue;

		if (crtc)
			crtc_state = drm_atomic_get_new_crtc_state(state, new_conn_state->crtc);

		intel_connector_verify_state(crtc_state, new_conn_state);

		I915_STATE_WARN(new_conn_state->best_encoder != encoder,
		     "connector's atomic encoder doesn't match legacy encoder\n");
	}
}

static void
verify_encoder_state(struct drm_device *dev, struct drm_atomic_state *state)
{
	struct intel_encoder *encoder;
	struct drm_connector *connector;
	struct drm_connector_state *old_conn_state, *new_conn_state;
	int i;

	for_each_intel_encoder(dev, encoder) {
		bool enabled = false, found = false;
		enum pipe pipe;

		DRM_DEBUG_KMS("[ENCODER:%d:%s]\n",
			      encoder->base.base.id,
			      encoder->base.name);

		for_each_oldnew_connector_in_state(state, connector, old_conn_state,
						   new_conn_state, i) {
			if (old_conn_state->best_encoder == &encoder->base)
				found = true;

			if (new_conn_state->best_encoder != &encoder->base)
				continue;
			found = enabled = true;

			I915_STATE_WARN(new_conn_state->crtc !=
					encoder->base.crtc,
			     "connector's crtc doesn't match encoder crtc\n");
		}

		if (!found)
			continue;

		I915_STATE_WARN(!!encoder->base.crtc != enabled,
		     "encoder's enabled state mismatch "
		     "(expected %i, found %i)\n",
		     !!encoder->base.crtc, enabled);

		if (!encoder->base.crtc) {
			bool active;

			active = encoder->get_hw_state(encoder, &pipe);
			I915_STATE_WARN(active,
			     "encoder detached but still enabled on pipe %c.\n",
			     pipe_name(pipe));
		}
	}
}

static void
verify_crtc_state(struct drm_crtc *crtc,
		  struct drm_crtc_state *old_crtc_state,
		  struct drm_crtc_state *new_crtc_state)
{
	struct drm_device *dev = crtc->dev;
	struct drm_i915_private *dev_priv = to_i915(dev);
	struct intel_encoder *encoder;
	struct intel_crtc *intel_crtc = to_intel_crtc(crtc);
	struct intel_crtc_state *pipe_config, *sw_config;
	struct drm_atomic_state *old_state;
	bool active;

	old_state = old_crtc_state->state;
	__drm_atomic_helper_crtc_destroy_state(old_crtc_state);
	pipe_config = to_intel_crtc_state(old_crtc_state);
	memset(pipe_config, 0, sizeof(*pipe_config));
	pipe_config->base.crtc = crtc;
	pipe_config->base.state = old_state;

	DRM_DEBUG_KMS("[CRTC:%d:%s]\n", crtc->base.id, crtc->name);

	active = dev_priv->display.get_pipe_config(intel_crtc, pipe_config);

	/* we keep both pipes enabled on 830 */
	if (IS_I830(dev_priv))
		active = new_crtc_state->active;

	I915_STATE_WARN(new_crtc_state->active != active,
	     "crtc active state doesn't match with hw state "
	     "(expected %i, found %i)\n", new_crtc_state->active, active);

	I915_STATE_WARN(intel_crtc->active != new_crtc_state->active,
	     "transitional active state does not match atomic hw state "
	     "(expected %i, found %i)\n", new_crtc_state->active, intel_crtc->active);

	for_each_encoder_on_crtc(dev, crtc, encoder) {
		enum pipe pipe;

		active = encoder->get_hw_state(encoder, &pipe);
		I915_STATE_WARN(active != new_crtc_state->active,
			"[ENCODER:%i] active %i with crtc active %i\n",
			encoder->base.base.id, active, new_crtc_state->active);

		I915_STATE_WARN(active && intel_crtc->pipe != pipe,
				"Encoder connected to wrong pipe %c\n",
				pipe_name(pipe));

		if (active)
			encoder->get_config(encoder, pipe_config);
	}

	intel_crtc_compute_pixel_rate(pipe_config);

	if (!new_crtc_state->active)
		return;

	intel_pipe_config_sanity_check(dev_priv, pipe_config);

	sw_config = to_intel_crtc_state(new_crtc_state);
	if (!intel_pipe_config_compare(dev_priv, sw_config,
				       pipe_config, false)) {
		I915_STATE_WARN(1, "pipe state doesn't match!\n");
		intel_dump_pipe_config(intel_crtc, pipe_config,
				       "[hw state]");
		intel_dump_pipe_config(intel_crtc, sw_config,
				       "[sw state]");
	}
}

static void
intel_verify_planes(struct intel_atomic_state *state)
{
	struct intel_plane *plane;
	const struct intel_plane_state *plane_state;
	int i;

	for_each_new_intel_plane_in_state(state, plane,
					  plane_state, i)
		assert_plane(plane, plane_state->base.visible);
}

static void
verify_single_dpll_state(struct drm_i915_private *dev_priv,
			 struct intel_shared_dpll *pll,
			 struct drm_crtc *crtc,
			 struct drm_crtc_state *new_state)
{
	struct intel_dpll_hw_state dpll_hw_state;
	unsigned crtc_mask;
	bool active;

	memset(&dpll_hw_state, 0, sizeof(dpll_hw_state));

	DRM_DEBUG_KMS("%s\n", pll->name);

	active = pll->funcs.get_hw_state(dev_priv, pll, &dpll_hw_state);

	if (!(pll->flags & INTEL_DPLL_ALWAYS_ON)) {
		I915_STATE_WARN(!pll->on && pll->active_mask,
		     "pll in active use but not on in sw tracking\n");
		I915_STATE_WARN(pll->on && !pll->active_mask,
		     "pll is on but not used by any active crtc\n");
		I915_STATE_WARN(pll->on != active,
		     "pll on state mismatch (expected %i, found %i)\n",
		     pll->on, active);
	}

	if (!crtc) {
		I915_STATE_WARN(pll->active_mask & ~pll->state.crtc_mask,
				"more active pll users than references: %x vs %x\n",
				pll->active_mask, pll->state.crtc_mask);

		return;
	}

	crtc_mask = 1 << drm_crtc_index(crtc);

	if (new_state->active)
		I915_STATE_WARN(!(pll->active_mask & crtc_mask),
				"pll active mismatch (expected pipe %c in active mask 0x%02x)\n",
				pipe_name(drm_crtc_index(crtc)), pll->active_mask);
	else
		I915_STATE_WARN(pll->active_mask & crtc_mask,
				"pll active mismatch (didn't expect pipe %c in active mask 0x%02x)\n",
				pipe_name(drm_crtc_index(crtc)), pll->active_mask);

	I915_STATE_WARN(!(pll->state.crtc_mask & crtc_mask),
			"pll enabled crtcs mismatch (expected 0x%x in 0x%02x)\n",
			crtc_mask, pll->state.crtc_mask);

	I915_STATE_WARN(pll->on && memcmp(&pll->state.hw_state,
					  &dpll_hw_state,
					  sizeof(dpll_hw_state)),
			"pll hw state mismatch\n");
}

static void
verify_shared_dpll_state(struct drm_device *dev, struct drm_crtc *crtc,
			 struct drm_crtc_state *old_crtc_state,
			 struct drm_crtc_state *new_crtc_state)
{
	struct drm_i915_private *dev_priv = to_i915(dev);
	struct intel_crtc_state *old_state = to_intel_crtc_state(old_crtc_state);
	struct intel_crtc_state *new_state = to_intel_crtc_state(new_crtc_state);

	if (new_state->shared_dpll)
		verify_single_dpll_state(dev_priv, new_state->shared_dpll, crtc, new_crtc_state);

	if (old_state->shared_dpll &&
	    old_state->shared_dpll != new_state->shared_dpll) {
		unsigned crtc_mask = 1 << drm_crtc_index(crtc);
		struct intel_shared_dpll *pll = old_state->shared_dpll;

		I915_STATE_WARN(pll->active_mask & crtc_mask,
				"pll active mismatch (didn't expect pipe %c in active mask)\n",
				pipe_name(drm_crtc_index(crtc)));
		I915_STATE_WARN(pll->state.crtc_mask & crtc_mask,
				"pll enabled crtcs mismatch (found %x in enabled mask)\n",
				pipe_name(drm_crtc_index(crtc)));
	}
}

static void
intel_modeset_verify_crtc(struct drm_crtc *crtc,
			  struct drm_atomic_state *state,
			  struct drm_crtc_state *old_state,
			  struct drm_crtc_state *new_state)
{
	if (!needs_modeset(new_state) &&
	    !to_intel_crtc_state(new_state)->update_pipe)
		return;

	verify_wm_state(crtc, new_state);
	verify_connector_state(crtc->dev, state, crtc);
	verify_crtc_state(crtc, old_state, new_state);
	verify_shared_dpll_state(crtc->dev, crtc, old_state, new_state);
}

static void
verify_disabled_dpll_state(struct drm_device *dev)
{
	struct drm_i915_private *dev_priv = to_i915(dev);
	int i;

	for (i = 0; i < dev_priv->num_shared_dpll; i++)
		verify_single_dpll_state(dev_priv, &dev_priv->shared_dplls[i], NULL, NULL);
}

static void
intel_modeset_verify_disabled(struct drm_device *dev,
			      struct drm_atomic_state *state)
{
	verify_encoder_state(dev, state);
	verify_connector_state(dev, state, NULL);
	verify_disabled_dpll_state(dev);
}

static void update_scanline_offset(struct intel_crtc *crtc)
{
	struct drm_i915_private *dev_priv = to_i915(crtc->base.dev);

	/*
	 * The scanline counter increments at the leading edge of hsync.
	 *
	 * On most platforms it starts counting from vtotal-1 on the
	 * first active line. That means the scanline counter value is
	 * always one less than what we would expect. Ie. just after
	 * start of vblank, which also occurs at start of hsync (on the
	 * last active line), the scanline counter will read vblank_start-1.
	 *
	 * On gen2 the scanline counter starts counting from 1 instead
	 * of vtotal-1, so we have to subtract one (or rather add vtotal-1
	 * to keep the value positive), instead of adding one.
	 *
	 * On HSW+ the behaviour of the scanline counter depends on the output
	 * type. For DP ports it behaves like most other platforms, but on HDMI
	 * there's an extra 1 line difference. So we need to add two instead of
	 * one to the value.
	 *
	 * On VLV/CHV DSI the scanline counter would appear to increment
	 * approx. 1/3 of a scanline before start of vblank. Unfortunately
	 * that means we can't tell whether we're in vblank or not while
	 * we're on that particular line. We must still set scanline_offset
	 * to 1 so that the vblank timestamps come out correct when we query
	 * the scanline counter from within the vblank interrupt handler.
	 * However if queried just before the start of vblank we'll get an
	 * answer that's slightly in the future.
	 */
	if (IS_GEN2(dev_priv)) {
		const struct drm_display_mode *adjusted_mode = &crtc->config->base.adjusted_mode;
		int vtotal;

		vtotal = adjusted_mode->crtc_vtotal;
		if (adjusted_mode->flags & DRM_MODE_FLAG_INTERLACE)
			vtotal /= 2;

		crtc->scanline_offset = vtotal - 1;
	} else if (HAS_DDI(dev_priv) &&
		   intel_crtc_has_type(crtc->config, INTEL_OUTPUT_HDMI)) {
		crtc->scanline_offset = 2;
	} else
		crtc->scanline_offset = 1;
}

static void intel_modeset_clear_plls(struct drm_atomic_state *state)
{
	struct drm_device *dev = state->dev;
	struct drm_i915_private *dev_priv = to_i915(dev);
	struct drm_crtc *crtc;
	struct drm_crtc_state *old_crtc_state, *new_crtc_state;
	int i;

	if (!dev_priv->display.crtc_compute_clock)
		return;

	for_each_oldnew_crtc_in_state(state, crtc, old_crtc_state, new_crtc_state, i) {
		struct intel_crtc *intel_crtc = to_intel_crtc(crtc);
		struct intel_shared_dpll *old_dpll =
			to_intel_crtc_state(old_crtc_state)->shared_dpll;

		if (!needs_modeset(new_crtc_state))
			continue;

		to_intel_crtc_state(new_crtc_state)->shared_dpll = NULL;

		if (!old_dpll)
			continue;

		intel_release_shared_dpll(old_dpll, intel_crtc, state);
	}
}

/*
 * This implements the workaround described in the "notes" section of the mode
 * set sequence documentation. When going from no pipes or single pipe to
 * multiple pipes, and planes are enabled after the pipe, we need to wait at
 * least 2 vblanks on the first pipe before enabling planes on the second pipe.
 */
static int haswell_mode_set_planes_workaround(struct drm_atomic_state *state)
{
	struct drm_crtc_state *crtc_state;
	struct intel_crtc *intel_crtc;
	struct drm_crtc *crtc;
	struct intel_crtc_state *first_crtc_state = NULL;
	struct intel_crtc_state *other_crtc_state = NULL;
	enum pipe first_pipe = INVALID_PIPE, enabled_pipe = INVALID_PIPE;
	int i;

	/* look at all crtc's that are going to be enabled in during modeset */
	for_each_new_crtc_in_state(state, crtc, crtc_state, i) {
		intel_crtc = to_intel_crtc(crtc);

		if (!crtc_state->active || !needs_modeset(crtc_state))
			continue;

		if (first_crtc_state) {
			other_crtc_state = to_intel_crtc_state(crtc_state);
			break;
		} else {
			first_crtc_state = to_intel_crtc_state(crtc_state);
			first_pipe = intel_crtc->pipe;
		}
	}

	/* No workaround needed? */
	if (!first_crtc_state)
		return 0;

	/* w/a possibly needed, check how many crtc's are already enabled. */
	for_each_intel_crtc(state->dev, intel_crtc) {
		struct intel_crtc_state *pipe_config;

		pipe_config = intel_atomic_get_crtc_state(state, intel_crtc);
		if (IS_ERR(pipe_config))
			return PTR_ERR(pipe_config);

		pipe_config->hsw_workaround_pipe = INVALID_PIPE;

		if (!pipe_config->base.active ||
		    needs_modeset(&pipe_config->base))
			continue;

		/* 2 or more enabled crtcs means no need for w/a */
		if (enabled_pipe != INVALID_PIPE)
			return 0;

		enabled_pipe = intel_crtc->pipe;
	}

	if (enabled_pipe != INVALID_PIPE)
		first_crtc_state->hsw_workaround_pipe = enabled_pipe;
	else if (other_crtc_state)
		other_crtc_state->hsw_workaround_pipe = first_pipe;

	return 0;
}

static int intel_lock_all_pipes(struct drm_atomic_state *state)
{
	struct drm_crtc *crtc;

	/* Add all pipes to the state */
	for_each_crtc(state->dev, crtc) {
		struct drm_crtc_state *crtc_state;

		crtc_state = drm_atomic_get_crtc_state(state, crtc);
		if (IS_ERR(crtc_state))
			return PTR_ERR(crtc_state);
	}

	return 0;
}

static int intel_modeset_all_pipes(struct drm_atomic_state *state)
{
	struct drm_crtc *crtc;

	/*
	 * Add all pipes to the state, and force
	 * a modeset on all the active ones.
	 */
	for_each_crtc(state->dev, crtc) {
		struct drm_crtc_state *crtc_state;
		int ret;

		crtc_state = drm_atomic_get_crtc_state(state, crtc);
		if (IS_ERR(crtc_state))
			return PTR_ERR(crtc_state);

		if (!crtc_state->active || needs_modeset(crtc_state))
			continue;

		crtc_state->mode_changed = true;

		ret = drm_atomic_add_affected_connectors(state, crtc);
		if (ret)
			return ret;

		ret = drm_atomic_add_affected_planes(state, crtc);
		if (ret)
			return ret;
	}

	return 0;
}

static int intel_modeset_checks(struct drm_atomic_state *state)
{
	struct intel_atomic_state *intel_state = to_intel_atomic_state(state);
	struct drm_i915_private *dev_priv = to_i915(state->dev);
	struct drm_crtc *crtc;
	struct drm_crtc_state *old_crtc_state, *new_crtc_state;
	int ret = 0, i;

	if (!check_digital_port_conflicts(state)) {
		DRM_DEBUG_KMS("rejecting conflicting digital port configuration\n");
		return -EINVAL;
	}

	intel_state->modeset = true;
	intel_state->active_crtcs = dev_priv->active_crtcs;
	intel_state->cdclk.logical = dev_priv->cdclk.logical;
	intel_state->cdclk.actual = dev_priv->cdclk.actual;

	for_each_oldnew_crtc_in_state(state, crtc, old_crtc_state, new_crtc_state, i) {
		if (new_crtc_state->active)
			intel_state->active_crtcs |= 1 << i;
		else
			intel_state->active_crtcs &= ~(1 << i);

		if (old_crtc_state->active != new_crtc_state->active)
			intel_state->active_pipe_changes |= drm_crtc_mask(crtc);
	}

	/*
	 * See if the config requires any additional preparation, e.g.
	 * to adjust global state with pipes off.  We need to do this
	 * here so we can get the modeset_pipe updated config for the new
	 * mode set on this crtc.  For other crtcs we need to use the
	 * adjusted_mode bits in the crtc directly.
	 */
	if (dev_priv->display.modeset_calc_cdclk) {
		ret = dev_priv->display.modeset_calc_cdclk(state);
		if (ret < 0)
			return ret;

		/*
		 * Writes to dev_priv->cdclk.logical must protected by
		 * holding all the crtc locks, even if we don't end up
		 * touching the hardware
		 */
		if (intel_cdclk_changed(&dev_priv->cdclk.logical,
					&intel_state->cdclk.logical)) {
			ret = intel_lock_all_pipes(state);
			if (ret < 0)
				return ret;
		}

		/* All pipes must be switched off while we change the cdclk. */
		if (intel_cdclk_needs_modeset(&dev_priv->cdclk.actual,
					      &intel_state->cdclk.actual)) {
			ret = intel_modeset_all_pipes(state);
			if (ret < 0)
				return ret;
		}

		DRM_DEBUG_KMS("New cdclk calculated to be logical %u kHz, actual %u kHz\n",
			      intel_state->cdclk.logical.cdclk,
			      intel_state->cdclk.actual.cdclk);
		DRM_DEBUG_KMS("New voltage level calculated to be logical %u, actual %u\n",
			      intel_state->cdclk.logical.voltage_level,
			      intel_state->cdclk.actual.voltage_level);
	} else {
		to_intel_atomic_state(state)->cdclk.logical = dev_priv->cdclk.logical;
	}

	intel_modeset_clear_plls(state);

	if (IS_HASWELL(dev_priv))
		return haswell_mode_set_planes_workaround(state);

	return 0;
}

/*
 * Handle calculation of various watermark data at the end of the atomic check
 * phase.  The code here should be run after the per-crtc and per-plane 'check'
 * handlers to ensure that all derived state has been updated.
 */
static int calc_watermark_data(struct drm_atomic_state *state)
{
	struct drm_device *dev = state->dev;
	struct drm_i915_private *dev_priv = to_i915(dev);

	/* Is there platform-specific watermark information to calculate? */
	if (dev_priv->display.compute_global_watermarks)
		return dev_priv->display.compute_global_watermarks(state);

	return 0;
}

/**
 * intel_atomic_check - validate state object
 * @dev: drm device
 * @state: state to validate
 */
static int intel_atomic_check(struct drm_device *dev,
			      struct drm_atomic_state *state)
{
	struct drm_i915_private *dev_priv = to_i915(dev);
	struct intel_atomic_state *intel_state = to_intel_atomic_state(state);
	struct drm_crtc *crtc;
	struct drm_crtc_state *old_crtc_state, *crtc_state;
	int ret, i;
	bool any_ms = false;

	ret = drm_atomic_helper_check_modeset(dev, state);
	if (ret)
		return ret;

	for_each_oldnew_crtc_in_state(state, crtc, old_crtc_state, crtc_state, i) {
		struct intel_crtc_state *pipe_config =
			to_intel_crtc_state(crtc_state);

		/* Catch I915_MODE_FLAG_INHERITED */
		if (crtc_state->mode.private_flags != old_crtc_state->mode.private_flags)
			crtc_state->mode_changed = true;

		if (!needs_modeset(crtc_state))
			continue;

		if (!crtc_state->enable) {
			any_ms = true;
			continue;
		}

		/* FIXME: For only active_changed we shouldn't need to do any
		 * state recomputation at all. */

		ret = drm_atomic_add_affected_connectors(state, crtc);
		if (ret)
			return ret;

		ret = intel_modeset_pipe_config(crtc, pipe_config);
		if (ret) {
			intel_dump_pipe_config(to_intel_crtc(crtc),
					       pipe_config, "[failed]");
			return ret;
		}

		if (i915_modparams.fastboot &&
		    intel_pipe_config_compare(dev_priv,
					to_intel_crtc_state(old_crtc_state),
					pipe_config, true)) {
			crtc_state->mode_changed = false;
			pipe_config->update_pipe = true;
		}

		if (needs_modeset(crtc_state))
			any_ms = true;

		ret = drm_atomic_add_affected_planes(state, crtc);
		if (ret)
			return ret;

		intel_dump_pipe_config(to_intel_crtc(crtc), pipe_config,
				       needs_modeset(crtc_state) ?
				       "[modeset]" : "[fastset]");
	}

	if (any_ms) {
		ret = intel_modeset_checks(state);

		if (ret)
			return ret;
	} else {
		intel_state->cdclk.logical = dev_priv->cdclk.logical;
	}

	ret = drm_atomic_helper_check_planes(dev, state);
	if (ret)
		return ret;

	intel_fbc_choose_crtc(dev_priv, intel_state);
	return calc_watermark_data(state);
}

static int intel_atomic_prepare_commit(struct drm_device *dev,
				       struct drm_atomic_state *state)
{
	return drm_atomic_helper_prepare_planes(dev, state);
}

u32 intel_crtc_get_vblank_counter(struct intel_crtc *crtc)
{
	struct drm_device *dev = crtc->base.dev;

	if (!dev->max_vblank_count)
		return drm_crtc_accurate_vblank_count(&crtc->base);

	return dev->driver->get_vblank_counter(dev, crtc->pipe);
}

static void intel_update_crtc(struct drm_crtc *crtc,
			      struct drm_atomic_state *state,
			      struct drm_crtc_state *old_crtc_state,
			      struct drm_crtc_state *new_crtc_state)
{
	struct drm_device *dev = crtc->dev;
	struct drm_i915_private *dev_priv = to_i915(dev);
	struct intel_crtc *intel_crtc = to_intel_crtc(crtc);
	struct intel_crtc_state *pipe_config = to_intel_crtc_state(new_crtc_state);
	bool modeset = needs_modeset(new_crtc_state);

	if (modeset) {
		update_scanline_offset(intel_crtc);
		dev_priv->display.crtc_enable(pipe_config, state);
	} else {
		intel_pre_plane_update(to_intel_crtc_state(old_crtc_state),
				       pipe_config);
	}

	if (drm_atomic_get_existing_plane_state(state, crtc->primary)) {
		intel_fbc_enable(
		    intel_crtc, pipe_config,
		    to_intel_plane_state(crtc->primary->state));
	}

	drm_atomic_helper_commit_planes_on_crtc(old_crtc_state);
}

static void intel_update_crtcs(struct drm_atomic_state *state)
{
	struct drm_crtc *crtc;
	struct drm_crtc_state *old_crtc_state, *new_crtc_state;
	int i;

	for_each_oldnew_crtc_in_state(state, crtc, old_crtc_state, new_crtc_state, i) {
		if (!new_crtc_state->active)
			continue;

		intel_update_crtc(crtc, state, old_crtc_state,
				  new_crtc_state);
	}
}

static void skl_update_crtcs(struct drm_atomic_state *state)
{
	struct drm_i915_private *dev_priv = to_i915(state->dev);
	struct intel_atomic_state *intel_state = to_intel_atomic_state(state);
	struct drm_crtc *crtc;
	struct intel_crtc *intel_crtc;
	struct drm_crtc_state *old_crtc_state, *new_crtc_state;
	struct intel_crtc_state *cstate;
	unsigned int updated = 0;
	bool progress;
	enum pipe pipe;
	int i;

	const struct skl_ddb_entry *entries[I915_MAX_PIPES] = {};

	for_each_oldnew_crtc_in_state(state, crtc, old_crtc_state, new_crtc_state, i)
		/* ignore allocations for crtc's that have been turned off. */
		if (new_crtc_state->active)
			entries[i] = &to_intel_crtc_state(old_crtc_state)->wm.skl.ddb;

	/*
	 * Whenever the number of active pipes changes, we need to make sure we
	 * update the pipes in the right order so that their ddb allocations
	 * never overlap with eachother inbetween CRTC updates. Otherwise we'll
	 * cause pipe underruns and other bad stuff.
	 */
	do {
		progress = false;

		for_each_oldnew_crtc_in_state(state, crtc, old_crtc_state, new_crtc_state, i) {
			bool vbl_wait = false;
			unsigned int cmask = drm_crtc_mask(crtc);

			intel_crtc = to_intel_crtc(crtc);
			cstate = to_intel_crtc_state(new_crtc_state);
			pipe = intel_crtc->pipe;

			if (updated & cmask || !cstate->base.active)
				continue;

			if (skl_ddb_allocation_overlaps(dev_priv,
							entries,
							&cstate->wm.skl.ddb,
							i))
				continue;

			updated |= cmask;
			entries[i] = &cstate->wm.skl.ddb;

			/*
			 * If this is an already active pipe, it's DDB changed,
			 * and this isn't the last pipe that needs updating
			 * then we need to wait for a vblank to pass for the
			 * new ddb allocation to take effect.
			 */
			if (!skl_ddb_entry_equal(&cstate->wm.skl.ddb,
						 &to_intel_crtc_state(old_crtc_state)->wm.skl.ddb) &&
			    !new_crtc_state->active_changed &&
			    intel_state->wm_results.dirty_pipes != updated)
				vbl_wait = true;

			intel_update_crtc(crtc, state, old_crtc_state,
					  new_crtc_state);

			if (vbl_wait)
				intel_wait_for_vblank(dev_priv, pipe);

			progress = true;
		}
	} while (progress);
}

static void intel_atomic_helper_free_state(struct drm_i915_private *dev_priv)
{
	struct intel_atomic_state *state, *next;
	struct llist_node *freed;

	freed = llist_del_all(&dev_priv->atomic_helper.free_list);
	llist_for_each_entry_safe(state, next, freed, freed)
		drm_atomic_state_put(&state->base);
}

static void intel_atomic_helper_free_state_worker(struct work_struct *work)
{
	struct drm_i915_private *dev_priv =
		container_of(work, typeof(*dev_priv), atomic_helper.free_work);

	intel_atomic_helper_free_state(dev_priv);
}

static void intel_atomic_commit_fence_wait(struct intel_atomic_state *intel_state)
{
	struct wait_queue_entry wait_fence, wait_reset;
	struct drm_i915_private *dev_priv = to_i915(intel_state->base.dev);

	init_wait_entry(&wait_fence, 0);
	init_wait_entry(&wait_reset, 0);
	for (;;) {
		prepare_to_wait(&intel_state->commit_ready.wait,
				&wait_fence, TASK_UNINTERRUPTIBLE);
		prepare_to_wait(&dev_priv->gpu_error.wait_queue,
				&wait_reset, TASK_UNINTERRUPTIBLE);


		if (i915_sw_fence_done(&intel_state->commit_ready)
		    || test_bit(I915_RESET_MODESET, &dev_priv->gpu_error.flags))
			break;

		schedule();
	}
	finish_wait(&intel_state->commit_ready.wait, &wait_fence);
	finish_wait(&dev_priv->gpu_error.wait_queue, &wait_reset);
}

static void intel_atomic_commit_tail(struct drm_atomic_state *state)
{
	struct drm_device *dev = state->dev;
	struct intel_atomic_state *intel_state = to_intel_atomic_state(state);
	struct drm_i915_private *dev_priv = to_i915(dev);
	struct drm_crtc_state *old_crtc_state, *new_crtc_state;
	struct drm_crtc *crtc;
	struct intel_crtc_state *intel_cstate;
	u64 put_domains[I915_MAX_PIPES] = {};
	int i;

	intel_atomic_commit_fence_wait(intel_state);

	drm_atomic_helper_wait_for_dependencies(state);

	if (intel_state->modeset)
		intel_display_power_get(dev_priv, POWER_DOMAIN_MODESET);

	for_each_oldnew_crtc_in_state(state, crtc, old_crtc_state, new_crtc_state, i) {
		struct intel_crtc *intel_crtc = to_intel_crtc(crtc);

		if (needs_modeset(new_crtc_state) ||
		    to_intel_crtc_state(new_crtc_state)->update_pipe) {

			put_domains[to_intel_crtc(crtc)->pipe] =
				modeset_get_crtc_power_domains(crtc,
					to_intel_crtc_state(new_crtc_state));
		}

		if (!needs_modeset(new_crtc_state))
			continue;

		intel_pre_plane_update(to_intel_crtc_state(old_crtc_state),
				       to_intel_crtc_state(new_crtc_state));

		if (old_crtc_state->active) {
			intel_crtc_disable_planes(crtc, old_crtc_state->plane_mask);
			dev_priv->display.crtc_disable(to_intel_crtc_state(old_crtc_state), state);
			intel_crtc->active = false;
			intel_fbc_disable(intel_crtc);
			intel_disable_shared_dpll(intel_crtc);

			/*
			 * Underruns don't always raise
			 * interrupts, so check manually.
			 */
			intel_check_cpu_fifo_underruns(dev_priv);
			intel_check_pch_fifo_underruns(dev_priv);

			if (!new_crtc_state->active) {
				/*
				 * Make sure we don't call initial_watermarks
				 * for ILK-style watermark updates.
				 *
				 * No clue what this is supposed to achieve.
				 */
				if (INTEL_GEN(dev_priv) >= 9)
					dev_priv->display.initial_watermarks(intel_state,
									     to_intel_crtc_state(new_crtc_state));
			}
		}
	}

	/* Only after disabling all output pipelines that will be changed can we
	 * update the the output configuration. */
	intel_modeset_update_crtc_state(state);

	if (intel_state->modeset) {
		drm_atomic_helper_update_legacy_modeset_state(state->dev, state);

		intel_set_cdclk(dev_priv, &dev_priv->cdclk.actual);

		/*
		 * SKL workaround: bspec recommends we disable the SAGV when we
		 * have more then one pipe enabled
		 */
		if (!intel_can_enable_sagv(state))
			intel_disable_sagv(dev_priv);

		intel_modeset_verify_disabled(dev, state);
	}

	/* Complete the events for pipes that have now been disabled */
	for_each_new_crtc_in_state(state, crtc, new_crtc_state, i) {
		bool modeset = needs_modeset(new_crtc_state);

		/* Complete events for now disable pipes here. */
		if (modeset && !new_crtc_state->active && new_crtc_state->event) {
			spin_lock_irq(&dev->event_lock);
			drm_crtc_send_vblank_event(crtc, new_crtc_state->event);
			spin_unlock_irq(&dev->event_lock);

			new_crtc_state->event = NULL;
		}
	}

	/* Now enable the clocks, plane, pipe, and connectors that we set up. */
	dev_priv->display.update_crtcs(state);

	/* FIXME: We should call drm_atomic_helper_commit_hw_done() here
	 * already, but still need the state for the delayed optimization. To
	 * fix this:
	 * - wrap the optimization/post_plane_update stuff into a per-crtc work.
	 * - schedule that vblank worker _before_ calling hw_done
	 * - at the start of commit_tail, cancel it _synchrously
	 * - switch over to the vblank wait helper in the core after that since
	 *   we don't need out special handling any more.
	 */
	drm_atomic_helper_wait_for_flip_done(dev, state);

	/*
	 * Now that the vblank has passed, we can go ahead and program the
	 * optimal watermarks on platforms that need two-step watermark
	 * programming.
	 *
	 * TODO: Move this (and other cleanup) to an async worker eventually.
	 */
	for_each_new_crtc_in_state(state, crtc, new_crtc_state, i) {
		intel_cstate = to_intel_crtc_state(new_crtc_state);

		if (dev_priv->display.optimize_watermarks)
			dev_priv->display.optimize_watermarks(intel_state,
							      intel_cstate);
	}

	for_each_oldnew_crtc_in_state(state, crtc, old_crtc_state, new_crtc_state, i) {
		intel_post_plane_update(to_intel_crtc_state(old_crtc_state));

		if (put_domains[i])
			modeset_put_power_domains(dev_priv, put_domains[i]);

		intel_modeset_verify_crtc(crtc, state, old_crtc_state, new_crtc_state);
	}

	if (intel_state->modeset)
		intel_verify_planes(intel_state);

	if (intel_state->modeset && intel_can_enable_sagv(state))
		intel_enable_sagv(dev_priv);

	drm_atomic_helper_commit_hw_done(state);

	if (intel_state->modeset) {
		/* As one of the primary mmio accessors, KMS has a high
		 * likelihood of triggering bugs in unclaimed access. After we
		 * finish modesetting, see if an error has been flagged, and if
		 * so enable debugging for the next modeset - and hope we catch
		 * the culprit.
		 */
		intel_uncore_arm_unclaimed_mmio_detection(dev_priv);
		intel_display_power_put(dev_priv, POWER_DOMAIN_MODESET);
	}

	drm_atomic_helper_cleanup_planes(dev, state);

	drm_atomic_helper_commit_cleanup_done(state);

	drm_atomic_state_put(state);

	intel_atomic_helper_free_state(dev_priv);
}

static void intel_atomic_commit_work(struct work_struct *work)
{
	struct drm_atomic_state *state =
		container_of(work, struct drm_atomic_state, commit_work);

	intel_atomic_commit_tail(state);
}

static int __i915_sw_fence_call
intel_atomic_commit_ready(struct i915_sw_fence *fence,
			  enum i915_sw_fence_notify notify)
{
	struct intel_atomic_state *state =
		container_of(fence, struct intel_atomic_state, commit_ready);

	switch (notify) {
	case FENCE_COMPLETE:
		/* we do blocking waits in the worker, nothing to do here */
		break;
	case FENCE_FREE:
		{
			struct intel_atomic_helper *helper =
				&to_i915(state->base.dev)->atomic_helper;

			if (llist_add(&state->freed, &helper->free_list))
				schedule_work(&helper->free_work);
			break;
		}
	}

	return NOTIFY_DONE;
}

static void intel_atomic_track_fbs(struct drm_atomic_state *state)
{
	struct drm_plane_state *old_plane_state, *new_plane_state;
	struct drm_plane *plane;
	int i;

	for_each_oldnew_plane_in_state(state, plane, old_plane_state, new_plane_state, i)
		i915_gem_track_fb(intel_fb_obj(old_plane_state->fb),
				  intel_fb_obj(new_plane_state->fb),
				  to_intel_plane(plane)->frontbuffer_bit);
}

/**
 * intel_atomic_commit - commit validated state object
 * @dev: DRM device
 * @state: the top-level driver state object
 * @nonblock: nonblocking commit
 *
 * This function commits a top-level state object that has been validated
 * with drm_atomic_helper_check().
 *
 * RETURNS
 * Zero for success or -errno.
 */
static int intel_atomic_commit(struct drm_device *dev,
			       struct drm_atomic_state *state,
			       bool nonblock)
{
	struct intel_atomic_state *intel_state = to_intel_atomic_state(state);
	struct drm_i915_private *dev_priv = to_i915(dev);
	int ret = 0;

	drm_atomic_state_get(state);
	i915_sw_fence_init(&intel_state->commit_ready,
			   intel_atomic_commit_ready);

	/*
	 * The intel_legacy_cursor_update() fast path takes care
	 * of avoiding the vblank waits for simple cursor
	 * movement and flips. For cursor on/off and size changes,
	 * we want to perform the vblank waits so that watermark
	 * updates happen during the correct frames. Gen9+ have
	 * double buffered watermarks and so shouldn't need this.
	 *
	 * Unset state->legacy_cursor_update before the call to
	 * drm_atomic_helper_setup_commit() because otherwise
	 * drm_atomic_helper_wait_for_flip_done() is a noop and
	 * we get FIFO underruns because we didn't wait
	 * for vblank.
	 *
	 * FIXME doing watermarks and fb cleanup from a vblank worker
	 * (assuming we had any) would solve these problems.
	 */
	if (INTEL_GEN(dev_priv) < 9 && state->legacy_cursor_update) {
		struct intel_crtc_state *new_crtc_state;
		struct intel_crtc *crtc;
		int i;

		for_each_new_intel_crtc_in_state(intel_state, crtc, new_crtc_state, i)
			if (new_crtc_state->wm.need_postvbl_update ||
			    new_crtc_state->update_wm_post)
				state->legacy_cursor_update = false;
	}

	ret = intel_atomic_prepare_commit(dev, state);
	if (ret) {
		DRM_DEBUG_ATOMIC("Preparing state failed with %i\n", ret);
		i915_sw_fence_commit(&intel_state->commit_ready);
		return ret;
	}

	ret = drm_atomic_helper_setup_commit(state, nonblock);
	if (!ret)
		ret = drm_atomic_helper_swap_state(state, true);

	if (ret) {
		i915_sw_fence_commit(&intel_state->commit_ready);

		drm_atomic_helper_cleanup_planes(dev, state);
		return ret;
	}
	dev_priv->wm.distrust_bios_wm = false;
	intel_shared_dpll_swap_state(state);
	intel_atomic_track_fbs(state);

	if (intel_state->modeset) {
		memcpy(dev_priv->min_cdclk, intel_state->min_cdclk,
		       sizeof(intel_state->min_cdclk));
		memcpy(dev_priv->min_voltage_level,
		       intel_state->min_voltage_level,
		       sizeof(intel_state->min_voltage_level));
		dev_priv->active_crtcs = intel_state->active_crtcs;
		dev_priv->cdclk.logical = intel_state->cdclk.logical;
		dev_priv->cdclk.actual = intel_state->cdclk.actual;
	}

	drm_atomic_state_get(state);
	INIT_WORK(&state->commit_work, intel_atomic_commit_work);

	i915_sw_fence_commit(&intel_state->commit_ready);
	if (nonblock)
		queue_work(system_unbound_wq, &state->commit_work);
	else
		intel_atomic_commit_tail(state);


	return 0;
}

static const struct drm_crtc_funcs intel_crtc_funcs = {
	.gamma_set = drm_atomic_helper_legacy_gamma_set,
	.set_config = drm_atomic_helper_set_config,
	.destroy = intel_crtc_destroy,
	.page_flip = drm_atomic_helper_page_flip,
	.atomic_duplicate_state = intel_crtc_duplicate_state,
	.atomic_destroy_state = intel_crtc_destroy_state,
	.set_crc_source = intel_crtc_set_crc_source,
};

struct wait_rps_boost {
	struct wait_queue_entry wait;

	struct drm_crtc *crtc;
	struct drm_i915_gem_request *request;
};

static int do_rps_boost(struct wait_queue_entry *_wait,
			unsigned mode, int sync, void *key)
{
	struct wait_rps_boost *wait = container_of(_wait, typeof(*wait), wait);
	struct drm_i915_gem_request *rq = wait->request;

	gen6_rps_boost(rq, NULL);
	i915_gem_request_put(rq);

	drm_crtc_vblank_put(wait->crtc);

	list_del(&wait->wait.entry);
	kfree(wait);
	return 1;
}

static void add_rps_boost_after_vblank(struct drm_crtc *crtc,
				       struct dma_fence *fence)
{
	struct wait_rps_boost *wait;

	if (!dma_fence_is_i915(fence))
		return;

	if (INTEL_GEN(to_i915(crtc->dev)) < 6)
		return;

	if (drm_crtc_vblank_get(crtc))
		return;

	wait = kmalloc(sizeof(*wait), GFP_KERNEL);
	if (!wait) {
		drm_crtc_vblank_put(crtc);
		return;
	}

	wait->request = to_request(dma_fence_get(fence));
	wait->crtc = crtc;

	wait->wait.func = do_rps_boost;
	wait->wait.flags = 0;

	add_wait_queue(drm_crtc_vblank_waitqueue(crtc), &wait->wait);
}

/**
 * intel_prepare_plane_fb - Prepare fb for usage on plane
 * @plane: drm plane to prepare for
 * @fb: framebuffer to prepare for presentation
 *
 * Prepares a framebuffer for usage on a display plane.  Generally this
 * involves pinning the underlying object and updating the frontbuffer tracking
 * bits.  Some older platforms need special physical address handling for
 * cursor planes.
 *
 * Must be called with struct_mutex held.
 *
 * Returns 0 on success, negative error code on failure.
 */
int
intel_prepare_plane_fb(struct drm_plane *plane,
		       struct drm_plane_state *new_state)
{
	struct intel_atomic_state *intel_state =
		to_intel_atomic_state(new_state->state);
	struct drm_i915_private *dev_priv = to_i915(plane->dev);
	struct drm_framebuffer *fb = new_state->fb;
	struct drm_i915_gem_object *obj = intel_fb_obj(fb);
	struct drm_i915_gem_object *old_obj = intel_fb_obj(plane->state->fb);
	int ret;

	if (old_obj) {
		struct drm_crtc_state *crtc_state =
			drm_atomic_get_existing_crtc_state(new_state->state,
							   plane->state->crtc);

		/* Big Hammer, we also need to ensure that any pending
		 * MI_WAIT_FOR_EVENT inside a user batch buffer on the
		 * current scanout is retired before unpinning the old
		 * framebuffer. Note that we rely on userspace rendering
		 * into the buffer attached to the pipe they are waiting
		 * on. If not, userspace generates a GPU hang with IPEHR
		 * point to the MI_WAIT_FOR_EVENT.
		 *
		 * This should only fail upon a hung GPU, in which case we
		 * can safely continue.
		 */
		if (needs_modeset(crtc_state)) {
			ret = i915_sw_fence_await_reservation(&intel_state->commit_ready,
							      old_obj->resv, NULL,
							      false, 0,
							      GFP_KERNEL);
			if (ret < 0)
				return ret;
		}
	}

	if (new_state->fence) { /* explicit fencing */
		ret = i915_sw_fence_await_dma_fence(&intel_state->commit_ready,
						    new_state->fence,
						    I915_FENCE_TIMEOUT,
						    GFP_KERNEL);
		if (ret < 0)
			return ret;
	}

	if (!obj)
		return 0;

	ret = i915_gem_object_pin_pages(obj);
	if (ret)
		return ret;

	ret = mutex_lock_interruptible(&dev_priv->drm.struct_mutex);
	if (ret) {
		i915_gem_object_unpin_pages(obj);
		return ret;
	}

	if (plane->type == DRM_PLANE_TYPE_CURSOR &&
	    INTEL_INFO(dev_priv)->cursor_needs_physical) {
		const int align = intel_cursor_alignment(dev_priv);

		ret = i915_gem_object_attach_phys(obj, align);
	} else {
		struct i915_vma *vma;

		vma = intel_pin_and_fence_fb_obj(fb, new_state->rotation);
		if (!IS_ERR(vma))
			to_intel_plane_state(new_state)->vma = vma;
		else
			ret =  PTR_ERR(vma);
	}

	i915_gem_object_wait_priority(obj, 0, I915_PRIORITY_DISPLAY);

	mutex_unlock(&dev_priv->drm.struct_mutex);
	i915_gem_object_unpin_pages(obj);
	if (ret)
		return ret;

	if (!new_state->fence) { /* implicit fencing */
		struct dma_fence *fence;

		ret = i915_sw_fence_await_reservation(&intel_state->commit_ready,
						      obj->resv, NULL,
						      false, I915_FENCE_TIMEOUT,
						      GFP_KERNEL);
		if (ret < 0)
			return ret;

		fence = reservation_object_get_excl_rcu(obj->resv);
		if (fence) {
			add_rps_boost_after_vblank(new_state->crtc, fence);
			dma_fence_put(fence);
		}
	} else {
		add_rps_boost_after_vblank(new_state->crtc, new_state->fence);
	}

	return 0;
}

/**
 * intel_cleanup_plane_fb - Cleans up an fb after plane use
 * @plane: drm plane to clean up for
 * @fb: old framebuffer that was on plane
 *
 * Cleans up a framebuffer that has just been removed from a plane.
 *
 * Must be called with struct_mutex held.
 */
void
intel_cleanup_plane_fb(struct drm_plane *plane,
		       struct drm_plane_state *old_state)
{
	struct i915_vma *vma;

	/* Should only be called after a successful intel_prepare_plane_fb()! */
	vma = fetch_and_zero(&to_intel_plane_state(old_state)->vma);
	if (vma) {
		mutex_lock(&plane->dev->struct_mutex);
		intel_unpin_fb_vma(vma);
		mutex_unlock(&plane->dev->struct_mutex);
	}
}

int
skl_max_scale(struct intel_crtc *intel_crtc, struct intel_crtc_state *crtc_state)
{
	struct drm_i915_private *dev_priv;
	int max_scale;
	int crtc_clock, max_dotclk;

	if (!intel_crtc || !crtc_state->base.enable)
		return DRM_PLANE_HELPER_NO_SCALING;

	dev_priv = to_i915(intel_crtc->base.dev);

	crtc_clock = crtc_state->base.adjusted_mode.crtc_clock;
	max_dotclk = to_intel_atomic_state(crtc_state->base.state)->cdclk.logical.cdclk;

	if (IS_GEMINILAKE(dev_priv) || INTEL_GEN(dev_priv) >= 10)
		max_dotclk *= 2;

	if (WARN_ON_ONCE(!crtc_clock || max_dotclk < crtc_clock))
		return DRM_PLANE_HELPER_NO_SCALING;

	/*
	 * skl max scale is lower of:
	 *    close to 3 but not 3, -1 is for that purpose
	 *            or
	 *    cdclk/crtc_clock
	 */
	max_scale = min((1 << 16) * 3 - 1,
			(1 << 8) * ((max_dotclk << 8) / crtc_clock));

	return max_scale;
}

static int
intel_check_primary_plane(struct intel_plane *plane,
			  struct intel_crtc_state *crtc_state,
			  struct intel_plane_state *state)
{
	struct drm_i915_private *dev_priv = to_i915(plane->base.dev);
	struct drm_crtc *crtc = state->base.crtc;
	int min_scale = DRM_PLANE_HELPER_NO_SCALING;
	int max_scale = DRM_PLANE_HELPER_NO_SCALING;
	bool can_position = false;
	int ret;

	if (INTEL_GEN(dev_priv) >= 9) {
		/* use scaler when colorkey is not required */
		if (state->ckey.flags == I915_SET_COLORKEY_NONE) {
			min_scale = 1;
			max_scale = skl_max_scale(to_intel_crtc(crtc), crtc_state);
		}
		can_position = true;
	}

	ret = drm_atomic_helper_check_plane_state(&state->base,
						  &crtc_state->base,
						  &state->clip,
						  min_scale, max_scale,
						  can_position, true);
	if (ret)
		return ret;

	if (!state->base.fb)
		return 0;

	if (INTEL_GEN(dev_priv) >= 9) {
		ret = skl_check_plane_surface(state);
		if (ret)
			return ret;

		state->ctl = skl_plane_ctl(crtc_state, state);
	} else {
		ret = i9xx_check_plane_surface(state);
		if (ret)
			return ret;

		state->ctl = i9xx_plane_ctl(crtc_state, state);
	}

	if (INTEL_GEN(dev_priv) >= 10 || IS_GEMINILAKE(dev_priv))
		state->color_ctl = glk_plane_color_ctl(crtc_state, state);

	return 0;
}

static void intel_begin_crtc_commit(struct drm_crtc *crtc,
				    struct drm_crtc_state *old_crtc_state)
{
	struct drm_device *dev = crtc->dev;
	struct drm_i915_private *dev_priv = to_i915(dev);
	struct intel_crtc *intel_crtc = to_intel_crtc(crtc);
	struct intel_crtc_state *old_intel_cstate =
		to_intel_crtc_state(old_crtc_state);
	struct intel_atomic_state *old_intel_state =
		to_intel_atomic_state(old_crtc_state->state);
	struct intel_crtc_state *intel_cstate =
		intel_atomic_get_new_crtc_state(old_intel_state, intel_crtc);
	bool modeset = needs_modeset(&intel_cstate->base);

	if (!modeset &&
	    (intel_cstate->base.color_mgmt_changed ||
	     intel_cstate->update_pipe)) {
		intel_color_set_csc(&intel_cstate->base);
		intel_color_load_luts(&intel_cstate->base);
	}

	/* Perform vblank evasion around commit operation */
	intel_pipe_update_start(intel_cstate);

	if (modeset)
		goto out;

	if (intel_cstate->update_pipe)
		intel_update_pipe_config(old_intel_cstate, intel_cstate);
	else if (INTEL_GEN(dev_priv) >= 9)
		skl_detach_scalers(intel_crtc);

out:
	if (dev_priv->display.atomic_update_watermarks)
		dev_priv->display.atomic_update_watermarks(old_intel_state,
							   intel_cstate);
}

static void intel_finish_crtc_commit(struct drm_crtc *crtc,
				     struct drm_crtc_state *old_crtc_state)
{
	struct drm_i915_private *dev_priv = to_i915(crtc->dev);
	struct intel_crtc *intel_crtc = to_intel_crtc(crtc);
	struct intel_atomic_state *old_intel_state =
		to_intel_atomic_state(old_crtc_state->state);
	struct intel_crtc_state *new_crtc_state =
		intel_atomic_get_new_crtc_state(old_intel_state, intel_crtc);

	intel_pipe_update_end(new_crtc_state);

	if (new_crtc_state->update_pipe &&
	    !needs_modeset(&new_crtc_state->base) &&
	    old_crtc_state->mode.private_flags & I915_MODE_FLAG_INHERITED) {
		if (!IS_GEN2(dev_priv))
			intel_set_cpu_fifo_underrun_reporting(dev_priv, intel_crtc->pipe, true);

		if (new_crtc_state->has_pch_encoder) {
			enum pipe pch_transcoder =
				intel_crtc_pch_transcoder(intel_crtc);

			intel_set_pch_fifo_underrun_reporting(dev_priv, pch_transcoder, true);
		}
	}
}

/**
 * intel_plane_destroy - destroy a plane
 * @plane: plane to destroy
 *
 * Common destruction function for all types of planes (primary, cursor,
 * sprite).
 */
void intel_plane_destroy(struct drm_plane *plane)
{
	drm_plane_cleanup(plane);
	kfree(to_intel_plane(plane));
}

static bool i8xx_mod_supported(uint32_t format, uint64_t modifier)
{
	switch (format) {
	case DRM_FORMAT_C8:
	case DRM_FORMAT_RGB565:
	case DRM_FORMAT_XRGB1555:
	case DRM_FORMAT_XRGB8888:
		return modifier == DRM_FORMAT_MOD_LINEAR ||
			modifier == I915_FORMAT_MOD_X_TILED;
	default:
		return false;
	}
}

static bool i965_mod_supported(uint32_t format, uint64_t modifier)
{
	switch (format) {
	case DRM_FORMAT_C8:
	case DRM_FORMAT_RGB565:
	case DRM_FORMAT_XRGB8888:
	case DRM_FORMAT_XBGR8888:
	case DRM_FORMAT_XRGB2101010:
	case DRM_FORMAT_XBGR2101010:
		return modifier == DRM_FORMAT_MOD_LINEAR ||
			modifier == I915_FORMAT_MOD_X_TILED;
	default:
		return false;
	}
}

static bool skl_mod_supported(uint32_t format, uint64_t modifier)
{
	switch (format) {
	case DRM_FORMAT_XRGB8888:
	case DRM_FORMAT_XBGR8888:
	case DRM_FORMAT_ARGB8888:
	case DRM_FORMAT_ABGR8888:
		if (modifier == I915_FORMAT_MOD_Yf_TILED_CCS ||
		    modifier == I915_FORMAT_MOD_Y_TILED_CCS)
			return true;
		/* fall through */
	case DRM_FORMAT_RGB565:
	case DRM_FORMAT_XRGB2101010:
	case DRM_FORMAT_XBGR2101010:
	case DRM_FORMAT_YUYV:
	case DRM_FORMAT_YVYU:
	case DRM_FORMAT_UYVY:
	case DRM_FORMAT_VYUY:
		if (modifier == I915_FORMAT_MOD_Yf_TILED)
			return true;
		/* fall through */
	case DRM_FORMAT_C8:
		if (modifier == DRM_FORMAT_MOD_LINEAR ||
		    modifier == I915_FORMAT_MOD_X_TILED ||
		    modifier == I915_FORMAT_MOD_Y_TILED)
			return true;
		/* fall through */
	default:
		return false;
	}
}

static bool intel_primary_plane_format_mod_supported(struct drm_plane *plane,
						     uint32_t format,
						     uint64_t modifier)
{
	struct drm_i915_private *dev_priv = to_i915(plane->dev);

	if (WARN_ON(modifier == DRM_FORMAT_MOD_INVALID))
		return false;

	if ((modifier >> 56) != DRM_FORMAT_MOD_VENDOR_INTEL &&
	    modifier != DRM_FORMAT_MOD_LINEAR)
		return false;

	if (INTEL_GEN(dev_priv) >= 9)
		return skl_mod_supported(format, modifier);
	else if (INTEL_GEN(dev_priv) >= 4)
		return i965_mod_supported(format, modifier);
	else
		return i8xx_mod_supported(format, modifier);

	unreachable();
}

static bool intel_cursor_plane_format_mod_supported(struct drm_plane *plane,
						    uint32_t format,
						    uint64_t modifier)
{
	if (WARN_ON(modifier == DRM_FORMAT_MOD_INVALID))
		return false;

	return modifier == DRM_FORMAT_MOD_LINEAR && format == DRM_FORMAT_ARGB8888;
}

static struct drm_plane_funcs intel_plane_funcs = {
	.update_plane = drm_atomic_helper_update_plane,
	.disable_plane = drm_atomic_helper_disable_plane,
	.destroy = intel_plane_destroy,
	.atomic_get_property = intel_plane_atomic_get_property,
	.atomic_set_property = intel_plane_atomic_set_property,
	.atomic_duplicate_state = intel_plane_duplicate_state,
	.atomic_destroy_state = intel_plane_destroy_state,
	.format_mod_supported = intel_primary_plane_format_mod_supported,
};

static int
intel_legacy_cursor_update(struct drm_plane *plane,
			   struct drm_crtc *crtc,
			   struct drm_framebuffer *fb,
			   int crtc_x, int crtc_y,
			   unsigned int crtc_w, unsigned int crtc_h,
			   uint32_t src_x, uint32_t src_y,
			   uint32_t src_w, uint32_t src_h,
			   struct drm_modeset_acquire_ctx *ctx)
{
	struct drm_i915_private *dev_priv = to_i915(crtc->dev);
	int ret;
	struct drm_plane_state *old_plane_state, *new_plane_state;
	struct intel_plane *intel_plane = to_intel_plane(plane);
	struct drm_framebuffer *old_fb;
	struct drm_crtc_state *crtc_state = crtc->state;
	struct i915_vma *old_vma, *vma;

	/*
	 * When crtc is inactive or there is a modeset pending,
	 * wait for it to complete in the slowpath
	 */
	if (!crtc_state->active || needs_modeset(crtc_state) ||
	    to_intel_crtc_state(crtc_state)->update_pipe)
		goto slow;

	old_plane_state = plane->state;
	/*
	 * Don't do an async update if there is an outstanding commit modifying
	 * the plane.  This prevents our async update's changes from getting
	 * overridden by a previous synchronous update's state.
	 */
	if (old_plane_state->commit &&
	    !try_wait_for_completion(&old_plane_state->commit->hw_done))
		goto slow;

	/*
	 * If any parameters change that may affect watermarks,
	 * take the slowpath. Only changing fb or position should be
	 * in the fastpath.
	 */
	if (old_plane_state->crtc != crtc ||
	    old_plane_state->src_w != src_w ||
	    old_plane_state->src_h != src_h ||
	    old_plane_state->crtc_w != crtc_w ||
	    old_plane_state->crtc_h != crtc_h ||
	    !old_plane_state->fb != !fb)
		goto slow;

	new_plane_state = intel_plane_duplicate_state(plane);
	if (!new_plane_state)
		return -ENOMEM;

	drm_atomic_set_fb_for_plane(new_plane_state, fb);

	new_plane_state->src_x = src_x;
	new_plane_state->src_y = src_y;
	new_plane_state->src_w = src_w;
	new_plane_state->src_h = src_h;
	new_plane_state->crtc_x = crtc_x;
	new_plane_state->crtc_y = crtc_y;
	new_plane_state->crtc_w = crtc_w;
	new_plane_state->crtc_h = crtc_h;

	ret = intel_plane_atomic_check_with_state(to_intel_crtc_state(crtc->state),
						  to_intel_crtc_state(crtc->state), /* FIXME need a new crtc state? */
						  to_intel_plane_state(plane->state),
						  to_intel_plane_state(new_plane_state));
	if (ret)
		goto out_free;

	ret = mutex_lock_interruptible(&dev_priv->drm.struct_mutex);
	if (ret)
		goto out_free;

	if (INTEL_INFO(dev_priv)->cursor_needs_physical) {
		int align = intel_cursor_alignment(dev_priv);

		ret = i915_gem_object_attach_phys(intel_fb_obj(fb), align);
		if (ret) {
			DRM_DEBUG_KMS("failed to attach phys object\n");
			goto out_unlock;
		}
	} else {
		vma = intel_pin_and_fence_fb_obj(fb, new_plane_state->rotation);
		if (IS_ERR(vma)) {
			DRM_DEBUG_KMS("failed to pin object\n");

			ret = PTR_ERR(vma);
			goto out_unlock;
		}

		to_intel_plane_state(new_plane_state)->vma = vma;
	}

	old_fb = old_plane_state->fb;

	i915_gem_track_fb(intel_fb_obj(old_fb), intel_fb_obj(fb),
			  intel_plane->frontbuffer_bit);

	/* Swap plane state */
	plane->state = new_plane_state;

	if (plane->state->visible) {
		trace_intel_update_plane(plane, to_intel_crtc(crtc));
		intel_plane->update_plane(intel_plane,
					  to_intel_crtc_state(crtc->state),
					  to_intel_plane_state(plane->state));
	} else {
		trace_intel_disable_plane(plane, to_intel_crtc(crtc));
		intel_plane->disable_plane(intel_plane, to_intel_crtc(crtc));
	}

	old_vma = fetch_and_zero(&to_intel_plane_state(old_plane_state)->vma);
	if (old_vma)
		intel_unpin_fb_vma(old_vma);

out_unlock:
	mutex_unlock(&dev_priv->drm.struct_mutex);
out_free:
	if (ret)
		intel_plane_destroy_state(plane, new_plane_state);
	else
		intel_plane_destroy_state(plane, old_plane_state);
	return ret;

slow:
	return drm_atomic_helper_update_plane(plane, crtc, fb,
					      crtc_x, crtc_y, crtc_w, crtc_h,
					      src_x, src_y, src_w, src_h, ctx);
}

static const struct drm_plane_funcs intel_cursor_plane_funcs = {
	.update_plane = intel_legacy_cursor_update,
	.disable_plane = drm_atomic_helper_disable_plane,
	.destroy = intel_plane_destroy,
	.atomic_get_property = intel_plane_atomic_get_property,
	.atomic_set_property = intel_plane_atomic_set_property,
	.atomic_duplicate_state = intel_plane_duplicate_state,
	.atomic_destroy_state = intel_plane_destroy_state,
	.format_mod_supported = intel_cursor_plane_format_mod_supported,
};

static struct intel_plane *
intel_primary_plane_create(struct drm_i915_private *dev_priv, enum pipe pipe)
{
	struct intel_plane *primary = NULL;
	struct intel_plane_state *state = NULL;
	const uint32_t *intel_primary_formats;
	unsigned int supported_rotations;
	unsigned int num_formats;
	const uint64_t *modifiers;
	int ret;

	primary = kzalloc(sizeof(*primary), GFP_KERNEL);
	if (!primary) {
		ret = -ENOMEM;
		goto fail;
	}

	state = intel_create_plane_state(&primary->base);
	if (!state) {
		ret = -ENOMEM;
		goto fail;
	}

	primary->base.state = &state->base;

	primary->can_scale = false;
	primary->max_downscale = 1;
	if (INTEL_GEN(dev_priv) >= 9) {
		primary->can_scale = true;
		state->scaler_id = -1;
	}
	primary->pipe = pipe;
	/*
	 * On gen2/3 only plane A can do FBC, but the panel fitter and LVDS
	 * port is hooked to pipe B. Hence we want plane A feeding pipe B.
	 */
	if (HAS_FBC(dev_priv) && INTEL_GEN(dev_priv) < 4)
		primary->i9xx_plane = (enum i9xx_plane_id) !pipe;
	else
		primary->i9xx_plane = (enum i9xx_plane_id) pipe;
	primary->id = PLANE_PRIMARY;
	primary->frontbuffer_bit = INTEL_FRONTBUFFER_PRIMARY(pipe);
	primary->check_plane = intel_check_primary_plane;

	if (INTEL_GEN(dev_priv) >= 10 || IS_GEMINILAKE(dev_priv)) {
		intel_primary_formats = skl_primary_formats;
		num_formats = ARRAY_SIZE(skl_primary_formats);
		modifiers = skl_format_modifiers_ccs;

		primary->update_plane = skl_update_plane;
		primary->disable_plane = skl_disable_plane;
		primary->get_hw_state = skl_plane_get_hw_state;
	} else if (INTEL_GEN(dev_priv) >= 9) {
		intel_primary_formats = skl_primary_formats;
		num_formats = ARRAY_SIZE(skl_primary_formats);
		if (pipe < PIPE_C)
			modifiers = skl_format_modifiers_ccs;
		else
			modifiers = skl_format_modifiers_noccs;

		primary->update_plane = skl_update_plane;
		primary->disable_plane = skl_disable_plane;
		primary->get_hw_state = skl_plane_get_hw_state;
	} else if (INTEL_GEN(dev_priv) >= 4) {
		intel_primary_formats = i965_primary_formats;
		num_formats = ARRAY_SIZE(i965_primary_formats);
		modifiers = i9xx_format_modifiers;

		primary->update_plane = i9xx_update_plane;
		primary->disable_plane = i9xx_disable_plane;
		primary->get_hw_state = i9xx_plane_get_hw_state;
	} else {
		intel_primary_formats = i8xx_primary_formats;
		num_formats = ARRAY_SIZE(i8xx_primary_formats);
		modifiers = i9xx_format_modifiers;

		primary->update_plane = i9xx_update_plane;
		primary->disable_plane = i9xx_disable_plane;
		primary->get_hw_state = i9xx_plane_get_hw_state;
	}

	if (INTEL_GEN(dev_priv) >= 9)
		ret = drm_universal_plane_init(&dev_priv->drm, &primary->base,
					       0, &intel_plane_funcs,
					       intel_primary_formats, num_formats,
					       modifiers,
					       DRM_PLANE_TYPE_PRIMARY,
					       "plane 1%c", pipe_name(pipe));
	else if (INTEL_GEN(dev_priv) >= 5 || IS_G4X(dev_priv))
		ret = drm_universal_plane_init(&dev_priv->drm, &primary->base,
					       0, &intel_plane_funcs,
					       intel_primary_formats, num_formats,
					       modifiers,
					       DRM_PLANE_TYPE_PRIMARY,
					       "primary %c", pipe_name(pipe));
	else
		ret = drm_universal_plane_init(&dev_priv->drm, &primary->base,
					       0, &intel_plane_funcs,
					       intel_primary_formats, num_formats,
					       modifiers,
					       DRM_PLANE_TYPE_PRIMARY,
					       "plane %c",
					       plane_name(primary->i9xx_plane));
	if (ret)
		goto fail;

	if (INTEL_GEN(dev_priv) >= 9) {
		supported_rotations =
			DRM_MODE_ROTATE_0 | DRM_MODE_ROTATE_90 |
			DRM_MODE_ROTATE_180 | DRM_MODE_ROTATE_270;
	} else if (IS_CHERRYVIEW(dev_priv) && pipe == PIPE_B) {
		supported_rotations =
			DRM_MODE_ROTATE_0 | DRM_MODE_ROTATE_180 |
			DRM_MODE_REFLECT_X;
	} else if (INTEL_GEN(dev_priv) >= 4) {
		supported_rotations =
			DRM_MODE_ROTATE_0 | DRM_MODE_ROTATE_180;
	} else {
		supported_rotations = DRM_MODE_ROTATE_0;
	}

	if (INTEL_GEN(dev_priv) >= 4)
		drm_plane_create_rotation_property(&primary->base,
						   DRM_MODE_ROTATE_0,
						   supported_rotations);

	drm_plane_helper_add(&primary->base, &intel_plane_helper_funcs);

	return primary;

fail:
	kfree(state);
	kfree(primary);

	return ERR_PTR(ret);
}

static struct intel_plane *
intel_cursor_plane_create(struct drm_i915_private *dev_priv,
			  enum pipe pipe)
{
	struct intel_plane *cursor = NULL;
	struct intel_plane_state *state = NULL;
	int ret;

	cursor = kzalloc(sizeof(*cursor), GFP_KERNEL);
	if (!cursor) {
		ret = -ENOMEM;
		goto fail;
	}

	state = intel_create_plane_state(&cursor->base);
	if (!state) {
		ret = -ENOMEM;
		goto fail;
	}

	cursor->base.state = &state->base;

	cursor->can_scale = false;
	cursor->max_downscale = 1;
	cursor->pipe = pipe;
	cursor->i9xx_plane = (enum i9xx_plane_id) pipe;
	cursor->id = PLANE_CURSOR;
	cursor->frontbuffer_bit = INTEL_FRONTBUFFER_CURSOR(pipe);

	if (IS_I845G(dev_priv) || IS_I865G(dev_priv)) {
		cursor->update_plane = i845_update_cursor;
		cursor->disable_plane = i845_disable_cursor;
		cursor->get_hw_state = i845_cursor_get_hw_state;
		cursor->check_plane = i845_check_cursor;
	} else {
		cursor->update_plane = i9xx_update_cursor;
		cursor->disable_plane = i9xx_disable_cursor;
		cursor->get_hw_state = i9xx_cursor_get_hw_state;
		cursor->check_plane = i9xx_check_cursor;
	}

	cursor->cursor.base = ~0;
	cursor->cursor.cntl = ~0;

	if (IS_I845G(dev_priv) || IS_I865G(dev_priv) || HAS_CUR_FBC(dev_priv))
		cursor->cursor.size = ~0;

	ret = drm_universal_plane_init(&dev_priv->drm, &cursor->base,
				       0, &intel_cursor_plane_funcs,
				       intel_cursor_formats,
				       ARRAY_SIZE(intel_cursor_formats),
				       cursor_format_modifiers,
				       DRM_PLANE_TYPE_CURSOR,
				       "cursor %c", pipe_name(pipe));
	if (ret)
		goto fail;

	if (INTEL_GEN(dev_priv) >= 4)
		drm_plane_create_rotation_property(&cursor->base,
						   DRM_MODE_ROTATE_0,
						   DRM_MODE_ROTATE_0 |
						   DRM_MODE_ROTATE_180);

	if (INTEL_GEN(dev_priv) >= 9)
		state->scaler_id = -1;

	drm_plane_helper_add(&cursor->base, &intel_plane_helper_funcs);

	return cursor;

fail:
	kfree(state);
	kfree(cursor);

	return ERR_PTR(ret);
}

static void intel_crtc_init_scalers(struct intel_crtc *crtc,
				    struct intel_crtc_state *crtc_state)
{
	struct intel_crtc_scaler_state *scaler_state =
		&crtc_state->scaler_state;
	struct drm_i915_private *dev_priv = to_i915(crtc->base.dev);
	int i;

	crtc->num_scalers = dev_priv->info.num_scalers[crtc->pipe];
	if (!crtc->num_scalers)
		return;

	for (i = 0; i < crtc->num_scalers; i++) {
		struct intel_scaler *scaler = &scaler_state->scalers[i];

		scaler->in_use = 0;
		scaler->mode = PS_SCALER_MODE_DYN;
	}

	scaler_state->scaler_id = -1;
}

static int intel_crtc_init(struct drm_i915_private *dev_priv, enum pipe pipe)
{
	struct intel_crtc *intel_crtc;
	struct intel_crtc_state *crtc_state = NULL;
	struct intel_plane *primary = NULL;
	struct intel_plane *cursor = NULL;
	int sprite, ret;

	intel_crtc = kzalloc(sizeof(*intel_crtc), GFP_KERNEL);
	if (!intel_crtc)
		return -ENOMEM;

	crtc_state = kzalloc(sizeof(*crtc_state), GFP_KERNEL);
	if (!crtc_state) {
		ret = -ENOMEM;
		goto fail;
	}
	intel_crtc->config = crtc_state;
	intel_crtc->base.state = &crtc_state->base;
	crtc_state->base.crtc = &intel_crtc->base;

	primary = intel_primary_plane_create(dev_priv, pipe);
	if (IS_ERR(primary)) {
		ret = PTR_ERR(primary);
		goto fail;
	}
	intel_crtc->plane_ids_mask |= BIT(primary->id);

	for_each_sprite(dev_priv, pipe, sprite) {
		struct intel_plane *plane;

		plane = intel_sprite_plane_create(dev_priv, pipe, sprite);
		if (IS_ERR(plane)) {
			ret = PTR_ERR(plane);
			goto fail;
		}
		intel_crtc->plane_ids_mask |= BIT(plane->id);
	}

	cursor = intel_cursor_plane_create(dev_priv, pipe);
	if (IS_ERR(cursor)) {
		ret = PTR_ERR(cursor);
		goto fail;
	}
	intel_crtc->plane_ids_mask |= BIT(cursor->id);

	ret = drm_crtc_init_with_planes(&dev_priv->drm, &intel_crtc->base,
					&primary->base, &cursor->base,
					&intel_crtc_funcs,
					"pipe %c", pipe_name(pipe));
	if (ret)
		goto fail;

	intel_crtc->pipe = pipe;

	/* initialize shared scalers */
	intel_crtc_init_scalers(intel_crtc, crtc_state);

	BUG_ON(pipe >= ARRAY_SIZE(dev_priv->plane_to_crtc_mapping) ||
	       dev_priv->plane_to_crtc_mapping[primary->i9xx_plane] != NULL);
	dev_priv->plane_to_crtc_mapping[primary->i9xx_plane] = intel_crtc;
	dev_priv->pipe_to_crtc_mapping[intel_crtc->pipe] = intel_crtc;

	drm_crtc_helper_add(&intel_crtc->base, &intel_helper_funcs);

	intel_color_init(&intel_crtc->base);

	WARN_ON(drm_crtc_index(&intel_crtc->base) != intel_crtc->pipe);

	return 0;

fail:
	/*
	 * drm_mode_config_cleanup() will free up any
	 * crtcs/planes already initialized.
	 */
	kfree(crtc_state);
	kfree(intel_crtc);

	return ret;
}

enum pipe intel_get_pipe_from_connector(struct intel_connector *connector)
{
	struct drm_device *dev = connector->base.dev;

	WARN_ON(!drm_modeset_is_locked(&dev->mode_config.connection_mutex));

	if (!connector->base.state->crtc)
		return INVALID_PIPE;

	return to_intel_crtc(connector->base.state->crtc)->pipe;
}

int intel_get_pipe_from_crtc_id(struct drm_device *dev, void *data,
				struct drm_file *file)
{
	struct drm_i915_get_pipe_from_crtc_id *pipe_from_crtc_id = data;
	struct drm_crtc *drmmode_crtc;
	struct intel_crtc *crtc;

	drmmode_crtc = drm_crtc_find(dev, file, pipe_from_crtc_id->crtc_id);
	if (!drmmode_crtc)
		return -ENOENT;

	crtc = to_intel_crtc(drmmode_crtc);
	pipe_from_crtc_id->pipe = crtc->pipe;

	return 0;
}

static int intel_encoder_clones(struct intel_encoder *encoder)
{
	struct drm_device *dev = encoder->base.dev;
	struct intel_encoder *source_encoder;
	int index_mask = 0;
	int entry = 0;

	for_each_intel_encoder(dev, source_encoder) {
		if (encoders_cloneable(encoder, source_encoder))
			index_mask |= (1 << entry);

		entry++;
	}

	return index_mask;
}

static bool has_edp_a(struct drm_i915_private *dev_priv)
{
	if (!IS_MOBILE(dev_priv))
		return false;

	if ((I915_READ(DP_A) & DP_DETECTED) == 0)
		return false;

	if (IS_GEN5(dev_priv) && (I915_READ(FUSE_STRAP) & ILK_eDP_A_DISABLE))
		return false;

	return true;
}

static bool intel_crt_present(struct drm_i915_private *dev_priv)
{
	if (INTEL_GEN(dev_priv) >= 9)
		return false;

	if (IS_HSW_ULT(dev_priv) || IS_BDW_ULT(dev_priv))
		return false;

	if (IS_CHERRYVIEW(dev_priv))
		return false;

	if (HAS_PCH_LPT_H(dev_priv) &&
	    I915_READ(SFUSE_STRAP) & SFUSE_STRAP_CRT_DISABLED)
		return false;

	/* DDI E can't be used if DDI A requires 4 lanes */
	if (HAS_DDI(dev_priv) && I915_READ(DDI_BUF_CTL(PORT_A)) & DDI_A_4_LANES)
		return false;

	if (!dev_priv->vbt.int_crt_support)
		return false;

	return true;
}

void intel_pps_unlock_regs_wa(struct drm_i915_private *dev_priv)
{
	int pps_num;
	int pps_idx;

	if (HAS_DDI(dev_priv))
		return;
	/*
	 * This w/a is needed at least on CPT/PPT, but to be sure apply it
	 * everywhere where registers can be write protected.
	 */
	if (IS_VALLEYVIEW(dev_priv) || IS_CHERRYVIEW(dev_priv))
		pps_num = 2;
	else
		pps_num = 1;

	for (pps_idx = 0; pps_idx < pps_num; pps_idx++) {
		u32 val = I915_READ(PP_CONTROL(pps_idx));

		val = (val & ~PANEL_UNLOCK_MASK) | PANEL_UNLOCK_REGS;
		I915_WRITE(PP_CONTROL(pps_idx), val);
	}
}

static void intel_pps_init(struct drm_i915_private *dev_priv)
{
	if (HAS_PCH_SPLIT(dev_priv) || IS_GEN9_LP(dev_priv))
		dev_priv->pps_mmio_base = PCH_PPS_BASE;
	else if (IS_VALLEYVIEW(dev_priv) || IS_CHERRYVIEW(dev_priv))
		dev_priv->pps_mmio_base = VLV_PPS_BASE;
	else
		dev_priv->pps_mmio_base = PPS_BASE;

	intel_pps_unlock_regs_wa(dev_priv);
}

static void intel_setup_outputs(struct drm_i915_private *dev_priv)
{
	struct intel_encoder *encoder;
	bool dpd_is_edp = false;

	intel_pps_init(dev_priv);

	/*
	 * intel_edp_init_connector() depends on this completing first, to
	 * prevent the registeration of both eDP and LVDS and the incorrect
	 * sharing of the PPS.
	 */
	intel_lvds_init(dev_priv);

	if (intel_crt_present(dev_priv))
		intel_crt_init(dev_priv);

	if (IS_GEN9_LP(dev_priv)) {
		/*
		 * FIXME: Broxton doesn't support port detection via the
		 * DDI_BUF_CTL_A or SFUSE_STRAP registers, find another way to
		 * detect the ports.
		 */
		intel_ddi_init(dev_priv, PORT_A);
		intel_ddi_init(dev_priv, PORT_B);
		intel_ddi_init(dev_priv, PORT_C);

		intel_dsi_init(dev_priv);
	} else if (HAS_DDI(dev_priv)) {
		int found;

		/*
		 * Haswell uses DDI functions to detect digital outputs.
		 * On SKL pre-D0 the strap isn't connected, so we assume
		 * it's there.
		 */
		found = I915_READ(DDI_BUF_CTL(PORT_A)) & DDI_INIT_DISPLAY_DETECTED;
		/* WaIgnoreDDIAStrap: skl */
		if (found || IS_GEN9_BC(dev_priv))
			intel_ddi_init(dev_priv, PORT_A);

		/* DDI B, C and D detection is indicated by the SFUSE_STRAP
		 * register */
		found = I915_READ(SFUSE_STRAP);

		if (found & SFUSE_STRAP_DDIB_DETECTED)
			intel_ddi_init(dev_priv, PORT_B);
		if (found & SFUSE_STRAP_DDIC_DETECTED)
			intel_ddi_init(dev_priv, PORT_C);
		if (found & SFUSE_STRAP_DDID_DETECTED)
			intel_ddi_init(dev_priv, PORT_D);
		/*
		 * On SKL we don't have a way to detect DDI-E so we rely on VBT.
		 */
		if (IS_GEN9_BC(dev_priv) &&
		    (dev_priv->vbt.ddi_port_info[PORT_E].supports_dp ||
		     dev_priv->vbt.ddi_port_info[PORT_E].supports_dvi ||
		     dev_priv->vbt.ddi_port_info[PORT_E].supports_hdmi))
			intel_ddi_init(dev_priv, PORT_E);

	} else if (HAS_PCH_SPLIT(dev_priv)) {
		int found;
		dpd_is_edp = intel_dp_is_port_edp(dev_priv, PORT_D);

		if (has_edp_a(dev_priv))
			intel_dp_init(dev_priv, DP_A, PORT_A);

		if (I915_READ(PCH_HDMIB) & SDVO_DETECTED) {
			/* PCH SDVOB multiplex with HDMIB */
			found = intel_sdvo_init(dev_priv, PCH_SDVOB, PORT_B);
			if (!found)
				intel_hdmi_init(dev_priv, PCH_HDMIB, PORT_B);
			if (!found && (I915_READ(PCH_DP_B) & DP_DETECTED))
				intel_dp_init(dev_priv, PCH_DP_B, PORT_B);
		}

		if (I915_READ(PCH_HDMIC) & SDVO_DETECTED)
			intel_hdmi_init(dev_priv, PCH_HDMIC, PORT_C);

		if (!dpd_is_edp && I915_READ(PCH_HDMID) & SDVO_DETECTED)
			intel_hdmi_init(dev_priv, PCH_HDMID, PORT_D);

		if (I915_READ(PCH_DP_C) & DP_DETECTED)
			intel_dp_init(dev_priv, PCH_DP_C, PORT_C);

		if (I915_READ(PCH_DP_D) & DP_DETECTED)
			intel_dp_init(dev_priv, PCH_DP_D, PORT_D);
	} else if (IS_VALLEYVIEW(dev_priv) || IS_CHERRYVIEW(dev_priv)) {
		bool has_edp, has_port;

		/*
		 * The DP_DETECTED bit is the latched state of the DDC
		 * SDA pin at boot. However since eDP doesn't require DDC
		 * (no way to plug in a DP->HDMI dongle) the DDC pins for
		 * eDP ports may have been muxed to an alternate function.
		 * Thus we can't rely on the DP_DETECTED bit alone to detect
		 * eDP ports. Consult the VBT as well as DP_DETECTED to
		 * detect eDP ports.
		 *
		 * Sadly the straps seem to be missing sometimes even for HDMI
		 * ports (eg. on Voyo V3 - CHT x7-Z8700), so check both strap
		 * and VBT for the presence of the port. Additionally we can't
		 * trust the port type the VBT declares as we've seen at least
		 * HDMI ports that the VBT claim are DP or eDP.
		 */
		has_edp = intel_dp_is_port_edp(dev_priv, PORT_B);
		has_port = intel_bios_is_port_present(dev_priv, PORT_B);
		if (I915_READ(VLV_DP_B) & DP_DETECTED || has_port)
			has_edp &= intel_dp_init(dev_priv, VLV_DP_B, PORT_B);
		if ((I915_READ(VLV_HDMIB) & SDVO_DETECTED || has_port) && !has_edp)
			intel_hdmi_init(dev_priv, VLV_HDMIB, PORT_B);

		has_edp = intel_dp_is_port_edp(dev_priv, PORT_C);
		has_port = intel_bios_is_port_present(dev_priv, PORT_C);
		if (I915_READ(VLV_DP_C) & DP_DETECTED || has_port)
			has_edp &= intel_dp_init(dev_priv, VLV_DP_C, PORT_C);
		if ((I915_READ(VLV_HDMIC) & SDVO_DETECTED || has_port) && !has_edp)
			intel_hdmi_init(dev_priv, VLV_HDMIC, PORT_C);

		if (IS_CHERRYVIEW(dev_priv)) {
			/*
			 * eDP not supported on port D,
			 * so no need to worry about it
			 */
			has_port = intel_bios_is_port_present(dev_priv, PORT_D);
			if (I915_READ(CHV_DP_D) & DP_DETECTED || has_port)
				intel_dp_init(dev_priv, CHV_DP_D, PORT_D);
			if (I915_READ(CHV_HDMID) & SDVO_DETECTED || has_port)
				intel_hdmi_init(dev_priv, CHV_HDMID, PORT_D);
		}

		intel_dsi_init(dev_priv);
	} else if (!IS_GEN2(dev_priv) && !IS_PINEVIEW(dev_priv)) {
		bool found = false;

		if (I915_READ(GEN3_SDVOB) & SDVO_DETECTED) {
			DRM_DEBUG_KMS("probing SDVOB\n");
			found = intel_sdvo_init(dev_priv, GEN3_SDVOB, PORT_B);
			if (!found && IS_G4X(dev_priv)) {
				DRM_DEBUG_KMS("probing HDMI on SDVOB\n");
				intel_hdmi_init(dev_priv, GEN4_HDMIB, PORT_B);
			}

			if (!found && IS_G4X(dev_priv))
				intel_dp_init(dev_priv, DP_B, PORT_B);
		}

		/* Before G4X SDVOC doesn't have its own detect register */

		if (I915_READ(GEN3_SDVOB) & SDVO_DETECTED) {
			DRM_DEBUG_KMS("probing SDVOC\n");
			found = intel_sdvo_init(dev_priv, GEN3_SDVOC, PORT_C);
		}

		if (!found && (I915_READ(GEN3_SDVOC) & SDVO_DETECTED)) {

			if (IS_G4X(dev_priv)) {
				DRM_DEBUG_KMS("probing HDMI on SDVOC\n");
				intel_hdmi_init(dev_priv, GEN4_HDMIC, PORT_C);
			}
			if (IS_G4X(dev_priv))
				intel_dp_init(dev_priv, DP_C, PORT_C);
		}

		if (IS_G4X(dev_priv) && (I915_READ(DP_D) & DP_DETECTED))
			intel_dp_init(dev_priv, DP_D, PORT_D);
	} else if (IS_GEN2(dev_priv))
		intel_dvo_init(dev_priv);

	if (SUPPORTS_TV(dev_priv))
		intel_tv_init(dev_priv);

	intel_psr_init(dev_priv);

	for_each_intel_encoder(&dev_priv->drm, encoder) {
		encoder->base.possible_crtcs = encoder->crtc_mask;
		encoder->base.possible_clones =
			intel_encoder_clones(encoder);
	}

	intel_init_pch_refclk(dev_priv);

	drm_helper_move_panel_connectors_to_head(&dev_priv->drm);
}

static void intel_user_framebuffer_destroy(struct drm_framebuffer *fb)
{
	struct intel_framebuffer *intel_fb = to_intel_framebuffer(fb);

	drm_framebuffer_cleanup(fb);

	i915_gem_object_lock(intel_fb->obj);
	WARN_ON(!intel_fb->obj->framebuffer_references--);
	i915_gem_object_unlock(intel_fb->obj);

	i915_gem_object_put(intel_fb->obj);

	kfree(intel_fb);
}

static int intel_user_framebuffer_create_handle(struct drm_framebuffer *fb,
						struct drm_file *file,
						unsigned int *handle)
{
	struct intel_framebuffer *intel_fb = to_intel_framebuffer(fb);
	struct drm_i915_gem_object *obj = intel_fb->obj;

	if (obj->userptr.mm) {
		DRM_DEBUG("attempting to use a userptr for a framebuffer, denied\n");
		return -EINVAL;
	}

	return drm_gem_handle_create(file, &obj->base, handle);
}

static int intel_user_framebuffer_dirty(struct drm_framebuffer *fb,
					struct drm_file *file,
					unsigned flags, unsigned color,
					struct drm_clip_rect *clips,
					unsigned num_clips)
{
	struct drm_i915_gem_object *obj = intel_fb_obj(fb);

	i915_gem_object_flush_if_display(obj);
	intel_fb_obj_flush(obj, ORIGIN_DIRTYFB);

	return 0;
}

static const struct drm_framebuffer_funcs intel_fb_funcs = {
	.destroy = intel_user_framebuffer_destroy,
	.create_handle = intel_user_framebuffer_create_handle,
	.dirty = intel_user_framebuffer_dirty,
};

static
u32 intel_fb_pitch_limit(struct drm_i915_private *dev_priv,
			 uint64_t fb_modifier, uint32_t pixel_format)
{
	u32 gen = INTEL_GEN(dev_priv);

	if (gen >= 9) {
		int cpp = drm_format_plane_cpp(pixel_format, 0);

		/* "The stride in bytes must not exceed the of the size of 8K
		 *  pixels and 32K bytes."
		 */
		return min(8192 * cpp, 32768);
	} else if (gen >= 5 && !HAS_GMCH_DISPLAY(dev_priv)) {
		return 32*1024;
	} else if (gen >= 4) {
		if (fb_modifier == I915_FORMAT_MOD_X_TILED)
			return 16*1024;
		else
			return 32*1024;
	} else if (gen >= 3) {
		if (fb_modifier == I915_FORMAT_MOD_X_TILED)
			return 8*1024;
		else
			return 16*1024;
	} else {
		/* XXX DSPC is limited to 4k tiled */
		return 8*1024;
	}
}

static int intel_framebuffer_init(struct intel_framebuffer *intel_fb,
				  struct drm_i915_gem_object *obj,
				  struct drm_mode_fb_cmd2 *mode_cmd)
{
	struct drm_i915_private *dev_priv = to_i915(obj->base.dev);
	struct drm_framebuffer *fb = &intel_fb->base;
	struct drm_format_name_buf format_name;
	u32 pitch_limit;
	unsigned int tiling, stride;
	int ret = -EINVAL;
	int i;

	i915_gem_object_lock(obj);
	obj->framebuffer_references++;
	tiling = i915_gem_object_get_tiling(obj);
	stride = i915_gem_object_get_stride(obj);
	i915_gem_object_unlock(obj);

	if (mode_cmd->flags & DRM_MODE_FB_MODIFIERS) {
		/*
		 * If there's a fence, enforce that
		 * the fb modifier and tiling mode match.
		 */
		if (tiling != I915_TILING_NONE &&
		    tiling != intel_fb_modifier_to_tiling(mode_cmd->modifier[0])) {
			DRM_DEBUG_KMS("tiling_mode doesn't match fb modifier\n");
			goto err;
		}
	} else {
		if (tiling == I915_TILING_X) {
			mode_cmd->modifier[0] = I915_FORMAT_MOD_X_TILED;
		} else if (tiling == I915_TILING_Y) {
			DRM_DEBUG_KMS("No Y tiling for legacy addfb\n");
			goto err;
		}
	}

	/* Passed in modifier sanity checking. */
	switch (mode_cmd->modifier[0]) {
	case I915_FORMAT_MOD_Y_TILED_CCS:
	case I915_FORMAT_MOD_Yf_TILED_CCS:
		switch (mode_cmd->pixel_format) {
		case DRM_FORMAT_XBGR8888:
		case DRM_FORMAT_ABGR8888:
		case DRM_FORMAT_XRGB8888:
		case DRM_FORMAT_ARGB8888:
			break;
		default:
			DRM_DEBUG_KMS("RC supported only with RGB8888 formats\n");
			goto err;
		}
		/* fall through */
	case I915_FORMAT_MOD_Y_TILED:
	case I915_FORMAT_MOD_Yf_TILED:
		if (INTEL_GEN(dev_priv) < 9) {
			DRM_DEBUG_KMS("Unsupported tiling 0x%llx!\n",
				      mode_cmd->modifier[0]);
			goto err;
		}
	case DRM_FORMAT_MOD_LINEAR:
	case I915_FORMAT_MOD_X_TILED:
		break;
	default:
		DRM_DEBUG_KMS("Unsupported fb modifier 0x%llx!\n",
			      mode_cmd->modifier[0]);
		goto err;
	}

	/*
	 * gen2/3 display engine uses the fence if present,
	 * so the tiling mode must match the fb modifier exactly.
	 */
	if (INTEL_INFO(dev_priv)->gen < 4 &&
	    tiling != intel_fb_modifier_to_tiling(mode_cmd->modifier[0])) {
		DRM_DEBUG_KMS("tiling_mode must match fb modifier exactly on gen2/3\n");
		goto err;
	}

	pitch_limit = intel_fb_pitch_limit(dev_priv, mode_cmd->modifier[0],
					   mode_cmd->pixel_format);
	if (mode_cmd->pitches[0] > pitch_limit) {
		DRM_DEBUG_KMS("%s pitch (%u) must be at most %d\n",
			      mode_cmd->modifier[0] != DRM_FORMAT_MOD_LINEAR ?
			      "tiled" : "linear",
			      mode_cmd->pitches[0], pitch_limit);
		goto err;
	}

	/*
	 * If there's a fence, enforce that
	 * the fb pitch and fence stride match.
	 */
	if (tiling != I915_TILING_NONE && mode_cmd->pitches[0] != stride) {
		DRM_DEBUG_KMS("pitch (%d) must match tiling stride (%d)\n",
			      mode_cmd->pitches[0], stride);
		goto err;
	}

	/* Reject formats not supported by any plane early. */
	switch (mode_cmd->pixel_format) {
	case DRM_FORMAT_C8:
	case DRM_FORMAT_RGB565:
	case DRM_FORMAT_XRGB8888:
	case DRM_FORMAT_ARGB8888:
		break;
	case DRM_FORMAT_XRGB1555:
		if (INTEL_GEN(dev_priv) > 3) {
			DRM_DEBUG_KMS("unsupported pixel format: %s\n",
				      drm_get_format_name(mode_cmd->pixel_format, &format_name));
			goto err;
		}
		break;
	case DRM_FORMAT_ABGR8888:
		if (!IS_VALLEYVIEW(dev_priv) && !IS_CHERRYVIEW(dev_priv) &&
		    INTEL_GEN(dev_priv) < 9) {
			DRM_DEBUG_KMS("unsupported pixel format: %s\n",
				      drm_get_format_name(mode_cmd->pixel_format, &format_name));
			goto err;
		}
		break;
	case DRM_FORMAT_XBGR8888:
	case DRM_FORMAT_XRGB2101010:
	case DRM_FORMAT_XBGR2101010:
		if (INTEL_GEN(dev_priv) < 4) {
			DRM_DEBUG_KMS("unsupported pixel format: %s\n",
				      drm_get_format_name(mode_cmd->pixel_format, &format_name));
			goto err;
		}
		break;
	case DRM_FORMAT_ABGR2101010:
		if (!IS_VALLEYVIEW(dev_priv) && !IS_CHERRYVIEW(dev_priv)) {
			DRM_DEBUG_KMS("unsupported pixel format: %s\n",
				      drm_get_format_name(mode_cmd->pixel_format, &format_name));
			goto err;
		}
		break;
	case DRM_FORMAT_YUYV:
	case DRM_FORMAT_UYVY:
	case DRM_FORMAT_YVYU:
	case DRM_FORMAT_VYUY:
		if (INTEL_GEN(dev_priv) < 5 && !IS_G4X(dev_priv)) {
			DRM_DEBUG_KMS("unsupported pixel format: %s\n",
				      drm_get_format_name(mode_cmd->pixel_format, &format_name));
			goto err;
		}
		break;
	default:
		DRM_DEBUG_KMS("unsupported pixel format: %s\n",
			      drm_get_format_name(mode_cmd->pixel_format, &format_name));
		goto err;
	}

	/* FIXME need to adjust LINOFF/TILEOFF accordingly. */
	if (mode_cmd->offsets[0] != 0)
		goto err;

	drm_helper_mode_fill_fb_struct(&dev_priv->drm, fb, mode_cmd);

	for (i = 0; i < fb->format->num_planes; i++) {
		u32 stride_alignment;

		if (mode_cmd->handles[i] != mode_cmd->handles[0]) {
			DRM_DEBUG_KMS("bad plane %d handle\n", i);
			goto err;
		}

		stride_alignment = intel_fb_stride_alignment(fb, i);

		/*
		 * Display WA #0531: skl,bxt,kbl,glk
		 *
		 * Render decompression and plane width > 3840
		 * combined with horizontal panning requires the
		 * plane stride to be a multiple of 4. We'll just
		 * require the entire fb to accommodate that to avoid
		 * potential runtime errors at plane configuration time.
		 */
		if (IS_GEN9(dev_priv) && i == 0 && fb->width > 3840 &&
		    (fb->modifier == I915_FORMAT_MOD_Y_TILED_CCS ||
		     fb->modifier == I915_FORMAT_MOD_Yf_TILED_CCS))
			stride_alignment *= 4;

		if (fb->pitches[i] & (stride_alignment - 1)) {
			DRM_DEBUG_KMS("plane %d pitch (%d) must be at least %u byte aligned\n",
				      i, fb->pitches[i], stride_alignment);
			goto err;
		}
	}

	intel_fb->obj = obj;

	ret = intel_fill_fb_info(dev_priv, fb);
	if (ret)
		goto err;

	ret = drm_framebuffer_init(&dev_priv->drm, fb, &intel_fb_funcs);
	if (ret) {
		DRM_ERROR("framebuffer init failed %d\n", ret);
		goto err;
	}

	return 0;

err:
	i915_gem_object_lock(obj);
	obj->framebuffer_references--;
	i915_gem_object_unlock(obj);
	return ret;
}

static struct drm_framebuffer *
intel_user_framebuffer_create(struct drm_device *dev,
			      struct drm_file *filp,
			      const struct drm_mode_fb_cmd2 *user_mode_cmd)
{
	struct drm_framebuffer *fb;
	struct drm_i915_gem_object *obj;
	struct drm_mode_fb_cmd2 mode_cmd = *user_mode_cmd;

	obj = i915_gem_object_lookup(filp, mode_cmd.handles[0]);
	if (!obj)
		return ERR_PTR(-ENOENT);

	fb = intel_framebuffer_create(obj, &mode_cmd);
	if (IS_ERR(fb))
		i915_gem_object_put(obj);

	return fb;
}

static void intel_atomic_state_free(struct drm_atomic_state *state)
{
	struct intel_atomic_state *intel_state = to_intel_atomic_state(state);

	drm_atomic_state_default_release(state);

	i915_sw_fence_fini(&intel_state->commit_ready);

	kfree(state);
}

static const struct drm_mode_config_funcs intel_mode_funcs = {
	.fb_create = intel_user_framebuffer_create,
	.get_format_info = intel_get_format_info,
	.output_poll_changed = intel_fbdev_output_poll_changed,
	.atomic_check = intel_atomic_check,
	.atomic_commit = intel_atomic_commit,
	.atomic_state_alloc = intel_atomic_state_alloc,
	.atomic_state_clear = intel_atomic_state_clear,
	.atomic_state_free = intel_atomic_state_free,
};

/**
 * intel_init_display_hooks - initialize the display modesetting hooks
 * @dev_priv: device private
 */
void intel_init_display_hooks(struct drm_i915_private *dev_priv)
{
	intel_init_cdclk_hooks(dev_priv);

	if (INTEL_INFO(dev_priv)->gen >= 9) {
		dev_priv->display.get_pipe_config = haswell_get_pipe_config;
		dev_priv->display.get_initial_plane_config =
			skylake_get_initial_plane_config;
		dev_priv->display.crtc_compute_clock =
			haswell_crtc_compute_clock;
		dev_priv->display.crtc_enable = haswell_crtc_enable;
		dev_priv->display.crtc_disable = haswell_crtc_disable;
	} else if (HAS_DDI(dev_priv)) {
		dev_priv->display.get_pipe_config = haswell_get_pipe_config;
		dev_priv->display.get_initial_plane_config =
			i9xx_get_initial_plane_config;
		dev_priv->display.crtc_compute_clock =
			haswell_crtc_compute_clock;
		dev_priv->display.crtc_enable = haswell_crtc_enable;
		dev_priv->display.crtc_disable = haswell_crtc_disable;
	} else if (HAS_PCH_SPLIT(dev_priv)) {
		dev_priv->display.get_pipe_config = ironlake_get_pipe_config;
		dev_priv->display.get_initial_plane_config =
			i9xx_get_initial_plane_config;
		dev_priv->display.crtc_compute_clock =
			ironlake_crtc_compute_clock;
		dev_priv->display.crtc_enable = ironlake_crtc_enable;
		dev_priv->display.crtc_disable = ironlake_crtc_disable;
	} else if (IS_CHERRYVIEW(dev_priv)) {
		dev_priv->display.get_pipe_config = i9xx_get_pipe_config;
		dev_priv->display.get_initial_plane_config =
			i9xx_get_initial_plane_config;
		dev_priv->display.crtc_compute_clock = chv_crtc_compute_clock;
		dev_priv->display.crtc_enable = valleyview_crtc_enable;
		dev_priv->display.crtc_disable = i9xx_crtc_disable;
	} else if (IS_VALLEYVIEW(dev_priv)) {
		dev_priv->display.get_pipe_config = i9xx_get_pipe_config;
		dev_priv->display.get_initial_plane_config =
			i9xx_get_initial_plane_config;
		dev_priv->display.crtc_compute_clock = vlv_crtc_compute_clock;
		dev_priv->display.crtc_enable = valleyview_crtc_enable;
		dev_priv->display.crtc_disable = i9xx_crtc_disable;
	} else if (IS_G4X(dev_priv)) {
		dev_priv->display.get_pipe_config = i9xx_get_pipe_config;
		dev_priv->display.get_initial_plane_config =
			i9xx_get_initial_plane_config;
		dev_priv->display.crtc_compute_clock = g4x_crtc_compute_clock;
		dev_priv->display.crtc_enable = i9xx_crtc_enable;
		dev_priv->display.crtc_disable = i9xx_crtc_disable;
	} else if (IS_PINEVIEW(dev_priv)) {
		dev_priv->display.get_pipe_config = i9xx_get_pipe_config;
		dev_priv->display.get_initial_plane_config =
			i9xx_get_initial_plane_config;
		dev_priv->display.crtc_compute_clock = pnv_crtc_compute_clock;
		dev_priv->display.crtc_enable = i9xx_crtc_enable;
		dev_priv->display.crtc_disable = i9xx_crtc_disable;
	} else if (!IS_GEN2(dev_priv)) {
		dev_priv->display.get_pipe_config = i9xx_get_pipe_config;
		dev_priv->display.get_initial_plane_config =
			i9xx_get_initial_plane_config;
		dev_priv->display.crtc_compute_clock = i9xx_crtc_compute_clock;
		dev_priv->display.crtc_enable = i9xx_crtc_enable;
		dev_priv->display.crtc_disable = i9xx_crtc_disable;
	} else {
		dev_priv->display.get_pipe_config = i9xx_get_pipe_config;
		dev_priv->display.get_initial_plane_config =
			i9xx_get_initial_plane_config;
		dev_priv->display.crtc_compute_clock = i8xx_crtc_compute_clock;
		dev_priv->display.crtc_enable = i9xx_crtc_enable;
		dev_priv->display.crtc_disable = i9xx_crtc_disable;
	}

	if (IS_GEN5(dev_priv)) {
		dev_priv->display.fdi_link_train = ironlake_fdi_link_train;
	} else if (IS_GEN6(dev_priv)) {
		dev_priv->display.fdi_link_train = gen6_fdi_link_train;
	} else if (IS_IVYBRIDGE(dev_priv)) {
		/* FIXME: detect B0+ stepping and use auto training */
		dev_priv->display.fdi_link_train = ivb_manual_fdi_link_train;
	} else if (IS_HASWELL(dev_priv) || IS_BROADWELL(dev_priv)) {
		dev_priv->display.fdi_link_train = hsw_fdi_link_train;
	}

	if (INTEL_GEN(dev_priv) >= 9)
		dev_priv->display.update_crtcs = skl_update_crtcs;
	else
		dev_priv->display.update_crtcs = intel_update_crtcs;
}

/*
 * Some machines (Lenovo U160) do not work with SSC on LVDS for some reason
 */
static void quirk_ssc_force_disable(struct drm_device *dev)
{
	struct drm_i915_private *dev_priv = to_i915(dev);
	dev_priv->quirks |= QUIRK_LVDS_SSC_DISABLE;
	DRM_INFO("applying lvds SSC disable quirk\n");
}

/*
 * A machine (e.g. Acer Aspire 5734Z) may need to invert the panel backlight
 * brightness value
 */
static void quirk_invert_brightness(struct drm_device *dev)
{
	struct drm_i915_private *dev_priv = to_i915(dev);
	dev_priv->quirks |= QUIRK_INVERT_BRIGHTNESS;
	DRM_INFO("applying inverted panel brightness quirk\n");
}

/* Some VBT's incorrectly indicate no backlight is present */
static void quirk_backlight_present(struct drm_device *dev)
{
	struct drm_i915_private *dev_priv = to_i915(dev);
	dev_priv->quirks |= QUIRK_BACKLIGHT_PRESENT;
	DRM_INFO("applying backlight present quirk\n");
}

/* Toshiba Satellite P50-C-18C requires T12 delay to be min 800ms
 * which is 300 ms greater than eDP spec T12 min.
 */
static void quirk_increase_t12_delay(struct drm_device *dev)
{
	struct drm_i915_private *dev_priv = to_i915(dev);

	dev_priv->quirks |= QUIRK_INCREASE_T12_DELAY;
	DRM_INFO("Applying T12 delay quirk\n");
}

struct intel_quirk {
	int device;
	int subsystem_vendor;
	int subsystem_device;
	void (*hook)(struct drm_device *dev);
};

/* For systems that don't have a meaningful PCI subdevice/subvendor ID */
struct intel_dmi_quirk {
	void (*hook)(struct drm_device *dev);
	const struct dmi_system_id (*dmi_id_list)[];
};

static int intel_dmi_reverse_brightness(const struct dmi_system_id *id)
{
	DRM_INFO("Backlight polarity reversed on %s\n", id->ident);
	return 1;
}

static const struct intel_dmi_quirk intel_dmi_quirks[] = {
	{
		.dmi_id_list = &(const struct dmi_system_id[]) {
			{
				.callback = intel_dmi_reverse_brightness,
				.ident = "NCR Corporation",
				.matches = {DMI_MATCH(DMI_SYS_VENDOR, "NCR Corporation"),
					    DMI_MATCH(DMI_PRODUCT_NAME, ""),
				},
			},
			{ }  /* terminating entry */
		},
		.hook = quirk_invert_brightness,
	},
};

static struct intel_quirk intel_quirks[] = {
	/* Lenovo U160 cannot use SSC on LVDS */
	{ 0x0046, 0x17aa, 0x3920, quirk_ssc_force_disable },

	/* Sony Vaio Y cannot use SSC on LVDS */
	{ 0x0046, 0x104d, 0x9076, quirk_ssc_force_disable },

	/* Acer Aspire 5734Z must invert backlight brightness */
	{ 0x2a42, 0x1025, 0x0459, quirk_invert_brightness },

	/* Acer/eMachines G725 */
	{ 0x2a42, 0x1025, 0x0210, quirk_invert_brightness },

	/* Acer/eMachines e725 */
	{ 0x2a42, 0x1025, 0x0212, quirk_invert_brightness },

	/* Acer/Packard Bell NCL20 */
	{ 0x2a42, 0x1025, 0x034b, quirk_invert_brightness },

	/* Acer Aspire 4736Z */
	{ 0x2a42, 0x1025, 0x0260, quirk_invert_brightness },

	/* Acer Aspire 5336 */
	{ 0x2a42, 0x1025, 0x048a, quirk_invert_brightness },

	/* Acer C720 and C720P Chromebooks (Celeron 2955U) have backlights */
	{ 0x0a06, 0x1025, 0x0a11, quirk_backlight_present },

	/* Acer C720 Chromebook (Core i3 4005U) */
	{ 0x0a16, 0x1025, 0x0a11, quirk_backlight_present },

	/* Apple Macbook 2,1 (Core 2 T7400) */
	{ 0x27a2, 0x8086, 0x7270, quirk_backlight_present },

	/* Apple Macbook 4,1 */
	{ 0x2a02, 0x106b, 0x00a1, quirk_backlight_present },

	/* Toshiba CB35 Chromebook (Celeron 2955U) */
	{ 0x0a06, 0x1179, 0x0a88, quirk_backlight_present },

	/* HP Chromebook 14 (Celeron 2955U) */
	{ 0x0a06, 0x103c, 0x21ed, quirk_backlight_present },

	/* Dell Chromebook 11 */
	{ 0x0a06, 0x1028, 0x0a35, quirk_backlight_present },

	/* Dell Chromebook 11 (2015 version) */
	{ 0x0a16, 0x1028, 0x0a35, quirk_backlight_present },

	/* Toshiba Satellite P50-C-18C */
	{ 0x191B, 0x1179, 0xF840, quirk_increase_t12_delay },
};

static void intel_init_quirks(struct drm_device *dev)
{
	struct pci_dev *d = dev->pdev;
	int i;

	for (i = 0; i < ARRAY_SIZE(intel_quirks); i++) {
		struct intel_quirk *q = &intel_quirks[i];

		if (d->device == q->device &&
		    (d->subsystem_vendor == q->subsystem_vendor ||
		     q->subsystem_vendor == PCI_ANY_ID) &&
		    (d->subsystem_device == q->subsystem_device ||
		     q->subsystem_device == PCI_ANY_ID))
			q->hook(dev);
	}
	for (i = 0; i < ARRAY_SIZE(intel_dmi_quirks); i++) {
		if (dmi_check_system(*intel_dmi_quirks[i].dmi_id_list) != 0)
			intel_dmi_quirks[i].hook(dev);
	}
}

/* Disable the VGA plane that we never use */
static void i915_disable_vga(struct drm_i915_private *dev_priv)
{
	struct pci_dev *pdev = dev_priv->drm.pdev;
	u8 sr1;
	i915_reg_t vga_reg = i915_vgacntrl_reg(dev_priv);

	/* WaEnableVGAAccessThroughIOPort:ctg,elk,ilk,snb,ivb,vlv,hsw */
	vga_get_uninterruptible(pdev, VGA_RSRC_LEGACY_IO);
	outb(SR01, VGA_SR_INDEX);
	sr1 = inb(VGA_SR_DATA);
	outb(sr1 | 1<<5, VGA_SR_DATA);
	vga_put(pdev, VGA_RSRC_LEGACY_IO);
	udelay(300);

	I915_WRITE(vga_reg, VGA_DISP_DISABLE);
	POSTING_READ(vga_reg);
}

void intel_modeset_init_hw(struct drm_device *dev)
{
	struct drm_i915_private *dev_priv = to_i915(dev);

	intel_update_cdclk(dev_priv);
	intel_dump_cdclk_state(&dev_priv->cdclk.hw, "Current CDCLK");
	dev_priv->cdclk.logical = dev_priv->cdclk.actual = dev_priv->cdclk.hw;
}

/*
 * Calculate what we think the watermarks should be for the state we've read
 * out of the hardware and then immediately program those watermarks so that
 * we ensure the hardware settings match our internal state.
 *
 * We can calculate what we think WM's should be by creating a duplicate of the
 * current state (which was constructed during hardware readout) and running it
 * through the atomic check code to calculate new watermark values in the
 * state object.
 */
static void sanitize_watermarks(struct drm_device *dev)
{
	struct drm_i915_private *dev_priv = to_i915(dev);
	struct drm_atomic_state *state;
	struct intel_atomic_state *intel_state;
	struct drm_crtc *crtc;
	struct drm_crtc_state *cstate;
	struct drm_modeset_acquire_ctx ctx;
	int ret;
	int i;

	/* Only supported on platforms that use atomic watermark design */
	if (!dev_priv->display.optimize_watermarks)
		return;

	/*
	 * We need to hold connection_mutex before calling duplicate_state so
	 * that the connector loop is protected.
	 */
	drm_modeset_acquire_init(&ctx, 0);
retry:
	ret = drm_modeset_lock_all_ctx(dev, &ctx);
	if (ret == -EDEADLK) {
		drm_modeset_backoff(&ctx);
		goto retry;
	} else if (WARN_ON(ret)) {
		goto fail;
	}

	state = drm_atomic_helper_duplicate_state(dev, &ctx);
	if (WARN_ON(IS_ERR(state)))
		goto fail;

	intel_state = to_intel_atomic_state(state);

	/*
	 * Hardware readout is the only time we don't want to calculate
	 * intermediate watermarks (since we don't trust the current
	 * watermarks).
	 */
	if (!HAS_GMCH_DISPLAY(dev_priv))
		intel_state->skip_intermediate_wm = true;

	ret = intel_atomic_check(dev, state);
	if (ret) {
		/*
		 * If we fail here, it means that the hardware appears to be
		 * programmed in a way that shouldn't be possible, given our
		 * understanding of watermark requirements.  This might mean a
		 * mistake in the hardware readout code or a mistake in the
		 * watermark calculations for a given platform.  Raise a WARN
		 * so that this is noticeable.
		 *
		 * If this actually happens, we'll have to just leave the
		 * BIOS-programmed watermarks untouched and hope for the best.
		 */
		WARN(true, "Could not determine valid watermarks for inherited state\n");
		goto put_state;
	}

	/* Write calculated watermark values back */
	for_each_new_crtc_in_state(state, crtc, cstate, i) {
		struct intel_crtc_state *cs = to_intel_crtc_state(cstate);

		cs->wm.need_postvbl_update = true;
		dev_priv->display.optimize_watermarks(intel_state, cs);

		to_intel_crtc_state(crtc->state)->wm = cs->wm;
	}

put_state:
	drm_atomic_state_put(state);
fail:
	drm_modeset_drop_locks(&ctx);
	drm_modeset_acquire_fini(&ctx);
}

static void intel_update_fdi_pll_freq(struct drm_i915_private *dev_priv)
{
	if (IS_GEN5(dev_priv)) {
		u32 fdi_pll_clk =
			I915_READ(FDI_PLL_BIOS_0) & FDI_PLL_FB_CLOCK_MASK;

		dev_priv->fdi_pll_freq = (fdi_pll_clk + 2) * 10000;
	} else if (IS_GEN6(dev_priv) || IS_IVYBRIDGE(dev_priv)) {
		dev_priv->fdi_pll_freq = 270000;
	} else {
		return;
	}

	DRM_DEBUG_DRIVER("FDI PLL freq=%d\n", dev_priv->fdi_pll_freq);
}

int intel_modeset_init(struct drm_device *dev)
{
	struct drm_i915_private *dev_priv = to_i915(dev);
	struct i915_ggtt *ggtt = &dev_priv->ggtt;
	enum pipe pipe;
	struct intel_crtc *crtc;

	drm_mode_config_init(dev);

	dev->mode_config.min_width = 0;
	dev->mode_config.min_height = 0;

	dev->mode_config.preferred_depth = 24;
	dev->mode_config.prefer_shadow = 1;

	dev->mode_config.allow_fb_modifiers = true;

	dev->mode_config.funcs = &intel_mode_funcs;

	init_llist_head(&dev_priv->atomic_helper.free_list);
	INIT_WORK(&dev_priv->atomic_helper.free_work,
		  intel_atomic_helper_free_state_worker);

	intel_init_quirks(dev);

	intel_init_pm(dev_priv);

	if (INTEL_INFO(dev_priv)->num_pipes == 0)
		return 0;

	/*
	 * There may be no VBT; and if the BIOS enabled SSC we can
	 * just keep using it to avoid unnecessary flicker.  Whereas if the
	 * BIOS isn't using it, don't assume it will work even if the VBT
	 * indicates as much.
	 */
	if (HAS_PCH_IBX(dev_priv) || HAS_PCH_CPT(dev_priv)) {
		bool bios_lvds_use_ssc = !!(I915_READ(PCH_DREF_CONTROL) &
					    DREF_SSC1_ENABLE);

		if (dev_priv->vbt.lvds_use_ssc != bios_lvds_use_ssc) {
			DRM_DEBUG_KMS("SSC %sabled by BIOS, overriding VBT which says %sabled\n",
				     bios_lvds_use_ssc ? "en" : "dis",
				     dev_priv->vbt.lvds_use_ssc ? "en" : "dis");
			dev_priv->vbt.lvds_use_ssc = bios_lvds_use_ssc;
		}
	}

	if (IS_GEN2(dev_priv)) {
		dev->mode_config.max_width = 2048;
		dev->mode_config.max_height = 2048;
	} else if (IS_GEN3(dev_priv)) {
		dev->mode_config.max_width = 4096;
		dev->mode_config.max_height = 4096;
	} else {
		dev->mode_config.max_width = 8192;
		dev->mode_config.max_height = 8192;
	}

	if (IS_I845G(dev_priv) || IS_I865G(dev_priv)) {
		dev->mode_config.cursor_width = IS_I845G(dev_priv) ? 64 : 512;
		dev->mode_config.cursor_height = 1023;
	} else if (IS_GEN2(dev_priv)) {
		dev->mode_config.cursor_width = GEN2_CURSOR_WIDTH;
		dev->mode_config.cursor_height = GEN2_CURSOR_HEIGHT;
	} else {
		dev->mode_config.cursor_width = MAX_CURSOR_WIDTH;
		dev->mode_config.cursor_height = MAX_CURSOR_HEIGHT;
	}

	dev->mode_config.fb_base = ggtt->mappable_base;

	DRM_DEBUG_KMS("%d display pipe%s available.\n",
		      INTEL_INFO(dev_priv)->num_pipes,
		      INTEL_INFO(dev_priv)->num_pipes > 1 ? "s" : "");

	for_each_pipe(dev_priv, pipe) {
		int ret;

		ret = intel_crtc_init(dev_priv, pipe);
		if (ret) {
			drm_mode_config_cleanup(dev);
			return ret;
		}
	}

	intel_shared_dpll_init(dev);
	intel_update_fdi_pll_freq(dev_priv);

	intel_update_czclk(dev_priv);
	intel_modeset_init_hw(dev);

	if (dev_priv->max_cdclk_freq == 0)
		intel_update_max_cdclk(dev_priv);

	/* Just disable it once at startup */
	i915_disable_vga(dev_priv);
	intel_setup_outputs(dev_priv);

	drm_modeset_lock_all(dev);
	intel_modeset_setup_hw_state(dev, dev->mode_config.acquire_ctx);
	drm_modeset_unlock_all(dev);

	for_each_intel_crtc(dev, crtc) {
		struct intel_initial_plane_config plane_config = {};

		if (!crtc->active)
			continue;

		/*
		 * Note that reserving the BIOS fb up front prevents us
		 * from stuffing other stolen allocations like the ring
		 * on top.  This prevents some ugliness at boot time, and
		 * can even allow for smooth boot transitions if the BIOS
		 * fb is large enough for the active pipe configuration.
		 */
		dev_priv->display.get_initial_plane_config(crtc,
							   &plane_config);

		/*
		 * If the fb is shared between multiple heads, we'll
		 * just get the first one.
		 */
		intel_find_initial_plane_obj(crtc, &plane_config);
	}

	/*
	 * Make sure hardware watermarks really match the state we read out.
	 * Note that we need to do this after reconstructing the BIOS fb's
	 * since the watermark calculation done here will use pstate->fb.
	 */
	if (!HAS_GMCH_DISPLAY(dev_priv))
		sanitize_watermarks(dev);

	return 0;
}

void i830_enable_pipe(struct drm_i915_private *dev_priv, enum pipe pipe)
{
	struct intel_crtc *crtc = intel_get_crtc_for_pipe(dev_priv, pipe);
	/* 640x480@60Hz, ~25175 kHz */
	struct dpll clock = {
		.m1 = 18,
		.m2 = 7,
		.p1 = 13,
		.p2 = 4,
		.n = 2,
	};
	u32 dpll, fp;
	int i;

	WARN_ON(i9xx_calc_dpll_params(48000, &clock) != 25154);

	DRM_DEBUG_KMS("enabling pipe %c due to force quirk (vco=%d dot=%d)\n",
		      pipe_name(pipe), clock.vco, clock.dot);

	fp = i9xx_dpll_compute_fp(&clock);
	dpll = (I915_READ(DPLL(pipe)) & DPLL_DVO_2X_MODE) |
		DPLL_VGA_MODE_DIS |
		((clock.p1 - 2) << DPLL_FPA01_P1_POST_DIV_SHIFT) |
		PLL_P2_DIVIDE_BY_4 |
		PLL_REF_INPUT_DREFCLK |
		DPLL_VCO_ENABLE;

	I915_WRITE(FP0(pipe), fp);
	I915_WRITE(FP1(pipe), fp);

	I915_WRITE(HTOTAL(pipe), (640 - 1) | ((800 - 1) << 16));
	I915_WRITE(HBLANK(pipe), (640 - 1) | ((800 - 1) << 16));
	I915_WRITE(HSYNC(pipe), (656 - 1) | ((752 - 1) << 16));
	I915_WRITE(VTOTAL(pipe), (480 - 1) | ((525 - 1) << 16));
	I915_WRITE(VBLANK(pipe), (480 - 1) | ((525 - 1) << 16));
	I915_WRITE(VSYNC(pipe), (490 - 1) | ((492 - 1) << 16));
	I915_WRITE(PIPESRC(pipe), ((640 - 1) << 16) | (480 - 1));

	/*
	 * Apparently we need to have VGA mode enabled prior to changing
	 * the P1/P2 dividers. Otherwise the DPLL will keep using the old
	 * dividers, even though the register value does change.
	 */
	I915_WRITE(DPLL(pipe), dpll & ~DPLL_VGA_MODE_DIS);
	I915_WRITE(DPLL(pipe), dpll);

	/* Wait for the clocks to stabilize. */
	POSTING_READ(DPLL(pipe));
	udelay(150);

	/* The pixel multiplier can only be updated once the
	 * DPLL is enabled and the clocks are stable.
	 *
	 * So write it again.
	 */
	I915_WRITE(DPLL(pipe), dpll);

	/* We do this three times for luck */
	for (i = 0; i < 3 ; i++) {
		I915_WRITE(DPLL(pipe), dpll);
		POSTING_READ(DPLL(pipe));
		udelay(150); /* wait for warmup */
	}

	I915_WRITE(PIPECONF(pipe), PIPECONF_ENABLE | PIPECONF_PROGRESSIVE);
	POSTING_READ(PIPECONF(pipe));

	intel_wait_for_pipe_scanline_moving(crtc);
}

void i830_disable_pipe(struct drm_i915_private *dev_priv, enum pipe pipe)
{
	struct intel_crtc *crtc = intel_get_crtc_for_pipe(dev_priv, pipe);

	DRM_DEBUG_KMS("disabling pipe %c due to force quirk\n",
		      pipe_name(pipe));

	WARN_ON(I915_READ(DSPCNTR(PLANE_A)) & DISPLAY_PLANE_ENABLE);
	WARN_ON(I915_READ(DSPCNTR(PLANE_B)) & DISPLAY_PLANE_ENABLE);
	WARN_ON(I915_READ(DSPCNTR(PLANE_C)) & DISPLAY_PLANE_ENABLE);
	WARN_ON(I915_READ(CURCNTR(PIPE_A)) & CURSOR_MODE);
	WARN_ON(I915_READ(CURCNTR(PIPE_B)) & CURSOR_MODE);

	I915_WRITE(PIPECONF(pipe), 0);
	POSTING_READ(PIPECONF(pipe));

	intel_wait_for_pipe_scanline_stopped(crtc);

	I915_WRITE(DPLL(pipe), DPLL_VGA_MODE_DIS);
	POSTING_READ(DPLL(pipe));
}

static bool intel_plane_mapping_ok(struct intel_crtc *crtc,
				   struct intel_plane *plane)
{
	struct drm_i915_private *dev_priv = to_i915(crtc->base.dev);
	enum i9xx_plane_id i9xx_plane = plane->i9xx_plane;
	u32 val = I915_READ(DSPCNTR(i9xx_plane));

	return (val & DISPLAY_PLANE_ENABLE) == 0 ||
		(val & DISPPLANE_SEL_PIPE_MASK) == DISPPLANE_SEL_PIPE(crtc->pipe);
}

static void
intel_sanitize_plane_mapping(struct drm_i915_private *dev_priv)
{
	struct intel_crtc *crtc;

	if (INTEL_GEN(dev_priv) >= 4)
		return;

	for_each_intel_crtc(&dev_priv->drm, crtc) {
		struct intel_plane *plane =
			to_intel_plane(crtc->base.primary);

		if (intel_plane_mapping_ok(crtc, plane))
			continue;

		DRM_DEBUG_KMS("%s attached to the wrong pipe, disabling plane\n",
			      plane->base.name);
		intel_plane_disable_noatomic(crtc, plane);
	}
}

static bool intel_crtc_has_encoders(struct intel_crtc *crtc)
{
	struct drm_device *dev = crtc->base.dev;
	struct intel_encoder *encoder;

	for_each_encoder_on_crtc(dev, &crtc->base, encoder)
		return true;

	return false;
}

static struct intel_connector *intel_encoder_find_connector(struct intel_encoder *encoder)
{
	struct drm_device *dev = encoder->base.dev;
	struct intel_connector *connector;

	for_each_connector_on_encoder(dev, &encoder->base, connector)
		return connector;

	return NULL;
}

static bool has_pch_trancoder(struct drm_i915_private *dev_priv,
			      enum pipe pch_transcoder)
{
	return HAS_PCH_IBX(dev_priv) || HAS_PCH_CPT(dev_priv) ||
		(HAS_PCH_LPT_H(dev_priv) && pch_transcoder == PIPE_A);
}

static void intel_sanitize_crtc(struct intel_crtc *crtc,
				struct drm_modeset_acquire_ctx *ctx)
{
	struct drm_device *dev = crtc->base.dev;
	struct drm_i915_private *dev_priv = to_i915(dev);
	enum transcoder cpu_transcoder = crtc->config->cpu_transcoder;

	/* Clear any frame start delays used for debugging left by the BIOS */
	if (crtc->active && !transcoder_is_dsi(cpu_transcoder)) {
		i915_reg_t reg = PIPECONF(cpu_transcoder);

		I915_WRITE(reg,
			   I915_READ(reg) & ~PIPECONF_FRAME_START_DELAY_MASK);
	}

	/* restore vblank interrupts to correct state */
	drm_crtc_vblank_reset(&crtc->base);
	if (crtc->active) {
		struct intel_plane *plane;

		drm_crtc_vblank_on(&crtc->base);

		/* Disable everything but the primary plane */
		for_each_intel_plane_on_crtc(dev, crtc, plane) {
			const struct intel_plane_state *plane_state =
				to_intel_plane_state(plane->base.state);

			if (plane_state->base.visible &&
			    plane->base.type != DRM_PLANE_TYPE_PRIMARY)
				intel_plane_disable_noatomic(crtc, plane);
		}
	}

	/* Adjust the state of the output pipe according to whether we
	 * have active connectors/encoders. */
	if (crtc->active && !intel_crtc_has_encoders(crtc))
		intel_crtc_disable_noatomic(&crtc->base, ctx);

	if (crtc->active || HAS_GMCH_DISPLAY(dev_priv)) {
		/*
		 * We start out with underrun reporting disabled to avoid races.
		 * For correct bookkeeping mark this on active crtcs.
		 *
		 * Also on gmch platforms we dont have any hardware bits to
		 * disable the underrun reporting. Which means we need to start
		 * out with underrun reporting disabled also on inactive pipes,
		 * since otherwise we'll complain about the garbage we read when
		 * e.g. coming up after runtime pm.
		 *
		 * No protection against concurrent access is required - at
		 * worst a fifo underrun happens which also sets this to false.
		 */
		crtc->cpu_fifo_underrun_disabled = true;
		/*
		 * We track the PCH trancoder underrun reporting state
		 * within the crtc. With crtc for pipe A housing the underrun
		 * reporting state for PCH transcoder A, crtc for pipe B housing
		 * it for PCH transcoder B, etc. LPT-H has only PCH transcoder A,
		 * and marking underrun reporting as disabled for the non-existing
		 * PCH transcoders B and C would prevent enabling the south
		 * error interrupt (see cpt_can_enable_serr_int()).
		 */
		if (has_pch_trancoder(dev_priv, crtc->pipe))
			crtc->pch_fifo_underrun_disabled = true;
	}
}

static void intel_sanitize_encoder(struct intel_encoder *encoder)
{
	struct intel_connector *connector;

	/* We need to check both for a crtc link (meaning that the
	 * encoder is active and trying to read from a pipe) and the
	 * pipe itself being active. */
	bool has_active_crtc = encoder->base.crtc &&
		to_intel_crtc(encoder->base.crtc)->active;

	connector = intel_encoder_find_connector(encoder);
	if (connector && !has_active_crtc) {
		DRM_DEBUG_KMS("[ENCODER:%d:%s] has active connectors but no active pipe!\n",
			      encoder->base.base.id,
			      encoder->base.name);

		/* Connector is active, but has no active pipe. This is
		 * fallout from our resume register restoring. Disable
		 * the encoder manually again. */
		if (encoder->base.crtc) {
			struct drm_crtc_state *crtc_state = encoder->base.crtc->state;

			DRM_DEBUG_KMS("[ENCODER:%d:%s] manually disabled\n",
				      encoder->base.base.id,
				      encoder->base.name);
			encoder->disable(encoder, to_intel_crtc_state(crtc_state), connector->base.state);
			if (encoder->post_disable)
				encoder->post_disable(encoder, to_intel_crtc_state(crtc_state), connector->base.state);
		}
		encoder->base.crtc = NULL;

		/* Inconsistent output/port/pipe state happens presumably due to
		 * a bug in one of the get_hw_state functions. Or someplace else
		 * in our code, like the register restore mess on resume. Clamp
		 * things to off as a safer default. */

		connector->base.dpms = DRM_MODE_DPMS_OFF;
		connector->base.encoder = NULL;
	}
}

void i915_redisable_vga_power_on(struct drm_i915_private *dev_priv)
{
	i915_reg_t vga_reg = i915_vgacntrl_reg(dev_priv);

	if (!(I915_READ(vga_reg) & VGA_DISP_DISABLE)) {
		DRM_DEBUG_KMS("Something enabled VGA plane, disabling it\n");
		i915_disable_vga(dev_priv);
	}
}

void i915_redisable_vga(struct drm_i915_private *dev_priv)
{
	/* This function can be called both from intel_modeset_setup_hw_state or
	 * at a very early point in our resume sequence, where the power well
	 * structures are not yet restored. Since this function is at a very
	 * paranoid "someone might have enabled VGA while we were not looking"
	 * level, just check if the power well is enabled instead of trying to
	 * follow the "don't touch the power well if we don't need it" policy
	 * the rest of the driver uses. */
	if (!intel_display_power_get_if_enabled(dev_priv, POWER_DOMAIN_VGA))
		return;

	i915_redisable_vga_power_on(dev_priv);

	intel_display_power_put(dev_priv, POWER_DOMAIN_VGA);
}

/* FIXME read out full plane state for all planes */
static void readout_plane_state(struct intel_crtc *crtc)
{
	struct drm_i915_private *dev_priv = to_i915(crtc->base.dev);
	struct intel_crtc_state *crtc_state =
		to_intel_crtc_state(crtc->base.state);
	struct intel_plane *plane;

	for_each_intel_plane_on_crtc(&dev_priv->drm, crtc, plane) {
		struct intel_plane_state *plane_state =
			to_intel_plane_state(plane->base.state);
		bool visible = plane->get_hw_state(plane);

		intel_set_plane_visible(crtc_state, plane_state, visible);
	}
}

static void intel_modeset_readout_hw_state(struct drm_device *dev)
{
	struct drm_i915_private *dev_priv = to_i915(dev);
	enum pipe pipe;
	struct intel_crtc *crtc;
	struct intel_encoder *encoder;
	struct intel_connector *connector;
	struct drm_connector_list_iter conn_iter;
	int i;

	dev_priv->active_crtcs = 0;

	for_each_intel_crtc(dev, crtc) {
		struct intel_crtc_state *crtc_state =
			to_intel_crtc_state(crtc->base.state);

		__drm_atomic_helper_crtc_destroy_state(&crtc_state->base);
		memset(crtc_state, 0, sizeof(*crtc_state));
		crtc_state->base.crtc = &crtc->base;

		crtc_state->base.active = crtc_state->base.enable =
			dev_priv->display.get_pipe_config(crtc, crtc_state);

		crtc->base.enabled = crtc_state->base.enable;
		crtc->active = crtc_state->base.active;

		if (crtc_state->base.active)
			dev_priv->active_crtcs |= 1 << crtc->pipe;

		readout_plane_state(crtc);

		DRM_DEBUG_KMS("[CRTC:%d:%s] hw state readout: %s\n",
			      crtc->base.base.id, crtc->base.name,
			      enableddisabled(crtc_state->base.active));
	}

	for (i = 0; i < dev_priv->num_shared_dpll; i++) {
		struct intel_shared_dpll *pll = &dev_priv->shared_dplls[i];

		pll->on = pll->funcs.get_hw_state(dev_priv, pll,
						  &pll->state.hw_state);
		pll->state.crtc_mask = 0;
		for_each_intel_crtc(dev, crtc) {
			struct intel_crtc_state *crtc_state =
				to_intel_crtc_state(crtc->base.state);

			if (crtc_state->base.active &&
			    crtc_state->shared_dpll == pll)
				pll->state.crtc_mask |= 1 << crtc->pipe;
		}
		pll->active_mask = pll->state.crtc_mask;

		DRM_DEBUG_KMS("%s hw state readout: crtc_mask 0x%08x, on %i\n",
			      pll->name, pll->state.crtc_mask, pll->on);
	}

	for_each_intel_encoder(dev, encoder) {
		pipe = 0;

		if (encoder->get_hw_state(encoder, &pipe)) {
			struct intel_crtc_state *crtc_state;

			crtc = intel_get_crtc_for_pipe(dev_priv, pipe);
			crtc_state = to_intel_crtc_state(crtc->base.state);

			encoder->base.crtc = &crtc->base;
			encoder->get_config(encoder, crtc_state);
		} else {
			encoder->base.crtc = NULL;
		}

		DRM_DEBUG_KMS("[ENCODER:%d:%s] hw state readout: %s, pipe %c\n",
			      encoder->base.base.id, encoder->base.name,
			      enableddisabled(encoder->base.crtc),
			      pipe_name(pipe));
	}

	drm_connector_list_iter_begin(dev, &conn_iter);
	for_each_intel_connector_iter(connector, &conn_iter) {
		if (connector->get_hw_state(connector)) {
			connector->base.dpms = DRM_MODE_DPMS_ON;

			encoder = connector->encoder;
			connector->base.encoder = &encoder->base;

			if (encoder->base.crtc &&
			    encoder->base.crtc->state->active) {
				/*
				 * This has to be done during hardware readout
				 * because anything calling .crtc_disable may
				 * rely on the connector_mask being accurate.
				 */
				encoder->base.crtc->state->connector_mask |=
					1 << drm_connector_index(&connector->base);
				encoder->base.crtc->state->encoder_mask |=
					1 << drm_encoder_index(&encoder->base);
			}

		} else {
			connector->base.dpms = DRM_MODE_DPMS_OFF;
			connector->base.encoder = NULL;
		}
		DRM_DEBUG_KMS("[CONNECTOR:%d:%s] hw state readout: %s\n",
			      connector->base.base.id, connector->base.name,
			      enableddisabled(connector->base.encoder));
	}
	drm_connector_list_iter_end(&conn_iter);

	for_each_intel_crtc(dev, crtc) {
		struct intel_crtc_state *crtc_state =
			to_intel_crtc_state(crtc->base.state);
		int min_cdclk = 0;

		memset(&crtc->base.mode, 0, sizeof(crtc->base.mode));
		if (crtc_state->base.active) {
			intel_mode_from_pipe_config(&crtc->base.mode, crtc_state);
			intel_mode_from_pipe_config(&crtc_state->base.adjusted_mode, crtc_state);
			WARN_ON(drm_atomic_set_mode_for_crtc(crtc->base.state, &crtc->base.mode));

			/*
			 * The initial mode needs to be set in order to keep
			 * the atomic core happy. It wants a valid mode if the
			 * crtc's enabled, so we do the above call.
			 *
			 * But we don't set all the derived state fully, hence
			 * set a flag to indicate that a full recalculation is
			 * needed on the next commit.
			 */
			crtc_state->base.mode.private_flags = I915_MODE_FLAG_INHERITED;

			intel_crtc_compute_pixel_rate(crtc_state);

			if (dev_priv->display.modeset_calc_cdclk) {
				min_cdclk = intel_crtc_compute_min_cdclk(crtc_state);
				if (WARN_ON(min_cdclk < 0))
					min_cdclk = 0;
			}

			drm_calc_timestamping_constants(&crtc->base,
							&crtc_state->base.adjusted_mode);
			update_scanline_offset(crtc);
		}

		dev_priv->min_cdclk[crtc->pipe] = min_cdclk;
		dev_priv->min_voltage_level[crtc->pipe] =
			crtc_state->min_voltage_level;

		intel_pipe_config_sanity_check(dev_priv, crtc_state);
	}
}

static void
get_encoder_power_domains(struct drm_i915_private *dev_priv)
{
	struct intel_encoder *encoder;

	for_each_intel_encoder(&dev_priv->drm, encoder) {
		u64 get_domains;
		enum intel_display_power_domain domain;

		if (!encoder->get_power_domains)
			continue;

		get_domains = encoder->get_power_domains(encoder);
		for_each_power_domain(domain, get_domains)
			intel_display_power_get(dev_priv, domain);
	}
}

static void intel_early_display_was(struct drm_i915_private *dev_priv)
{
	/* Display WA #1185 WaDisableDARBFClkGating:cnl,glk */
	if (IS_CANNONLAKE(dev_priv) || IS_GEMINILAKE(dev_priv))
		I915_WRITE(GEN9_CLKGATE_DIS_0, I915_READ(GEN9_CLKGATE_DIS_0) |
			   DARBF_GATING_DIS);

	if (IS_HASWELL(dev_priv)) {
		/*
		 * WaRsPkgCStateDisplayPMReq:hsw
		 * System hang if this isn't done before disabling all planes!
		 */
		I915_WRITE(CHICKEN_PAR1_1,
			   I915_READ(CHICKEN_PAR1_1) | FORCE_ARB_IDLE_PLANES);
	}
}

/* Scan out the current hw modeset state,
 * and sanitizes it to the current state
 */
static void
intel_modeset_setup_hw_state(struct drm_device *dev,
			     struct drm_modeset_acquire_ctx *ctx)
{
	struct drm_i915_private *dev_priv = to_i915(dev);
	enum pipe pipe;
	struct intel_crtc *crtc;
	struct intel_encoder *encoder;
	int i;

	intel_early_display_was(dev_priv);
	intel_modeset_readout_hw_state(dev);

	/* HW state is read out, now we need to sanitize this mess. */
	get_encoder_power_domains(dev_priv);

	intel_sanitize_plane_mapping(dev_priv);

	for_each_intel_encoder(dev, encoder) {
		intel_sanitize_encoder(encoder);
	}

	for_each_pipe(dev_priv, pipe) {
		crtc = intel_get_crtc_for_pipe(dev_priv, pipe);

		intel_sanitize_crtc(crtc, ctx);
		intel_dump_pipe_config(crtc, crtc->config,
				       "[setup_hw_state]");
	}

	intel_modeset_update_connector_atomic_state(dev);

	for (i = 0; i < dev_priv->num_shared_dpll; i++) {
		struct intel_shared_dpll *pll = &dev_priv->shared_dplls[i];

		if (!pll->on || pll->active_mask)
			continue;

		DRM_DEBUG_KMS("%s enabled but not in use, disabling\n", pll->name);

		pll->funcs.disable(dev_priv, pll);
		pll->on = false;
	}

	if (IS_G4X(dev_priv)) {
		g4x_wm_get_hw_state(dev);
		g4x_wm_sanitize(dev_priv);
	} else if (IS_VALLEYVIEW(dev_priv) || IS_CHERRYVIEW(dev_priv)) {
		vlv_wm_get_hw_state(dev);
		vlv_wm_sanitize(dev_priv);
	} else if (INTEL_GEN(dev_priv) >= 9) {
		skl_wm_get_hw_state(dev);
	} else if (HAS_PCH_SPLIT(dev_priv)) {
		ilk_wm_get_hw_state(dev);
	}

	for_each_intel_crtc(dev, crtc) {
		u64 put_domains;

		put_domains = modeset_get_crtc_power_domains(&crtc->base, crtc->config);
		if (WARN_ON(put_domains))
			modeset_put_power_domains(dev_priv, put_domains);
	}
	intel_display_set_init_power(dev_priv, false);

	intel_power_domains_verify_state(dev_priv);

	intel_fbc_init_pipe_state(dev_priv);
}

void intel_display_resume(struct drm_device *dev)
{
	struct drm_i915_private *dev_priv = to_i915(dev);
	struct drm_atomic_state *state = dev_priv->modeset_restore_state;
	struct drm_modeset_acquire_ctx ctx;
	int ret;

	dev_priv->modeset_restore_state = NULL;
	if (state)
		state->acquire_ctx = &ctx;

	drm_modeset_acquire_init(&ctx, 0);

	while (1) {
		ret = drm_modeset_lock_all_ctx(dev, &ctx);
		if (ret != -EDEADLK)
			break;

		drm_modeset_backoff(&ctx);
	}

	if (!ret)
		ret = __intel_display_resume(dev, state, &ctx);

	intel_enable_ipc(dev_priv);
	drm_modeset_drop_locks(&ctx);
	drm_modeset_acquire_fini(&ctx);

	if (ret)
		DRM_ERROR("Restoring old state failed with %i\n", ret);
	if (state)
		drm_atomic_state_put(state);
}

int intel_connector_register(struct drm_connector *connector)
{
	struct intel_connector *intel_connector = to_intel_connector(connector);
	int ret;

	ret = intel_backlight_device_register(intel_connector);
	if (ret)
		goto err;

	return 0;

err:
	return ret;
}

void intel_connector_unregister(struct drm_connector *connector)
{
	struct intel_connector *intel_connector = to_intel_connector(connector);

	intel_backlight_device_unregister(intel_connector);
	intel_panel_destroy_backlight(connector);
}

static void intel_hpd_poll_fini(struct drm_device *dev)
{
	struct intel_connector *connector;
	struct drm_connector_list_iter conn_iter;

	/* Kill all the work that may have been queued by hpd. */
	drm_connector_list_iter_begin(dev, &conn_iter);
	for_each_intel_connector_iter(connector, &conn_iter) {
		if (connector->modeset_retry_work.func)
			cancel_work_sync(&connector->modeset_retry_work);
	}
	drm_connector_list_iter_end(&conn_iter);
}

void intel_modeset_cleanup(struct drm_device *dev)
{
	struct drm_i915_private *dev_priv = to_i915(dev);

	flush_work(&dev_priv->atomic_helper.free_work);
	WARN_ON(!llist_empty(&dev_priv->atomic_helper.free_list));

	intel_disable_gt_powersave(dev_priv);

	/*
	 * Interrupts and polling as the first thing to avoid creating havoc.
	 * Too much stuff here (turning of connectors, ...) would
	 * experience fancy races otherwise.
	 */
	intel_irq_uninstall(dev_priv);

	/*
	 * Due to the hpd irq storm handling the hotplug work can re-arm the
	 * poll handlers. Hence disable polling after hpd handling is shut down.
	 */
	intel_hpd_poll_fini(dev);

	/* poll work can call into fbdev, hence clean that up afterwards */
	intel_fbdev_fini(dev_priv);

	intel_unregister_dsm_handler();

	intel_fbc_global_disable(dev_priv);

	/* flush any delayed tasks or pending work */
	flush_scheduled_work();

	drm_mode_config_cleanup(dev);

	intel_cleanup_overlay(dev_priv);

	intel_cleanup_gt_powersave(dev_priv);

	intel_teardown_gmbus(dev_priv);
}

void intel_connector_attach_encoder(struct intel_connector *connector,
				    struct intel_encoder *encoder)
{
	connector->encoder = encoder;
	drm_mode_connector_attach_encoder(&connector->base,
					  &encoder->base);
}

/*
 * set vga decode state - true == enable VGA decode
 */
int intel_modeset_vga_set_state(struct drm_i915_private *dev_priv, bool state)
{
	unsigned reg = INTEL_GEN(dev_priv) >= 6 ? SNB_GMCH_CTRL : INTEL_GMCH_CTRL;
	u16 gmch_ctrl;

	if (pci_read_config_word(dev_priv->bridge_dev, reg, &gmch_ctrl)) {
		DRM_ERROR("failed to read control word\n");
		return -EIO;
	}

	if (!!(gmch_ctrl & INTEL_GMCH_VGA_DISABLE) == !state)
		return 0;

	if (state)
		gmch_ctrl &= ~INTEL_GMCH_VGA_DISABLE;
	else
		gmch_ctrl |= INTEL_GMCH_VGA_DISABLE;

	if (pci_write_config_word(dev_priv->bridge_dev, reg, gmch_ctrl)) {
		DRM_ERROR("failed to write control word\n");
		return -EIO;
	}

	return 0;
}

#if IS_ENABLED(CONFIG_DRM_I915_CAPTURE_ERROR)

struct intel_display_error_state {

	u32 power_well_driver;

	int num_transcoders;

	struct intel_cursor_error_state {
		u32 control;
		u32 position;
		u32 base;
		u32 size;
	} cursor[I915_MAX_PIPES];

	struct intel_pipe_error_state {
		bool power_domain_on;
		u32 source;
		u32 stat;
	} pipe[I915_MAX_PIPES];

	struct intel_plane_error_state {
		u32 control;
		u32 stride;
		u32 size;
		u32 pos;
		u32 addr;
		u32 surface;
		u32 tile_offset;
	} plane[I915_MAX_PIPES];

	struct intel_transcoder_error_state {
		bool power_domain_on;
		enum transcoder cpu_transcoder;

		u32 conf;

		u32 htotal;
		u32 hblank;
		u32 hsync;
		u32 vtotal;
		u32 vblank;
		u32 vsync;
	} transcoder[4];
};

struct intel_display_error_state *
intel_display_capture_error_state(struct drm_i915_private *dev_priv)
{
	struct intel_display_error_state *error;
	int transcoders[] = {
		TRANSCODER_A,
		TRANSCODER_B,
		TRANSCODER_C,
		TRANSCODER_EDP,
	};
	int i;

	if (INTEL_INFO(dev_priv)->num_pipes == 0)
		return NULL;

	error = kzalloc(sizeof(*error), GFP_ATOMIC);
	if (error == NULL)
		return NULL;

	if (IS_HASWELL(dev_priv) || IS_BROADWELL(dev_priv))
		error->power_well_driver =
			I915_READ(HSW_PWR_WELL_CTL_DRIVER(HSW_DISP_PW_GLOBAL));

	for_each_pipe(dev_priv, i) {
		error->pipe[i].power_domain_on =
			__intel_display_power_is_enabled(dev_priv,
							 POWER_DOMAIN_PIPE(i));
		if (!error->pipe[i].power_domain_on)
			continue;

		error->cursor[i].control = I915_READ(CURCNTR(i));
		error->cursor[i].position = I915_READ(CURPOS(i));
		error->cursor[i].base = I915_READ(CURBASE(i));

		error->plane[i].control = I915_READ(DSPCNTR(i));
		error->plane[i].stride = I915_READ(DSPSTRIDE(i));
		if (INTEL_GEN(dev_priv) <= 3) {
			error->plane[i].size = I915_READ(DSPSIZE(i));
			error->plane[i].pos = I915_READ(DSPPOS(i));
		}
		if (INTEL_GEN(dev_priv) <= 7 && !IS_HASWELL(dev_priv))
			error->plane[i].addr = I915_READ(DSPADDR(i));
		if (INTEL_GEN(dev_priv) >= 4) {
			error->plane[i].surface = I915_READ(DSPSURF(i));
			error->plane[i].tile_offset = I915_READ(DSPTILEOFF(i));
		}

		error->pipe[i].source = I915_READ(PIPESRC(i));

		if (HAS_GMCH_DISPLAY(dev_priv))
			error->pipe[i].stat = I915_READ(PIPESTAT(i));
	}

	/* Note: this does not include DSI transcoders. */
	error->num_transcoders = INTEL_INFO(dev_priv)->num_pipes;
	if (HAS_DDI(dev_priv))
		error->num_transcoders++; /* Account for eDP. */

	for (i = 0; i < error->num_transcoders; i++) {
		enum transcoder cpu_transcoder = transcoders[i];

		error->transcoder[i].power_domain_on =
			__intel_display_power_is_enabled(dev_priv,
				POWER_DOMAIN_TRANSCODER(cpu_transcoder));
		if (!error->transcoder[i].power_domain_on)
			continue;

		error->transcoder[i].cpu_transcoder = cpu_transcoder;

		error->transcoder[i].conf = I915_READ(PIPECONF(cpu_transcoder));
		error->transcoder[i].htotal = I915_READ(HTOTAL(cpu_transcoder));
		error->transcoder[i].hblank = I915_READ(HBLANK(cpu_transcoder));
		error->transcoder[i].hsync = I915_READ(HSYNC(cpu_transcoder));
		error->transcoder[i].vtotal = I915_READ(VTOTAL(cpu_transcoder));
		error->transcoder[i].vblank = I915_READ(VBLANK(cpu_transcoder));
		error->transcoder[i].vsync = I915_READ(VSYNC(cpu_transcoder));
	}

	return error;
}

#define err_printf(e, ...) i915_error_printf(e, __VA_ARGS__)

void
intel_display_print_error_state(struct drm_i915_error_state_buf *m,
				struct intel_display_error_state *error)
{
	struct drm_i915_private *dev_priv = m->i915;
	int i;

	if (!error)
		return;

	err_printf(m, "Num Pipes: %d\n", INTEL_INFO(dev_priv)->num_pipes);
	if (IS_HASWELL(dev_priv) || IS_BROADWELL(dev_priv))
		err_printf(m, "PWR_WELL_CTL2: %08x\n",
			   error->power_well_driver);
	for_each_pipe(dev_priv, i) {
		err_printf(m, "Pipe [%d]:\n", i);
		err_printf(m, "  Power: %s\n",
			   onoff(error->pipe[i].power_domain_on));
		err_printf(m, "  SRC: %08x\n", error->pipe[i].source);
		err_printf(m, "  STAT: %08x\n", error->pipe[i].stat);

		err_printf(m, "Plane [%d]:\n", i);
		err_printf(m, "  CNTR: %08x\n", error->plane[i].control);
		err_printf(m, "  STRIDE: %08x\n", error->plane[i].stride);
		if (INTEL_GEN(dev_priv) <= 3) {
			err_printf(m, "  SIZE: %08x\n", error->plane[i].size);
			err_printf(m, "  POS: %08x\n", error->plane[i].pos);
		}
		if (INTEL_GEN(dev_priv) <= 7 && !IS_HASWELL(dev_priv))
			err_printf(m, "  ADDR: %08x\n", error->plane[i].addr);
		if (INTEL_GEN(dev_priv) >= 4) {
			err_printf(m, "  SURF: %08x\n", error->plane[i].surface);
			err_printf(m, "  TILEOFF: %08x\n", error->plane[i].tile_offset);
		}

		err_printf(m, "Cursor [%d]:\n", i);
		err_printf(m, "  CNTR: %08x\n", error->cursor[i].control);
		err_printf(m, "  POS: %08x\n", error->cursor[i].position);
		err_printf(m, "  BASE: %08x\n", error->cursor[i].base);
	}

	for (i = 0; i < error->num_transcoders; i++) {
		err_printf(m, "CPU transcoder: %s\n",
			   transcoder_name(error->transcoder[i].cpu_transcoder));
		err_printf(m, "  Power: %s\n",
			   onoff(error->transcoder[i].power_domain_on));
		err_printf(m, "  CONF: %08x\n", error->transcoder[i].conf);
		err_printf(m, "  HTOTAL: %08x\n", error->transcoder[i].htotal);
		err_printf(m, "  HBLANK: %08x\n", error->transcoder[i].hblank);
		err_printf(m, "  HSYNC: %08x\n", error->transcoder[i].hsync);
		err_printf(m, "  VTOTAL: %08x\n", error->transcoder[i].vtotal);
		err_printf(m, "  VBLANK: %08x\n", error->transcoder[i].vblank);
		err_printf(m, "  VSYNC: %08x\n", error->transcoder[i].vsync);
	}
}

#endif<|MERGE_RESOLUTION|>--- conflicted
+++ resolved
@@ -1015,40 +1015,12 @@
 	line2 = I915_READ(reg) & line_mask;
 
 	return line1 != line2;
-<<<<<<< HEAD
 }
 
 static void wait_for_pipe_scanline_moving(struct intel_crtc *crtc, bool state)
 {
 	struct drm_i915_private *dev_priv = to_i915(crtc->base.dev);
 	enum pipe pipe = crtc->pipe;
-
-	/* Wait for the display line to settle/start moving */
-	if (wait_for(pipe_scanline_is_moving(dev_priv, pipe) == state, 100))
-		DRM_ERROR("pipe %c scanline %s wait timed out\n",
-			  pipe_name(pipe), onoff(state));
-}
-
-static void intel_wait_for_pipe_scanline_stopped(struct intel_crtc *crtc)
-{
-	wait_for_pipe_scanline_moving(crtc, false);
-}
-
-static void intel_wait_for_pipe_scanline_moving(struct intel_crtc *crtc)
-{
-	wait_for_pipe_scanline_moving(crtc, true);
-=======
->>>>>>> 9428088c
-}
-
-static void wait_for_pipe_scanline_moving(struct intel_crtc *crtc, bool state)
-{
-	struct drm_i915_private *dev_priv = to_i915(crtc->base.dev);
-<<<<<<< HEAD
-	enum transcoder cpu_transcoder = crtc->config->cpu_transcoder;
-=======
-	enum pipe pipe = crtc->pipe;
->>>>>>> 9428088c
 
 	/* Wait for the display line to settle/start moving */
 	if (wait_for(pipe_scanline_is_moving(dev_priv, pipe) == state, 100))
@@ -1894,11 +1866,7 @@
 	 * when it's derived from the timestamps. So let's wait for the
 	 * pipe to start properly before we call drm_crtc_vblank_on()
 	 */
-<<<<<<< HEAD
-	if (dev->max_vblank_count == 0)
-=======
 	if (dev_priv->drm.max_vblank_count == 0)
->>>>>>> 9428088c
 		intel_wait_for_pipe_scanline_moving(crtc);
 }
 

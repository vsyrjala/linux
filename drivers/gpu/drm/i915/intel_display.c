/*
 * Copyright © 2006-2007 Intel Corporation
 *
 * Permission is hereby granted, free of charge, to any person obtaining a
 * copy of this software and associated documentation files (the "Software"),
 * to deal in the Software without restriction, including without limitation
 * the rights to use, copy, modify, merge, publish, distribute, sublicense,
 * and/or sell copies of the Software, and to permit persons to whom the
 * Software is furnished to do so, subject to the following conditions:
 *
 * The above copyright notice and this permission notice (including the next
 * paragraph) shall be included in all copies or substantial portions of the
 * Software.
 *
 * THE SOFTWARE IS PROVIDED "AS IS", WITHOUT WARRANTY OF ANY KIND, EXPRESS OR
 * IMPLIED, INCLUDING BUT NOT LIMITED TO THE WARRANTIES OF MERCHANTABILITY,
 * FITNESS FOR A PARTICULAR PURPOSE AND NONINFRINGEMENT.  IN NO EVENT SHALL
 * THE AUTHORS OR COPYRIGHT HOLDERS BE LIABLE FOR ANY CLAIM, DAMAGES OR OTHER
 * LIABILITY, WHETHER IN AN ACTION OF CONTRACT, TORT OR OTHERWISE, ARISING
 * FROM, OUT OF OR IN CONNECTION WITH THE SOFTWARE OR THE USE OR OTHER
 * DEALINGS IN THE SOFTWARE.
 *
 * Authors:
 *	Eric Anholt <eric@anholt.net>
 */

#include <linux/dmi.h>
#include <linux/module.h>
#include <linux/input.h>
#include <linux/i2c.h>
#include <linux/kernel.h>
#include <linux/slab.h>
#include <linux/vgaarb.h>
#include <drm/drm_edid.h>
#include <drm/drmP.h>
#include "intel_drv.h"
#include <drm/i915_drm.h>
#include "i915_drv.h"
#include "i915_trace.h"
#include <drm/drm_atomic.h>
#include <drm/drm_atomic_helper.h>
#include <drm/drm_dp_helper.h>
#include <drm/drm_crtc_helper.h>
#include <drm/drm_plane_helper.h>
#include <drm/drm_rect.h>
#include <linux/dma_remapping.h>
#include <linux/reservation.h>
#include <linux/dma-buf.h>

/* Primary plane formats for gen <= 3 */
static const uint32_t i8xx_primary_formats[] = {
	DRM_FORMAT_C8,
	DRM_FORMAT_RGB565,
	DRM_FORMAT_XRGB1555,
	DRM_FORMAT_XRGB8888,
};

/* Primary plane formats for gen >= 4 */
static const uint32_t i965_primary_formats[] = {
	DRM_FORMAT_C8,
	DRM_FORMAT_RGB565,
	DRM_FORMAT_XRGB8888,
	DRM_FORMAT_XBGR8888,
	DRM_FORMAT_XRGB2101010,
	DRM_FORMAT_XBGR2101010,
};

static const uint32_t skl_primary_formats[] = {
	DRM_FORMAT_C8,
	DRM_FORMAT_RGB565,
	DRM_FORMAT_XRGB8888,
	DRM_FORMAT_XBGR8888,
	DRM_FORMAT_ARGB8888,
	DRM_FORMAT_ABGR8888,
	DRM_FORMAT_XRGB2101010,
	DRM_FORMAT_XBGR2101010,
	DRM_FORMAT_YUYV,
	DRM_FORMAT_YVYU,
	DRM_FORMAT_UYVY,
	DRM_FORMAT_VYUY,
};

/* Cursor formats */
static const uint32_t intel_cursor_formats[] = {
	DRM_FORMAT_ARGB8888,
};

static void intel_crtc_update_cursor(struct drm_crtc *crtc, bool on);

static void i9xx_crtc_clock_get(struct intel_crtc *crtc,
				struct intel_crtc_state *pipe_config);
static void ironlake_pch_clock_get(struct intel_crtc *crtc,
				   struct intel_crtc_state *pipe_config);

static int intel_framebuffer_init(struct drm_device *dev,
				  struct intel_framebuffer *ifb,
				  struct drm_mode_fb_cmd2 *mode_cmd,
				  struct drm_i915_gem_object *obj);
static void i9xx_set_pipeconf(struct intel_crtc *intel_crtc);
static void intel_set_pipe_timings(struct intel_crtc *intel_crtc);
static void intel_cpu_transcoder_set_m_n(struct intel_crtc *crtc,
					 struct intel_link_m_n *m_n,
					 struct intel_link_m_n *m2_n2);
static void ironlake_set_pipeconf(struct drm_crtc *crtc);
static void haswell_set_pipeconf(struct drm_crtc *crtc);
static void intel_set_pipe_csc(struct drm_crtc *crtc);
static void vlv_prepare_pll(struct intel_crtc *crtc,
			    const struct intel_crtc_state *pipe_config);
static void chv_prepare_pll(struct intel_crtc *crtc,
			    const struct intel_crtc_state *pipe_config);
static void intel_begin_crtc_commit(struct drm_crtc *, struct drm_crtc_state *);
static void intel_finish_crtc_commit(struct drm_crtc *, struct drm_crtc_state *);
static void skl_init_scalers(struct drm_device *dev, struct intel_crtc *intel_crtc,
	struct intel_crtc_state *crtc_state);
static int i9xx_get_refclk(const struct intel_crtc_state *crtc_state,
			   int num_connectors);
static void skylake_pfit_enable(struct intel_crtc *crtc);
static void ironlake_pfit_disable(struct intel_crtc *crtc, bool force);
static void ironlake_pfit_enable(struct intel_crtc *crtc);
static void intel_modeset_setup_hw_state(struct drm_device *dev);

typedef struct {
	int	min, max;
} intel_range_t;

typedef struct {
	int	dot_limit;
	int	p2_slow, p2_fast;
} intel_p2_t;

typedef struct intel_limit intel_limit_t;
struct intel_limit {
	intel_range_t   dot, vco, n, m, m1, m2, p, p1;
	intel_p2_t	    p2;
};

/* returns HPLL frequency in kHz */
static int valleyview_get_vco(struct drm_i915_private *dev_priv)
{
	int hpll_freq, vco_freq[] = { 800, 1600, 2000, 2400 };

	/* Obtain SKU information */
	mutex_lock(&dev_priv->sb_lock);
	hpll_freq = vlv_cck_read(dev_priv, CCK_FUSE_REG) &
		CCK_FUSE_HPLL_FREQ_MASK;
	mutex_unlock(&dev_priv->sb_lock);

	return vco_freq[hpll_freq] * 1000;
}

static int vlv_get_cck_clock_hpll(struct drm_i915_private *dev_priv,
				  const char *name, u32 reg)
{
	u32 val;
	int divider;

	if (dev_priv->hpll_freq == 0)
		dev_priv->hpll_freq = valleyview_get_vco(dev_priv);

	mutex_lock(&dev_priv->sb_lock);
	val = vlv_cck_read(dev_priv, reg);
	mutex_unlock(&dev_priv->sb_lock);

	divider = val & CCK_FREQUENCY_VALUES;

	WARN((val & CCK_FREQUENCY_STATUS) !=
	     (divider << CCK_FREQUENCY_STATUS_SHIFT),
	     "%s change in progress\n", name);

	return DIV_ROUND_CLOSEST(dev_priv->hpll_freq << 1, divider + 1);
}

int
intel_pch_rawclk(struct drm_device *dev)
{
	struct drm_i915_private *dev_priv = dev->dev_private;

	WARN_ON(!HAS_PCH_SPLIT(dev));

	return I915_READ(PCH_RAWCLK_FREQ) & RAWCLK_FREQ_MASK;
}

/* hrawclock is 1/4 the FSB frequency */
int intel_hrawclk(struct drm_device *dev)
{
	struct drm_i915_private *dev_priv = dev->dev_private;
	uint32_t clkcfg;

	/* There is no CLKCFG reg in Valleyview. VLV hrawclk is 200 MHz */
	if (IS_VALLEYVIEW(dev))
		return 200;

	clkcfg = I915_READ(CLKCFG);
	switch (clkcfg & CLKCFG_FSB_MASK) {
	case CLKCFG_FSB_400:
		return 100;
	case CLKCFG_FSB_533:
		return 133;
	case CLKCFG_FSB_667:
		return 166;
	case CLKCFG_FSB_800:
		return 200;
	case CLKCFG_FSB_1067:
		return 266;
	case CLKCFG_FSB_1333:
		return 333;
	/* these two are just a guess; one of them might be right */
	case CLKCFG_FSB_1600:
	case CLKCFG_FSB_1600_ALT:
		return 400;
	default:
		return 133;
	}
}

static void intel_update_czclk(struct drm_i915_private *dev_priv)
{
	if (!IS_VALLEYVIEW(dev_priv))
		return;

	dev_priv->czclk_freq = vlv_get_cck_clock_hpll(dev_priv, "czclk",
						      CCK_CZ_CLOCK_CONTROL);

	DRM_DEBUG_DRIVER("CZ clock rate: %d kHz\n", dev_priv->czclk_freq);
}

static inline u32 /* units of 100MHz */
intel_fdi_link_freq(struct drm_device *dev)
{
	if (IS_GEN5(dev)) {
		struct drm_i915_private *dev_priv = dev->dev_private;
		return (I915_READ(FDI_PLL_BIOS_0) & FDI_PLL_FB_CLOCK_MASK) + 2;
	} else
		return 27;
}

static const intel_limit_t intel_limits_i8xx_dac = {
	.dot = { .min = 25000, .max = 350000 },
	.vco = { .min = 908000, .max = 1512000 },
	.n = { .min = 2, .max = 16 },
	.m = { .min = 96, .max = 140 },
	.m1 = { .min = 18, .max = 26 },
	.m2 = { .min = 6, .max = 16 },
	.p = { .min = 4, .max = 128 },
	.p1 = { .min = 2, .max = 33 },
	.p2 = { .dot_limit = 165000,
		.p2_slow = 4, .p2_fast = 2 },
};

static const intel_limit_t intel_limits_i8xx_dvo = {
	.dot = { .min = 25000, .max = 350000 },
	.vco = { .min = 908000, .max = 1512000 },
	.n = { .min = 2, .max = 16 },
	.m = { .min = 96, .max = 140 },
	.m1 = { .min = 18, .max = 26 },
	.m2 = { .min = 6, .max = 16 },
	.p = { .min = 4, .max = 128 },
	.p1 = { .min = 2, .max = 33 },
	.p2 = { .dot_limit = 165000,
		.p2_slow = 4, .p2_fast = 4 },
};

static const intel_limit_t intel_limits_i8xx_lvds = {
	.dot = { .min = 25000, .max = 350000 },
	.vco = { .min = 908000, .max = 1512000 },
	.n = { .min = 2, .max = 16 },
	.m = { .min = 96, .max = 140 },
	.m1 = { .min = 18, .max = 26 },
	.m2 = { .min = 6, .max = 16 },
	.p = { .min = 4, .max = 128 },
	.p1 = { .min = 1, .max = 6 },
	.p2 = { .dot_limit = 165000,
		.p2_slow = 14, .p2_fast = 7 },
};

static const intel_limit_t intel_limits_i9xx_sdvo = {
	.dot = { .min = 20000, .max = 400000 },
	.vco = { .min = 1400000, .max = 2800000 },
	.n = { .min = 1, .max = 6 },
	.m = { .min = 70, .max = 120 },
	.m1 = { .min = 8, .max = 18 },
	.m2 = { .min = 3, .max = 7 },
	.p = { .min = 5, .max = 80 },
	.p1 = { .min = 1, .max = 8 },
	.p2 = { .dot_limit = 200000,
		.p2_slow = 10, .p2_fast = 5 },
};

static const intel_limit_t intel_limits_i9xx_lvds = {
	.dot = { .min = 20000, .max = 400000 },
	.vco = { .min = 1400000, .max = 2800000 },
	.n = { .min = 1, .max = 6 },
	.m = { .min = 70, .max = 120 },
	.m1 = { .min = 8, .max = 18 },
	.m2 = { .min = 3, .max = 7 },
	.p = { .min = 7, .max = 98 },
	.p1 = { .min = 1, .max = 8 },
	.p2 = { .dot_limit = 112000,
		.p2_slow = 14, .p2_fast = 7 },
};


static const intel_limit_t intel_limits_g4x_sdvo = {
	.dot = { .min = 25000, .max = 270000 },
	.vco = { .min = 1750000, .max = 3500000},
	.n = { .min = 1, .max = 4 },
	.m = { .min = 104, .max = 138 },
	.m1 = { .min = 17, .max = 23 },
	.m2 = { .min = 5, .max = 11 },
	.p = { .min = 10, .max = 30 },
	.p1 = { .min = 1, .max = 3},
	.p2 = { .dot_limit = 270000,
		.p2_slow = 10,
		.p2_fast = 10
	},
};

static const intel_limit_t intel_limits_g4x_hdmi = {
	.dot = { .min = 22000, .max = 400000 },
	.vco = { .min = 1750000, .max = 3500000},
	.n = { .min = 1, .max = 4 },
	.m = { .min = 104, .max = 138 },
	.m1 = { .min = 16, .max = 23 },
	.m2 = { .min = 5, .max = 11 },
	.p = { .min = 5, .max = 80 },
	.p1 = { .min = 1, .max = 8},
	.p2 = { .dot_limit = 165000,
		.p2_slow = 10, .p2_fast = 5 },
};

static const intel_limit_t intel_limits_g4x_single_channel_lvds = {
	.dot = { .min = 20000, .max = 115000 },
	.vco = { .min = 1750000, .max = 3500000 },
	.n = { .min = 1, .max = 3 },
	.m = { .min = 104, .max = 138 },
	.m1 = { .min = 17, .max = 23 },
	.m2 = { .min = 5, .max = 11 },
	.p = { .min = 28, .max = 112 },
	.p1 = { .min = 2, .max = 8 },
	.p2 = { .dot_limit = 0,
		.p2_slow = 14, .p2_fast = 14
	},
};

static const intel_limit_t intel_limits_g4x_dual_channel_lvds = {
	.dot = { .min = 80000, .max = 224000 },
	.vco = { .min = 1750000, .max = 3500000 },
	.n = { .min = 1, .max = 3 },
	.m = { .min = 104, .max = 138 },
	.m1 = { .min = 17, .max = 23 },
	.m2 = { .min = 5, .max = 11 },
	.p = { .min = 14, .max = 42 },
	.p1 = { .min = 2, .max = 6 },
	.p2 = { .dot_limit = 0,
		.p2_slow = 7, .p2_fast = 7
	},
};

static const intel_limit_t intel_limits_pineview_sdvo = {
	.dot = { .min = 20000, .max = 400000},
	.vco = { .min = 1700000, .max = 3500000 },
	/* Pineview's Ncounter is a ring counter */
	.n = { .min = 3, .max = 6 },
	.m = { .min = 2, .max = 256 },
	/* Pineview only has one combined m divider, which we treat as m2. */
	.m1 = { .min = 0, .max = 0 },
	.m2 = { .min = 0, .max = 254 },
	.p = { .min = 5, .max = 80 },
	.p1 = { .min = 1, .max = 8 },
	.p2 = { .dot_limit = 200000,
		.p2_slow = 10, .p2_fast = 5 },
};

static const intel_limit_t intel_limits_pineview_lvds = {
	.dot = { .min = 20000, .max = 400000 },
	.vco = { .min = 1700000, .max = 3500000 },
	.n = { .min = 3, .max = 6 },
	.m = { .min = 2, .max = 256 },
	.m1 = { .min = 0, .max = 0 },
	.m2 = { .min = 0, .max = 254 },
	.p = { .min = 7, .max = 112 },
	.p1 = { .min = 1, .max = 8 },
	.p2 = { .dot_limit = 112000,
		.p2_slow = 14, .p2_fast = 14 },
};

/* Ironlake / Sandybridge
 *
 * We calculate clock using (register_value + 2) for N/M1/M2, so here
 * the range value for them is (actual_value - 2).
 */
static const intel_limit_t intel_limits_ironlake_dac = {
	.dot = { .min = 25000, .max = 350000 },
	.vco = { .min = 1760000, .max = 3510000 },
	.n = { .min = 1, .max = 5 },
	.m = { .min = 79, .max = 127 },
	.m1 = { .min = 12, .max = 22 },
	.m2 = { .min = 5, .max = 9 },
	.p = { .min = 5, .max = 80 },
	.p1 = { .min = 1, .max = 8 },
	.p2 = { .dot_limit = 225000,
		.p2_slow = 10, .p2_fast = 5 },
};

static const intel_limit_t intel_limits_ironlake_single_lvds = {
	.dot = { .min = 25000, .max = 350000 },
	.vco = { .min = 1760000, .max = 3510000 },
	.n = { .min = 1, .max = 3 },
	.m = { .min = 79, .max = 118 },
	.m1 = { .min = 12, .max = 22 },
	.m2 = { .min = 5, .max = 9 },
	.p = { .min = 28, .max = 112 },
	.p1 = { .min = 2, .max = 8 },
	.p2 = { .dot_limit = 225000,
		.p2_slow = 14, .p2_fast = 14 },
};

static const intel_limit_t intel_limits_ironlake_dual_lvds = {
	.dot = { .min = 25000, .max = 350000 },
	.vco = { .min = 1760000, .max = 3510000 },
	.n = { .min = 1, .max = 3 },
	.m = { .min = 79, .max = 127 },
	.m1 = { .min = 12, .max = 22 },
	.m2 = { .min = 5, .max = 9 },
	.p = { .min = 14, .max = 56 },
	.p1 = { .min = 2, .max = 8 },
	.p2 = { .dot_limit = 225000,
		.p2_slow = 7, .p2_fast = 7 },
};

/* LVDS 100mhz refclk limits. */
static const intel_limit_t intel_limits_ironlake_single_lvds_100m = {
	.dot = { .min = 25000, .max = 350000 },
	.vco = { .min = 1760000, .max = 3510000 },
	.n = { .min = 1, .max = 2 },
	.m = { .min = 79, .max = 126 },
	.m1 = { .min = 12, .max = 22 },
	.m2 = { .min = 5, .max = 9 },
	.p = { .min = 28, .max = 112 },
	.p1 = { .min = 2, .max = 8 },
	.p2 = { .dot_limit = 225000,
		.p2_slow = 14, .p2_fast = 14 },
};

static const intel_limit_t intel_limits_ironlake_dual_lvds_100m = {
	.dot = { .min = 25000, .max = 350000 },
	.vco = { .min = 1760000, .max = 3510000 },
	.n = { .min = 1, .max = 3 },
	.m = { .min = 79, .max = 126 },
	.m1 = { .min = 12, .max = 22 },
	.m2 = { .min = 5, .max = 9 },
	.p = { .min = 14, .max = 42 },
	.p1 = { .min = 2, .max = 6 },
	.p2 = { .dot_limit = 225000,
		.p2_slow = 7, .p2_fast = 7 },
};

static const intel_limit_t intel_limits_vlv = {
	 /*
	  * These are the data rate limits (measured in fast clocks)
	  * since those are the strictest limits we have. The fast
	  * clock and actual rate limits are more relaxed, so checking
	  * them would make no difference.
	  */
	.dot = { .min = 25000 * 5, .max = 270000 * 5 },
	.vco = { .min = 4000000, .max = 6000000 },
	.n = { .min = 1, .max = 7 },
	.m1 = { .min = 2, .max = 3 },
	.m2 = { .min = 11, .max = 156 },
	.p1 = { .min = 2, .max = 3 },
	.p2 = { .p2_slow = 2, .p2_fast = 20 }, /* slow=min, fast=max */
};

static const intel_limit_t intel_limits_chv = {
	/*
	 * These are the data rate limits (measured in fast clocks)
	 * since those are the strictest limits we have.  The fast
	 * clock and actual rate limits are more relaxed, so checking
	 * them would make no difference.
	 */
	.dot = { .min = 25000 * 5, .max = 540000 * 5},
	.vco = { .min = 4800000, .max = 6480000 },
	.n = { .min = 1, .max = 1 },
	.m1 = { .min = 2, .max = 2 },
	.m2 = { .min = 24 << 22, .max = 175 << 22 },
	.p1 = { .min = 2, .max = 4 },
	.p2 = {	.p2_slow = 1, .p2_fast = 14 },
};

static const intel_limit_t intel_limits_bxt = {
	/* FIXME: find real dot limits */
	.dot = { .min = 0, .max = INT_MAX },
	.vco = { .min = 4800000, .max = 6700000 },
	.n = { .min = 1, .max = 1 },
	.m1 = { .min = 2, .max = 2 },
	/* FIXME: find real m2 limits */
	.m2 = { .min = 2 << 22, .max = 255 << 22 },
	.p1 = { .min = 2, .max = 4 },
	.p2 = { .p2_slow = 1, .p2_fast = 20 },
};

static bool
needs_modeset(struct drm_crtc_state *state)
{
	return drm_atomic_crtc_needs_modeset(state);
}

/**
 * Returns whether any output on the specified pipe is of the specified type
 */
bool intel_pipe_has_type(struct intel_crtc *crtc, enum intel_output_type type)
{
	struct drm_device *dev = crtc->base.dev;
	struct intel_encoder *encoder;

	for_each_encoder_on_crtc(dev, &crtc->base, encoder)
		if (encoder->type == type)
			return true;

	return false;
}

/**
 * Returns whether any output on the specified pipe will have the specified
 * type after a staged modeset is complete, i.e., the same as
 * intel_pipe_has_type() but looking at encoder->new_crtc instead of
 * encoder->crtc.
 */
static bool intel_pipe_will_have_type(const struct intel_crtc_state *crtc_state,
				      int type)
{
	struct drm_atomic_state *state = crtc_state->base.state;
	struct drm_connector *connector;
	struct drm_connector_state *connector_state;
	struct intel_encoder *encoder;
	int i, num_connectors = 0;

	for_each_connector_in_state(state, connector, connector_state, i) {
		if (connector_state->crtc != crtc_state->base.crtc)
			continue;

		num_connectors++;

		encoder = to_intel_encoder(connector_state->best_encoder);
		if (encoder->type == type)
			return true;
	}

	WARN_ON(num_connectors == 0);

	return false;
}

static const intel_limit_t *
intel_ironlake_limit(struct intel_crtc_state *crtc_state, int refclk)
{
	struct drm_device *dev = crtc_state->base.crtc->dev;
	const intel_limit_t *limit;

	if (intel_pipe_will_have_type(crtc_state, INTEL_OUTPUT_LVDS)) {
		if (intel_is_dual_link_lvds(dev)) {
			if (refclk == 100000)
				limit = &intel_limits_ironlake_dual_lvds_100m;
			else
				limit = &intel_limits_ironlake_dual_lvds;
		} else {
			if (refclk == 100000)
				limit = &intel_limits_ironlake_single_lvds_100m;
			else
				limit = &intel_limits_ironlake_single_lvds;
		}
	} else
		limit = &intel_limits_ironlake_dac;

	return limit;
}

static const intel_limit_t *
intel_g4x_limit(struct intel_crtc_state *crtc_state)
{
	struct drm_device *dev = crtc_state->base.crtc->dev;
	const intel_limit_t *limit;

	if (intel_pipe_will_have_type(crtc_state, INTEL_OUTPUT_LVDS)) {
		if (intel_is_dual_link_lvds(dev))
			limit = &intel_limits_g4x_dual_channel_lvds;
		else
			limit = &intel_limits_g4x_single_channel_lvds;
	} else if (intel_pipe_will_have_type(crtc_state, INTEL_OUTPUT_HDMI) ||
		   intel_pipe_will_have_type(crtc_state, INTEL_OUTPUT_ANALOG)) {
		limit = &intel_limits_g4x_hdmi;
	} else if (intel_pipe_will_have_type(crtc_state, INTEL_OUTPUT_SDVO)) {
		limit = &intel_limits_g4x_sdvo;
	} else /* The option is for other outputs */
		limit = &intel_limits_i9xx_sdvo;

	return limit;
}

static const intel_limit_t *
intel_limit(struct intel_crtc_state *crtc_state, int refclk)
{
	struct drm_device *dev = crtc_state->base.crtc->dev;
	const intel_limit_t *limit;

	if (IS_BROXTON(dev))
		limit = &intel_limits_bxt;
	else if (HAS_PCH_SPLIT(dev))
		limit = intel_ironlake_limit(crtc_state, refclk);
	else if (IS_G4X(dev)) {
		limit = intel_g4x_limit(crtc_state);
	} else if (IS_PINEVIEW(dev)) {
		if (intel_pipe_will_have_type(crtc_state, INTEL_OUTPUT_LVDS))
			limit = &intel_limits_pineview_lvds;
		else
			limit = &intel_limits_pineview_sdvo;
	} else if (IS_CHERRYVIEW(dev)) {
		limit = &intel_limits_chv;
	} else if (IS_VALLEYVIEW(dev)) {
		limit = &intel_limits_vlv;
	} else if (!IS_GEN2(dev)) {
		if (intel_pipe_will_have_type(crtc_state, INTEL_OUTPUT_LVDS))
			limit = &intel_limits_i9xx_lvds;
		else
			limit = &intel_limits_i9xx_sdvo;
	} else {
		if (intel_pipe_will_have_type(crtc_state, INTEL_OUTPUT_LVDS))
			limit = &intel_limits_i8xx_lvds;
		else if (intel_pipe_will_have_type(crtc_state, INTEL_OUTPUT_DVO))
			limit = &intel_limits_i8xx_dvo;
		else
			limit = &intel_limits_i8xx_dac;
	}
	return limit;
}

/*
 * Platform specific helpers to calculate the port PLL loopback- (clock.m),
 * and post-divider (clock.p) values, pre- (clock.vco) and post-divided fast
 * (clock.dot) clock rates. This fast dot clock is fed to the port's IO logic.
 * The helpers' return value is the rate of the clock that is fed to the
 * display engine's pipe which can be the above fast dot clock rate or a
 * divided-down version of it.
 */
/* m1 is reserved as 0 in Pineview, n is a ring counter */
static int pnv_calc_dpll_params(int refclk, intel_clock_t *clock)
{
	clock->m = clock->m2 + 2;
	clock->p = clock->p1 * clock->p2;
	if (WARN_ON(clock->n == 0 || clock->p == 0))
		return 0;
	clock->vco = DIV_ROUND_CLOSEST(refclk * clock->m, clock->n);
	clock->dot = DIV_ROUND_CLOSEST(clock->vco, clock->p);

	return clock->dot;
}

static uint32_t i9xx_dpll_compute_m(struct dpll *dpll)
{
	return 5 * (dpll->m1 + 2) + (dpll->m2 + 2);
}

static int i9xx_calc_dpll_params(int refclk, intel_clock_t *clock)
{
	clock->m = i9xx_dpll_compute_m(clock);
	clock->p = clock->p1 * clock->p2;
	if (WARN_ON(clock->n + 2 == 0 || clock->p == 0))
		return 0;
	clock->vco = DIV_ROUND_CLOSEST(refclk * clock->m, clock->n + 2);
	clock->dot = DIV_ROUND_CLOSEST(clock->vco, clock->p);

	return clock->dot;
}

static int vlv_calc_dpll_params(int refclk, intel_clock_t *clock)
{
	clock->m = clock->m1 * clock->m2;
	clock->p = clock->p1 * clock->p2;
	if (WARN_ON(clock->n == 0 || clock->p == 0))
		return 0;
	clock->vco = DIV_ROUND_CLOSEST(refclk * clock->m, clock->n);
	clock->dot = DIV_ROUND_CLOSEST(clock->vco, clock->p);

	return clock->dot / 5;
}

int chv_calc_dpll_params(int refclk, intel_clock_t *clock)
{
	clock->m = clock->m1 * clock->m2;
	clock->p = clock->p1 * clock->p2;
	if (WARN_ON(clock->n == 0 || clock->p == 0))
		return 0;
	clock->vco = DIV_ROUND_CLOSEST_ULL((uint64_t)refclk * clock->m,
			clock->n << 22);
	clock->dot = DIV_ROUND_CLOSEST(clock->vco, clock->p);

	return clock->dot / 5;
}

#define INTELPllInvalid(s)   do { /* DRM_DEBUG(s); */ return false; } while (0)
/**
 * Returns whether the given set of divisors are valid for a given refclk with
 * the given connectors.
 */

static bool intel_PLL_is_valid(struct drm_device *dev,
			       const intel_limit_t *limit,
			       const intel_clock_t *clock)
{
	if (clock->n   < limit->n.min   || limit->n.max   < clock->n)
		INTELPllInvalid("n out of range\n");
	if (clock->p1  < limit->p1.min  || limit->p1.max  < clock->p1)
		INTELPllInvalid("p1 out of range\n");
	if (clock->m2  < limit->m2.min  || limit->m2.max  < clock->m2)
		INTELPllInvalid("m2 out of range\n");
	if (clock->m1  < limit->m1.min  || limit->m1.max  < clock->m1)
		INTELPllInvalid("m1 out of range\n");

	if (!IS_PINEVIEW(dev) && !IS_VALLEYVIEW(dev) && !IS_BROXTON(dev))
		if (clock->m1 <= clock->m2)
			INTELPllInvalid("m1 <= m2\n");

	if (!IS_VALLEYVIEW(dev) && !IS_BROXTON(dev)) {
		if (clock->p < limit->p.min || limit->p.max < clock->p)
			INTELPllInvalid("p out of range\n");
		if (clock->m < limit->m.min || limit->m.max < clock->m)
			INTELPllInvalid("m out of range\n");
	}

	if (clock->vco < limit->vco.min || limit->vco.max < clock->vco)
		INTELPllInvalid("vco out of range\n");
	/* XXX: We may need to be checking "Dot clock" depending on the multiplier,
	 * connector, etc., rather than just a single range.
	 */
	if (clock->dot < limit->dot.min || limit->dot.max < clock->dot)
		INTELPllInvalid("dot out of range\n");

	return true;
}

static int
i9xx_select_p2_div(const intel_limit_t *limit,
		   const struct intel_crtc_state *crtc_state,
		   int target)
{
	struct drm_device *dev = crtc_state->base.crtc->dev;

	if (intel_pipe_will_have_type(crtc_state, INTEL_OUTPUT_LVDS)) {
		/*
		 * For LVDS just rely on its current settings for dual-channel.
		 * We haven't figured out how to reliably set up different
		 * single/dual channel state, if we even can.
		 */
		if (intel_is_dual_link_lvds(dev))
			return limit->p2.p2_fast;
		else
			return limit->p2.p2_slow;
	} else {
		if (target < limit->p2.dot_limit)
			return limit->p2.p2_slow;
		else
			return limit->p2.p2_fast;
	}
}

static bool
i9xx_find_best_dpll(const intel_limit_t *limit,
		    struct intel_crtc_state *crtc_state,
		    int target, int refclk, intel_clock_t *match_clock,
		    intel_clock_t *best_clock)
{
	struct drm_device *dev = crtc_state->base.crtc->dev;
	intel_clock_t clock;
	int err = target;

	memset(best_clock, 0, sizeof(*best_clock));

	clock.p2 = i9xx_select_p2_div(limit, crtc_state, target);

	for (clock.m1 = limit->m1.min; clock.m1 <= limit->m1.max;
	     clock.m1++) {
		for (clock.m2 = limit->m2.min;
		     clock.m2 <= limit->m2.max; clock.m2++) {
			if (clock.m2 >= clock.m1)
				break;
			for (clock.n = limit->n.min;
			     clock.n <= limit->n.max; clock.n++) {
				for (clock.p1 = limit->p1.min;
					clock.p1 <= limit->p1.max; clock.p1++) {
					int this_err;

					i9xx_calc_dpll_params(refclk, &clock);
					if (!intel_PLL_is_valid(dev, limit,
								&clock))
						continue;
					if (match_clock &&
					    clock.p != match_clock->p)
						continue;

					this_err = abs(clock.dot - target);
					if (this_err < err) {
						*best_clock = clock;
						err = this_err;
					}
				}
			}
		}
	}

	return (err != target);
}

static bool
pnv_find_best_dpll(const intel_limit_t *limit,
		   struct intel_crtc_state *crtc_state,
		   int target, int refclk, intel_clock_t *match_clock,
		   intel_clock_t *best_clock)
{
	struct drm_device *dev = crtc_state->base.crtc->dev;
	intel_clock_t clock;
	int err = target;

	memset(best_clock, 0, sizeof(*best_clock));

	clock.p2 = i9xx_select_p2_div(limit, crtc_state, target);

	for (clock.m1 = limit->m1.min; clock.m1 <= limit->m1.max;
	     clock.m1++) {
		for (clock.m2 = limit->m2.min;
		     clock.m2 <= limit->m2.max; clock.m2++) {
			for (clock.n = limit->n.min;
			     clock.n <= limit->n.max; clock.n++) {
				for (clock.p1 = limit->p1.min;
					clock.p1 <= limit->p1.max; clock.p1++) {
					int this_err;

					pnv_calc_dpll_params(refclk, &clock);
					if (!intel_PLL_is_valid(dev, limit,
								&clock))
						continue;
					if (match_clock &&
					    clock.p != match_clock->p)
						continue;

					this_err = abs(clock.dot - target);
					if (this_err < err) {
						*best_clock = clock;
						err = this_err;
					}
				}
			}
		}
	}

	return (err != target);
}

static bool
g4x_find_best_dpll(const intel_limit_t *limit,
		   struct intel_crtc_state *crtc_state,
		   int target, int refclk, intel_clock_t *match_clock,
		   intel_clock_t *best_clock)
{
	struct drm_device *dev = crtc_state->base.crtc->dev;
	intel_clock_t clock;
	int max_n;
	bool found = false;
	/* approximately equals target * 0.00585 */
	int err_most = (target >> 8) + (target >> 9);

	memset(best_clock, 0, sizeof(*best_clock));

	clock.p2 = i9xx_select_p2_div(limit, crtc_state, target);

	max_n = limit->n.max;
	/* based on hardware requirement, prefer smaller n to precision */
	for (clock.n = limit->n.min; clock.n <= max_n; clock.n++) {
		/* based on hardware requirement, prefere larger m1,m2 */
		for (clock.m1 = limit->m1.max;
		     clock.m1 >= limit->m1.min; clock.m1--) {
			for (clock.m2 = limit->m2.max;
			     clock.m2 >= limit->m2.min; clock.m2--) {
				for (clock.p1 = limit->p1.max;
				     clock.p1 >= limit->p1.min; clock.p1--) {
					int this_err;

					i9xx_calc_dpll_params(refclk, &clock);
					if (!intel_PLL_is_valid(dev, limit,
								&clock))
						continue;

					this_err = abs(clock.dot - target);
					if (this_err < err_most) {
						*best_clock = clock;
						err_most = this_err;
						max_n = clock.n;
						found = true;
					}
				}
			}
		}
	}
	return found;
}

/*
 * Check if the calculated PLL configuration is more optimal compared to the
 * best configuration and error found so far. Return the calculated error.
 */
static bool vlv_PLL_is_optimal(struct drm_device *dev, int target_freq,
			       const intel_clock_t *calculated_clock,
			       const intel_clock_t *best_clock,
			       unsigned int best_error_ppm,
			       unsigned int *error_ppm)
{
	/*
	 * For CHV ignore the error and consider only the P value.
	 * Prefer a bigger P value based on HW requirements.
	 */
	if (IS_CHERRYVIEW(dev)) {
		*error_ppm = 0;

		return calculated_clock->p > best_clock->p;
	}

	if (WARN_ON_ONCE(!target_freq))
		return false;

	*error_ppm = div_u64(1000000ULL *
				abs(target_freq - calculated_clock->dot),
			     target_freq);
	/*
	 * Prefer a better P value over a better (smaller) error if the error
	 * is small. Ensure this preference for future configurations too by
	 * setting the error to 0.
	 */
	if (*error_ppm < 100 && calculated_clock->p > best_clock->p) {
		*error_ppm = 0;

		return true;
	}

	return *error_ppm + 10 < best_error_ppm;
}

static bool
vlv_find_best_dpll(const intel_limit_t *limit,
		   struct intel_crtc_state *crtc_state,
		   int target, int refclk, intel_clock_t *match_clock,
		   intel_clock_t *best_clock)
{
	struct intel_crtc *crtc = to_intel_crtc(crtc_state->base.crtc);
	struct drm_device *dev = crtc->base.dev;
	intel_clock_t clock;
	unsigned int bestppm = 1000000;
	/* min update 19.2 MHz */
	int max_n = min(limit->n.max, refclk / 19200);
	bool found = false;

	target *= 5; /* fast clock */

	memset(best_clock, 0, sizeof(*best_clock));

	/* based on hardware requirement, prefer smaller n to precision */
	for (clock.n = limit->n.min; clock.n <= max_n; clock.n++) {
		for (clock.p1 = limit->p1.max; clock.p1 >= limit->p1.min; clock.p1--) {
			for (clock.p2 = limit->p2.p2_fast; clock.p2 >= limit->p2.p2_slow;
			     clock.p2 -= clock.p2 > 10 ? 2 : 1) {
				clock.p = clock.p1 * clock.p2;
				/* based on hardware requirement, prefer bigger m1,m2 values */
				for (clock.m1 = limit->m1.min; clock.m1 <= limit->m1.max; clock.m1++) {
					unsigned int ppm;

					clock.m2 = DIV_ROUND_CLOSEST(target * clock.p * clock.n,
								     refclk * clock.m1);

					vlv_calc_dpll_params(refclk, &clock);

					if (!intel_PLL_is_valid(dev, limit,
								&clock))
						continue;

					if (!vlv_PLL_is_optimal(dev, target,
								&clock,
								best_clock,
								bestppm, &ppm))
						continue;

					*best_clock = clock;
					bestppm = ppm;
					found = true;
				}
			}
		}
	}

	return found;
}

static bool
chv_find_best_dpll(const intel_limit_t *limit,
		   struct intel_crtc_state *crtc_state,
		   int target, int refclk, intel_clock_t *match_clock,
		   intel_clock_t *best_clock)
{
	struct intel_crtc *crtc = to_intel_crtc(crtc_state->base.crtc);
	struct drm_device *dev = crtc->base.dev;
	unsigned int best_error_ppm;
	intel_clock_t clock;
	uint64_t m2;
	int found = false;

	memset(best_clock, 0, sizeof(*best_clock));
	best_error_ppm = 1000000;

	/*
	 * Based on hardware doc, the n always set to 1, and m1 always
	 * set to 2.  If requires to support 200Mhz refclk, we need to
	 * revisit this because n may not 1 anymore.
	 */
	clock.n = 1, clock.m1 = 2;
	target *= 5;	/* fast clock */

	for (clock.p1 = limit->p1.max; clock.p1 >= limit->p1.min; clock.p1--) {
		for (clock.p2 = limit->p2.p2_fast;
				clock.p2 >= limit->p2.p2_slow;
				clock.p2 -= clock.p2 > 10 ? 2 : 1) {
			unsigned int error_ppm;

			clock.p = clock.p1 * clock.p2;

			m2 = DIV_ROUND_CLOSEST_ULL(((uint64_t)target * clock.p *
					clock.n) << 22, refclk * clock.m1);

			if (m2 > INT_MAX/clock.m1)
				continue;

			clock.m2 = m2;

			chv_calc_dpll_params(refclk, &clock);

			if (!intel_PLL_is_valid(dev, limit, &clock))
				continue;

			if (!vlv_PLL_is_optimal(dev, target, &clock, best_clock,
						best_error_ppm, &error_ppm))
				continue;

			*best_clock = clock;
			best_error_ppm = error_ppm;
			found = true;
		}
	}

	return found;
}

bool bxt_find_best_dpll(struct intel_crtc_state *crtc_state, int target_clock,
			intel_clock_t *best_clock)
{
	int refclk = i9xx_get_refclk(crtc_state, 0);

	return chv_find_best_dpll(intel_limit(crtc_state, refclk), crtc_state,
				  target_clock, refclk, NULL, best_clock);
}

bool intel_crtc_active(struct drm_crtc *crtc)
{
	struct intel_crtc *intel_crtc = to_intel_crtc(crtc);

	/* Be paranoid as we can arrive here with only partial
	 * state retrieved from the hardware during setup.
	 *
	 * We can ditch the adjusted_mode.crtc_clock check as soon
	 * as Haswell has gained clock readout/fastboot support.
	 *
	 * We can ditch the crtc->primary->fb check as soon as we can
	 * properly reconstruct framebuffers.
	 *
	 * FIXME: The intel_crtc->active here should be switched to
	 * crtc->state->active once we have proper CRTC states wired up
	 * for atomic.
	 */
	return intel_crtc->active && crtc->primary->state->fb &&
		intel_crtc->config->base.adjusted_mode.crtc_clock;
}

enum transcoder intel_pipe_to_cpu_transcoder(struct drm_i915_private *dev_priv,
					     enum pipe pipe)
{
	struct drm_crtc *crtc = dev_priv->pipe_to_crtc_mapping[pipe];
	struct intel_crtc *intel_crtc = to_intel_crtc(crtc);

	return intel_crtc->config->cpu_transcoder;
}

static bool pipe_dsl_stopped(struct drm_device *dev, enum pipe pipe)
{
	struct drm_i915_private *dev_priv = dev->dev_private;
	i915_reg_t reg = PIPEDSL(pipe);
	u32 line1, line2;
	u32 line_mask;

	if (IS_GEN2(dev))
		line_mask = DSL_LINEMASK_GEN2;
	else
		line_mask = DSL_LINEMASK_GEN3;

	line1 = I915_READ(reg) & line_mask;
	msleep(5);
	line2 = I915_READ(reg) & line_mask;

	return line1 == line2;
}

/*
 * intel_wait_for_pipe_off - wait for pipe to turn off
 * @crtc: crtc whose pipe to wait for
 *
 * After disabling a pipe, we can't wait for vblank in the usual way,
 * spinning on the vblank interrupt status bit, since we won't actually
 * see an interrupt when the pipe is disabled.
 *
 * On Gen4 and above:
 *   wait for the pipe register state bit to turn off
 *
 * Otherwise:
 *   wait for the display line value to settle (it usually
 *   ends up stopping at the start of the next frame).
 *
 */
static void intel_wait_for_pipe_off(struct intel_crtc *crtc)
{
	struct drm_device *dev = crtc->base.dev;
	struct drm_i915_private *dev_priv = dev->dev_private;
	enum transcoder cpu_transcoder = crtc->config->cpu_transcoder;
	enum pipe pipe = crtc->pipe;

	if (INTEL_INFO(dev)->gen >= 4) {
		i915_reg_t reg = PIPECONF(cpu_transcoder);

		/* Wait for the Pipe State to go off */
		if (wait_for((I915_READ(reg) & I965_PIPECONF_ACTIVE) == 0,
			     100))
			WARN(1, "pipe_off wait timed out\n");
	} else {
		/* Wait for the display line to settle */
		if (wait_for(pipe_dsl_stopped(dev, pipe), 100))
			WARN(1, "pipe_off wait timed out\n");
	}
}

static const char *state_string(bool enabled)
{
	return enabled ? "on" : "off";
}

/* Only for pre-ILK configs */
void assert_pll(struct drm_i915_private *dev_priv,
		enum pipe pipe, bool state)
{
	u32 val;
	bool cur_state;

	val = I915_READ(DPLL(pipe));
	cur_state = !!(val & DPLL_VCO_ENABLE);
	I915_STATE_WARN(cur_state != state,
	     "PLL state assertion failure (expected %s, current %s)\n",
	     state_string(state), state_string(cur_state));
}

/* XXX: the dsi pll is shared between MIPI DSI ports */
static void assert_dsi_pll(struct drm_i915_private *dev_priv, bool state)
{
	u32 val;
	bool cur_state;

	mutex_lock(&dev_priv->sb_lock);
	val = vlv_cck_read(dev_priv, CCK_REG_DSI_PLL_CONTROL);
	mutex_unlock(&dev_priv->sb_lock);

	cur_state = val & DSI_PLL_VCO_EN;
	I915_STATE_WARN(cur_state != state,
	     "DSI PLL state assertion failure (expected %s, current %s)\n",
	     state_string(state), state_string(cur_state));
}
#define assert_dsi_pll_enabled(d) assert_dsi_pll(d, true)
#define assert_dsi_pll_disabled(d) assert_dsi_pll(d, false)

struct intel_shared_dpll *
intel_crtc_to_shared_dpll(struct intel_crtc *crtc)
{
	struct drm_i915_private *dev_priv = crtc->base.dev->dev_private;

	if (crtc->config->shared_dpll < 0)
		return NULL;

	return &dev_priv->shared_dplls[crtc->config->shared_dpll];
}

/* For ILK+ */
void assert_shared_dpll(struct drm_i915_private *dev_priv,
			struct intel_shared_dpll *pll,
			bool state)
{
	bool cur_state;
	struct intel_dpll_hw_state hw_state;

	if (WARN (!pll,
		  "asserting DPLL %s with no DPLL\n", state_string(state)))
		return;

	cur_state = pll->get_hw_state(dev_priv, pll, &hw_state);
	I915_STATE_WARN(cur_state != state,
	     "%s assertion failure (expected %s, current %s)\n",
	     pll->name, state_string(state), state_string(cur_state));
}

static void assert_fdi_tx(struct drm_i915_private *dev_priv,
			  enum pipe pipe, bool state)
{
	bool cur_state;
	enum transcoder cpu_transcoder = intel_pipe_to_cpu_transcoder(dev_priv,
								      pipe);

	if (HAS_DDI(dev_priv->dev)) {
		/* DDI does not have a specific FDI_TX register */
		u32 val = I915_READ(TRANS_DDI_FUNC_CTL(cpu_transcoder));
		cur_state = !!(val & TRANS_DDI_FUNC_ENABLE);
	} else {
		u32 val = I915_READ(FDI_TX_CTL(pipe));
		cur_state = !!(val & FDI_TX_ENABLE);
	}
	I915_STATE_WARN(cur_state != state,
	     "FDI TX state assertion failure (expected %s, current %s)\n",
	     state_string(state), state_string(cur_state));
}
#define assert_fdi_tx_enabled(d, p) assert_fdi_tx(d, p, true)
#define assert_fdi_tx_disabled(d, p) assert_fdi_tx(d, p, false)

static void assert_fdi_rx(struct drm_i915_private *dev_priv,
			  enum pipe pipe, bool state)
{
	u32 val;
	bool cur_state;

	val = I915_READ(FDI_RX_CTL(pipe));
	cur_state = !!(val & FDI_RX_ENABLE);
	I915_STATE_WARN(cur_state != state,
	     "FDI RX state assertion failure (expected %s, current %s)\n",
	     state_string(state), state_string(cur_state));
}
#define assert_fdi_rx_enabled(d, p) assert_fdi_rx(d, p, true)
#define assert_fdi_rx_disabled(d, p) assert_fdi_rx(d, p, false)

static void assert_fdi_tx_pll_enabled(struct drm_i915_private *dev_priv,
				      enum pipe pipe)
{
	u32 val;

	/* ILK FDI PLL is always enabled */
	if (INTEL_INFO(dev_priv->dev)->gen == 5)
		return;

	/* On Haswell, DDI ports are responsible for the FDI PLL setup */
	if (HAS_DDI(dev_priv->dev))
		return;

	val = I915_READ(FDI_TX_CTL(pipe));
	I915_STATE_WARN(!(val & FDI_TX_PLL_ENABLE), "FDI TX PLL assertion failure, should be active but is disabled\n");
}

void assert_fdi_rx_pll(struct drm_i915_private *dev_priv,
		       enum pipe pipe, bool state)
{
	u32 val;
	bool cur_state;

	val = I915_READ(FDI_RX_CTL(pipe));
	cur_state = !!(val & FDI_RX_PLL_ENABLE);
	I915_STATE_WARN(cur_state != state,
	     "FDI RX PLL assertion failure (expected %s, current %s)\n",
	     state_string(state), state_string(cur_state));
}

void assert_panel_unlocked(struct drm_i915_private *dev_priv,
			   enum pipe pipe)
{
	struct drm_device *dev = dev_priv->dev;
	i915_reg_t pp_reg;
	u32 val;
	enum pipe panel_pipe = PIPE_A;
	bool locked = true;

	if (WARN_ON(HAS_DDI(dev)))
		return;

	if (HAS_PCH_SPLIT(dev)) {
		u32 port_sel;

		pp_reg = PCH_PP_CONTROL;
		port_sel = I915_READ(PCH_PP_ON_DELAYS) & PANEL_PORT_SELECT_MASK;

		if (port_sel == PANEL_PORT_SELECT_LVDS &&
		    I915_READ(PCH_LVDS) & LVDS_PIPEB_SELECT)
			panel_pipe = PIPE_B;
		/* XXX: else fix for eDP */
	} else if (IS_VALLEYVIEW(dev)) {
		/* presumably write lock depends on pipe, not port select */
		pp_reg = VLV_PIPE_PP_CONTROL(pipe);
		panel_pipe = pipe;
	} else {
		pp_reg = PP_CONTROL;
		if (I915_READ(LVDS) & LVDS_PIPEB_SELECT)
			panel_pipe = PIPE_B;
	}

	val = I915_READ(pp_reg);
	if (!(val & PANEL_POWER_ON) ||
	    ((val & PANEL_UNLOCK_MASK) == PANEL_UNLOCK_REGS))
		locked = false;

	I915_STATE_WARN(panel_pipe == pipe && locked,
	     "panel assertion failure, pipe %c regs locked\n",
	     pipe_name(pipe));
}

static void assert_cursor(struct drm_i915_private *dev_priv,
			  enum pipe pipe, bool state)
{
	struct drm_device *dev = dev_priv->dev;
	bool cur_state;

	if (IS_845G(dev) || IS_I865G(dev))
		cur_state = I915_READ(CURCNTR(PIPE_A)) & CURSOR_ENABLE;
	else
		cur_state = I915_READ(CURCNTR(pipe)) & CURSOR_MODE;

	I915_STATE_WARN(cur_state != state,
	     "cursor on pipe %c assertion failure (expected %s, current %s)\n",
	     pipe_name(pipe), state_string(state), state_string(cur_state));
}
#define assert_cursor_enabled(d, p) assert_cursor(d, p, true)
#define assert_cursor_disabled(d, p) assert_cursor(d, p, false)

void assert_pipe(struct drm_i915_private *dev_priv,
		 enum pipe pipe, bool state)
{
	bool cur_state;
	enum transcoder cpu_transcoder = intel_pipe_to_cpu_transcoder(dev_priv,
								      pipe);

	/* if we need the pipe quirk it must be always on */
	if ((pipe == PIPE_A && dev_priv->quirks & QUIRK_PIPEA_FORCE) ||
	    (pipe == PIPE_B && dev_priv->quirks & QUIRK_PIPEB_FORCE))
		state = true;

	if (!intel_display_power_is_enabled(dev_priv,
				POWER_DOMAIN_TRANSCODER(cpu_transcoder))) {
		cur_state = false;
	} else {
		u32 val = I915_READ(PIPECONF(cpu_transcoder));
		cur_state = !!(val & PIPECONF_ENABLE);
	}

	I915_STATE_WARN(cur_state != state,
	     "pipe %c assertion failure (expected %s, current %s)\n",
	     pipe_name(pipe), state_string(state), state_string(cur_state));
}

static void assert_plane(struct drm_i915_private *dev_priv,
			 enum plane plane, bool state)
{
	u32 val;
	bool cur_state;

	val = I915_READ(DSPCNTR(plane));
	cur_state = !!(val & DISPLAY_PLANE_ENABLE);
	I915_STATE_WARN(cur_state != state,
	     "plane %c assertion failure (expected %s, current %s)\n",
	     plane_name(plane), state_string(state), state_string(cur_state));
}

#define assert_plane_enabled(d, p) assert_plane(d, p, true)
#define assert_plane_disabled(d, p) assert_plane(d, p, false)

static void assert_planes_disabled(struct drm_i915_private *dev_priv,
				   enum pipe pipe)
{
	struct drm_device *dev = dev_priv->dev;
	int i;

	/* Primary planes are fixed to pipes on gen4+ */
	if (INTEL_INFO(dev)->gen >= 4) {
		u32 val = I915_READ(DSPCNTR(pipe));
		I915_STATE_WARN(val & DISPLAY_PLANE_ENABLE,
		     "plane %c assertion failure, should be disabled but not\n",
		     plane_name(pipe));
		return;
	}

	/* Need to check both planes against the pipe */
	for_each_pipe(dev_priv, i) {
		u32 val = I915_READ(DSPCNTR(i));
		enum pipe cur_pipe = (val & DISPPLANE_SEL_PIPE_MASK) >>
			DISPPLANE_SEL_PIPE_SHIFT;
		I915_STATE_WARN((val & DISPLAY_PLANE_ENABLE) && pipe == cur_pipe,
		     "plane %c assertion failure, should be off on pipe %c but is still active\n",
		     plane_name(i), pipe_name(pipe));
	}
}

static void assert_sprites_disabled(struct drm_i915_private *dev_priv,
				    enum pipe pipe)
{
	struct drm_device *dev = dev_priv->dev;
	int sprite;

	if (INTEL_INFO(dev)->gen >= 9) {
		for_each_sprite(dev_priv, pipe, sprite) {
			u32 val = I915_READ(PLANE_CTL(pipe, sprite));
			I915_STATE_WARN(val & PLANE_CTL_ENABLE,
			     "plane %d assertion failure, should be off on pipe %c but is still active\n",
			     sprite, pipe_name(pipe));
		}
	} else if (IS_VALLEYVIEW(dev)) {
		for_each_sprite(dev_priv, pipe, sprite) {
			u32 val = I915_READ(SPCNTR(pipe, sprite));
			I915_STATE_WARN(val & SP_ENABLE,
			     "sprite %c assertion failure, should be off on pipe %c but is still active\n",
			     sprite_name(pipe, sprite), pipe_name(pipe));
		}
	} else if (INTEL_INFO(dev)->gen >= 7) {
		u32 val = I915_READ(SPRCTL(pipe));
		I915_STATE_WARN(val & SPRITE_ENABLE,
		     "sprite %c assertion failure, should be off on pipe %c but is still active\n",
		     plane_name(pipe), pipe_name(pipe));
	} else if (INTEL_INFO(dev)->gen >= 5) {
		u32 val = I915_READ(DVSCNTR(pipe));
		I915_STATE_WARN(val & DVS_ENABLE,
		     "sprite %c assertion failure, should be off on pipe %c but is still active\n",
		     plane_name(pipe), pipe_name(pipe));
	}
}

static void assert_vblank_disabled(struct drm_crtc *crtc)
{
	if (I915_STATE_WARN_ON(drm_crtc_vblank_get(crtc) == 0))
		drm_crtc_vblank_put(crtc);
}

static void ibx_assert_pch_refclk_enabled(struct drm_i915_private *dev_priv)
{
	u32 val;
	bool enabled;

	I915_STATE_WARN_ON(!(HAS_PCH_IBX(dev_priv->dev) || HAS_PCH_CPT(dev_priv->dev)));

	val = I915_READ(PCH_DREF_CONTROL);
	enabled = !!(val & (DREF_SSC_SOURCE_MASK | DREF_NONSPREAD_SOURCE_MASK |
			    DREF_SUPERSPREAD_SOURCE_MASK));
	I915_STATE_WARN(!enabled, "PCH refclk assertion failure, should be active but is disabled\n");
}

static void assert_pch_transcoder_disabled(struct drm_i915_private *dev_priv,
					   enum pipe pipe)
{
	u32 val;
	bool enabled;

	val = I915_READ(PCH_TRANSCONF(pipe));
	enabled = !!(val & TRANS_ENABLE);
	I915_STATE_WARN(enabled,
	     "transcoder assertion failed, should be off on pipe %c but is still active\n",
	     pipe_name(pipe));
}

static bool dp_pipe_enabled(struct drm_i915_private *dev_priv,
			    enum pipe pipe, u32 port_sel, u32 val)
{
	if ((val & DP_PORT_EN) == 0)
		return false;

	if (HAS_PCH_CPT(dev_priv->dev)) {
		u32 trans_dp_ctl = I915_READ(TRANS_DP_CTL(pipe));
		if ((trans_dp_ctl & TRANS_DP_PORT_SEL_MASK) != port_sel)
			return false;
	} else if (IS_CHERRYVIEW(dev_priv->dev)) {
		if ((val & DP_PIPE_MASK_CHV) != DP_PIPE_SELECT_CHV(pipe))
			return false;
	} else {
		if ((val & DP_PIPE_MASK) != (pipe << 30))
			return false;
	}
	return true;
}

static bool hdmi_pipe_enabled(struct drm_i915_private *dev_priv,
			      enum pipe pipe, u32 val)
{
	if ((val & SDVO_ENABLE) == 0)
		return false;

	if (HAS_PCH_CPT(dev_priv->dev)) {
		if ((val & SDVO_PIPE_SEL_MASK_CPT) != SDVO_PIPE_SEL_CPT(pipe))
			return false;
	} else if (IS_CHERRYVIEW(dev_priv->dev)) {
		if ((val & SDVO_PIPE_SEL_MASK_CHV) != SDVO_PIPE_SEL_CHV(pipe))
			return false;
	} else {
		if ((val & SDVO_PIPE_SEL_MASK) != SDVO_PIPE_SEL(pipe))
			return false;
	}
	return true;
}

static bool lvds_pipe_enabled(struct drm_i915_private *dev_priv,
			      enum pipe pipe, u32 val)
{
	if ((val & LVDS_PORT_EN) == 0)
		return false;

	if (HAS_PCH_CPT(dev_priv->dev)) {
		if ((val & PORT_TRANS_SEL_MASK) != PORT_TRANS_SEL_CPT(pipe))
			return false;
	} else {
		if ((val & LVDS_PIPE_MASK) != LVDS_PIPE(pipe))
			return false;
	}
	return true;
}

static bool adpa_pipe_enabled(struct drm_i915_private *dev_priv,
			      enum pipe pipe, u32 val)
{
	if ((val & ADPA_DAC_ENABLE) == 0)
		return false;
	if (HAS_PCH_CPT(dev_priv->dev)) {
		if ((val & PORT_TRANS_SEL_MASK) != PORT_TRANS_SEL_CPT(pipe))
			return false;
	} else {
		if ((val & ADPA_PIPE_SELECT_MASK) != ADPA_PIPE_SELECT(pipe))
			return false;
	}
	return true;
}

static void assert_pch_dp_disabled(struct drm_i915_private *dev_priv,
				   enum pipe pipe, i915_reg_t reg,
				   u32 port_sel)
{
	u32 val = I915_READ(reg);
	I915_STATE_WARN(dp_pipe_enabled(dev_priv, pipe, port_sel, val),
	     "PCH DP (0x%08x) enabled on transcoder %c, should be disabled\n",
	     i915_mmio_reg_offset(reg), pipe_name(pipe));

	I915_STATE_WARN(HAS_PCH_IBX(dev_priv->dev) && (val & DP_PORT_EN) == 0
	     && (val & DP_PIPEB_SELECT),
	     "IBX PCH dp port still using transcoder B\n");
}

static void assert_pch_hdmi_disabled(struct drm_i915_private *dev_priv,
				     enum pipe pipe, i915_reg_t reg)
{
	u32 val = I915_READ(reg);
	I915_STATE_WARN(hdmi_pipe_enabled(dev_priv, pipe, val),
	     "PCH HDMI (0x%08x) enabled on transcoder %c, should be disabled\n",
	     i915_mmio_reg_offset(reg), pipe_name(pipe));

	I915_STATE_WARN(HAS_PCH_IBX(dev_priv->dev) && (val & SDVO_ENABLE) == 0
	     && (val & SDVO_PIPE_B_SELECT),
	     "IBX PCH hdmi port still using transcoder B\n");
}

static void assert_pch_ports_disabled(struct drm_i915_private *dev_priv,
				      enum pipe pipe)
{
	u32 val;

	assert_pch_dp_disabled(dev_priv, pipe, PCH_DP_B, TRANS_DP_PORT_SEL_B);
	assert_pch_dp_disabled(dev_priv, pipe, PCH_DP_C, TRANS_DP_PORT_SEL_C);
	assert_pch_dp_disabled(dev_priv, pipe, PCH_DP_D, TRANS_DP_PORT_SEL_D);

	val = I915_READ(PCH_ADPA);
	I915_STATE_WARN(adpa_pipe_enabled(dev_priv, pipe, val),
	     "PCH VGA enabled on transcoder %c, should be disabled\n",
	     pipe_name(pipe));

	val = I915_READ(PCH_LVDS);
	I915_STATE_WARN(lvds_pipe_enabled(dev_priv, pipe, val),
	     "PCH LVDS enabled on transcoder %c, should be disabled\n",
	     pipe_name(pipe));

	assert_pch_hdmi_disabled(dev_priv, pipe, PCH_HDMIB);
	assert_pch_hdmi_disabled(dev_priv, pipe, PCH_HDMIC);
	assert_pch_hdmi_disabled(dev_priv, pipe, PCH_HDMID);
}

static void vlv_enable_pll(struct intel_crtc *crtc,
			   const struct intel_crtc_state *pipe_config)
{
	struct drm_device *dev = crtc->base.dev;
	struct drm_i915_private *dev_priv = dev->dev_private;
	i915_reg_t reg = DPLL(crtc->pipe);
	u32 dpll = pipe_config->dpll_hw_state.dpll;

	assert_pipe_disabled(dev_priv, crtc->pipe);

	/* No really, not for ILK+ */
	BUG_ON(!IS_VALLEYVIEW(dev_priv->dev));

	/* PLL is protected by panel, make sure we can write it */
	if (IS_MOBILE(dev_priv->dev))
		assert_panel_unlocked(dev_priv, crtc->pipe);

	I915_WRITE(reg, dpll);
	POSTING_READ(reg);
	udelay(150);

	if (wait_for(((I915_READ(reg) & DPLL_LOCK_VLV) == DPLL_LOCK_VLV), 1))
		DRM_ERROR("DPLL %d failed to lock\n", crtc->pipe);

	I915_WRITE(DPLL_MD(crtc->pipe), pipe_config->dpll_hw_state.dpll_md);
	POSTING_READ(DPLL_MD(crtc->pipe));

	/* We do this three times for luck */
	I915_WRITE(reg, dpll);
	POSTING_READ(reg);
	udelay(150); /* wait for warmup */
	I915_WRITE(reg, dpll);
	POSTING_READ(reg);
	udelay(150); /* wait for warmup */
	I915_WRITE(reg, dpll);
	POSTING_READ(reg);
	udelay(150); /* wait for warmup */
}

static void chv_enable_pll(struct intel_crtc *crtc,
			   const struct intel_crtc_state *pipe_config)
{
	struct drm_device *dev = crtc->base.dev;
	struct drm_i915_private *dev_priv = dev->dev_private;
	int pipe = crtc->pipe;
	enum dpio_channel port = vlv_pipe_to_channel(pipe);
	u32 tmp;

	assert_pipe_disabled(dev_priv, crtc->pipe);

	BUG_ON(!IS_CHERRYVIEW(dev_priv->dev));

	mutex_lock(&dev_priv->sb_lock);

	/* Enable back the 10bit clock to display controller */
	tmp = vlv_dpio_read(dev_priv, pipe, CHV_CMN_DW14(port));
	tmp |= DPIO_DCLKP_EN;
	vlv_dpio_write(dev_priv, pipe, CHV_CMN_DW14(port), tmp);

	mutex_unlock(&dev_priv->sb_lock);

	/*
	 * Need to wait > 100ns between dclkp clock enable bit and PLL enable.
	 */
	udelay(1);

	/* Enable PLL */
	I915_WRITE(DPLL(pipe), pipe_config->dpll_hw_state.dpll);

	/* Check PLL is locked */
	if (wait_for(((I915_READ(DPLL(pipe)) & DPLL_LOCK_VLV) == DPLL_LOCK_VLV), 1))
		DRM_ERROR("PLL %d failed to lock\n", pipe);

	/* not sure when this should be written */
	I915_WRITE(DPLL_MD(pipe), pipe_config->dpll_hw_state.dpll_md);
	POSTING_READ(DPLL_MD(pipe));
}

static int intel_num_dvo_pipes(struct drm_device *dev)
{
	struct intel_crtc *crtc;
	int count = 0;

	for_each_intel_crtc(dev, crtc)
		count += crtc->base.state->active &&
			intel_pipe_has_type(crtc, INTEL_OUTPUT_DVO);

	return count;
}

static void i9xx_enable_pll(struct intel_crtc *crtc)
{
	struct drm_device *dev = crtc->base.dev;
	struct drm_i915_private *dev_priv = dev->dev_private;
	i915_reg_t reg = DPLL(crtc->pipe);
	u32 dpll = crtc->config->dpll_hw_state.dpll;

	assert_pipe_disabled(dev_priv, crtc->pipe);

	/* No really, not for ILK+ */
	BUG_ON(INTEL_INFO(dev)->gen >= 5);

	/* PLL is protected by panel, make sure we can write it */
	if (IS_MOBILE(dev) && !IS_I830(dev))
		assert_panel_unlocked(dev_priv, crtc->pipe);

	/* Enable DVO 2x clock on both PLLs if necessary */
	if (IS_I830(dev) && intel_num_dvo_pipes(dev) > 0) {
		/*
		 * It appears to be important that we don't enable this
		 * for the current pipe before otherwise configuring the
		 * PLL. No idea how this should be handled if multiple
		 * DVO outputs are enabled simultaneosly.
		 */
		dpll |= DPLL_DVO_2X_MODE;
		I915_WRITE(DPLL(!crtc->pipe),
			   I915_READ(DPLL(!crtc->pipe)) | DPLL_DVO_2X_MODE);
	}

	/*
	 * Apparently we need to have VGA mode enabled prior to changing
	 * the P1/P2 dividers. Otherwise the DPLL will keep using the old
	 * dividers, even though the register value does change.
	 */
	I915_WRITE(reg, 0);

	I915_WRITE(reg, dpll);

	/* Wait for the clocks to stabilize. */
	POSTING_READ(reg);
	udelay(150);

	if (INTEL_INFO(dev)->gen >= 4) {
		I915_WRITE(DPLL_MD(crtc->pipe),
			   crtc->config->dpll_hw_state.dpll_md);
	} else {
		/* The pixel multiplier can only be updated once the
		 * DPLL is enabled and the clocks are stable.
		 *
		 * So write it again.
		 */
		I915_WRITE(reg, dpll);
	}

	/* We do this three times for luck */
	I915_WRITE(reg, dpll);
	POSTING_READ(reg);
	udelay(150); /* wait for warmup */
	I915_WRITE(reg, dpll);
	POSTING_READ(reg);
	udelay(150); /* wait for warmup */
	I915_WRITE(reg, dpll);
	POSTING_READ(reg);
	udelay(150); /* wait for warmup */
}

/**
 * i9xx_disable_pll - disable a PLL
 * @dev_priv: i915 private structure
 * @pipe: pipe PLL to disable
 *
 * Disable the PLL for @pipe, making sure the pipe is off first.
 *
 * Note!  This is for pre-ILK only.
 */
static void i9xx_disable_pll(struct intel_crtc *crtc)
{
	struct drm_device *dev = crtc->base.dev;
	struct drm_i915_private *dev_priv = dev->dev_private;
	enum pipe pipe = crtc->pipe;

	/* Disable DVO 2x clock on both PLLs if necessary */
	if (IS_I830(dev) &&
	    intel_pipe_has_type(crtc, INTEL_OUTPUT_DVO) &&
	    !intel_num_dvo_pipes(dev)) {
		I915_WRITE(DPLL(PIPE_B),
			   I915_READ(DPLL(PIPE_B)) & ~DPLL_DVO_2X_MODE);
		I915_WRITE(DPLL(PIPE_A),
			   I915_READ(DPLL(PIPE_A)) & ~DPLL_DVO_2X_MODE);
	}

	/* Don't disable pipe or pipe PLLs if needed */
	if ((pipe == PIPE_A && dev_priv->quirks & QUIRK_PIPEA_FORCE) ||
	    (pipe == PIPE_B && dev_priv->quirks & QUIRK_PIPEB_FORCE))
		return;

	/* Make sure the pipe isn't still relying on us */
	assert_pipe_disabled(dev_priv, pipe);

	I915_WRITE(DPLL(pipe), DPLL_VGA_MODE_DIS);
	POSTING_READ(DPLL(pipe));
}

static void vlv_disable_pll(struct drm_i915_private *dev_priv, enum pipe pipe)
{
	u32 val;

	/* Make sure the pipe isn't still relying on us */
	assert_pipe_disabled(dev_priv, pipe);

	/*
	 * Leave integrated clock source and reference clock enabled for pipe B.
	 * The latter is needed for VGA hotplug / manual detection.
	 */
	val = DPLL_VGA_MODE_DIS;
	if (pipe == PIPE_B)
		val = DPLL_INTEGRATED_CRI_CLK_VLV | DPLL_REF_CLK_ENABLE_VLV;
	I915_WRITE(DPLL(pipe), val);
	POSTING_READ(DPLL(pipe));

}

static void chv_disable_pll(struct drm_i915_private *dev_priv, enum pipe pipe)
{
	enum dpio_channel port = vlv_pipe_to_channel(pipe);
	u32 val;

	/* Make sure the pipe isn't still relying on us */
	assert_pipe_disabled(dev_priv, pipe);

	/* Set PLL en = 0 */
	val = DPLL_SSC_REF_CLK_CHV |
		DPLL_REF_CLK_ENABLE_VLV | DPLL_VGA_MODE_DIS;
	if (pipe != PIPE_A)
		val |= DPLL_INTEGRATED_CRI_CLK_VLV;
	I915_WRITE(DPLL(pipe), val);
	POSTING_READ(DPLL(pipe));

	mutex_lock(&dev_priv->sb_lock);

	/* Disable 10bit clock to display controller */
	val = vlv_dpio_read(dev_priv, pipe, CHV_CMN_DW14(port));
	val &= ~DPIO_DCLKP_EN;
	vlv_dpio_write(dev_priv, pipe, CHV_CMN_DW14(port), val);

	mutex_unlock(&dev_priv->sb_lock);
}

void vlv_wait_port_ready(struct drm_i915_private *dev_priv,
			 struct intel_digital_port *dport,
			 unsigned int expected_mask)
{
	u32 port_mask;
	i915_reg_t dpll_reg;

	switch (dport->port) {
	case PORT_B:
		port_mask = DPLL_PORTB_READY_MASK;
		dpll_reg = DPLL(0);
		break;
	case PORT_C:
		port_mask = DPLL_PORTC_READY_MASK;
		dpll_reg = DPLL(0);
		expected_mask <<= 4;
		break;
	case PORT_D:
		port_mask = DPLL_PORTD_READY_MASK;
		dpll_reg = DPIO_PHY_STATUS;
		break;
	default:
		BUG();
	}

	if (wait_for((I915_READ(dpll_reg) & port_mask) == expected_mask, 1000))
		WARN(1, "timed out waiting for port %c ready: got 0x%x, expected 0x%x\n",
		     port_name(dport->port), I915_READ(dpll_reg) & port_mask, expected_mask);
}

static void intel_prepare_shared_dpll(struct intel_crtc *crtc)
{
	struct drm_device *dev = crtc->base.dev;
	struct drm_i915_private *dev_priv = dev->dev_private;
	struct intel_shared_dpll *pll = intel_crtc_to_shared_dpll(crtc);

	if (WARN_ON(pll == NULL))
		return;

	WARN_ON(!pll->config.crtc_mask);
	if (pll->active == 0) {
		DRM_DEBUG_DRIVER("setting up %s\n", pll->name);
		WARN_ON(pll->on);
		assert_shared_dpll_disabled(dev_priv, pll);

		pll->mode_set(dev_priv, pll);
	}
}

/**
 * intel_enable_shared_dpll - enable PCH PLL
 * @dev_priv: i915 private structure
 * @pipe: pipe PLL to enable
 *
 * The PCH PLL needs to be enabled before the PCH transcoder, since it
 * drives the transcoder clock.
 */
static void intel_enable_shared_dpll(struct intel_crtc *crtc)
{
	struct drm_device *dev = crtc->base.dev;
	struct drm_i915_private *dev_priv = dev->dev_private;
	struct intel_shared_dpll *pll = intel_crtc_to_shared_dpll(crtc);

	if (WARN_ON(pll == NULL))
		return;

	if (WARN_ON(pll->config.crtc_mask == 0))
		return;

	DRM_DEBUG_KMS("enable %s (active %d, on? %d) for crtc %d\n",
		      pll->name, pll->active, pll->on,
		      crtc->base.base.id);

	if (pll->active++) {
		WARN_ON(!pll->on);
		assert_shared_dpll_enabled(dev_priv, pll);
		return;
	}
	WARN_ON(pll->on);

	intel_display_power_get(dev_priv, POWER_DOMAIN_PLLS);

	DRM_DEBUG_KMS("enabling %s\n", pll->name);
	pll->enable(dev_priv, pll);
	pll->on = true;
}

static void intel_disable_shared_dpll(struct intel_crtc *crtc)
{
	struct drm_device *dev = crtc->base.dev;
	struct drm_i915_private *dev_priv = dev->dev_private;
	struct intel_shared_dpll *pll = intel_crtc_to_shared_dpll(crtc);

	/* PCH only available on ILK+ */
	if (INTEL_INFO(dev)->gen < 5)
		return;

	if (pll == NULL)
		return;

	if (WARN_ON(!(pll->config.crtc_mask & (1 << drm_crtc_index(&crtc->base)))))
		return;

	DRM_DEBUG_KMS("disable %s (active %d, on? %d) for crtc %d\n",
		      pll->name, pll->active, pll->on,
		      crtc->base.base.id);

	if (WARN_ON(pll->active == 0)) {
		assert_shared_dpll_disabled(dev_priv, pll);
		return;
	}

	assert_shared_dpll_enabled(dev_priv, pll);
	WARN_ON(!pll->on);
	if (--pll->active)
		return;

	DRM_DEBUG_KMS("disabling %s\n", pll->name);
	pll->disable(dev_priv, pll);
	pll->on = false;

	intel_display_power_put(dev_priv, POWER_DOMAIN_PLLS);
}

static void ironlake_enable_pch_transcoder(struct drm_i915_private *dev_priv,
					   enum pipe pipe)
{
	struct drm_device *dev = dev_priv->dev;
	struct drm_crtc *crtc = dev_priv->pipe_to_crtc_mapping[pipe];
	struct intel_crtc *intel_crtc = to_intel_crtc(crtc);
	i915_reg_t reg;
	uint32_t val, pipeconf_val;

	/* PCH only available on ILK+ */
	BUG_ON(!HAS_PCH_SPLIT(dev));

	/* Make sure PCH DPLL is enabled */
	assert_shared_dpll_enabled(dev_priv,
				   intel_crtc_to_shared_dpll(intel_crtc));

	/* FDI must be feeding us bits for PCH ports */
	assert_fdi_tx_enabled(dev_priv, pipe);
	assert_fdi_rx_enabled(dev_priv, pipe);

	if (HAS_PCH_CPT(dev)) {
		/* Workaround: Set the timing override bit before enabling the
		 * pch transcoder. */
		reg = TRANS_CHICKEN2(pipe);
		val = I915_READ(reg);
		val |= TRANS_CHICKEN2_TIMING_OVERRIDE;
		I915_WRITE(reg, val);
	}

	reg = PCH_TRANSCONF(pipe);
	val = I915_READ(reg);
	pipeconf_val = I915_READ(PIPECONF(pipe));

	if (HAS_PCH_IBX(dev_priv->dev)) {
		/*
		 * Make the BPC in transcoder be consistent with
		 * that in pipeconf reg. For HDMI we must use 8bpc
		 * here for both 8bpc and 12bpc.
		 */
		val &= ~PIPECONF_BPC_MASK;
		if (intel_pipe_has_type(intel_crtc, INTEL_OUTPUT_HDMI))
			val |= PIPECONF_8BPC;
		else
			val |= pipeconf_val & PIPECONF_BPC_MASK;
	}

	val &= ~TRANS_INTERLACE_MASK;
	if ((pipeconf_val & PIPECONF_INTERLACE_MASK) == PIPECONF_INTERLACED_ILK)
		if (HAS_PCH_IBX(dev_priv->dev) &&
		    intel_pipe_has_type(intel_crtc, INTEL_OUTPUT_SDVO))
			val |= TRANS_LEGACY_INTERLACED_ILK;
		else
			val |= TRANS_INTERLACED;
	else
		val |= TRANS_PROGRESSIVE;

	I915_WRITE(reg, val | TRANS_ENABLE);
	if (wait_for(I915_READ(reg) & TRANS_STATE_ENABLE, 100))
		DRM_ERROR("failed to enable transcoder %c\n", pipe_name(pipe));
}

static void lpt_enable_pch_transcoder(struct drm_i915_private *dev_priv,
				      enum transcoder cpu_transcoder)
{
	u32 val, pipeconf_val;

	/* PCH only available on ILK+ */
	BUG_ON(!HAS_PCH_SPLIT(dev_priv->dev));

	/* FDI must be feeding us bits for PCH ports */
	assert_fdi_tx_enabled(dev_priv, (enum pipe) cpu_transcoder);
	assert_fdi_rx_enabled(dev_priv, TRANSCODER_A);

	/* Workaround: set timing override bit. */
	val = I915_READ(TRANS_CHICKEN2(PIPE_A));
	val |= TRANS_CHICKEN2_TIMING_OVERRIDE;
	I915_WRITE(TRANS_CHICKEN2(PIPE_A), val);

	val = TRANS_ENABLE;
	pipeconf_val = I915_READ(PIPECONF(cpu_transcoder));

	if ((pipeconf_val & PIPECONF_INTERLACE_MASK_HSW) ==
	    PIPECONF_INTERLACED_ILK)
		val |= TRANS_INTERLACED;
	else
		val |= TRANS_PROGRESSIVE;

	I915_WRITE(LPT_TRANSCONF, val);
	if (wait_for(I915_READ(LPT_TRANSCONF) & TRANS_STATE_ENABLE, 100))
		DRM_ERROR("Failed to enable PCH transcoder\n");
}

static void ironlake_disable_pch_transcoder(struct drm_i915_private *dev_priv,
					    enum pipe pipe)
{
	struct drm_device *dev = dev_priv->dev;
	i915_reg_t reg;
	uint32_t val;

	/* FDI relies on the transcoder */
	assert_fdi_tx_disabled(dev_priv, pipe);
	assert_fdi_rx_disabled(dev_priv, pipe);

	/* Ports must be off as well */
	assert_pch_ports_disabled(dev_priv, pipe);

	reg = PCH_TRANSCONF(pipe);
	val = I915_READ(reg);
	val &= ~TRANS_ENABLE;
	I915_WRITE(reg, val);
	/* wait for PCH transcoder off, transcoder state */
	if (wait_for((I915_READ(reg) & TRANS_STATE_ENABLE) == 0, 50))
		DRM_ERROR("failed to disable transcoder %c\n", pipe_name(pipe));

	if (HAS_PCH_CPT(dev)) {
		/* Workaround: Clear the timing override chicken bit again. */
		reg = TRANS_CHICKEN2(pipe);
		val = I915_READ(reg);
		val &= ~TRANS_CHICKEN2_TIMING_OVERRIDE;
		I915_WRITE(reg, val);
	}
}

static void lpt_disable_pch_transcoder(struct drm_i915_private *dev_priv)
{
	u32 val;

	val = I915_READ(LPT_TRANSCONF);
	val &= ~TRANS_ENABLE;
	I915_WRITE(LPT_TRANSCONF, val);
	/* wait for PCH transcoder off, transcoder state */
	if (wait_for((I915_READ(LPT_TRANSCONF) & TRANS_STATE_ENABLE) == 0, 50))
		DRM_ERROR("Failed to disable PCH transcoder\n");

	/* Workaround: clear timing override bit. */
	val = I915_READ(TRANS_CHICKEN2(PIPE_A));
	val &= ~TRANS_CHICKEN2_TIMING_OVERRIDE;
	I915_WRITE(TRANS_CHICKEN2(PIPE_A), val);
}

/**
 * intel_enable_pipe - enable a pipe, asserting requirements
 * @crtc: crtc responsible for the pipe
 *
 * Enable @crtc's pipe, making sure that various hardware specific requirements
 * are met, if applicable, e.g. PLL enabled, LVDS pairs enabled, etc.
 */
static void intel_enable_pipe(struct intel_crtc *crtc)
{
	struct drm_device *dev = crtc->base.dev;
	struct drm_i915_private *dev_priv = dev->dev_private;
	enum pipe pipe = crtc->pipe;
	enum transcoder cpu_transcoder = crtc->config->cpu_transcoder;
	enum pipe pch_transcoder;
	i915_reg_t reg;
	u32 val;

	DRM_DEBUG_KMS("enabling pipe %c\n", pipe_name(pipe));

	assert_planes_disabled(dev_priv, pipe);
	assert_cursor_disabled(dev_priv, pipe);
	assert_sprites_disabled(dev_priv, pipe);

	if (HAS_PCH_LPT(dev_priv->dev))
		pch_transcoder = TRANSCODER_A;
	else
		pch_transcoder = pipe;

	/*
	 * A pipe without a PLL won't actually be able to drive bits from
	 * a plane.  On ILK+ the pipe PLLs are integrated, so we don't
	 * need the check.
	 */
	if (HAS_GMCH_DISPLAY(dev_priv->dev))
		if (crtc->config->has_dsi_encoder)
			assert_dsi_pll_enabled(dev_priv);
		else
			assert_pll_enabled(dev_priv, pipe);
	else {
		if (crtc->config->has_pch_encoder) {
			/* if driving the PCH, we need FDI enabled */
			assert_fdi_rx_pll_enabled(dev_priv, pch_transcoder);
			assert_fdi_tx_pll_enabled(dev_priv,
						  (enum pipe) cpu_transcoder);
		}
		/* FIXME: assert CPU port conditions for SNB+ */
	}

	reg = PIPECONF(cpu_transcoder);
	val = I915_READ(reg);
	if (val & PIPECONF_ENABLE) {
		WARN_ON(!((pipe == PIPE_A && dev_priv->quirks & QUIRK_PIPEA_FORCE) ||
			  (pipe == PIPE_B && dev_priv->quirks & QUIRK_PIPEB_FORCE)));
		return;
	}

	I915_WRITE(reg, val | PIPECONF_ENABLE);
	POSTING_READ(reg);
}

/**
 * intel_disable_pipe - disable a pipe, asserting requirements
 * @crtc: crtc whose pipes is to be disabled
 *
 * Disable the pipe of @crtc, making sure that various hardware
 * specific requirements are met, if applicable, e.g. plane
 * disabled, panel fitter off, etc.
 *
 * Will wait until the pipe has shut down before returning.
 */
static void intel_disable_pipe(struct intel_crtc *crtc)
{
	struct drm_i915_private *dev_priv = crtc->base.dev->dev_private;
	enum transcoder cpu_transcoder = crtc->config->cpu_transcoder;
	enum pipe pipe = crtc->pipe;
	i915_reg_t reg;
	u32 val;

	DRM_DEBUG_KMS("disabling pipe %c\n", pipe_name(pipe));

	/*
	 * Make sure planes won't keep trying to pump pixels to us,
	 * or we might hang the display.
	 */
	assert_planes_disabled(dev_priv, pipe);
	assert_cursor_disabled(dev_priv, pipe);
	assert_sprites_disabled(dev_priv, pipe);

	reg = PIPECONF(cpu_transcoder);
	val = I915_READ(reg);
	if ((val & PIPECONF_ENABLE) == 0)
		return;

	/*
	 * Double wide has implications for planes
	 * so best keep it disabled when not needed.
	 */
	if (crtc->config->double_wide)
		val &= ~PIPECONF_DOUBLE_WIDE;

	/* Don't disable pipe or pipe PLLs if needed */
	if (!(pipe == PIPE_A && dev_priv->quirks & QUIRK_PIPEA_FORCE) &&
	    !(pipe == PIPE_B && dev_priv->quirks & QUIRK_PIPEB_FORCE))
		val &= ~PIPECONF_ENABLE;

	I915_WRITE(reg, val);
	if ((val & PIPECONF_ENABLE) == 0)
		intel_wait_for_pipe_off(crtc);
}

static bool need_vtd_wa(struct drm_device *dev)
{
#ifdef CONFIG_INTEL_IOMMU
	if (INTEL_INFO(dev)->gen >= 6 && intel_iommu_gfx_mapped)
		return true;
#endif
	return false;
}

unsigned int
intel_tile_height(struct drm_device *dev, uint32_t pixel_format,
		  uint64_t fb_format_modifier, unsigned int plane)
{
	unsigned int tile_height;
	uint32_t pixel_bytes;

	switch (fb_format_modifier) {
	case DRM_FORMAT_MOD_NONE:
		tile_height = 1;
		break;
	case I915_FORMAT_MOD_X_TILED:
		tile_height = IS_GEN2(dev) ? 16 : 8;
		break;
	case I915_FORMAT_MOD_Y_TILED:
		tile_height = 32;
		break;
	case I915_FORMAT_MOD_Yf_TILED:
		pixel_bytes = drm_format_plane_cpp(pixel_format, plane);
		switch (pixel_bytes) {
		default:
		case 1:
			tile_height = 64;
			break;
		case 2:
		case 4:
			tile_height = 32;
			break;
		case 8:
			tile_height = 16;
			break;
		case 16:
			WARN_ONCE(1,
				  "128-bit pixels are not supported for display!");
			tile_height = 16;
			break;
		}
		break;
	default:
		MISSING_CASE(fb_format_modifier);
		tile_height = 1;
		break;
	}

	return tile_height;
}

unsigned int
intel_fb_align_height(struct drm_device *dev, unsigned int height,
		      uint32_t pixel_format, uint64_t fb_format_modifier)
{
	return ALIGN(height, intel_tile_height(dev, pixel_format,
					       fb_format_modifier, 0));
}

static void
intel_fill_fb_ggtt_view(struct i915_ggtt_view *view, struct drm_framebuffer *fb,
			const struct drm_plane_state *plane_state)
{
	struct intel_rotation_info *info = &view->params.rotation_info;
	unsigned int tile_height, tile_pitch;

	*view = i915_ggtt_view_normal;

	if (!plane_state)
		return;

	if (!intel_rotation_90_or_270(plane_state->rotation))
		return;

	*view = i915_ggtt_view_rotated;

	info->height = fb->height;
	info->pixel_format = fb->pixel_format;
	info->pitch = fb->pitches[0];
	info->uv_offset = fb->offsets[1];
	info->fb_modifier = fb->modifier[0];

	tile_height = intel_tile_height(fb->dev, fb->pixel_format,
					fb->modifier[0], 0);
	tile_pitch = PAGE_SIZE / tile_height;
	info->width_pages = DIV_ROUND_UP(fb->pitches[0], tile_pitch);
	info->height_pages = DIV_ROUND_UP(fb->height, tile_height);
	info->size = info->width_pages * info->height_pages * PAGE_SIZE;

	if (info->pixel_format == DRM_FORMAT_NV12) {
		tile_height = intel_tile_height(fb->dev, fb->pixel_format,
						fb->modifier[0], 1);
		tile_pitch = PAGE_SIZE / tile_height;
		info->width_pages_uv = DIV_ROUND_UP(fb->pitches[0], tile_pitch);
		info->height_pages_uv = DIV_ROUND_UP(fb->height / 2,
						     tile_height);
		info->size_uv = info->width_pages_uv * info->height_pages_uv *
				PAGE_SIZE;
	}
}

static unsigned int intel_linear_alignment(struct drm_i915_private *dev_priv)
{
	if (INTEL_INFO(dev_priv)->gen >= 9)
		return 256 * 1024;
	else if (IS_BROADWATER(dev_priv) || IS_CRESTLINE(dev_priv) ||
		 IS_VALLEYVIEW(dev_priv))
		return 128 * 1024;
	else if (INTEL_INFO(dev_priv)->gen >= 4)
		return 4 * 1024;
	else
		return 0;
}

int
intel_pin_and_fence_fb_obj(struct drm_plane *plane,
			   struct drm_framebuffer *fb,
			   const struct drm_plane_state *plane_state)
{
	struct drm_device *dev = fb->dev;
	struct drm_i915_private *dev_priv = dev->dev_private;
	struct drm_i915_gem_object *obj = intel_fb_obj(fb);
	struct i915_ggtt_view view;
	u32 alignment;
	int ret;

	WARN_ON(!mutex_is_locked(&dev->struct_mutex));

	switch (fb->modifier[0]) {
	case DRM_FORMAT_MOD_NONE:
		alignment = intel_linear_alignment(dev_priv);
		break;
	case I915_FORMAT_MOD_X_TILED:
		if (INTEL_INFO(dev)->gen >= 9)
			alignment = 256 * 1024;
		else {
			/* pin() will align the object as required by fence */
			alignment = 0;
		}
		break;
	case I915_FORMAT_MOD_Y_TILED:
	case I915_FORMAT_MOD_Yf_TILED:
		if (WARN_ONCE(INTEL_INFO(dev)->gen < 9,
			  "Y tiling bo slipped through, driver bug!\n"))
			return -EINVAL;
		alignment = 1 * 1024 * 1024;
		break;
	default:
		MISSING_CASE(fb->modifier[0]);
		return -EINVAL;
	}

	intel_fill_fb_ggtt_view(&view, fb, plane_state);

	/* Note that the w/a also requires 64 PTE of padding following the
	 * bo. We currently fill all unused PTE with the shadow page and so
	 * we should always have valid PTE following the scanout preventing
	 * the VT-d warning.
	 */
	if (need_vtd_wa(dev) && alignment < 256 * 1024)
		alignment = 256 * 1024;

	/*
	 * Global gtt pte registers are special registers which actually forward
	 * writes to a chunk of system memory. Which means that there is no risk
	 * that the register values disappear as soon as we call
	 * intel_runtime_pm_put(), so it is correct to wrap only the
	 * pin/unpin/fence and not more.
	 */
	intel_runtime_pm_get(dev_priv);

	ret = i915_gem_object_pin_to_display_plane(obj, alignment,
						   &view);
	if (ret)
		goto err_pm;

	/* Install a fence for tiled scan-out. Pre-i965 always needs a
	 * fence, whereas 965+ only requires a fence if using
	 * framebuffer compression.  For simplicity, we always install
	 * a fence as the cost is not that onerous.
	 */
	if (view.type == I915_GGTT_VIEW_NORMAL) {
		ret = i915_gem_object_get_fence(obj);
		if (ret == -EDEADLK) {
			/*
			 * -EDEADLK means there are no free fences
			 * no pending flips.
			 *
			 * This is propagated to atomic, but it uses
			 * -EDEADLK to force a locking recovery, so
			 * change the returned error to -EBUSY.
			 */
			ret = -EBUSY;
			goto err_unpin;
		} else if (ret)
			goto err_unpin;

		i915_gem_object_pin_fence(obj);
	}

	intel_runtime_pm_put(dev_priv);
	return 0;

err_unpin:
	i915_gem_object_unpin_from_display_plane(obj, &view);
err_pm:
	intel_runtime_pm_put(dev_priv);
	return ret;
}

static void intel_unpin_fb_obj(struct drm_framebuffer *fb,
			       const struct drm_plane_state *plane_state)
{
	struct drm_i915_gem_object *obj = intel_fb_obj(fb);
	struct i915_ggtt_view view;

	WARN_ON(!mutex_is_locked(&obj->base.dev->struct_mutex));

	intel_fill_fb_ggtt_view(&view, fb, plane_state);

	if (view.type == I915_GGTT_VIEW_NORMAL)
		i915_gem_object_unpin_fence(obj);

	i915_gem_object_unpin_from_display_plane(obj, &view);
}

/* Computes the linear offset to the base tile and adjusts x, y. bytes per pixel
 * is assumed to be a power-of-two. */
unsigned long intel_gen4_compute_page_offset(struct drm_i915_private *dev_priv,
					     int *x, int *y,
					     unsigned int tiling_mode,
					     unsigned int cpp,
					     unsigned int pitch)
{
	if (tiling_mode != I915_TILING_NONE) {
		unsigned int tile_rows, tiles;

		tile_rows = *y / 8;
		*y %= 8;

		tiles = *x / (512/cpp);
		*x %= 512/cpp;

		return tile_rows * pitch * 8 + tiles * 4096;
	} else {
		unsigned int alignment = intel_linear_alignment(dev_priv) - 1;
		unsigned int offset;

		offset = *y * pitch + *x * cpp;
		*y = (offset & alignment) / pitch;
		*x = ((offset & alignment) - *y * pitch) / cpp;
		return offset & ~alignment;
	}
}

static int i9xx_format_to_fourcc(int format)
{
	switch (format) {
	case DISPPLANE_8BPP:
		return DRM_FORMAT_C8;
	case DISPPLANE_BGRX555:
		return DRM_FORMAT_XRGB1555;
	case DISPPLANE_BGRX565:
		return DRM_FORMAT_RGB565;
	default:
	case DISPPLANE_BGRX888:
		return DRM_FORMAT_XRGB8888;
	case DISPPLANE_RGBX888:
		return DRM_FORMAT_XBGR8888;
	case DISPPLANE_BGRX101010:
		return DRM_FORMAT_XRGB2101010;
	case DISPPLANE_RGBX101010:
		return DRM_FORMAT_XBGR2101010;
	}
}

static int skl_format_to_fourcc(int format, bool rgb_order, bool alpha)
{
	switch (format) {
	case PLANE_CTL_FORMAT_RGB_565:
		return DRM_FORMAT_RGB565;
	default:
	case PLANE_CTL_FORMAT_XRGB_8888:
		if (rgb_order) {
			if (alpha)
				return DRM_FORMAT_ABGR8888;
			else
				return DRM_FORMAT_XBGR8888;
		} else {
			if (alpha)
				return DRM_FORMAT_ARGB8888;
			else
				return DRM_FORMAT_XRGB8888;
		}
	case PLANE_CTL_FORMAT_XRGB_2101010:
		if (rgb_order)
			return DRM_FORMAT_XBGR2101010;
		else
			return DRM_FORMAT_XRGB2101010;
	}
}

static bool
intel_alloc_initial_plane_obj(struct intel_crtc *crtc,
			      struct intel_initial_plane_config *plane_config)
{
	struct drm_device *dev = crtc->base.dev;
	struct drm_i915_private *dev_priv = to_i915(dev);
	struct drm_i915_gem_object *obj = NULL;
	struct drm_mode_fb_cmd2 mode_cmd = { 0 };
	struct drm_framebuffer *fb = &plane_config->fb->base;
	u32 base_aligned = round_down(plane_config->base, PAGE_SIZE);
	u32 size_aligned = round_up(plane_config->base + plane_config->size,
				    PAGE_SIZE);

	size_aligned -= base_aligned;

	if (plane_config->size == 0)
		return false;

	/* If the FB is too big, just don't use it since fbdev is not very
	 * important and we should probably use that space with FBC or other
	 * features. */
	if (size_aligned * 2 > dev_priv->gtt.stolen_usable_size)
		return false;

	obj = i915_gem_object_create_stolen_for_preallocated(dev,
							     base_aligned,
							     base_aligned,
							     size_aligned);
	if (!obj)
		return false;

	obj->tiling_mode = plane_config->tiling;
	if (obj->tiling_mode == I915_TILING_X)
		obj->stride = fb->pitches[0];

	mode_cmd.pixel_format = fb->pixel_format;
	mode_cmd.width = fb->width;
	mode_cmd.height = fb->height;
	mode_cmd.pitches[0] = fb->pitches[0];
	mode_cmd.modifier[0] = fb->modifier[0];
	mode_cmd.flags = DRM_MODE_FB_MODIFIERS;

	mutex_lock(&dev->struct_mutex);
	if (intel_framebuffer_init(dev, to_intel_framebuffer(fb),
				   &mode_cmd, obj)) {
		DRM_DEBUG_KMS("intel fb init failed\n");
		goto out_unref_obj;
	}
	mutex_unlock(&dev->struct_mutex);

	DRM_DEBUG_KMS("initial plane fb obj %p\n", obj);
	return true;

out_unref_obj:
	drm_gem_object_unreference(&obj->base);
	mutex_unlock(&dev->struct_mutex);
	return false;
}

/* Update plane->state->fb to match plane->fb after driver-internal updates */
static void
update_state_fb(struct drm_plane *plane)
{
	if (plane->fb == plane->state->fb)
		return;

	if (plane->state->fb)
		drm_framebuffer_unreference(plane->state->fb);
	plane->state->fb = plane->fb;
	if (plane->state->fb)
		drm_framebuffer_reference(plane->state->fb);
}

static void
intel_find_initial_plane_obj(struct intel_crtc *intel_crtc,
			     struct intel_initial_plane_config *plane_config)
{
	struct drm_device *dev = intel_crtc->base.dev;
	struct drm_i915_private *dev_priv = dev->dev_private;
	struct drm_crtc *c;
	struct intel_crtc *i;
	struct drm_i915_gem_object *obj;
	struct drm_plane *primary = intel_crtc->base.primary;
	struct drm_plane_state *plane_state = primary->state;
	struct drm_framebuffer *fb;

	if (!plane_config->fb)
		return;

	if (intel_alloc_initial_plane_obj(intel_crtc, plane_config)) {
		fb = &plane_config->fb->base;
		goto valid_fb;
	}

	kfree(plane_config->fb);

	/*
	 * Failed to alloc the obj, check to see if we should share
	 * an fb with another CRTC instead
	 */
	for_each_crtc(dev, c) {
		i = to_intel_crtc(c);

		if (c == &intel_crtc->base)
			continue;

		if (!i->active)
			continue;

		fb = c->primary->fb;
		if (!fb)
			continue;

		obj = intel_fb_obj(fb);
		if (i915_gem_obj_ggtt_offset(obj) == plane_config->base) {
			drm_framebuffer_reference(fb);
			goto valid_fb;
		}
	}

	return;

valid_fb:
	plane_state->src_x = 0;
	plane_state->src_y = 0;
	plane_state->src_w = fb->width << 16;
	plane_state->src_h = fb->height << 16;

	plane_state->crtc_x = 0;
	plane_state->crtc_y = 0;
	plane_state->crtc_w = fb->width;
	plane_state->crtc_h = fb->height;

	obj = intel_fb_obj(fb);
	if (obj->tiling_mode != I915_TILING_NONE)
		dev_priv->preserve_bios_swizzle = true;

	drm_framebuffer_reference(fb);
	primary->fb = primary->state->fb = fb;
	primary->crtc = primary->state->crtc = &intel_crtc->base;
	intel_crtc->base.state->plane_mask |= (1 << drm_plane_index(primary));
	obj->frontbuffer_bits |= to_intel_plane(primary)->frontbuffer_bit;
}

static void i9xx_update_primary_plane(struct drm_crtc *crtc,
				      struct drm_framebuffer *fb,
				      int x, int y)
{
	struct drm_device *dev = crtc->dev;
	struct drm_i915_private *dev_priv = dev->dev_private;
	struct intel_crtc *intel_crtc = to_intel_crtc(crtc);
	struct drm_plane *primary = crtc->primary;
	bool visible = to_intel_plane_state(primary->state)->visible;
	struct drm_i915_gem_object *obj;
	int plane = intel_crtc->plane;
	unsigned long linear_offset;
	u32 dspcntr;
	i915_reg_t reg = DSPCNTR(plane);
	int pixel_size;

	if (!visible || !fb) {
		I915_WRITE(reg, 0);
		if (INTEL_INFO(dev)->gen >= 4)
			I915_WRITE(DSPSURF(plane), 0);
		else
			I915_WRITE(DSPADDR(plane), 0);
		POSTING_READ(reg);
		return;
	}

	obj = intel_fb_obj(fb);
	if (WARN_ON(obj == NULL))
		return;

	pixel_size = drm_format_plane_cpp(fb->pixel_format, 0);

	dspcntr = DISPPLANE_GAMMA_ENABLE;

	dspcntr |= DISPLAY_PLANE_ENABLE;

	if (INTEL_INFO(dev)->gen < 4) {
		if (intel_crtc->pipe == PIPE_B)
			dspcntr |= DISPPLANE_SEL_PIPE_B;

		/* pipesrc and dspsize control the size that is scaled from,
		 * which should always be the user's requested size.
		 */
		I915_WRITE(DSPSIZE(plane),
			   ((intel_crtc->config->pipe_src_h - 1) << 16) |
			   (intel_crtc->config->pipe_src_w - 1));
		I915_WRITE(DSPPOS(plane), 0);
	} else if (IS_CHERRYVIEW(dev) && plane == PLANE_B) {
		I915_WRITE(PRIMSIZE(plane),
			   ((intel_crtc->config->pipe_src_h - 1) << 16) |
			   (intel_crtc->config->pipe_src_w - 1));
		I915_WRITE(PRIMPOS(plane), 0);
		I915_WRITE(PRIMCNSTALPHA(plane), 0);
	}

	switch (fb->pixel_format) {
	case DRM_FORMAT_C8:
		dspcntr |= DISPPLANE_8BPP;
		break;
	case DRM_FORMAT_XRGB1555:
		dspcntr |= DISPPLANE_BGRX555;
		break;
	case DRM_FORMAT_RGB565:
		dspcntr |= DISPPLANE_BGRX565;
		break;
	case DRM_FORMAT_XRGB8888:
		dspcntr |= DISPPLANE_BGRX888;
		break;
	case DRM_FORMAT_XBGR8888:
		dspcntr |= DISPPLANE_RGBX888;
		break;
	case DRM_FORMAT_XRGB2101010:
		dspcntr |= DISPPLANE_BGRX101010;
		break;
	case DRM_FORMAT_XBGR2101010:
		dspcntr |= DISPPLANE_RGBX101010;
		break;
	default:
		BUG();
	}

	if (INTEL_INFO(dev)->gen >= 4 &&
	    obj->tiling_mode != I915_TILING_NONE)
		dspcntr |= DISPPLANE_TILED;

	if (IS_G4X(dev))
		dspcntr |= DISPPLANE_TRICKLE_FEED_DISABLE;

	linear_offset = y * fb->pitches[0] + x * pixel_size;

	if (INTEL_INFO(dev)->gen >= 4) {
		intel_crtc->dspaddr_offset =
			intel_gen4_compute_page_offset(dev_priv,
						       &x, &y, obj->tiling_mode,
						       pixel_size,
						       fb->pitches[0]);
		linear_offset -= intel_crtc->dspaddr_offset;
	} else {
		intel_crtc->dspaddr_offset = linear_offset;
	}

	if (crtc->primary->state->rotation == BIT(DRM_ROTATE_180)) {
		dspcntr |= DISPPLANE_ROTATE_180;

		x += (intel_crtc->config->pipe_src_w - 1);
		y += (intel_crtc->config->pipe_src_h - 1);

		/* Finding the last pixel of the last line of the display
		data and adding to linear_offset*/
		linear_offset +=
			(intel_crtc->config->pipe_src_h - 1) * fb->pitches[0] +
			(intel_crtc->config->pipe_src_w - 1) * pixel_size;
	}

	intel_crtc->adjusted_x = x;
	intel_crtc->adjusted_y = y;

	I915_WRITE(reg, dspcntr);

	I915_WRITE(DSPSTRIDE(plane), fb->pitches[0]);
	if (INTEL_INFO(dev)->gen >= 4) {
		I915_WRITE(DSPSURF(plane),
			   i915_gem_obj_ggtt_offset(obj) + intel_crtc->dspaddr_offset);
		I915_WRITE(DSPTILEOFF(plane), (y << 16) | x);
		I915_WRITE(DSPLINOFF(plane), linear_offset);
	} else
		I915_WRITE(DSPADDR(plane), i915_gem_obj_ggtt_offset(obj) + linear_offset);
	POSTING_READ(reg);
}

static void ironlake_update_primary_plane(struct drm_crtc *crtc,
					  struct drm_framebuffer *fb,
					  int x, int y)
{
	struct drm_device *dev = crtc->dev;
	struct drm_i915_private *dev_priv = dev->dev_private;
	struct intel_crtc *intel_crtc = to_intel_crtc(crtc);
	struct drm_plane *primary = crtc->primary;
	bool visible = to_intel_plane_state(primary->state)->visible;
	struct drm_i915_gem_object *obj;
	int plane = intel_crtc->plane;
	unsigned long linear_offset;
	u32 dspcntr;
	i915_reg_t reg = DSPCNTR(plane);
	int pixel_size;

	if (!visible || !fb) {
		I915_WRITE(reg, 0);
		I915_WRITE(DSPSURF(plane), 0);
		POSTING_READ(reg);
		return;
	}

	obj = intel_fb_obj(fb);
	if (WARN_ON(obj == NULL))
		return;

	pixel_size = drm_format_plane_cpp(fb->pixel_format, 0);

	dspcntr = DISPPLANE_GAMMA_ENABLE;

	dspcntr |= DISPLAY_PLANE_ENABLE;

	if (IS_HASWELL(dev) || IS_BROADWELL(dev))
		dspcntr |= DISPPLANE_PIPE_CSC_ENABLE;

	switch (fb->pixel_format) {
	case DRM_FORMAT_C8:
		dspcntr |= DISPPLANE_8BPP;
		break;
	case DRM_FORMAT_RGB565:
		dspcntr |= DISPPLANE_BGRX565;
		break;
	case DRM_FORMAT_XRGB8888:
		dspcntr |= DISPPLANE_BGRX888;
		break;
	case DRM_FORMAT_XBGR8888:
		dspcntr |= DISPPLANE_RGBX888;
		break;
	case DRM_FORMAT_XRGB2101010:
		dspcntr |= DISPPLANE_BGRX101010;
		break;
	case DRM_FORMAT_XBGR2101010:
		dspcntr |= DISPPLANE_RGBX101010;
		break;
	default:
		BUG();
	}

	if (obj->tiling_mode != I915_TILING_NONE)
		dspcntr |= DISPPLANE_TILED;

	if (!IS_HASWELL(dev) && !IS_BROADWELL(dev))
		dspcntr |= DISPPLANE_TRICKLE_FEED_DISABLE;

	linear_offset = y * fb->pitches[0] + x * pixel_size;
	intel_crtc->dspaddr_offset =
		intel_gen4_compute_page_offset(dev_priv,
					       &x, &y, obj->tiling_mode,
					       pixel_size,
					       fb->pitches[0]);
	linear_offset -= intel_crtc->dspaddr_offset;
	if (crtc->primary->state->rotation == BIT(DRM_ROTATE_180)) {
		dspcntr |= DISPPLANE_ROTATE_180;

		if (!IS_HASWELL(dev) && !IS_BROADWELL(dev)) {
			x += (intel_crtc->config->pipe_src_w - 1);
			y += (intel_crtc->config->pipe_src_h - 1);

			/* Finding the last pixel of the last line of the display
			data and adding to linear_offset*/
			linear_offset +=
				(intel_crtc->config->pipe_src_h - 1) * fb->pitches[0] +
				(intel_crtc->config->pipe_src_w - 1) * pixel_size;
		}
	}

	intel_crtc->adjusted_x = x;
	intel_crtc->adjusted_y = y;

	I915_WRITE(reg, dspcntr);

	I915_WRITE(DSPSTRIDE(plane), fb->pitches[0]);
	I915_WRITE(DSPSURF(plane),
		   i915_gem_obj_ggtt_offset(obj) + intel_crtc->dspaddr_offset);
	if (IS_HASWELL(dev) || IS_BROADWELL(dev)) {
		I915_WRITE(DSPOFFSET(plane), (y << 16) | x);
	} else {
		I915_WRITE(DSPTILEOFF(plane), (y << 16) | x);
		I915_WRITE(DSPLINOFF(plane), linear_offset);
	}
	POSTING_READ(reg);
}

u32 intel_fb_stride_alignment(struct drm_device *dev, uint64_t fb_modifier,
			      uint32_t pixel_format)
{
	u32 bits_per_pixel = drm_format_plane_cpp(pixel_format, 0) * 8;

	/*
	 * The stride is either expressed as a multiple of 64 bytes
	 * chunks for linear buffers or in number of tiles for tiled
	 * buffers.
	 */
	switch (fb_modifier) {
	case DRM_FORMAT_MOD_NONE:
		return 64;
	case I915_FORMAT_MOD_X_TILED:
		if (INTEL_INFO(dev)->gen == 2)
			return 128;
		return 512;
	case I915_FORMAT_MOD_Y_TILED:
		/* No need to check for old gens and Y tiling since this is
		 * about the display engine and those will be blocked before
		 * we get here.
		 */
		return 128;
	case I915_FORMAT_MOD_Yf_TILED:
		if (bits_per_pixel == 8)
			return 64;
		else
			return 128;
	default:
		MISSING_CASE(fb_modifier);
		return 64;
	}
}

u32 intel_plane_obj_offset(struct intel_plane *intel_plane,
			   struct drm_i915_gem_object *obj,
			   unsigned int plane)
{
	struct i915_ggtt_view view;
	struct i915_vma *vma;
	u64 offset;

	intel_fill_fb_ggtt_view(&view, intel_plane->base.fb,
				intel_plane->base.state);

	vma = i915_gem_obj_to_ggtt_view(obj, &view);
	if (WARN(!vma, "ggtt vma for display object not found! (view=%u)\n",
		view.type))
		return -1;

	offset = vma->node.start;

	if (plane == 1) {
		offset += vma->ggtt_view.params.rotation_info.uv_start_page *
			  PAGE_SIZE;
	}

	WARN_ON(upper_32_bits(offset));

	return lower_32_bits(offset);
}

static void skl_detach_scaler(struct intel_crtc *intel_crtc, int id)
{
	struct drm_device *dev = intel_crtc->base.dev;
	struct drm_i915_private *dev_priv = dev->dev_private;

	I915_WRITE(SKL_PS_CTRL(intel_crtc->pipe, id), 0);
	I915_WRITE(SKL_PS_WIN_POS(intel_crtc->pipe, id), 0);
	I915_WRITE(SKL_PS_WIN_SZ(intel_crtc->pipe, id), 0);
}

/*
 * This function detaches (aka. unbinds) unused scalers in hardware
 */
static void skl_detach_scalers(struct intel_crtc *intel_crtc)
{
	struct intel_crtc_scaler_state *scaler_state;
	int i;

	scaler_state = &intel_crtc->config->scaler_state;

	/* loop through and disable scalers that aren't in use */
	for (i = 0; i < intel_crtc->num_scalers; i++) {
		if (!scaler_state->scalers[i].in_use)
			skl_detach_scaler(intel_crtc, i);
	}
}

u32 skl_plane_ctl_format(uint32_t pixel_format)
{
	switch (pixel_format) {
	case DRM_FORMAT_C8:
		return PLANE_CTL_FORMAT_INDEXED;
	case DRM_FORMAT_RGB565:
		return PLANE_CTL_FORMAT_RGB_565;
	case DRM_FORMAT_XBGR8888:
		return PLANE_CTL_FORMAT_XRGB_8888 | PLANE_CTL_ORDER_RGBX;
	case DRM_FORMAT_XRGB8888:
		return PLANE_CTL_FORMAT_XRGB_8888;
	/*
	 * XXX: For ARBG/ABGR formats we default to expecting scanout buffers
	 * to be already pre-multiplied. We need to add a knob (or a different
	 * DRM_FORMAT) for user-space to configure that.
	 */
	case DRM_FORMAT_ABGR8888:
		return PLANE_CTL_FORMAT_XRGB_8888 | PLANE_CTL_ORDER_RGBX |
			PLANE_CTL_ALPHA_SW_PREMULTIPLY;
	case DRM_FORMAT_ARGB8888:
		return PLANE_CTL_FORMAT_XRGB_8888 |
			PLANE_CTL_ALPHA_SW_PREMULTIPLY;
	case DRM_FORMAT_XRGB2101010:
		return PLANE_CTL_FORMAT_XRGB_2101010;
	case DRM_FORMAT_XBGR2101010:
		return PLANE_CTL_ORDER_RGBX | PLANE_CTL_FORMAT_XRGB_2101010;
	case DRM_FORMAT_YUYV:
		return PLANE_CTL_FORMAT_YUV422 | PLANE_CTL_YUV422_YUYV;
	case DRM_FORMAT_YVYU:
		return PLANE_CTL_FORMAT_YUV422 | PLANE_CTL_YUV422_YVYU;
	case DRM_FORMAT_UYVY:
		return PLANE_CTL_FORMAT_YUV422 | PLANE_CTL_YUV422_UYVY;
	case DRM_FORMAT_VYUY:
		return PLANE_CTL_FORMAT_YUV422 | PLANE_CTL_YUV422_VYUY;
	default:
		MISSING_CASE(pixel_format);
	}

	return 0;
}

u32 skl_plane_ctl_tiling(uint64_t fb_modifier)
{
	switch (fb_modifier) {
	case DRM_FORMAT_MOD_NONE:
		break;
	case I915_FORMAT_MOD_X_TILED:
		return PLANE_CTL_TILED_X;
	case I915_FORMAT_MOD_Y_TILED:
		return PLANE_CTL_TILED_Y;
	case I915_FORMAT_MOD_Yf_TILED:
		return PLANE_CTL_TILED_YF;
	default:
		MISSING_CASE(fb_modifier);
	}

	return 0;
}

u32 skl_plane_ctl_rotation(unsigned int rotation)
{
	switch (rotation) {
	case BIT(DRM_ROTATE_0):
		break;
	/*
	 * DRM_ROTATE_ is counter clockwise to stay compatible with Xrandr
	 * while i915 HW rotation is clockwise, thats why this swapping.
	 */
	case BIT(DRM_ROTATE_90):
		return PLANE_CTL_ROTATE_270;
	case BIT(DRM_ROTATE_180):
		return PLANE_CTL_ROTATE_180;
	case BIT(DRM_ROTATE_270):
		return PLANE_CTL_ROTATE_90;
	default:
		MISSING_CASE(rotation);
	}

	return 0;
}

static void skylake_update_primary_plane(struct drm_crtc *crtc,
					 struct drm_framebuffer *fb,
					 int x, int y)
{
	struct drm_device *dev = crtc->dev;
	struct drm_i915_private *dev_priv = dev->dev_private;
	struct intel_crtc *intel_crtc = to_intel_crtc(crtc);
	struct drm_plane *plane = crtc->primary;
	bool visible = to_intel_plane_state(plane->state)->visible;
	struct drm_i915_gem_object *obj;
	int pipe = intel_crtc->pipe;
	u32 plane_ctl, stride_div, stride;
	u32 tile_height, plane_offset, plane_size;
	unsigned int rotation;
	int x_offset, y_offset;
	u32 surf_addr;
	struct intel_crtc_state *crtc_state = intel_crtc->config;
	struct intel_plane_state *plane_state;
	int src_x = 0, src_y = 0, src_w = 0, src_h = 0;
	int dst_x = 0, dst_y = 0, dst_w = 0, dst_h = 0;
	int scaler_id = -1;

	plane_state = to_intel_plane_state(plane->state);

	if (!visible || !fb) {
		I915_WRITE(PLANE_CTL(pipe, 0), 0);
		I915_WRITE(PLANE_SURF(pipe, 0), 0);
		POSTING_READ(PLANE_CTL(pipe, 0));
		return;
	}

	plane_ctl = PLANE_CTL_ENABLE |
		    PLANE_CTL_PIPE_GAMMA_ENABLE |
		    PLANE_CTL_PIPE_CSC_ENABLE;

	plane_ctl |= skl_plane_ctl_format(fb->pixel_format);
	plane_ctl |= skl_plane_ctl_tiling(fb->modifier[0]);
	plane_ctl |= PLANE_CTL_PLANE_GAMMA_DISABLE;

	rotation = plane->state->rotation;
	plane_ctl |= skl_plane_ctl_rotation(rotation);

	obj = intel_fb_obj(fb);
	stride_div = intel_fb_stride_alignment(dev, fb->modifier[0],
					       fb->pixel_format);
	surf_addr = intel_plane_obj_offset(to_intel_plane(plane), obj, 0);

	WARN_ON(drm_rect_width(&plane_state->src) == 0);

	scaler_id = plane_state->scaler_id;
	src_x = plane_state->src.x1 >> 16;
	src_y = plane_state->src.y1 >> 16;
	src_w = drm_rect_width(&plane_state->src) >> 16;
	src_h = drm_rect_height(&plane_state->src) >> 16;
	dst_x = plane_state->dst.x1;
	dst_y = plane_state->dst.y1;
	dst_w = drm_rect_width(&plane_state->dst);
	dst_h = drm_rect_height(&plane_state->dst);

	WARN_ON(x != src_x || y != src_y);

	if (intel_rotation_90_or_270(rotation)) {
		/* stride = Surface height in tiles */
		tile_height = intel_tile_height(dev, fb->pixel_format,
						fb->modifier[0], 0);
		stride = DIV_ROUND_UP(fb->height, tile_height);
		x_offset = stride * tile_height - y - src_h;
		y_offset = x;
		plane_size = (src_w - 1) << 16 | (src_h - 1);
	} else {
		stride = fb->pitches[0] / stride_div;
		x_offset = x;
		y_offset = y;
		plane_size = (src_h - 1) << 16 | (src_w - 1);
	}
	plane_offset = y_offset << 16 | x_offset;

	intel_crtc->adjusted_x = x_offset;
	intel_crtc->adjusted_y = y_offset;

	I915_WRITE(PLANE_CTL(pipe, 0), plane_ctl);
	I915_WRITE(PLANE_OFFSET(pipe, 0), plane_offset);
	I915_WRITE(PLANE_SIZE(pipe, 0), plane_size);
	I915_WRITE(PLANE_STRIDE(pipe, 0), stride);

	if (scaler_id >= 0) {
		uint32_t ps_ctrl = 0;

		WARN_ON(!dst_w || !dst_h);
		ps_ctrl = PS_SCALER_EN | PS_PLANE_SEL(0) |
			crtc_state->scaler_state.scalers[scaler_id].mode;
		I915_WRITE(SKL_PS_CTRL(pipe, scaler_id), ps_ctrl);
		I915_WRITE(SKL_PS_PWR_GATE(pipe, scaler_id), 0);
		I915_WRITE(SKL_PS_WIN_POS(pipe, scaler_id), (dst_x << 16) | dst_y);
		I915_WRITE(SKL_PS_WIN_SZ(pipe, scaler_id), (dst_w << 16) | dst_h);
		I915_WRITE(PLANE_POS(pipe, 0), 0);
	} else {
		I915_WRITE(PLANE_POS(pipe, 0), (dst_y << 16) | dst_x);
	}

	I915_WRITE(PLANE_SURF(pipe, 0), surf_addr);

	POSTING_READ(PLANE_SURF(pipe, 0));
}

/* Assume fb object is pinned & idle & fenced and just update base pointers */
static int
intel_pipe_set_base_atomic(struct drm_crtc *crtc, struct drm_framebuffer *fb,
			   int x, int y, enum mode_set_atomic state)
{
	struct drm_device *dev = crtc->dev;
	struct drm_i915_private *dev_priv = dev->dev_private;

	if (dev_priv->fbc.deactivate)
		dev_priv->fbc.deactivate(dev_priv);

	dev_priv->display.update_primary_plane(crtc, fb, x, y);

	return 0;
}

static void intel_complete_page_flips(struct drm_device *dev)
{
	struct drm_crtc *crtc;

	for_each_crtc(dev, crtc) {
		struct intel_crtc *intel_crtc = to_intel_crtc(crtc);
		enum plane plane = intel_crtc->plane;

		intel_prepare_page_flip(dev, plane);
		intel_finish_page_flip_plane(dev, plane);
	}
}

static void intel_update_primary_planes(struct drm_device *dev)
{
	struct drm_crtc *crtc;

	for_each_crtc(dev, crtc) {
		struct intel_plane *plane = to_intel_plane(crtc->primary);
		struct intel_plane_state *plane_state;

		drm_modeset_lock_crtc(crtc, &plane->base);
		plane_state = to_intel_plane_state(plane->base.state);

		if (crtc->state->active && plane_state->base.fb)
			plane->commit_plane(&plane->base, plane_state);

		drm_modeset_unlock_crtc(crtc);
	}
}

void intel_prepare_reset(struct drm_device *dev)
{
	/* no reset support for gen2 */
	if (IS_GEN2(dev))
		return;

	/* reset doesn't touch the display */
	if (INTEL_INFO(dev)->gen >= 5 || IS_G4X(dev))
		return;

	drm_modeset_lock_all(dev);
	/*
	 * Disabling the crtcs gracefully seems nicer. Also the
	 * g33 docs say we should at least disable all the planes.
	 */
	intel_display_suspend(dev);
}

void intel_finish_reset(struct drm_device *dev)
{
	struct drm_i915_private *dev_priv = to_i915(dev);

	/*
	 * Flips in the rings will be nuked by the reset,
	 * so complete all pending flips so that user space
	 * will get its events and not get stuck.
	 */
	intel_complete_page_flips(dev);

	/* no reset support for gen2 */
	if (IS_GEN2(dev))
		return;

	/* reset doesn't touch the display */
	if (INTEL_INFO(dev)->gen >= 5 || IS_G4X(dev)) {
		/*
		 * Flips in the rings have been nuked by the reset,
		 * so update the base address of all primary
		 * planes to the the last fb to make sure we're
		 * showing the correct fb after a reset.
		 *
		 * FIXME: Atomic will make this obsolete since we won't schedule
		 * CS-based flips (which might get lost in gpu resets) any more.
		 */
		intel_update_primary_planes(dev);
		return;
	}

	/*
	 * The display has been reset as well,
	 * so need a full re-initialization.
	 */
	intel_runtime_pm_disable_interrupts(dev_priv);
	intel_runtime_pm_enable_interrupts(dev_priv);

	intel_modeset_init_hw(dev);

	spin_lock_irq(&dev_priv->irq_lock);
	if (dev_priv->display.hpd_irq_setup)
		dev_priv->display.hpd_irq_setup(dev);
	spin_unlock_irq(&dev_priv->irq_lock);

	intel_display_resume(dev);

	intel_hpd_init(dev_priv);

	drm_modeset_unlock_all(dev);
}

static bool intel_crtc_has_pending_flip(struct drm_crtc *crtc)
{
	struct drm_device *dev = crtc->dev;
	struct drm_i915_private *dev_priv = dev->dev_private;
	struct intel_crtc *intel_crtc = to_intel_crtc(crtc);
	bool pending;

	if (i915_reset_in_progress(&dev_priv->gpu_error) ||
	    intel_crtc->reset_counter != atomic_read(&dev_priv->gpu_error.reset_counter))
		return false;

	spin_lock_irq(&dev->event_lock);
	pending = to_intel_crtc(crtc)->unpin_work != NULL;
	spin_unlock_irq(&dev->event_lock);

	return pending;
}

static void intel_update_pipe_config(struct intel_crtc *crtc,
				     struct intel_crtc_state *old_crtc_state)
{
	struct drm_device *dev = crtc->base.dev;
	struct drm_i915_private *dev_priv = dev->dev_private;
	struct intel_crtc_state *pipe_config =
		to_intel_crtc_state(crtc->base.state);

	/* drm_atomic_helper_update_legacy_modeset_state might not be called. */
	crtc->base.mode = crtc->base.state->mode;

	DRM_DEBUG_KMS("Updating pipe size %ix%i -> %ix%i\n",
		      old_crtc_state->pipe_src_w, old_crtc_state->pipe_src_h,
		      pipe_config->pipe_src_w, pipe_config->pipe_src_h);

	if (HAS_DDI(dev))
		intel_set_pipe_csc(&crtc->base);

	/*
	 * Update pipe size and adjust fitter if needed: the reason for this is
	 * that in compute_mode_changes we check the native mode (not the pfit
	 * mode) to see if we can flip rather than do a full mode set. In the
	 * fastboot case, we'll flip, but if we don't update the pipesrc and
	 * pfit state, we'll end up with a big fb scanned out into the wrong
	 * sized surface.
	 */

	I915_WRITE(PIPESRC(crtc->pipe),
		   ((pipe_config->pipe_src_w - 1) << 16) |
		   (pipe_config->pipe_src_h - 1));

	/* on skylake this is done by detaching scalers */
	if (INTEL_INFO(dev)->gen >= 9) {
		skl_detach_scalers(crtc);

		if (pipe_config->pch_pfit.enabled)
			skylake_pfit_enable(crtc);
	} else if (HAS_PCH_SPLIT(dev)) {
		if (pipe_config->pch_pfit.enabled)
			ironlake_pfit_enable(crtc);
		else if (old_crtc_state->pch_pfit.enabled)
			ironlake_pfit_disable(crtc, true);
	}
}

static void intel_fdi_normal_train(struct drm_crtc *crtc)
{
	struct drm_device *dev = crtc->dev;
	struct drm_i915_private *dev_priv = dev->dev_private;
	struct intel_crtc *intel_crtc = to_intel_crtc(crtc);
	int pipe = intel_crtc->pipe;
	i915_reg_t reg;
	u32 temp;

	/* enable normal train */
	reg = FDI_TX_CTL(pipe);
	temp = I915_READ(reg);
	if (IS_IVYBRIDGE(dev)) {
		temp &= ~FDI_LINK_TRAIN_NONE_IVB;
		temp |= FDI_LINK_TRAIN_NONE_IVB | FDI_TX_ENHANCE_FRAME_ENABLE;
	} else {
		temp &= ~FDI_LINK_TRAIN_NONE;
		temp |= FDI_LINK_TRAIN_NONE | FDI_TX_ENHANCE_FRAME_ENABLE;
	}
	I915_WRITE(reg, temp);

	reg = FDI_RX_CTL(pipe);
	temp = I915_READ(reg);
	if (HAS_PCH_CPT(dev)) {
		temp &= ~FDI_LINK_TRAIN_PATTERN_MASK_CPT;
		temp |= FDI_LINK_TRAIN_NORMAL_CPT;
	} else {
		temp &= ~FDI_LINK_TRAIN_NONE;
		temp |= FDI_LINK_TRAIN_NONE;
	}
	I915_WRITE(reg, temp | FDI_RX_ENHANCE_FRAME_ENABLE);

	/* wait one idle pattern time */
	POSTING_READ(reg);
	udelay(1000);

	/* IVB wants error correction enabled */
	if (IS_IVYBRIDGE(dev))
		I915_WRITE(reg, I915_READ(reg) | FDI_FS_ERRC_ENABLE |
			   FDI_FE_ERRC_ENABLE);
}

/* The FDI link training functions for ILK/Ibexpeak. */
static void ironlake_fdi_link_train(struct drm_crtc *crtc)
{
	struct drm_device *dev = crtc->dev;
	struct drm_i915_private *dev_priv = dev->dev_private;
	struct intel_crtc *intel_crtc = to_intel_crtc(crtc);
	int pipe = intel_crtc->pipe;
	i915_reg_t reg;
	u32 temp, tries;

	/* FDI needs bits from pipe first */
	assert_pipe_enabled(dev_priv, pipe);

	/* Train 1: umask FDI RX Interrupt symbol_lock and bit_lock bit
	   for train result */
	reg = FDI_RX_IMR(pipe);
	temp = I915_READ(reg);
	temp &= ~FDI_RX_SYMBOL_LOCK;
	temp &= ~FDI_RX_BIT_LOCK;
	I915_WRITE(reg, temp);
	I915_READ(reg);
	udelay(150);

	/* enable CPU FDI TX and PCH FDI RX */
	reg = FDI_TX_CTL(pipe);
	temp = I915_READ(reg);
	temp &= ~FDI_DP_PORT_WIDTH_MASK;
	temp |= FDI_DP_PORT_WIDTH(intel_crtc->config->fdi_lanes);
	temp &= ~FDI_LINK_TRAIN_NONE;
	temp |= FDI_LINK_TRAIN_PATTERN_1;
	I915_WRITE(reg, temp | FDI_TX_ENABLE);

	reg = FDI_RX_CTL(pipe);
	temp = I915_READ(reg);
	temp &= ~FDI_LINK_TRAIN_NONE;
	temp |= FDI_LINK_TRAIN_PATTERN_1;
	I915_WRITE(reg, temp | FDI_RX_ENABLE);

	POSTING_READ(reg);
	udelay(150);

	/* Ironlake workaround, enable clock pointer after FDI enable*/
	I915_WRITE(FDI_RX_CHICKEN(pipe), FDI_RX_PHASE_SYNC_POINTER_OVR);
	I915_WRITE(FDI_RX_CHICKEN(pipe), FDI_RX_PHASE_SYNC_POINTER_OVR |
		   FDI_RX_PHASE_SYNC_POINTER_EN);

	reg = FDI_RX_IIR(pipe);
	for (tries = 0; tries < 5; tries++) {
		temp = I915_READ(reg);
		DRM_DEBUG_KMS("FDI_RX_IIR 0x%x\n", temp);

		if ((temp & FDI_RX_BIT_LOCK)) {
			DRM_DEBUG_KMS("FDI train 1 done.\n");
			I915_WRITE(reg, temp | FDI_RX_BIT_LOCK);
			break;
		}
	}
	if (tries == 5)
		DRM_ERROR("FDI train 1 fail!\n");

	/* Train 2 */
	reg = FDI_TX_CTL(pipe);
	temp = I915_READ(reg);
	temp &= ~FDI_LINK_TRAIN_NONE;
	temp |= FDI_LINK_TRAIN_PATTERN_2;
	I915_WRITE(reg, temp);

	reg = FDI_RX_CTL(pipe);
	temp = I915_READ(reg);
	temp &= ~FDI_LINK_TRAIN_NONE;
	temp |= FDI_LINK_TRAIN_PATTERN_2;
	I915_WRITE(reg, temp);

	POSTING_READ(reg);
	udelay(150);

	reg = FDI_RX_IIR(pipe);
	for (tries = 0; tries < 5; tries++) {
		temp = I915_READ(reg);
		DRM_DEBUG_KMS("FDI_RX_IIR 0x%x\n", temp);

		if (temp & FDI_RX_SYMBOL_LOCK) {
			I915_WRITE(reg, temp | FDI_RX_SYMBOL_LOCK);
			DRM_DEBUG_KMS("FDI train 2 done.\n");
			break;
		}
	}
	if (tries == 5)
		DRM_ERROR("FDI train 2 fail!\n");

	DRM_DEBUG_KMS("FDI train done\n");

}

static const int snb_b_fdi_train_param[] = {
	FDI_LINK_TRAIN_400MV_0DB_SNB_B,
	FDI_LINK_TRAIN_400MV_6DB_SNB_B,
	FDI_LINK_TRAIN_600MV_3_5DB_SNB_B,
	FDI_LINK_TRAIN_800MV_0DB_SNB_B,
};

/* The FDI link training functions for SNB/Cougarpoint. */
static void gen6_fdi_link_train(struct drm_crtc *crtc)
{
	struct drm_device *dev = crtc->dev;
	struct drm_i915_private *dev_priv = dev->dev_private;
	struct intel_crtc *intel_crtc = to_intel_crtc(crtc);
	int pipe = intel_crtc->pipe;
	i915_reg_t reg;
	u32 temp, i, retry;

	/* Train 1: umask FDI RX Interrupt symbol_lock and bit_lock bit
	   for train result */
	reg = FDI_RX_IMR(pipe);
	temp = I915_READ(reg);
	temp &= ~FDI_RX_SYMBOL_LOCK;
	temp &= ~FDI_RX_BIT_LOCK;
	I915_WRITE(reg, temp);

	POSTING_READ(reg);
	udelay(150);

	/* enable CPU FDI TX and PCH FDI RX */
	reg = FDI_TX_CTL(pipe);
	temp = I915_READ(reg);
	temp &= ~FDI_DP_PORT_WIDTH_MASK;
	temp |= FDI_DP_PORT_WIDTH(intel_crtc->config->fdi_lanes);
	temp &= ~FDI_LINK_TRAIN_NONE;
	temp |= FDI_LINK_TRAIN_PATTERN_1;
	temp &= ~FDI_LINK_TRAIN_VOL_EMP_MASK;
	/* SNB-B */
	temp |= FDI_LINK_TRAIN_400MV_0DB_SNB_B;
	I915_WRITE(reg, temp | FDI_TX_ENABLE);

	I915_WRITE(FDI_RX_MISC(pipe),
		   FDI_RX_TP1_TO_TP2_48 | FDI_RX_FDI_DELAY_90);

	reg = FDI_RX_CTL(pipe);
	temp = I915_READ(reg);
	if (HAS_PCH_CPT(dev)) {
		temp &= ~FDI_LINK_TRAIN_PATTERN_MASK_CPT;
		temp |= FDI_LINK_TRAIN_PATTERN_1_CPT;
	} else {
		temp &= ~FDI_LINK_TRAIN_NONE;
		temp |= FDI_LINK_TRAIN_PATTERN_1;
	}
	I915_WRITE(reg, temp | FDI_RX_ENABLE);

	POSTING_READ(reg);
	udelay(150);

	for (i = 0; i < 4; i++) {
		reg = FDI_TX_CTL(pipe);
		temp = I915_READ(reg);
		temp &= ~FDI_LINK_TRAIN_VOL_EMP_MASK;
		temp |= snb_b_fdi_train_param[i];
		I915_WRITE(reg, temp);

		POSTING_READ(reg);
		udelay(500);

		for (retry = 0; retry < 5; retry++) {
			reg = FDI_RX_IIR(pipe);
			temp = I915_READ(reg);
			DRM_DEBUG_KMS("FDI_RX_IIR 0x%x\n", temp);
			if (temp & FDI_RX_BIT_LOCK) {
				I915_WRITE(reg, temp | FDI_RX_BIT_LOCK);
				DRM_DEBUG_KMS("FDI train 1 done.\n");
				break;
			}
			udelay(50);
		}
		if (retry < 5)
			break;
	}
	if (i == 4)
		DRM_ERROR("FDI train 1 fail!\n");

	/* Train 2 */
	reg = FDI_TX_CTL(pipe);
	temp = I915_READ(reg);
	temp &= ~FDI_LINK_TRAIN_NONE;
	temp |= FDI_LINK_TRAIN_PATTERN_2;
	if (IS_GEN6(dev)) {
		temp &= ~FDI_LINK_TRAIN_VOL_EMP_MASK;
		/* SNB-B */
		temp |= FDI_LINK_TRAIN_400MV_0DB_SNB_B;
	}
	I915_WRITE(reg, temp);

	reg = FDI_RX_CTL(pipe);
	temp = I915_READ(reg);
	if (HAS_PCH_CPT(dev)) {
		temp &= ~FDI_LINK_TRAIN_PATTERN_MASK_CPT;
		temp |= FDI_LINK_TRAIN_PATTERN_2_CPT;
	} else {
		temp &= ~FDI_LINK_TRAIN_NONE;
		temp |= FDI_LINK_TRAIN_PATTERN_2;
	}
	I915_WRITE(reg, temp);

	POSTING_READ(reg);
	udelay(150);

	for (i = 0; i < 4; i++) {
		reg = FDI_TX_CTL(pipe);
		temp = I915_READ(reg);
		temp &= ~FDI_LINK_TRAIN_VOL_EMP_MASK;
		temp |= snb_b_fdi_train_param[i];
		I915_WRITE(reg, temp);

		POSTING_READ(reg);
		udelay(500);

		for (retry = 0; retry < 5; retry++) {
			reg = FDI_RX_IIR(pipe);
			temp = I915_READ(reg);
			DRM_DEBUG_KMS("FDI_RX_IIR 0x%x\n", temp);
			if (temp & FDI_RX_SYMBOL_LOCK) {
				I915_WRITE(reg, temp | FDI_RX_SYMBOL_LOCK);
				DRM_DEBUG_KMS("FDI train 2 done.\n");
				break;
			}
			udelay(50);
		}
		if (retry < 5)
			break;
	}
	if (i == 4)
		DRM_ERROR("FDI train 2 fail!\n");

	DRM_DEBUG_KMS("FDI train done.\n");
}

/* Manual link training for Ivy Bridge A0 parts */
static void ivb_manual_fdi_link_train(struct drm_crtc *crtc)
{
	struct drm_device *dev = crtc->dev;
	struct drm_i915_private *dev_priv = dev->dev_private;
	struct intel_crtc *intel_crtc = to_intel_crtc(crtc);
	int pipe = intel_crtc->pipe;
	i915_reg_t reg;
	u32 temp, i, j;

	/* Train 1: umask FDI RX Interrupt symbol_lock and bit_lock bit
	   for train result */
	reg = FDI_RX_IMR(pipe);
	temp = I915_READ(reg);
	temp &= ~FDI_RX_SYMBOL_LOCK;
	temp &= ~FDI_RX_BIT_LOCK;
	I915_WRITE(reg, temp);

	POSTING_READ(reg);
	udelay(150);

	DRM_DEBUG_KMS("FDI_RX_IIR before link train 0x%x\n",
		      I915_READ(FDI_RX_IIR(pipe)));

	/* Try each vswing and preemphasis setting twice before moving on */
	for (j = 0; j < ARRAY_SIZE(snb_b_fdi_train_param) * 2; j++) {
		/* disable first in case we need to retry */
		reg = FDI_TX_CTL(pipe);
		temp = I915_READ(reg);
		temp &= ~(FDI_LINK_TRAIN_AUTO | FDI_LINK_TRAIN_NONE_IVB);
		temp &= ~FDI_TX_ENABLE;
		I915_WRITE(reg, temp);

		reg = FDI_RX_CTL(pipe);
		temp = I915_READ(reg);
		temp &= ~FDI_LINK_TRAIN_AUTO;
		temp &= ~FDI_LINK_TRAIN_PATTERN_MASK_CPT;
		temp &= ~FDI_RX_ENABLE;
		I915_WRITE(reg, temp);

		/* enable CPU FDI TX and PCH FDI RX */
		reg = FDI_TX_CTL(pipe);
		temp = I915_READ(reg);
		temp &= ~FDI_DP_PORT_WIDTH_MASK;
		temp |= FDI_DP_PORT_WIDTH(intel_crtc->config->fdi_lanes);
		temp |= FDI_LINK_TRAIN_PATTERN_1_IVB;
		temp &= ~FDI_LINK_TRAIN_VOL_EMP_MASK;
		temp |= snb_b_fdi_train_param[j/2];
		temp |= FDI_COMPOSITE_SYNC;
		I915_WRITE(reg, temp | FDI_TX_ENABLE);

		I915_WRITE(FDI_RX_MISC(pipe),
			   FDI_RX_TP1_TO_TP2_48 | FDI_RX_FDI_DELAY_90);

		reg = FDI_RX_CTL(pipe);
		temp = I915_READ(reg);
		temp |= FDI_LINK_TRAIN_PATTERN_1_CPT;
		temp |= FDI_COMPOSITE_SYNC;
		I915_WRITE(reg, temp | FDI_RX_ENABLE);

		POSTING_READ(reg);
		udelay(1); /* should be 0.5us */

		for (i = 0; i < 4; i++) {
			reg = FDI_RX_IIR(pipe);
			temp = I915_READ(reg);
			DRM_DEBUG_KMS("FDI_RX_IIR 0x%x\n", temp);

			if (temp & FDI_RX_BIT_LOCK ||
			    (I915_READ(reg) & FDI_RX_BIT_LOCK)) {
				I915_WRITE(reg, temp | FDI_RX_BIT_LOCK);
				DRM_DEBUG_KMS("FDI train 1 done, level %i.\n",
					      i);
				break;
			}
			udelay(1); /* should be 0.5us */
		}
		if (i == 4) {
			DRM_DEBUG_KMS("FDI train 1 fail on vswing %d\n", j / 2);
			continue;
		}

		/* Train 2 */
		reg = FDI_TX_CTL(pipe);
		temp = I915_READ(reg);
		temp &= ~FDI_LINK_TRAIN_NONE_IVB;
		temp |= FDI_LINK_TRAIN_PATTERN_2_IVB;
		I915_WRITE(reg, temp);

		reg = FDI_RX_CTL(pipe);
		temp = I915_READ(reg);
		temp &= ~FDI_LINK_TRAIN_PATTERN_MASK_CPT;
		temp |= FDI_LINK_TRAIN_PATTERN_2_CPT;
		I915_WRITE(reg, temp);

		POSTING_READ(reg);
		udelay(2); /* should be 1.5us */

		for (i = 0; i < 4; i++) {
			reg = FDI_RX_IIR(pipe);
			temp = I915_READ(reg);
			DRM_DEBUG_KMS("FDI_RX_IIR 0x%x\n", temp);

			if (temp & FDI_RX_SYMBOL_LOCK ||
			    (I915_READ(reg) & FDI_RX_SYMBOL_LOCK)) {
				I915_WRITE(reg, temp | FDI_RX_SYMBOL_LOCK);
				DRM_DEBUG_KMS("FDI train 2 done, level %i.\n",
					      i);
				goto train_done;
			}
			udelay(2); /* should be 1.5us */
		}
		if (i == 4)
			DRM_DEBUG_KMS("FDI train 2 fail on vswing %d\n", j / 2);
	}

train_done:
	DRM_DEBUG_KMS("FDI train done.\n");
}

static void ironlake_fdi_pll_enable(struct intel_crtc *intel_crtc)
{
	struct drm_device *dev = intel_crtc->base.dev;
	struct drm_i915_private *dev_priv = dev->dev_private;
	int pipe = intel_crtc->pipe;
	i915_reg_t reg;
	u32 temp;

	/* enable PCH FDI RX PLL, wait warmup plus DMI latency */
	reg = FDI_RX_CTL(pipe);
	temp = I915_READ(reg);
	temp &= ~(FDI_DP_PORT_WIDTH_MASK | (0x7 << 16));
	temp |= FDI_DP_PORT_WIDTH(intel_crtc->config->fdi_lanes);
	temp |= (I915_READ(PIPECONF(pipe)) & PIPECONF_BPC_MASK) << 11;
	I915_WRITE(reg, temp | FDI_RX_PLL_ENABLE);

	POSTING_READ(reg);
	udelay(200);

	/* Switch from Rawclk to PCDclk */
	temp = I915_READ(reg);
	I915_WRITE(reg, temp | FDI_PCDCLK);

	POSTING_READ(reg);
	udelay(200);

	/* Enable CPU FDI TX PLL, always on for Ironlake */
	reg = FDI_TX_CTL(pipe);
	temp = I915_READ(reg);
	if ((temp & FDI_TX_PLL_ENABLE) == 0) {
		I915_WRITE(reg, temp | FDI_TX_PLL_ENABLE);

		POSTING_READ(reg);
		udelay(100);
	}
}

static void ironlake_fdi_pll_disable(struct intel_crtc *intel_crtc)
{
	struct drm_device *dev = intel_crtc->base.dev;
	struct drm_i915_private *dev_priv = dev->dev_private;
	int pipe = intel_crtc->pipe;
	i915_reg_t reg;
	u32 temp;

	/* Switch from PCDclk to Rawclk */
	reg = FDI_RX_CTL(pipe);
	temp = I915_READ(reg);
	I915_WRITE(reg, temp & ~FDI_PCDCLK);

	/* Disable CPU FDI TX PLL */
	reg = FDI_TX_CTL(pipe);
	temp = I915_READ(reg);
	I915_WRITE(reg, temp & ~FDI_TX_PLL_ENABLE);

	POSTING_READ(reg);
	udelay(100);

	reg = FDI_RX_CTL(pipe);
	temp = I915_READ(reg);
	I915_WRITE(reg, temp & ~FDI_RX_PLL_ENABLE);

	/* Wait for the clocks to turn off. */
	POSTING_READ(reg);
	udelay(100);
}

static void ironlake_fdi_disable(struct drm_crtc *crtc)
{
	struct drm_device *dev = crtc->dev;
	struct drm_i915_private *dev_priv = dev->dev_private;
	struct intel_crtc *intel_crtc = to_intel_crtc(crtc);
	int pipe = intel_crtc->pipe;
	i915_reg_t reg;
	u32 temp;

	/* disable CPU FDI tx and PCH FDI rx */
	reg = FDI_TX_CTL(pipe);
	temp = I915_READ(reg);
	I915_WRITE(reg, temp & ~FDI_TX_ENABLE);
	POSTING_READ(reg);

	reg = FDI_RX_CTL(pipe);
	temp = I915_READ(reg);
	temp &= ~(0x7 << 16);
	temp |= (I915_READ(PIPECONF(pipe)) & PIPECONF_BPC_MASK) << 11;
	I915_WRITE(reg, temp & ~FDI_RX_ENABLE);

	POSTING_READ(reg);
	udelay(100);

	/* Ironlake workaround, disable clock pointer after downing FDI */
	if (HAS_PCH_IBX(dev))
		I915_WRITE(FDI_RX_CHICKEN(pipe), FDI_RX_PHASE_SYNC_POINTER_OVR);

	/* still set train pattern 1 */
	reg = FDI_TX_CTL(pipe);
	temp = I915_READ(reg);
	temp &= ~FDI_LINK_TRAIN_NONE;
	temp |= FDI_LINK_TRAIN_PATTERN_1;
	I915_WRITE(reg, temp);

	reg = FDI_RX_CTL(pipe);
	temp = I915_READ(reg);
	if (HAS_PCH_CPT(dev)) {
		temp &= ~FDI_LINK_TRAIN_PATTERN_MASK_CPT;
		temp |= FDI_LINK_TRAIN_PATTERN_1_CPT;
	} else {
		temp &= ~FDI_LINK_TRAIN_NONE;
		temp |= FDI_LINK_TRAIN_PATTERN_1;
	}
	/* BPC in FDI rx is consistent with that in PIPECONF */
	temp &= ~(0x07 << 16);
	temp |= (I915_READ(PIPECONF(pipe)) & PIPECONF_BPC_MASK) << 11;
	I915_WRITE(reg, temp);

	POSTING_READ(reg);
	udelay(100);
}

bool intel_has_pending_fb_unpin(struct drm_device *dev)
{
	struct intel_crtc *crtc;

	/* Note that we don't need to be called with mode_config.lock here
	 * as our list of CRTC objects is static for the lifetime of the
	 * device and so cannot disappear as we iterate. Similarly, we can
	 * happily treat the predicates as racy, atomic checks as userspace
	 * cannot claim and pin a new fb without at least acquring the
	 * struct_mutex and so serialising with us.
	 */
	for_each_intel_crtc(dev, crtc) {
		if (atomic_read(&crtc->unpin_work_count) == 0)
			continue;

		if (crtc->unpin_work)
			intel_wait_for_vblank(dev, crtc->pipe);

		return true;
	}

	return false;
}

static void page_flip_completed(struct intel_crtc *intel_crtc)
{
	struct drm_i915_private *dev_priv = to_i915(intel_crtc->base.dev);
	struct intel_unpin_work *work = intel_crtc->unpin_work;

	/* ensure that the unpin work is consistent wrt ->pending. */
	smp_rmb();
	intel_crtc->unpin_work = NULL;

	if (work->event)
		drm_send_vblank_event(intel_crtc->base.dev,
				      intel_crtc->pipe,
				      work->event);

	drm_crtc_vblank_put(&intel_crtc->base);

	wake_up_all(&dev_priv->pending_flip_queue);
	queue_work(dev_priv->wq, &work->work);

	trace_i915_flip_complete(intel_crtc->plane,
				 work->pending_flip_obj);
}

static int intel_crtc_wait_for_pending_flips(struct drm_crtc *crtc)
{
	struct drm_device *dev = crtc->dev;
	struct drm_i915_private *dev_priv = dev->dev_private;
	long ret;

	WARN_ON(waitqueue_active(&dev_priv->pending_flip_queue));

	ret = wait_event_interruptible_timeout(
					dev_priv->pending_flip_queue,
					!intel_crtc_has_pending_flip(crtc),
					60*HZ);

	if (ret < 0)
		return ret;

	if (ret == 0) {
		struct intel_crtc *intel_crtc = to_intel_crtc(crtc);

		spin_lock_irq(&dev->event_lock);
		if (intel_crtc->unpin_work) {
			WARN_ONCE(1, "Removing stuck page flip\n");
			page_flip_completed(intel_crtc);
		}
		spin_unlock_irq(&dev->event_lock);
	}

	return 0;
}

static void lpt_disable_iclkip(struct drm_i915_private *dev_priv)
{
	u32 temp;

	I915_WRITE(PIXCLK_GATE, PIXCLK_GATE_GATE);

	mutex_lock(&dev_priv->sb_lock);

	temp = intel_sbi_read(dev_priv, SBI_SSCCTL6, SBI_ICLK);
	temp |= SBI_SSCCTL_DISABLE;
	intel_sbi_write(dev_priv, SBI_SSCCTL6, temp, SBI_ICLK);

	mutex_unlock(&dev_priv->sb_lock);
}

/* Program iCLKIP clock to the desired frequency */
static void lpt_program_iclkip(struct drm_crtc *crtc)
{
	struct drm_device *dev = crtc->dev;
	struct drm_i915_private *dev_priv = dev->dev_private;
	int clock = to_intel_crtc(crtc)->config->base.adjusted_mode.crtc_clock;
	u32 divsel, phaseinc, auxdiv, phasedir = 0;
	u32 temp;

	lpt_disable_iclkip(dev_priv);

	/* 20MHz is a corner case which is out of range for the 7-bit divisor */
	if (clock == 20000) {
		auxdiv = 1;
		divsel = 0x41;
		phaseinc = 0x20;
	} else {
		/* The iCLK virtual clock root frequency is in MHz,
		 * but the adjusted_mode->crtc_clock in in KHz. To get the
		 * divisors, it is necessary to divide one by another, so we
		 * convert the virtual clock precision to KHz here for higher
		 * precision.
		 */
		u32 iclk_virtual_root_freq = 172800 * 1000;
		u32 iclk_pi_range = 64;
		u32 desired_divisor, msb_divisor_value, pi_value;

		desired_divisor = DIV_ROUND_CLOSEST(iclk_virtual_root_freq, clock);
		msb_divisor_value = desired_divisor / iclk_pi_range;
		pi_value = desired_divisor % iclk_pi_range;

		auxdiv = 0;
		divsel = msb_divisor_value - 2;
		phaseinc = pi_value;
	}

	/* This should not happen with any sane values */
	WARN_ON(SBI_SSCDIVINTPHASE_DIVSEL(divsel) &
		~SBI_SSCDIVINTPHASE_DIVSEL_MASK);
	WARN_ON(SBI_SSCDIVINTPHASE_DIR(phasedir) &
		~SBI_SSCDIVINTPHASE_INCVAL_MASK);

	DRM_DEBUG_KMS("iCLKIP clock: found settings for %dKHz refresh rate: auxdiv=%x, divsel=%x, phasedir=%x, phaseinc=%x\n",
			clock,
			auxdiv,
			divsel,
			phasedir,
			phaseinc);

	mutex_lock(&dev_priv->sb_lock);

	/* Program SSCDIVINTPHASE6 */
	temp = intel_sbi_read(dev_priv, SBI_SSCDIVINTPHASE6, SBI_ICLK);
	temp &= ~SBI_SSCDIVINTPHASE_DIVSEL_MASK;
	temp |= SBI_SSCDIVINTPHASE_DIVSEL(divsel);
	temp &= ~SBI_SSCDIVINTPHASE_INCVAL_MASK;
	temp |= SBI_SSCDIVINTPHASE_INCVAL(phaseinc);
	temp |= SBI_SSCDIVINTPHASE_DIR(phasedir);
	temp |= SBI_SSCDIVINTPHASE_PROPAGATE;
	intel_sbi_write(dev_priv, SBI_SSCDIVINTPHASE6, temp, SBI_ICLK);

	/* Program SSCAUXDIV */
	temp = intel_sbi_read(dev_priv, SBI_SSCAUXDIV6, SBI_ICLK);
	temp &= ~SBI_SSCAUXDIV_FINALDIV2SEL(1);
	temp |= SBI_SSCAUXDIV_FINALDIV2SEL(auxdiv);
	intel_sbi_write(dev_priv, SBI_SSCAUXDIV6, temp, SBI_ICLK);

	/* Enable modulator and associated divider */
	temp = intel_sbi_read(dev_priv, SBI_SSCCTL6, SBI_ICLK);
	temp &= ~SBI_SSCCTL_DISABLE;
	intel_sbi_write(dev_priv, SBI_SSCCTL6, temp, SBI_ICLK);

	mutex_unlock(&dev_priv->sb_lock);

	/* Wait for initialization time */
	udelay(24);

	I915_WRITE(PIXCLK_GATE, PIXCLK_GATE_UNGATE);
}

static void ironlake_pch_transcoder_set_timings(struct intel_crtc *crtc,
						enum pipe pch_transcoder)
{
	struct drm_device *dev = crtc->base.dev;
	struct drm_i915_private *dev_priv = dev->dev_private;
	enum transcoder cpu_transcoder = crtc->config->cpu_transcoder;

	I915_WRITE(PCH_TRANS_HTOTAL(pch_transcoder),
		   I915_READ(HTOTAL(cpu_transcoder)));
	I915_WRITE(PCH_TRANS_HBLANK(pch_transcoder),
		   I915_READ(HBLANK(cpu_transcoder)));
	I915_WRITE(PCH_TRANS_HSYNC(pch_transcoder),
		   I915_READ(HSYNC(cpu_transcoder)));

	I915_WRITE(PCH_TRANS_VTOTAL(pch_transcoder),
		   I915_READ(VTOTAL(cpu_transcoder)));
	I915_WRITE(PCH_TRANS_VBLANK(pch_transcoder),
		   I915_READ(VBLANK(cpu_transcoder)));
	I915_WRITE(PCH_TRANS_VSYNC(pch_transcoder),
		   I915_READ(VSYNC(cpu_transcoder)));
	I915_WRITE(PCH_TRANS_VSYNCSHIFT(pch_transcoder),
		   I915_READ(VSYNCSHIFT(cpu_transcoder)));
}

static void cpt_set_fdi_bc_bifurcation(struct drm_device *dev, bool enable)
{
	struct drm_i915_private *dev_priv = dev->dev_private;
	uint32_t temp;

	temp = I915_READ(SOUTH_CHICKEN1);
	if (!!(temp & FDI_BC_BIFURCATION_SELECT) == enable)
		return;

	WARN_ON(I915_READ(FDI_RX_CTL(PIPE_B)) & FDI_RX_ENABLE);
	WARN_ON(I915_READ(FDI_RX_CTL(PIPE_C)) & FDI_RX_ENABLE);

	temp &= ~FDI_BC_BIFURCATION_SELECT;
	if (enable)
		temp |= FDI_BC_BIFURCATION_SELECT;

	DRM_DEBUG_KMS("%sabling fdi C rx\n", enable ? "en" : "dis");
	I915_WRITE(SOUTH_CHICKEN1, temp);
	POSTING_READ(SOUTH_CHICKEN1);
}

static void ivybridge_update_fdi_bc_bifurcation(struct intel_crtc *intel_crtc)
{
	struct drm_device *dev = intel_crtc->base.dev;

	switch (intel_crtc->pipe) {
	case PIPE_A:
		break;
	case PIPE_B:
		if (intel_crtc->config->fdi_lanes > 2)
			cpt_set_fdi_bc_bifurcation(dev, false);
		else
			cpt_set_fdi_bc_bifurcation(dev, true);

		break;
	case PIPE_C:
		cpt_set_fdi_bc_bifurcation(dev, true);

		break;
	default:
		BUG();
	}
}

/* Return which DP Port should be selected for Transcoder DP control */
static enum port
intel_trans_dp_port_sel(struct drm_crtc *crtc)
{
	struct drm_device *dev = crtc->dev;
	struct intel_encoder *encoder;

	for_each_encoder_on_crtc(dev, crtc, encoder) {
		if (encoder->type == INTEL_OUTPUT_DISPLAYPORT ||
		    encoder->type == INTEL_OUTPUT_EDP)
			return enc_to_dig_port(&encoder->base)->port;
	}

	return -1;
}

/*
 * Enable PCH resources required for PCH ports:
 *   - PCH PLLs
 *   - FDI training & RX/TX
 *   - update transcoder timings
 *   - DP transcoding bits
 *   - transcoder
 */
static void ironlake_pch_enable(struct drm_crtc *crtc)
{
	struct drm_device *dev = crtc->dev;
	struct drm_i915_private *dev_priv = dev->dev_private;
	struct intel_crtc *intel_crtc = to_intel_crtc(crtc);
	int pipe = intel_crtc->pipe;
	u32 temp;

	assert_pch_transcoder_disabled(dev_priv, pipe);

	if (IS_IVYBRIDGE(dev))
		ivybridge_update_fdi_bc_bifurcation(intel_crtc);

	/* Write the TU size bits before fdi link training, so that error
	 * detection works. */
	I915_WRITE(FDI_RX_TUSIZE1(pipe),
		   I915_READ(PIPE_DATA_M1(pipe)) & TU_SIZE_MASK);

	/*
	 * Sometimes spurious CPU pipe underruns happen during FDI
	 * training, at least with VGA+HDMI cloning. Suppress them.
	 */
	intel_set_cpu_fifo_underrun_reporting(dev_priv, pipe, false);

	/* For PCH output, training FDI link */
	dev_priv->display.fdi_link_train(crtc);

	/* We need to program the right clock selection before writing the pixel
	 * mutliplier into the DPLL. */
	if (HAS_PCH_CPT(dev)) {
		u32 sel;

		temp = I915_READ(PCH_DPLL_SEL);
		temp |= TRANS_DPLL_ENABLE(pipe);
		sel = TRANS_DPLLB_SEL(pipe);
		if (intel_crtc->config->shared_dpll == DPLL_ID_PCH_PLL_B)
			temp |= sel;
		else
			temp &= ~sel;
		I915_WRITE(PCH_DPLL_SEL, temp);
	}

	/* XXX: pch pll's can be enabled any time before we enable the PCH
	 * transcoder, and we actually should do this to not upset any PCH
	 * transcoder that already use the clock when we share it.
	 *
	 * Note that enable_shared_dpll tries to do the right thing, but
	 * get_shared_dpll unconditionally resets the pll - we need that to have
	 * the right LVDS enable sequence. */
	intel_enable_shared_dpll(intel_crtc);

	/* set transcoder timing, panel must allow it */
	assert_panel_unlocked(dev_priv, pipe);
	ironlake_pch_transcoder_set_timings(intel_crtc, pipe);

	intel_fdi_normal_train(crtc);

	intel_set_cpu_fifo_underrun_reporting(dev_priv, pipe, true);

	/* For PCH DP, enable TRANS_DP_CTL */
	if (HAS_PCH_CPT(dev) && intel_crtc->config->has_dp_encoder) {
		const struct drm_display_mode *adjusted_mode =
			&intel_crtc->config->base.adjusted_mode;
		u32 bpc = (I915_READ(PIPECONF(pipe)) & PIPECONF_BPC_MASK) >> 5;
		i915_reg_t reg = TRANS_DP_CTL(pipe);
		temp = I915_READ(reg);
		temp &= ~(TRANS_DP_PORT_SEL_MASK |
			  TRANS_DP_SYNC_MASK |
			  TRANS_DP_BPC_MASK);
		temp |= TRANS_DP_OUTPUT_ENABLE;
		temp |= bpc << 9; /* same format but at 11:9 */

		if (adjusted_mode->flags & DRM_MODE_FLAG_PHSYNC)
			temp |= TRANS_DP_HSYNC_ACTIVE_HIGH;
		if (adjusted_mode->flags & DRM_MODE_FLAG_PVSYNC)
			temp |= TRANS_DP_VSYNC_ACTIVE_HIGH;

		switch (intel_trans_dp_port_sel(crtc)) {
		case PORT_B:
			temp |= TRANS_DP_PORT_SEL_B;
			break;
		case PORT_C:
			temp |= TRANS_DP_PORT_SEL_C;
			break;
		case PORT_D:
			temp |= TRANS_DP_PORT_SEL_D;
			break;
		default:
			BUG();
		}

		I915_WRITE(reg, temp);
	}

	ironlake_enable_pch_transcoder(dev_priv, pipe);
}

static void lpt_pch_enable(struct drm_crtc *crtc)
{
	struct drm_device *dev = crtc->dev;
	struct drm_i915_private *dev_priv = dev->dev_private;
	struct intel_crtc *intel_crtc = to_intel_crtc(crtc);
	enum transcoder cpu_transcoder = intel_crtc->config->cpu_transcoder;

	assert_pch_transcoder_disabled(dev_priv, TRANSCODER_A);

	lpt_program_iclkip(crtc);

	/* Set transcoder timing. */
	ironlake_pch_transcoder_set_timings(intel_crtc, PIPE_A);

	lpt_enable_pch_transcoder(dev_priv, cpu_transcoder);
}

struct intel_shared_dpll *intel_get_shared_dpll(struct intel_crtc *crtc,
						struct intel_crtc_state *crtc_state)
{
	struct drm_i915_private *dev_priv = crtc->base.dev->dev_private;
	struct intel_shared_dpll *pll;
	struct intel_shared_dpll_config *shared_dpll;
	enum intel_dpll_id i;
	int max = dev_priv->num_shared_dpll;

	shared_dpll = intel_atomic_get_shared_dpll_state(crtc_state->base.state);

	if (HAS_PCH_IBX(dev_priv->dev)) {
		/* Ironlake PCH has a fixed PLL->PCH pipe mapping. */
		i = (enum intel_dpll_id) crtc->pipe;
		pll = &dev_priv->shared_dplls[i];

		DRM_DEBUG_KMS("CRTC:%d using pre-allocated %s\n",
			      crtc->base.base.id, pll->name);

		WARN_ON(shared_dpll[i].crtc_mask);

		goto found;
	}

	if (IS_BROXTON(dev_priv->dev)) {
		/* PLL is attached to port in bxt */
		struct intel_encoder *encoder;
		struct intel_digital_port *intel_dig_port;

		encoder = intel_ddi_get_crtc_new_encoder(crtc_state);
		if (WARN_ON(!encoder))
			return NULL;

		intel_dig_port = enc_to_dig_port(&encoder->base);
		/* 1:1 mapping between ports and PLLs */
		i = (enum intel_dpll_id)intel_dig_port->port;
		pll = &dev_priv->shared_dplls[i];
		DRM_DEBUG_KMS("CRTC:%d using pre-allocated %s\n",
			crtc->base.base.id, pll->name);
		WARN_ON(shared_dpll[i].crtc_mask);

		goto found;
	} else if (INTEL_INFO(dev_priv)->gen < 9 && HAS_DDI(dev_priv))
		/* Do not consider SPLL */
		max = 2;

	for (i = 0; i < max; i++) {
		pll = &dev_priv->shared_dplls[i];

		/* Only want to check enabled timings first */
		if (shared_dpll[i].crtc_mask == 0)
			continue;

		if (memcmp(&crtc_state->dpll_hw_state,
			   &shared_dpll[i].hw_state,
			   sizeof(crtc_state->dpll_hw_state)) == 0) {
			DRM_DEBUG_KMS("CRTC:%d sharing existing %s (crtc mask 0x%08x, ative %d)\n",
				      crtc->base.base.id, pll->name,
				      shared_dpll[i].crtc_mask,
				      pll->active);
			goto found;
		}
	}

	/* Ok no matching timings, maybe there's a free one? */
	for (i = 0; i < dev_priv->num_shared_dpll; i++) {
		pll = &dev_priv->shared_dplls[i];
		if (shared_dpll[i].crtc_mask == 0) {
			DRM_DEBUG_KMS("CRTC:%d allocated %s\n",
				      crtc->base.base.id, pll->name);
			goto found;
		}
	}

	return NULL;

found:
	if (shared_dpll[i].crtc_mask == 0)
		shared_dpll[i].hw_state =
			crtc_state->dpll_hw_state;

	crtc_state->shared_dpll = i;
	DRM_DEBUG_DRIVER("using %s for pipe %c\n", pll->name,
			 pipe_name(crtc->pipe));

	shared_dpll[i].crtc_mask |= 1 << crtc->pipe;

	return pll;
}

static void intel_shared_dpll_commit(struct drm_atomic_state *state)
{
	struct drm_i915_private *dev_priv = to_i915(state->dev);
	struct intel_shared_dpll_config *shared_dpll;
	struct intel_shared_dpll *pll;
	enum intel_dpll_id i;

	if (!to_intel_atomic_state(state)->dpll_set)
		return;

	shared_dpll = to_intel_atomic_state(state)->shared_dpll;
	for (i = 0; i < dev_priv->num_shared_dpll; i++) {
		pll = &dev_priv->shared_dplls[i];
		pll->config = shared_dpll[i];
	}
}

static void cpt_verify_modeset(struct drm_device *dev, int pipe)
{
	struct drm_i915_private *dev_priv = dev->dev_private;
	i915_reg_t dslreg = PIPEDSL(pipe);
	u32 temp;

	temp = I915_READ(dslreg);
	udelay(500);
	if (wait_for(I915_READ(dslreg) != temp, 5)) {
		if (wait_for(I915_READ(dslreg) != temp, 5))
			DRM_ERROR("mode set failed: pipe %c stuck\n", pipe_name(pipe));
	}
}

static int
skl_update_scaler(struct intel_crtc_state *crtc_state, bool force_detach,
		  unsigned scaler_user, int *scaler_id, unsigned int rotation,
		  int src_w, int src_h, int dst_w, int dst_h)
{
	struct intel_crtc_scaler_state *scaler_state =
		&crtc_state->scaler_state;
	struct intel_crtc *intel_crtc =
		to_intel_crtc(crtc_state->base.crtc);
	int need_scaling;

	need_scaling = intel_rotation_90_or_270(rotation) ?
		(src_h != dst_w || src_w != dst_h):
		(src_w != dst_w || src_h != dst_h);

	/*
	 * if plane is being disabled or scaler is no more required or force detach
	 *  - free scaler binded to this plane/crtc
	 *  - in order to do this, update crtc->scaler_usage
	 *
	 * Here scaler state in crtc_state is set free so that
	 * scaler can be assigned to other user. Actual register
	 * update to free the scaler is done in plane/panel-fit programming.
	 * For this purpose crtc/plane_state->scaler_id isn't reset here.
	 */
	if (force_detach || !need_scaling) {
		if (*scaler_id >= 0) {
			scaler_state->scaler_users &= ~(1 << scaler_user);
			scaler_state->scalers[*scaler_id].in_use = 0;

			DRM_DEBUG_KMS("scaler_user index %u.%u: "
				"Staged freeing scaler id %d scaler_users = 0x%x\n",
				intel_crtc->pipe, scaler_user, *scaler_id,
				scaler_state->scaler_users);
			*scaler_id = -1;
		}
		return 0;
	}

	/* range checks */
	if (src_w < SKL_MIN_SRC_W || src_h < SKL_MIN_SRC_H ||
		dst_w < SKL_MIN_DST_W || dst_h < SKL_MIN_DST_H ||

		src_w > SKL_MAX_SRC_W || src_h > SKL_MAX_SRC_H ||
		dst_w > SKL_MAX_DST_W || dst_h > SKL_MAX_DST_H) {
		DRM_DEBUG_KMS("scaler_user index %u.%u: src %ux%u dst %ux%u "
			"size is out of scaler range\n",
			intel_crtc->pipe, scaler_user, src_w, src_h, dst_w, dst_h);
		return -EINVAL;
	}

	/* mark this plane as a scaler user in crtc_state */
	scaler_state->scaler_users |= (1 << scaler_user);
	DRM_DEBUG_KMS("scaler_user index %u.%u: "
		"staged scaling request for %ux%u->%ux%u scaler_users = 0x%x\n",
		intel_crtc->pipe, scaler_user, src_w, src_h, dst_w, dst_h,
		scaler_state->scaler_users);

	return 0;
}

/**
 * skl_update_scaler_crtc - Stages update to scaler state for a given crtc.
 *
 * @state: crtc's scaler state
 *
 * Return
 *     0 - scaler_usage updated successfully
 *    error - requested scaling cannot be supported or other error condition
 */
int skl_update_scaler_crtc(struct intel_crtc_state *state)
{
	struct intel_crtc *intel_crtc = to_intel_crtc(state->base.crtc);
	const struct drm_display_mode *adjusted_mode = &state->base.adjusted_mode;

	DRM_DEBUG_KMS("Updating scaler for [CRTC:%i] scaler_user index %u.%u\n",
		      intel_crtc->base.base.id, intel_crtc->pipe, SKL_CRTC_INDEX);

	return skl_update_scaler(state, !state->base.active, SKL_CRTC_INDEX,
		&state->scaler_state.scaler_id, DRM_ROTATE_0,
		state->pipe_src_w, state->pipe_src_h,
		adjusted_mode->crtc_hdisplay, adjusted_mode->crtc_vdisplay);
}

/**
 * skl_update_scaler_plane - Stages update to scaler state for a given plane.
 *
 * @state: crtc's scaler state
 * @plane_state: atomic plane state to update
 *
 * Return
 *     0 - scaler_usage updated successfully
 *    error - requested scaling cannot be supported or other error condition
 */
static int skl_update_scaler_plane(struct intel_crtc_state *crtc_state,
				   struct intel_plane_state *plane_state)
{

	struct intel_crtc *intel_crtc = to_intel_crtc(crtc_state->base.crtc);
	struct intel_plane *intel_plane =
		to_intel_plane(plane_state->base.plane);
	struct drm_framebuffer *fb = plane_state->base.fb;
	int ret;

	bool force_detach = !fb || !plane_state->visible;

	DRM_DEBUG_KMS("Updating scaler for [PLANE:%d] scaler_user index %u.%u\n",
		      intel_plane->base.base.id, intel_crtc->pipe,
		      drm_plane_index(&intel_plane->base));

	ret = skl_update_scaler(crtc_state, force_detach,
				drm_plane_index(&intel_plane->base),
				&plane_state->scaler_id,
				plane_state->base.rotation,
				drm_rect_width(&plane_state->src) >> 16,
				drm_rect_height(&plane_state->src) >> 16,
				drm_rect_width(&plane_state->dst),
				drm_rect_height(&plane_state->dst));

	if (ret || plane_state->scaler_id < 0)
		return ret;

	/* check colorkey */
	if (plane_state->ckey.flags != I915_SET_COLORKEY_NONE) {
		DRM_DEBUG_KMS("[PLANE:%d] scaling with color key not allowed",
			      intel_plane->base.base.id);
		return -EINVAL;
	}

	/* Check src format */
	switch (fb->pixel_format) {
	case DRM_FORMAT_RGB565:
	case DRM_FORMAT_XBGR8888:
	case DRM_FORMAT_XRGB8888:
	case DRM_FORMAT_ABGR8888:
	case DRM_FORMAT_ARGB8888:
	case DRM_FORMAT_XRGB2101010:
	case DRM_FORMAT_XBGR2101010:
	case DRM_FORMAT_YUYV:
	case DRM_FORMAT_YVYU:
	case DRM_FORMAT_UYVY:
	case DRM_FORMAT_VYUY:
		break;
	default:
		DRM_DEBUG_KMS("[PLANE:%d] FB:%d unsupported scaling format 0x%x\n",
			intel_plane->base.base.id, fb->base.id, fb->pixel_format);
		return -EINVAL;
	}

	return 0;
}

static void skylake_scaler_disable(struct intel_crtc *crtc)
{
	int i;

	for (i = 0; i < crtc->num_scalers; i++)
		skl_detach_scaler(crtc, i);
}

static void skylake_pfit_enable(struct intel_crtc *crtc)
{
	struct drm_device *dev = crtc->base.dev;
	struct drm_i915_private *dev_priv = dev->dev_private;
	int pipe = crtc->pipe;
	struct intel_crtc_scaler_state *scaler_state =
		&crtc->config->scaler_state;

	DRM_DEBUG_KMS("for crtc_state = %p\n", crtc->config);

	if (crtc->config->pch_pfit.enabled) {
		int id;

		if (WARN_ON(crtc->config->scaler_state.scaler_id < 0)) {
			DRM_ERROR("Requesting pfit without getting a scaler first\n");
			return;
		}

		id = scaler_state->scaler_id;
		I915_WRITE(SKL_PS_CTRL(pipe, id), PS_SCALER_EN |
			PS_FILTER_MEDIUM | scaler_state->scalers[id].mode);
		I915_WRITE(SKL_PS_WIN_POS(pipe, id), crtc->config->pch_pfit.pos);
		I915_WRITE(SKL_PS_WIN_SZ(pipe, id), crtc->config->pch_pfit.size);

		DRM_DEBUG_KMS("for crtc_state = %p scaler_id = %d\n", crtc->config, id);
	}
}

static void ironlake_pfit_enable(struct intel_crtc *crtc)
{
	struct drm_device *dev = crtc->base.dev;
	struct drm_i915_private *dev_priv = dev->dev_private;
	int pipe = crtc->pipe;

	if (crtc->config->pch_pfit.enabled) {
		/* Force use of hard-coded filter coefficients
		 * as some pre-programmed values are broken,
		 * e.g. x201.
		 */
		if (IS_IVYBRIDGE(dev) || IS_HASWELL(dev))
			I915_WRITE(PF_CTL(pipe), PF_ENABLE | PF_FILTER_MED_3x3 |
						 PF_PIPE_SEL_IVB(pipe));
		else
			I915_WRITE(PF_CTL(pipe), PF_ENABLE | PF_FILTER_MED_3x3);
		I915_WRITE(PF_WIN_POS(pipe), crtc->config->pch_pfit.pos);
		I915_WRITE(PF_WIN_SZ(pipe), crtc->config->pch_pfit.size);
	}
}

void hsw_enable_ips(struct intel_crtc *crtc)
{
	struct drm_device *dev = crtc->base.dev;
	struct drm_i915_private *dev_priv = dev->dev_private;

	if (!crtc->config->ips_enabled)
		return;

	/* We can only enable IPS after we enable a plane and wait for a vblank */
	intel_wait_for_vblank(dev, crtc->pipe);

	assert_plane_enabled(dev_priv, crtc->plane);
	if (IS_BROADWELL(dev)) {
		mutex_lock(&dev_priv->rps.hw_lock);
		WARN_ON(sandybridge_pcode_write(dev_priv, DISPLAY_IPS_CONTROL, 0xc0000000));
		mutex_unlock(&dev_priv->rps.hw_lock);
		/* Quoting Art Runyan: "its not safe to expect any particular
		 * value in IPS_CTL bit 31 after enabling IPS through the
		 * mailbox." Moreover, the mailbox may return a bogus state,
		 * so we need to just enable it and continue on.
		 */
	} else {
		I915_WRITE(IPS_CTL, IPS_ENABLE);
		/* The bit only becomes 1 in the next vblank, so this wait here
		 * is essentially intel_wait_for_vblank. If we don't have this
		 * and don't wait for vblanks until the end of crtc_enable, then
		 * the HW state readout code will complain that the expected
		 * IPS_CTL value is not the one we read. */
		if (wait_for(I915_READ_NOTRACE(IPS_CTL) & IPS_ENABLE, 50))
			DRM_ERROR("Timed out waiting for IPS enable\n");
	}
}

void hsw_disable_ips(struct intel_crtc *crtc)
{
	struct drm_device *dev = crtc->base.dev;
	struct drm_i915_private *dev_priv = dev->dev_private;

	if (!crtc->config->ips_enabled)
		return;

	assert_plane_enabled(dev_priv, crtc->plane);
	if (IS_BROADWELL(dev)) {
		mutex_lock(&dev_priv->rps.hw_lock);
		WARN_ON(sandybridge_pcode_write(dev_priv, DISPLAY_IPS_CONTROL, 0));
		mutex_unlock(&dev_priv->rps.hw_lock);
		/* wait for pcode to finish disabling IPS, which may take up to 42ms */
		if (wait_for((I915_READ(IPS_CTL) & IPS_ENABLE) == 0, 42))
			DRM_ERROR("Timed out waiting for IPS disable\n");
	} else {
		I915_WRITE(IPS_CTL, 0);
		POSTING_READ(IPS_CTL);
	}

	/* We need to wait for a vblank before we can disable the plane. */
	intel_wait_for_vblank(dev, crtc->pipe);
}

/** Loads the palette/gamma unit for the CRTC with the prepared values */
static void intel_crtc_load_lut(struct drm_crtc *crtc)
{
	struct drm_device *dev = crtc->dev;
	struct drm_i915_private *dev_priv = dev->dev_private;
	struct intel_crtc *intel_crtc = to_intel_crtc(crtc);
	enum pipe pipe = intel_crtc->pipe;
	int i;
	bool reenable_ips = false;

	/* The clocks have to be on to load the palette. */
	if (!crtc->state->active)
		return;

	if (HAS_GMCH_DISPLAY(dev_priv->dev)) {
		if (intel_crtc->config->has_dsi_encoder)
			assert_dsi_pll_enabled(dev_priv);
		else
			assert_pll_enabled(dev_priv, pipe);
	}

	/* Workaround : Do not read or write the pipe palette/gamma data while
	 * GAMMA_MODE is configured for split gamma and IPS_CTL has IPS enabled.
	 */
	if (IS_HASWELL(dev) && intel_crtc->config->ips_enabled &&
	    ((I915_READ(GAMMA_MODE(pipe)) & GAMMA_MODE_MODE_MASK) ==
	     GAMMA_MODE_MODE_SPLIT)) {
		hsw_disable_ips(intel_crtc);
		reenable_ips = true;
	}

	for (i = 0; i < 256; i++) {
		i915_reg_t palreg;

		if (HAS_GMCH_DISPLAY(dev))
			palreg = PALETTE(pipe, i);
		else
			palreg = LGC_PALETTE(pipe, i);

		I915_WRITE(palreg,
			   (intel_crtc->lut_r[i] << 16) |
			   (intel_crtc->lut_g[i] << 8) |
			   intel_crtc->lut_b[i]);
	}

	if (reenable_ips)
		hsw_enable_ips(intel_crtc);
}

static void intel_crtc_dpms_overlay_disable(struct intel_crtc *intel_crtc)
{
	if (intel_crtc->overlay) {
		struct drm_device *dev = intel_crtc->base.dev;
		struct drm_i915_private *dev_priv = dev->dev_private;

		mutex_lock(&dev->struct_mutex);
		dev_priv->mm.interruptible = false;
		(void) intel_overlay_switch_off(intel_crtc->overlay);
		dev_priv->mm.interruptible = true;
		mutex_unlock(&dev->struct_mutex);
	}

	/* Let userspace switch the overlay on again. In most cases userspace
	 * has to recompute where to put it anyway.
	 */
}

/**
 * intel_post_enable_primary - Perform operations after enabling primary plane
 * @crtc: the CRTC whose primary plane was just enabled
 *
 * Performs potentially sleeping operations that must be done after the primary
 * plane is enabled, such as updating FBC and IPS.  Note that this may be
 * called due to an explicit primary plane update, or due to an implicit
 * re-enable that is caused when a sprite plane is updated to no longer
 * completely hide the primary plane.
 */
static void
intel_post_enable_primary(struct drm_crtc *crtc)
{
	struct drm_device *dev = crtc->dev;
	struct drm_i915_private *dev_priv = dev->dev_private;
	struct intel_crtc *intel_crtc = to_intel_crtc(crtc);
	int pipe = intel_crtc->pipe;

	/*
	 * FIXME IPS should be fine as long as one plane is
	 * enabled, but in practice it seems to have problems
	 * when going from primary only to sprite only and vice
	 * versa.
	 */
	hsw_enable_ips(intel_crtc);

	/*
	 * Gen2 reports pipe underruns whenever all planes are disabled.
	 * So don't enable underrun reporting before at least some planes
	 * are enabled.
	 * FIXME: Need to fix the logic to work when we turn off all planes
	 * but leave the pipe running.
	 */
	if (IS_GEN2(dev))
		intel_set_cpu_fifo_underrun_reporting(dev_priv, pipe, true);

	/* Underruns don't always raise interrupts, so check manually. */
	intel_check_cpu_fifo_underruns(dev_priv);
	intel_check_pch_fifo_underruns(dev_priv);
}

/**
 * intel_pre_disable_primary - Perform operations before disabling primary plane
 * @crtc: the CRTC whose primary plane is to be disabled
 *
 * Performs potentially sleeping operations that must be done before the
 * primary plane is disabled, such as updating FBC and IPS.  Note that this may
 * be called due to an explicit primary plane update, or due to an implicit
 * disable that is caused when a sprite plane completely hides the primary
 * plane.
 */
static void
intel_pre_disable_primary(struct drm_crtc *crtc)
{
	struct drm_device *dev = crtc->dev;
	struct drm_i915_private *dev_priv = dev->dev_private;
	struct intel_crtc *intel_crtc = to_intel_crtc(crtc);
	int pipe = intel_crtc->pipe;

	/*
	 * Gen2 reports pipe underruns whenever all planes are disabled.
	 * So diasble underrun reporting before all the planes get disabled.
	 * FIXME: Need to fix the logic to work when we turn off all planes
	 * but leave the pipe running.
	 */
	if (IS_GEN2(dev))
		intel_set_cpu_fifo_underrun_reporting(dev_priv, pipe, false);

	/*
	 * Vblank time updates from the shadow to live plane control register
	 * are blocked if the memory self-refresh mode is active at that
	 * moment. So to make sure the plane gets truly disabled, disable
	 * first the self-refresh mode. The self-refresh enable bit in turn
	 * will be checked/applied by the HW only at the next frame start
	 * event which is after the vblank start event, so we need to have a
	 * wait-for-vblank between disabling the plane and the pipe.
	 */
	if (HAS_GMCH_DISPLAY(dev)) {
		intel_set_memory_cxsr(dev_priv, false);
		dev_priv->wm.vlv.cxsr = false;
		intel_wait_for_vblank(dev, pipe);
	}

	/*
	 * FIXME IPS should be fine as long as one plane is
	 * enabled, but in practice it seems to have problems
	 * when going from primary only to sprite only and vice
	 * versa.
	 */
	hsw_disable_ips(intel_crtc);
}

static void intel_post_plane_update(struct intel_crtc *crtc)
{
	struct intel_crtc_atomic_commit *atomic = &crtc->atomic;
	struct intel_crtc_state *pipe_config =
		to_intel_crtc_state(crtc->base.state);
	struct drm_device *dev = crtc->base.dev;

	if (atomic->wait_vblank)
		intel_wait_for_vblank(dev, crtc->pipe);

	intel_frontbuffer_flip(dev, atomic->fb_bits);

	crtc->wm.cxsr_allowed = true;

	if (pipe_config->wm_changed && pipe_config->base.active)
		intel_update_watermarks(&crtc->base);

	if (atomic->update_fbc)
		intel_fbc_update(crtc);

	if (atomic->post_enable_primary)
		intel_post_enable_primary(&crtc->base);

	memset(atomic, 0, sizeof(*atomic));
}

static void intel_pre_plane_update(struct intel_crtc *crtc)
{
	struct drm_device *dev = crtc->base.dev;
	struct drm_i915_private *dev_priv = dev->dev_private;
	struct intel_crtc_atomic_commit *atomic = &crtc->atomic;
	struct intel_crtc_state *pipe_config =
		to_intel_crtc_state(crtc->base.state);

	if (atomic->disable_fbc)
		intel_fbc_deactivate(crtc);

	if (crtc->atomic.disable_ips)
		hsw_disable_ips(crtc);

	if (atomic->pre_disable_primary)
		intel_pre_disable_primary(&crtc->base);

	if (pipe_config->disable_cxsr) {
		crtc->wm.cxsr_allowed = false;
		intel_set_memory_cxsr(dev_priv, false);
	}

	if (!needs_modeset(&pipe_config->base) && pipe_config->wm_changed)
		intel_update_watermarks(&crtc->base);
}

static void intel_crtc_disable_planes(struct drm_crtc *crtc, unsigned plane_mask)
{
	struct drm_device *dev = crtc->dev;
	struct intel_crtc *intel_crtc = to_intel_crtc(crtc);
	struct drm_plane *p;
	int pipe = intel_crtc->pipe;

	intel_crtc_dpms_overlay_disable(intel_crtc);

	drm_for_each_plane_mask(p, dev, plane_mask)
		to_intel_plane(p)->disable_plane(p, crtc);

	/*
	 * FIXME: Once we grow proper nuclear flip support out of this we need
	 * to compute the mask of flip planes precisely. For the time being
	 * consider this a flip to a NULL plane.
	 */
	intel_frontbuffer_flip(dev, INTEL_FRONTBUFFER_ALL_MASK(pipe));
}

static void ironlake_crtc_enable(struct drm_crtc *crtc)
{
	struct drm_device *dev = crtc->dev;
	struct drm_i915_private *dev_priv = dev->dev_private;
	struct intel_crtc *intel_crtc = to_intel_crtc(crtc);
	struct intel_encoder *encoder;
	int pipe = intel_crtc->pipe;

	if (WARN_ON(intel_crtc->active))
		return;

	if (intel_crtc->config->has_pch_encoder)
		intel_set_pch_fifo_underrun_reporting(dev_priv, pipe, false);

	if (intel_crtc->config->has_pch_encoder)
		intel_prepare_shared_dpll(intel_crtc);

	if (intel_crtc->config->has_dp_encoder)
		intel_dp_set_m_n(intel_crtc, M1_N1);

	intel_set_pipe_timings(intel_crtc);

	if (intel_crtc->config->has_pch_encoder) {
		intel_cpu_transcoder_set_m_n(intel_crtc,
				     &intel_crtc->config->fdi_m_n, NULL);
	}

	ironlake_set_pipeconf(crtc);

	intel_crtc->active = true;

	intel_set_cpu_fifo_underrun_reporting(dev_priv, pipe, true);

	for_each_encoder_on_crtc(dev, crtc, encoder)
		if (encoder->pre_enable)
			encoder->pre_enable(encoder);

	if (intel_crtc->config->has_pch_encoder) {
		/* Note: FDI PLL enabling _must_ be done before we enable the
		 * cpu pipes, hence this is separate from all the other fdi/pch
		 * enabling. */
		ironlake_fdi_pll_enable(intel_crtc);
	} else {
		assert_fdi_tx_disabled(dev_priv, pipe);
		assert_fdi_rx_disabled(dev_priv, pipe);
	}

	ironlake_pfit_enable(intel_crtc);

	/*
	 * On ILK+ LUT must be loaded before the pipe is running but with
	 * clocks enabled
	 */
	intel_crtc_load_lut(crtc);

	intel_update_watermarks(crtc);
	intel_enable_pipe(intel_crtc);

	if (intel_crtc->config->has_pch_encoder)
		ironlake_pch_enable(crtc);

	assert_vblank_disabled(crtc);
	drm_crtc_vblank_on(crtc);

	for_each_encoder_on_crtc(dev, crtc, encoder)
		encoder->enable(encoder);

	if (HAS_PCH_CPT(dev))
		cpt_verify_modeset(dev, intel_crtc->pipe);

	/* Must wait for vblank to avoid spurious PCH FIFO underruns */
	if (intel_crtc->config->has_pch_encoder)
		intel_wait_for_vblank(dev, pipe);
	intel_set_pch_fifo_underrun_reporting(dev_priv, pipe, true);

	intel_fbc_enable(intel_crtc);
}

/* IPS only exists on ULT machines and is tied to pipe A. */
static bool hsw_crtc_supports_ips(struct intel_crtc *crtc)
{
	return HAS_IPS(crtc->base.dev) && crtc->pipe == PIPE_A;
}

static void haswell_crtc_enable(struct drm_crtc *crtc)
{
	struct drm_device *dev = crtc->dev;
	struct drm_i915_private *dev_priv = dev->dev_private;
	struct intel_crtc *intel_crtc = to_intel_crtc(crtc);
	struct intel_encoder *encoder;
	int pipe = intel_crtc->pipe, hsw_workaround_pipe;
	struct intel_crtc_state *pipe_config =
		to_intel_crtc_state(crtc->state);

	if (WARN_ON(intel_crtc->active))
		return;

	if (intel_crtc->config->has_pch_encoder)
		intel_set_pch_fifo_underrun_reporting(dev_priv, TRANSCODER_A,
						      false);

	if (intel_crtc_to_shared_dpll(intel_crtc))
		intel_enable_shared_dpll(intel_crtc);

	if (intel_crtc->config->has_dp_encoder)
		intel_dp_set_m_n(intel_crtc, M1_N1);

	intel_set_pipe_timings(intel_crtc);

	if (intel_crtc->config->cpu_transcoder != TRANSCODER_EDP) {
		I915_WRITE(PIPE_MULT(intel_crtc->config->cpu_transcoder),
			   intel_crtc->config->pixel_multiplier - 1);
	}

	if (intel_crtc->config->has_pch_encoder) {
		intel_cpu_transcoder_set_m_n(intel_crtc,
				     &intel_crtc->config->fdi_m_n, NULL);
	}

	haswell_set_pipeconf(crtc);

	intel_set_pipe_csc(crtc);

	intel_crtc->active = true;

	if (intel_crtc->config->has_pch_encoder)
		intel_set_cpu_fifo_underrun_reporting(dev_priv, pipe, false);
	else
		intel_set_cpu_fifo_underrun_reporting(dev_priv, pipe, true);

	for_each_encoder_on_crtc(dev, crtc, encoder) {
		if (encoder->pre_enable)
			encoder->pre_enable(encoder);
	}

	if (intel_crtc->config->has_pch_encoder)
		dev_priv->display.fdi_link_train(crtc);

	if (!intel_crtc->config->has_dsi_encoder)
		intel_ddi_enable_pipe_clock(intel_crtc);

	if (INTEL_INFO(dev)->gen >= 9)
		skylake_pfit_enable(intel_crtc);
	else
		ironlake_pfit_enable(intel_crtc);

	/*
	 * On ILK+ LUT must be loaded before the pipe is running but with
	 * clocks enabled
	 */
	intel_crtc_load_lut(crtc);

	intel_ddi_set_pipe_settings(crtc);
	if (!intel_crtc->config->has_dsi_encoder)
		intel_ddi_enable_transcoder_func(crtc);

	intel_update_watermarks(crtc);
	intel_enable_pipe(intel_crtc);

	if (intel_crtc->config->has_pch_encoder)
		lpt_pch_enable(crtc);

	if (intel_crtc->config->dp_encoder_is_mst)
		intel_ddi_set_vc_payload_alloc(crtc, true);

	assert_vblank_disabled(crtc);
	drm_crtc_vblank_on(crtc);

	for_each_encoder_on_crtc(dev, crtc, encoder) {
		encoder->enable(encoder);
		intel_opregion_notify_encoder(encoder, true);
	}

	if (intel_crtc->config->has_pch_encoder) {
		intel_wait_for_vblank(dev, pipe);
		intel_wait_for_vblank(dev, pipe);
		intel_set_cpu_fifo_underrun_reporting(dev_priv, pipe, true);
		intel_set_pch_fifo_underrun_reporting(dev_priv, TRANSCODER_A,
						      true);
	}

	/* If we change the relative order between pipe/planes enabling, we need
	 * to change the workaround. */
	hsw_workaround_pipe = pipe_config->hsw_workaround_pipe;
	if (IS_HASWELL(dev) && hsw_workaround_pipe != INVALID_PIPE) {
		intel_wait_for_vblank(dev, hsw_workaround_pipe);
		intel_wait_for_vblank(dev, hsw_workaround_pipe);
	}

	intel_fbc_enable(intel_crtc);
}

static void ironlake_pfit_disable(struct intel_crtc *crtc, bool force)
{
	struct drm_device *dev = crtc->base.dev;
	struct drm_i915_private *dev_priv = dev->dev_private;
	int pipe = crtc->pipe;

	/* To avoid upsetting the power well on haswell only disable the pfit if
	 * it's in use. The hw state code will make sure we get this right. */
	if (force || crtc->config->pch_pfit.enabled) {
		I915_WRITE(PF_CTL(pipe), 0);
		I915_WRITE(PF_WIN_POS(pipe), 0);
		I915_WRITE(PF_WIN_SZ(pipe), 0);
	}
}

static void ironlake_crtc_disable(struct drm_crtc *crtc)
{
	struct drm_device *dev = crtc->dev;
	struct drm_i915_private *dev_priv = dev->dev_private;
	struct intel_crtc *intel_crtc = to_intel_crtc(crtc);
	struct intel_encoder *encoder;
	int pipe = intel_crtc->pipe;

	if (intel_crtc->config->has_pch_encoder)
		intel_set_pch_fifo_underrun_reporting(dev_priv, pipe, false);

	for_each_encoder_on_crtc(dev, crtc, encoder)
		encoder->disable(encoder);

	drm_crtc_vblank_off(crtc);
	assert_vblank_disabled(crtc);

	/*
	 * Sometimes spurious CPU pipe underruns happen when the
	 * pipe is already disabled, but FDI RX/TX is still enabled.
	 * Happens at least with VGA+HDMI cloning. Suppress them.
	 */
	if (intel_crtc->config->has_pch_encoder)
		intel_set_cpu_fifo_underrun_reporting(dev_priv, pipe, false);

	intel_disable_pipe(intel_crtc);

	ironlake_pfit_disable(intel_crtc, false);

	if (intel_crtc->config->has_pch_encoder) {
		ironlake_fdi_disable(crtc);
		intel_set_cpu_fifo_underrun_reporting(dev_priv, pipe, true);
	}

	for_each_encoder_on_crtc(dev, crtc, encoder)
		if (encoder->post_disable)
			encoder->post_disable(encoder);

	if (intel_crtc->config->has_pch_encoder) {
		ironlake_disable_pch_transcoder(dev_priv, pipe);

		if (HAS_PCH_CPT(dev)) {
			i915_reg_t reg;
			u32 temp;

			/* disable TRANS_DP_CTL */
			reg = TRANS_DP_CTL(pipe);
			temp = I915_READ(reg);
			temp &= ~(TRANS_DP_OUTPUT_ENABLE |
				  TRANS_DP_PORT_SEL_MASK);
			temp |= TRANS_DP_PORT_SEL_NONE;
			I915_WRITE(reg, temp);

			/* disable DPLL_SEL */
			temp = I915_READ(PCH_DPLL_SEL);
			temp &= ~(TRANS_DPLL_ENABLE(pipe) | TRANS_DPLLB_SEL(pipe));
			I915_WRITE(PCH_DPLL_SEL, temp);
		}

		ironlake_fdi_pll_disable(intel_crtc);
	}

	intel_set_pch_fifo_underrun_reporting(dev_priv, pipe, true);

	intel_fbc_disable_crtc(intel_crtc);
}

static void haswell_crtc_disable(struct drm_crtc *crtc)
{
	struct drm_device *dev = crtc->dev;
	struct drm_i915_private *dev_priv = dev->dev_private;
	struct intel_crtc *intel_crtc = to_intel_crtc(crtc);
	struct intel_encoder *encoder;
	enum transcoder cpu_transcoder = intel_crtc->config->cpu_transcoder;

	if (intel_crtc->config->has_pch_encoder)
		intel_set_pch_fifo_underrun_reporting(dev_priv, TRANSCODER_A,
						      false);

	for_each_encoder_on_crtc(dev, crtc, encoder) {
		intel_opregion_notify_encoder(encoder, false);
		encoder->disable(encoder);
	}

	drm_crtc_vblank_off(crtc);
	assert_vblank_disabled(crtc);

	intel_disable_pipe(intel_crtc);

	if (intel_crtc->config->dp_encoder_is_mst)
		intel_ddi_set_vc_payload_alloc(crtc, false);

	if (!intel_crtc->config->has_dsi_encoder)
		intel_ddi_disable_transcoder_func(dev_priv, cpu_transcoder);

	if (INTEL_INFO(dev)->gen >= 9)
		skylake_scaler_disable(intel_crtc);
	else
		ironlake_pfit_disable(intel_crtc, false);

	if (!intel_crtc->config->has_dsi_encoder)
		intel_ddi_disable_pipe_clock(intel_crtc);

	for_each_encoder_on_crtc(dev, crtc, encoder)
		if (encoder->post_disable)
			encoder->post_disable(encoder);

	if (intel_crtc->config->has_pch_encoder) {
		lpt_disable_pch_transcoder(dev_priv);
		lpt_disable_iclkip(dev_priv);
		intel_ddi_fdi_disable(crtc);

		intel_set_pch_fifo_underrun_reporting(dev_priv, TRANSCODER_A,
						      true);
	}

	intel_fbc_disable_crtc(intel_crtc);
}

static void i9xx_pfit_enable(struct intel_crtc *crtc)
{
	struct drm_device *dev = crtc->base.dev;
	struct drm_i915_private *dev_priv = dev->dev_private;
	struct intel_crtc_state *pipe_config = crtc->config;

	if (!pipe_config->gmch_pfit.control)
		return;

	/*
	 * The panel fitter should only be adjusted whilst the pipe is disabled,
	 * according to register description and PRM.
	 */
	WARN_ON(I915_READ(PFIT_CONTROL) & PFIT_ENABLE);
	assert_pipe_disabled(dev_priv, crtc->pipe);

	I915_WRITE(PFIT_PGM_RATIOS, pipe_config->gmch_pfit.pgm_ratios);
	I915_WRITE(PFIT_CONTROL, pipe_config->gmch_pfit.control);

	/* Border color in case we don't scale up to the full screen. Black by
	 * default, change to something else for debugging. */
	I915_WRITE(BCLRPAT(crtc->pipe), 0);
}

static enum intel_display_power_domain port_to_power_domain(enum port port)
{
	switch (port) {
	case PORT_A:
		return POWER_DOMAIN_PORT_DDI_A_LANES;
	case PORT_B:
		return POWER_DOMAIN_PORT_DDI_B_LANES;
	case PORT_C:
		return POWER_DOMAIN_PORT_DDI_C_LANES;
	case PORT_D:
		return POWER_DOMAIN_PORT_DDI_D_LANES;
	case PORT_E:
		return POWER_DOMAIN_PORT_DDI_E_LANES;
	default:
		MISSING_CASE(port);
		return POWER_DOMAIN_PORT_OTHER;
	}
}

static enum intel_display_power_domain port_to_aux_power_domain(enum port port)
{
	switch (port) {
	case PORT_A:
		return POWER_DOMAIN_AUX_A;
	case PORT_B:
		return POWER_DOMAIN_AUX_B;
	case PORT_C:
		return POWER_DOMAIN_AUX_C;
	case PORT_D:
		return POWER_DOMAIN_AUX_D;
	case PORT_E:
		/* FIXME: Check VBT for actual wiring of PORT E */
		return POWER_DOMAIN_AUX_D;
	default:
		MISSING_CASE(port);
		return POWER_DOMAIN_AUX_A;
	}
}
<<<<<<< HEAD

#define for_each_power_domain(domain, mask)				\
	for ((domain) = 0; (domain) < POWER_DOMAIN_NUM; (domain)++)	\
		if ((1 << (domain)) & (mask))
=======
>>>>>>> a308ccb3

enum intel_display_power_domain
intel_display_port_power_domain(struct intel_encoder *intel_encoder)
{
	struct drm_device *dev = intel_encoder->base.dev;
	struct intel_digital_port *intel_dig_port;

	switch (intel_encoder->type) {
	case INTEL_OUTPUT_UNKNOWN:
		/* Only DDI platforms should ever use this output type */
		WARN_ON_ONCE(!HAS_DDI(dev));
	case INTEL_OUTPUT_DISPLAYPORT:
	case INTEL_OUTPUT_HDMI:
	case INTEL_OUTPUT_EDP:
		intel_dig_port = enc_to_dig_port(&intel_encoder->base);
		return port_to_power_domain(intel_dig_port->port);
	case INTEL_OUTPUT_DP_MST:
		intel_dig_port = enc_to_mst(&intel_encoder->base)->primary;
		return port_to_power_domain(intel_dig_port->port);
	case INTEL_OUTPUT_ANALOG:
		return POWER_DOMAIN_PORT_CRT;
	case INTEL_OUTPUT_DSI:
		return POWER_DOMAIN_PORT_DSI;
	default:
		return POWER_DOMAIN_PORT_OTHER;
	}
}

enum intel_display_power_domain
intel_display_port_aux_power_domain(struct intel_encoder *intel_encoder)
{
	struct drm_device *dev = intel_encoder->base.dev;
	struct intel_digital_port *intel_dig_port;

	switch (intel_encoder->type) {
	case INTEL_OUTPUT_UNKNOWN:
	case INTEL_OUTPUT_HDMI:
		/*
		 * Only DDI platforms should ever use these output types.
		 * We can get here after the HDMI detect code has already set
		 * the type of the shared encoder. Since we can't be sure
		 * what's the status of the given connectors, play safe and
		 * run the DP detection too.
		 */
		WARN_ON_ONCE(!HAS_DDI(dev));
	case INTEL_OUTPUT_DISPLAYPORT:
	case INTEL_OUTPUT_EDP:
		intel_dig_port = enc_to_dig_port(&intel_encoder->base);
		return port_to_aux_power_domain(intel_dig_port->port);
	case INTEL_OUTPUT_DP_MST:
		intel_dig_port = enc_to_mst(&intel_encoder->base)->primary;
		return port_to_aux_power_domain(intel_dig_port->port);
	default:
		MISSING_CASE(intel_encoder->type);
		return POWER_DOMAIN_AUX_A;
	}
}

static unsigned long get_crtc_power_domains(struct drm_crtc *crtc)
{
	struct drm_device *dev = crtc->dev;
	struct intel_encoder *intel_encoder;
	struct intel_crtc *intel_crtc = to_intel_crtc(crtc);
	enum pipe pipe = intel_crtc->pipe;
	unsigned long mask;
	enum transcoder transcoder = intel_crtc->config->cpu_transcoder;

	if (!crtc->state->active)
		return 0;

	mask = BIT(POWER_DOMAIN_PIPE(pipe));
	mask |= BIT(POWER_DOMAIN_TRANSCODER(transcoder));
	if (intel_crtc->config->pch_pfit.enabled ||
	    intel_crtc->config->pch_pfit.force_thru)
		mask |= BIT(POWER_DOMAIN_PIPE_PANEL_FITTER(pipe));

	for_each_encoder_on_crtc(dev, crtc, intel_encoder)
		mask |= BIT(intel_display_port_power_domain(intel_encoder));

	return mask;
}

static unsigned long modeset_get_crtc_power_domains(struct drm_crtc *crtc)
{
	struct drm_i915_private *dev_priv = crtc->dev->dev_private;
	struct intel_crtc *intel_crtc = to_intel_crtc(crtc);
	enum intel_display_power_domain domain;
	unsigned long domains, new_domains, old_domains;

	old_domains = intel_crtc->enabled_power_domains;
	intel_crtc->enabled_power_domains = new_domains = get_crtc_power_domains(crtc);

	domains = new_domains & ~old_domains;

	for_each_power_domain(domain, domains)
		intel_display_power_get(dev_priv, domain);

	return old_domains & ~new_domains;
}

static void modeset_put_power_domains(struct drm_i915_private *dev_priv,
				      unsigned long domains)
{
	enum intel_display_power_domain domain;

	for_each_power_domain(domain, domains)
		intel_display_power_put(dev_priv, domain);
}

static void modeset_update_crtc_power_domains(struct drm_atomic_state *state)
{
	struct drm_device *dev = state->dev;
	struct drm_i915_private *dev_priv = dev->dev_private;
	unsigned long put_domains[I915_MAX_PIPES] = {};
	struct drm_crtc_state *crtc_state;
	struct drm_crtc *crtc;
	int i;

	for_each_crtc_in_state(state, crtc, crtc_state, i) {
		if (needs_modeset(crtc->state))
			put_domains[to_intel_crtc(crtc)->pipe] =
				modeset_get_crtc_power_domains(crtc);
	}

	if (dev_priv->display.modeset_commit_cdclk) {
		unsigned int cdclk = to_intel_atomic_state(state)->cdclk;

		if (cdclk != dev_priv->cdclk_freq &&
		    !WARN_ON(!state->allow_modeset))
			dev_priv->display.modeset_commit_cdclk(state);
	}

	for (i = 0; i < I915_MAX_PIPES; i++)
		if (put_domains[i])
			modeset_put_power_domains(dev_priv, put_domains[i]);
}

static int intel_compute_max_dotclk(struct drm_i915_private *dev_priv)
{
	int max_cdclk_freq = dev_priv->max_cdclk_freq;

	if (INTEL_INFO(dev_priv)->gen >= 9 ||
	    IS_HASWELL(dev_priv) || IS_BROADWELL(dev_priv))
		return max_cdclk_freq;
	else if (IS_CHERRYVIEW(dev_priv))
		return max_cdclk_freq*95/100;
	else if (INTEL_INFO(dev_priv)->gen < 4)
		return 2*max_cdclk_freq*90/100;
	else
		return max_cdclk_freq*90/100;
}

static void intel_update_max_cdclk(struct drm_device *dev)
{
	struct drm_i915_private *dev_priv = dev->dev_private;

	if (IS_SKYLAKE(dev) || IS_KABYLAKE(dev)) {
		u32 limit = I915_READ(SKL_DFSM) & SKL_DFSM_CDCLK_LIMIT_MASK;

		if (limit == SKL_DFSM_CDCLK_LIMIT_675)
			dev_priv->max_cdclk_freq = 675000;
		else if (limit == SKL_DFSM_CDCLK_LIMIT_540)
			dev_priv->max_cdclk_freq = 540000;
		else if (limit == SKL_DFSM_CDCLK_LIMIT_450)
			dev_priv->max_cdclk_freq = 450000;
		else
			dev_priv->max_cdclk_freq = 337500;
	} else if (IS_BROADWELL(dev))  {
		/*
		 * FIXME with extra cooling we can allow
		 * 540 MHz for ULX and 675 Mhz for ULT.
		 * How can we know if extra cooling is
		 * available? PCI ID, VTB, something else?
		 */
		if (I915_READ(FUSE_STRAP) & HSW_CDCLK_LIMIT)
			dev_priv->max_cdclk_freq = 450000;
		else if (IS_BDW_ULX(dev))
			dev_priv->max_cdclk_freq = 450000;
		else if (IS_BDW_ULT(dev))
			dev_priv->max_cdclk_freq = 540000;
		else
			dev_priv->max_cdclk_freq = 675000;
	} else if (IS_CHERRYVIEW(dev)) {
		dev_priv->max_cdclk_freq = 320000;
	} else if (IS_VALLEYVIEW(dev)) {
		dev_priv->max_cdclk_freq = 400000;
	} else {
		/* otherwise assume cdclk is fixed */
		dev_priv->max_cdclk_freq = dev_priv->cdclk_freq;
	}

	dev_priv->max_dotclk_freq = intel_compute_max_dotclk(dev_priv);

	DRM_DEBUG_DRIVER("Max CD clock rate: %d kHz\n",
			 dev_priv->max_cdclk_freq);

	DRM_DEBUG_DRIVER("Max dotclock rate: %d kHz\n",
			 dev_priv->max_dotclk_freq);
}

static void intel_update_cdclk(struct drm_device *dev)
{
	struct drm_i915_private *dev_priv = dev->dev_private;

	dev_priv->cdclk_freq = dev_priv->display.get_display_clock_speed(dev);
	DRM_DEBUG_DRIVER("Current CD clock rate: %d kHz\n",
			 dev_priv->cdclk_freq);

	/*
	 * Program the gmbus_freq based on the cdclk frequency.
	 * BSpec erroneously claims we should aim for 4MHz, but
	 * in fact 1MHz is the correct frequency.
	 */
	if (IS_VALLEYVIEW(dev)) {
		/*
		 * Program the gmbus_freq based on the cdclk frequency.
		 * BSpec erroneously claims we should aim for 4MHz, but
		 * in fact 1MHz is the correct frequency.
		 */
		I915_WRITE(GMBUSFREQ_VLV, DIV_ROUND_UP(dev_priv->cdclk_freq, 1000));
	}

	if (dev_priv->max_cdclk_freq == 0)
		intel_update_max_cdclk(dev);
}

static void broxton_set_cdclk(struct drm_device *dev, int frequency)
{
	struct drm_i915_private *dev_priv = dev->dev_private;
	uint32_t divider;
	uint32_t ratio;
	uint32_t current_freq;
	int ret;

	/* frequency = 19.2MHz * ratio / 2 / div{1,1.5,2,4} */
	switch (frequency) {
	case 144000:
		divider = BXT_CDCLK_CD2X_DIV_SEL_4;
		ratio = BXT_DE_PLL_RATIO(60);
		break;
	case 288000:
		divider = BXT_CDCLK_CD2X_DIV_SEL_2;
		ratio = BXT_DE_PLL_RATIO(60);
		break;
	case 384000:
		divider = BXT_CDCLK_CD2X_DIV_SEL_1_5;
		ratio = BXT_DE_PLL_RATIO(60);
		break;
	case 576000:
		divider = BXT_CDCLK_CD2X_DIV_SEL_1;
		ratio = BXT_DE_PLL_RATIO(60);
		break;
	case 624000:
		divider = BXT_CDCLK_CD2X_DIV_SEL_1;
		ratio = BXT_DE_PLL_RATIO(65);
		break;
	case 19200:
		/*
		 * Bypass frequency with DE PLL disabled. Init ratio, divider
		 * to suppress GCC warning.
		 */
		ratio = 0;
		divider = 0;
		break;
	default:
		DRM_ERROR("unsupported CDCLK freq %d", frequency);

		return;
	}

	mutex_lock(&dev_priv->rps.hw_lock);
	/* Inform power controller of upcoming frequency change */
	ret = sandybridge_pcode_write(dev_priv, HSW_PCODE_DE_WRITE_FREQ_REQ,
				      0x80000000);
	mutex_unlock(&dev_priv->rps.hw_lock);

	if (ret) {
		DRM_ERROR("PCode CDCLK freq change notify failed (err %d, freq %d)\n",
			  ret, frequency);
		return;
	}

	current_freq = I915_READ(CDCLK_CTL) & CDCLK_FREQ_DECIMAL_MASK;
	/* convert from .1 fixpoint MHz with -1MHz offset to kHz */
	current_freq = current_freq * 500 + 1000;

	/*
	 * DE PLL has to be disabled when
	 * - setting to 19.2MHz (bypass, PLL isn't used)
	 * - before setting to 624MHz (PLL needs toggling)
	 * - before setting to any frequency from 624MHz (PLL needs toggling)
	 */
	if (frequency == 19200 || frequency == 624000 ||
	    current_freq == 624000) {
		I915_WRITE(BXT_DE_PLL_ENABLE, ~BXT_DE_PLL_PLL_ENABLE);
		/* Timeout 200us */
		if (wait_for(!(I915_READ(BXT_DE_PLL_ENABLE) & BXT_DE_PLL_LOCK),
			     1))
			DRM_ERROR("timout waiting for DE PLL unlock\n");
	}

	if (frequency != 19200) {
		uint32_t val;

		val = I915_READ(BXT_DE_PLL_CTL);
		val &= ~BXT_DE_PLL_RATIO_MASK;
		val |= ratio;
		I915_WRITE(BXT_DE_PLL_CTL, val);

		I915_WRITE(BXT_DE_PLL_ENABLE, BXT_DE_PLL_PLL_ENABLE);
		/* Timeout 200us */
		if (wait_for(I915_READ(BXT_DE_PLL_ENABLE) & BXT_DE_PLL_LOCK, 1))
			DRM_ERROR("timeout waiting for DE PLL lock\n");

		val = I915_READ(CDCLK_CTL);
		val &= ~BXT_CDCLK_CD2X_DIV_SEL_MASK;
		val |= divider;
		/*
		 * Disable SSA Precharge when CD clock frequency < 500 MHz,
		 * enable otherwise.
		 */
		val &= ~BXT_CDCLK_SSA_PRECHARGE_ENABLE;
		if (frequency >= 500000)
			val |= BXT_CDCLK_SSA_PRECHARGE_ENABLE;

		val &= ~CDCLK_FREQ_DECIMAL_MASK;
		/* convert from kHz to .1 fixpoint MHz with -1MHz offset */
		val |= (frequency - 1000) / 500;
		I915_WRITE(CDCLK_CTL, val);
	}

	mutex_lock(&dev_priv->rps.hw_lock);
	ret = sandybridge_pcode_write(dev_priv, HSW_PCODE_DE_WRITE_FREQ_REQ,
				      DIV_ROUND_UP(frequency, 25000));
	mutex_unlock(&dev_priv->rps.hw_lock);

	if (ret) {
		DRM_ERROR("PCode CDCLK freq set failed, (err %d, freq %d)\n",
			  ret, frequency);
		return;
	}

	intel_update_cdclk(dev);
}

void broxton_init_cdclk(struct drm_device *dev)
{
	struct drm_i915_private *dev_priv = dev->dev_private;
	uint32_t val;

	/*
	 * NDE_RSTWRN_OPT RST PCH Handshake En must always be 0b on BXT
	 * or else the reset will hang because there is no PCH to respond.
	 * Move the handshake programming to initialization sequence.
	 * Previously was left up to BIOS.
	 */
	val = I915_READ(HSW_NDE_RSTWRN_OPT);
	val &= ~RESET_PCH_HANDSHAKE_ENABLE;
	I915_WRITE(HSW_NDE_RSTWRN_OPT, val);

	/* Enable PG1 for cdclk */
	intel_display_power_get(dev_priv, POWER_DOMAIN_PLLS);

	/* check if cd clock is enabled */
	if (I915_READ(BXT_DE_PLL_ENABLE) & BXT_DE_PLL_PLL_ENABLE) {
		DRM_DEBUG_KMS("Display already initialized\n");
		return;
	}

	/*
	 * FIXME:
	 * - The initial CDCLK needs to be read from VBT.
	 *   Need to make this change after VBT has changes for BXT.
	 * - check if setting the max (or any) cdclk freq is really necessary
	 *   here, it belongs to modeset time
	 */
	broxton_set_cdclk(dev, 624000);

	I915_WRITE(DBUF_CTL, I915_READ(DBUF_CTL) | DBUF_POWER_REQUEST);
	POSTING_READ(DBUF_CTL);

	udelay(10);

	if (!(I915_READ(DBUF_CTL) & DBUF_POWER_STATE))
		DRM_ERROR("DBuf power enable timeout!\n");
}

void broxton_uninit_cdclk(struct drm_device *dev)
{
	struct drm_i915_private *dev_priv = dev->dev_private;

	I915_WRITE(DBUF_CTL, I915_READ(DBUF_CTL) & ~DBUF_POWER_REQUEST);
	POSTING_READ(DBUF_CTL);

	udelay(10);

	if (I915_READ(DBUF_CTL) & DBUF_POWER_STATE)
		DRM_ERROR("DBuf power disable timeout!\n");

	/* Set minimum (bypass) frequency, in effect turning off the DE PLL */
	broxton_set_cdclk(dev, 19200);

	intel_display_power_put(dev_priv, POWER_DOMAIN_PLLS);
}

static const struct skl_cdclk_entry {
	unsigned int freq;
	unsigned int vco;
} skl_cdclk_frequencies[] = {
	{ .freq = 308570, .vco = 8640 },
	{ .freq = 337500, .vco = 8100 },
	{ .freq = 432000, .vco = 8640 },
	{ .freq = 450000, .vco = 8100 },
	{ .freq = 540000, .vco = 8100 },
	{ .freq = 617140, .vco = 8640 },
	{ .freq = 675000, .vco = 8100 },
};

static unsigned int skl_cdclk_decimal(unsigned int freq)
{
	return (freq - 1000) / 500;
}

static unsigned int skl_cdclk_get_vco(unsigned int freq)
{
	unsigned int i;

	for (i = 0; i < ARRAY_SIZE(skl_cdclk_frequencies); i++) {
		const struct skl_cdclk_entry *e = &skl_cdclk_frequencies[i];

		if (e->freq == freq)
			return e->vco;
	}

	return 8100;
}

static void
skl_dpll0_enable(struct drm_i915_private *dev_priv, unsigned int required_vco)
{
	unsigned int min_freq;
	u32 val;

	/* select the minimum CDCLK before enabling DPLL 0 */
	val = I915_READ(CDCLK_CTL);
	val &= ~CDCLK_FREQ_SEL_MASK | ~CDCLK_FREQ_DECIMAL_MASK;
	val |= CDCLK_FREQ_337_308;

	if (required_vco == 8640)
		min_freq = 308570;
	else
		min_freq = 337500;

	val = CDCLK_FREQ_337_308 | skl_cdclk_decimal(min_freq);

	I915_WRITE(CDCLK_CTL, val);
	POSTING_READ(CDCLK_CTL);

	/*
	 * We always enable DPLL0 with the lowest link rate possible, but still
	 * taking into account the VCO required to operate the eDP panel at the
	 * desired frequency. The usual DP link rates operate with a VCO of
	 * 8100 while the eDP 1.4 alternate link rates need a VCO of 8640.
	 * The modeset code is responsible for the selection of the exact link
	 * rate later on, with the constraint of choosing a frequency that
	 * works with required_vco.
	 */
	val = I915_READ(DPLL_CTRL1);

	val &= ~(DPLL_CTRL1_HDMI_MODE(SKL_DPLL0) | DPLL_CTRL1_SSC(SKL_DPLL0) |
		 DPLL_CTRL1_LINK_RATE_MASK(SKL_DPLL0));
	val |= DPLL_CTRL1_OVERRIDE(SKL_DPLL0);
	if (required_vco == 8640)
		val |= DPLL_CTRL1_LINK_RATE(DPLL_CTRL1_LINK_RATE_1080,
					    SKL_DPLL0);
	else
		val |= DPLL_CTRL1_LINK_RATE(DPLL_CTRL1_LINK_RATE_810,
					    SKL_DPLL0);

	I915_WRITE(DPLL_CTRL1, val);
	POSTING_READ(DPLL_CTRL1);

	I915_WRITE(LCPLL1_CTL, I915_READ(LCPLL1_CTL) | LCPLL_PLL_ENABLE);

	if (wait_for(I915_READ(LCPLL1_CTL) & LCPLL_PLL_LOCK, 5))
		DRM_ERROR("DPLL0 not locked\n");
}

static bool skl_cdclk_pcu_ready(struct drm_i915_private *dev_priv)
{
	int ret;
	u32 val;

	/* inform PCU we want to change CDCLK */
	val = SKL_CDCLK_PREPARE_FOR_CHANGE;
	mutex_lock(&dev_priv->rps.hw_lock);
	ret = sandybridge_pcode_read(dev_priv, SKL_PCODE_CDCLK_CONTROL, &val);
	mutex_unlock(&dev_priv->rps.hw_lock);

	return ret == 0 && (val & SKL_CDCLK_READY_FOR_CHANGE);
}

static bool skl_cdclk_wait_for_pcu_ready(struct drm_i915_private *dev_priv)
{
	unsigned int i;

	for (i = 0; i < 15; i++) {
		if (skl_cdclk_pcu_ready(dev_priv))
			return true;
		udelay(10);
	}

	return false;
}

static void skl_set_cdclk(struct drm_i915_private *dev_priv, unsigned int freq)
{
	struct drm_device *dev = dev_priv->dev;
	u32 freq_select, pcu_ack;

	DRM_DEBUG_DRIVER("Changing CDCLK to %dKHz\n", freq);

	if (!skl_cdclk_wait_for_pcu_ready(dev_priv)) {
		DRM_ERROR("failed to inform PCU about cdclk change\n");
		return;
	}

	/* set CDCLK_CTL */
	switch(freq) {
	case 450000:
	case 432000:
		freq_select = CDCLK_FREQ_450_432;
		pcu_ack = 1;
		break;
	case 540000:
		freq_select = CDCLK_FREQ_540;
		pcu_ack = 2;
		break;
	case 308570:
	case 337500:
	default:
		freq_select = CDCLK_FREQ_337_308;
		pcu_ack = 0;
		break;
	case 617140:
	case 675000:
		freq_select = CDCLK_FREQ_675_617;
		pcu_ack = 3;
		break;
	}

	I915_WRITE(CDCLK_CTL, freq_select | skl_cdclk_decimal(freq));
	POSTING_READ(CDCLK_CTL);

	/* inform PCU of the change */
	mutex_lock(&dev_priv->rps.hw_lock);
	sandybridge_pcode_write(dev_priv, SKL_PCODE_CDCLK_CONTROL, pcu_ack);
	mutex_unlock(&dev_priv->rps.hw_lock);

	intel_update_cdclk(dev);
}

void skl_uninit_cdclk(struct drm_i915_private *dev_priv)
{
	/* disable DBUF power */
	I915_WRITE(DBUF_CTL, I915_READ(DBUF_CTL) & ~DBUF_POWER_REQUEST);
	POSTING_READ(DBUF_CTL);

	udelay(10);

	if (I915_READ(DBUF_CTL) & DBUF_POWER_STATE)
		DRM_ERROR("DBuf power disable timeout\n");

	/* disable DPLL0 */
	I915_WRITE(LCPLL1_CTL, I915_READ(LCPLL1_CTL) & ~LCPLL_PLL_ENABLE);
	if (wait_for(!(I915_READ(LCPLL1_CTL) & LCPLL_PLL_LOCK), 1))
		DRM_ERROR("Couldn't disable DPLL0\n");
}

void skl_init_cdclk(struct drm_i915_private *dev_priv)
{
	unsigned int required_vco;

	/* DPLL0 not enabled (happens on early BIOS versions) */
	if (!(I915_READ(LCPLL1_CTL) & LCPLL_PLL_ENABLE)) {
		/* enable DPLL0 */
		required_vco = skl_cdclk_get_vco(dev_priv->skl_boot_cdclk);
		skl_dpll0_enable(dev_priv, required_vco);
	}

	/* set CDCLK to the frequency the BIOS chose */
	skl_set_cdclk(dev_priv, dev_priv->skl_boot_cdclk);

	/* enable DBUF power */
	I915_WRITE(DBUF_CTL, I915_READ(DBUF_CTL) | DBUF_POWER_REQUEST);
	POSTING_READ(DBUF_CTL);

	udelay(10);

	if (!(I915_READ(DBUF_CTL) & DBUF_POWER_STATE))
		DRM_ERROR("DBuf power enable timeout\n");
}

int skl_sanitize_cdclk(struct drm_i915_private *dev_priv)
{
	uint32_t lcpll1 = I915_READ(LCPLL1_CTL);
	uint32_t cdctl = I915_READ(CDCLK_CTL);
	int freq = dev_priv->skl_boot_cdclk;

	/*
	 * check if the pre-os intialized the display
	 * There is SWF18 scratchpad register defined which is set by the
	 * pre-os which can be used by the OS drivers to check the status
	 */
	if ((I915_READ(SWF_ILK(0x18)) & 0x00FFFFFF) == 0)
		goto sanitize;

	/* Is PLL enabled and locked ? */
	if (!((lcpll1 & LCPLL_PLL_ENABLE) && (lcpll1 & LCPLL_PLL_LOCK)))
		goto sanitize;

	/* DPLL okay; verify the cdclock
	 *
	 * Noticed in some instances that the freq selection is correct but
	 * decimal part is programmed wrong from BIOS where pre-os does not
	 * enable display. Verify the same as well.
	 */
	if (cdctl == ((cdctl & CDCLK_FREQ_SEL_MASK) | skl_cdclk_decimal(freq)))
		/* All well; nothing to sanitize */
		return false;
sanitize:
	/*
	 * As of now initialize with max cdclk till
	 * we get dynamic cdclk support
	 * */
	dev_priv->skl_boot_cdclk = dev_priv->max_cdclk_freq;
	skl_init_cdclk(dev_priv);

	/* we did have to sanitize */
	return true;
}

/* Adjust CDclk dividers to allow high res or save power if possible */
static void valleyview_set_cdclk(struct drm_device *dev, int cdclk)
{
	struct drm_i915_private *dev_priv = dev->dev_private;
	u32 val, cmd;

	WARN_ON(dev_priv->display.get_display_clock_speed(dev)
					!= dev_priv->cdclk_freq);

	if (cdclk >= 320000) /* jump to highest voltage for 400MHz too */
		cmd = 2;
	else if (cdclk == 266667)
		cmd = 1;
	else
		cmd = 0;

	mutex_lock(&dev_priv->rps.hw_lock);
	val = vlv_punit_read(dev_priv, PUNIT_REG_DSPFREQ);
	val &= ~DSPFREQGUAR_MASK;
	val |= (cmd << DSPFREQGUAR_SHIFT);
	vlv_punit_write(dev_priv, PUNIT_REG_DSPFREQ, val);
	if (wait_for((vlv_punit_read(dev_priv, PUNIT_REG_DSPFREQ) &
		      DSPFREQSTAT_MASK) == (cmd << DSPFREQSTAT_SHIFT),
		     50)) {
		DRM_ERROR("timed out waiting for CDclk change\n");
	}
	mutex_unlock(&dev_priv->rps.hw_lock);

	mutex_lock(&dev_priv->sb_lock);

	if (cdclk == 400000) {
		u32 divider;

		divider = DIV_ROUND_CLOSEST(dev_priv->hpll_freq << 1, cdclk) - 1;

		/* adjust cdclk divider */
		val = vlv_cck_read(dev_priv, CCK_DISPLAY_CLOCK_CONTROL);
		val &= ~CCK_FREQUENCY_VALUES;
		val |= divider;
		vlv_cck_write(dev_priv, CCK_DISPLAY_CLOCK_CONTROL, val);

		if (wait_for((vlv_cck_read(dev_priv, CCK_DISPLAY_CLOCK_CONTROL) &
			      CCK_FREQUENCY_STATUS) == (divider << CCK_FREQUENCY_STATUS_SHIFT),
			     50))
			DRM_ERROR("timed out waiting for CDclk change\n");
	}

	/* adjust self-refresh exit latency value */
	val = vlv_bunit_read(dev_priv, BUNIT_REG_BISOC);
	val &= ~0x7f;

	/*
	 * For high bandwidth configs, we set a higher latency in the bunit
	 * so that the core display fetch happens in time to avoid underruns.
	 */
	if (cdclk == 400000)
		val |= 4500 / 250; /* 4.5 usec */
	else
		val |= 3000 / 250; /* 3.0 usec */
	vlv_bunit_write(dev_priv, BUNIT_REG_BISOC, val);

	mutex_unlock(&dev_priv->sb_lock);

	intel_update_cdclk(dev);
}

static void cherryview_set_cdclk(struct drm_device *dev, int cdclk)
{
	struct drm_i915_private *dev_priv = dev->dev_private;
	u32 val, cmd;

	WARN_ON(dev_priv->display.get_display_clock_speed(dev)
						!= dev_priv->cdclk_freq);

	switch (cdclk) {
	case 333333:
	case 320000:
	case 266667:
	case 200000:
		break;
	default:
		MISSING_CASE(cdclk);
		return;
	}

	/*
	 * Specs are full of misinformation, but testing on actual
	 * hardware has shown that we just need to write the desired
	 * CCK divider into the Punit register.
	 */
	cmd = DIV_ROUND_CLOSEST(dev_priv->hpll_freq << 1, cdclk) - 1;

	mutex_lock(&dev_priv->rps.hw_lock);
	val = vlv_punit_read(dev_priv, PUNIT_REG_DSPFREQ);
	val &= ~DSPFREQGUAR_MASK_CHV;
	val |= (cmd << DSPFREQGUAR_SHIFT_CHV);
	vlv_punit_write(dev_priv, PUNIT_REG_DSPFREQ, val);
	if (wait_for((vlv_punit_read(dev_priv, PUNIT_REG_DSPFREQ) &
		      DSPFREQSTAT_MASK_CHV) == (cmd << DSPFREQSTAT_SHIFT_CHV),
		     50)) {
		DRM_ERROR("timed out waiting for CDclk change\n");
	}
	mutex_unlock(&dev_priv->rps.hw_lock);

	intel_update_cdclk(dev);
}

static int valleyview_calc_cdclk(struct drm_i915_private *dev_priv,
				 int max_pixclk)
{
	int freq_320 = (dev_priv->hpll_freq <<  1) % 320000 != 0 ? 333333 : 320000;
	int limit = IS_CHERRYVIEW(dev_priv) ? 95 : 90;

	/*
	 * Really only a few cases to deal with, as only 4 CDclks are supported:
	 *   200MHz
	 *   267MHz
	 *   320/333MHz (depends on HPLL freq)
	 *   400MHz (VLV only)
	 * So we check to see whether we're above 90% (VLV) or 95% (CHV)
	 * of the lower bin and adjust if needed.
	 *
	 * We seem to get an unstable or solid color picture at 200MHz.
	 * Not sure what's wrong. For now use 200MHz only when all pipes
	 * are off.
	 */
	if (!IS_CHERRYVIEW(dev_priv) &&
	    max_pixclk > freq_320*limit/100)
		return 400000;
	else if (max_pixclk > 266667*limit/100)
		return freq_320;
	else if (max_pixclk > 0)
		return 266667;
	else
		return 200000;
}

static int broxton_calc_cdclk(struct drm_i915_private *dev_priv,
			      int max_pixclk)
{
	/*
	 * FIXME:
	 * - remove the guardband, it's not needed on BXT
	 * - set 19.2MHz bypass frequency if there are no active pipes
	 */
	if (max_pixclk > 576000*9/10)
		return 624000;
	else if (max_pixclk > 384000*9/10)
		return 576000;
	else if (max_pixclk > 288000*9/10)
		return 384000;
	else if (max_pixclk > 144000*9/10)
		return 288000;
	else
		return 144000;
}

/* Compute the max pixel clock for new configuration. Uses atomic state if
 * that's non-NULL, look at current state otherwise. */
static int intel_mode_max_pixclk(struct drm_device *dev,
				 struct drm_atomic_state *state)
{
	struct intel_crtc *intel_crtc;
	struct intel_crtc_state *crtc_state;
	int max_pixclk = 0;

	for_each_intel_crtc(dev, intel_crtc) {
		crtc_state = intel_atomic_get_crtc_state(state, intel_crtc);
		if (IS_ERR(crtc_state))
			return PTR_ERR(crtc_state);

		if (!crtc_state->base.enable)
			continue;

		max_pixclk = max(max_pixclk,
				 crtc_state->base.adjusted_mode.crtc_clock);
	}

	return max_pixclk;
}

static int valleyview_modeset_calc_cdclk(struct drm_atomic_state *state)
{
	struct drm_device *dev = state->dev;
	struct drm_i915_private *dev_priv = dev->dev_private;
	int max_pixclk = intel_mode_max_pixclk(dev, state);

	if (max_pixclk < 0)
		return max_pixclk;

	to_intel_atomic_state(state)->cdclk =
		valleyview_calc_cdclk(dev_priv, max_pixclk);

	return 0;
}

static int broxton_modeset_calc_cdclk(struct drm_atomic_state *state)
{
	struct drm_device *dev = state->dev;
	struct drm_i915_private *dev_priv = dev->dev_private;
	int max_pixclk = intel_mode_max_pixclk(dev, state);

	if (max_pixclk < 0)
		return max_pixclk;

	to_intel_atomic_state(state)->cdclk =
		broxton_calc_cdclk(dev_priv, max_pixclk);

	return 0;
}

static void vlv_program_pfi_credits(struct drm_i915_private *dev_priv)
{
	unsigned int credits, default_credits;

	if (IS_CHERRYVIEW(dev_priv))
		default_credits = PFI_CREDIT(12);
	else
		default_credits = PFI_CREDIT(8);

	if (dev_priv->cdclk_freq >= dev_priv->czclk_freq) {
		/* CHV suggested value is 31 or 63 */
		if (IS_CHERRYVIEW(dev_priv))
			credits = PFI_CREDIT_63;
		else
			credits = PFI_CREDIT(15);
	} else {
		credits = default_credits;
	}

	/*
	 * WA - write default credits before re-programming
	 * FIXME: should we also set the resend bit here?
	 */
	I915_WRITE(GCI_CONTROL, VGA_FAST_MODE_DISABLE |
		   default_credits);

	I915_WRITE(GCI_CONTROL, VGA_FAST_MODE_DISABLE |
		   credits | PFI_CREDIT_RESEND);

	/*
	 * FIXME is this guaranteed to clear
	 * immediately or should we poll for it?
	 */
	WARN_ON(I915_READ(GCI_CONTROL) & PFI_CREDIT_RESEND);
}

static void valleyview_modeset_commit_cdclk(struct drm_atomic_state *old_state)
{
	struct drm_device *dev = old_state->dev;
	unsigned int req_cdclk = to_intel_atomic_state(old_state)->cdclk;
	struct drm_i915_private *dev_priv = dev->dev_private;

	/*
	 * FIXME: We can end up here with all power domains off, yet
	 * with a CDCLK frequency other than the minimum. To account
	 * for this take the PIPE-A power domain, which covers the HW
	 * blocks needed for the following programming. This can be
	 * removed once it's guaranteed that we get here either with
	 * the minimum CDCLK set, or the required power domains
	 * enabled.
	 */
	intel_display_power_get(dev_priv, POWER_DOMAIN_PIPE_A);

	if (IS_CHERRYVIEW(dev))
		cherryview_set_cdclk(dev, req_cdclk);
	else
		valleyview_set_cdclk(dev, req_cdclk);

	vlv_program_pfi_credits(dev_priv);

	intel_display_power_put(dev_priv, POWER_DOMAIN_PIPE_A);
}

static void valleyview_crtc_enable(struct drm_crtc *crtc)
{
	struct drm_device *dev = crtc->dev;
	struct drm_i915_private *dev_priv = to_i915(dev);
	struct intel_crtc *intel_crtc = to_intel_crtc(crtc);
	struct intel_encoder *encoder;
	int pipe = intel_crtc->pipe;

	if (WARN_ON(intel_crtc->active))
		return;

	if (intel_crtc->config->has_dp_encoder)
		intel_dp_set_m_n(intel_crtc, M1_N1);

	intel_set_pipe_timings(intel_crtc);

	if (IS_CHERRYVIEW(dev) && pipe == PIPE_B) {
		struct drm_i915_private *dev_priv = dev->dev_private;

		I915_WRITE(CHV_BLEND(pipe), CHV_BLEND_LEGACY);
		I915_WRITE(CHV_CANVAS(pipe), 0);
	}

	i9xx_set_pipeconf(intel_crtc);

	intel_crtc->active = true;

	intel_set_cpu_fifo_underrun_reporting(dev_priv, pipe, true);

	for_each_encoder_on_crtc(dev, crtc, encoder)
		if (encoder->pre_pll_enable)
			encoder->pre_pll_enable(encoder);

	if (!intel_crtc->config->has_dsi_encoder) {
		if (IS_CHERRYVIEW(dev)) {
			chv_prepare_pll(intel_crtc, intel_crtc->config);
			chv_enable_pll(intel_crtc, intel_crtc->config);
		} else {
			vlv_prepare_pll(intel_crtc, intel_crtc->config);
			vlv_enable_pll(intel_crtc, intel_crtc->config);
		}
	}

	for_each_encoder_on_crtc(dev, crtc, encoder)
		if (encoder->pre_enable)
			encoder->pre_enable(encoder);

	i9xx_pfit_enable(intel_crtc);

	intel_crtc_load_lut(crtc);

	intel_enable_pipe(intel_crtc);

	assert_vblank_disabled(crtc);
	drm_crtc_vblank_on(crtc);

	for_each_encoder_on_crtc(dev, crtc, encoder)
		encoder->enable(encoder);
}

static void i9xx_set_pll_dividers(struct intel_crtc *crtc)
{
	struct drm_device *dev = crtc->base.dev;
	struct drm_i915_private *dev_priv = dev->dev_private;

	I915_WRITE(FP0(crtc->pipe), crtc->config->dpll_hw_state.fp0);
	I915_WRITE(FP1(crtc->pipe), crtc->config->dpll_hw_state.fp1);
}

static void i9xx_crtc_enable(struct drm_crtc *crtc)
{
	struct drm_device *dev = crtc->dev;
	struct drm_i915_private *dev_priv = to_i915(dev);
	struct intel_crtc *intel_crtc = to_intel_crtc(crtc);
	struct intel_encoder *encoder;
	int pipe = intel_crtc->pipe;

	if (WARN_ON(intel_crtc->active))
		return;

	i9xx_set_pll_dividers(intel_crtc);

	if (intel_crtc->config->has_dp_encoder)
		intel_dp_set_m_n(intel_crtc, M1_N1);

	intel_set_pipe_timings(intel_crtc);

	i9xx_set_pipeconf(intel_crtc);

	intel_crtc->active = true;

	if (!IS_GEN2(dev))
		intel_set_cpu_fifo_underrun_reporting(dev_priv, pipe, true);

	for_each_encoder_on_crtc(dev, crtc, encoder)
		if (encoder->pre_enable)
			encoder->pre_enable(encoder);

	i9xx_enable_pll(intel_crtc);

	i9xx_pfit_enable(intel_crtc);

	intel_crtc_load_lut(crtc);

	intel_update_watermarks(crtc);
	intel_enable_pipe(intel_crtc);

	assert_vblank_disabled(crtc);
	drm_crtc_vblank_on(crtc);

	for_each_encoder_on_crtc(dev, crtc, encoder)
		encoder->enable(encoder);

	intel_fbc_enable(intel_crtc);
}

static void i9xx_pfit_disable(struct intel_crtc *crtc)
{
	struct drm_device *dev = crtc->base.dev;
	struct drm_i915_private *dev_priv = dev->dev_private;

	if (!crtc->config->gmch_pfit.control)
		return;

	assert_pipe_disabled(dev_priv, crtc->pipe);

	DRM_DEBUG_DRIVER("disabling pfit, current: 0x%08x\n",
			 I915_READ(PFIT_CONTROL));
	I915_WRITE(PFIT_CONTROL, 0);
}

static void i9xx_crtc_disable(struct drm_crtc *crtc)
{
	struct drm_device *dev = crtc->dev;
	struct drm_i915_private *dev_priv = dev->dev_private;
	struct intel_crtc *intel_crtc = to_intel_crtc(crtc);
	struct intel_encoder *encoder;
	int pipe = intel_crtc->pipe;

	/*
	 * On gen2 planes are double buffered but the pipe isn't, so we must
	 * wait for planes to fully turn off before disabling the pipe.
	 * We also need to wait on all gmch platforms because of the
	 * self-refresh mode constraint explained above.
	 */
	intel_wait_for_vblank(dev, pipe);

	for_each_encoder_on_crtc(dev, crtc, encoder)
		encoder->disable(encoder);

	drm_crtc_vblank_off(crtc);
	assert_vblank_disabled(crtc);

	intel_disable_pipe(intel_crtc);

	i9xx_pfit_disable(intel_crtc);

	for_each_encoder_on_crtc(dev, crtc, encoder)
		if (encoder->post_disable)
			encoder->post_disable(encoder);

	if (!intel_crtc->config->has_dsi_encoder) {
		if (IS_CHERRYVIEW(dev))
			chv_disable_pll(dev_priv, pipe);
		else if (IS_VALLEYVIEW(dev))
			vlv_disable_pll(dev_priv, pipe);
		else
			i9xx_disable_pll(intel_crtc);
	}

	for_each_encoder_on_crtc(dev, crtc, encoder)
		if (encoder->post_pll_disable)
			encoder->post_pll_disable(encoder);

	if (!IS_GEN2(dev))
		intel_set_cpu_fifo_underrun_reporting(dev_priv, pipe, false);

	intel_fbc_disable_crtc(intel_crtc);
}

static void intel_crtc_disable_noatomic(struct drm_crtc *crtc)
{
	struct intel_crtc *intel_crtc = to_intel_crtc(crtc);
	struct drm_i915_private *dev_priv = to_i915(crtc->dev);
	enum intel_display_power_domain domain;
	unsigned long domains;

	if (!intel_crtc->active)
		return;

	if (to_intel_plane_state(crtc->primary->state)->visible) {
		WARN_ON(intel_crtc->unpin_work);

		intel_pre_disable_primary(crtc);
	}

	intel_crtc_disable_planes(crtc, crtc->state->plane_mask);
	dev_priv->display.crtc_disable(crtc);
	intel_crtc->active = false;
	intel_update_watermarks(crtc);
	intel_disable_shared_dpll(intel_crtc);

	domains = intel_crtc->enabled_power_domains;
	for_each_power_domain(domain, domains)
		intel_display_power_put(dev_priv, domain);
	intel_crtc->enabled_power_domains = 0;
}

/*
 * turn all crtc's off, but do not adjust state
 * This has to be paired with a call to intel_modeset_setup_hw_state.
 */
int intel_display_suspend(struct drm_device *dev)
{
	struct drm_mode_config *config = &dev->mode_config;
	struct drm_modeset_acquire_ctx *ctx = config->acquire_ctx;
	struct drm_atomic_state *state;
	struct drm_crtc *crtc;
	unsigned crtc_mask = 0;
	int ret = 0;

	if (WARN_ON(!ctx))
		return 0;

	lockdep_assert_held(&ctx->ww_ctx);
	state = drm_atomic_state_alloc(dev);
	if (WARN_ON(!state))
		return -ENOMEM;

	state->acquire_ctx = ctx;
	state->allow_modeset = true;

	for_each_crtc(dev, crtc) {
		struct drm_crtc_state *crtc_state =
			drm_atomic_get_crtc_state(state, crtc);

		ret = PTR_ERR_OR_ZERO(crtc_state);
		if (ret)
			goto free;

		if (!crtc_state->active)
			continue;

		crtc_state->active = false;
		crtc_mask |= 1 << drm_crtc_index(crtc);
	}

	if (crtc_mask) {
		ret = drm_atomic_commit(state);

		if (!ret) {
			for_each_crtc(dev, crtc)
				if (crtc_mask & (1 << drm_crtc_index(crtc)))
					crtc->state->active = true;

			return ret;
		}
	}

free:
	if (ret)
		DRM_ERROR("Suspending crtc's failed with %i\n", ret);
	drm_atomic_state_free(state);
	return ret;
}

void intel_encoder_destroy(struct drm_encoder *encoder)
{
	struct intel_encoder *intel_encoder = to_intel_encoder(encoder);

	drm_encoder_cleanup(encoder);
	kfree(intel_encoder);
}

/* Cross check the actual hw state with our own modeset state tracking (and it's
 * internal consistency). */
static void intel_connector_check_state(struct intel_connector *connector)
{
	struct drm_crtc *crtc = connector->base.state->crtc;

	DRM_DEBUG_KMS("[CONNECTOR:%d:%s]\n",
		      connector->base.base.id,
		      connector->base.name);

	if (connector->get_hw_state(connector)) {
		struct intel_encoder *encoder = connector->encoder;
		struct drm_connector_state *conn_state = connector->base.state;

		I915_STATE_WARN(!crtc,
			 "connector enabled without attached crtc\n");

		if (!crtc)
			return;

		I915_STATE_WARN(!crtc->state->active,
		      "connector is active, but attached crtc isn't\n");

		if (!encoder || encoder->type == INTEL_OUTPUT_DP_MST)
			return;

		I915_STATE_WARN(conn_state->best_encoder != &encoder->base,
			"atomic encoder doesn't match attached encoder\n");

		I915_STATE_WARN(conn_state->crtc != encoder->base.crtc,
			"attached encoder crtc differs from connector crtc\n");
	} else {
		I915_STATE_WARN(crtc && crtc->state->active,
			"attached crtc is active, but connector isn't\n");
		I915_STATE_WARN(!crtc && connector->base.state->best_encoder,
			"best encoder set without crtc!\n");
	}
}

int intel_connector_init(struct intel_connector *connector)
{
	struct drm_connector_state *connector_state;

	connector_state = kzalloc(sizeof *connector_state, GFP_KERNEL);
	if (!connector_state)
		return -ENOMEM;

	connector->base.state = connector_state;
	return 0;
}

struct intel_connector *intel_connector_alloc(void)
{
	struct intel_connector *connector;

	connector = kzalloc(sizeof *connector, GFP_KERNEL);
	if (!connector)
		return NULL;

	if (intel_connector_init(connector) < 0) {
		kfree(connector);
		return NULL;
	}

	return connector;
}

/* Simple connector->get_hw_state implementation for encoders that support only
 * one connector and no cloning and hence the encoder state determines the state
 * of the connector. */
bool intel_connector_get_hw_state(struct intel_connector *connector)
{
	enum pipe pipe = 0;
	struct intel_encoder *encoder = connector->encoder;

	return encoder->get_hw_state(encoder, &pipe);
}

static int pipe_required_fdi_lanes(struct intel_crtc_state *crtc_state)
{
	if (crtc_state->base.enable && crtc_state->has_pch_encoder)
		return crtc_state->fdi_lanes;

	return 0;
}

static int ironlake_check_fdi_lanes(struct drm_device *dev, enum pipe pipe,
				     struct intel_crtc_state *pipe_config)
{
	struct drm_atomic_state *state = pipe_config->base.state;
	struct intel_crtc *other_crtc;
	struct intel_crtc_state *other_crtc_state;

	DRM_DEBUG_KMS("checking fdi config on pipe %c, lanes %i\n",
		      pipe_name(pipe), pipe_config->fdi_lanes);
	if (pipe_config->fdi_lanes > 4) {
		DRM_DEBUG_KMS("invalid fdi lane config on pipe %c: %i lanes\n",
			      pipe_name(pipe), pipe_config->fdi_lanes);
		return -EINVAL;
	}

	if (IS_HASWELL(dev) || IS_BROADWELL(dev)) {
		if (pipe_config->fdi_lanes > 2) {
			DRM_DEBUG_KMS("only 2 lanes on haswell, required: %i lanes\n",
				      pipe_config->fdi_lanes);
			return -EINVAL;
		} else {
			return 0;
		}
	}

	if (INTEL_INFO(dev)->num_pipes == 2)
		return 0;

	/* Ivybridge 3 pipe is really complicated */
	switch (pipe) {
	case PIPE_A:
		return 0;
	case PIPE_B:
		if (pipe_config->fdi_lanes <= 2)
			return 0;

		other_crtc = to_intel_crtc(intel_get_crtc_for_pipe(dev, PIPE_C));
		other_crtc_state =
			intel_atomic_get_crtc_state(state, other_crtc);
		if (IS_ERR(other_crtc_state))
			return PTR_ERR(other_crtc_state);

		if (pipe_required_fdi_lanes(other_crtc_state) > 0) {
			DRM_DEBUG_KMS("invalid shared fdi lane config on pipe %c: %i lanes\n",
				      pipe_name(pipe), pipe_config->fdi_lanes);
			return -EINVAL;
		}
		return 0;
	case PIPE_C:
		if (pipe_config->fdi_lanes > 2) {
			DRM_DEBUG_KMS("only 2 lanes on pipe %c: required %i lanes\n",
				      pipe_name(pipe), pipe_config->fdi_lanes);
			return -EINVAL;
		}

		other_crtc = to_intel_crtc(intel_get_crtc_for_pipe(dev, PIPE_B));
		other_crtc_state =
			intel_atomic_get_crtc_state(state, other_crtc);
		if (IS_ERR(other_crtc_state))
			return PTR_ERR(other_crtc_state);

		if (pipe_required_fdi_lanes(other_crtc_state) > 2) {
			DRM_DEBUG_KMS("fdi link B uses too many lanes to enable link C\n");
			return -EINVAL;
		}
		return 0;
	default:
		BUG();
	}
}

#define RETRY 1
static int ironlake_fdi_compute_config(struct intel_crtc *intel_crtc,
				       struct intel_crtc_state *pipe_config)
{
	struct drm_device *dev = intel_crtc->base.dev;
	const struct drm_display_mode *adjusted_mode = &pipe_config->base.adjusted_mode;
	int lane, link_bw, fdi_dotclock, ret;
	bool needs_recompute = false;

retry:
	/* FDI is a binary signal running at ~2.7GHz, encoding
	 * each output octet as 10 bits. The actual frequency
	 * is stored as a divider into a 100MHz clock, and the
	 * mode pixel clock is stored in units of 1KHz.
	 * Hence the bw of each lane in terms of the mode signal
	 * is:
	 */
	link_bw = intel_fdi_link_freq(dev) * MHz(100)/KHz(1)/10;

	fdi_dotclock = adjusted_mode->crtc_clock;

	lane = ironlake_get_lanes_required(fdi_dotclock, link_bw,
					   pipe_config->pipe_bpp);

	pipe_config->fdi_lanes = lane;

	intel_link_compute_m_n(pipe_config->pipe_bpp, lane, fdi_dotclock,
			       link_bw, &pipe_config->fdi_m_n);

	ret = ironlake_check_fdi_lanes(intel_crtc->base.dev,
				       intel_crtc->pipe, pipe_config);
	if (ret == -EINVAL && pipe_config->pipe_bpp > 6*3) {
		pipe_config->pipe_bpp -= 2*3;
		DRM_DEBUG_KMS("fdi link bw constraint, reducing pipe bpp to %i\n",
			      pipe_config->pipe_bpp);
		needs_recompute = true;
		pipe_config->bw_constrained = true;

		goto retry;
	}

	if (needs_recompute)
		return RETRY;

	return ret;
}

static bool pipe_config_supports_ips(struct drm_i915_private *dev_priv,
				     struct intel_crtc_state *pipe_config)
{
	if (pipe_config->pipe_bpp > 24)
		return false;

	/* HSW can handle pixel rate up to cdclk? */
	if (IS_HASWELL(dev_priv->dev))
		return true;

	/*
	 * We compare against max which means we must take
	 * the increased cdclk requirement into account when
	 * calculating the new cdclk.
	 *
	 * Should measure whether using a lower cdclk w/o IPS
	 */
	return ilk_pipe_pixel_rate(pipe_config) <=
		dev_priv->max_cdclk_freq * 95 / 100;
}

static void hsw_compute_ips_config(struct intel_crtc *crtc,
				   struct intel_crtc_state *pipe_config)
{
	struct drm_device *dev = crtc->base.dev;
	struct drm_i915_private *dev_priv = dev->dev_private;

	pipe_config->ips_enabled = i915.enable_ips &&
		hsw_crtc_supports_ips(crtc) &&
		pipe_config_supports_ips(dev_priv, pipe_config);
}

static bool intel_crtc_supports_double_wide(const struct intel_crtc *crtc)
{
	const struct drm_i915_private *dev_priv = to_i915(crtc->base.dev);

	/* GDG double wide on either pipe, otherwise pipe A only */
	return INTEL_INFO(dev_priv)->gen < 4 &&
		(crtc->pipe == PIPE_A || IS_I915G(dev_priv));
}

static int intel_crtc_compute_config(struct intel_crtc *crtc,
				     struct intel_crtc_state *pipe_config)
{
	struct drm_device *dev = crtc->base.dev;
	struct drm_i915_private *dev_priv = dev->dev_private;
	const struct drm_display_mode *adjusted_mode = &pipe_config->base.adjusted_mode;

	/* FIXME should check pixel clock limits on all platforms */
	if (INTEL_INFO(dev)->gen < 4) {
		int clock_limit = dev_priv->max_cdclk_freq * 9 / 10;

		/*
		 * Enable double wide mode when the dot clock
		 * is > 90% of the (display) core speed.
		 */
		if (intel_crtc_supports_double_wide(crtc) &&
		    adjusted_mode->crtc_clock > clock_limit) {
			clock_limit *= 2;
			pipe_config->double_wide = true;
		}

		if (adjusted_mode->crtc_clock > clock_limit) {
			DRM_DEBUG_KMS("requested pixel clock (%d kHz) too high (max: %d kHz, double wide: %s)\n",
				      adjusted_mode->crtc_clock, clock_limit,
				      yesno(pipe_config->double_wide));
			return -EINVAL;
		}
	}

	/*
	 * Pipe horizontal size must be even in:
	 * - DVO ganged mode
	 * - LVDS dual channel mode
	 * - Double wide pipe
	 */
	if ((intel_pipe_will_have_type(pipe_config, INTEL_OUTPUT_LVDS) &&
	     intel_is_dual_link_lvds(dev)) || pipe_config->double_wide)
		pipe_config->pipe_src_w &= ~1;

	/* Cantiga+ cannot handle modes with a hsync front porch of 0.
	 * WaPruneModeWithIncorrectHsyncOffset:ctg,elk,ilk,snb,ivb,vlv,hsw.
	 */
	if ((INTEL_INFO(dev)->gen > 4 || IS_G4X(dev)) &&
		adjusted_mode->crtc_hsync_start == adjusted_mode->crtc_hdisplay)
		return -EINVAL;

	if (HAS_IPS(dev))
		hsw_compute_ips_config(crtc, pipe_config);

	if (pipe_config->has_pch_encoder)
		return ironlake_fdi_compute_config(crtc, pipe_config);

	return 0;
}

static int skylake_get_display_clock_speed(struct drm_device *dev)
{
	struct drm_i915_private *dev_priv = to_i915(dev);
	uint32_t lcpll1 = I915_READ(LCPLL1_CTL);
	uint32_t cdctl = I915_READ(CDCLK_CTL);
	uint32_t linkrate;

	if (!(lcpll1 & LCPLL_PLL_ENABLE))
		return 24000; /* 24MHz is the cd freq with NSSC ref */

	if ((cdctl & CDCLK_FREQ_SEL_MASK) == CDCLK_FREQ_540)
		return 540000;

	linkrate = (I915_READ(DPLL_CTRL1) &
		    DPLL_CTRL1_LINK_RATE_MASK(SKL_DPLL0)) >> 1;

	if (linkrate == DPLL_CTRL1_LINK_RATE_2160 ||
	    linkrate == DPLL_CTRL1_LINK_RATE_1080) {
		/* vco 8640 */
		switch (cdctl & CDCLK_FREQ_SEL_MASK) {
		case CDCLK_FREQ_450_432:
			return 432000;
		case CDCLK_FREQ_337_308:
			return 308570;
		case CDCLK_FREQ_675_617:
			return 617140;
		default:
			WARN(1, "Unknown cd freq selection\n");
		}
	} else {
		/* vco 8100 */
		switch (cdctl & CDCLK_FREQ_SEL_MASK) {
		case CDCLK_FREQ_450_432:
			return 450000;
		case CDCLK_FREQ_337_308:
			return 337500;
		case CDCLK_FREQ_675_617:
			return 675000;
		default:
			WARN(1, "Unknown cd freq selection\n");
		}
	}

	/* error case, do as if DPLL0 isn't enabled */
	return 24000;
}

static int broxton_get_display_clock_speed(struct drm_device *dev)
{
	struct drm_i915_private *dev_priv = to_i915(dev);
	uint32_t cdctl = I915_READ(CDCLK_CTL);
	uint32_t pll_ratio = I915_READ(BXT_DE_PLL_CTL) & BXT_DE_PLL_RATIO_MASK;
	uint32_t pll_enab = I915_READ(BXT_DE_PLL_ENABLE);
	int cdclk;

	if (!(pll_enab & BXT_DE_PLL_PLL_ENABLE))
		return 19200;

	cdclk = 19200 * pll_ratio / 2;

	switch (cdctl & BXT_CDCLK_CD2X_DIV_SEL_MASK) {
	case BXT_CDCLK_CD2X_DIV_SEL_1:
		return cdclk;  /* 576MHz or 624MHz */
	case BXT_CDCLK_CD2X_DIV_SEL_1_5:
		return cdclk * 2 / 3; /* 384MHz */
	case BXT_CDCLK_CD2X_DIV_SEL_2:
		return cdclk / 2; /* 288MHz */
	case BXT_CDCLK_CD2X_DIV_SEL_4:
		return cdclk / 4; /* 144MHz */
	}

	/* error case, do as if DE PLL isn't enabled */
	return 19200;
}

static int broadwell_get_display_clock_speed(struct drm_device *dev)
{
	struct drm_i915_private *dev_priv = dev->dev_private;
	uint32_t lcpll = I915_READ(LCPLL_CTL);
	uint32_t freq = lcpll & LCPLL_CLK_FREQ_MASK;

	if (lcpll & LCPLL_CD_SOURCE_FCLK)
		return 800000;
	else if (I915_READ(FUSE_STRAP) & HSW_CDCLK_LIMIT)
		return 450000;
	else if (freq == LCPLL_CLK_FREQ_450)
		return 450000;
	else if (freq == LCPLL_CLK_FREQ_54O_BDW)
		return 540000;
	else if (freq == LCPLL_CLK_FREQ_337_5_BDW)
		return 337500;
	else
		return 675000;
}

static int haswell_get_display_clock_speed(struct drm_device *dev)
{
	struct drm_i915_private *dev_priv = dev->dev_private;
	uint32_t lcpll = I915_READ(LCPLL_CTL);
	uint32_t freq = lcpll & LCPLL_CLK_FREQ_MASK;

	if (lcpll & LCPLL_CD_SOURCE_FCLK)
		return 800000;
	else if (I915_READ(FUSE_STRAP) & HSW_CDCLK_LIMIT)
		return 450000;
	else if (freq == LCPLL_CLK_FREQ_450)
		return 450000;
	else if (IS_HSW_ULT(dev))
		return 337500;
	else
		return 540000;
}

static int valleyview_get_display_clock_speed(struct drm_device *dev)
{
	return vlv_get_cck_clock_hpll(to_i915(dev), "cdclk",
				      CCK_DISPLAY_CLOCK_CONTROL);
}

static int ilk_get_display_clock_speed(struct drm_device *dev)
{
	return 450000;
}

static int i945_get_display_clock_speed(struct drm_device *dev)
{
	return 400000;
}

static int i915_get_display_clock_speed(struct drm_device *dev)
{
	return 333333;
}

static int i9xx_misc_get_display_clock_speed(struct drm_device *dev)
{
	return 200000;
}

static int pnv_get_display_clock_speed(struct drm_device *dev)
{
	u16 gcfgc = 0;

	pci_read_config_word(dev->pdev, GCFGC, &gcfgc);

	switch (gcfgc & GC_DISPLAY_CLOCK_MASK) {
	case GC_DISPLAY_CLOCK_267_MHZ_PNV:
		return 266667;
	case GC_DISPLAY_CLOCK_333_MHZ_PNV:
		return 333333;
	case GC_DISPLAY_CLOCK_444_MHZ_PNV:
		return 444444;
	case GC_DISPLAY_CLOCK_200_MHZ_PNV:
		return 200000;
	default:
		DRM_ERROR("Unknown pnv display core clock 0x%04x\n", gcfgc);
	case GC_DISPLAY_CLOCK_133_MHZ_PNV:
		return 133333;
	case GC_DISPLAY_CLOCK_167_MHZ_PNV:
		return 166667;
	}
}

static int i915gm_get_display_clock_speed(struct drm_device *dev)
{
	u16 gcfgc = 0;

	pci_read_config_word(dev->pdev, GCFGC, &gcfgc);

	if (gcfgc & GC_LOW_FREQUENCY_ENABLE)
		return 133333;
	else {
		switch (gcfgc & GC_DISPLAY_CLOCK_MASK) {
		case GC_DISPLAY_CLOCK_333_MHZ:
			return 333333;
		default:
		case GC_DISPLAY_CLOCK_190_200_MHZ:
			return 190000;
		}
	}
}

static int i865_get_display_clock_speed(struct drm_device *dev)
{
	return 266667;
}

static int i85x_get_display_clock_speed(struct drm_device *dev)
{
	u16 hpllcc = 0;

	/*
	 * 852GM/852GMV only supports 133 MHz and the HPLLCC
	 * encoding is different :(
	 * FIXME is this the right way to detect 852GM/852GMV?
	 */
	if (dev->pdev->revision == 0x1)
		return 133333;

	pci_bus_read_config_word(dev->pdev->bus,
				 PCI_DEVFN(0, 3), HPLLCC, &hpllcc);

	/* Assume that the hardware is in the high speed state.  This
	 * should be the default.
	 */
	switch (hpllcc & GC_CLOCK_CONTROL_MASK) {
	case GC_CLOCK_133_200:
	case GC_CLOCK_133_200_2:
	case GC_CLOCK_100_200:
		return 200000;
	case GC_CLOCK_166_250:
		return 250000;
	case GC_CLOCK_100_133:
		return 133333;
	case GC_CLOCK_133_266:
	case GC_CLOCK_133_266_2:
	case GC_CLOCK_166_266:
		return 266667;
	}

	/* Shouldn't happen */
	return 0;
}

static int i830_get_display_clock_speed(struct drm_device *dev)
{
	return 133333;
}

static unsigned int intel_hpll_vco(struct drm_device *dev)
{
	struct drm_i915_private *dev_priv = dev->dev_private;
	static const unsigned int blb_vco[8] = {
		[0] = 3200000,
		[1] = 4000000,
		[2] = 5333333,
		[3] = 4800000,
		[4] = 6400000,
	};
	static const unsigned int pnv_vco[8] = {
		[0] = 3200000,
		[1] = 4000000,
		[2] = 5333333,
		[3] = 4800000,
		[4] = 2666667,
	};
	static const unsigned int cl_vco[8] = {
		[0] = 3200000,
		[1] = 4000000,
		[2] = 5333333,
		[3] = 6400000,
		[4] = 3333333,
		[5] = 3566667,
		[6] = 4266667,
	};
	static const unsigned int elk_vco[8] = {
		[0] = 3200000,
		[1] = 4000000,
		[2] = 5333333,
		[3] = 4800000,
	};
	static const unsigned int ctg_vco[8] = {
		[0] = 3200000,
		[1] = 4000000,
		[2] = 5333333,
		[3] = 6400000,
		[4] = 2666667,
		[5] = 4266667,
	};
	const unsigned int *vco_table;
	unsigned int vco;
	uint8_t tmp = 0;

	/* FIXME other chipsets? */
	if (IS_GM45(dev))
		vco_table = ctg_vco;
	else if (IS_G4X(dev))
		vco_table = elk_vco;
	else if (IS_CRESTLINE(dev))
		vco_table = cl_vco;
	else if (IS_PINEVIEW(dev))
		vco_table = pnv_vco;
	else if (IS_G33(dev))
		vco_table = blb_vco;
	else
		return 0;

	tmp = I915_READ(IS_MOBILE(dev) ? HPLLVCO_MOBILE : HPLLVCO);

	vco = vco_table[tmp & 0x7];
	if (vco == 0)
		DRM_ERROR("Bad HPLL VCO (HPLLVCO=0x%02x)\n", tmp);
	else
		DRM_DEBUG_KMS("HPLL VCO %u kHz\n", vco);

	return vco;
}

static int gm45_get_display_clock_speed(struct drm_device *dev)
{
	unsigned int cdclk_sel, vco = intel_hpll_vco(dev);
	uint16_t tmp = 0;

	pci_read_config_word(dev->pdev, GCFGC, &tmp);

	cdclk_sel = (tmp >> 12) & 0x1;

	switch (vco) {
	case 2666667:
	case 4000000:
	case 5333333:
		return cdclk_sel ? 333333 : 222222;
	case 3200000:
		return cdclk_sel ? 320000 : 228571;
	default:
		DRM_ERROR("Unable to determine CDCLK. HPLL VCO=%u, CFGC=0x%04x\n", vco, tmp);
		return 222222;
	}
}

static int i965gm_get_display_clock_speed(struct drm_device *dev)
{
	static const uint8_t div_3200[] = { 16, 10,  8 };
	static const uint8_t div_4000[] = { 20, 12, 10 };
	static const uint8_t div_5333[] = { 24, 16, 14 };
	const uint8_t *div_table;
	unsigned int cdclk_sel, vco = intel_hpll_vco(dev);
	uint16_t tmp = 0;

	pci_read_config_word(dev->pdev, GCFGC, &tmp);

	cdclk_sel = ((tmp >> 8) & 0x1f) - 1;

	if (cdclk_sel >= ARRAY_SIZE(div_3200))
		goto fail;

	switch (vco) {
	case 3200000:
		div_table = div_3200;
		break;
	case 4000000:
		div_table = div_4000;
		break;
	case 5333333:
		div_table = div_5333;
		break;
	default:
		goto fail;
	}

	return DIV_ROUND_CLOSEST(vco, div_table[cdclk_sel]);

fail:
	DRM_ERROR("Unable to determine CDCLK. HPLL VCO=%u kHz, CFGC=0x%04x\n", vco, tmp);
	return 200000;
}

static int g33_get_display_clock_speed(struct drm_device *dev)
{
	static const uint8_t div_3200[] = { 12, 10,  8,  7, 5, 16 };
	static const uint8_t div_4000[] = { 14, 12, 10,  8, 6, 20 };
	static const uint8_t div_4800[] = { 20, 14, 12, 10, 8, 24 };
	static const uint8_t div_5333[] = { 20, 16, 12, 12, 8, 28 };
	const uint8_t *div_table;
	unsigned int cdclk_sel, vco = intel_hpll_vco(dev);
	uint16_t tmp = 0;

	pci_read_config_word(dev->pdev, GCFGC, &tmp);

	cdclk_sel = (tmp >> 4) & 0x7;

	if (cdclk_sel >= ARRAY_SIZE(div_3200))
		goto fail;

	switch (vco) {
	case 3200000:
		div_table = div_3200;
		break;
	case 4000000:
		div_table = div_4000;
		break;
	case 4800000:
		div_table = div_4800;
		break;
	case 5333333:
		div_table = div_5333;
		break;
	default:
		goto fail;
	}

	return DIV_ROUND_CLOSEST(vco, div_table[cdclk_sel]);

fail:
	DRM_ERROR("Unable to determine CDCLK. HPLL VCO=%u kHz, CFGC=0x%08x\n", vco, tmp);
	return 190476;
}

static void
intel_reduce_m_n_ratio(uint32_t *num, uint32_t *den)
{
	while (*num > DATA_LINK_M_N_MASK ||
	       *den > DATA_LINK_M_N_MASK) {
		*num >>= 1;
		*den >>= 1;
	}
}

static void compute_m_n(unsigned int m, unsigned int n,
			uint32_t *ret_m, uint32_t *ret_n)
{
	*ret_n = min_t(unsigned int, roundup_pow_of_two(n), DATA_LINK_N_MAX);
	*ret_m = div_u64((uint64_t) m * *ret_n, n);
	intel_reduce_m_n_ratio(ret_m, ret_n);
}

void
intel_link_compute_m_n(int bits_per_pixel, int nlanes,
		       int pixel_clock, int link_clock,
		       struct intel_link_m_n *m_n)
{
	m_n->tu = 64;

	compute_m_n(bits_per_pixel * pixel_clock,
		    link_clock * nlanes * 8,
		    &m_n->gmch_m, &m_n->gmch_n);

	compute_m_n(pixel_clock, link_clock,
		    &m_n->link_m, &m_n->link_n);
}

static inline bool intel_panel_use_ssc(struct drm_i915_private *dev_priv)
{
	if (i915.panel_use_ssc >= 0)
		return i915.panel_use_ssc != 0;
	return dev_priv->vbt.lvds_use_ssc
		&& !(dev_priv->quirks & QUIRK_LVDS_SSC_DISABLE);
}

static int i9xx_get_refclk(const struct intel_crtc_state *crtc_state,
			   int num_connectors)
{
	struct drm_device *dev = crtc_state->base.crtc->dev;
	struct drm_i915_private *dev_priv = dev->dev_private;
	int refclk;

	WARN_ON(!crtc_state->base.state);

	if (IS_VALLEYVIEW(dev) || IS_BROXTON(dev)) {
		refclk = 100000;
	} else if (intel_pipe_will_have_type(crtc_state, INTEL_OUTPUT_LVDS) &&
	    intel_panel_use_ssc(dev_priv) && num_connectors < 2) {
		refclk = dev_priv->vbt.lvds_ssc_freq;
		DRM_DEBUG_KMS("using SSC reference clock of %d kHz\n", refclk);
	} else if (!IS_GEN2(dev)) {
		refclk = 96000;
	} else {
		refclk = 48000;
	}

	return refclk;
}

static uint32_t pnv_dpll_compute_fp(struct dpll *dpll)
{
	return (1 << dpll->n) << 16 | dpll->m2;
}

static uint32_t i9xx_dpll_compute_fp(struct dpll *dpll)
{
	return dpll->n << 16 | dpll->m1 << 8 | dpll->m2;
}

static void i9xx_update_pll_dividers(struct intel_crtc *crtc,
				     struct intel_crtc_state *crtc_state,
				     intel_clock_t *reduced_clock)
{
	struct drm_device *dev = crtc->base.dev;
	u32 fp, fp2 = 0;

	if (IS_PINEVIEW(dev)) {
		fp = pnv_dpll_compute_fp(&crtc_state->dpll);
		if (reduced_clock)
			fp2 = pnv_dpll_compute_fp(reduced_clock);
	} else {
		fp = i9xx_dpll_compute_fp(&crtc_state->dpll);
		if (reduced_clock)
			fp2 = i9xx_dpll_compute_fp(reduced_clock);
	}

	crtc_state->dpll_hw_state.fp0 = fp;

	crtc->lowfreq_avail = false;
	if (intel_pipe_will_have_type(crtc_state, INTEL_OUTPUT_LVDS) &&
	    reduced_clock) {
		crtc_state->dpll_hw_state.fp1 = fp2;
		crtc->lowfreq_avail = true;
	} else {
		crtc_state->dpll_hw_state.fp1 = fp;
	}
}

static void vlv_pllb_recal_opamp(struct drm_i915_private *dev_priv, enum pipe
		pipe)
{
	u32 reg_val;

	/*
	 * PLLB opamp always calibrates to max value of 0x3f, force enable it
	 * and set it to a reasonable value instead.
	 */
	reg_val = vlv_dpio_read(dev_priv, pipe, VLV_PLL_DW9(1));
	reg_val &= 0xffffff00;
	reg_val |= 0x00000030;
	vlv_dpio_write(dev_priv, pipe, VLV_PLL_DW9(1), reg_val);

	reg_val = vlv_dpio_read(dev_priv, pipe, VLV_REF_DW13);
	reg_val &= 0x8cffffff;
	reg_val = 0x8c000000;
	vlv_dpio_write(dev_priv, pipe, VLV_REF_DW13, reg_val);

	reg_val = vlv_dpio_read(dev_priv, pipe, VLV_PLL_DW9(1));
	reg_val &= 0xffffff00;
	vlv_dpio_write(dev_priv, pipe, VLV_PLL_DW9(1), reg_val);

	reg_val = vlv_dpio_read(dev_priv, pipe, VLV_REF_DW13);
	reg_val &= 0x00ffffff;
	reg_val |= 0xb0000000;
	vlv_dpio_write(dev_priv, pipe, VLV_REF_DW13, reg_val);
}

static void intel_pch_transcoder_set_m_n(struct intel_crtc *crtc,
					 struct intel_link_m_n *m_n)
{
	struct drm_device *dev = crtc->base.dev;
	struct drm_i915_private *dev_priv = dev->dev_private;
	int pipe = crtc->pipe;

	I915_WRITE(PCH_TRANS_DATA_M1(pipe), TU_SIZE(m_n->tu) | m_n->gmch_m);
	I915_WRITE(PCH_TRANS_DATA_N1(pipe), m_n->gmch_n);
	I915_WRITE(PCH_TRANS_LINK_M1(pipe), m_n->link_m);
	I915_WRITE(PCH_TRANS_LINK_N1(pipe), m_n->link_n);
}

static void intel_cpu_transcoder_set_m_n(struct intel_crtc *crtc,
					 struct intel_link_m_n *m_n,
					 struct intel_link_m_n *m2_n2)
{
	struct drm_device *dev = crtc->base.dev;
	struct drm_i915_private *dev_priv = dev->dev_private;
	int pipe = crtc->pipe;
	enum transcoder transcoder = crtc->config->cpu_transcoder;

	if (INTEL_INFO(dev)->gen >= 5) {
		I915_WRITE(PIPE_DATA_M1(transcoder), TU_SIZE(m_n->tu) | m_n->gmch_m);
		I915_WRITE(PIPE_DATA_N1(transcoder), m_n->gmch_n);
		I915_WRITE(PIPE_LINK_M1(transcoder), m_n->link_m);
		I915_WRITE(PIPE_LINK_N1(transcoder), m_n->link_n);
		/* M2_N2 registers to be set only for gen < 8 (M2_N2 available
		 * for gen < 8) and if DRRS is supported (to make sure the
		 * registers are not unnecessarily accessed).
		 */
		if (m2_n2 && (IS_CHERRYVIEW(dev) || INTEL_INFO(dev)->gen < 8) &&
			crtc->config->has_drrs) {
			I915_WRITE(PIPE_DATA_M2(transcoder),
					TU_SIZE(m2_n2->tu) | m2_n2->gmch_m);
			I915_WRITE(PIPE_DATA_N2(transcoder), m2_n2->gmch_n);
			I915_WRITE(PIPE_LINK_M2(transcoder), m2_n2->link_m);
			I915_WRITE(PIPE_LINK_N2(transcoder), m2_n2->link_n);
		}
	} else {
		I915_WRITE(PIPE_DATA_M_G4X(pipe), TU_SIZE(m_n->tu) | m_n->gmch_m);
		I915_WRITE(PIPE_DATA_N_G4X(pipe), m_n->gmch_n);
		I915_WRITE(PIPE_LINK_M_G4X(pipe), m_n->link_m);
		I915_WRITE(PIPE_LINK_N_G4X(pipe), m_n->link_n);
	}
}

void intel_dp_set_m_n(struct intel_crtc *crtc, enum link_m_n_set m_n)
{
	struct intel_link_m_n *dp_m_n, *dp_m2_n2 = NULL;

	if (m_n == M1_N1) {
		dp_m_n = &crtc->config->dp_m_n;
		dp_m2_n2 = &crtc->config->dp_m2_n2;
	} else if (m_n == M2_N2) {

		/*
		 * M2_N2 registers are not supported. Hence m2_n2 divider value
		 * needs to be programmed into M1_N1.
		 */
		dp_m_n = &crtc->config->dp_m2_n2;
	} else {
		DRM_ERROR("Unsupported divider value\n");
		return;
	}

	if (crtc->config->has_pch_encoder)
		intel_pch_transcoder_set_m_n(crtc, &crtc->config->dp_m_n);
	else
		intel_cpu_transcoder_set_m_n(crtc, dp_m_n, dp_m2_n2);
}

static void vlv_compute_dpll(struct intel_crtc *crtc,
			     struct intel_crtc_state *pipe_config)
{
	u32 dpll, dpll_md;

	/*
	 * Enable DPIO clock input. We should never disable the reference
	 * clock for pipe B, since VGA hotplug / manual detection depends
	 * on it.
	 */
	dpll = DPLL_EXT_BUFFER_ENABLE_VLV | DPLL_REF_CLK_ENABLE_VLV |
		DPLL_VGA_MODE_DIS | DPLL_INTEGRATED_REF_CLK_VLV;
	/* We should never disable this, set it here for state tracking */
	if (crtc->pipe == PIPE_B)
		dpll |= DPLL_INTEGRATED_CRI_CLK_VLV;
	dpll |= DPLL_VCO_ENABLE;
	pipe_config->dpll_hw_state.dpll = dpll;

	dpll_md = (pipe_config->pixel_multiplier - 1)
		<< DPLL_MD_UDI_MULTIPLIER_SHIFT;
	pipe_config->dpll_hw_state.dpll_md = dpll_md;
}

static void vlv_prepare_pll(struct intel_crtc *crtc,
			    const struct intel_crtc_state *pipe_config)
{
	struct drm_device *dev = crtc->base.dev;
	struct drm_i915_private *dev_priv = dev->dev_private;
	int pipe = crtc->pipe;
	u32 mdiv;
	u32 bestn, bestm1, bestm2, bestp1, bestp2;
	u32 coreclk, reg_val;

	mutex_lock(&dev_priv->sb_lock);

	bestn = pipe_config->dpll.n;
	bestm1 = pipe_config->dpll.m1;
	bestm2 = pipe_config->dpll.m2;
	bestp1 = pipe_config->dpll.p1;
	bestp2 = pipe_config->dpll.p2;

	/* See eDP HDMI DPIO driver vbios notes doc */

	/* PLL B needs special handling */
	if (pipe == PIPE_B)
		vlv_pllb_recal_opamp(dev_priv, pipe);

	/* Set up Tx target for periodic Rcomp update */
	vlv_dpio_write(dev_priv, pipe, VLV_PLL_DW9_BCAST, 0x0100000f);

	/* Disable target IRef on PLL */
	reg_val = vlv_dpio_read(dev_priv, pipe, VLV_PLL_DW8(pipe));
	reg_val &= 0x00ffffff;
	vlv_dpio_write(dev_priv, pipe, VLV_PLL_DW8(pipe), reg_val);

	/* Disable fast lock */
	vlv_dpio_write(dev_priv, pipe, VLV_CMN_DW0, 0x610);

	/* Set idtafcrecal before PLL is enabled */
	mdiv = ((bestm1 << DPIO_M1DIV_SHIFT) | (bestm2 & DPIO_M2DIV_MASK));
	mdiv |= ((bestp1 << DPIO_P1_SHIFT) | (bestp2 << DPIO_P2_SHIFT));
	mdiv |= ((bestn << DPIO_N_SHIFT));
	mdiv |= (1 << DPIO_K_SHIFT);

	/*
	 * Post divider depends on pixel clock rate, DAC vs digital (and LVDS,
	 * but we don't support that).
	 * Note: don't use the DAC post divider as it seems unstable.
	 */
	mdiv |= (DPIO_POST_DIV_HDMIDP << DPIO_POST_DIV_SHIFT);
	vlv_dpio_write(dev_priv, pipe, VLV_PLL_DW3(pipe), mdiv);

	mdiv |= DPIO_ENABLE_CALIBRATION;
	vlv_dpio_write(dev_priv, pipe, VLV_PLL_DW3(pipe), mdiv);

	/* Set HBR and RBR LPF coefficients */
	if (pipe_config->port_clock == 162000 ||
	    intel_pipe_has_type(crtc, INTEL_OUTPUT_ANALOG) ||
	    intel_pipe_has_type(crtc, INTEL_OUTPUT_HDMI))
		vlv_dpio_write(dev_priv, pipe, VLV_PLL_DW10(pipe),
				 0x009f0003);
	else
		vlv_dpio_write(dev_priv, pipe, VLV_PLL_DW10(pipe),
				 0x00d0000f);

	if (pipe_config->has_dp_encoder) {
		/* Use SSC source */
		if (pipe == PIPE_A)
			vlv_dpio_write(dev_priv, pipe, VLV_PLL_DW5(pipe),
					 0x0df40000);
		else
			vlv_dpio_write(dev_priv, pipe, VLV_PLL_DW5(pipe),
					 0x0df70000);
	} else { /* HDMI or VGA */
		/* Use bend source */
		if (pipe == PIPE_A)
			vlv_dpio_write(dev_priv, pipe, VLV_PLL_DW5(pipe),
					 0x0df70000);
		else
			vlv_dpio_write(dev_priv, pipe, VLV_PLL_DW5(pipe),
					 0x0df40000);
	}

	coreclk = vlv_dpio_read(dev_priv, pipe, VLV_PLL_DW7(pipe));
	coreclk = (coreclk & 0x0000ff00) | 0x01c00000;
	if (intel_pipe_has_type(crtc, INTEL_OUTPUT_DISPLAYPORT) ||
	    intel_pipe_has_type(crtc, INTEL_OUTPUT_EDP))
		coreclk |= 0x01000000;
	vlv_dpio_write(dev_priv, pipe, VLV_PLL_DW7(pipe), coreclk);

	vlv_dpio_write(dev_priv, pipe, VLV_PLL_DW11(pipe), 0x87871000);
	mutex_unlock(&dev_priv->sb_lock);
}

static void chv_compute_dpll(struct intel_crtc *crtc,
			     struct intel_crtc_state *pipe_config)
{
	pipe_config->dpll_hw_state.dpll = DPLL_SSC_REF_CLK_CHV |
		DPLL_REF_CLK_ENABLE_VLV | DPLL_VGA_MODE_DIS |
		DPLL_VCO_ENABLE;
	if (crtc->pipe != PIPE_A)
		pipe_config->dpll_hw_state.dpll |= DPLL_INTEGRATED_CRI_CLK_VLV;

	pipe_config->dpll_hw_state.dpll_md =
		(pipe_config->pixel_multiplier - 1) << DPLL_MD_UDI_MULTIPLIER_SHIFT;
}

static void chv_prepare_pll(struct intel_crtc *crtc,
			    const struct intel_crtc_state *pipe_config)
{
	struct drm_device *dev = crtc->base.dev;
	struct drm_i915_private *dev_priv = dev->dev_private;
	int pipe = crtc->pipe;
	i915_reg_t dpll_reg = DPLL(crtc->pipe);
	enum dpio_channel port = vlv_pipe_to_channel(pipe);
	u32 loopfilter, tribuf_calcntr;
	u32 bestn, bestm1, bestm2, bestp1, bestp2, bestm2_frac;
	u32 dpio_val;
	int vco;

	bestn = pipe_config->dpll.n;
	bestm2_frac = pipe_config->dpll.m2 & 0x3fffff;
	bestm1 = pipe_config->dpll.m1;
	bestm2 = pipe_config->dpll.m2 >> 22;
	bestp1 = pipe_config->dpll.p1;
	bestp2 = pipe_config->dpll.p2;
	vco = pipe_config->dpll.vco;
	dpio_val = 0;
	loopfilter = 0;

	/*
	 * Enable Refclk and SSC
	 */
	I915_WRITE(dpll_reg,
		   pipe_config->dpll_hw_state.dpll & ~DPLL_VCO_ENABLE);

	mutex_lock(&dev_priv->sb_lock);

	/* p1 and p2 divider */
	vlv_dpio_write(dev_priv, pipe, CHV_CMN_DW13(port),
			5 << DPIO_CHV_S1_DIV_SHIFT |
			bestp1 << DPIO_CHV_P1_DIV_SHIFT |
			bestp2 << DPIO_CHV_P2_DIV_SHIFT |
			1 << DPIO_CHV_K_DIV_SHIFT);

	/* Feedback post-divider - m2 */
	vlv_dpio_write(dev_priv, pipe, CHV_PLL_DW0(port), bestm2);

	/* Feedback refclk divider - n and m1 */
	vlv_dpio_write(dev_priv, pipe, CHV_PLL_DW1(port),
			DPIO_CHV_M1_DIV_BY_2 |
			1 << DPIO_CHV_N_DIV_SHIFT);

	/* M2 fraction division */
	vlv_dpio_write(dev_priv, pipe, CHV_PLL_DW2(port), bestm2_frac);

	/* M2 fraction division enable */
	dpio_val = vlv_dpio_read(dev_priv, pipe, CHV_PLL_DW3(port));
	dpio_val &= ~(DPIO_CHV_FEEDFWD_GAIN_MASK | DPIO_CHV_FRAC_DIV_EN);
	dpio_val |= (2 << DPIO_CHV_FEEDFWD_GAIN_SHIFT);
	if (bestm2_frac)
		dpio_val |= DPIO_CHV_FRAC_DIV_EN;
	vlv_dpio_write(dev_priv, pipe, CHV_PLL_DW3(port), dpio_val);

	/* Program digital lock detect threshold */
	dpio_val = vlv_dpio_read(dev_priv, pipe, CHV_PLL_DW9(port));
	dpio_val &= ~(DPIO_CHV_INT_LOCK_THRESHOLD_MASK |
					DPIO_CHV_INT_LOCK_THRESHOLD_SEL_COARSE);
	dpio_val |= (0x5 << DPIO_CHV_INT_LOCK_THRESHOLD_SHIFT);
	if (!bestm2_frac)
		dpio_val |= DPIO_CHV_INT_LOCK_THRESHOLD_SEL_COARSE;
	vlv_dpio_write(dev_priv, pipe, CHV_PLL_DW9(port), dpio_val);

	/* Loop filter */
	if (vco == 5400000) {
		loopfilter |= (0x3 << DPIO_CHV_PROP_COEFF_SHIFT);
		loopfilter |= (0x8 << DPIO_CHV_INT_COEFF_SHIFT);
		loopfilter |= (0x1 << DPIO_CHV_GAIN_CTRL_SHIFT);
		tribuf_calcntr = 0x9;
	} else if (vco <= 6200000) {
		loopfilter |= (0x5 << DPIO_CHV_PROP_COEFF_SHIFT);
		loopfilter |= (0xB << DPIO_CHV_INT_COEFF_SHIFT);
		loopfilter |= (0x3 << DPIO_CHV_GAIN_CTRL_SHIFT);
		tribuf_calcntr = 0x9;
	} else if (vco <= 6480000) {
		loopfilter |= (0x4 << DPIO_CHV_PROP_COEFF_SHIFT);
		loopfilter |= (0x9 << DPIO_CHV_INT_COEFF_SHIFT);
		loopfilter |= (0x3 << DPIO_CHV_GAIN_CTRL_SHIFT);
		tribuf_calcntr = 0x8;
	} else {
		/* Not supported. Apply the same limits as in the max case */
		loopfilter |= (0x4 << DPIO_CHV_PROP_COEFF_SHIFT);
		loopfilter |= (0x9 << DPIO_CHV_INT_COEFF_SHIFT);
		loopfilter |= (0x3 << DPIO_CHV_GAIN_CTRL_SHIFT);
		tribuf_calcntr = 0;
	}
	vlv_dpio_write(dev_priv, pipe, CHV_PLL_DW6(port), loopfilter);

	dpio_val = vlv_dpio_read(dev_priv, pipe, CHV_PLL_DW8(port));
	dpio_val &= ~DPIO_CHV_TDC_TARGET_CNT_MASK;
	dpio_val |= (tribuf_calcntr << DPIO_CHV_TDC_TARGET_CNT_SHIFT);
	vlv_dpio_write(dev_priv, pipe, CHV_PLL_DW8(port), dpio_val);

	/* AFC Recal */
	vlv_dpio_write(dev_priv, pipe, CHV_CMN_DW14(port),
			vlv_dpio_read(dev_priv, pipe, CHV_CMN_DW14(port)) |
			DPIO_AFC_RECAL);

	mutex_unlock(&dev_priv->sb_lock);
}

/**
 * vlv_force_pll_on - forcibly enable just the PLL
 * @dev_priv: i915 private structure
 * @pipe: pipe PLL to enable
 * @dpll: PLL configuration
 *
 * Enable the PLL for @pipe using the supplied @dpll config. To be used
 * in cases where we need the PLL enabled even when @pipe is not going to
 * be enabled.
 */
void vlv_force_pll_on(struct drm_device *dev, enum pipe pipe,
		      const struct dpll *dpll)
{
	struct intel_crtc *crtc =
		to_intel_crtc(intel_get_crtc_for_pipe(dev, pipe));
	struct intel_crtc_state pipe_config = {
		.base.crtc = &crtc->base,
		.pixel_multiplier = 1,
		.dpll = *dpll,
	};

	if (IS_CHERRYVIEW(dev)) {
		chv_compute_dpll(crtc, &pipe_config);
		chv_prepare_pll(crtc, &pipe_config);
		chv_enable_pll(crtc, &pipe_config);
	} else {
		vlv_compute_dpll(crtc, &pipe_config);
		vlv_prepare_pll(crtc, &pipe_config);
		vlv_enable_pll(crtc, &pipe_config);
	}
}

/**
 * vlv_force_pll_off - forcibly disable just the PLL
 * @dev_priv: i915 private structure
 * @pipe: pipe PLL to disable
 *
 * Disable the PLL for @pipe. To be used in cases where we need
 * the PLL enabled even when @pipe is not going to be enabled.
 */
void vlv_force_pll_off(struct drm_device *dev, enum pipe pipe)
{
	if (IS_CHERRYVIEW(dev))
		chv_disable_pll(to_i915(dev), pipe);
	else
		vlv_disable_pll(to_i915(dev), pipe);
}

static void i9xx_compute_dpll(struct intel_crtc *crtc,
			      struct intel_crtc_state *crtc_state,
			      intel_clock_t *reduced_clock,
			      int num_connectors)
{
	struct drm_device *dev = crtc->base.dev;
	struct drm_i915_private *dev_priv = dev->dev_private;
	u32 dpll;
	bool is_sdvo;
	struct dpll *clock = &crtc_state->dpll;

	i9xx_update_pll_dividers(crtc, crtc_state, reduced_clock);

	is_sdvo = intel_pipe_will_have_type(crtc_state, INTEL_OUTPUT_SDVO) ||
		intel_pipe_will_have_type(crtc_state, INTEL_OUTPUT_HDMI);

	dpll = DPLL_VGA_MODE_DIS;

	if (intel_pipe_will_have_type(crtc_state, INTEL_OUTPUT_LVDS))
		dpll |= DPLLB_MODE_LVDS;
	else
		dpll |= DPLLB_MODE_DAC_SERIAL;

	if (IS_I945G(dev) || IS_I945GM(dev) || IS_G33(dev)) {
		dpll |= (crtc_state->pixel_multiplier - 1)
			<< SDVO_MULTIPLIER_SHIFT_HIRES;
	}

	if (is_sdvo)
		dpll |= DPLL_SDVO_HIGH_SPEED;

	if (crtc_state->has_dp_encoder)
		dpll |= DPLL_SDVO_HIGH_SPEED;

	/* compute bitmask from p1 value */
	if (IS_PINEVIEW(dev))
		dpll |= (1 << (clock->p1 - 1)) << DPLL_FPA01_P1_POST_DIV_SHIFT_PINEVIEW;
	else {
		dpll |= (1 << (clock->p1 - 1)) << DPLL_FPA01_P1_POST_DIV_SHIFT;
		if (IS_G4X(dev) && reduced_clock)
			dpll |= (1 << (reduced_clock->p1 - 1)) << DPLL_FPA1_P1_POST_DIV_SHIFT;
	}
	switch (clock->p2) {
	case 5:
		dpll |= DPLL_DAC_SERIAL_P2_CLOCK_DIV_5;
		break;
	case 7:
		dpll |= DPLLB_LVDS_P2_CLOCK_DIV_7;
		break;
	case 10:
		dpll |= DPLL_DAC_SERIAL_P2_CLOCK_DIV_10;
		break;
	case 14:
		dpll |= DPLLB_LVDS_P2_CLOCK_DIV_14;
		break;
	}
	if (INTEL_INFO(dev)->gen >= 4)
		dpll |= (6 << PLL_LOAD_PULSE_PHASE_SHIFT);

	if (crtc_state->sdvo_tv_clock)
		dpll |= PLL_REF_INPUT_TVCLKINBC;
	else if (intel_pipe_will_have_type(crtc_state, INTEL_OUTPUT_LVDS) &&
		 intel_panel_use_ssc(dev_priv) && num_connectors < 2)
		dpll |= PLLB_REF_INPUT_SPREADSPECTRUMIN;
	else
		dpll |= PLL_REF_INPUT_DREFCLK;

	dpll |= DPLL_VCO_ENABLE;
	crtc_state->dpll_hw_state.dpll = dpll;

	if (INTEL_INFO(dev)->gen >= 4) {
		u32 dpll_md = (crtc_state->pixel_multiplier - 1)
			<< DPLL_MD_UDI_MULTIPLIER_SHIFT;
		crtc_state->dpll_hw_state.dpll_md = dpll_md;
	}
}

static void i8xx_compute_dpll(struct intel_crtc *crtc,
			      struct intel_crtc_state *crtc_state,
			      intel_clock_t *reduced_clock,
			      int num_connectors)
{
	struct drm_device *dev = crtc->base.dev;
	struct drm_i915_private *dev_priv = dev->dev_private;
	u32 dpll;
	struct dpll *clock = &crtc_state->dpll;

	i9xx_update_pll_dividers(crtc, crtc_state, reduced_clock);

	dpll = DPLL_VGA_MODE_DIS;

	if (intel_pipe_will_have_type(crtc_state, INTEL_OUTPUT_LVDS)) {
		dpll |= (1 << (clock->p1 - 1)) << DPLL_FPA01_P1_POST_DIV_SHIFT;
	} else {
		if (clock->p1 == 2)
			dpll |= PLL_P1_DIVIDE_BY_TWO;
		else
			dpll |= (clock->p1 - 2) << DPLL_FPA01_P1_POST_DIV_SHIFT;
		if (clock->p2 == 4)
			dpll |= PLL_P2_DIVIDE_BY_4;
	}

	if (!IS_I830(dev) && intel_pipe_will_have_type(crtc_state, INTEL_OUTPUT_DVO))
		dpll |= DPLL_DVO_2X_MODE;

	if (intel_pipe_will_have_type(crtc_state, INTEL_OUTPUT_LVDS) &&
		 intel_panel_use_ssc(dev_priv) && num_connectors < 2)
		dpll |= PLLB_REF_INPUT_SPREADSPECTRUMIN;
	else
		dpll |= PLL_REF_INPUT_DREFCLK;

	dpll |= DPLL_VCO_ENABLE;
	crtc_state->dpll_hw_state.dpll = dpll;
}

static void intel_set_pipe_timings(struct intel_crtc *intel_crtc)
{
	struct drm_device *dev = intel_crtc->base.dev;
	struct drm_i915_private *dev_priv = dev->dev_private;
	enum pipe pipe = intel_crtc->pipe;
	enum transcoder cpu_transcoder = intel_crtc->config->cpu_transcoder;
	const struct drm_display_mode *adjusted_mode = &intel_crtc->config->base.adjusted_mode;
	uint32_t crtc_vtotal, crtc_vblank_end;
	int vsyncshift = 0;

	/* We need to be careful not to changed the adjusted mode, for otherwise
	 * the hw state checker will get angry at the mismatch. */
	crtc_vtotal = adjusted_mode->crtc_vtotal;
	crtc_vblank_end = adjusted_mode->crtc_vblank_end;

	if (adjusted_mode->flags & DRM_MODE_FLAG_INTERLACE) {
		/* the chip adds 2 halflines automatically */
		crtc_vtotal -= 1;
		crtc_vblank_end -= 1;

		if (intel_pipe_has_type(intel_crtc, INTEL_OUTPUT_SDVO))
			vsyncshift = (adjusted_mode->crtc_htotal - 1) / 2;
		else
			vsyncshift = adjusted_mode->crtc_hsync_start -
				adjusted_mode->crtc_htotal / 2;
		if (vsyncshift < 0)
			vsyncshift += adjusted_mode->crtc_htotal;
	}

	if (INTEL_INFO(dev)->gen > 3)
		I915_WRITE(VSYNCSHIFT(cpu_transcoder), vsyncshift);

	I915_WRITE(HTOTAL(cpu_transcoder),
		   (adjusted_mode->crtc_hdisplay - 1) |
		   ((adjusted_mode->crtc_htotal - 1) << 16));
	I915_WRITE(HBLANK(cpu_transcoder),
		   (adjusted_mode->crtc_hblank_start - 1) |
		   ((adjusted_mode->crtc_hblank_end - 1) << 16));
	I915_WRITE(HSYNC(cpu_transcoder),
		   (adjusted_mode->crtc_hsync_start - 1) |
		   ((adjusted_mode->crtc_hsync_end - 1) << 16));

	I915_WRITE(VTOTAL(cpu_transcoder),
		   (adjusted_mode->crtc_vdisplay - 1) |
		   ((crtc_vtotal - 1) << 16));
	I915_WRITE(VBLANK(cpu_transcoder),
		   (adjusted_mode->crtc_vblank_start - 1) |
		   ((crtc_vblank_end - 1) << 16));
	I915_WRITE(VSYNC(cpu_transcoder),
		   (adjusted_mode->crtc_vsync_start - 1) |
		   ((adjusted_mode->crtc_vsync_end - 1) << 16));

	/* Workaround: when the EDP input selection is B, the VTOTAL_B must be
	 * programmed with the VTOTAL_EDP value. Same for VTOTAL_C. This is
	 * documented on the DDI_FUNC_CTL register description, EDP Input Select
	 * bits. */
	if (IS_HASWELL(dev) && cpu_transcoder == TRANSCODER_EDP &&
	    (pipe == PIPE_B || pipe == PIPE_C))
		I915_WRITE(VTOTAL(pipe), I915_READ(VTOTAL(cpu_transcoder)));

	/* pipesrc controls the size that is scaled from, which should
	 * always be the user's requested size.
	 */
	I915_WRITE(PIPESRC(pipe),
		   ((intel_crtc->config->pipe_src_w - 1) << 16) |
		   (intel_crtc->config->pipe_src_h - 1));
}

static void intel_get_pipe_timings(struct intel_crtc *crtc,
				   struct intel_crtc_state *pipe_config)
{
	struct drm_device *dev = crtc->base.dev;
	struct drm_i915_private *dev_priv = dev->dev_private;
	enum transcoder cpu_transcoder = pipe_config->cpu_transcoder;
	uint32_t tmp;

	tmp = I915_READ(HTOTAL(cpu_transcoder));
	pipe_config->base.adjusted_mode.crtc_hdisplay = (tmp & 0xffff) + 1;
	pipe_config->base.adjusted_mode.crtc_htotal = ((tmp >> 16) & 0xffff) + 1;
	tmp = I915_READ(HBLANK(cpu_transcoder));
	pipe_config->base.adjusted_mode.crtc_hblank_start = (tmp & 0xffff) + 1;
	pipe_config->base.adjusted_mode.crtc_hblank_end = ((tmp >> 16) & 0xffff) + 1;
	tmp = I915_READ(HSYNC(cpu_transcoder));
	pipe_config->base.adjusted_mode.crtc_hsync_start = (tmp & 0xffff) + 1;
	pipe_config->base.adjusted_mode.crtc_hsync_end = ((tmp >> 16) & 0xffff) + 1;

	tmp = I915_READ(VTOTAL(cpu_transcoder));
	pipe_config->base.adjusted_mode.crtc_vdisplay = (tmp & 0xffff) + 1;
	pipe_config->base.adjusted_mode.crtc_vtotal = ((tmp >> 16) & 0xffff) + 1;
	tmp = I915_READ(VBLANK(cpu_transcoder));
	pipe_config->base.adjusted_mode.crtc_vblank_start = (tmp & 0xffff) + 1;
	pipe_config->base.adjusted_mode.crtc_vblank_end = ((tmp >> 16) & 0xffff) + 1;
	tmp = I915_READ(VSYNC(cpu_transcoder));
	pipe_config->base.adjusted_mode.crtc_vsync_start = (tmp & 0xffff) + 1;
	pipe_config->base.adjusted_mode.crtc_vsync_end = ((tmp >> 16) & 0xffff) + 1;

	if (I915_READ(PIPECONF(cpu_transcoder)) & PIPECONF_INTERLACE_MASK) {
		pipe_config->base.adjusted_mode.flags |= DRM_MODE_FLAG_INTERLACE;
		pipe_config->base.adjusted_mode.crtc_vtotal += 1;
		pipe_config->base.adjusted_mode.crtc_vblank_end += 1;
	}

	tmp = I915_READ(PIPESRC(crtc->pipe));
	pipe_config->pipe_src_h = (tmp & 0xffff) + 1;
	pipe_config->pipe_src_w = ((tmp >> 16) & 0xffff) + 1;

	pipe_config->base.mode.vdisplay = pipe_config->pipe_src_h;
	pipe_config->base.mode.hdisplay = pipe_config->pipe_src_w;
}

void intel_mode_from_pipe_config(struct drm_display_mode *mode,
				 struct intel_crtc_state *pipe_config)
{
	mode->hdisplay = pipe_config->base.adjusted_mode.crtc_hdisplay;
	mode->htotal = pipe_config->base.adjusted_mode.crtc_htotal;
	mode->hsync_start = pipe_config->base.adjusted_mode.crtc_hsync_start;
	mode->hsync_end = pipe_config->base.adjusted_mode.crtc_hsync_end;

	mode->vdisplay = pipe_config->base.adjusted_mode.crtc_vdisplay;
	mode->vtotal = pipe_config->base.adjusted_mode.crtc_vtotal;
	mode->vsync_start = pipe_config->base.adjusted_mode.crtc_vsync_start;
	mode->vsync_end = pipe_config->base.adjusted_mode.crtc_vsync_end;

	mode->flags = pipe_config->base.adjusted_mode.flags;
	mode->type = DRM_MODE_TYPE_DRIVER;

	mode->clock = pipe_config->base.adjusted_mode.crtc_clock;
	mode->flags |= pipe_config->base.adjusted_mode.flags;

	mode->hsync = drm_mode_hsync(mode);
	mode->vrefresh = drm_mode_vrefresh(mode);
	drm_mode_set_name(mode);
}

static void i9xx_set_pipeconf(struct intel_crtc *intel_crtc)
{
	struct drm_device *dev = intel_crtc->base.dev;
	struct drm_i915_private *dev_priv = dev->dev_private;
	uint32_t pipeconf;

	pipeconf = 0;

	if ((intel_crtc->pipe == PIPE_A && dev_priv->quirks & QUIRK_PIPEA_FORCE) ||
	    (intel_crtc->pipe == PIPE_B && dev_priv->quirks & QUIRK_PIPEB_FORCE))
		pipeconf |= I915_READ(PIPECONF(intel_crtc->pipe)) & PIPECONF_ENABLE;

	if (intel_crtc->config->double_wide)
		pipeconf |= PIPECONF_DOUBLE_WIDE;

	/* only g4x and later have fancy bpc/dither controls */
	if (IS_G4X(dev) || IS_VALLEYVIEW(dev)) {
		/* Bspec claims that we can't use dithering for 30bpp pipes. */
		if (intel_crtc->config->dither && intel_crtc->config->pipe_bpp != 30)
			pipeconf |= PIPECONF_DITHER_EN |
				    PIPECONF_DITHER_TYPE_SP;

		switch (intel_crtc->config->pipe_bpp) {
		case 18:
			pipeconf |= PIPECONF_6BPC;
			break;
		case 24:
			pipeconf |= PIPECONF_8BPC;
			break;
		case 30:
			pipeconf |= PIPECONF_10BPC;
			break;
		default:
			/* Case prevented by intel_choose_pipe_bpp_dither. */
			BUG();
		}
	}

	if (HAS_PIPE_CXSR(dev)) {
		if (intel_crtc->lowfreq_avail) {
			DRM_DEBUG_KMS("enabling CxSR downclocking\n");
			pipeconf |= PIPECONF_CXSR_DOWNCLOCK;
		} else {
			DRM_DEBUG_KMS("disabling CxSR downclocking\n");
		}
	}

	if (intel_crtc->config->base.adjusted_mode.flags & DRM_MODE_FLAG_INTERLACE) {
		if (INTEL_INFO(dev)->gen < 4 ||
		    intel_pipe_has_type(intel_crtc, INTEL_OUTPUT_SDVO))
			pipeconf |= PIPECONF_INTERLACE_W_FIELD_INDICATION;
		else
			pipeconf |= PIPECONF_INTERLACE_W_SYNC_SHIFT;
	} else
		pipeconf |= PIPECONF_PROGRESSIVE;

	if (IS_VALLEYVIEW(dev) && intel_crtc->config->limited_color_range)
		pipeconf |= PIPECONF_COLOR_RANGE_SELECT;

	I915_WRITE(PIPECONF(intel_crtc->pipe), pipeconf);
	POSTING_READ(PIPECONF(intel_crtc->pipe));
}

static int i9xx_crtc_compute_clock(struct intel_crtc *crtc,
				   struct intel_crtc_state *crtc_state)
{
	struct drm_device *dev = crtc->base.dev;
	struct drm_i915_private *dev_priv = dev->dev_private;
	int refclk, num_connectors = 0;
	intel_clock_t clock;
	bool ok;
	const intel_limit_t *limit;
	struct drm_atomic_state *state = crtc_state->base.state;
	struct drm_connector *connector;
	struct drm_connector_state *connector_state;
	int i;

	memset(&crtc_state->dpll_hw_state, 0,
	       sizeof(crtc_state->dpll_hw_state));

	if (crtc_state->has_dsi_encoder)
		return 0;

	for_each_connector_in_state(state, connector, connector_state, i) {
		if (connector_state->crtc == &crtc->base)
			num_connectors++;
	}

	if (!crtc_state->clock_set) {
		refclk = i9xx_get_refclk(crtc_state, num_connectors);

		/*
		 * Returns a set of divisors for the desired target clock with
		 * the given refclk, or FALSE.  The returned values represent
		 * the clock equation: reflck * (5 * (m1 + 2) + (m2 + 2)) / (n +
		 * 2) / p1 / p2.
		 */
		limit = intel_limit(crtc_state, refclk);
		ok = dev_priv->display.find_dpll(limit, crtc_state,
						 crtc_state->port_clock,
						 refclk, NULL, &clock);
		if (!ok) {
			DRM_ERROR("Couldn't find PLL settings for mode!\n");
			return -EINVAL;
		}

		/* Compat-code for transition, will disappear. */
		crtc_state->dpll.n = clock.n;
		crtc_state->dpll.m1 = clock.m1;
		crtc_state->dpll.m2 = clock.m2;
		crtc_state->dpll.p1 = clock.p1;
		crtc_state->dpll.p2 = clock.p2;
	}

	if (IS_GEN2(dev)) {
		i8xx_compute_dpll(crtc, crtc_state, NULL,
				  num_connectors);
	} else if (IS_CHERRYVIEW(dev)) {
		chv_compute_dpll(crtc, crtc_state);
	} else if (IS_VALLEYVIEW(dev)) {
		vlv_compute_dpll(crtc, crtc_state);
	} else {
		i9xx_compute_dpll(crtc, crtc_state, NULL,
				  num_connectors);
	}

	return 0;
}

static void i9xx_get_pfit_config(struct intel_crtc *crtc,
				 struct intel_crtc_state *pipe_config)
{
	struct drm_device *dev = crtc->base.dev;
	struct drm_i915_private *dev_priv = dev->dev_private;
	uint32_t tmp;

	if (INTEL_INFO(dev)->gen <= 3 && (IS_I830(dev) || !IS_MOBILE(dev)))
		return;

	tmp = I915_READ(PFIT_CONTROL);
	if (!(tmp & PFIT_ENABLE))
		return;

	/* Check whether the pfit is attached to our pipe. */
	if (INTEL_INFO(dev)->gen < 4) {
		if (crtc->pipe != PIPE_B)
			return;
	} else {
		if ((tmp & PFIT_PIPE_MASK) != (crtc->pipe << PFIT_PIPE_SHIFT))
			return;
	}

	pipe_config->gmch_pfit.control = tmp;
	pipe_config->gmch_pfit.pgm_ratios = I915_READ(PFIT_PGM_RATIOS);
	if (INTEL_INFO(dev)->gen < 5)
		pipe_config->gmch_pfit.lvds_border_bits =
			I915_READ(LVDS) & LVDS_BORDER_ENABLE;
}

static void vlv_crtc_clock_get(struct intel_crtc *crtc,
			       struct intel_crtc_state *pipe_config)
{
	struct drm_device *dev = crtc->base.dev;
	struct drm_i915_private *dev_priv = dev->dev_private;
	int pipe = pipe_config->cpu_transcoder;
	intel_clock_t clock;
	u32 mdiv;
	int refclk = 100000;

	/* In case of MIPI DPLL will not even be used */
	if (!(pipe_config->dpll_hw_state.dpll & DPLL_VCO_ENABLE))
		return;

	mutex_lock(&dev_priv->sb_lock);
	mdiv = vlv_dpio_read(dev_priv, pipe, VLV_PLL_DW3(pipe));
	mutex_unlock(&dev_priv->sb_lock);

	clock.m1 = (mdiv >> DPIO_M1DIV_SHIFT) & 7;
	clock.m2 = mdiv & DPIO_M2DIV_MASK;
	clock.n = (mdiv >> DPIO_N_SHIFT) & 0xf;
	clock.p1 = (mdiv >> DPIO_P1_SHIFT) & 7;
	clock.p2 = (mdiv >> DPIO_P2_SHIFT) & 0x1f;

	pipe_config->port_clock = vlv_calc_dpll_params(refclk, &clock);
}

static void
i9xx_get_initial_plane_config(struct intel_crtc *crtc,
			      struct intel_initial_plane_config *plane_config)
{
	struct drm_device *dev = crtc->base.dev;
	struct drm_i915_private *dev_priv = dev->dev_private;
	u32 val, base, offset;
	int pipe = crtc->pipe, plane = crtc->plane;
	int fourcc, pixel_format;
	unsigned int aligned_height;
	struct drm_framebuffer *fb;
	struct intel_framebuffer *intel_fb;

	val = I915_READ(DSPCNTR(plane));
	if (!(val & DISPLAY_PLANE_ENABLE))
		return;

	intel_fb = kzalloc(sizeof(*intel_fb), GFP_KERNEL);
	if (!intel_fb) {
		DRM_DEBUG_KMS("failed to alloc fb\n");
		return;
	}

	fb = &intel_fb->base;

	if (INTEL_INFO(dev)->gen >= 4) {
		if (val & DISPPLANE_TILED) {
			plane_config->tiling = I915_TILING_X;
			fb->modifier[0] = I915_FORMAT_MOD_X_TILED;
		}
	}

	pixel_format = val & DISPPLANE_PIXFORMAT_MASK;
	fourcc = i9xx_format_to_fourcc(pixel_format);
	fb->pixel_format = fourcc;
	fb->bits_per_pixel = drm_format_plane_cpp(fourcc, 0) * 8;

	if (INTEL_INFO(dev)->gen >= 4) {
		if (plane_config->tiling)
			offset = I915_READ(DSPTILEOFF(plane));
		else
			offset = I915_READ(DSPLINOFF(plane));
		base = I915_READ(DSPSURF(plane)) & 0xfffff000;
	} else {
		base = I915_READ(DSPADDR(plane));
	}
	plane_config->base = base;

	val = I915_READ(PIPESRC(pipe));
	fb->width = ((val >> 16) & 0xfff) + 1;
	fb->height = ((val >> 0) & 0xfff) + 1;

	val = I915_READ(DSPSTRIDE(pipe));
	fb->pitches[0] = val & 0xffffffc0;

	aligned_height = intel_fb_align_height(dev, fb->height,
					       fb->pixel_format,
					       fb->modifier[0]);

	plane_config->size = fb->pitches[0] * aligned_height;

	DRM_DEBUG_KMS("pipe/plane %c/%d with fb: size=%dx%d@%d, offset=%x, pitch %d, size 0x%x\n",
		      pipe_name(pipe), plane, fb->width, fb->height,
		      fb->bits_per_pixel, base, fb->pitches[0],
		      plane_config->size);

	plane_config->fb = intel_fb;
}

static void chv_crtc_clock_get(struct intel_crtc *crtc,
			       struct intel_crtc_state *pipe_config)
{
	struct drm_device *dev = crtc->base.dev;
	struct drm_i915_private *dev_priv = dev->dev_private;
	int pipe = pipe_config->cpu_transcoder;
	enum dpio_channel port = vlv_pipe_to_channel(pipe);
	intel_clock_t clock;
	u32 cmn_dw13, pll_dw0, pll_dw1, pll_dw2, pll_dw3;
	int refclk = 100000;

	mutex_lock(&dev_priv->sb_lock);
	cmn_dw13 = vlv_dpio_read(dev_priv, pipe, CHV_CMN_DW13(port));
	pll_dw0 = vlv_dpio_read(dev_priv, pipe, CHV_PLL_DW0(port));
	pll_dw1 = vlv_dpio_read(dev_priv, pipe, CHV_PLL_DW1(port));
	pll_dw2 = vlv_dpio_read(dev_priv, pipe, CHV_PLL_DW2(port));
	pll_dw3 = vlv_dpio_read(dev_priv, pipe, CHV_PLL_DW3(port));
	mutex_unlock(&dev_priv->sb_lock);

	clock.m1 = (pll_dw1 & 0x7) == DPIO_CHV_M1_DIV_BY_2 ? 2 : 0;
	clock.m2 = (pll_dw0 & 0xff) << 22;
	if (pll_dw3 & DPIO_CHV_FRAC_DIV_EN)
		clock.m2 |= pll_dw2 & 0x3fffff;
	clock.n = (pll_dw1 >> DPIO_CHV_N_DIV_SHIFT) & 0xf;
	clock.p1 = (cmn_dw13 >> DPIO_CHV_P1_DIV_SHIFT) & 0x7;
	clock.p2 = (cmn_dw13 >> DPIO_CHV_P2_DIV_SHIFT) & 0x1f;

	pipe_config->port_clock = chv_calc_dpll_params(refclk, &clock);
}

static bool i9xx_get_pipe_config(struct intel_crtc *crtc,
				 struct intel_crtc_state *pipe_config)
{
	struct drm_device *dev = crtc->base.dev;
	struct drm_i915_private *dev_priv = dev->dev_private;
	uint32_t tmp;

	if (!intel_display_power_is_enabled(dev_priv,
					    POWER_DOMAIN_PIPE(crtc->pipe)))
		return false;

	pipe_config->cpu_transcoder = (enum transcoder) crtc->pipe;
	pipe_config->shared_dpll = DPLL_ID_PRIVATE;

	tmp = I915_READ(PIPECONF(crtc->pipe));
	if (!(tmp & PIPECONF_ENABLE))
		return false;

	if (IS_G4X(dev) || IS_VALLEYVIEW(dev)) {
		switch (tmp & PIPECONF_BPC_MASK) {
		case PIPECONF_6BPC:
			pipe_config->pipe_bpp = 18;
			break;
		case PIPECONF_8BPC:
			pipe_config->pipe_bpp = 24;
			break;
		case PIPECONF_10BPC:
			pipe_config->pipe_bpp = 30;
			break;
		default:
			break;
		}
	}

	if (IS_VALLEYVIEW(dev) && (tmp & PIPECONF_COLOR_RANGE_SELECT))
		pipe_config->limited_color_range = true;

	if (INTEL_INFO(dev)->gen < 4)
		pipe_config->double_wide = tmp & PIPECONF_DOUBLE_WIDE;

	intel_get_pipe_timings(crtc, pipe_config);

	i9xx_get_pfit_config(crtc, pipe_config);

	if (INTEL_INFO(dev)->gen >= 4) {
		tmp = I915_READ(DPLL_MD(crtc->pipe));
		pipe_config->pixel_multiplier =
			((tmp & DPLL_MD_UDI_MULTIPLIER_MASK)
			 >> DPLL_MD_UDI_MULTIPLIER_SHIFT) + 1;
		pipe_config->dpll_hw_state.dpll_md = tmp;
	} else if (IS_I945G(dev) || IS_I945GM(dev) || IS_G33(dev)) {
		tmp = I915_READ(DPLL(crtc->pipe));
		pipe_config->pixel_multiplier =
			((tmp & SDVO_MULTIPLIER_MASK)
			 >> SDVO_MULTIPLIER_SHIFT_HIRES) + 1;
	} else {
		/* Note that on i915G/GM the pixel multiplier is in the sdvo
		 * port and will be fixed up in the encoder->get_config
		 * function. */
		pipe_config->pixel_multiplier = 1;
	}
	pipe_config->dpll_hw_state.dpll = I915_READ(DPLL(crtc->pipe));
	if (!IS_VALLEYVIEW(dev)) {
		/*
		 * DPLL_DVO_2X_MODE must be enabled for both DPLLs
		 * on 830. Filter it out here so that we don't
		 * report errors due to that.
		 */
		if (IS_I830(dev))
			pipe_config->dpll_hw_state.dpll &= ~DPLL_DVO_2X_MODE;

		pipe_config->dpll_hw_state.fp0 = I915_READ(FP0(crtc->pipe));
		pipe_config->dpll_hw_state.fp1 = I915_READ(FP1(crtc->pipe));
	} else {
		/* Mask out read-only status bits. */
		pipe_config->dpll_hw_state.dpll &= ~(DPLL_LOCK_VLV |
						     DPLL_PORTC_READY_MASK |
						     DPLL_PORTB_READY_MASK);
	}

	if (IS_CHERRYVIEW(dev))
		chv_crtc_clock_get(crtc, pipe_config);
	else if (IS_VALLEYVIEW(dev))
		vlv_crtc_clock_get(crtc, pipe_config);
	else
		i9xx_crtc_clock_get(crtc, pipe_config);

	/*
	 * Normally the dotclock is filled in by the encoder .get_config()
	 * but in case the pipe is enabled w/o any ports we need a sane
	 * default.
	 */
	pipe_config->base.adjusted_mode.crtc_clock =
		pipe_config->port_clock / pipe_config->pixel_multiplier;

	return true;
}

static void ironlake_init_pch_refclk(struct drm_device *dev)
{
	struct drm_i915_private *dev_priv = dev->dev_private;
	struct intel_encoder *encoder;
	u32 val, final;
	bool has_lvds = false;
	bool has_cpu_edp = false;
	bool has_panel = false;
	bool has_ck505 = false;
	bool can_ssc = false;

	/* We need to take the global config into account */
	for_each_intel_encoder(dev, encoder) {
		switch (encoder->type) {
		case INTEL_OUTPUT_LVDS:
			has_panel = true;
			has_lvds = true;
			break;
		case INTEL_OUTPUT_EDP:
			has_panel = true;
			if (enc_to_dig_port(&encoder->base)->port == PORT_A)
				has_cpu_edp = true;
			break;
		default:
			break;
		}
	}

	if (HAS_PCH_IBX(dev)) {
		has_ck505 = dev_priv->vbt.display_clock_mode;
		can_ssc = has_ck505;
	} else {
		has_ck505 = false;
		can_ssc = true;
	}

	DRM_DEBUG_KMS("has_panel %d has_lvds %d has_ck505 %d\n",
		      has_panel, has_lvds, has_ck505);

	/* Ironlake: try to setup display ref clock before DPLL
	 * enabling. This is only under driver's control after
	 * PCH B stepping, previous chipset stepping should be
	 * ignoring this setting.
	 */
	val = I915_READ(PCH_DREF_CONTROL);

	/* As we must carefully and slowly disable/enable each source in turn,
	 * compute the final state we want first and check if we need to
	 * make any changes at all.
	 */
	final = val;
	final &= ~DREF_NONSPREAD_SOURCE_MASK;
	if (has_ck505)
		final |= DREF_NONSPREAD_CK505_ENABLE;
	else
		final |= DREF_NONSPREAD_SOURCE_ENABLE;

	final &= ~DREF_SSC_SOURCE_MASK;
	final &= ~DREF_CPU_SOURCE_OUTPUT_MASK;
	final &= ~DREF_SSC1_ENABLE;

	if (has_panel) {
		final |= DREF_SSC_SOURCE_ENABLE;

		if (intel_panel_use_ssc(dev_priv) && can_ssc)
			final |= DREF_SSC1_ENABLE;

		if (has_cpu_edp) {
			if (intel_panel_use_ssc(dev_priv) && can_ssc)
				final |= DREF_CPU_SOURCE_OUTPUT_DOWNSPREAD;
			else
				final |= DREF_CPU_SOURCE_OUTPUT_NONSPREAD;
		} else
			final |= DREF_CPU_SOURCE_OUTPUT_DISABLE;
	} else {
		final |= DREF_SSC_SOURCE_DISABLE;
		final |= DREF_CPU_SOURCE_OUTPUT_DISABLE;
	}

	if (final == val)
		return;

	/* Always enable nonspread source */
	val &= ~DREF_NONSPREAD_SOURCE_MASK;

	if (has_ck505)
		val |= DREF_NONSPREAD_CK505_ENABLE;
	else
		val |= DREF_NONSPREAD_SOURCE_ENABLE;

	if (has_panel) {
		val &= ~DREF_SSC_SOURCE_MASK;
		val |= DREF_SSC_SOURCE_ENABLE;

		/* SSC must be turned on before enabling the CPU output  */
		if (intel_panel_use_ssc(dev_priv) && can_ssc) {
			DRM_DEBUG_KMS("Using SSC on panel\n");
			val |= DREF_SSC1_ENABLE;
		} else
			val &= ~DREF_SSC1_ENABLE;

		/* Get SSC going before enabling the outputs */
		I915_WRITE(PCH_DREF_CONTROL, val);
		POSTING_READ(PCH_DREF_CONTROL);
		udelay(200);

		val &= ~DREF_CPU_SOURCE_OUTPUT_MASK;

		/* Enable CPU source on CPU attached eDP */
		if (has_cpu_edp) {
			if (intel_panel_use_ssc(dev_priv) && can_ssc) {
				DRM_DEBUG_KMS("Using SSC on eDP\n");
				val |= DREF_CPU_SOURCE_OUTPUT_DOWNSPREAD;
			} else
				val |= DREF_CPU_SOURCE_OUTPUT_NONSPREAD;
		} else
			val |= DREF_CPU_SOURCE_OUTPUT_DISABLE;

		I915_WRITE(PCH_DREF_CONTROL, val);
		POSTING_READ(PCH_DREF_CONTROL);
		udelay(200);
	} else {
		DRM_DEBUG_KMS("Disabling SSC entirely\n");

		val &= ~DREF_CPU_SOURCE_OUTPUT_MASK;

		/* Turn off CPU output */
		val |= DREF_CPU_SOURCE_OUTPUT_DISABLE;

		I915_WRITE(PCH_DREF_CONTROL, val);
		POSTING_READ(PCH_DREF_CONTROL);
		udelay(200);

		/* Turn off the SSC source */
		val &= ~DREF_SSC_SOURCE_MASK;
		val |= DREF_SSC_SOURCE_DISABLE;

		/* Turn off SSC1 */
		val &= ~DREF_SSC1_ENABLE;

		I915_WRITE(PCH_DREF_CONTROL, val);
		POSTING_READ(PCH_DREF_CONTROL);
		udelay(200);
	}

	BUG_ON(val != final);
}

static void lpt_reset_fdi_mphy(struct drm_i915_private *dev_priv)
{
	uint32_t tmp;

	tmp = I915_READ(SOUTH_CHICKEN2);
	tmp |= FDI_MPHY_IOSFSB_RESET_CTL;
	I915_WRITE(SOUTH_CHICKEN2, tmp);

	if (wait_for_atomic_us(I915_READ(SOUTH_CHICKEN2) &
			       FDI_MPHY_IOSFSB_RESET_STATUS, 100))
		DRM_ERROR("FDI mPHY reset assert timeout\n");

	tmp = I915_READ(SOUTH_CHICKEN2);
	tmp &= ~FDI_MPHY_IOSFSB_RESET_CTL;
	I915_WRITE(SOUTH_CHICKEN2, tmp);

	if (wait_for_atomic_us((I915_READ(SOUTH_CHICKEN2) &
				FDI_MPHY_IOSFSB_RESET_STATUS) == 0, 100))
		DRM_ERROR("FDI mPHY reset de-assert timeout\n");
}

/* WaMPhyProgramming:hsw */
static void lpt_program_fdi_mphy(struct drm_i915_private *dev_priv)
{
	uint32_t tmp;

	tmp = intel_sbi_read(dev_priv, 0x8008, SBI_MPHY);
	tmp &= ~(0xFF << 24);
	tmp |= (0x12 << 24);
	intel_sbi_write(dev_priv, 0x8008, tmp, SBI_MPHY);

	tmp = intel_sbi_read(dev_priv, 0x2008, SBI_MPHY);
	tmp |= (1 << 11);
	intel_sbi_write(dev_priv, 0x2008, tmp, SBI_MPHY);

	tmp = intel_sbi_read(dev_priv, 0x2108, SBI_MPHY);
	tmp |= (1 << 11);
	intel_sbi_write(dev_priv, 0x2108, tmp, SBI_MPHY);

	tmp = intel_sbi_read(dev_priv, 0x206C, SBI_MPHY);
	tmp |= (1 << 24) | (1 << 21) | (1 << 18);
	intel_sbi_write(dev_priv, 0x206C, tmp, SBI_MPHY);

	tmp = intel_sbi_read(dev_priv, 0x216C, SBI_MPHY);
	tmp |= (1 << 24) | (1 << 21) | (1 << 18);
	intel_sbi_write(dev_priv, 0x216C, tmp, SBI_MPHY);

	tmp = intel_sbi_read(dev_priv, 0x2080, SBI_MPHY);
	tmp &= ~(7 << 13);
	tmp |= (5 << 13);
	intel_sbi_write(dev_priv, 0x2080, tmp, SBI_MPHY);

	tmp = intel_sbi_read(dev_priv, 0x2180, SBI_MPHY);
	tmp &= ~(7 << 13);
	tmp |= (5 << 13);
	intel_sbi_write(dev_priv, 0x2180, tmp, SBI_MPHY);

	tmp = intel_sbi_read(dev_priv, 0x208C, SBI_MPHY);
	tmp &= ~0xFF;
	tmp |= 0x1C;
	intel_sbi_write(dev_priv, 0x208C, tmp, SBI_MPHY);

	tmp = intel_sbi_read(dev_priv, 0x218C, SBI_MPHY);
	tmp &= ~0xFF;
	tmp |= 0x1C;
	intel_sbi_write(dev_priv, 0x218C, tmp, SBI_MPHY);

	tmp = intel_sbi_read(dev_priv, 0x2098, SBI_MPHY);
	tmp &= ~(0xFF << 16);
	tmp |= (0x1C << 16);
	intel_sbi_write(dev_priv, 0x2098, tmp, SBI_MPHY);

	tmp = intel_sbi_read(dev_priv, 0x2198, SBI_MPHY);
	tmp &= ~(0xFF << 16);
	tmp |= (0x1C << 16);
	intel_sbi_write(dev_priv, 0x2198, tmp, SBI_MPHY);

	tmp = intel_sbi_read(dev_priv, 0x20C4, SBI_MPHY);
	tmp |= (1 << 27);
	intel_sbi_write(dev_priv, 0x20C4, tmp, SBI_MPHY);

	tmp = intel_sbi_read(dev_priv, 0x21C4, SBI_MPHY);
	tmp |= (1 << 27);
	intel_sbi_write(dev_priv, 0x21C4, tmp, SBI_MPHY);

	tmp = intel_sbi_read(dev_priv, 0x20EC, SBI_MPHY);
	tmp &= ~(0xF << 28);
	tmp |= (4 << 28);
	intel_sbi_write(dev_priv, 0x20EC, tmp, SBI_MPHY);

	tmp = intel_sbi_read(dev_priv, 0x21EC, SBI_MPHY);
	tmp &= ~(0xF << 28);
	tmp |= (4 << 28);
	intel_sbi_write(dev_priv, 0x21EC, tmp, SBI_MPHY);
}

/* Implements 3 different sequences from BSpec chapter "Display iCLK
 * Programming" based on the parameters passed:
 * - Sequence to enable CLKOUT_DP
 * - Sequence to enable CLKOUT_DP without spread
 * - Sequence to enable CLKOUT_DP for FDI usage and configure PCH FDI I/O
 */
static void lpt_enable_clkout_dp(struct drm_device *dev, bool with_spread,
				 bool with_fdi)
{
	struct drm_i915_private *dev_priv = dev->dev_private;
	uint32_t reg, tmp;

	if (WARN(with_fdi && !with_spread, "FDI requires downspread\n"))
		with_spread = true;
	if (WARN(HAS_PCH_LPT_LP(dev) && with_fdi, "LP PCH doesn't have FDI\n"))
		with_fdi = false;

	mutex_lock(&dev_priv->sb_lock);

	tmp = intel_sbi_read(dev_priv, SBI_SSCCTL, SBI_ICLK);
	tmp &= ~SBI_SSCCTL_DISABLE;
	tmp |= SBI_SSCCTL_PATHALT;
	intel_sbi_write(dev_priv, SBI_SSCCTL, tmp, SBI_ICLK);

	udelay(24);

	if (with_spread) {
		tmp = intel_sbi_read(dev_priv, SBI_SSCCTL, SBI_ICLK);
		tmp &= ~SBI_SSCCTL_PATHALT;
		intel_sbi_write(dev_priv, SBI_SSCCTL, tmp, SBI_ICLK);

		if (with_fdi) {
			lpt_reset_fdi_mphy(dev_priv);
			lpt_program_fdi_mphy(dev_priv);
		}
	}

	reg = HAS_PCH_LPT_LP(dev) ? SBI_GEN0 : SBI_DBUFF0;
	tmp = intel_sbi_read(dev_priv, reg, SBI_ICLK);
	tmp |= SBI_GEN0_CFG_BUFFENABLE_DISABLE;
	intel_sbi_write(dev_priv, reg, tmp, SBI_ICLK);

	mutex_unlock(&dev_priv->sb_lock);
}

/* Sequence to disable CLKOUT_DP */
static void lpt_disable_clkout_dp(struct drm_device *dev)
{
	struct drm_i915_private *dev_priv = dev->dev_private;
	uint32_t reg, tmp;

	mutex_lock(&dev_priv->sb_lock);

	reg = HAS_PCH_LPT_LP(dev) ? SBI_GEN0 : SBI_DBUFF0;
	tmp = intel_sbi_read(dev_priv, reg, SBI_ICLK);
	tmp &= ~SBI_GEN0_CFG_BUFFENABLE_DISABLE;
	intel_sbi_write(dev_priv, reg, tmp, SBI_ICLK);

	tmp = intel_sbi_read(dev_priv, SBI_SSCCTL, SBI_ICLK);
	if (!(tmp & SBI_SSCCTL_DISABLE)) {
		if (!(tmp & SBI_SSCCTL_PATHALT)) {
			tmp |= SBI_SSCCTL_PATHALT;
			intel_sbi_write(dev_priv, SBI_SSCCTL, tmp, SBI_ICLK);
			udelay(32);
		}
		tmp |= SBI_SSCCTL_DISABLE;
		intel_sbi_write(dev_priv, SBI_SSCCTL, tmp, SBI_ICLK);
	}

	mutex_unlock(&dev_priv->sb_lock);
}

#define BEND_IDX(steps) ((50 + (steps)) / 5)

static const uint16_t sscdivintphase[] = {
	[BEND_IDX( 50)] = 0x3B23,
	[BEND_IDX( 45)] = 0x3B23,
	[BEND_IDX( 40)] = 0x3C23,
	[BEND_IDX( 35)] = 0x3C23,
	[BEND_IDX( 30)] = 0x3D23,
	[BEND_IDX( 25)] = 0x3D23,
	[BEND_IDX( 20)] = 0x3E23,
	[BEND_IDX( 15)] = 0x3E23,
	[BEND_IDX( 10)] = 0x3F23,
	[BEND_IDX(  5)] = 0x3F23,
	[BEND_IDX(  0)] = 0x0025,
	[BEND_IDX( -5)] = 0x0025,
	[BEND_IDX(-10)] = 0x0125,
	[BEND_IDX(-15)] = 0x0125,
	[BEND_IDX(-20)] = 0x0225,
	[BEND_IDX(-25)] = 0x0225,
	[BEND_IDX(-30)] = 0x0325,
	[BEND_IDX(-35)] = 0x0325,
	[BEND_IDX(-40)] = 0x0425,
	[BEND_IDX(-45)] = 0x0425,
	[BEND_IDX(-50)] = 0x0525,
};

/*
 * Bend CLKOUT_DP
 * steps -50 to 50 inclusive, in steps of 5
 * < 0 slow down the clock, > 0 speed up the clock, 0 == no bend (135MHz)
 * change in clock period = -(steps / 10) * 5.787 ps
 */
static void lpt_bend_clkout_dp(struct drm_i915_private *dev_priv, int steps)
{
	uint32_t tmp;
	int idx = BEND_IDX(steps);

	if (WARN_ON(steps % 5 != 0))
		return;

	if (WARN_ON(idx >= ARRAY_SIZE(sscdivintphase)))
		return;

	mutex_lock(&dev_priv->sb_lock);

	if (steps % 10 != 0)
		tmp = 0xAAAAAAAB;
	else
		tmp = 0x00000000;
	intel_sbi_write(dev_priv, SBI_SSCDITHPHASE, tmp, SBI_ICLK);

	tmp = intel_sbi_read(dev_priv, SBI_SSCDIVINTPHASE, SBI_ICLK);
	tmp &= 0xffff0000;
	tmp |= sscdivintphase[idx];
	intel_sbi_write(dev_priv, SBI_SSCDIVINTPHASE, tmp, SBI_ICLK);

	mutex_unlock(&dev_priv->sb_lock);
}

#undef BEND_IDX

static void lpt_init_pch_refclk(struct drm_device *dev)
{
	struct intel_encoder *encoder;
	bool has_vga = false;

	for_each_intel_encoder(dev, encoder) {
		switch (encoder->type) {
		case INTEL_OUTPUT_ANALOG:
			has_vga = true;
			break;
		default:
			break;
		}
	}

	if (has_vga) {
		lpt_bend_clkout_dp(to_i915(dev), 0);
		lpt_enable_clkout_dp(dev, true, true);
	} else {
		lpt_disable_clkout_dp(dev);
	}
}

/*
 * Initialize reference clocks when the driver loads
 */
void intel_init_pch_refclk(struct drm_device *dev)
{
	if (HAS_PCH_IBX(dev) || HAS_PCH_CPT(dev))
		ironlake_init_pch_refclk(dev);
	else if (HAS_PCH_LPT(dev))
		lpt_init_pch_refclk(dev);
}

static int ironlake_get_refclk(struct intel_crtc_state *crtc_state)
{
	struct drm_device *dev = crtc_state->base.crtc->dev;
	struct drm_i915_private *dev_priv = dev->dev_private;
	struct drm_atomic_state *state = crtc_state->base.state;
	struct drm_connector *connector;
	struct drm_connector_state *connector_state;
	struct intel_encoder *encoder;
	int num_connectors = 0, i;
	bool is_lvds = false;

	for_each_connector_in_state(state, connector, connector_state, i) {
		if (connector_state->crtc != crtc_state->base.crtc)
			continue;

		encoder = to_intel_encoder(connector_state->best_encoder);

		switch (encoder->type) {
		case INTEL_OUTPUT_LVDS:
			is_lvds = true;
			break;
		default:
			break;
		}
		num_connectors++;
	}

	if (is_lvds && intel_panel_use_ssc(dev_priv) && num_connectors < 2) {
		DRM_DEBUG_KMS("using SSC reference clock of %d kHz\n",
			      dev_priv->vbt.lvds_ssc_freq);
		return dev_priv->vbt.lvds_ssc_freq;
	}

	return 120000;
}

static void ironlake_set_pipeconf(struct drm_crtc *crtc)
{
	struct drm_i915_private *dev_priv = crtc->dev->dev_private;
	struct intel_crtc *intel_crtc = to_intel_crtc(crtc);
	int pipe = intel_crtc->pipe;
	uint32_t val;

	val = 0;

	switch (intel_crtc->config->pipe_bpp) {
	case 18:
		val |= PIPECONF_6BPC;
		break;
	case 24:
		val |= PIPECONF_8BPC;
		break;
	case 30:
		val |= PIPECONF_10BPC;
		break;
	case 36:
		val |= PIPECONF_12BPC;
		break;
	default:
		/* Case prevented by intel_choose_pipe_bpp_dither. */
		BUG();
	}

	if (intel_crtc->config->dither)
		val |= (PIPECONF_DITHER_EN | PIPECONF_DITHER_TYPE_SP);

	if (intel_crtc->config->base.adjusted_mode.flags & DRM_MODE_FLAG_INTERLACE)
		val |= PIPECONF_INTERLACED_ILK;
	else
		val |= PIPECONF_PROGRESSIVE;

	if (intel_crtc->config->limited_color_range)
		val |= PIPECONF_COLOR_RANGE_SELECT;

	I915_WRITE(PIPECONF(pipe), val);
	POSTING_READ(PIPECONF(pipe));
}

/*
 * Set up the pipe CSC unit.
 *
 * Currently only full range RGB to limited range RGB conversion
 * is supported, but eventually this should handle various
 * RGB<->YCbCr scenarios as well.
 */
static void intel_set_pipe_csc(struct drm_crtc *crtc)
{
	struct drm_device *dev = crtc->dev;
	struct drm_i915_private *dev_priv = dev->dev_private;
	struct intel_crtc *intel_crtc = to_intel_crtc(crtc);
	int pipe = intel_crtc->pipe;
	uint16_t coeff = 0x7800; /* 1.0 */

	/*
	 * TODO: Check what kind of values actually come out of the pipe
	 * with these coeff/postoff values and adjust to get the best
	 * accuracy. Perhaps we even need to take the bpc value into
	 * consideration.
	 */

	if (intel_crtc->config->limited_color_range)
		coeff = ((235 - 16) * (1 << 12) / 255) & 0xff8; /* 0.xxx... */

	/*
	 * GY/GU and RY/RU should be the other way around according
	 * to BSpec, but reality doesn't agree. Just set them up in
	 * a way that results in the correct picture.
	 */
	I915_WRITE(PIPE_CSC_COEFF_RY_GY(pipe), coeff << 16);
	I915_WRITE(PIPE_CSC_COEFF_BY(pipe), 0);

	I915_WRITE(PIPE_CSC_COEFF_RU_GU(pipe), coeff);
	I915_WRITE(PIPE_CSC_COEFF_BU(pipe), 0);

	I915_WRITE(PIPE_CSC_COEFF_RV_GV(pipe), 0);
	I915_WRITE(PIPE_CSC_COEFF_BV(pipe), coeff << 16);

	I915_WRITE(PIPE_CSC_PREOFF_HI(pipe), 0);
	I915_WRITE(PIPE_CSC_PREOFF_ME(pipe), 0);
	I915_WRITE(PIPE_CSC_PREOFF_LO(pipe), 0);

	if (INTEL_INFO(dev)->gen > 6) {
		uint16_t postoff = 0;

		if (intel_crtc->config->limited_color_range)
			postoff = (16 * (1 << 12) / 255) & 0x1fff;

		I915_WRITE(PIPE_CSC_POSTOFF_HI(pipe), postoff);
		I915_WRITE(PIPE_CSC_POSTOFF_ME(pipe), postoff);
		I915_WRITE(PIPE_CSC_POSTOFF_LO(pipe), postoff);

		I915_WRITE(PIPE_CSC_MODE(pipe), 0);
	} else {
		uint32_t mode = CSC_MODE_YUV_TO_RGB;

		if (intel_crtc->config->limited_color_range)
			mode |= CSC_BLACK_SCREEN_OFFSET;

		I915_WRITE(PIPE_CSC_MODE(pipe), mode);
	}
}

static void haswell_set_pipeconf(struct drm_crtc *crtc)
{
	struct drm_device *dev = crtc->dev;
	struct drm_i915_private *dev_priv = dev->dev_private;
	struct intel_crtc *intel_crtc = to_intel_crtc(crtc);
	enum pipe pipe = intel_crtc->pipe;
	enum transcoder cpu_transcoder = intel_crtc->config->cpu_transcoder;
	uint32_t val;

	val = 0;

	if (IS_HASWELL(dev) && intel_crtc->config->dither)
		val |= (PIPECONF_DITHER_EN | PIPECONF_DITHER_TYPE_SP);

	if (intel_crtc->config->base.adjusted_mode.flags & DRM_MODE_FLAG_INTERLACE)
		val |= PIPECONF_INTERLACED_ILK;
	else
		val |= PIPECONF_PROGRESSIVE;

	I915_WRITE(PIPECONF(cpu_transcoder), val);
	POSTING_READ(PIPECONF(cpu_transcoder));

	I915_WRITE(GAMMA_MODE(intel_crtc->pipe), GAMMA_MODE_MODE_8BIT);
	POSTING_READ(GAMMA_MODE(intel_crtc->pipe));

	if (IS_BROADWELL(dev) || INTEL_INFO(dev)->gen >= 9) {
		val = 0;

		switch (intel_crtc->config->pipe_bpp) {
		case 18:
			val |= PIPEMISC_DITHER_6_BPC;
			break;
		case 24:
			val |= PIPEMISC_DITHER_8_BPC;
			break;
		case 30:
			val |= PIPEMISC_DITHER_10_BPC;
			break;
		case 36:
			val |= PIPEMISC_DITHER_12_BPC;
			break;
		default:
			/* Case prevented by pipe_config_set_bpp. */
			BUG();
		}

		if (intel_crtc->config->dither)
			val |= PIPEMISC_DITHER_ENABLE | PIPEMISC_DITHER_TYPE_SP;

		I915_WRITE(PIPEMISC(pipe), val);
	}
}

static bool ironlake_compute_clocks(struct drm_crtc *crtc,
				    struct intel_crtc_state *crtc_state,
				    intel_clock_t *clock,
				    bool *has_reduced_clock,
				    intel_clock_t *reduced_clock)
{
	struct drm_device *dev = crtc->dev;
	struct drm_i915_private *dev_priv = dev->dev_private;
	int refclk;
	const intel_limit_t *limit;
	bool ret;

	refclk = ironlake_get_refclk(crtc_state);

	/*
	 * Returns a set of divisors for the desired target clock with the given
	 * refclk, or FALSE.  The returned values represent the clock equation:
	 * reflck * (5 * (m1 + 2) + (m2 + 2)) / (n + 2) / p1 / p2.
	 */
	limit = intel_limit(crtc_state, refclk);
	ret = dev_priv->display.find_dpll(limit, crtc_state,
					  crtc_state->port_clock,
					  refclk, NULL, clock);
	if (!ret)
		return false;

	return true;
}

int ironlake_get_lanes_required(int target_clock, int link_bw, int bpp)
{
	/*
	 * Account for spread spectrum to avoid
	 * oversubscribing the link. Max center spread
	 * is 2.5%; use 5% for safety's sake.
	 */
	u32 bps = target_clock * bpp * 21 / 20;
	return DIV_ROUND_UP(bps, link_bw * 8);
}

static bool ironlake_needs_fb_cb_tune(struct dpll *dpll, int factor)
{
	return i9xx_dpll_compute_m(dpll) < factor * dpll->n;
}

static uint32_t ironlake_compute_dpll(struct intel_crtc *intel_crtc,
				      struct intel_crtc_state *crtc_state,
				      u32 *fp,
				      intel_clock_t *reduced_clock, u32 *fp2)
{
	struct drm_crtc *crtc = &intel_crtc->base;
	struct drm_device *dev = crtc->dev;
	struct drm_i915_private *dev_priv = dev->dev_private;
	struct drm_atomic_state *state = crtc_state->base.state;
	struct drm_connector *connector;
	struct drm_connector_state *connector_state;
	struct intel_encoder *encoder;
	uint32_t dpll;
	int factor, num_connectors = 0, i;
	bool is_lvds = false, is_sdvo = false;

	for_each_connector_in_state(state, connector, connector_state, i) {
		if (connector_state->crtc != crtc_state->base.crtc)
			continue;

		encoder = to_intel_encoder(connector_state->best_encoder);

		switch (encoder->type) {
		case INTEL_OUTPUT_LVDS:
			is_lvds = true;
			break;
		case INTEL_OUTPUT_SDVO:
		case INTEL_OUTPUT_HDMI:
			is_sdvo = true;
			break;
		default:
			break;
		}

		num_connectors++;
	}

	/* Enable autotuning of the PLL clock (if permissible) */
	factor = 21;
	if (is_lvds) {
		if ((intel_panel_use_ssc(dev_priv) &&
		     dev_priv->vbt.lvds_ssc_freq == 100000) ||
		    (HAS_PCH_IBX(dev) && intel_is_dual_link_lvds(dev)))
			factor = 25;
	} else if (crtc_state->sdvo_tv_clock)
		factor = 20;

	if (ironlake_needs_fb_cb_tune(&crtc_state->dpll, factor))
		*fp |= FP_CB_TUNE;

	if (fp2 && (reduced_clock->m < factor * reduced_clock->n))
		*fp2 |= FP_CB_TUNE;

	dpll = 0;

	if (is_lvds)
		dpll |= DPLLB_MODE_LVDS;
	else
		dpll |= DPLLB_MODE_DAC_SERIAL;

	dpll |= (crtc_state->pixel_multiplier - 1)
		<< PLL_REF_SDVO_HDMI_MULTIPLIER_SHIFT;

	if (is_sdvo)
		dpll |= DPLL_SDVO_HIGH_SPEED;
	if (crtc_state->has_dp_encoder)
		dpll |= DPLL_SDVO_HIGH_SPEED;

	/* compute bitmask from p1 value */
	dpll |= (1 << (crtc_state->dpll.p1 - 1)) << DPLL_FPA01_P1_POST_DIV_SHIFT;
	/* also FPA1 */
	dpll |= (1 << (crtc_state->dpll.p1 - 1)) << DPLL_FPA1_P1_POST_DIV_SHIFT;

	switch (crtc_state->dpll.p2) {
	case 5:
		dpll |= DPLL_DAC_SERIAL_P2_CLOCK_DIV_5;
		break;
	case 7:
		dpll |= DPLLB_LVDS_P2_CLOCK_DIV_7;
		break;
	case 10:
		dpll |= DPLL_DAC_SERIAL_P2_CLOCK_DIV_10;
		break;
	case 14:
		dpll |= DPLLB_LVDS_P2_CLOCK_DIV_14;
		break;
	}

	if (is_lvds && intel_panel_use_ssc(dev_priv) && num_connectors < 2)
		dpll |= PLLB_REF_INPUT_SPREADSPECTRUMIN;
	else
		dpll |= PLL_REF_INPUT_DREFCLK;

	return dpll | DPLL_VCO_ENABLE;
}

static int ironlake_crtc_compute_clock(struct intel_crtc *crtc,
				       struct intel_crtc_state *crtc_state)
{
	struct drm_device *dev = crtc->base.dev;
	intel_clock_t clock, reduced_clock;
	u32 dpll = 0, fp = 0, fp2 = 0;
	bool ok, has_reduced_clock = false;
	bool is_lvds = false;
	struct intel_shared_dpll *pll;

	memset(&crtc_state->dpll_hw_state, 0,
	       sizeof(crtc_state->dpll_hw_state));

	is_lvds = intel_pipe_will_have_type(crtc_state, INTEL_OUTPUT_LVDS);

	WARN(!(HAS_PCH_IBX(dev) || HAS_PCH_CPT(dev)),
	     "Unexpected PCH type %d\n", INTEL_PCH_TYPE(dev));

	ok = ironlake_compute_clocks(&crtc->base, crtc_state, &clock,
				     &has_reduced_clock, &reduced_clock);
	if (!ok && !crtc_state->clock_set) {
		DRM_ERROR("Couldn't find PLL settings for mode!\n");
		return -EINVAL;
	}
	/* Compat-code for transition, will disappear. */
	if (!crtc_state->clock_set) {
		crtc_state->dpll.n = clock.n;
		crtc_state->dpll.m1 = clock.m1;
		crtc_state->dpll.m2 = clock.m2;
		crtc_state->dpll.p1 = clock.p1;
		crtc_state->dpll.p2 = clock.p2;
	}

	/* CPU eDP is the only output that doesn't need a PCH PLL of its own. */
	if (crtc_state->has_pch_encoder) {
		fp = i9xx_dpll_compute_fp(&crtc_state->dpll);
		if (has_reduced_clock)
			fp2 = i9xx_dpll_compute_fp(&reduced_clock);

		dpll = ironlake_compute_dpll(crtc, crtc_state,
					     &fp, &reduced_clock,
					     has_reduced_clock ? &fp2 : NULL);

		crtc_state->dpll_hw_state.dpll = dpll;
		crtc_state->dpll_hw_state.fp0 = fp;
		if (has_reduced_clock)
			crtc_state->dpll_hw_state.fp1 = fp2;
		else
			crtc_state->dpll_hw_state.fp1 = fp;

		pll = intel_get_shared_dpll(crtc, crtc_state);
		if (pll == NULL) {
			DRM_DEBUG_DRIVER("failed to find PLL for pipe %c\n",
					 pipe_name(crtc->pipe));
			return -EINVAL;
		}
	}

	if (is_lvds && has_reduced_clock)
		crtc->lowfreq_avail = true;
	else
		crtc->lowfreq_avail = false;

	return 0;
}

static void intel_pch_transcoder_get_m_n(struct intel_crtc *crtc,
					 struct intel_link_m_n *m_n)
{
	struct drm_device *dev = crtc->base.dev;
	struct drm_i915_private *dev_priv = dev->dev_private;
	enum pipe pipe = crtc->pipe;

	m_n->link_m = I915_READ(PCH_TRANS_LINK_M1(pipe));
	m_n->link_n = I915_READ(PCH_TRANS_LINK_N1(pipe));
	m_n->gmch_m = I915_READ(PCH_TRANS_DATA_M1(pipe))
		& ~TU_SIZE_MASK;
	m_n->gmch_n = I915_READ(PCH_TRANS_DATA_N1(pipe));
	m_n->tu = ((I915_READ(PCH_TRANS_DATA_M1(pipe))
		    & TU_SIZE_MASK) >> TU_SIZE_SHIFT) + 1;
}

static void intel_cpu_transcoder_get_m_n(struct intel_crtc *crtc,
					 enum transcoder transcoder,
					 struct intel_link_m_n *m_n,
					 struct intel_link_m_n *m2_n2)
{
	struct drm_device *dev = crtc->base.dev;
	struct drm_i915_private *dev_priv = dev->dev_private;
	enum pipe pipe = crtc->pipe;

	if (INTEL_INFO(dev)->gen >= 5) {
		m_n->link_m = I915_READ(PIPE_LINK_M1(transcoder));
		m_n->link_n = I915_READ(PIPE_LINK_N1(transcoder));
		m_n->gmch_m = I915_READ(PIPE_DATA_M1(transcoder))
			& ~TU_SIZE_MASK;
		m_n->gmch_n = I915_READ(PIPE_DATA_N1(transcoder));
		m_n->tu = ((I915_READ(PIPE_DATA_M1(transcoder))
			    & TU_SIZE_MASK) >> TU_SIZE_SHIFT) + 1;
		/* Read M2_N2 registers only for gen < 8 (M2_N2 available for
		 * gen < 8) and if DRRS is supported (to make sure the
		 * registers are not unnecessarily read).
		 */
		if (m2_n2 && INTEL_INFO(dev)->gen < 8 &&
			crtc->config->has_drrs) {
			m2_n2->link_m = I915_READ(PIPE_LINK_M2(transcoder));
			m2_n2->link_n =	I915_READ(PIPE_LINK_N2(transcoder));
			m2_n2->gmch_m =	I915_READ(PIPE_DATA_M2(transcoder))
					& ~TU_SIZE_MASK;
			m2_n2->gmch_n =	I915_READ(PIPE_DATA_N2(transcoder));
			m2_n2->tu = ((I915_READ(PIPE_DATA_M2(transcoder))
					& TU_SIZE_MASK) >> TU_SIZE_SHIFT) + 1;
		}
	} else {
		m_n->link_m = I915_READ(PIPE_LINK_M_G4X(pipe));
		m_n->link_n = I915_READ(PIPE_LINK_N_G4X(pipe));
		m_n->gmch_m = I915_READ(PIPE_DATA_M_G4X(pipe))
			& ~TU_SIZE_MASK;
		m_n->gmch_n = I915_READ(PIPE_DATA_N_G4X(pipe));
		m_n->tu = ((I915_READ(PIPE_DATA_M_G4X(pipe))
			    & TU_SIZE_MASK) >> TU_SIZE_SHIFT) + 1;
	}
}

void intel_dp_get_m_n(struct intel_crtc *crtc,
		      struct intel_crtc_state *pipe_config)
{
	if (pipe_config->has_pch_encoder)
		intel_pch_transcoder_get_m_n(crtc, &pipe_config->dp_m_n);
	else
		intel_cpu_transcoder_get_m_n(crtc, pipe_config->cpu_transcoder,
					     &pipe_config->dp_m_n,
					     &pipe_config->dp_m2_n2);
}

static void ironlake_get_fdi_m_n_config(struct intel_crtc *crtc,
					struct intel_crtc_state *pipe_config)
{
	intel_cpu_transcoder_get_m_n(crtc, pipe_config->cpu_transcoder,
				     &pipe_config->fdi_m_n, NULL);
}

static void skylake_get_pfit_config(struct intel_crtc *crtc,
				    struct intel_crtc_state *pipe_config)
{
	struct drm_device *dev = crtc->base.dev;
	struct drm_i915_private *dev_priv = dev->dev_private;
	struct intel_crtc_scaler_state *scaler_state = &pipe_config->scaler_state;
	uint32_t ps_ctrl = 0;
	int id = -1;
	int i;

	/* find scaler attached to this pipe */
	for (i = 0; i < crtc->num_scalers; i++) {
		ps_ctrl = I915_READ(SKL_PS_CTRL(crtc->pipe, i));
		if (ps_ctrl & PS_SCALER_EN && !(ps_ctrl & PS_PLANE_SEL_MASK)) {
			id = i;
			pipe_config->pch_pfit.enabled = true;
			pipe_config->pch_pfit.pos = I915_READ(SKL_PS_WIN_POS(crtc->pipe, i));
			pipe_config->pch_pfit.size = I915_READ(SKL_PS_WIN_SZ(crtc->pipe, i));
			break;
		}
	}

	scaler_state->scaler_id = id;
	if (id >= 0) {
		scaler_state->scaler_users |= (1 << SKL_CRTC_INDEX);
	} else {
		scaler_state->scaler_users &= ~(1 << SKL_CRTC_INDEX);
	}
}

static void
skylake_get_initial_plane_config(struct intel_crtc *crtc,
				 struct intel_initial_plane_config *plane_config)
{
	struct drm_device *dev = crtc->base.dev;
	struct drm_i915_private *dev_priv = dev->dev_private;
	u32 val, base, offset, stride_mult, tiling;
	int pipe = crtc->pipe;
	int fourcc, pixel_format;
	unsigned int aligned_height;
	struct drm_framebuffer *fb;
	struct intel_framebuffer *intel_fb;

	intel_fb = kzalloc(sizeof(*intel_fb), GFP_KERNEL);
	if (!intel_fb) {
		DRM_DEBUG_KMS("failed to alloc fb\n");
		return;
	}

	fb = &intel_fb->base;

	val = I915_READ(PLANE_CTL(pipe, 0));
	if (!(val & PLANE_CTL_ENABLE))
		goto error;

	pixel_format = val & PLANE_CTL_FORMAT_MASK;
	fourcc = skl_format_to_fourcc(pixel_format,
				      val & PLANE_CTL_ORDER_RGBX,
				      val & PLANE_CTL_ALPHA_MASK);
	fb->pixel_format = fourcc;
	fb->bits_per_pixel = drm_format_plane_cpp(fourcc, 0) * 8;

	tiling = val & PLANE_CTL_TILED_MASK;
	switch (tiling) {
	case PLANE_CTL_TILED_LINEAR:
		fb->modifier[0] = DRM_FORMAT_MOD_NONE;
		break;
	case PLANE_CTL_TILED_X:
		plane_config->tiling = I915_TILING_X;
		fb->modifier[0] = I915_FORMAT_MOD_X_TILED;
		break;
	case PLANE_CTL_TILED_Y:
		fb->modifier[0] = I915_FORMAT_MOD_Y_TILED;
		break;
	case PLANE_CTL_TILED_YF:
		fb->modifier[0] = I915_FORMAT_MOD_Yf_TILED;
		break;
	default:
		MISSING_CASE(tiling);
		goto error;
	}

	base = I915_READ(PLANE_SURF(pipe, 0)) & 0xfffff000;
	plane_config->base = base;

	offset = I915_READ(PLANE_OFFSET(pipe, 0));

	val = I915_READ(PLANE_SIZE(pipe, 0));
	fb->height = ((val >> 16) & 0xfff) + 1;
	fb->width = ((val >> 0) & 0x1fff) + 1;

	val = I915_READ(PLANE_STRIDE(pipe, 0));
	stride_mult = intel_fb_stride_alignment(dev, fb->modifier[0],
						fb->pixel_format);
	fb->pitches[0] = (val & 0x3ff) * stride_mult;

	aligned_height = intel_fb_align_height(dev, fb->height,
					       fb->pixel_format,
					       fb->modifier[0]);

	plane_config->size = fb->pitches[0] * aligned_height;

	DRM_DEBUG_KMS("pipe %c with fb: size=%dx%d@%d, offset=%x, pitch %d, size 0x%x\n",
		      pipe_name(pipe), fb->width, fb->height,
		      fb->bits_per_pixel, base, fb->pitches[0],
		      plane_config->size);

	plane_config->fb = intel_fb;
	return;

error:
	kfree(fb);
}

static void ironlake_get_pfit_config(struct intel_crtc *crtc,
				     struct intel_crtc_state *pipe_config)
{
	struct drm_device *dev = crtc->base.dev;
	struct drm_i915_private *dev_priv = dev->dev_private;
	uint32_t tmp;

	tmp = I915_READ(PF_CTL(crtc->pipe));

	if (tmp & PF_ENABLE) {
		pipe_config->pch_pfit.enabled = true;
		pipe_config->pch_pfit.pos = I915_READ(PF_WIN_POS(crtc->pipe));
		pipe_config->pch_pfit.size = I915_READ(PF_WIN_SZ(crtc->pipe));

		/* We currently do not free assignements of panel fitters on
		 * ivb/hsw (since we don't use the higher upscaling modes which
		 * differentiates them) so just WARN about this case for now. */
		if (IS_GEN7(dev)) {
			WARN_ON((tmp & PF_PIPE_SEL_MASK_IVB) !=
				PF_PIPE_SEL_IVB(crtc->pipe));
		}
	}
}

static void
ironlake_get_initial_plane_config(struct intel_crtc *crtc,
				  struct intel_initial_plane_config *plane_config)
{
	struct drm_device *dev = crtc->base.dev;
	struct drm_i915_private *dev_priv = dev->dev_private;
	u32 val, base, offset;
	int pipe = crtc->pipe;
	int fourcc, pixel_format;
	unsigned int aligned_height;
	struct drm_framebuffer *fb;
	struct intel_framebuffer *intel_fb;

	val = I915_READ(DSPCNTR(pipe));
	if (!(val & DISPLAY_PLANE_ENABLE))
		return;

	intel_fb = kzalloc(sizeof(*intel_fb), GFP_KERNEL);
	if (!intel_fb) {
		DRM_DEBUG_KMS("failed to alloc fb\n");
		return;
	}

	fb = &intel_fb->base;

	if (INTEL_INFO(dev)->gen >= 4) {
		if (val & DISPPLANE_TILED) {
			plane_config->tiling = I915_TILING_X;
			fb->modifier[0] = I915_FORMAT_MOD_X_TILED;
		}
	}

	pixel_format = val & DISPPLANE_PIXFORMAT_MASK;
	fourcc = i9xx_format_to_fourcc(pixel_format);
	fb->pixel_format = fourcc;
	fb->bits_per_pixel = drm_format_plane_cpp(fourcc, 0) * 8;

	base = I915_READ(DSPSURF(pipe)) & 0xfffff000;
	if (IS_HASWELL(dev) || IS_BROADWELL(dev)) {
		offset = I915_READ(DSPOFFSET(pipe));
	} else {
		if (plane_config->tiling)
			offset = I915_READ(DSPTILEOFF(pipe));
		else
			offset = I915_READ(DSPLINOFF(pipe));
	}
	plane_config->base = base;

	val = I915_READ(PIPESRC(pipe));
	fb->width = ((val >> 16) & 0xfff) + 1;
	fb->height = ((val >> 0) & 0xfff) + 1;

	val = I915_READ(DSPSTRIDE(pipe));
	fb->pitches[0] = val & 0xffffffc0;

	aligned_height = intel_fb_align_height(dev, fb->height,
					       fb->pixel_format,
					       fb->modifier[0]);

	plane_config->size = fb->pitches[0] * aligned_height;

	DRM_DEBUG_KMS("pipe %c with fb: size=%dx%d@%d, offset=%x, pitch %d, size 0x%x\n",
		      pipe_name(pipe), fb->width, fb->height,
		      fb->bits_per_pixel, base, fb->pitches[0],
		      plane_config->size);

	plane_config->fb = intel_fb;
}

static bool ironlake_get_pipe_config(struct intel_crtc *crtc,
				     struct intel_crtc_state *pipe_config)
{
	struct drm_device *dev = crtc->base.dev;
	struct drm_i915_private *dev_priv = dev->dev_private;
	uint32_t tmp;

	if (!intel_display_power_is_enabled(dev_priv,
					    POWER_DOMAIN_PIPE(crtc->pipe)))
		return false;

	pipe_config->cpu_transcoder = (enum transcoder) crtc->pipe;
	pipe_config->shared_dpll = DPLL_ID_PRIVATE;

	tmp = I915_READ(PIPECONF(crtc->pipe));
	if (!(tmp & PIPECONF_ENABLE))
		return false;

	switch (tmp & PIPECONF_BPC_MASK) {
	case PIPECONF_6BPC:
		pipe_config->pipe_bpp = 18;
		break;
	case PIPECONF_8BPC:
		pipe_config->pipe_bpp = 24;
		break;
	case PIPECONF_10BPC:
		pipe_config->pipe_bpp = 30;
		break;
	case PIPECONF_12BPC:
		pipe_config->pipe_bpp = 36;
		break;
	default:
		break;
	}

	if (tmp & PIPECONF_COLOR_RANGE_SELECT)
		pipe_config->limited_color_range = true;

	if (I915_READ(PCH_TRANSCONF(crtc->pipe)) & TRANS_ENABLE) {
		struct intel_shared_dpll *pll;

		pipe_config->has_pch_encoder = true;

		tmp = I915_READ(FDI_RX_CTL(crtc->pipe));
		pipe_config->fdi_lanes = ((FDI_DP_PORT_WIDTH_MASK & tmp) >>
					  FDI_DP_PORT_WIDTH_SHIFT) + 1;

		ironlake_get_fdi_m_n_config(crtc, pipe_config);

		if (HAS_PCH_IBX(dev_priv->dev)) {
			pipe_config->shared_dpll =
				(enum intel_dpll_id) crtc->pipe;
		} else {
			tmp = I915_READ(PCH_DPLL_SEL);
			if (tmp & TRANS_DPLLB_SEL(crtc->pipe))
				pipe_config->shared_dpll = DPLL_ID_PCH_PLL_B;
			else
				pipe_config->shared_dpll = DPLL_ID_PCH_PLL_A;
		}

		pll = &dev_priv->shared_dplls[pipe_config->shared_dpll];

		WARN_ON(!pll->get_hw_state(dev_priv, pll,
					   &pipe_config->dpll_hw_state));

		tmp = pipe_config->dpll_hw_state.dpll;
		pipe_config->pixel_multiplier =
			((tmp & PLL_REF_SDVO_HDMI_MULTIPLIER_MASK)
			 >> PLL_REF_SDVO_HDMI_MULTIPLIER_SHIFT) + 1;

		ironlake_pch_clock_get(crtc, pipe_config);
	} else {
		pipe_config->pixel_multiplier = 1;
	}

	intel_get_pipe_timings(crtc, pipe_config);

	ironlake_get_pfit_config(crtc, pipe_config);

	return true;
}

static void assert_can_disable_lcpll(struct drm_i915_private *dev_priv)
{
	struct drm_device *dev = dev_priv->dev;
	struct intel_crtc *crtc;

	for_each_intel_crtc(dev, crtc)
		I915_STATE_WARN(crtc->active, "CRTC for pipe %c enabled\n",
		     pipe_name(crtc->pipe));

	I915_STATE_WARN(I915_READ(HSW_PWR_WELL_DRIVER), "Power well on\n");
	I915_STATE_WARN(I915_READ(SPLL_CTL) & SPLL_PLL_ENABLE, "SPLL enabled\n");
	I915_STATE_WARN(I915_READ(WRPLL_CTL(0)) & WRPLL_PLL_ENABLE, "WRPLL1 enabled\n");
	I915_STATE_WARN(I915_READ(WRPLL_CTL(1)) & WRPLL_PLL_ENABLE, "WRPLL2 enabled\n");
	I915_STATE_WARN(I915_READ(PCH_PP_STATUS) & PP_ON, "Panel power on\n");
	I915_STATE_WARN(I915_READ(BLC_PWM_CPU_CTL2) & BLM_PWM_ENABLE,
	     "CPU PWM1 enabled\n");
	if (IS_HASWELL(dev))
		I915_STATE_WARN(I915_READ(HSW_BLC_PWM2_CTL) & BLM_PWM_ENABLE,
		     "CPU PWM2 enabled\n");
	I915_STATE_WARN(I915_READ(BLC_PWM_PCH_CTL1) & BLM_PCH_PWM_ENABLE,
	     "PCH PWM1 enabled\n");
	I915_STATE_WARN(I915_READ(UTIL_PIN_CTL) & UTIL_PIN_ENABLE,
	     "Utility pin enabled\n");
	I915_STATE_WARN(I915_READ(PCH_GTC_CTL) & PCH_GTC_ENABLE, "PCH GTC enabled\n");

	/*
	 * In theory we can still leave IRQs enabled, as long as only the HPD
	 * interrupts remain enabled. We used to check for that, but since it's
	 * gen-specific and since we only disable LCPLL after we fully disable
	 * the interrupts, the check below should be enough.
	 */
	I915_STATE_WARN(intel_irqs_enabled(dev_priv), "IRQs enabled\n");
}

static uint32_t hsw_read_dcomp(struct drm_i915_private *dev_priv)
{
	struct drm_device *dev = dev_priv->dev;

	if (IS_HASWELL(dev))
		return I915_READ(D_COMP_HSW);
	else
		return I915_READ(D_COMP_BDW);
}

static void hsw_write_dcomp(struct drm_i915_private *dev_priv, uint32_t val)
{
	struct drm_device *dev = dev_priv->dev;

	if (IS_HASWELL(dev)) {
		mutex_lock(&dev_priv->rps.hw_lock);
		if (sandybridge_pcode_write(dev_priv, GEN6_PCODE_WRITE_D_COMP,
					    val))
			DRM_ERROR("Failed to write to D_COMP\n");
		mutex_unlock(&dev_priv->rps.hw_lock);
	} else {
		I915_WRITE(D_COMP_BDW, val);
		POSTING_READ(D_COMP_BDW);
	}
}

/*
 * This function implements pieces of two sequences from BSpec:
 * - Sequence for display software to disable LCPLL
 * - Sequence for display software to allow package C8+
 * The steps implemented here are just the steps that actually touch the LCPLL
 * register. Callers should take care of disabling all the display engine
 * functions, doing the mode unset, fixing interrupts, etc.
 */
static void hsw_disable_lcpll(struct drm_i915_private *dev_priv,
			      bool switch_to_fclk, bool allow_power_down)
{
	uint32_t val;

	assert_can_disable_lcpll(dev_priv);

	val = I915_READ(LCPLL_CTL);

	if (switch_to_fclk) {
		val |= LCPLL_CD_SOURCE_FCLK;
		I915_WRITE(LCPLL_CTL, val);

		if (wait_for_atomic_us(I915_READ(LCPLL_CTL) &
				       LCPLL_CD_SOURCE_FCLK_DONE, 1))
			DRM_ERROR("Switching to FCLK failed\n");

		val = I915_READ(LCPLL_CTL);
	}

	val |= LCPLL_PLL_DISABLE;
	I915_WRITE(LCPLL_CTL, val);
	POSTING_READ(LCPLL_CTL);

	if (wait_for((I915_READ(LCPLL_CTL) & LCPLL_PLL_LOCK) == 0, 1))
		DRM_ERROR("LCPLL still locked\n");

	val = hsw_read_dcomp(dev_priv);
	val |= D_COMP_COMP_DISABLE;
	hsw_write_dcomp(dev_priv, val);
	ndelay(100);

	if (wait_for((hsw_read_dcomp(dev_priv) & D_COMP_RCOMP_IN_PROGRESS) == 0,
		     1))
		DRM_ERROR("D_COMP RCOMP still in progress\n");

	if (allow_power_down) {
		val = I915_READ(LCPLL_CTL);
		val |= LCPLL_POWER_DOWN_ALLOW;
		I915_WRITE(LCPLL_CTL, val);
		POSTING_READ(LCPLL_CTL);
	}
}

/*
 * Fully restores LCPLL, disallowing power down and switching back to LCPLL
 * source.
 */
static void hsw_restore_lcpll(struct drm_i915_private *dev_priv)
{
	uint32_t val;

	val = I915_READ(LCPLL_CTL);

	if ((val & (LCPLL_PLL_LOCK | LCPLL_PLL_DISABLE | LCPLL_CD_SOURCE_FCLK |
		    LCPLL_POWER_DOWN_ALLOW)) == LCPLL_PLL_LOCK)
		return;

	/*
	 * Make sure we're not on PC8 state before disabling PC8, otherwise
	 * we'll hang the machine. To prevent PC8 state, just enable force_wake.
	 */
	intel_uncore_forcewake_get(dev_priv, FORCEWAKE_ALL);

	if (val & LCPLL_POWER_DOWN_ALLOW) {
		val &= ~LCPLL_POWER_DOWN_ALLOW;
		I915_WRITE(LCPLL_CTL, val);
		POSTING_READ(LCPLL_CTL);
	}

	val = hsw_read_dcomp(dev_priv);
	val |= D_COMP_COMP_FORCE;
	val &= ~D_COMP_COMP_DISABLE;
	hsw_write_dcomp(dev_priv, val);

	val = I915_READ(LCPLL_CTL);
	val &= ~LCPLL_PLL_DISABLE;
	I915_WRITE(LCPLL_CTL, val);

	if (wait_for(I915_READ(LCPLL_CTL) & LCPLL_PLL_LOCK, 5))
		DRM_ERROR("LCPLL not locked yet\n");

	if (val & LCPLL_CD_SOURCE_FCLK) {
		val = I915_READ(LCPLL_CTL);
		val &= ~LCPLL_CD_SOURCE_FCLK;
		I915_WRITE(LCPLL_CTL, val);

		if (wait_for_atomic_us((I915_READ(LCPLL_CTL) &
					LCPLL_CD_SOURCE_FCLK_DONE) == 0, 1))
			DRM_ERROR("Switching back to LCPLL failed\n");
	}

	intel_uncore_forcewake_put(dev_priv, FORCEWAKE_ALL);
	intel_update_cdclk(dev_priv->dev);
}

/*
 * Package states C8 and deeper are really deep PC states that can only be
 * reached when all the devices on the system allow it, so even if the graphics
 * device allows PC8+, it doesn't mean the system will actually get to these
 * states. Our driver only allows PC8+ when going into runtime PM.
 *
 * The requirements for PC8+ are that all the outputs are disabled, the power
 * well is disabled and most interrupts are disabled, and these are also
 * requirements for runtime PM. When these conditions are met, we manually do
 * the other conditions: disable the interrupts, clocks and switch LCPLL refclk
 * to Fclk. If we're in PC8+ and we get an non-hotplug interrupt, we can hard
 * hang the machine.
 *
 * When we really reach PC8 or deeper states (not just when we allow it) we lose
 * the state of some registers, so when we come back from PC8+ we need to
 * restore this state. We don't get into PC8+ if we're not in RC6, so we don't
 * need to take care of the registers kept by RC6. Notice that this happens even
 * if we don't put the device in PCI D3 state (which is what currently happens
 * because of the runtime PM support).
 *
 * For more, read "Display Sequences for Package C8" on the hardware
 * documentation.
 */
void hsw_enable_pc8(struct drm_i915_private *dev_priv)
{
	struct drm_device *dev = dev_priv->dev;
	uint32_t val;

	DRM_DEBUG_KMS("Enabling package C8+\n");

	if (HAS_PCH_LPT_LP(dev)) {
		val = I915_READ(SOUTH_DSPCLK_GATE_D);
		val &= ~PCH_LP_PARTITION_LEVEL_DISABLE;
		I915_WRITE(SOUTH_DSPCLK_GATE_D, val);
	}

	lpt_disable_clkout_dp(dev);
	hsw_disable_lcpll(dev_priv, true, true);
}

void hsw_disable_pc8(struct drm_i915_private *dev_priv)
{
	struct drm_device *dev = dev_priv->dev;
	uint32_t val;

	DRM_DEBUG_KMS("Disabling package C8+\n");

	hsw_restore_lcpll(dev_priv);
	lpt_init_pch_refclk(dev);

	if (HAS_PCH_LPT_LP(dev)) {
		val = I915_READ(SOUTH_DSPCLK_GATE_D);
		val |= PCH_LP_PARTITION_LEVEL_DISABLE;
		I915_WRITE(SOUTH_DSPCLK_GATE_D, val);
	}

	intel_prepare_ddi(dev);
}

static void broxton_modeset_commit_cdclk(struct drm_atomic_state *old_state)
{
	struct drm_device *dev = old_state->dev;
	unsigned int req_cdclk = to_intel_atomic_state(old_state)->cdclk;

	broxton_set_cdclk(dev, req_cdclk);
}

/* compute the max rate for new configuration */
static int ilk_max_pixel_rate(struct drm_atomic_state *state)
{
	struct intel_crtc *intel_crtc;
	struct intel_crtc_state *crtc_state;
	int max_pixel_rate = 0;

	for_each_intel_crtc(state->dev, intel_crtc) {
		int pixel_rate;

		crtc_state = intel_atomic_get_crtc_state(state, intel_crtc);
		if (IS_ERR(crtc_state))
			return PTR_ERR(crtc_state);

		if (!crtc_state->base.enable)
			continue;

		pixel_rate = ilk_pipe_pixel_rate(crtc_state);

		/* pixel rate mustn't exceed 95% of cdclk with IPS on BDW */
		if (IS_BROADWELL(state->dev) && crtc_state->ips_enabled)
			pixel_rate = DIV_ROUND_UP(pixel_rate * 100, 95);

		max_pixel_rate = max(max_pixel_rate, pixel_rate);
	}

	return max_pixel_rate;
}

static void broadwell_set_cdclk(struct drm_device *dev, int cdclk)
{
	struct drm_i915_private *dev_priv = dev->dev_private;
	uint32_t val, data;
	int ret;

	if (WARN((I915_READ(LCPLL_CTL) &
		  (LCPLL_PLL_DISABLE | LCPLL_PLL_LOCK |
		   LCPLL_CD_CLOCK_DISABLE | LCPLL_ROOT_CD_CLOCK_DISABLE |
		   LCPLL_CD2X_CLOCK_DISABLE | LCPLL_POWER_DOWN_ALLOW |
		   LCPLL_CD_SOURCE_FCLK)) != LCPLL_PLL_LOCK,
		 "trying to change cdclk frequency with cdclk not enabled\n"))
		return;

	mutex_lock(&dev_priv->rps.hw_lock);
	ret = sandybridge_pcode_write(dev_priv,
				      BDW_PCODE_DISPLAY_FREQ_CHANGE_REQ, 0x0);
	mutex_unlock(&dev_priv->rps.hw_lock);
	if (ret) {
		DRM_ERROR("failed to inform pcode about cdclk change\n");
		return;
	}

	val = I915_READ(LCPLL_CTL);
	val |= LCPLL_CD_SOURCE_FCLK;
	I915_WRITE(LCPLL_CTL, val);

	if (wait_for_atomic_us(I915_READ(LCPLL_CTL) &
			       LCPLL_CD_SOURCE_FCLK_DONE, 1))
		DRM_ERROR("Switching to FCLK failed\n");

	val = I915_READ(LCPLL_CTL);
	val &= ~LCPLL_CLK_FREQ_MASK;

	switch (cdclk) {
	case 450000:
		val |= LCPLL_CLK_FREQ_450;
		data = 0;
		break;
	case 540000:
		val |= LCPLL_CLK_FREQ_54O_BDW;
		data = 1;
		break;
	case 337500:
		val |= LCPLL_CLK_FREQ_337_5_BDW;
		data = 2;
		break;
	case 675000:
		val |= LCPLL_CLK_FREQ_675_BDW;
		data = 3;
		break;
	default:
		WARN(1, "invalid cdclk frequency\n");
		return;
	}

	I915_WRITE(LCPLL_CTL, val);

	val = I915_READ(LCPLL_CTL);
	val &= ~LCPLL_CD_SOURCE_FCLK;
	I915_WRITE(LCPLL_CTL, val);

	if (wait_for_atomic_us((I915_READ(LCPLL_CTL) &
				LCPLL_CD_SOURCE_FCLK_DONE) == 0, 1))
		DRM_ERROR("Switching back to LCPLL failed\n");

	mutex_lock(&dev_priv->rps.hw_lock);
	sandybridge_pcode_write(dev_priv, HSW_PCODE_DE_WRITE_FREQ_REQ, data);
	mutex_unlock(&dev_priv->rps.hw_lock);

	intel_update_cdclk(dev);

	WARN(cdclk != dev_priv->cdclk_freq,
	     "cdclk requested %d kHz but got %d kHz\n",
	     cdclk, dev_priv->cdclk_freq);
}

static int broadwell_modeset_calc_cdclk(struct drm_atomic_state *state)
{
	struct drm_i915_private *dev_priv = to_i915(state->dev);
	int max_pixclk = ilk_max_pixel_rate(state);
	int cdclk;

	/*
	 * FIXME should also account for plane ratio
	 * once 64bpp pixel formats are supported.
	 */
	if (max_pixclk > 540000)
		cdclk = 675000;
	else if (max_pixclk > 450000)
		cdclk = 540000;
	else if (max_pixclk > 337500)
		cdclk = 450000;
	else
		cdclk = 337500;

	if (cdclk > dev_priv->max_cdclk_freq) {
		DRM_DEBUG_KMS("requested cdclk (%d kHz) exceeds max (%d kHz)\n",
			      cdclk, dev_priv->max_cdclk_freq);
		return -EINVAL;
	}

	to_intel_atomic_state(state)->cdclk = cdclk;

	return 0;
}

static void broadwell_modeset_commit_cdclk(struct drm_atomic_state *old_state)
{
	struct drm_device *dev = old_state->dev;
	unsigned int req_cdclk = to_intel_atomic_state(old_state)->cdclk;

	broadwell_set_cdclk(dev, req_cdclk);
}

static int haswell_crtc_compute_clock(struct intel_crtc *crtc,
				      struct intel_crtc_state *crtc_state)
{
	if (!intel_ddi_pll_select(crtc, crtc_state))
		return -EINVAL;

	crtc->lowfreq_avail = false;

	return 0;
}

static void bxt_get_ddi_pll(struct drm_i915_private *dev_priv,
				enum port port,
				struct intel_crtc_state *pipe_config)
{
	switch (port) {
	case PORT_A:
		pipe_config->ddi_pll_sel = SKL_DPLL0;
		pipe_config->shared_dpll = DPLL_ID_SKL_DPLL1;
		break;
	case PORT_B:
		pipe_config->ddi_pll_sel = SKL_DPLL1;
		pipe_config->shared_dpll = DPLL_ID_SKL_DPLL2;
		break;
	case PORT_C:
		pipe_config->ddi_pll_sel = SKL_DPLL2;
		pipe_config->shared_dpll = DPLL_ID_SKL_DPLL3;
		break;
	default:
		DRM_ERROR("Incorrect port type\n");
	}
}

static void skylake_get_ddi_pll(struct drm_i915_private *dev_priv,
				enum port port,
				struct intel_crtc_state *pipe_config)
{
	u32 temp, dpll_ctl1;

	temp = I915_READ(DPLL_CTRL2) & DPLL_CTRL2_DDI_CLK_SEL_MASK(port);
	pipe_config->ddi_pll_sel = temp >> (port * 3 + 1);

	switch (pipe_config->ddi_pll_sel) {
	case SKL_DPLL0:
		/*
		 * On SKL the eDP DPLL (DPLL0 as we don't use SSC) is not part
		 * of the shared DPLL framework and thus needs to be read out
		 * separately
		 */
		dpll_ctl1 = I915_READ(DPLL_CTRL1);
		pipe_config->dpll_hw_state.ctrl1 = dpll_ctl1 & 0x3f;
		break;
	case SKL_DPLL1:
		pipe_config->shared_dpll = DPLL_ID_SKL_DPLL1;
		break;
	case SKL_DPLL2:
		pipe_config->shared_dpll = DPLL_ID_SKL_DPLL2;
		break;
	case SKL_DPLL3:
		pipe_config->shared_dpll = DPLL_ID_SKL_DPLL3;
		break;
	}
}

static void haswell_get_ddi_pll(struct drm_i915_private *dev_priv,
				enum port port,
				struct intel_crtc_state *pipe_config)
{
	pipe_config->ddi_pll_sel = I915_READ(PORT_CLK_SEL(port));

	switch (pipe_config->ddi_pll_sel) {
	case PORT_CLK_SEL_WRPLL1:
		pipe_config->shared_dpll = DPLL_ID_WRPLL1;
		break;
	case PORT_CLK_SEL_WRPLL2:
		pipe_config->shared_dpll = DPLL_ID_WRPLL2;
		break;
	case PORT_CLK_SEL_SPLL:
		pipe_config->shared_dpll = DPLL_ID_SPLL;
		break;
	}
}

static void haswell_get_ddi_port_state(struct intel_crtc *crtc,
				       struct intel_crtc_state *pipe_config)
{
	struct drm_device *dev = crtc->base.dev;
	struct drm_i915_private *dev_priv = dev->dev_private;
	struct intel_shared_dpll *pll;
	enum port port;
	uint32_t tmp;

	tmp = I915_READ(TRANS_DDI_FUNC_CTL(pipe_config->cpu_transcoder));

	port = (tmp & TRANS_DDI_PORT_MASK) >> TRANS_DDI_PORT_SHIFT;

	if (IS_SKYLAKE(dev) || IS_KABYLAKE(dev))
		skylake_get_ddi_pll(dev_priv, port, pipe_config);
	else if (IS_BROXTON(dev))
		bxt_get_ddi_pll(dev_priv, port, pipe_config);
	else
		haswell_get_ddi_pll(dev_priv, port, pipe_config);

	if (pipe_config->shared_dpll >= 0) {
		pll = &dev_priv->shared_dplls[pipe_config->shared_dpll];

		WARN_ON(!pll->get_hw_state(dev_priv, pll,
					   &pipe_config->dpll_hw_state));
	}

	/*
	 * Haswell has only FDI/PCH transcoder A. It is which is connected to
	 * DDI E. So just check whether this pipe is wired to DDI E and whether
	 * the PCH transcoder is on.
	 */
	if (INTEL_INFO(dev)->gen < 9 &&
	    (port == PORT_E) && I915_READ(LPT_TRANSCONF) & TRANS_ENABLE) {
		pipe_config->has_pch_encoder = true;

		tmp = I915_READ(FDI_RX_CTL(PIPE_A));
		pipe_config->fdi_lanes = ((FDI_DP_PORT_WIDTH_MASK & tmp) >>
					  FDI_DP_PORT_WIDTH_SHIFT) + 1;

		ironlake_get_fdi_m_n_config(crtc, pipe_config);
	}
}

static bool haswell_get_pipe_config(struct intel_crtc *crtc,
				    struct intel_crtc_state *pipe_config)
{
	struct drm_device *dev = crtc->base.dev;
	struct drm_i915_private *dev_priv = dev->dev_private;
	enum intel_display_power_domain pfit_domain;
	uint32_t tmp;

	if (!intel_display_power_is_enabled(dev_priv,
					 POWER_DOMAIN_PIPE(crtc->pipe)))
		return false;

	pipe_config->cpu_transcoder = (enum transcoder) crtc->pipe;
	pipe_config->shared_dpll = DPLL_ID_PRIVATE;

	tmp = I915_READ(TRANS_DDI_FUNC_CTL(TRANSCODER_EDP));
	if (tmp & TRANS_DDI_FUNC_ENABLE) {
		enum pipe trans_edp_pipe;
		switch (tmp & TRANS_DDI_EDP_INPUT_MASK) {
		default:
			WARN(1, "unknown pipe linked to edp transcoder\n");
		case TRANS_DDI_EDP_INPUT_A_ONOFF:
		case TRANS_DDI_EDP_INPUT_A_ON:
			trans_edp_pipe = PIPE_A;
			break;
		case TRANS_DDI_EDP_INPUT_B_ONOFF:
			trans_edp_pipe = PIPE_B;
			break;
		case TRANS_DDI_EDP_INPUT_C_ONOFF:
			trans_edp_pipe = PIPE_C;
			break;
		}

		if (trans_edp_pipe == crtc->pipe)
			pipe_config->cpu_transcoder = TRANSCODER_EDP;
	}

	if (!intel_display_power_is_enabled(dev_priv,
			POWER_DOMAIN_TRANSCODER(pipe_config->cpu_transcoder)))
		return false;

	tmp = I915_READ(PIPECONF(pipe_config->cpu_transcoder));
	if (!(tmp & PIPECONF_ENABLE))
		return false;

	haswell_get_ddi_port_state(crtc, pipe_config);

	intel_get_pipe_timings(crtc, pipe_config);

	if (INTEL_INFO(dev)->gen >= 9) {
		skl_init_scalers(dev, crtc, pipe_config);
	}

	pfit_domain = POWER_DOMAIN_PIPE_PANEL_FITTER(crtc->pipe);

	if (INTEL_INFO(dev)->gen >= 9) {
		pipe_config->scaler_state.scaler_id = -1;
		pipe_config->scaler_state.scaler_users &= ~(1 << SKL_CRTC_INDEX);
	}

	if (intel_display_power_is_enabled(dev_priv, pfit_domain)) {
		if (INTEL_INFO(dev)->gen >= 9)
			skylake_get_pfit_config(crtc, pipe_config);
		else
			ironlake_get_pfit_config(crtc, pipe_config);
	}

	if (IS_HASWELL(dev))
		pipe_config->ips_enabled = hsw_crtc_supports_ips(crtc) &&
			(I915_READ(IPS_CTL) & IPS_ENABLE);

	if (pipe_config->cpu_transcoder != TRANSCODER_EDP) {
		pipe_config->pixel_multiplier =
			I915_READ(PIPE_MULT(pipe_config->cpu_transcoder)) + 1;
	} else {
		pipe_config->pixel_multiplier = 1;
	}

	return true;
}

static void i845_update_cursor(struct drm_crtc *crtc, u32 base)
{
	struct drm_device *dev = crtc->dev;
	struct drm_i915_private *dev_priv = dev->dev_private;
	struct intel_crtc *intel_crtc = to_intel_crtc(crtc);
	uint32_t cntl = 0, size = 0;

	if (base) {
		unsigned int width = intel_crtc->base.cursor->state->crtc_w;
		unsigned int height = intel_crtc->base.cursor->state->crtc_h;
		unsigned int stride = roundup_pow_of_two(width) * 4;

		switch (stride) {
		default:
			WARN_ONCE(1, "Invalid cursor width/stride, width=%u, stride=%u\n",
				  width, stride);
			stride = 256;
			/* fallthrough */
		case 256:
		case 512:
		case 1024:
		case 2048:
			break;
		}

		cntl |= CURSOR_ENABLE |
			CURSOR_GAMMA_ENABLE |
			CURSOR_FORMAT_ARGB |
			CURSOR_STRIDE(stride);

		size = (height << 12) | width;
	}

	if (intel_crtc->cursor_cntl != 0 &&
	    (intel_crtc->cursor_base != base ||
	     intel_crtc->cursor_size != size ||
	     intel_crtc->cursor_cntl != cntl)) {
		/* On these chipsets we can only modify the base/size/stride
		 * whilst the cursor is disabled.
		 */
		I915_WRITE(CURCNTR(PIPE_A), 0);
		POSTING_READ(CURCNTR(PIPE_A));
		intel_crtc->cursor_cntl = 0;
	}

	if (intel_crtc->cursor_base != base) {
		I915_WRITE(CURBASE(PIPE_A), base);
		intel_crtc->cursor_base = base;
	}

	if (intel_crtc->cursor_size != size) {
		I915_WRITE(CURSIZE, size);
		intel_crtc->cursor_size = size;
	}

	if (intel_crtc->cursor_cntl != cntl) {
		I915_WRITE(CURCNTR(PIPE_A), cntl);
		POSTING_READ(CURCNTR(PIPE_A));
		intel_crtc->cursor_cntl = cntl;
	}
}

static void i9xx_update_cursor(struct drm_crtc *crtc, u32 base)
{
	struct drm_device *dev = crtc->dev;
	struct drm_i915_private *dev_priv = dev->dev_private;
	struct intel_crtc *intel_crtc = to_intel_crtc(crtc);
	int pipe = intel_crtc->pipe;
	uint32_t cntl;

	cntl = 0;
	if (base) {
		cntl = MCURSOR_GAMMA_ENABLE;
		switch (intel_crtc->base.cursor->state->crtc_w) {
			case 64:
				cntl |= CURSOR_MODE_64_ARGB_AX;
				break;
			case 128:
				cntl |= CURSOR_MODE_128_ARGB_AX;
				break;
			case 256:
				cntl |= CURSOR_MODE_256_ARGB_AX;
				break;
			default:
				MISSING_CASE(intel_crtc->base.cursor->state->crtc_w);
				return;
		}
		cntl |= pipe << 28; /* Connect to correct pipe */

		if (HAS_DDI(dev))
			cntl |= CURSOR_PIPE_CSC_ENABLE;
	}

	if (crtc->cursor->state->rotation == BIT(DRM_ROTATE_180))
		cntl |= CURSOR_ROTATE_180;

	if (intel_crtc->cursor_cntl != cntl) {
		I915_WRITE(CURCNTR(pipe), cntl);
		POSTING_READ(CURCNTR(pipe));
		intel_crtc->cursor_cntl = cntl;
	}

	/* and commit changes on next vblank */
	I915_WRITE(CURBASE(pipe), base);
	POSTING_READ(CURBASE(pipe));

	intel_crtc->cursor_base = base;
}

/* If no-part of the cursor is visible on the framebuffer, then the GPU may hang... */
static void intel_crtc_update_cursor(struct drm_crtc *crtc,
				     bool on)
{
	struct drm_device *dev = crtc->dev;
	struct drm_i915_private *dev_priv = dev->dev_private;
	struct intel_crtc *intel_crtc = to_intel_crtc(crtc);
	int pipe = intel_crtc->pipe;
	struct drm_plane_state *cursor_state = crtc->cursor->state;
	int x = cursor_state->crtc_x;
	int y = cursor_state->crtc_y;
	u32 base = 0, pos = 0;

	if (on)
		base = intel_crtc->cursor_addr;

	if (x >= intel_crtc->config->pipe_src_w)
		base = 0;

	if (y >= intel_crtc->config->pipe_src_h)
		base = 0;

	if (x < 0) {
		if (x + cursor_state->crtc_w <= 0)
			base = 0;

		pos |= CURSOR_POS_SIGN << CURSOR_X_SHIFT;
		x = -x;
	}
	pos |= x << CURSOR_X_SHIFT;

	if (y < 0) {
		if (y + cursor_state->crtc_h <= 0)
			base = 0;

		pos |= CURSOR_POS_SIGN << CURSOR_Y_SHIFT;
		y = -y;
	}
	pos |= y << CURSOR_Y_SHIFT;

	if (base == 0 && intel_crtc->cursor_base == 0)
		return;

	I915_WRITE(CURPOS(pipe), pos);

	/* ILK+ do this automagically */
	if (HAS_GMCH_DISPLAY(dev) &&
	    crtc->cursor->state->rotation == BIT(DRM_ROTATE_180)) {
		base += (cursor_state->crtc_h *
			 cursor_state->crtc_w - 1) * 4;
	}

	if (IS_845G(dev) || IS_I865G(dev))
		i845_update_cursor(crtc, base);
	else
		i9xx_update_cursor(crtc, base);
}

static bool cursor_size_ok(struct drm_device *dev,
			   uint32_t width, uint32_t height)
{
	if (width == 0 || height == 0)
		return false;

	/*
	 * 845g/865g are special in that they are only limited by
	 * the width of their cursors, the height is arbitrary up to
	 * the precision of the register. Everything else requires
	 * square cursors, limited to a few power-of-two sizes.
	 */
	if (IS_845G(dev) || IS_I865G(dev)) {
		if ((width & 63) != 0)
			return false;

		if (width > (IS_845G(dev) ? 64 : 512))
			return false;

		if (height > 1023)
			return false;
	} else {
		switch (width | height) {
		case 256:
		case 128:
			if (IS_GEN2(dev))
				return false;
		case 64:
			break;
		default:
			return false;
		}
	}

	return true;
}

static void intel_crtc_gamma_set(struct drm_crtc *crtc, u16 *red, u16 *green,
				 u16 *blue, uint32_t start, uint32_t size)
{
	int end = (start + size > 256) ? 256 : start + size, i;
	struct intel_crtc *intel_crtc = to_intel_crtc(crtc);

	for (i = start; i < end; i++) {
		intel_crtc->lut_r[i] = red[i] >> 8;
		intel_crtc->lut_g[i] = green[i] >> 8;
		intel_crtc->lut_b[i] = blue[i] >> 8;
	}

	intel_crtc_load_lut(crtc);
}

/* VESA 640x480x72Hz mode to set on the pipe */
static struct drm_display_mode load_detect_mode = {
	DRM_MODE("640x480", DRM_MODE_TYPE_DEFAULT, 31500, 640, 664,
		 704, 832, 0, 480, 489, 491, 520, 0, DRM_MODE_FLAG_NHSYNC | DRM_MODE_FLAG_NVSYNC),
};

struct drm_framebuffer *
__intel_framebuffer_create(struct drm_device *dev,
			   struct drm_mode_fb_cmd2 *mode_cmd,
			   struct drm_i915_gem_object *obj)
{
	struct intel_framebuffer *intel_fb;
	int ret;

	intel_fb = kzalloc(sizeof(*intel_fb), GFP_KERNEL);
	if (!intel_fb)
		return ERR_PTR(-ENOMEM);

	ret = intel_framebuffer_init(dev, intel_fb, mode_cmd, obj);
	if (ret)
		goto err;

	return &intel_fb->base;

err:
	kfree(intel_fb);
	return ERR_PTR(ret);
}

static struct drm_framebuffer *
intel_framebuffer_create(struct drm_device *dev,
			 struct drm_mode_fb_cmd2 *mode_cmd,
			 struct drm_i915_gem_object *obj)
{
	struct drm_framebuffer *fb;
	int ret;

	ret = i915_mutex_lock_interruptible(dev);
	if (ret)
		return ERR_PTR(ret);
	fb = __intel_framebuffer_create(dev, mode_cmd, obj);
	mutex_unlock(&dev->struct_mutex);

	return fb;
}

static u32
intel_framebuffer_pitch_for_width(int width, int bpp)
{
	u32 pitch = DIV_ROUND_UP(width * bpp, 8);
	return ALIGN(pitch, 64);
}

static u32
intel_framebuffer_size_for_mode(struct drm_display_mode *mode, int bpp)
{
	u32 pitch = intel_framebuffer_pitch_for_width(mode->hdisplay, bpp);
	return PAGE_ALIGN(pitch * mode->vdisplay);
}

static struct drm_framebuffer *
intel_framebuffer_create_for_mode(struct drm_device *dev,
				  struct drm_display_mode *mode,
				  int depth, int bpp)
{
	struct drm_framebuffer *fb;
	struct drm_i915_gem_object *obj;
	struct drm_mode_fb_cmd2 mode_cmd = { 0 };

	obj = i915_gem_alloc_object(dev,
				    intel_framebuffer_size_for_mode(mode, bpp));
	if (obj == NULL)
		return ERR_PTR(-ENOMEM);

	mode_cmd.width = mode->hdisplay;
	mode_cmd.height = mode->vdisplay;
	mode_cmd.pitches[0] = intel_framebuffer_pitch_for_width(mode_cmd.width,
								bpp);
	mode_cmd.pixel_format = drm_mode_legacy_fb_format(bpp, depth);

	fb = intel_framebuffer_create(dev, &mode_cmd, obj);
	if (IS_ERR(fb))
		drm_gem_object_unreference_unlocked(&obj->base);

	return fb;
}

static struct drm_framebuffer *
mode_fits_in_fbdev(struct drm_device *dev,
		   struct drm_display_mode *mode)
{
#ifdef CONFIG_DRM_FBDEV_EMULATION
	struct drm_i915_private *dev_priv = dev->dev_private;
	struct drm_i915_gem_object *obj;
	struct drm_framebuffer *fb;

	if (!dev_priv->fbdev)
		return NULL;

	if (!dev_priv->fbdev->fb)
		return NULL;

	obj = dev_priv->fbdev->fb->obj;
	BUG_ON(!obj);

	fb = &dev_priv->fbdev->fb->base;
	if (fb->pitches[0] < intel_framebuffer_pitch_for_width(mode->hdisplay,
							       fb->bits_per_pixel))
		return NULL;

	if (obj->base.size < mode->vdisplay * fb->pitches[0])
		return NULL;

	return fb;
#else
	return NULL;
#endif
}

static int intel_modeset_setup_plane_state(struct drm_atomic_state *state,
					   struct drm_crtc *crtc,
					   struct drm_display_mode *mode,
					   struct drm_framebuffer *fb,
					   int x, int y)
{
	struct drm_plane_state *plane_state;
	int hdisplay, vdisplay;
	int ret;

	plane_state = drm_atomic_get_plane_state(state, crtc->primary);
	if (IS_ERR(plane_state))
		return PTR_ERR(plane_state);

	if (mode)
		drm_crtc_get_hv_timing(mode, &hdisplay, &vdisplay);
	else
		hdisplay = vdisplay = 0;

	ret = drm_atomic_set_crtc_for_plane(plane_state, fb ? crtc : NULL);
	if (ret)
		return ret;
	drm_atomic_set_fb_for_plane(plane_state, fb);
	plane_state->crtc_x = 0;
	plane_state->crtc_y = 0;
	plane_state->crtc_w = hdisplay;
	plane_state->crtc_h = vdisplay;
	plane_state->src_x = x << 16;
	plane_state->src_y = y << 16;
	plane_state->src_w = hdisplay << 16;
	plane_state->src_h = vdisplay << 16;

	return 0;
}

bool intel_get_load_detect_pipe(struct drm_connector *connector,
				struct drm_display_mode *mode,
				struct intel_load_detect_pipe *old,
				struct drm_modeset_acquire_ctx *ctx)
{
	struct intel_crtc *intel_crtc;
	struct intel_encoder *intel_encoder =
		intel_attached_encoder(connector);
	struct drm_crtc *possible_crtc;
	struct drm_encoder *encoder = &intel_encoder->base;
	struct drm_crtc *crtc = NULL;
	struct drm_device *dev = encoder->dev;
	struct drm_framebuffer *fb;
	struct drm_mode_config *config = &dev->mode_config;
	struct drm_atomic_state *state = NULL;
	struct drm_connector_state *connector_state;
	struct intel_crtc_state *crtc_state;
	int ret, i = -1;

	DRM_DEBUG_KMS("[CONNECTOR:%d:%s], [ENCODER:%d:%s]\n",
		      connector->base.id, connector->name,
		      encoder->base.id, encoder->name);

retry:
	ret = drm_modeset_lock(&config->connection_mutex, ctx);
	if (ret)
		goto fail;

	/*
	 * Algorithm gets a little messy:
	 *
	 *   - if the connector already has an assigned crtc, use it (but make
	 *     sure it's on first)
	 *
	 *   - try to find the first unused crtc that can drive this connector,
	 *     and use that if we find one
	 */

	/* See if we already have a CRTC for this connector */
	if (encoder->crtc) {
		crtc = encoder->crtc;

		ret = drm_modeset_lock(&crtc->mutex, ctx);
		if (ret)
			goto fail;
		ret = drm_modeset_lock(&crtc->primary->mutex, ctx);
		if (ret)
			goto fail;

		old->dpms_mode = connector->dpms;
		old->load_detect_temp = false;

		/* Make sure the crtc and connector are running */
		if (connector->dpms != DRM_MODE_DPMS_ON)
			connector->funcs->dpms(connector, DRM_MODE_DPMS_ON);

		return true;
	}

	/* Find an unused one (if possible) */
	for_each_crtc(dev, possible_crtc) {
		i++;
		if (!(encoder->possible_crtcs & (1 << i)))
			continue;
		if (possible_crtc->state->enable)
			continue;

		crtc = possible_crtc;
		break;
	}

	/*
	 * If we didn't find an unused CRTC, don't use any.
	 */
	if (!crtc) {
		DRM_DEBUG_KMS("no pipe available for load-detect\n");
		goto fail;
	}

	ret = drm_modeset_lock(&crtc->mutex, ctx);
	if (ret)
		goto fail;
	ret = drm_modeset_lock(&crtc->primary->mutex, ctx);
	if (ret)
		goto fail;

	intel_crtc = to_intel_crtc(crtc);
	old->dpms_mode = connector->dpms;
	old->load_detect_temp = true;
	old->release_fb = NULL;

	state = drm_atomic_state_alloc(dev);
	if (!state)
		return false;

	state->acquire_ctx = ctx;

	connector_state = drm_atomic_get_connector_state(state, connector);
	if (IS_ERR(connector_state)) {
		ret = PTR_ERR(connector_state);
		goto fail;
	}

	connector_state->crtc = crtc;
	connector_state->best_encoder = &intel_encoder->base;

	crtc_state = intel_atomic_get_crtc_state(state, intel_crtc);
	if (IS_ERR(crtc_state)) {
		ret = PTR_ERR(crtc_state);
		goto fail;
	}

	crtc_state->base.active = crtc_state->base.enable = true;

	if (!mode)
		mode = &load_detect_mode;

	/* We need a framebuffer large enough to accommodate all accesses
	 * that the plane may generate whilst we perform load detection.
	 * We can not rely on the fbcon either being present (we get called
	 * during its initialisation to detect all boot displays, or it may
	 * not even exist) or that it is large enough to satisfy the
	 * requested mode.
	 */
	fb = mode_fits_in_fbdev(dev, mode);
	if (fb == NULL) {
		DRM_DEBUG_KMS("creating tmp fb for load-detection\n");
		fb = intel_framebuffer_create_for_mode(dev, mode, 24, 32);
		old->release_fb = fb;
	} else
		DRM_DEBUG_KMS("reusing fbdev for load-detection framebuffer\n");
	if (IS_ERR(fb)) {
		DRM_DEBUG_KMS("failed to allocate framebuffer for load-detection\n");
		goto fail;
	}

	ret = intel_modeset_setup_plane_state(state, crtc, mode, fb, 0, 0);
	if (ret)
		goto fail;

	drm_mode_copy(&crtc_state->base.mode, mode);

	if (drm_atomic_commit(state)) {
		DRM_DEBUG_KMS("failed to set mode on load-detect pipe\n");
		if (old->release_fb)
			old->release_fb->funcs->destroy(old->release_fb);
		goto fail;
	}
	crtc->primary->crtc = crtc;

	/* let the connector get through one full cycle before testing */
	intel_wait_for_vblank(dev, intel_crtc->pipe);
	return true;

fail:
	drm_atomic_state_free(state);
	state = NULL;

	if (ret == -EDEADLK) {
		drm_modeset_backoff(ctx);
		goto retry;
	}

	return false;
}

void intel_release_load_detect_pipe(struct drm_connector *connector,
				    struct intel_load_detect_pipe *old,
				    struct drm_modeset_acquire_ctx *ctx)
{
	struct drm_device *dev = connector->dev;
	struct intel_encoder *intel_encoder =
		intel_attached_encoder(connector);
	struct drm_encoder *encoder = &intel_encoder->base;
	struct drm_crtc *crtc = encoder->crtc;
	struct intel_crtc *intel_crtc = to_intel_crtc(crtc);
	struct drm_atomic_state *state;
	struct drm_connector_state *connector_state;
	struct intel_crtc_state *crtc_state;
	int ret;

	DRM_DEBUG_KMS("[CONNECTOR:%d:%s], [ENCODER:%d:%s]\n",
		      connector->base.id, connector->name,
		      encoder->base.id, encoder->name);

	if (old->load_detect_temp) {
		state = drm_atomic_state_alloc(dev);
		if (!state)
			goto fail;

		state->acquire_ctx = ctx;

		connector_state = drm_atomic_get_connector_state(state, connector);
		if (IS_ERR(connector_state))
			goto fail;

		crtc_state = intel_atomic_get_crtc_state(state, intel_crtc);
		if (IS_ERR(crtc_state))
			goto fail;

		connector_state->best_encoder = NULL;
		connector_state->crtc = NULL;

		crtc_state->base.enable = crtc_state->base.active = false;

		ret = intel_modeset_setup_plane_state(state, crtc, NULL, NULL,
						      0, 0);
		if (ret)
			goto fail;

		ret = drm_atomic_commit(state);
		if (ret)
			goto fail;

		if (old->release_fb) {
			drm_framebuffer_unregister_private(old->release_fb);
			drm_framebuffer_unreference(old->release_fb);
		}

		return;
	}

	/* Switch crtc and encoder back off if necessary */
	if (old->dpms_mode != DRM_MODE_DPMS_ON)
		connector->funcs->dpms(connector, old->dpms_mode);

	return;
fail:
	DRM_DEBUG_KMS("Couldn't release load detect pipe.\n");
	drm_atomic_state_free(state);
}

static int i9xx_pll_refclk(struct drm_device *dev,
			   const struct intel_crtc_state *pipe_config)
{
	struct drm_i915_private *dev_priv = dev->dev_private;
	u32 dpll = pipe_config->dpll_hw_state.dpll;

	if ((dpll & PLL_REF_INPUT_MASK) == PLLB_REF_INPUT_SPREADSPECTRUMIN)
		return dev_priv->vbt.lvds_ssc_freq;
	else if (HAS_PCH_SPLIT(dev))
		return 120000;
	else if (!IS_GEN2(dev))
		return 96000;
	else
		return 48000;
}

/* Returns the clock of the currently programmed mode of the given pipe. */
static void i9xx_crtc_clock_get(struct intel_crtc *crtc,
				struct intel_crtc_state *pipe_config)
{
	struct drm_device *dev = crtc->base.dev;
	struct drm_i915_private *dev_priv = dev->dev_private;
	int pipe = pipe_config->cpu_transcoder;
	u32 dpll = pipe_config->dpll_hw_state.dpll;
	u32 fp;
	intel_clock_t clock;
	int port_clock;
	int refclk = i9xx_pll_refclk(dev, pipe_config);

	if ((dpll & DISPLAY_RATE_SELECT_FPA1) == 0)
		fp = pipe_config->dpll_hw_state.fp0;
	else
		fp = pipe_config->dpll_hw_state.fp1;

	clock.m1 = (fp & FP_M1_DIV_MASK) >> FP_M1_DIV_SHIFT;
	if (IS_PINEVIEW(dev)) {
		clock.n = ffs((fp & FP_N_PINEVIEW_DIV_MASK) >> FP_N_DIV_SHIFT) - 1;
		clock.m2 = (fp & FP_M2_PINEVIEW_DIV_MASK) >> FP_M2_DIV_SHIFT;
	} else {
		clock.n = (fp & FP_N_DIV_MASK) >> FP_N_DIV_SHIFT;
		clock.m2 = (fp & FP_M2_DIV_MASK) >> FP_M2_DIV_SHIFT;
	}

	if (!IS_GEN2(dev)) {
		if (IS_PINEVIEW(dev))
			clock.p1 = ffs((dpll & DPLL_FPA01_P1_POST_DIV_MASK_PINEVIEW) >>
				DPLL_FPA01_P1_POST_DIV_SHIFT_PINEVIEW);
		else
			clock.p1 = ffs((dpll & DPLL_FPA01_P1_POST_DIV_MASK) >>
			       DPLL_FPA01_P1_POST_DIV_SHIFT);

		switch (dpll & DPLL_MODE_MASK) {
		case DPLLB_MODE_DAC_SERIAL:
			clock.p2 = dpll & DPLL_DAC_SERIAL_P2_CLOCK_DIV_5 ?
				5 : 10;
			break;
		case DPLLB_MODE_LVDS:
			clock.p2 = dpll & DPLLB_LVDS_P2_CLOCK_DIV_7 ?
				7 : 14;
			break;
		default:
			DRM_DEBUG_KMS("Unknown DPLL mode %08x in programmed "
				  "mode\n", (int)(dpll & DPLL_MODE_MASK));
			return;
		}

		if (IS_PINEVIEW(dev))
			port_clock = pnv_calc_dpll_params(refclk, &clock);
		else
			port_clock = i9xx_calc_dpll_params(refclk, &clock);
	} else {
		u32 lvds = IS_I830(dev) ? 0 : I915_READ(LVDS);
		bool is_lvds = (pipe == 1) && (lvds & LVDS_PORT_EN);

		if (is_lvds) {
			clock.p1 = ffs((dpll & DPLL_FPA01_P1_POST_DIV_MASK_I830_LVDS) >>
				       DPLL_FPA01_P1_POST_DIV_SHIFT);

			if (lvds & LVDS_CLKB_POWER_UP)
				clock.p2 = 7;
			else
				clock.p2 = 14;
		} else {
			if (dpll & PLL_P1_DIVIDE_BY_TWO)
				clock.p1 = 2;
			else {
				clock.p1 = ((dpll & DPLL_FPA01_P1_POST_DIV_MASK_I830) >>
					    DPLL_FPA01_P1_POST_DIV_SHIFT) + 2;
			}
			if (dpll & PLL_P2_DIVIDE_BY_4)
				clock.p2 = 4;
			else
				clock.p2 = 2;
		}

		port_clock = i9xx_calc_dpll_params(refclk, &clock);
	}

	/*
	 * This value includes pixel_multiplier. We will use
	 * port_clock to compute adjusted_mode.crtc_clock in the
	 * encoder's get_config() function.
	 */
	pipe_config->port_clock = port_clock;
}

int intel_dotclock_calculate(int link_freq,
			     const struct intel_link_m_n *m_n)
{
	/*
	 * The calculation for the data clock is:
	 * pixel_clock = ((m/n)*(link_clock * nr_lanes))/bpp
	 * But we want to avoid losing precison if possible, so:
	 * pixel_clock = ((m * link_clock * nr_lanes)/(n*bpp))
	 *
	 * and the link clock is simpler:
	 * link_clock = (m * link_clock) / n
	 */

	if (!m_n->link_n)
		return 0;

	return div_u64((u64)m_n->link_m * link_freq, m_n->link_n);
}

static void ironlake_pch_clock_get(struct intel_crtc *crtc,
				   struct intel_crtc_state *pipe_config)
{
	struct drm_device *dev = crtc->base.dev;

	/* read out port_clock from the DPLL */
	i9xx_crtc_clock_get(crtc, pipe_config);

	/*
	 * This value does not include pixel_multiplier.
	 * We will check that port_clock and adjusted_mode.crtc_clock
	 * agree once we know their relationship in the encoder's
	 * get_config() function.
	 */
	pipe_config->base.adjusted_mode.crtc_clock =
		intel_dotclock_calculate(intel_fdi_link_freq(dev) * 10000,
					 &pipe_config->fdi_m_n);
}

/** Returns the currently programmed mode of the given pipe. */
struct drm_display_mode *intel_crtc_mode_get(struct drm_device *dev,
					     struct drm_crtc *crtc)
{
	struct drm_i915_private *dev_priv = dev->dev_private;
	struct intel_crtc *intel_crtc = to_intel_crtc(crtc);
	enum transcoder cpu_transcoder = intel_crtc->config->cpu_transcoder;
	struct drm_display_mode *mode;
	struct intel_crtc_state pipe_config;
	int htot = I915_READ(HTOTAL(cpu_transcoder));
	int hsync = I915_READ(HSYNC(cpu_transcoder));
	int vtot = I915_READ(VTOTAL(cpu_transcoder));
	int vsync = I915_READ(VSYNC(cpu_transcoder));
	enum pipe pipe = intel_crtc->pipe;

	mode = kzalloc(sizeof(*mode), GFP_KERNEL);
	if (!mode)
		return NULL;

	/*
	 * Construct a pipe_config sufficient for getting the clock info
	 * back out of crtc_clock_get.
	 *
	 * Note, if LVDS ever uses a non-1 pixel multiplier, we'll need
	 * to use a real value here instead.
	 */
	pipe_config.cpu_transcoder = (enum transcoder) pipe;
	pipe_config.pixel_multiplier = 1;
	pipe_config.dpll_hw_state.dpll = I915_READ(DPLL(pipe));
	pipe_config.dpll_hw_state.fp0 = I915_READ(FP0(pipe));
	pipe_config.dpll_hw_state.fp1 = I915_READ(FP1(pipe));
	i9xx_crtc_clock_get(intel_crtc, &pipe_config);

	mode->clock = pipe_config.port_clock / pipe_config.pixel_multiplier;
	mode->hdisplay = (htot & 0xffff) + 1;
	mode->htotal = ((htot & 0xffff0000) >> 16) + 1;
	mode->hsync_start = (hsync & 0xffff) + 1;
	mode->hsync_end = ((hsync & 0xffff0000) >> 16) + 1;
	mode->vdisplay = (vtot & 0xffff) + 1;
	mode->vtotal = ((vtot & 0xffff0000) >> 16) + 1;
	mode->vsync_start = (vsync & 0xffff) + 1;
	mode->vsync_end = ((vsync & 0xffff0000) >> 16) + 1;

	drm_mode_set_name(mode);

	return mode;
}

void intel_mark_busy(struct drm_device *dev)
{
	struct drm_i915_private *dev_priv = dev->dev_private;

	if (dev_priv->mm.busy)
		return;

	intel_runtime_pm_get(dev_priv);
	i915_update_gfx_val(dev_priv);
	if (INTEL_INFO(dev)->gen >= 6)
		gen6_rps_busy(dev_priv);
	dev_priv->mm.busy = true;
}

void intel_mark_idle(struct drm_device *dev)
{
	struct drm_i915_private *dev_priv = dev->dev_private;

	if (!dev_priv->mm.busy)
		return;

	dev_priv->mm.busy = false;

	if (INTEL_INFO(dev)->gen >= 6)
		gen6_rps_idle(dev->dev_private);

	intel_runtime_pm_put(dev_priv);
}

static void intel_crtc_destroy(struct drm_crtc *crtc)
{
	struct intel_crtc *intel_crtc = to_intel_crtc(crtc);
	struct drm_device *dev = crtc->dev;
	struct intel_unpin_work *work;

	spin_lock_irq(&dev->event_lock);
	work = intel_crtc->unpin_work;
	intel_crtc->unpin_work = NULL;
	spin_unlock_irq(&dev->event_lock);

	if (work) {
		cancel_work_sync(&work->work);
		kfree(work);
	}

	drm_crtc_cleanup(crtc);

	kfree(intel_crtc);
}

static void intel_unpin_work_fn(struct work_struct *__work)
{
	struct intel_unpin_work *work =
		container_of(__work, struct intel_unpin_work, work);
	struct intel_crtc *crtc = to_intel_crtc(work->crtc);
	struct drm_device *dev = crtc->base.dev;
	struct drm_plane *primary = crtc->base.primary;

	mutex_lock(&dev->struct_mutex);
	intel_unpin_fb_obj(work->old_fb, primary->state);
	drm_gem_object_unreference(&work->pending_flip_obj->base);

	if (work->flip_queued_req)
		i915_gem_request_assign(&work->flip_queued_req, NULL);
	mutex_unlock(&dev->struct_mutex);

	intel_frontbuffer_flip_complete(dev, to_intel_plane(primary)->frontbuffer_bit);
	drm_framebuffer_unreference(work->old_fb);

	BUG_ON(atomic_read(&crtc->unpin_work_count) == 0);
	atomic_dec(&crtc->unpin_work_count);

	kfree(work);
}

static void do_intel_finish_page_flip(struct drm_device *dev,
				      struct drm_crtc *crtc)
{
	struct intel_crtc *intel_crtc = to_intel_crtc(crtc);
	struct intel_unpin_work *work;
	unsigned long flags;

	/* Ignore early vblank irqs */
	if (intel_crtc == NULL)
		return;

	/*
	 * This is called both by irq handlers and the reset code (to complete
	 * lost pageflips) so needs the full irqsave spinlocks.
	 */
	spin_lock_irqsave(&dev->event_lock, flags);
	work = intel_crtc->unpin_work;

	/* Ensure we don't miss a work->pending update ... */
	smp_rmb();

	if (work == NULL || atomic_read(&work->pending) < INTEL_FLIP_COMPLETE) {
		spin_unlock_irqrestore(&dev->event_lock, flags);
		return;
	}

	page_flip_completed(intel_crtc);

	spin_unlock_irqrestore(&dev->event_lock, flags);
}

void intel_finish_page_flip(struct drm_device *dev, int pipe)
{
	struct drm_i915_private *dev_priv = dev->dev_private;
	struct drm_crtc *crtc = dev_priv->pipe_to_crtc_mapping[pipe];

	do_intel_finish_page_flip(dev, crtc);
}

void intel_finish_page_flip_plane(struct drm_device *dev, int plane)
{
	struct drm_i915_private *dev_priv = dev->dev_private;
	struct drm_crtc *crtc = dev_priv->plane_to_crtc_mapping[plane];

	do_intel_finish_page_flip(dev, crtc);
}

/* Is 'a' after or equal to 'b'? */
static bool g4x_flip_count_after_eq(u32 a, u32 b)
{
	return !((a - b) & 0x80000000);
}

static bool page_flip_finished(struct intel_crtc *crtc)
{
	struct drm_device *dev = crtc->base.dev;
	struct drm_i915_private *dev_priv = dev->dev_private;

	if (i915_reset_in_progress(&dev_priv->gpu_error) ||
	    crtc->reset_counter != atomic_read(&dev_priv->gpu_error.reset_counter))
		return true;

	/*
	 * The relevant registers doen't exist on pre-ctg.
	 * As the flip done interrupt doesn't trigger for mmio
	 * flips on gmch platforms, a flip count check isn't
	 * really needed there. But since ctg has the registers,
	 * include it in the check anyway.
	 */
	if (INTEL_INFO(dev)->gen < 5 && !IS_G4X(dev))
		return true;

	/*
	 * A DSPSURFLIVE check isn't enough in case the mmio and CS flips
	 * used the same base address. In that case the mmio flip might
	 * have completed, but the CS hasn't even executed the flip yet.
	 *
	 * A flip count check isn't enough as the CS might have updated
	 * the base address just after start of vblank, but before we
	 * managed to process the interrupt. This means we'd complete the
	 * CS flip too soon.
	 *
	 * Combining both checks should get us a good enough result. It may
	 * still happen that the CS flip has been executed, but has not
	 * yet actually completed. But in case the base address is the same
	 * anyway, we don't really care.
	 */
	return (I915_READ(DSPSURFLIVE(crtc->plane)) & ~0xfff) ==
		crtc->unpin_work->gtt_offset &&
		g4x_flip_count_after_eq(I915_READ(PIPE_FLIPCOUNT_G4X(crtc->pipe)),
				    crtc->unpin_work->flip_count);
}

void intel_prepare_page_flip(struct drm_device *dev, int plane)
{
	struct drm_i915_private *dev_priv = dev->dev_private;
	struct intel_crtc *intel_crtc =
		to_intel_crtc(dev_priv->plane_to_crtc_mapping[plane]);
	unsigned long flags;


	/*
	 * This is called both by irq handlers and the reset code (to complete
	 * lost pageflips) so needs the full irqsave spinlocks.
	 *
	 * NB: An MMIO update of the plane base pointer will also
	 * generate a page-flip completion irq, i.e. every modeset
	 * is also accompanied by a spurious intel_prepare_page_flip().
	 */
	spin_lock_irqsave(&dev->event_lock, flags);
	if (intel_crtc->unpin_work && page_flip_finished(intel_crtc))
		atomic_inc_not_zero(&intel_crtc->unpin_work->pending);
	spin_unlock_irqrestore(&dev->event_lock, flags);
}

static inline void intel_mark_page_flip_active(struct intel_unpin_work *work)
{
	/* Ensure that the work item is consistent when activating it ... */
	smp_wmb();
	atomic_set(&work->pending, INTEL_FLIP_PENDING);
	/* and that it is marked active as soon as the irq could fire. */
	smp_wmb();
}

static int intel_gen2_queue_flip(struct drm_device *dev,
				 struct drm_crtc *crtc,
				 struct drm_framebuffer *fb,
				 struct drm_i915_gem_object *obj,
				 struct drm_i915_gem_request *req,
				 uint32_t flags)
{
	struct intel_engine_cs *ring = req->ring;
	struct intel_crtc *intel_crtc = to_intel_crtc(crtc);
	u32 flip_mask;
	int ret;

	ret = intel_ring_begin(req, 6);
	if (ret)
		return ret;

	/* Can't queue multiple flips, so wait for the previous
	 * one to finish before executing the next.
	 */
	if (intel_crtc->plane)
		flip_mask = MI_WAIT_FOR_PLANE_B_FLIP;
	else
		flip_mask = MI_WAIT_FOR_PLANE_A_FLIP;
	intel_ring_emit(ring, MI_WAIT_FOR_EVENT | flip_mask);
	intel_ring_emit(ring, MI_NOOP);
	intel_ring_emit(ring, MI_DISPLAY_FLIP |
			MI_DISPLAY_FLIP_PLANE(intel_crtc->plane));
	intel_ring_emit(ring, fb->pitches[0]);
	intel_ring_emit(ring, intel_crtc->unpin_work->gtt_offset);
	intel_ring_emit(ring, 0); /* aux display base address, unused */

	intel_mark_page_flip_active(intel_crtc->unpin_work);
	return 0;
}

static int intel_gen3_queue_flip(struct drm_device *dev,
				 struct drm_crtc *crtc,
				 struct drm_framebuffer *fb,
				 struct drm_i915_gem_object *obj,
				 struct drm_i915_gem_request *req,
				 uint32_t flags)
{
	struct intel_engine_cs *ring = req->ring;
	struct intel_crtc *intel_crtc = to_intel_crtc(crtc);
	u32 flip_mask;
	int ret;

	ret = intel_ring_begin(req, 6);
	if (ret)
		return ret;

	if (intel_crtc->plane)
		flip_mask = MI_WAIT_FOR_PLANE_B_FLIP;
	else
		flip_mask = MI_WAIT_FOR_PLANE_A_FLIP;
	intel_ring_emit(ring, MI_WAIT_FOR_EVENT | flip_mask);
	intel_ring_emit(ring, MI_NOOP);
	intel_ring_emit(ring, MI_DISPLAY_FLIP_I915 |
			MI_DISPLAY_FLIP_PLANE(intel_crtc->plane));
	intel_ring_emit(ring, fb->pitches[0]);
	intel_ring_emit(ring, intel_crtc->unpin_work->gtt_offset);
	intel_ring_emit(ring, MI_NOOP);

	intel_mark_page_flip_active(intel_crtc->unpin_work);
	return 0;
}

static int intel_gen4_queue_flip(struct drm_device *dev,
				 struct drm_crtc *crtc,
				 struct drm_framebuffer *fb,
				 struct drm_i915_gem_object *obj,
				 struct drm_i915_gem_request *req,
				 uint32_t flags)
{
	struct intel_engine_cs *ring = req->ring;
	struct drm_i915_private *dev_priv = dev->dev_private;
	struct intel_crtc *intel_crtc = to_intel_crtc(crtc);
	uint32_t pf, pipesrc;
	int ret;

	ret = intel_ring_begin(req, 4);
	if (ret)
		return ret;

	/* i965+ uses the linear or tiled offsets from the
	 * Display Registers (which do not change across a page-flip)
	 * so we need only reprogram the base address.
	 */
	intel_ring_emit(ring, MI_DISPLAY_FLIP |
			MI_DISPLAY_FLIP_PLANE(intel_crtc->plane));
	intel_ring_emit(ring, fb->pitches[0]);
	intel_ring_emit(ring, intel_crtc->unpin_work->gtt_offset |
			obj->tiling_mode);

	/* XXX Enabling the panel-fitter across page-flip is so far
	 * untested on non-native modes, so ignore it for now.
	 * pf = I915_READ(pipe == 0 ? PFA_CTL_1 : PFB_CTL_1) & PF_ENABLE;
	 */
	pf = 0;
	pipesrc = I915_READ(PIPESRC(intel_crtc->pipe)) & 0x0fff0fff;
	intel_ring_emit(ring, pf | pipesrc);

	intel_mark_page_flip_active(intel_crtc->unpin_work);
	return 0;
}

static int intel_gen6_queue_flip(struct drm_device *dev,
				 struct drm_crtc *crtc,
				 struct drm_framebuffer *fb,
				 struct drm_i915_gem_object *obj,
				 struct drm_i915_gem_request *req,
				 uint32_t flags)
{
	struct intel_engine_cs *ring = req->ring;
	struct drm_i915_private *dev_priv = dev->dev_private;
	struct intel_crtc *intel_crtc = to_intel_crtc(crtc);
	uint32_t pf, pipesrc;
	int ret;

	ret = intel_ring_begin(req, 4);
	if (ret)
		return ret;

	intel_ring_emit(ring, MI_DISPLAY_FLIP |
			MI_DISPLAY_FLIP_PLANE(intel_crtc->plane));
	intel_ring_emit(ring, fb->pitches[0] | obj->tiling_mode);
	intel_ring_emit(ring, intel_crtc->unpin_work->gtt_offset);

	/* Contrary to the suggestions in the documentation,
	 * "Enable Panel Fitter" does not seem to be required when page
	 * flipping with a non-native mode, and worse causes a normal
	 * modeset to fail.
	 * pf = I915_READ(PF_CTL(intel_crtc->pipe)) & PF_ENABLE;
	 */
	pf = 0;
	pipesrc = I915_READ(PIPESRC(intel_crtc->pipe)) & 0x0fff0fff;
	intel_ring_emit(ring, pf | pipesrc);

	intel_mark_page_flip_active(intel_crtc->unpin_work);
	return 0;
}

static int intel_gen7_queue_flip(struct drm_device *dev,
				 struct drm_crtc *crtc,
				 struct drm_framebuffer *fb,
				 struct drm_i915_gem_object *obj,
				 struct drm_i915_gem_request *req,
				 uint32_t flags)
{
	struct intel_engine_cs *ring = req->ring;
	struct intel_crtc *intel_crtc = to_intel_crtc(crtc);
	uint32_t plane_bit = 0;
	int len, ret;

	switch (intel_crtc->plane) {
	case PLANE_A:
		plane_bit = MI_DISPLAY_FLIP_IVB_PLANE_A;
		break;
	case PLANE_B:
		plane_bit = MI_DISPLAY_FLIP_IVB_PLANE_B;
		break;
	case PLANE_C:
		plane_bit = MI_DISPLAY_FLIP_IVB_PLANE_C;
		break;
	default:
		WARN_ONCE(1, "unknown plane in flip command\n");
		return -ENODEV;
	}

	len = 4;
	if (ring->id == RCS) {
		len += 6;
		/*
		 * On Gen 8, SRM is now taking an extra dword to accommodate
		 * 48bits addresses, and we need a NOOP for the batch size to
		 * stay even.
		 */
		if (IS_GEN8(dev))
			len += 2;
	}

	/*
	 * BSpec MI_DISPLAY_FLIP for IVB:
	 * "The full packet must be contained within the same cache line."
	 *
	 * Currently the LRI+SRM+MI_DISPLAY_FLIP all fit within the same
	 * cacheline, if we ever start emitting more commands before
	 * the MI_DISPLAY_FLIP we may need to first emit everything else,
	 * then do the cacheline alignment, and finally emit the
	 * MI_DISPLAY_FLIP.
	 */
	ret = intel_ring_cacheline_align(req);
	if (ret)
		return ret;

	ret = intel_ring_begin(req, len);
	if (ret)
		return ret;

	/* Unmask the flip-done completion message. Note that the bspec says that
	 * we should do this for both the BCS and RCS, and that we must not unmask
	 * more than one flip event at any time (or ensure that one flip message
	 * can be sent by waiting for flip-done prior to queueing new flips).
	 * Experimentation says that BCS works despite DERRMR masking all
	 * flip-done completion events and that unmasking all planes at once
	 * for the RCS also doesn't appear to drop events. Setting the DERRMR
	 * to zero does lead to lockups within MI_DISPLAY_FLIP.
	 */
	if (ring->id == RCS) {
		intel_ring_emit(ring, MI_LOAD_REGISTER_IMM(1));
		intel_ring_emit_reg(ring, DERRMR);
		intel_ring_emit(ring, ~(DERRMR_PIPEA_PRI_FLIP_DONE |
					DERRMR_PIPEB_PRI_FLIP_DONE |
					DERRMR_PIPEC_PRI_FLIP_DONE));
		if (IS_GEN8(dev))
			intel_ring_emit(ring, MI_STORE_REGISTER_MEM_GEN8 |
					      MI_SRM_LRM_GLOBAL_GTT);
		else
			intel_ring_emit(ring, MI_STORE_REGISTER_MEM |
					      MI_SRM_LRM_GLOBAL_GTT);
		intel_ring_emit_reg(ring, DERRMR);
		intel_ring_emit(ring, ring->scratch.gtt_offset + 256);
		if (IS_GEN8(dev)) {
			intel_ring_emit(ring, 0);
			intel_ring_emit(ring, MI_NOOP);
		}
	}

	intel_ring_emit(ring, MI_DISPLAY_FLIP_I915 | plane_bit);
	intel_ring_emit(ring, (fb->pitches[0] | obj->tiling_mode));
	intel_ring_emit(ring, intel_crtc->unpin_work->gtt_offset);
	intel_ring_emit(ring, (MI_NOOP));

	intel_mark_page_flip_active(intel_crtc->unpin_work);
	return 0;
}

static bool use_mmio_flip(struct intel_engine_cs *ring,
			  struct drm_i915_gem_object *obj)
{
	/*
	 * This is not being used for older platforms, because
	 * non-availability of flip done interrupt forces us to use
	 * CS flips. Older platforms derive flip done using some clever
	 * tricks involving the flip_pending status bits and vblank irqs.
	 * So using MMIO flips there would disrupt this mechanism.
	 */

	if (ring == NULL)
		return true;

	if (INTEL_INFO(ring->dev)->gen < 5)
		return false;

	if (i915.use_mmio_flip < 0)
		return false;
	else if (i915.use_mmio_flip > 0)
		return true;
	else if (i915.enable_execlists)
		return true;
	else if (obj->base.dma_buf &&
		 !reservation_object_test_signaled_rcu(obj->base.dma_buf->resv,
						       false))
		return true;
	else
		return ring != i915_gem_request_get_ring(obj->last_write_req);
}

static void skl_do_mmio_flip(struct intel_crtc *intel_crtc,
			     unsigned int rotation,
			     struct intel_unpin_work *work)
{
	struct drm_device *dev = intel_crtc->base.dev;
	struct drm_i915_private *dev_priv = dev->dev_private;
	struct drm_framebuffer *fb = intel_crtc->base.primary->fb;
	const enum pipe pipe = intel_crtc->pipe;
	u32 ctl, stride, tile_height;

	ctl = I915_READ(PLANE_CTL(pipe, 0));
	ctl &= ~PLANE_CTL_TILED_MASK;
	switch (fb->modifier[0]) {
	case DRM_FORMAT_MOD_NONE:
		break;
	case I915_FORMAT_MOD_X_TILED:
		ctl |= PLANE_CTL_TILED_X;
		break;
	case I915_FORMAT_MOD_Y_TILED:
		ctl |= PLANE_CTL_TILED_Y;
		break;
	case I915_FORMAT_MOD_Yf_TILED:
		ctl |= PLANE_CTL_TILED_YF;
		break;
	default:
		MISSING_CASE(fb->modifier[0]);
	}

	/*
	 * The stride is either expressed as a multiple of 64 bytes chunks for
	 * linear buffers or in number of tiles for tiled buffers.
	 */
	if (intel_rotation_90_or_270(rotation)) {
		/* stride = Surface height in tiles */
		tile_height = intel_tile_height(dev, fb->pixel_format,
						fb->modifier[0], 0);
		stride = DIV_ROUND_UP(fb->height, tile_height);
	} else {
		stride = fb->pitches[0] /
				intel_fb_stride_alignment(dev, fb->modifier[0],
							  fb->pixel_format);
	}

	/*
	 * Both PLANE_CTL and PLANE_STRIDE are not updated on vblank but on
	 * PLANE_SURF updates, the update is then guaranteed to be atomic.
	 */
	I915_WRITE(PLANE_CTL(pipe, 0), ctl);
	I915_WRITE(PLANE_STRIDE(pipe, 0), stride);

	I915_WRITE(PLANE_SURF(pipe, 0), work->gtt_offset);
	POSTING_READ(PLANE_SURF(pipe, 0));
}

static void ilk_do_mmio_flip(struct intel_crtc *intel_crtc,
			     struct intel_unpin_work *work)
{
	struct drm_device *dev = intel_crtc->base.dev;
	struct drm_i915_private *dev_priv = dev->dev_private;
	struct intel_framebuffer *intel_fb =
		to_intel_framebuffer(intel_crtc->base.primary->fb);
	struct drm_i915_gem_object *obj = intel_fb->obj;
	i915_reg_t reg = DSPCNTR(intel_crtc->plane);
	u32 dspcntr;

	dspcntr = I915_READ(reg);

	if (obj->tiling_mode != I915_TILING_NONE)
		dspcntr |= DISPPLANE_TILED;
	else
		dspcntr &= ~DISPPLANE_TILED;

	I915_WRITE(reg, dspcntr);

	I915_WRITE(DSPSURF(intel_crtc->plane), work->gtt_offset);
	POSTING_READ(DSPSURF(intel_crtc->plane));
}

/*
 * XXX: This is the temporary way to update the plane registers until we get
 * around to using the usual plane update functions for MMIO flips
 */
static void intel_do_mmio_flip(struct intel_mmio_flip *mmio_flip)
{
	struct intel_crtc *crtc = mmio_flip->crtc;
	struct intel_unpin_work *work;

	spin_lock_irq(&crtc->base.dev->event_lock);
	work = crtc->unpin_work;
	spin_unlock_irq(&crtc->base.dev->event_lock);
	if (work == NULL)
		return;

	intel_mark_page_flip_active(work);

	intel_pipe_update_start(crtc);

	if (INTEL_INFO(mmio_flip->i915)->gen >= 9)
		skl_do_mmio_flip(crtc, mmio_flip->rotation, work);
	else
		/* use_mmio_flip() retricts MMIO flips to ilk+ */
		ilk_do_mmio_flip(crtc, work);

	intel_pipe_update_end(crtc);
}

static void intel_mmio_flip_work_func(struct work_struct *work)
{
	struct intel_mmio_flip *mmio_flip =
		container_of(work, struct intel_mmio_flip, work);
	struct intel_framebuffer *intel_fb =
		to_intel_framebuffer(mmio_flip->crtc->base.primary->fb);
	struct drm_i915_gem_object *obj = intel_fb->obj;

	if (mmio_flip->req) {
		WARN_ON(__i915_wait_request(mmio_flip->req,
					    mmio_flip->crtc->reset_counter,
					    false, NULL,
					    &mmio_flip->i915->rps.mmioflips));
		i915_gem_request_unreference__unlocked(mmio_flip->req);
	}

	/* For framebuffer backed by dmabuf, wait for fence */
	if (obj->base.dma_buf)
		WARN_ON(reservation_object_wait_timeout_rcu(obj->base.dma_buf->resv,
							    false, false,
							    MAX_SCHEDULE_TIMEOUT) < 0);

	intel_do_mmio_flip(mmio_flip);
	kfree(mmio_flip);
}

static int intel_queue_mmio_flip(struct drm_device *dev,
				 struct drm_crtc *crtc,
				 struct drm_i915_gem_object *obj)
{
	struct intel_mmio_flip *mmio_flip;

	mmio_flip = kmalloc(sizeof(*mmio_flip), GFP_KERNEL);
	if (mmio_flip == NULL)
		return -ENOMEM;

	mmio_flip->i915 = to_i915(dev);
	mmio_flip->req = i915_gem_request_reference(obj->last_write_req);
	mmio_flip->crtc = to_intel_crtc(crtc);
	mmio_flip->rotation = crtc->primary->state->rotation;

	INIT_WORK(&mmio_flip->work, intel_mmio_flip_work_func);
	schedule_work(&mmio_flip->work);

	return 0;
}

static int intel_default_queue_flip(struct drm_device *dev,
				    struct drm_crtc *crtc,
				    struct drm_framebuffer *fb,
				    struct drm_i915_gem_object *obj,
				    struct drm_i915_gem_request *req,
				    uint32_t flags)
{
	return -ENODEV;
}

static bool __intel_pageflip_stall_check(struct drm_device *dev,
					 struct drm_crtc *crtc)
{
	struct drm_i915_private *dev_priv = dev->dev_private;
	struct intel_crtc *intel_crtc = to_intel_crtc(crtc);
	struct intel_unpin_work *work = intel_crtc->unpin_work;
	u32 addr;

	if (atomic_read(&work->pending) >= INTEL_FLIP_COMPLETE)
		return true;

	if (atomic_read(&work->pending) < INTEL_FLIP_PENDING)
		return false;

	if (!work->enable_stall_check)
		return false;

	if (work->flip_ready_vblank == 0) {
		if (work->flip_queued_req &&
		    !i915_gem_request_completed(work->flip_queued_req, true))
			return false;

		work->flip_ready_vblank = drm_crtc_vblank_count(crtc);
	}

	if (drm_crtc_vblank_count(crtc) - work->flip_ready_vblank < 3)
		return false;

	/* Potential stall - if we see that the flip has happened,
	 * assume a missed interrupt. */
	if (INTEL_INFO(dev)->gen >= 4)
		addr = I915_HI_DISPBASE(I915_READ(DSPSURF(intel_crtc->plane)));
	else
		addr = I915_READ(DSPADDR(intel_crtc->plane));

	/* There is a potential issue here with a false positive after a flip
	 * to the same address. We could address this by checking for a
	 * non-incrementing frame counter.
	 */
	return addr == work->gtt_offset;
}

void intel_check_page_flip(struct drm_device *dev, int pipe)
{
	struct drm_i915_private *dev_priv = dev->dev_private;
	struct drm_crtc *crtc = dev_priv->pipe_to_crtc_mapping[pipe];
	struct intel_crtc *intel_crtc = to_intel_crtc(crtc);
	struct intel_unpin_work *work;

	WARN_ON(!in_interrupt());

	if (crtc == NULL)
		return;

	spin_lock(&dev->event_lock);
	work = intel_crtc->unpin_work;
	if (work != NULL && __intel_pageflip_stall_check(dev, crtc)) {
		WARN_ONCE(1, "Kicking stuck page flip: queued at %d, now %d\n",
			 work->flip_queued_vblank, drm_vblank_count(dev, pipe));
		page_flip_completed(intel_crtc);
		work = NULL;
	}
	if (work != NULL &&
	    drm_vblank_count(dev, pipe) - work->flip_queued_vblank > 1)
		intel_queue_rps_boost_for_request(dev, work->flip_queued_req);
	spin_unlock(&dev->event_lock);
}

static int intel_crtc_page_flip(struct drm_crtc *crtc,
				struct drm_framebuffer *fb,
				struct drm_pending_vblank_event *event,
				uint32_t page_flip_flags)
{
	struct drm_device *dev = crtc->dev;
	struct drm_i915_private *dev_priv = dev->dev_private;
	struct drm_framebuffer *old_fb = crtc->primary->fb;
	struct drm_i915_gem_object *obj = intel_fb_obj(fb);
	struct intel_crtc *intel_crtc = to_intel_crtc(crtc);
	struct drm_plane *primary = crtc->primary;
	enum pipe pipe = intel_crtc->pipe;
	struct intel_unpin_work *work;
	struct intel_engine_cs *ring;
	bool mmio_flip;
	struct drm_i915_gem_request *request = NULL;
	int ret;

	/*
	 * drm_mode_page_flip_ioctl() should already catch this, but double
	 * check to be safe.  In the future we may enable pageflipping from
	 * a disabled primary plane.
	 */
	if (WARN_ON(intel_fb_obj(old_fb) == NULL))
		return -EBUSY;

	/* Can't change pixel format via MI display flips. */
	if (fb->pixel_format != crtc->primary->fb->pixel_format)
		return -EINVAL;

	/*
	 * TILEOFF/LINOFF registers can't be changed via MI display flips.
	 * Note that pitch changes could also affect these register.
	 */
	if (INTEL_INFO(dev)->gen > 3 &&
	    (fb->offsets[0] != crtc->primary->fb->offsets[0] ||
	     fb->pitches[0] != crtc->primary->fb->pitches[0]))
		return -EINVAL;

	if (i915_terminally_wedged(&dev_priv->gpu_error))
		goto out_hang;

	work = kzalloc(sizeof(*work), GFP_KERNEL);
	if (work == NULL)
		return -ENOMEM;

	work->event = event;
	work->crtc = crtc;
	work->old_fb = old_fb;
	INIT_WORK(&work->work, intel_unpin_work_fn);

	ret = drm_crtc_vblank_get(crtc);
	if (ret)
		goto free_work;

	/* We borrow the event spin lock for protecting unpin_work */
	spin_lock_irq(&dev->event_lock);
	if (intel_crtc->unpin_work) {
		/* Before declaring the flip queue wedged, check if
		 * the hardware completed the operation behind our backs.
		 */
		if (__intel_pageflip_stall_check(dev, crtc)) {
			DRM_DEBUG_DRIVER("flip queue: previous flip completed, continuing\n");
			page_flip_completed(intel_crtc);
		} else {
			DRM_DEBUG_DRIVER("flip queue: crtc already busy\n");
			spin_unlock_irq(&dev->event_lock);

			drm_crtc_vblank_put(crtc);
			kfree(work);
			return -EBUSY;
		}
	}
	intel_crtc->unpin_work = work;
	spin_unlock_irq(&dev->event_lock);

	if (atomic_read(&intel_crtc->unpin_work_count) >= 2)
		flush_workqueue(dev_priv->wq);

	/* Reference the objects for the scheduled work. */
	drm_framebuffer_reference(work->old_fb);
	drm_gem_object_reference(&obj->base);

	crtc->primary->fb = fb;
	update_state_fb(crtc->primary);

	work->pending_flip_obj = obj;

	ret = i915_mutex_lock_interruptible(dev);
	if (ret)
		goto cleanup;

	atomic_inc(&intel_crtc->unpin_work_count);
	intel_crtc->reset_counter = atomic_read(&dev_priv->gpu_error.reset_counter);

	if (INTEL_INFO(dev)->gen >= 5 || IS_G4X(dev))
		work->flip_count = I915_READ(PIPE_FLIPCOUNT_G4X(pipe)) + 1;

	if (IS_VALLEYVIEW(dev)) {
		ring = &dev_priv->ring[BCS];
		if (obj->tiling_mode != intel_fb_obj(work->old_fb)->tiling_mode)
			/* vlv: DISPLAY_FLIP fails to change tiling */
			ring = NULL;
	} else if (IS_IVYBRIDGE(dev) || IS_HASWELL(dev)) {
		ring = &dev_priv->ring[BCS];
	} else if (INTEL_INFO(dev)->gen >= 7) {
		ring = i915_gem_request_get_ring(obj->last_write_req);
		if (ring == NULL || ring->id != RCS)
			ring = &dev_priv->ring[BCS];
	} else {
		ring = &dev_priv->ring[RCS];
	}

	mmio_flip = use_mmio_flip(ring, obj);

	/* When using CS flips, we want to emit semaphores between rings.
	 * However, when using mmio flips we will create a task to do the
	 * synchronisation, so all we want here is to pin the framebuffer
	 * into the display plane and skip any waits.
	 */
	if (!mmio_flip) {
		ret = i915_gem_object_sync(obj, ring, &request);
		if (ret)
			goto cleanup_pending;
	}

	ret = intel_pin_and_fence_fb_obj(crtc->primary, fb,
					 crtc->primary->state);
	if (ret)
		goto cleanup_pending;

	work->gtt_offset = intel_plane_obj_offset(to_intel_plane(primary),
						  obj, 0);
	work->gtt_offset += intel_crtc->dspaddr_offset;

	if (mmio_flip) {
		ret = intel_queue_mmio_flip(dev, crtc, obj);
		if (ret)
			goto cleanup_unpin;

		i915_gem_request_assign(&work->flip_queued_req,
					obj->last_write_req);
	} else {
		if (!request) {
			ret = i915_gem_request_alloc(ring, ring->default_context, &request);
			if (ret)
				goto cleanup_unpin;
		}

		ret = dev_priv->display.queue_flip(dev, crtc, fb, obj, request,
						   page_flip_flags);
		if (ret)
			goto cleanup_unpin;

		i915_gem_request_assign(&work->flip_queued_req, request);
	}

	if (request)
		i915_add_request_no_flush(request);

	work->flip_queued_vblank = drm_crtc_vblank_count(crtc);
	work->enable_stall_check = true;

	i915_gem_track_fb(intel_fb_obj(work->old_fb), obj,
			  to_intel_plane(primary)->frontbuffer_bit);
	mutex_unlock(&dev->struct_mutex);

	intel_fbc_deactivate(intel_crtc);
	intel_frontbuffer_flip_prepare(dev,
				       to_intel_plane(primary)->frontbuffer_bit);

	trace_i915_flip_request(intel_crtc->plane, obj);

	return 0;

cleanup_unpin:
	intel_unpin_fb_obj(fb, crtc->primary->state);
cleanup_pending:
	if (request)
		i915_gem_request_cancel(request);
	atomic_dec(&intel_crtc->unpin_work_count);
	mutex_unlock(&dev->struct_mutex);
cleanup:
	crtc->primary->fb = old_fb;
	update_state_fb(crtc->primary);

	drm_gem_object_unreference_unlocked(&obj->base);
	drm_framebuffer_unreference(work->old_fb);

	spin_lock_irq(&dev->event_lock);
	intel_crtc->unpin_work = NULL;
	spin_unlock_irq(&dev->event_lock);

	drm_crtc_vblank_put(crtc);
free_work:
	kfree(work);

	if (ret == -EIO) {
		struct drm_atomic_state *state;
		struct drm_plane_state *plane_state;

out_hang:
		state = drm_atomic_state_alloc(dev);
		if (!state)
			return -ENOMEM;
		state->acquire_ctx = drm_modeset_legacy_acquire_ctx(crtc);

retry:
		plane_state = drm_atomic_get_plane_state(state, primary);
		ret = PTR_ERR_OR_ZERO(plane_state);
		if (!ret) {
			drm_atomic_set_fb_for_plane(plane_state, fb);

			ret = drm_atomic_set_crtc_for_plane(plane_state, crtc);
			if (!ret)
				ret = drm_atomic_commit(state);
		}

		if (ret == -EDEADLK) {
			drm_modeset_backoff(state->acquire_ctx);
			drm_atomic_state_clear(state);
			goto retry;
		}

		if (ret)
			drm_atomic_state_free(state);

		if (ret == 0 && event) {
			spin_lock_irq(&dev->event_lock);
			drm_send_vblank_event(dev, pipe, event);
			spin_unlock_irq(&dev->event_lock);
		}
	}
	return ret;
}


/**
 * intel_wm_need_update - Check whether watermarks need updating
 * @plane: drm plane
 * @state: new plane state
 *
 * Check current plane state versus the new one to determine whether
 * watermarks need to be recalculated.
 *
 * Returns true or false.
 */
static bool intel_wm_need_update(struct drm_plane *plane,
				 struct drm_plane_state *state)
{
	struct intel_plane_state *new = to_intel_plane_state(state);
	struct intel_plane_state *cur = to_intel_plane_state(plane->state);

	/* Update watermarks on tiling or size changes. */
	if (new->visible != cur->visible)
		return true;

	if (!cur->base.fb || !new->base.fb)
		return false;

	if (cur->base.fb->modifier[0] != new->base.fb->modifier[0] ||
	    cur->base.rotation != new->base.rotation ||
	    drm_rect_width(&new->src) != drm_rect_width(&cur->src) ||
	    drm_rect_height(&new->src) != drm_rect_height(&cur->src) ||
	    drm_rect_width(&new->dst) != drm_rect_width(&cur->dst) ||
	    drm_rect_height(&new->dst) != drm_rect_height(&cur->dst))
		return true;

	return false;
}

static bool needs_scaling(struct intel_plane_state *state)
{
	int src_w = drm_rect_width(&state->src) >> 16;
	int src_h = drm_rect_height(&state->src) >> 16;
	int dst_w = drm_rect_width(&state->dst);
	int dst_h = drm_rect_height(&state->dst);

	return (src_w != dst_w || src_h != dst_h);
}

int intel_plane_atomic_calc_changes(struct drm_crtc_state *crtc_state,
				    struct drm_plane_state *plane_state)
{
	struct intel_crtc_state *pipe_config = to_intel_crtc_state(crtc_state);
	struct drm_crtc *crtc = crtc_state->crtc;
	struct intel_crtc *intel_crtc = to_intel_crtc(crtc);
	struct drm_plane *plane = plane_state->plane;
	struct drm_device *dev = crtc->dev;
	struct drm_i915_private *dev_priv = dev->dev_private;
	struct intel_plane_state *old_plane_state =
		to_intel_plane_state(plane->state);
	int idx = intel_crtc->base.base.id, ret;
	int i = drm_plane_index(plane);
	bool mode_changed = needs_modeset(crtc_state);
	bool was_crtc_enabled = crtc->state->active;
	bool is_crtc_enabled = crtc_state->active;
	bool turn_off, turn_on, visible, was_visible;
	struct drm_framebuffer *fb = plane_state->fb;

	if (crtc_state && INTEL_INFO(dev)->gen >= 9 &&
	    plane->type != DRM_PLANE_TYPE_CURSOR) {
		ret = skl_update_scaler_plane(
			to_intel_crtc_state(crtc_state),
			to_intel_plane_state(plane_state));
		if (ret)
			return ret;
	}

	was_visible = old_plane_state->visible;
	visible = to_intel_plane_state(plane_state)->visible;

	if (!was_crtc_enabled && WARN_ON(was_visible))
		was_visible = false;

	if (!is_crtc_enabled && WARN_ON(visible))
		visible = false;

	if (!was_visible && !visible)
		return 0;

	turn_off = was_visible && (!visible || mode_changed);
	turn_on = visible && (!was_visible || mode_changed);

	DRM_DEBUG_ATOMIC("[CRTC:%i] has [PLANE:%i] with fb %i\n", idx,
			 plane->base.id, fb ? fb->base.id : -1);

	DRM_DEBUG_ATOMIC("[PLANE:%i] visible %i -> %i, off %i, on %i, ms %i\n",
			 plane->base.id, was_visible, visible,
			 turn_off, turn_on, mode_changed);

	if (turn_on || turn_off) {
		pipe_config->wm_changed = true;

		/* must disable cxsr around plane enable/disable */
		if (plane->type != DRM_PLANE_TYPE_CURSOR) {
			if (is_crtc_enabled)
				intel_crtc->atomic.wait_vblank = true;
			pipe_config->disable_cxsr = true;
		}
	} else if (intel_wm_need_update(plane, plane_state)) {
		pipe_config->wm_changed = true;
	}

	if (visible || was_visible)
		intel_crtc->atomic.fb_bits |=
			to_intel_plane(plane)->frontbuffer_bit;

	switch (plane->type) {
	case DRM_PLANE_TYPE_PRIMARY:
		intel_crtc->atomic.pre_disable_primary = turn_off;
		intel_crtc->atomic.post_enable_primary = turn_on;

		if (turn_off) {
			/*
			 * FIXME: Actually if we will still have any other
			 * plane enabled on the pipe we could let IPS enabled
			 * still, but for now lets consider that when we make
			 * primary invisible by setting DSPCNTR to 0 on
			 * update_primary_plane function IPS needs to be
			 * disable.
			 */
			intel_crtc->atomic.disable_ips = true;

			intel_crtc->atomic.disable_fbc = true;
		}

		/*
		 * FBC does not work on some platforms for rotated
		 * planes, so disable it when rotation is not 0 and
		 * update it when rotation is set back to 0.
		 *
		 * FIXME: This is redundant with the fbc update done in
		 * the primary plane enable function except that that
		 * one is done too late. We eventually need to unify
		 * this.
		 */

		if (visible &&
		    INTEL_INFO(dev)->gen <= 4 && !IS_G4X(dev) &&
		    dev_priv->fbc.crtc == intel_crtc &&
		    plane_state->rotation != BIT(DRM_ROTATE_0))
			intel_crtc->atomic.disable_fbc = true;

		/*
		 * BDW signals flip done immediately if the plane
		 * is disabled, even if the plane enable is already
		 * armed to occur at the next vblank :(
		 */
		if (turn_on && IS_BROADWELL(dev))
			intel_crtc->atomic.wait_vblank = true;

		intel_crtc->atomic.update_fbc |= visible || mode_changed;
		break;
	case DRM_PLANE_TYPE_CURSOR:
		break;
	case DRM_PLANE_TYPE_OVERLAY:
		/*
		 * WaCxSRDisabledForSpriteScaling:ivb
		 *
		 * cstate->update_wm was already set above, so this flag will
		 * take effect when we commit and program watermarks.
		 */
		if (IS_IVYBRIDGE(dev) &&
		    needs_scaling(to_intel_plane_state(plane_state)) &&
		    !needs_scaling(old_plane_state)) {
			to_intel_crtc_state(crtc_state)->disable_lp_wm = true;
		} else if (turn_off && !mode_changed) {
			intel_crtc->atomic.wait_vblank = true;
			intel_crtc->atomic.update_sprite_watermarks |=
				1 << i;
		}

		break;
	}
	return 0;
}

static bool encoders_cloneable(const struct intel_encoder *a,
			       const struct intel_encoder *b)
{
	/* masks could be asymmetric, so check both ways */
	return a == b || (a->cloneable & (1 << b->type) &&
			  b->cloneable & (1 << a->type));
}

static bool check_single_encoder_cloning(struct drm_atomic_state *state,
					 struct intel_crtc *crtc,
					 struct intel_encoder *encoder)
{
	struct intel_encoder *source_encoder;
	struct drm_connector *connector;
	struct drm_connector_state *connector_state;
	int i;

	for_each_connector_in_state(state, connector, connector_state, i) {
		if (connector_state->crtc != &crtc->base)
			continue;

		source_encoder =
			to_intel_encoder(connector_state->best_encoder);
		if (!encoders_cloneable(encoder, source_encoder))
			return false;
	}

	return true;
}

static bool check_encoder_cloning(struct drm_atomic_state *state,
				  struct intel_crtc *crtc)
{
	struct intel_encoder *encoder;
	struct drm_connector *connector;
	struct drm_connector_state *connector_state;
	int i;

	for_each_connector_in_state(state, connector, connector_state, i) {
		if (connector_state->crtc != &crtc->base)
			continue;

		encoder = to_intel_encoder(connector_state->best_encoder);
		if (!check_single_encoder_cloning(state, crtc, encoder))
			return false;
	}

	return true;
}

static int intel_crtc_atomic_check(struct drm_crtc *crtc,
				   struct drm_crtc_state *crtc_state)
{
	struct drm_device *dev = crtc->dev;
	struct drm_i915_private *dev_priv = dev->dev_private;
	struct intel_crtc *intel_crtc = to_intel_crtc(crtc);
	struct intel_crtc_state *pipe_config =
		to_intel_crtc_state(crtc_state);
	struct drm_atomic_state *state = crtc_state->state;
	int ret;
	bool mode_changed = needs_modeset(crtc_state);

	if (mode_changed && !check_encoder_cloning(state, intel_crtc)) {
		DRM_DEBUG_KMS("rejecting invalid cloning configuration\n");
		return -EINVAL;
	}

	if (mode_changed && !crtc_state->active)
		pipe_config->wm_changed = true;

	if (mode_changed && crtc_state->enable &&
	    dev_priv->display.crtc_compute_clock &&
	    !WARN_ON(pipe_config->shared_dpll != DPLL_ID_PRIVATE)) {
		ret = dev_priv->display.crtc_compute_clock(intel_crtc,
							   pipe_config);
		if (ret)
			return ret;
	}

	ret = 0;
	if (dev_priv->display.compute_pipe_wm) {
		ret = dev_priv->display.compute_pipe_wm(intel_crtc, state);
		if (ret)
			return ret;
	}

	if (INTEL_INFO(dev)->gen >= 9) {
		if (mode_changed)
			ret = skl_update_scaler_crtc(pipe_config);

		if (!ret)
			ret = intel_atomic_setup_scalers(dev, intel_crtc,
							 pipe_config);
	}

	return ret;
}

static const struct drm_crtc_helper_funcs intel_helper_funcs = {
	.mode_set_base_atomic = intel_pipe_set_base_atomic,
	.load_lut = intel_crtc_load_lut,
	.atomic_begin = intel_begin_crtc_commit,
	.atomic_flush = intel_finish_crtc_commit,
	.atomic_check = intel_crtc_atomic_check,
};

static void intel_modeset_update_connector_atomic_state(struct drm_device *dev)
{
	struct intel_connector *connector;

	for_each_intel_connector(dev, connector) {
		if (connector->base.encoder) {
			connector->base.state->best_encoder =
				connector->base.encoder;
			connector->base.state->crtc =
				connector->base.encoder->crtc;
		} else {
			connector->base.state->best_encoder = NULL;
			connector->base.state->crtc = NULL;
		}
	}
}

static void
connected_sink_compute_bpp(struct intel_connector *connector,
			   struct intel_crtc_state *pipe_config)
{
	int bpp = pipe_config->pipe_bpp;

	DRM_DEBUG_KMS("[CONNECTOR:%d:%s] checking for sink bpp constrains\n",
		connector->base.base.id,
		connector->base.name);

	/* Don't use an invalid EDID bpc value */
	if (connector->base.display_info.bpc &&
	    connector->base.display_info.bpc * 3 < bpp) {
		DRM_DEBUG_KMS("clamping display bpp (was %d) to EDID reported max of %d\n",
			      bpp, connector->base.display_info.bpc*3);
		pipe_config->pipe_bpp = connector->base.display_info.bpc*3;
	}

	/* Clamp bpp to 8 on screens without EDID 1.4 */
	if (connector->base.display_info.bpc == 0 && bpp > 24) {
		DRM_DEBUG_KMS("clamping display bpp (was %d) to default limit of 24\n",
			      bpp);
		pipe_config->pipe_bpp = 24;
	}
}

static int
compute_baseline_pipe_bpp(struct intel_crtc *crtc,
			  struct intel_crtc_state *pipe_config)
{
	struct drm_device *dev = crtc->base.dev;
	struct drm_atomic_state *state;
	struct drm_connector *connector;
	struct drm_connector_state *connector_state;
	int bpp, i;

	if ((IS_G4X(dev) || IS_VALLEYVIEW(dev)))
		bpp = 10*3;
	else if (INTEL_INFO(dev)->gen >= 5)
		bpp = 12*3;
	else
		bpp = 8*3;


	pipe_config->pipe_bpp = bpp;

	state = pipe_config->base.state;

	/* Clamp display bpp to EDID value */
	for_each_connector_in_state(state, connector, connector_state, i) {
		if (connector_state->crtc != &crtc->base)
			continue;

		connected_sink_compute_bpp(to_intel_connector(connector),
					   pipe_config);
	}

	return bpp;
}

static void intel_dump_crtc_timings(const struct drm_display_mode *mode)
{
	DRM_DEBUG_KMS("crtc timings: %d %d %d %d %d %d %d %d %d, "
			"type: 0x%x flags: 0x%x\n",
		mode->crtc_clock,
		mode->crtc_hdisplay, mode->crtc_hsync_start,
		mode->crtc_hsync_end, mode->crtc_htotal,
		mode->crtc_vdisplay, mode->crtc_vsync_start,
		mode->crtc_vsync_end, mode->crtc_vtotal, mode->type, mode->flags);
}

static void intel_dump_pipe_config(struct intel_crtc *crtc,
				   struct intel_crtc_state *pipe_config,
				   const char *context)
{
	struct drm_device *dev = crtc->base.dev;
	struct drm_plane *plane;
	struct intel_plane *intel_plane;
	struct intel_plane_state *state;
	struct drm_framebuffer *fb;

	DRM_DEBUG_KMS("[CRTC:%d]%s config %p for pipe %c\n", crtc->base.base.id,
		      context, pipe_config, pipe_name(crtc->pipe));

	DRM_DEBUG_KMS("cpu_transcoder: %c\n", transcoder_name(pipe_config->cpu_transcoder));
	DRM_DEBUG_KMS("pipe bpp: %i, dithering: %i\n",
		      pipe_config->pipe_bpp, pipe_config->dither);
	DRM_DEBUG_KMS("fdi/pch: %i, lanes: %i, gmch_m: %u, gmch_n: %u, link_m: %u, link_n: %u, tu: %u\n",
		      pipe_config->has_pch_encoder,
		      pipe_config->fdi_lanes,
		      pipe_config->fdi_m_n.gmch_m, pipe_config->fdi_m_n.gmch_n,
		      pipe_config->fdi_m_n.link_m, pipe_config->fdi_m_n.link_n,
		      pipe_config->fdi_m_n.tu);
	DRM_DEBUG_KMS("dp: %i, lanes: %i, gmch_m: %u, gmch_n: %u, link_m: %u, link_n: %u, tu: %u\n",
		      pipe_config->has_dp_encoder,
		      pipe_config->lane_count,
		      pipe_config->dp_m_n.gmch_m, pipe_config->dp_m_n.gmch_n,
		      pipe_config->dp_m_n.link_m, pipe_config->dp_m_n.link_n,
		      pipe_config->dp_m_n.tu);

	DRM_DEBUG_KMS("dp: %i, lanes: %i, gmch_m2: %u, gmch_n2: %u, link_m2: %u, link_n2: %u, tu2: %u\n",
		      pipe_config->has_dp_encoder,
		      pipe_config->lane_count,
		      pipe_config->dp_m2_n2.gmch_m,
		      pipe_config->dp_m2_n2.gmch_n,
		      pipe_config->dp_m2_n2.link_m,
		      pipe_config->dp_m2_n2.link_n,
		      pipe_config->dp_m2_n2.tu);

	DRM_DEBUG_KMS("audio: %i, infoframes: %i\n",
		      pipe_config->has_audio,
		      pipe_config->has_infoframe);

	DRM_DEBUG_KMS("requested mode:\n");
	drm_mode_debug_printmodeline(&pipe_config->base.mode);
	DRM_DEBUG_KMS("adjusted mode:\n");
	drm_mode_debug_printmodeline(&pipe_config->base.adjusted_mode);
	intel_dump_crtc_timings(&pipe_config->base.adjusted_mode);
	DRM_DEBUG_KMS("port clock: %d\n", pipe_config->port_clock);
	DRM_DEBUG_KMS("pipe src size: %dx%d\n",
		      pipe_config->pipe_src_w, pipe_config->pipe_src_h);
	DRM_DEBUG_KMS("num_scalers: %d, scaler_users: 0x%x, scaler_id: %d\n",
		      crtc->num_scalers,
		      pipe_config->scaler_state.scaler_users,
		      pipe_config->scaler_state.scaler_id);
	DRM_DEBUG_KMS("gmch pfit: control: 0x%08x, ratios: 0x%08x, lvds border: 0x%08x\n",
		      pipe_config->gmch_pfit.control,
		      pipe_config->gmch_pfit.pgm_ratios,
		      pipe_config->gmch_pfit.lvds_border_bits);
	DRM_DEBUG_KMS("pch pfit: pos: 0x%08x, size: 0x%08x, %s\n",
		      pipe_config->pch_pfit.pos,
		      pipe_config->pch_pfit.size,
		      pipe_config->pch_pfit.enabled ? "enabled" : "disabled");
	DRM_DEBUG_KMS("ips: %i\n", pipe_config->ips_enabled);
	DRM_DEBUG_KMS("double wide: %i\n", pipe_config->double_wide);

	if (IS_BROXTON(dev)) {
		DRM_DEBUG_KMS("ddi_pll_sel: %u; dpll_hw_state: ebb0: 0x%x, ebb4: 0x%x,"
			      "pll0: 0x%x, pll1: 0x%x, pll2: 0x%x, pll3: 0x%x, "
			      "pll6: 0x%x, pll8: 0x%x, pll9: 0x%x, pll10: 0x%x, pcsdw12: 0x%x\n",
			      pipe_config->ddi_pll_sel,
			      pipe_config->dpll_hw_state.ebb0,
			      pipe_config->dpll_hw_state.ebb4,
			      pipe_config->dpll_hw_state.pll0,
			      pipe_config->dpll_hw_state.pll1,
			      pipe_config->dpll_hw_state.pll2,
			      pipe_config->dpll_hw_state.pll3,
			      pipe_config->dpll_hw_state.pll6,
			      pipe_config->dpll_hw_state.pll8,
			      pipe_config->dpll_hw_state.pll9,
			      pipe_config->dpll_hw_state.pll10,
			      pipe_config->dpll_hw_state.pcsdw12);
	} else if (IS_SKYLAKE(dev) || IS_KABYLAKE(dev)) {
		DRM_DEBUG_KMS("ddi_pll_sel: %u; dpll_hw_state: "
			      "ctrl1: 0x%x, cfgcr1: 0x%x, cfgcr2: 0x%x\n",
			      pipe_config->ddi_pll_sel,
			      pipe_config->dpll_hw_state.ctrl1,
			      pipe_config->dpll_hw_state.cfgcr1,
			      pipe_config->dpll_hw_state.cfgcr2);
	} else if (HAS_DDI(dev)) {
		DRM_DEBUG_KMS("ddi_pll_sel: %u; dpll_hw_state: wrpll: 0x%x spll: 0x%x\n",
			      pipe_config->ddi_pll_sel,
			      pipe_config->dpll_hw_state.wrpll,
			      pipe_config->dpll_hw_state.spll);
	} else {
		DRM_DEBUG_KMS("dpll_hw_state: dpll: 0x%x, dpll_md: 0x%x, "
			      "fp0: 0x%x, fp1: 0x%x\n",
			      pipe_config->dpll_hw_state.dpll,
			      pipe_config->dpll_hw_state.dpll_md,
			      pipe_config->dpll_hw_state.fp0,
			      pipe_config->dpll_hw_state.fp1);
	}

	DRM_DEBUG_KMS("planes on this crtc\n");
	list_for_each_entry(plane, &dev->mode_config.plane_list, head) {
		intel_plane = to_intel_plane(plane);
		if (intel_plane->pipe != crtc->pipe)
			continue;

		state = to_intel_plane_state(plane->state);
		fb = state->base.fb;
		if (!fb) {
			DRM_DEBUG_KMS("%s PLANE:%d plane: %u.%u idx: %d "
				"disabled, scaler_id = %d\n",
				plane->type == DRM_PLANE_TYPE_CURSOR ? "CURSOR" : "STANDARD",
				plane->base.id, intel_plane->pipe,
				(crtc->base.primary == plane) ? 0 : intel_plane->plane + 1,
				drm_plane_index(plane), state->scaler_id);
			continue;
		}

		DRM_DEBUG_KMS("%s PLANE:%d plane: %u.%u idx: %d enabled",
			plane->type == DRM_PLANE_TYPE_CURSOR ? "CURSOR" : "STANDARD",
			plane->base.id, intel_plane->pipe,
			crtc->base.primary == plane ? 0 : intel_plane->plane + 1,
			drm_plane_index(plane));
		DRM_DEBUG_KMS("\tFB:%d, fb = %ux%u format = 0x%x",
			fb->base.id, fb->width, fb->height, fb->pixel_format);
		DRM_DEBUG_KMS("\tscaler:%d src (%u, %u) %ux%u dst (%u, %u) %ux%u\n",
			state->scaler_id,
			state->src.x1 >> 16, state->src.y1 >> 16,
			drm_rect_width(&state->src) >> 16,
			drm_rect_height(&state->src) >> 16,
			state->dst.x1, state->dst.y1,
			drm_rect_width(&state->dst), drm_rect_height(&state->dst));
	}
}

static bool check_digital_port_conflicts(struct drm_atomic_state *state)
{
	struct drm_device *dev = state->dev;
	struct intel_encoder *encoder;
	struct drm_connector *connector;
	struct drm_connector_state *connector_state;
	unsigned int used_ports = 0;
	int i;

	/*
	 * Walk the connector list instead of the encoder
	 * list to detect the problem on ddi platforms
	 * where there's just one encoder per digital port.
	 */
	for_each_connector_in_state(state, connector, connector_state, i) {
		if (!connector_state->best_encoder)
			continue;

		encoder = to_intel_encoder(connector_state->best_encoder);

		WARN_ON(!connector_state->crtc);

		switch (encoder->type) {
			unsigned int port_mask;
		case INTEL_OUTPUT_UNKNOWN:
			if (WARN_ON(!HAS_DDI(dev)))
				break;
		case INTEL_OUTPUT_DISPLAYPORT:
		case INTEL_OUTPUT_HDMI:
		case INTEL_OUTPUT_EDP:
			port_mask = 1 << enc_to_dig_port(&encoder->base)->port;

			/* the same port mustn't appear more than once */
			if (used_ports & port_mask)
				return false;

			used_ports |= port_mask;
		default:
			break;
		}
	}

	return true;
}

static void
clear_intel_crtc_state(struct intel_crtc_state *crtc_state)
{
	struct drm_crtc_state tmp_state;
	struct intel_crtc_scaler_state scaler_state;
	struct intel_dpll_hw_state dpll_hw_state;
	enum intel_dpll_id shared_dpll;
	uint32_t ddi_pll_sel;
	bool force_thru;

	/* FIXME: before the switch to atomic started, a new pipe_config was
	 * kzalloc'd. Code that depends on any field being zero should be
	 * fixed, so that the crtc_state can be safely duplicated. For now,
	 * only fields that are know to not cause problems are preserved. */

	tmp_state = crtc_state->base;
	scaler_state = crtc_state->scaler_state;
	shared_dpll = crtc_state->shared_dpll;
	dpll_hw_state = crtc_state->dpll_hw_state;
	ddi_pll_sel = crtc_state->ddi_pll_sel;
	force_thru = crtc_state->pch_pfit.force_thru;

	memset(crtc_state, 0, sizeof *crtc_state);

	crtc_state->base = tmp_state;
	crtc_state->scaler_state = scaler_state;
	crtc_state->shared_dpll = shared_dpll;
	crtc_state->dpll_hw_state = dpll_hw_state;
	crtc_state->ddi_pll_sel = ddi_pll_sel;
	crtc_state->pch_pfit.force_thru = force_thru;
}

static int
intel_modeset_pipe_config(struct drm_crtc *crtc,
			  struct intel_crtc_state *pipe_config)
{
	struct drm_atomic_state *state = pipe_config->base.state;
	struct intel_encoder *encoder;
	struct drm_connector *connector;
	struct drm_connector_state *connector_state;
	int base_bpp, ret = -EINVAL;
	int i;
	bool retry = true;

	clear_intel_crtc_state(pipe_config);

	pipe_config->cpu_transcoder =
		(enum transcoder) to_intel_crtc(crtc)->pipe;

	/*
	 * Sanitize sync polarity flags based on requested ones. If neither
	 * positive or negative polarity is requested, treat this as meaning
	 * negative polarity.
	 */
	if (!(pipe_config->base.adjusted_mode.flags &
	      (DRM_MODE_FLAG_PHSYNC | DRM_MODE_FLAG_NHSYNC)))
		pipe_config->base.adjusted_mode.flags |= DRM_MODE_FLAG_NHSYNC;

	if (!(pipe_config->base.adjusted_mode.flags &
	      (DRM_MODE_FLAG_PVSYNC | DRM_MODE_FLAG_NVSYNC)))
		pipe_config->base.adjusted_mode.flags |= DRM_MODE_FLAG_NVSYNC;

	base_bpp = compute_baseline_pipe_bpp(to_intel_crtc(crtc),
					     pipe_config);
	if (base_bpp < 0)
		goto fail;

	/*
	 * Determine the real pipe dimensions. Note that stereo modes can
	 * increase the actual pipe size due to the frame doubling and
	 * insertion of additional space for blanks between the frame. This
	 * is stored in the crtc timings. We use the requested mode to do this
	 * computation to clearly distinguish it from the adjusted mode, which
	 * can be changed by the connectors in the below retry loop.
	 */
	drm_crtc_get_hv_timing(&pipe_config->base.mode,
			       &pipe_config->pipe_src_w,
			       &pipe_config->pipe_src_h);

encoder_retry:
	/* Ensure the port clock defaults are reset when retrying. */
	pipe_config->port_clock = 0;
	pipe_config->pixel_multiplier = 1;

	/* Fill in default crtc timings, allow encoders to overwrite them. */
	drm_mode_set_crtcinfo(&pipe_config->base.adjusted_mode,
			      CRTC_STEREO_DOUBLE);

	/* Pass our mode to the connectors and the CRTC to give them a chance to
	 * adjust it according to limitations or connector properties, and also
	 * a chance to reject the mode entirely.
	 */
	for_each_connector_in_state(state, connector, connector_state, i) {
		if (connector_state->crtc != crtc)
			continue;

		encoder = to_intel_encoder(connector_state->best_encoder);

		if (!(encoder->compute_config(encoder, pipe_config))) {
			DRM_DEBUG_KMS("Encoder config failure\n");
			goto fail;
		}
	}

	/* Set default port clock if not overwritten by the encoder. Needs to be
	 * done afterwards in case the encoder adjusts the mode. */
	if (!pipe_config->port_clock)
		pipe_config->port_clock = pipe_config->base.adjusted_mode.crtc_clock
			* pipe_config->pixel_multiplier;

	ret = intel_crtc_compute_config(to_intel_crtc(crtc), pipe_config);
	if (ret < 0) {
		DRM_DEBUG_KMS("CRTC fixup failed\n");
		goto fail;
	}

	if (ret == RETRY) {
		if (WARN(!retry, "loop in pipe configuration computation\n")) {
			ret = -EINVAL;
			goto fail;
		}

		DRM_DEBUG_KMS("CRTC bw constrained, retrying\n");
		retry = false;
		goto encoder_retry;
	}

	/* Dithering seems to not pass-through bits correctly when it should, so
	 * only enable it on 6bpc panels. */
	pipe_config->dither = pipe_config->pipe_bpp == 6*3;
	DRM_DEBUG_KMS("hw max bpp: %i, pipe bpp: %i, dithering: %i\n",
		      base_bpp, pipe_config->pipe_bpp, pipe_config->dither);

fail:
	return ret;
}

static void
intel_modeset_update_crtc_state(struct drm_atomic_state *state)
{
	struct drm_crtc *crtc;
	struct drm_crtc_state *crtc_state;
	int i;

	/* Double check state. */
	for_each_crtc_in_state(state, crtc, crtc_state, i) {
		to_intel_crtc(crtc)->config = to_intel_crtc_state(crtc->state);

		/* Update hwmode for vblank functions */
		if (crtc->state->active)
			crtc->hwmode = crtc->state->adjusted_mode;
		else
			crtc->hwmode.crtc_clock = 0;

		/*
		 * Update legacy state to satisfy fbc code. This can
		 * be removed when fbc uses the atomic state.
		 */
		if (drm_atomic_get_existing_plane_state(state, crtc->primary)) {
			struct drm_plane_state *plane_state = crtc->primary->state;

			crtc->primary->fb = plane_state->fb;
			crtc->x = plane_state->src_x >> 16;
			crtc->y = plane_state->src_y >> 16;
		}
	}
}

static bool intel_fuzzy_clock_check(int clock1, int clock2)
{
	int diff;

	if (clock1 == clock2)
		return true;

	if (!clock1 || !clock2)
		return false;

	diff = abs(clock1 - clock2);

	if (((((diff + clock1 + clock2) * 100)) / (clock1 + clock2)) < 105)
		return true;

	return false;
}

#define for_each_intel_crtc_masked(dev, mask, intel_crtc) \
	list_for_each_entry((intel_crtc), \
			    &(dev)->mode_config.crtc_list, \
			    base.head) \
		if (mask & (1 <<(intel_crtc)->pipe))

static bool
intel_compare_m_n(unsigned int m, unsigned int n,
		  unsigned int m2, unsigned int n2,
		  bool exact)
{
	if (m == m2 && n == n2)
		return true;

	if (exact || !m || !n || !m2 || !n2)
		return false;

	BUILD_BUG_ON(DATA_LINK_M_N_MASK > INT_MAX);

	if (m > m2) {
		while (m > m2) {
			m2 <<= 1;
			n2 <<= 1;
		}
	} else if (m < m2) {
		while (m < m2) {
			m <<= 1;
			n <<= 1;
		}
	}

	return m == m2 && n == n2;
}

static bool
intel_compare_link_m_n(const struct intel_link_m_n *m_n,
		       struct intel_link_m_n *m2_n2,
		       bool adjust)
{
	if (m_n->tu == m2_n2->tu &&
	    intel_compare_m_n(m_n->gmch_m, m_n->gmch_n,
			      m2_n2->gmch_m, m2_n2->gmch_n, !adjust) &&
	    intel_compare_m_n(m_n->link_m, m_n->link_n,
			      m2_n2->link_m, m2_n2->link_n, !adjust)) {
		if (adjust)
			*m2_n2 = *m_n;

		return true;
	}

	return false;
}

static bool
intel_pipe_config_compare(struct drm_device *dev,
			  struct intel_crtc_state *current_config,
			  struct intel_crtc_state *pipe_config,
			  bool adjust)
{
	bool ret = true;

#define INTEL_ERR_OR_DBG_KMS(fmt, ...) \
	do { \
		if (!adjust) \
			DRM_ERROR(fmt, ##__VA_ARGS__); \
		else \
			DRM_DEBUG_KMS(fmt, ##__VA_ARGS__); \
	} while (0)

#define PIPE_CONF_CHECK_X(name)	\
	if (current_config->name != pipe_config->name) { \
		INTEL_ERR_OR_DBG_KMS("mismatch in " #name " " \
			  "(expected 0x%08x, found 0x%08x)\n", \
			  current_config->name, \
			  pipe_config->name); \
		ret = false; \
	}

#define PIPE_CONF_CHECK_I(name)	\
	if (current_config->name != pipe_config->name) { \
		INTEL_ERR_OR_DBG_KMS("mismatch in " #name " " \
			  "(expected %i, found %i)\n", \
			  current_config->name, \
			  pipe_config->name); \
		ret = false; \
	}

#define PIPE_CONF_CHECK_M_N(name) \
	if (!intel_compare_link_m_n(&current_config->name, \
				    &pipe_config->name,\
				    adjust)) { \
		INTEL_ERR_OR_DBG_KMS("mismatch in " #name " " \
			  "(expected tu %i gmch %i/%i link %i/%i, " \
			  "found tu %i, gmch %i/%i link %i/%i)\n", \
			  current_config->name.tu, \
			  current_config->name.gmch_m, \
			  current_config->name.gmch_n, \
			  current_config->name.link_m, \
			  current_config->name.link_n, \
			  pipe_config->name.tu, \
			  pipe_config->name.gmch_m, \
			  pipe_config->name.gmch_n, \
			  pipe_config->name.link_m, \
			  pipe_config->name.link_n); \
		ret = false; \
	}

#define PIPE_CONF_CHECK_M_N_ALT(name, alt_name) \
	if (!intel_compare_link_m_n(&current_config->name, \
				    &pipe_config->name, adjust) && \
	    !intel_compare_link_m_n(&current_config->alt_name, \
				    &pipe_config->name, adjust)) { \
		INTEL_ERR_OR_DBG_KMS("mismatch in " #name " " \
			  "(expected tu %i gmch %i/%i link %i/%i, " \
			  "or tu %i gmch %i/%i link %i/%i, " \
			  "found tu %i, gmch %i/%i link %i/%i)\n", \
			  current_config->name.tu, \
			  current_config->name.gmch_m, \
			  current_config->name.gmch_n, \
			  current_config->name.link_m, \
			  current_config->name.link_n, \
			  current_config->alt_name.tu, \
			  current_config->alt_name.gmch_m, \
			  current_config->alt_name.gmch_n, \
			  current_config->alt_name.link_m, \
			  current_config->alt_name.link_n, \
			  pipe_config->name.tu, \
			  pipe_config->name.gmch_m, \
			  pipe_config->name.gmch_n, \
			  pipe_config->name.link_m, \
			  pipe_config->name.link_n); \
		ret = false; \
	}

/* This is required for BDW+ where there is only one set of registers for
 * switching between high and low RR.
 * This macro can be used whenever a comparison has to be made between one
 * hw state and multiple sw state variables.
 */
#define PIPE_CONF_CHECK_I_ALT(name, alt_name) \
	if ((current_config->name != pipe_config->name) && \
		(current_config->alt_name != pipe_config->name)) { \
			INTEL_ERR_OR_DBG_KMS("mismatch in " #name " " \
				  "(expected %i or %i, found %i)\n", \
				  current_config->name, \
				  current_config->alt_name, \
				  pipe_config->name); \
			ret = false; \
	}

#define PIPE_CONF_CHECK_FLAGS(name, mask)	\
	if ((current_config->name ^ pipe_config->name) & (mask)) { \
		INTEL_ERR_OR_DBG_KMS("mismatch in " #name "(" #mask ") " \
			  "(expected %i, found %i)\n", \
			  current_config->name & (mask), \
			  pipe_config->name & (mask)); \
		ret = false; \
	}

#define PIPE_CONF_CHECK_CLOCK_FUZZY(name) \
	if (!intel_fuzzy_clock_check(current_config->name, pipe_config->name)) { \
		INTEL_ERR_OR_DBG_KMS("mismatch in " #name " " \
			  "(expected %i, found %i)\n", \
			  current_config->name, \
			  pipe_config->name); \
		ret = false; \
	}

#define PIPE_CONF_QUIRK(quirk)	\
	((current_config->quirks | pipe_config->quirks) & (quirk))

	PIPE_CONF_CHECK_I(cpu_transcoder);

	PIPE_CONF_CHECK_I(has_pch_encoder);
	PIPE_CONF_CHECK_I(fdi_lanes);
	PIPE_CONF_CHECK_M_N(fdi_m_n);

	PIPE_CONF_CHECK_I(has_dp_encoder);
	PIPE_CONF_CHECK_I(lane_count);

	if (INTEL_INFO(dev)->gen < 8) {
		PIPE_CONF_CHECK_M_N(dp_m_n);

		if (current_config->has_drrs)
			PIPE_CONF_CHECK_M_N(dp_m2_n2);
	} else
		PIPE_CONF_CHECK_M_N_ALT(dp_m_n, dp_m2_n2);

	PIPE_CONF_CHECK_I(has_dsi_encoder);

	PIPE_CONF_CHECK_I(base.adjusted_mode.crtc_hdisplay);
	PIPE_CONF_CHECK_I(base.adjusted_mode.crtc_htotal);
	PIPE_CONF_CHECK_I(base.adjusted_mode.crtc_hblank_start);
	PIPE_CONF_CHECK_I(base.adjusted_mode.crtc_hblank_end);
	PIPE_CONF_CHECK_I(base.adjusted_mode.crtc_hsync_start);
	PIPE_CONF_CHECK_I(base.adjusted_mode.crtc_hsync_end);

	PIPE_CONF_CHECK_I(base.adjusted_mode.crtc_vdisplay);
	PIPE_CONF_CHECK_I(base.adjusted_mode.crtc_vtotal);
	PIPE_CONF_CHECK_I(base.adjusted_mode.crtc_vblank_start);
	PIPE_CONF_CHECK_I(base.adjusted_mode.crtc_vblank_end);
	PIPE_CONF_CHECK_I(base.adjusted_mode.crtc_vsync_start);
	PIPE_CONF_CHECK_I(base.adjusted_mode.crtc_vsync_end);

	PIPE_CONF_CHECK_I(pixel_multiplier);
	PIPE_CONF_CHECK_I(has_hdmi_sink);
	if ((INTEL_INFO(dev)->gen < 8 && !IS_HASWELL(dev)) ||
	    IS_VALLEYVIEW(dev))
		PIPE_CONF_CHECK_I(limited_color_range);
	PIPE_CONF_CHECK_I(has_infoframe);

	PIPE_CONF_CHECK_I(has_audio);

	PIPE_CONF_CHECK_FLAGS(base.adjusted_mode.flags,
			      DRM_MODE_FLAG_INTERLACE);

	if (!PIPE_CONF_QUIRK(PIPE_CONFIG_QUIRK_MODE_SYNC_FLAGS)) {
		PIPE_CONF_CHECK_FLAGS(base.adjusted_mode.flags,
				      DRM_MODE_FLAG_PHSYNC);
		PIPE_CONF_CHECK_FLAGS(base.adjusted_mode.flags,
				      DRM_MODE_FLAG_NHSYNC);
		PIPE_CONF_CHECK_FLAGS(base.adjusted_mode.flags,
				      DRM_MODE_FLAG_PVSYNC);
		PIPE_CONF_CHECK_FLAGS(base.adjusted_mode.flags,
				      DRM_MODE_FLAG_NVSYNC);
	}

	PIPE_CONF_CHECK_X(gmch_pfit.control);
	/* pfit ratios are autocomputed by the hw on gen4+ */
	if (INTEL_INFO(dev)->gen < 4)
		PIPE_CONF_CHECK_I(gmch_pfit.pgm_ratios);
	PIPE_CONF_CHECK_X(gmch_pfit.lvds_border_bits);

	if (!adjust) {
		PIPE_CONF_CHECK_I(pipe_src_w);
		PIPE_CONF_CHECK_I(pipe_src_h);

		PIPE_CONF_CHECK_I(pch_pfit.enabled);
		if (current_config->pch_pfit.enabled) {
			PIPE_CONF_CHECK_X(pch_pfit.pos);
			PIPE_CONF_CHECK_X(pch_pfit.size);
		}

		PIPE_CONF_CHECK_I(scaler_state.scaler_id);
	}

	/* BDW+ don't expose a synchronous way to read the state */
	if (IS_HASWELL(dev))
		PIPE_CONF_CHECK_I(ips_enabled);

	PIPE_CONF_CHECK_I(double_wide);

	PIPE_CONF_CHECK_X(ddi_pll_sel);

	PIPE_CONF_CHECK_I(shared_dpll);
	PIPE_CONF_CHECK_X(dpll_hw_state.dpll);
	PIPE_CONF_CHECK_X(dpll_hw_state.dpll_md);
	PIPE_CONF_CHECK_X(dpll_hw_state.fp0);
	PIPE_CONF_CHECK_X(dpll_hw_state.fp1);
	PIPE_CONF_CHECK_X(dpll_hw_state.wrpll);
	PIPE_CONF_CHECK_X(dpll_hw_state.spll);
	PIPE_CONF_CHECK_X(dpll_hw_state.ctrl1);
	PIPE_CONF_CHECK_X(dpll_hw_state.cfgcr1);
	PIPE_CONF_CHECK_X(dpll_hw_state.cfgcr2);

	if (IS_G4X(dev) || INTEL_INFO(dev)->gen >= 5)
		PIPE_CONF_CHECK_I(pipe_bpp);

	PIPE_CONF_CHECK_CLOCK_FUZZY(base.adjusted_mode.crtc_clock);
	PIPE_CONF_CHECK_CLOCK_FUZZY(port_clock);

#undef PIPE_CONF_CHECK_X
#undef PIPE_CONF_CHECK_I
#undef PIPE_CONF_CHECK_I_ALT
#undef PIPE_CONF_CHECK_FLAGS
#undef PIPE_CONF_CHECK_CLOCK_FUZZY
#undef PIPE_CONF_QUIRK
#undef INTEL_ERR_OR_DBG_KMS

	return ret;
}

static void check_wm_state(struct drm_device *dev)
{
	struct drm_i915_private *dev_priv = dev->dev_private;
	struct skl_ddb_allocation hw_ddb, *sw_ddb;
	struct intel_crtc *intel_crtc;
	int plane;

	if (INTEL_INFO(dev)->gen < 9)
		return;

	skl_ddb_get_hw_state(dev_priv, &hw_ddb);
	sw_ddb = &dev_priv->wm.skl_hw.ddb;

	for_each_intel_crtc(dev, intel_crtc) {
		struct skl_ddb_entry *hw_entry, *sw_entry;
		const enum pipe pipe = intel_crtc->pipe;

		if (!intel_crtc->active)
			continue;

		/* planes */
		for_each_plane(dev_priv, pipe, plane) {
			hw_entry = &hw_ddb.plane[pipe][plane];
			sw_entry = &sw_ddb->plane[pipe][plane];

			if (skl_ddb_entry_equal(hw_entry, sw_entry))
				continue;

			DRM_ERROR("mismatch in DDB state pipe %c plane %d "
				  "(expected (%u,%u), found (%u,%u))\n",
				  pipe_name(pipe), plane + 1,
				  sw_entry->start, sw_entry->end,
				  hw_entry->start, hw_entry->end);
		}

		/* cursor */
		hw_entry = &hw_ddb.plane[pipe][PLANE_CURSOR];
		sw_entry = &sw_ddb->plane[pipe][PLANE_CURSOR];

		if (skl_ddb_entry_equal(hw_entry, sw_entry))
			continue;

		DRM_ERROR("mismatch in DDB state pipe %c cursor "
			  "(expected (%u,%u), found (%u,%u))\n",
			  pipe_name(pipe),
			  sw_entry->start, sw_entry->end,
			  hw_entry->start, hw_entry->end);
	}
}

static void
check_connector_state(struct drm_device *dev,
		      struct drm_atomic_state *old_state)
{
	struct drm_connector_state *old_conn_state;
	struct drm_connector *connector;
	int i;

	for_each_connector_in_state(old_state, connector, old_conn_state, i) {
		struct drm_encoder *encoder = connector->encoder;
		struct drm_connector_state *state = connector->state;

		/* This also checks the encoder/connector hw state with the
		 * ->get_hw_state callbacks. */
		intel_connector_check_state(to_intel_connector(connector));

		I915_STATE_WARN(state->best_encoder != encoder,
		     "connector's atomic encoder doesn't match legacy encoder\n");
	}
}

static void
check_encoder_state(struct drm_device *dev)
{
	struct intel_encoder *encoder;
	struct intel_connector *connector;

	for_each_intel_encoder(dev, encoder) {
		bool enabled = false;
		enum pipe pipe;

		DRM_DEBUG_KMS("[ENCODER:%d:%s]\n",
			      encoder->base.base.id,
			      encoder->base.name);

		for_each_intel_connector(dev, connector) {
			if (connector->base.state->best_encoder != &encoder->base)
				continue;
			enabled = true;

			I915_STATE_WARN(connector->base.state->crtc !=
					encoder->base.crtc,
			     "connector's crtc doesn't match encoder crtc\n");
		}

		I915_STATE_WARN(!!encoder->base.crtc != enabled,
		     "encoder's enabled state mismatch "
		     "(expected %i, found %i)\n",
		     !!encoder->base.crtc, enabled);

		if (!encoder->base.crtc) {
			bool active;

			active = encoder->get_hw_state(encoder, &pipe);
			I915_STATE_WARN(active,
			     "encoder detached but still enabled on pipe %c.\n",
			     pipe_name(pipe));
		}
	}
}

static void
check_crtc_state(struct drm_device *dev, struct drm_atomic_state *old_state)
{
	struct drm_i915_private *dev_priv = dev->dev_private;
	struct intel_encoder *encoder;
	struct drm_crtc_state *old_crtc_state;
	struct drm_crtc *crtc;
	int i;

	for_each_crtc_in_state(old_state, crtc, old_crtc_state, i) {
		struct intel_crtc *intel_crtc = to_intel_crtc(crtc);
		struct intel_crtc_state *pipe_config, *sw_config;
		bool active;

		if (!needs_modeset(crtc->state) &&
		    !to_intel_crtc_state(crtc->state)->update_pipe)
			continue;

		__drm_atomic_helper_crtc_destroy_state(crtc, old_crtc_state);
		pipe_config = to_intel_crtc_state(old_crtc_state);
		memset(pipe_config, 0, sizeof(*pipe_config));
		pipe_config->base.crtc = crtc;
		pipe_config->base.state = old_state;

		DRM_DEBUG_KMS("[CRTC:%d]\n",
			      crtc->base.id);

		active = dev_priv->display.get_pipe_config(intel_crtc,
							   pipe_config);

		/* hw state is inconsistent with the pipe quirk */
		if ((intel_crtc->pipe == PIPE_A && dev_priv->quirks & QUIRK_PIPEA_FORCE) ||
		    (intel_crtc->pipe == PIPE_B && dev_priv->quirks & QUIRK_PIPEB_FORCE))
			active = crtc->state->active;

		I915_STATE_WARN(crtc->state->active != active,
		     "crtc active state doesn't match with hw state "
		     "(expected %i, found %i)\n", crtc->state->active, active);

		I915_STATE_WARN(intel_crtc->active != crtc->state->active,
		     "transitional active state does not match atomic hw state "
		     "(expected %i, found %i)\n", crtc->state->active, intel_crtc->active);

		for_each_encoder_on_crtc(dev, crtc, encoder) {
			enum pipe pipe;

			active = encoder->get_hw_state(encoder, &pipe);
			I915_STATE_WARN(active != crtc->state->active,
				"[ENCODER:%i] active %i with crtc active %i\n",
				encoder->base.base.id, active, crtc->state->active);

			I915_STATE_WARN(active && intel_crtc->pipe != pipe,
					"Encoder connected to wrong pipe %c\n",
					pipe_name(pipe));

			if (active)
				encoder->get_config(encoder, pipe_config);
		}

		if (!crtc->state->active)
			continue;

		sw_config = to_intel_crtc_state(crtc->state);
		if (!intel_pipe_config_compare(dev, sw_config,
					       pipe_config, false)) {
			I915_STATE_WARN(1, "pipe state doesn't match!\n");
			intel_dump_pipe_config(intel_crtc, pipe_config,
					       "[hw state]");
			intel_dump_pipe_config(intel_crtc, sw_config,
					       "[sw state]");
		}
	}
}

static void
check_shared_dpll_state(struct drm_device *dev)
{
	struct drm_i915_private *dev_priv = dev->dev_private;
	struct intel_crtc *crtc;
	struct intel_dpll_hw_state dpll_hw_state;
	int i;

	for (i = 0; i < dev_priv->num_shared_dpll; i++) {
		struct intel_shared_dpll *pll = &dev_priv->shared_dplls[i];
		int enabled_crtcs = 0, active_crtcs = 0;
		bool active;

		memset(&dpll_hw_state, 0, sizeof(dpll_hw_state));

		DRM_DEBUG_KMS("%s\n", pll->name);

		active = pll->get_hw_state(dev_priv, pll, &dpll_hw_state);

		I915_STATE_WARN(pll->active > hweight32(pll->config.crtc_mask),
		     "more active pll users than references: %i vs %i\n",
		     pll->active, hweight32(pll->config.crtc_mask));
		I915_STATE_WARN(pll->active && !pll->on,
		     "pll in active use but not on in sw tracking\n");
		I915_STATE_WARN(pll->on && !pll->active,
		     "pll in on but not on in use in sw tracking\n");
		I915_STATE_WARN(pll->on != active,
		     "pll on state mismatch (expected %i, found %i)\n",
		     pll->on, active);

		for_each_intel_crtc(dev, crtc) {
			if (crtc->base.state->enable && intel_crtc_to_shared_dpll(crtc) == pll)
				enabled_crtcs++;
			if (crtc->active && intel_crtc_to_shared_dpll(crtc) == pll)
				active_crtcs++;
		}
		I915_STATE_WARN(pll->active != active_crtcs,
		     "pll active crtcs mismatch (expected %i, found %i)\n",
		     pll->active, active_crtcs);
		I915_STATE_WARN(hweight32(pll->config.crtc_mask) != enabled_crtcs,
		     "pll enabled crtcs mismatch (expected %i, found %i)\n",
		     hweight32(pll->config.crtc_mask), enabled_crtcs);

		I915_STATE_WARN(pll->on && memcmp(&pll->config.hw_state, &dpll_hw_state,
				       sizeof(dpll_hw_state)),
		     "pll hw state mismatch\n");
	}
}

static void
intel_modeset_check_state(struct drm_device *dev,
			  struct drm_atomic_state *old_state)
{
	check_wm_state(dev);
	check_connector_state(dev, old_state);
	check_encoder_state(dev);
	check_crtc_state(dev, old_state);
	check_shared_dpll_state(dev);
}

void ironlake_check_encoder_dotclock(const struct intel_crtc_state *pipe_config,
				     int dotclock)
{
	/*
	 * FDI already provided one idea for the dotclock.
	 * Yell if the encoder disagrees.
	 */
	WARN(!intel_fuzzy_clock_check(pipe_config->base.adjusted_mode.crtc_clock, dotclock),
	     "FDI dotclock and encoder dotclock mismatch, fdi: %i, encoder: %i\n",
	     pipe_config->base.adjusted_mode.crtc_clock, dotclock);
}

static void update_scanline_offset(struct intel_crtc *crtc)
{
	struct drm_device *dev = crtc->base.dev;

	/*
	 * The scanline counter increments at the leading edge of hsync.
	 *
	 * On most platforms it starts counting from vtotal-1 on the
	 * first active line. That means the scanline counter value is
	 * always one less than what we would expect. Ie. just after
	 * start of vblank, which also occurs at start of hsync (on the
	 * last active line), the scanline counter will read vblank_start-1.
	 *
	 * On gen2 the scanline counter starts counting from 1 instead
	 * of vtotal-1, so we have to subtract one (or rather add vtotal-1
	 * to keep the value positive), instead of adding one.
	 *
	 * On HSW+ the behaviour of the scanline counter depends on the output
	 * type. For DP ports it behaves like most other platforms, but on HDMI
	 * there's an extra 1 line difference. So we need to add two instead of
	 * one to the value.
	 */
	if (IS_GEN2(dev)) {
		const struct drm_display_mode *adjusted_mode = &crtc->config->base.adjusted_mode;
		int vtotal;

		vtotal = adjusted_mode->crtc_vtotal;
		if (adjusted_mode->flags & DRM_MODE_FLAG_INTERLACE)
			vtotal /= 2;

		crtc->scanline_offset = vtotal - 1;
	} else if (HAS_DDI(dev) &&
		   intel_pipe_has_type(crtc, INTEL_OUTPUT_HDMI)) {
		crtc->scanline_offset = 2;
	} else
		crtc->scanline_offset = 1;
}

static void intel_modeset_clear_plls(struct drm_atomic_state *state)
{
	struct drm_device *dev = state->dev;
	struct drm_i915_private *dev_priv = to_i915(dev);
	struct intel_shared_dpll_config *shared_dpll = NULL;
	struct intel_crtc *intel_crtc;
	struct intel_crtc_state *intel_crtc_state;
	struct drm_crtc *crtc;
	struct drm_crtc_state *crtc_state;
	int i;

	if (!dev_priv->display.crtc_compute_clock)
		return;

	for_each_crtc_in_state(state, crtc, crtc_state, i) {
		int dpll;

		intel_crtc = to_intel_crtc(crtc);
		intel_crtc_state = to_intel_crtc_state(crtc_state);
		dpll = intel_crtc_state->shared_dpll;

		if (!needs_modeset(crtc_state) || dpll == DPLL_ID_PRIVATE)
			continue;

		intel_crtc_state->shared_dpll = DPLL_ID_PRIVATE;

		if (!shared_dpll)
			shared_dpll = intel_atomic_get_shared_dpll_state(state);

		shared_dpll[dpll].crtc_mask &= ~(1 << intel_crtc->pipe);
	}
}

/*
 * This implements the workaround described in the "notes" section of the mode
 * set sequence documentation. When going from no pipes or single pipe to
 * multiple pipes, and planes are enabled after the pipe, we need to wait at
 * least 2 vblanks on the first pipe before enabling planes on the second pipe.
 */
static int haswell_mode_set_planes_workaround(struct drm_atomic_state *state)
{
	struct drm_crtc_state *crtc_state;
	struct intel_crtc *intel_crtc;
	struct drm_crtc *crtc;
	struct intel_crtc_state *first_crtc_state = NULL;
	struct intel_crtc_state *other_crtc_state = NULL;
	enum pipe first_pipe = INVALID_PIPE, enabled_pipe = INVALID_PIPE;
	int i;

	/* look at all crtc's that are going to be enabled in during modeset */
	for_each_crtc_in_state(state, crtc, crtc_state, i) {
		intel_crtc = to_intel_crtc(crtc);

		if (!crtc_state->active || !needs_modeset(crtc_state))
			continue;

		if (first_crtc_state) {
			other_crtc_state = to_intel_crtc_state(crtc_state);
			break;
		} else {
			first_crtc_state = to_intel_crtc_state(crtc_state);
			first_pipe = intel_crtc->pipe;
		}
	}

	/* No workaround needed? */
	if (!first_crtc_state)
		return 0;

	/* w/a possibly needed, check how many crtc's are already enabled. */
	for_each_intel_crtc(state->dev, intel_crtc) {
		struct intel_crtc_state *pipe_config;

		pipe_config = intel_atomic_get_crtc_state(state, intel_crtc);
		if (IS_ERR(pipe_config))
			return PTR_ERR(pipe_config);

		pipe_config->hsw_workaround_pipe = INVALID_PIPE;

		if (!pipe_config->base.active ||
		    needs_modeset(&pipe_config->base))
			continue;

		/* 2 or more enabled crtcs means no need for w/a */
		if (enabled_pipe != INVALID_PIPE)
			return 0;

		enabled_pipe = intel_crtc->pipe;
	}

	if (enabled_pipe != INVALID_PIPE)
		first_crtc_state->hsw_workaround_pipe = enabled_pipe;
	else if (other_crtc_state)
		other_crtc_state->hsw_workaround_pipe = first_pipe;

	return 0;
}

static int intel_modeset_all_pipes(struct drm_atomic_state *state)
{
	struct drm_crtc *crtc;
	struct drm_crtc_state *crtc_state;
	int ret = 0;

	/* add all active pipes to the state */
	for_each_crtc(state->dev, crtc) {
		crtc_state = drm_atomic_get_crtc_state(state, crtc);
		if (IS_ERR(crtc_state))
			return PTR_ERR(crtc_state);

		if (!crtc_state->active || needs_modeset(crtc_state))
			continue;

		crtc_state->mode_changed = true;

		ret = drm_atomic_add_affected_connectors(state, crtc);
		if (ret)
			break;

		ret = drm_atomic_add_affected_planes(state, crtc);
		if (ret)
			break;
	}

	return ret;
}

static int intel_modeset_checks(struct drm_atomic_state *state)
{
	struct drm_device *dev = state->dev;
	struct drm_i915_private *dev_priv = dev->dev_private;
	int ret;

	if (!check_digital_port_conflicts(state)) {
		DRM_DEBUG_KMS("rejecting conflicting digital port configuration\n");
		return -EINVAL;
	}

	/*
	 * See if the config requires any additional preparation, e.g.
	 * to adjust global state with pipes off.  We need to do this
	 * here so we can get the modeset_pipe updated config for the new
	 * mode set on this crtc.  For other crtcs we need to use the
	 * adjusted_mode bits in the crtc directly.
	 */
	if (dev_priv->display.modeset_calc_cdclk) {
		unsigned int cdclk;

		ret = dev_priv->display.modeset_calc_cdclk(state);

		cdclk = to_intel_atomic_state(state)->cdclk;
		if (!ret && cdclk != dev_priv->cdclk_freq)
			ret = intel_modeset_all_pipes(state);

		if (ret < 0)
			return ret;
	} else
		to_intel_atomic_state(state)->cdclk = dev_priv->cdclk_freq;

	intel_modeset_clear_plls(state);

	if (IS_HASWELL(dev))
		return haswell_mode_set_planes_workaround(state);

	return 0;
}

/*
 * Handle calculation of various watermark data at the end of the atomic check
 * phase.  The code here should be run after the per-crtc and per-plane 'check'
 * handlers to ensure that all derived state has been updated.
 */
static void calc_watermark_data(struct drm_atomic_state *state)
{
	struct drm_device *dev = state->dev;
	struct intel_atomic_state *intel_state = to_intel_atomic_state(state);
	struct drm_crtc *crtc;
	struct drm_crtc_state *cstate;
	struct drm_plane *plane;
	struct drm_plane_state *pstate;

	/*
	 * Calculate watermark configuration details now that derived
	 * plane/crtc state is all properly updated.
	 */
	drm_for_each_crtc(crtc, dev) {
		cstate = drm_atomic_get_existing_crtc_state(state, crtc) ?:
			crtc->state;

		if (cstate->active)
			intel_state->wm_config.num_pipes_active++;
	}
	drm_for_each_legacy_plane(plane, dev) {
		pstate = drm_atomic_get_existing_plane_state(state, plane) ?:
			plane->state;

		if (!to_intel_plane_state(pstate)->visible)
			continue;

		intel_state->wm_config.sprites_enabled = true;
		if (pstate->crtc_w != pstate->src_w >> 16 ||
		    pstate->crtc_h != pstate->src_h >> 16)
			intel_state->wm_config.sprites_scaled = true;
	}
}

/**
 * intel_atomic_check - validate state object
 * @dev: drm device
 * @state: state to validate
 */
static int intel_atomic_check(struct drm_device *dev,
			      struct drm_atomic_state *state)
{
	struct intel_atomic_state *intel_state = to_intel_atomic_state(state);
	struct drm_crtc *crtc;
	struct drm_crtc_state *crtc_state;
	int ret, i;
	bool any_ms = false;

	ret = drm_atomic_helper_check_modeset(dev, state);
	if (ret)
		return ret;

	for_each_crtc_in_state(state, crtc, crtc_state, i) {
		struct intel_crtc_state *pipe_config =
			to_intel_crtc_state(crtc_state);

		memset(&to_intel_crtc(crtc)->atomic, 0,
		       sizeof(struct intel_crtc_atomic_commit));

		/* Catch I915_MODE_FLAG_INHERITED */
		if (crtc_state->mode.private_flags != crtc->state->mode.private_flags)
			crtc_state->mode_changed = true;

		if (!crtc_state->enable) {
			if (needs_modeset(crtc_state))
				any_ms = true;
			continue;
		}

		if (!needs_modeset(crtc_state))
			continue;

		/* FIXME: For only active_changed we shouldn't need to do any
		 * state recomputation at all. */

		ret = drm_atomic_add_affected_connectors(state, crtc);
		if (ret)
			return ret;

		ret = intel_modeset_pipe_config(crtc, pipe_config);
		if (ret)
			return ret;

		if (i915.fastboot &&
		    intel_pipe_config_compare(state->dev,
					to_intel_crtc_state(crtc->state),
					pipe_config, true)) {
			crtc_state->mode_changed = false;
			to_intel_crtc_state(crtc_state)->update_pipe = true;
		}

		if (needs_modeset(crtc_state)) {
			any_ms = true;

			ret = drm_atomic_add_affected_planes(state, crtc);
			if (ret)
				return ret;
		}

		intel_dump_pipe_config(to_intel_crtc(crtc), pipe_config,
				       needs_modeset(crtc_state) ?
				       "[modeset]" : "[fastset]");
	}

	if (any_ms) {
		ret = intel_modeset_checks(state);

		if (ret)
			return ret;
	} else
		intel_state->cdclk = to_i915(state->dev)->cdclk_freq;

	ret = drm_atomic_helper_check_planes(state->dev, state);
	if (ret)
		return ret;

	calc_watermark_data(state);

	return 0;
}

static int intel_atomic_prepare_commit(struct drm_device *dev,
				       struct drm_atomic_state *state,
				       bool async)
{
	struct drm_i915_private *dev_priv = dev->dev_private;
	struct drm_plane_state *plane_state;
	struct drm_crtc_state *crtc_state;
	struct drm_plane *plane;
	struct drm_crtc *crtc;
	int i, ret;

	if (async) {
		DRM_DEBUG_KMS("i915 does not yet support async commit\n");
		return -EINVAL;
	}

	for_each_crtc_in_state(state, crtc, crtc_state, i) {
		ret = intel_crtc_wait_for_pending_flips(crtc);
		if (ret)
			return ret;

		if (atomic_read(&to_intel_crtc(crtc)->unpin_work_count) >= 2)
			flush_workqueue(dev_priv->wq);
	}

	ret = mutex_lock_interruptible(&dev->struct_mutex);
	if (ret)
		return ret;

	ret = drm_atomic_helper_prepare_planes(dev, state);
	if (!ret && !async && !i915_reset_in_progress(&dev_priv->gpu_error)) {
		u32 reset_counter;

		reset_counter = atomic_read(&dev_priv->gpu_error.reset_counter);
		mutex_unlock(&dev->struct_mutex);

		for_each_plane_in_state(state, plane, plane_state, i) {
			struct intel_plane_state *intel_plane_state =
				to_intel_plane_state(plane_state);

			if (!intel_plane_state->wait_req)
				continue;

			ret = __i915_wait_request(intel_plane_state->wait_req,
						  reset_counter, true,
						  NULL, NULL);

			/* Swallow -EIO errors to allow updates during hw lockup. */
			if (ret == -EIO)
				ret = 0;

			if (ret)
				break;
		}

		if (!ret)
			return 0;

		mutex_lock(&dev->struct_mutex);
		drm_atomic_helper_cleanup_planes(dev, state);
	}

	mutex_unlock(&dev->struct_mutex);
	return ret;
}

/**
 * intel_atomic_commit - commit validated state object
 * @dev: DRM device
 * @state: the top-level driver state object
 * @async: asynchronous commit
 *
 * This function commits a top-level state object that has been validated
 * with drm_atomic_helper_check().
 *
 * FIXME:  Atomic modeset support for i915 is not yet complete.  At the moment
 * we can only handle plane-related operations and do not yet support
 * asynchronous commit.
 *
 * RETURNS
 * Zero for success or -errno.
 */
static int intel_atomic_commit(struct drm_device *dev,
			       struct drm_atomic_state *state,
			       bool async)
{
	struct drm_i915_private *dev_priv = dev->dev_private;
	struct drm_crtc_state *crtc_state;
	struct drm_crtc *crtc;
	int ret = 0;
	int i;
	bool any_ms = false;

	ret = intel_atomic_prepare_commit(dev, state, async);
	if (ret) {
		DRM_DEBUG_ATOMIC("Preparing state failed with %i\n", ret);
		return ret;
	}

	drm_atomic_helper_swap_state(dev, state);
	dev_priv->wm.config = to_intel_atomic_state(state)->wm_config;

	for_each_crtc_in_state(state, crtc, crtc_state, i) {
		struct intel_crtc *intel_crtc = to_intel_crtc(crtc);

		if (!needs_modeset(crtc->state))
			continue;

		any_ms = true;
		intel_pre_plane_update(intel_crtc);

		if (crtc_state->active) {
			intel_crtc_disable_planes(crtc, crtc_state->plane_mask);
			dev_priv->display.crtc_disable(crtc);
			intel_crtc->active = false;
			intel_disable_shared_dpll(intel_crtc);

			/*
			 * Underruns don't always raise
			 * interrupts, so check manually.
			 */
			intel_check_cpu_fifo_underruns(dev_priv);
			intel_check_pch_fifo_underruns(dev_priv);

			if (!crtc->state->active)
				intel_update_watermarks(crtc);
		}
	}

	/* Only after disabling all output pipelines that will be changed can we
	 * update the the output configuration. */
	intel_modeset_update_crtc_state(state);

	if (any_ms) {
		intel_shared_dpll_commit(state);

		drm_atomic_helper_update_legacy_modeset_state(state->dev, state);
		modeset_update_crtc_power_domains(state);
	}

	/* Now enable the clocks, plane, pipe, and connectors that we set up. */
	for_each_crtc_in_state(state, crtc, crtc_state, i) {
		struct intel_crtc *intel_crtc = to_intel_crtc(crtc);
		bool modeset = needs_modeset(crtc->state);
		bool update_pipe = !modeset &&
			to_intel_crtc_state(crtc->state)->update_pipe;
		unsigned long put_domains = 0;

		if (modeset)
			intel_display_power_get(dev_priv, POWER_DOMAIN_MODESET);

		if (modeset && crtc->state->active) {
			update_scanline_offset(to_intel_crtc(crtc));
			dev_priv->display.crtc_enable(crtc);
		}

		if (update_pipe) {
			put_domains = modeset_get_crtc_power_domains(crtc);

			/* make sure intel_modeset_check_state runs */
			any_ms = true;
		}

		if (!modeset)
			intel_pre_plane_update(intel_crtc);

		if (crtc->state->active &&
		    (crtc->state->planes_changed || update_pipe))
			drm_atomic_helper_commit_planes_on_crtc(crtc_state);

		if (put_domains)
			modeset_put_power_domains(dev_priv, put_domains);

		intel_post_plane_update(intel_crtc);

		if (modeset)
			intel_display_power_put(dev_priv, POWER_DOMAIN_MODESET);
	}

	/* FIXME: add subpixel order */

	drm_atomic_helper_wait_for_vblanks(dev, state);

	mutex_lock(&dev->struct_mutex);
	drm_atomic_helper_cleanup_planes(dev, state);
	mutex_unlock(&dev->struct_mutex);

	if (any_ms)
		intel_modeset_check_state(dev, state);

	drm_atomic_state_free(state);

	return 0;
}

void intel_crtc_restore_mode(struct drm_crtc *crtc)
{
	struct drm_device *dev = crtc->dev;
	struct drm_atomic_state *state;
	struct drm_crtc_state *crtc_state;
	int ret;

	state = drm_atomic_state_alloc(dev);
	if (!state) {
		DRM_DEBUG_KMS("[CRTC:%d] crtc restore failed, out of memory",
			      crtc->base.id);
		return;
	}

	state->acquire_ctx = drm_modeset_legacy_acquire_ctx(crtc);

retry:
	crtc_state = drm_atomic_get_crtc_state(state, crtc);
	ret = PTR_ERR_OR_ZERO(crtc_state);
	if (!ret) {
		if (!crtc_state->active)
			goto out;

		crtc_state->mode_changed = true;
		ret = drm_atomic_commit(state);
	}

	if (ret == -EDEADLK) {
		drm_atomic_state_clear(state);
		drm_modeset_backoff(state->acquire_ctx);
		goto retry;
	}

	if (ret)
out:
		drm_atomic_state_free(state);
}

#undef for_each_intel_crtc_masked

static const struct drm_crtc_funcs intel_crtc_funcs = {
	.gamma_set = intel_crtc_gamma_set,
	.set_config = drm_atomic_helper_set_config,
	.destroy = intel_crtc_destroy,
	.page_flip = intel_crtc_page_flip,
	.atomic_duplicate_state = intel_crtc_duplicate_state,
	.atomic_destroy_state = intel_crtc_destroy_state,
};

static bool ibx_pch_dpll_get_hw_state(struct drm_i915_private *dev_priv,
				      struct intel_shared_dpll *pll,
				      struct intel_dpll_hw_state *hw_state)
{
	uint32_t val;

	if (!intel_display_power_is_enabled(dev_priv, POWER_DOMAIN_PLLS))
		return false;

	val = I915_READ(PCH_DPLL(pll->id));
	hw_state->dpll = val;
	hw_state->fp0 = I915_READ(PCH_FP0(pll->id));
	hw_state->fp1 = I915_READ(PCH_FP1(pll->id));

	return val & DPLL_VCO_ENABLE;
}

static void ibx_pch_dpll_mode_set(struct drm_i915_private *dev_priv,
				  struct intel_shared_dpll *pll)
{
	I915_WRITE(PCH_FP0(pll->id), pll->config.hw_state.fp0);
	I915_WRITE(PCH_FP1(pll->id), pll->config.hw_state.fp1);
}

static void ibx_pch_dpll_enable(struct drm_i915_private *dev_priv,
				struct intel_shared_dpll *pll)
{
	/* PCH refclock must be enabled first */
	ibx_assert_pch_refclk_enabled(dev_priv);

	I915_WRITE(PCH_DPLL(pll->id), pll->config.hw_state.dpll);

	/* Wait for the clocks to stabilize. */
	POSTING_READ(PCH_DPLL(pll->id));
	udelay(150);

	/* The pixel multiplier can only be updated once the
	 * DPLL is enabled and the clocks are stable.
	 *
	 * So write it again.
	 */
	I915_WRITE(PCH_DPLL(pll->id), pll->config.hw_state.dpll);
	POSTING_READ(PCH_DPLL(pll->id));
	udelay(200);
}

static void ibx_pch_dpll_disable(struct drm_i915_private *dev_priv,
				 struct intel_shared_dpll *pll)
{
	struct drm_device *dev = dev_priv->dev;
	struct intel_crtc *crtc;

	/* Make sure no transcoder isn't still depending on us. */
	for_each_intel_crtc(dev, crtc) {
		if (intel_crtc_to_shared_dpll(crtc) == pll)
			assert_pch_transcoder_disabled(dev_priv, crtc->pipe);
	}

	I915_WRITE(PCH_DPLL(pll->id), 0);
	POSTING_READ(PCH_DPLL(pll->id));
	udelay(200);
}

static char *ibx_pch_dpll_names[] = {
	"PCH DPLL A",
	"PCH DPLL B",
};

static void ibx_pch_dpll_init(struct drm_device *dev)
{
	struct drm_i915_private *dev_priv = dev->dev_private;
	int i;

	dev_priv->num_shared_dpll = 2;

	for (i = 0; i < dev_priv->num_shared_dpll; i++) {
		dev_priv->shared_dplls[i].id = i;
		dev_priv->shared_dplls[i].name = ibx_pch_dpll_names[i];
		dev_priv->shared_dplls[i].mode_set = ibx_pch_dpll_mode_set;
		dev_priv->shared_dplls[i].enable = ibx_pch_dpll_enable;
		dev_priv->shared_dplls[i].disable = ibx_pch_dpll_disable;
		dev_priv->shared_dplls[i].get_hw_state =
			ibx_pch_dpll_get_hw_state;
	}
}

static void intel_shared_dpll_init(struct drm_device *dev)
{
	struct drm_i915_private *dev_priv = dev->dev_private;

	if (HAS_DDI(dev))
		intel_ddi_pll_init(dev);
	else if (HAS_PCH_IBX(dev) || HAS_PCH_CPT(dev))
		ibx_pch_dpll_init(dev);
	else
		dev_priv->num_shared_dpll = 0;

	BUG_ON(dev_priv->num_shared_dpll > I915_NUM_PLLS);
}

/**
 * intel_prepare_plane_fb - Prepare fb for usage on plane
 * @plane: drm plane to prepare for
 * @fb: framebuffer to prepare for presentation
 *
 * Prepares a framebuffer for usage on a display plane.  Generally this
 * involves pinning the underlying object and updating the frontbuffer tracking
 * bits.  Some older platforms need special physical address handling for
 * cursor planes.
 *
 * Must be called with struct_mutex held.
 *
 * Returns 0 on success, negative error code on failure.
 */
int
intel_prepare_plane_fb(struct drm_plane *plane,
		       const struct drm_plane_state *new_state)
{
	struct drm_device *dev = plane->dev;
	struct drm_framebuffer *fb = new_state->fb;
	struct intel_plane *intel_plane = to_intel_plane(plane);
	struct drm_i915_gem_object *obj = intel_fb_obj(fb);
	struct drm_i915_gem_object *old_obj = intel_fb_obj(plane->state->fb);
	int ret = 0;

	if (!obj && !old_obj)
		return 0;

	if (old_obj) {
		struct drm_crtc_state *crtc_state =
			drm_atomic_get_existing_crtc_state(new_state->state, plane->state->crtc);

		/* Big Hammer, we also need to ensure that any pending
		 * MI_WAIT_FOR_EVENT inside a user batch buffer on the
		 * current scanout is retired before unpinning the old
		 * framebuffer. Note that we rely on userspace rendering
		 * into the buffer attached to the pipe they are waiting
		 * on. If not, userspace generates a GPU hang with IPEHR
		 * point to the MI_WAIT_FOR_EVENT.
		 *
		 * This should only fail upon a hung GPU, in which case we
		 * can safely continue.
		 */
		if (needs_modeset(crtc_state))
			ret = i915_gem_object_wait_rendering(old_obj, true);

		/* Swallow -EIO errors to allow updates during hw lockup. */
		if (ret && ret != -EIO)
			return ret;
	}

	/* For framebuffer backed by dmabuf, wait for fence */
	if (obj && obj->base.dma_buf) {
		ret = reservation_object_wait_timeout_rcu(obj->base.dma_buf->resv,
							  false, true,
							  MAX_SCHEDULE_TIMEOUT);
		if (ret == -ERESTARTSYS)
			return ret;

		WARN_ON(ret < 0);
	}

	if (!obj) {
		ret = 0;
	} else if (plane->type == DRM_PLANE_TYPE_CURSOR &&
	    INTEL_INFO(dev)->cursor_needs_physical) {
		int align = IS_I830(dev) ? 16 * 1024 : 256;
		ret = i915_gem_object_attach_phys(obj, align);
		if (ret)
			DRM_DEBUG_KMS("failed to attach phys object\n");
	} else {
		ret = intel_pin_and_fence_fb_obj(plane, fb, new_state);
	}

	if (ret == 0) {
		if (obj) {
			struct intel_plane_state *plane_state =
				to_intel_plane_state(new_state);

			i915_gem_request_assign(&plane_state->wait_req,
						obj->last_write_req);
		}

		i915_gem_track_fb(old_obj, obj, intel_plane->frontbuffer_bit);
	}

	return ret;
}

/**
 * intel_cleanup_plane_fb - Cleans up an fb after plane use
 * @plane: drm plane to clean up for
 * @fb: old framebuffer that was on plane
 *
 * Cleans up a framebuffer that has just been removed from a plane.
 *
 * Must be called with struct_mutex held.
 */
void
intel_cleanup_plane_fb(struct drm_plane *plane,
		       const struct drm_plane_state *old_state)
{
	struct drm_device *dev = plane->dev;
	struct intel_plane *intel_plane = to_intel_plane(plane);
	struct intel_plane_state *old_intel_state;
	struct drm_i915_gem_object *old_obj = intel_fb_obj(old_state->fb);
	struct drm_i915_gem_object *obj = intel_fb_obj(plane->state->fb);

	old_intel_state = to_intel_plane_state(old_state);

	if (!obj && !old_obj)
		return;

	if (old_obj && (plane->type != DRM_PLANE_TYPE_CURSOR ||
	    !INTEL_INFO(dev)->cursor_needs_physical))
		intel_unpin_fb_obj(old_state->fb, old_state);

	/* prepare_fb aborted? */
	if ((old_obj && (old_obj->frontbuffer_bits & intel_plane->frontbuffer_bit)) ||
	    (obj && !(obj->frontbuffer_bits & intel_plane->frontbuffer_bit)))
		i915_gem_track_fb(old_obj, obj, intel_plane->frontbuffer_bit);

	i915_gem_request_assign(&old_intel_state->wait_req, NULL);

}

int
skl_max_scale(struct intel_crtc *intel_crtc, struct intel_crtc_state *crtc_state)
{
	int max_scale;
	struct drm_device *dev;
	struct drm_i915_private *dev_priv;
	int crtc_clock, cdclk;

	if (!intel_crtc || !crtc_state)
		return DRM_PLANE_HELPER_NO_SCALING;

	dev = intel_crtc->base.dev;
	dev_priv = dev->dev_private;
	crtc_clock = crtc_state->base.adjusted_mode.crtc_clock;
	cdclk = to_intel_atomic_state(crtc_state->base.state)->cdclk;

	if (WARN_ON_ONCE(!crtc_clock || cdclk < crtc_clock))
		return DRM_PLANE_HELPER_NO_SCALING;

	/*
	 * skl max scale is lower of:
	 *    close to 3 but not 3, -1 is for that purpose
	 *            or
	 *    cdclk/crtc_clock
	 */
	max_scale = min((1 << 16) * 3 - 1, (1 << 8) * ((cdclk << 8) / crtc_clock));

	return max_scale;
}

static int
intel_check_primary_plane(struct drm_plane *plane,
			  struct intel_crtc_state *crtc_state,
			  struct intel_plane_state *state)
{
	struct drm_crtc *crtc = state->base.crtc;
	struct drm_framebuffer *fb = state->base.fb;
	int min_scale = DRM_PLANE_HELPER_NO_SCALING;
	int max_scale = DRM_PLANE_HELPER_NO_SCALING;
	bool can_position = false;

	/* use scaler when colorkey is not required */
	if (INTEL_INFO(plane->dev)->gen >= 9 &&
	    state->ckey.flags == I915_SET_COLORKEY_NONE) {
		min_scale = 1;
		max_scale = skl_max_scale(to_intel_crtc(crtc), crtc_state);
		can_position = true;
	}

	return drm_plane_helper_check_update(plane, crtc, fb, &state->src,
					     &state->dst, &state->clip,
					     min_scale, max_scale,
					     can_position, true,
					     &state->visible);
}

static void
intel_commit_primary_plane(struct drm_plane *plane,
			   struct intel_plane_state *state)
{
	struct drm_crtc *crtc = state->base.crtc;
	struct drm_framebuffer *fb = state->base.fb;
	struct drm_device *dev = plane->dev;
	struct drm_i915_private *dev_priv = dev->dev_private;

	crtc = crtc ? crtc : plane->crtc;

	dev_priv->display.update_primary_plane(crtc, fb,
					       state->src.x1 >> 16,
					       state->src.y1 >> 16);
}

static void
intel_disable_primary_plane(struct drm_plane *plane,
			    struct drm_crtc *crtc)
{
	struct drm_device *dev = plane->dev;
	struct drm_i915_private *dev_priv = dev->dev_private;

	dev_priv->display.update_primary_plane(crtc, NULL, 0, 0);
}

static void intel_begin_crtc_commit(struct drm_crtc *crtc,
				    struct drm_crtc_state *old_crtc_state)
{
	struct drm_device *dev = crtc->dev;
	struct intel_crtc *intel_crtc = to_intel_crtc(crtc);
	struct intel_crtc_state *old_intel_state =
		to_intel_crtc_state(old_crtc_state);
	bool modeset = needs_modeset(crtc->state);

	/* Perform vblank evasion around commit operation */
	intel_pipe_update_start(intel_crtc);

	if (modeset)
		return;

	if (to_intel_crtc_state(crtc->state)->update_pipe)
		intel_update_pipe_config(intel_crtc, old_intel_state);
	else if (INTEL_INFO(dev)->gen >= 9)
		skl_detach_scalers(intel_crtc);
}

static void intel_finish_crtc_commit(struct drm_crtc *crtc,
				     struct drm_crtc_state *old_crtc_state)
{
	struct intel_crtc *intel_crtc = to_intel_crtc(crtc);

	intel_pipe_update_end(intel_crtc);
}

/**
 * intel_plane_destroy - destroy a plane
 * @plane: plane to destroy
 *
 * Common destruction function for all types of planes (primary, cursor,
 * sprite).
 */
void intel_plane_destroy(struct drm_plane *plane)
{
	struct intel_plane *intel_plane = to_intel_plane(plane);
	drm_plane_cleanup(plane);
	kfree(intel_plane);
}

const struct drm_plane_funcs intel_plane_funcs = {
	.update_plane = drm_atomic_helper_update_plane,
	.disable_plane = drm_atomic_helper_disable_plane,
	.destroy = intel_plane_destroy,
	.set_property = drm_atomic_helper_plane_set_property,
	.atomic_get_property = intel_plane_atomic_get_property,
	.atomic_set_property = intel_plane_atomic_set_property,
	.atomic_duplicate_state = intel_plane_duplicate_state,
	.atomic_destroy_state = intel_plane_destroy_state,

};

static struct drm_plane *intel_primary_plane_create(struct drm_device *dev,
						    int pipe)
{
	struct intel_plane *primary;
	struct intel_plane_state *state;
	const uint32_t *intel_primary_formats;
	unsigned int num_formats;

	primary = kzalloc(sizeof(*primary), GFP_KERNEL);
	if (primary == NULL)
		return NULL;

	state = intel_create_plane_state(&primary->base);
	if (!state) {
		kfree(primary);
		return NULL;
	}
	primary->base.state = &state->base;

	primary->can_scale = false;
	primary->max_downscale = 1;
	if (INTEL_INFO(dev)->gen >= 9) {
		primary->can_scale = true;
		state->scaler_id = -1;
	}
	primary->pipe = pipe;
	primary->plane = pipe;
	primary->frontbuffer_bit = INTEL_FRONTBUFFER_PRIMARY(pipe);
	primary->check_plane = intel_check_primary_plane;
	primary->commit_plane = intel_commit_primary_plane;
	primary->disable_plane = intel_disable_primary_plane;
	if (HAS_FBC(dev) && INTEL_INFO(dev)->gen < 4)
		primary->plane = !pipe;

	if (INTEL_INFO(dev)->gen >= 9) {
		intel_primary_formats = skl_primary_formats;
		num_formats = ARRAY_SIZE(skl_primary_formats);
	} else if (INTEL_INFO(dev)->gen >= 4) {
		intel_primary_formats = i965_primary_formats;
		num_formats = ARRAY_SIZE(i965_primary_formats);
	} else {
		intel_primary_formats = i8xx_primary_formats;
		num_formats = ARRAY_SIZE(i8xx_primary_formats);
	}

	drm_universal_plane_init(dev, &primary->base, 0,
				 &intel_plane_funcs,
				 intel_primary_formats, num_formats,
				 DRM_PLANE_TYPE_PRIMARY);

	if (INTEL_INFO(dev)->gen >= 4)
		intel_create_rotation_property(dev, primary);

	drm_plane_helper_add(&primary->base, &intel_plane_helper_funcs);

	return &primary->base;
}

void intel_create_rotation_property(struct drm_device *dev, struct intel_plane *plane)
{
	if (!dev->mode_config.rotation_property) {
		unsigned long flags = BIT(DRM_ROTATE_0) |
			BIT(DRM_ROTATE_180);

		if (INTEL_INFO(dev)->gen >= 9)
			flags |= BIT(DRM_ROTATE_90) | BIT(DRM_ROTATE_270);

		dev->mode_config.rotation_property =
			drm_mode_create_rotation_property(dev, flags);
	}
	if (dev->mode_config.rotation_property)
		drm_object_attach_property(&plane->base.base,
				dev->mode_config.rotation_property,
				plane->base.state->rotation);
}

static int
intel_check_cursor_plane(struct drm_plane *plane,
			 struct intel_crtc_state *crtc_state,
			 struct intel_plane_state *state)
{
	struct drm_crtc *crtc = crtc_state->base.crtc;
	struct drm_framebuffer *fb = state->base.fb;
	struct drm_i915_gem_object *obj = intel_fb_obj(fb);
	unsigned stride;
	int ret;

	ret = drm_plane_helper_check_update(plane, crtc, fb, &state->src,
					    &state->dst, &state->clip,
					    DRM_PLANE_HELPER_NO_SCALING,
					    DRM_PLANE_HELPER_NO_SCALING,
					    true, true, &state->visible);
	if (ret)
		return ret;

	/* if we want to turn off the cursor ignore width and height */
	if (!obj)
		return 0;

	/* Check for which cursor types we support */
	if (!cursor_size_ok(plane->dev, state->base.crtc_w, state->base.crtc_h)) {
		DRM_DEBUG("Cursor dimension %dx%d not supported\n",
			  state->base.crtc_w, state->base.crtc_h);
		return -EINVAL;
	}

	stride = roundup_pow_of_two(state->base.crtc_w) * 4;
	if (obj->base.size < stride * state->base.crtc_h) {
		DRM_DEBUG_KMS("buffer is too small\n");
		return -ENOMEM;
	}

	if (fb->modifier[0] != DRM_FORMAT_MOD_NONE) {
		DRM_DEBUG_KMS("cursor cannot be tiled\n");
		return -EINVAL;
	}

	return 0;
}

static void
intel_disable_cursor_plane(struct drm_plane *plane,
			   struct drm_crtc *crtc)
{
	intel_crtc_update_cursor(crtc, false);
}

static void
intel_commit_cursor_plane(struct drm_plane *plane,
			  struct intel_plane_state *state)
{
	struct drm_crtc *crtc = state->base.crtc;
	struct drm_device *dev = plane->dev;
	struct intel_crtc *intel_crtc;
	struct drm_i915_gem_object *obj = intel_fb_obj(state->base.fb);
	uint32_t addr;

	crtc = crtc ? crtc : plane->crtc;
	intel_crtc = to_intel_crtc(crtc);

	if (intel_crtc->cursor_bo == obj)
		goto update;

	if (!obj)
		addr = 0;
	else if (!INTEL_INFO(dev)->cursor_needs_physical)
		addr = i915_gem_obj_ggtt_offset(obj);
	else
		addr = obj->phys_handle->busaddr;

	intel_crtc->cursor_addr = addr;
	intel_crtc->cursor_bo = obj;

update:
	intel_crtc_update_cursor(crtc, state->visible);
}

static struct drm_plane *intel_cursor_plane_create(struct drm_device *dev,
						   int pipe)
{
	struct intel_plane *cursor;
	struct intel_plane_state *state;

	cursor = kzalloc(sizeof(*cursor), GFP_KERNEL);
	if (cursor == NULL)
		return NULL;

	state = intel_create_plane_state(&cursor->base);
	if (!state) {
		kfree(cursor);
		return NULL;
	}
	cursor->base.state = &state->base;

	cursor->can_scale = false;
	cursor->max_downscale = 1;
	cursor->pipe = pipe;
	cursor->plane = pipe;
	cursor->frontbuffer_bit = INTEL_FRONTBUFFER_CURSOR(pipe);
	cursor->check_plane = intel_check_cursor_plane;
	cursor->commit_plane = intel_commit_cursor_plane;
	cursor->disable_plane = intel_disable_cursor_plane;

	drm_universal_plane_init(dev, &cursor->base, 0,
				 &intel_plane_funcs,
				 intel_cursor_formats,
				 ARRAY_SIZE(intel_cursor_formats),
				 DRM_PLANE_TYPE_CURSOR);

	if (INTEL_INFO(dev)->gen >= 4) {
		if (!dev->mode_config.rotation_property)
			dev->mode_config.rotation_property =
				drm_mode_create_rotation_property(dev,
							BIT(DRM_ROTATE_0) |
							BIT(DRM_ROTATE_180));
		if (dev->mode_config.rotation_property)
			drm_object_attach_property(&cursor->base.base,
				dev->mode_config.rotation_property,
				state->base.rotation);
	}

	if (INTEL_INFO(dev)->gen >=9)
		state->scaler_id = -1;

	drm_plane_helper_add(&cursor->base, &intel_plane_helper_funcs);

	return &cursor->base;
}

static void skl_init_scalers(struct drm_device *dev, struct intel_crtc *intel_crtc,
	struct intel_crtc_state *crtc_state)
{
	int i;
	struct intel_scaler *intel_scaler;
	struct intel_crtc_scaler_state *scaler_state = &crtc_state->scaler_state;

	for (i = 0; i < intel_crtc->num_scalers; i++) {
		intel_scaler = &scaler_state->scalers[i];
		intel_scaler->in_use = 0;
		intel_scaler->mode = PS_SCALER_MODE_DYN;
	}

	scaler_state->scaler_id = -1;
}

static void intel_crtc_init(struct drm_device *dev, int pipe)
{
	struct drm_i915_private *dev_priv = dev->dev_private;
	struct intel_crtc *intel_crtc;
	struct intel_crtc_state *crtc_state = NULL;
	struct drm_plane *primary = NULL;
	struct drm_plane *cursor = NULL;
	int i, ret;

	intel_crtc = kzalloc(sizeof(*intel_crtc), GFP_KERNEL);
	if (intel_crtc == NULL)
		return;

	crtc_state = kzalloc(sizeof(*crtc_state), GFP_KERNEL);
	if (!crtc_state)
		goto fail;
	intel_crtc->config = crtc_state;
	intel_crtc->base.state = &crtc_state->base;
	crtc_state->base.crtc = &intel_crtc->base;

	/* initialize shared scalers */
	if (INTEL_INFO(dev)->gen >= 9) {
		if (pipe == PIPE_C)
			intel_crtc->num_scalers = 1;
		else
			intel_crtc->num_scalers = SKL_NUM_SCALERS;

		skl_init_scalers(dev, intel_crtc, crtc_state);
	}

	primary = intel_primary_plane_create(dev, pipe);
	if (!primary)
		goto fail;

	cursor = intel_cursor_plane_create(dev, pipe);
	if (!cursor)
		goto fail;

	ret = drm_crtc_init_with_planes(dev, &intel_crtc->base, primary,
					cursor, &intel_crtc_funcs);
	if (ret)
		goto fail;

	drm_mode_crtc_set_gamma_size(&intel_crtc->base, 256);
	for (i = 0; i < 256; i++) {
		intel_crtc->lut_r[i] = i;
		intel_crtc->lut_g[i] = i;
		intel_crtc->lut_b[i] = i;
	}

	/*
	 * On gen2/3 only plane A can do fbc, but the panel fitter and lvds port
	 * is hooked to pipe B. Hence we want plane A feeding pipe B.
	 */
	intel_crtc->pipe = pipe;
	intel_crtc->plane = pipe;
	if (HAS_FBC(dev) && INTEL_INFO(dev)->gen < 4) {
		DRM_DEBUG_KMS("swapping pipes & planes for FBC\n");
		intel_crtc->plane = !pipe;
	}

	intel_crtc->cursor_base = ~0;
	intel_crtc->cursor_cntl = ~0;
	intel_crtc->cursor_size = ~0;

	intel_crtc->wm.cxsr_allowed = true;

	BUG_ON(pipe >= ARRAY_SIZE(dev_priv->plane_to_crtc_mapping) ||
	       dev_priv->plane_to_crtc_mapping[intel_crtc->plane] != NULL);
	dev_priv->plane_to_crtc_mapping[intel_crtc->plane] = &intel_crtc->base;
	dev_priv->pipe_to_crtc_mapping[intel_crtc->pipe] = &intel_crtc->base;

	drm_crtc_helper_add(&intel_crtc->base, &intel_helper_funcs);

	WARN_ON(drm_crtc_index(&intel_crtc->base) != intel_crtc->pipe);
	return;

fail:
	if (primary)
		drm_plane_cleanup(primary);
	if (cursor)
		drm_plane_cleanup(cursor);
	kfree(crtc_state);
	kfree(intel_crtc);
}

enum pipe intel_get_pipe_from_connector(struct intel_connector *connector)
{
	struct drm_encoder *encoder = connector->base.encoder;
	struct drm_device *dev = connector->base.dev;

	WARN_ON(!drm_modeset_is_locked(&dev->mode_config.connection_mutex));

	if (!encoder || WARN_ON(!encoder->crtc))
		return INVALID_PIPE;

	return to_intel_crtc(encoder->crtc)->pipe;
}

int intel_get_pipe_from_crtc_id(struct drm_device *dev, void *data,
				struct drm_file *file)
{
	struct drm_i915_get_pipe_from_crtc_id *pipe_from_crtc_id = data;
	struct drm_crtc *drmmode_crtc;
	struct intel_crtc *crtc;

	drmmode_crtc = drm_crtc_find(dev, pipe_from_crtc_id->crtc_id);

	if (!drmmode_crtc) {
		DRM_ERROR("no such CRTC id\n");
		return -ENOENT;
	}

	crtc = to_intel_crtc(drmmode_crtc);
	pipe_from_crtc_id->pipe = crtc->pipe;

	return 0;
}

static int intel_encoder_clones(struct intel_encoder *encoder)
{
	struct drm_device *dev = encoder->base.dev;
	struct intel_encoder *source_encoder;
	int index_mask = 0;
	int entry = 0;

	for_each_intel_encoder(dev, source_encoder) {
		if (encoders_cloneable(encoder, source_encoder))
			index_mask |= (1 << entry);

		entry++;
	}

	return index_mask;
}

static bool has_edp_a(struct drm_device *dev)
{
	struct drm_i915_private *dev_priv = dev->dev_private;

	if (!IS_MOBILE(dev))
		return false;

	if ((I915_READ(DP_A) & DP_DETECTED) == 0)
		return false;

	if (IS_GEN5(dev) && (I915_READ(FUSE_STRAP) & ILK_eDP_A_DISABLE))
		return false;

	return true;
}

static bool intel_crt_present(struct drm_device *dev)
{
	struct drm_i915_private *dev_priv = dev->dev_private;

	if (INTEL_INFO(dev)->gen >= 9)
		return false;

	if (IS_HSW_ULT(dev) || IS_BDW_ULT(dev))
		return false;

	if (IS_CHERRYVIEW(dev))
		return false;

	if (HAS_PCH_LPT_H(dev) && I915_READ(SFUSE_STRAP) & SFUSE_STRAP_CRT_DISABLED)
		return false;

	/* DDI E can't be used if DDI A requires 4 lanes */
	if (HAS_DDI(dev) && I915_READ(DDI_BUF_CTL(PORT_A)) & DDI_A_4_LANES)
		return false;

	if (!dev_priv->vbt.int_crt_support)
		return false;

	return true;
}

static void intel_setup_outputs(struct drm_device *dev)
{
	struct drm_i915_private *dev_priv = dev->dev_private;
	struct intel_encoder *encoder;
	bool dpd_is_edp = false;

	intel_lvds_init(dev);

	if (intel_crt_present(dev))
		intel_crt_init(dev);

	if (IS_BROXTON(dev)) {
		/*
		 * FIXME: Broxton doesn't support port detection via the
		 * DDI_BUF_CTL_A or SFUSE_STRAP registers, find another way to
		 * detect the ports.
		 */
		intel_ddi_init(dev, PORT_A);
		intel_ddi_init(dev, PORT_B);
		intel_ddi_init(dev, PORT_C);
	} else if (HAS_DDI(dev)) {
		int found;

		/*
		 * Haswell uses DDI functions to detect digital outputs.
		 * On SKL pre-D0 the strap isn't connected, so we assume
		 * it's there.
		 */
		found = I915_READ(DDI_BUF_CTL(PORT_A)) & DDI_INIT_DISPLAY_DETECTED;
		/* WaIgnoreDDIAStrap: skl */
		if (found || IS_SKYLAKE(dev) || IS_KABYLAKE(dev))
			intel_ddi_init(dev, PORT_A);

		/* DDI B, C and D detection is indicated by the SFUSE_STRAP
		 * register */
		found = I915_READ(SFUSE_STRAP);

		if (found & SFUSE_STRAP_DDIB_DETECTED)
			intel_ddi_init(dev, PORT_B);
		if (found & SFUSE_STRAP_DDIC_DETECTED)
			intel_ddi_init(dev, PORT_C);
		if (found & SFUSE_STRAP_DDID_DETECTED)
			intel_ddi_init(dev, PORT_D);
		/*
		 * On SKL we don't have a way to detect DDI-E so we rely on VBT.
		 */
		if ((IS_SKYLAKE(dev) || IS_KABYLAKE(dev)) &&
		    (dev_priv->vbt.ddi_port_info[PORT_E].supports_dp ||
		     dev_priv->vbt.ddi_port_info[PORT_E].supports_dvi ||
		     dev_priv->vbt.ddi_port_info[PORT_E].supports_hdmi))
			intel_ddi_init(dev, PORT_E);

	} else if (HAS_PCH_SPLIT(dev)) {
		int found;
		dpd_is_edp = intel_dp_is_edp(dev, PORT_D);

		if (has_edp_a(dev))
			intel_dp_init(dev, DP_A, PORT_A);

		if (I915_READ(PCH_HDMIB) & SDVO_DETECTED) {
			/* PCH SDVOB multiplex with HDMIB */
			found = intel_sdvo_init(dev, PCH_SDVOB, PORT_B);
			if (!found)
				intel_hdmi_init(dev, PCH_HDMIB, PORT_B);
			if (!found && (I915_READ(PCH_DP_B) & DP_DETECTED))
				intel_dp_init(dev, PCH_DP_B, PORT_B);
		}

		if (I915_READ(PCH_HDMIC) & SDVO_DETECTED)
			intel_hdmi_init(dev, PCH_HDMIC, PORT_C);

		if (!dpd_is_edp && I915_READ(PCH_HDMID) & SDVO_DETECTED)
			intel_hdmi_init(dev, PCH_HDMID, PORT_D);

		if (I915_READ(PCH_DP_C) & DP_DETECTED)
			intel_dp_init(dev, PCH_DP_C, PORT_C);

		if (I915_READ(PCH_DP_D) & DP_DETECTED)
			intel_dp_init(dev, PCH_DP_D, PORT_D);
	} else if (IS_VALLEYVIEW(dev)) {
		/*
		 * The DP_DETECTED bit is the latched state of the DDC
		 * SDA pin at boot. However since eDP doesn't require DDC
		 * (no way to plug in a DP->HDMI dongle) the DDC pins for
		 * eDP ports may have been muxed to an alternate function.
		 * Thus we can't rely on the DP_DETECTED bit alone to detect
		 * eDP ports. Consult the VBT as well as DP_DETECTED to
		 * detect eDP ports.
		 */
		if (I915_READ(VLV_HDMIB) & SDVO_DETECTED &&
		    !intel_dp_is_edp(dev, PORT_B))
			intel_hdmi_init(dev, VLV_HDMIB, PORT_B);
		if (I915_READ(VLV_DP_B) & DP_DETECTED ||
		    intel_dp_is_edp(dev, PORT_B))
			intel_dp_init(dev, VLV_DP_B, PORT_B);

		if (I915_READ(VLV_HDMIC) & SDVO_DETECTED &&
		    !intel_dp_is_edp(dev, PORT_C))
			intel_hdmi_init(dev, VLV_HDMIC, PORT_C);
		if (I915_READ(VLV_DP_C) & DP_DETECTED ||
		    intel_dp_is_edp(dev, PORT_C))
			intel_dp_init(dev, VLV_DP_C, PORT_C);

		if (IS_CHERRYVIEW(dev)) {
			/* eDP not supported on port D, so don't check VBT */
			if (I915_READ(CHV_HDMID) & SDVO_DETECTED)
				intel_hdmi_init(dev, CHV_HDMID, PORT_D);
			if (I915_READ(CHV_DP_D) & DP_DETECTED)
				intel_dp_init(dev, CHV_DP_D, PORT_D);
		}

		intel_dsi_init(dev);
	} else if (!IS_GEN2(dev) && !IS_PINEVIEW(dev)) {
		bool found = false;

		if (I915_READ(GEN3_SDVOB) & SDVO_DETECTED) {
			DRM_DEBUG_KMS("probing SDVOB\n");
			found = intel_sdvo_init(dev, GEN3_SDVOB, PORT_B);
			if (!found && IS_G4X(dev)) {
				DRM_DEBUG_KMS("probing HDMI on SDVOB\n");
				intel_hdmi_init(dev, GEN4_HDMIB, PORT_B);
			}

			if (!found && IS_G4X(dev))
				intel_dp_init(dev, DP_B, PORT_B);
		}

		/* Before G4X SDVOC doesn't have its own detect register */

		if (I915_READ(GEN3_SDVOB) & SDVO_DETECTED) {
			DRM_DEBUG_KMS("probing SDVOC\n");
			found = intel_sdvo_init(dev, GEN3_SDVOC, PORT_C);
		}

		if (!found && (I915_READ(GEN3_SDVOC) & SDVO_DETECTED)) {

			if (IS_G4X(dev)) {
				DRM_DEBUG_KMS("probing HDMI on SDVOC\n");
				intel_hdmi_init(dev, GEN4_HDMIC, PORT_C);
			}
			if (IS_G4X(dev))
				intel_dp_init(dev, DP_C, PORT_C);
		}

		if (IS_G4X(dev) &&
		    (I915_READ(DP_D) & DP_DETECTED))
			intel_dp_init(dev, DP_D, PORT_D);
	} else if (IS_GEN2(dev))
		intel_dvo_init(dev);

	if (SUPPORTS_TV(dev))
		intel_tv_init(dev);

	intel_psr_init(dev);

	for_each_intel_encoder(dev, encoder) {
		encoder->base.possible_crtcs = encoder->crtc_mask;
		encoder->base.possible_clones =
			intel_encoder_clones(encoder);
	}

	intel_init_pch_refclk(dev);

	drm_helper_move_panel_connectors_to_head(dev);
}

static void intel_user_framebuffer_destroy(struct drm_framebuffer *fb)
{
	struct drm_device *dev = fb->dev;
	struct intel_framebuffer *intel_fb = to_intel_framebuffer(fb);

	drm_framebuffer_cleanup(fb);
	mutex_lock(&dev->struct_mutex);
	WARN_ON(!intel_fb->obj->framebuffer_references--);
	drm_gem_object_unreference(&intel_fb->obj->base);
	mutex_unlock(&dev->struct_mutex);
	kfree(intel_fb);
}

static int intel_user_framebuffer_create_handle(struct drm_framebuffer *fb,
						struct drm_file *file,
						unsigned int *handle)
{
	struct intel_framebuffer *intel_fb = to_intel_framebuffer(fb);
	struct drm_i915_gem_object *obj = intel_fb->obj;

	if (obj->userptr.mm) {
		DRM_DEBUG("attempting to use a userptr for a framebuffer, denied\n");
		return -EINVAL;
	}

	return drm_gem_handle_create(file, &obj->base, handle);
}

static int intel_user_framebuffer_dirty(struct drm_framebuffer *fb,
					struct drm_file *file,
					unsigned flags, unsigned color,
					struct drm_clip_rect *clips,
					unsigned num_clips)
{
	struct drm_device *dev = fb->dev;
	struct intel_framebuffer *intel_fb = to_intel_framebuffer(fb);
	struct drm_i915_gem_object *obj = intel_fb->obj;

	mutex_lock(&dev->struct_mutex);
	intel_fb_obj_flush(obj, false, ORIGIN_DIRTYFB);
	mutex_unlock(&dev->struct_mutex);

	return 0;
}

static const struct drm_framebuffer_funcs intel_fb_funcs = {
	.destroy = intel_user_framebuffer_destroy,
	.create_handle = intel_user_framebuffer_create_handle,
	.dirty = intel_user_framebuffer_dirty,
};

static
u32 intel_fb_pitch_limit(struct drm_device *dev, uint64_t fb_modifier,
			 uint32_t pixel_format)
{
	u32 gen = INTEL_INFO(dev)->gen;

	if (gen >= 9) {
		/* "The stride in bytes must not exceed the of the size of 8K
		 *  pixels and 32K bytes."
		 */
		 return min(8192*drm_format_plane_cpp(pixel_format, 0), 32768);
	} else if (gen >= 5 && !IS_VALLEYVIEW(dev)) {
		return 32*1024;
	} else if (gen >= 4) {
		if (fb_modifier == I915_FORMAT_MOD_X_TILED)
			return 16*1024;
		else
			return 32*1024;
	} else if (gen >= 3) {
		if (fb_modifier == I915_FORMAT_MOD_X_TILED)
			return 8*1024;
		else
			return 16*1024;
	} else {
		/* XXX DSPC is limited to 4k tiled */
		return 8*1024;
	}
}

static int intel_framebuffer_init(struct drm_device *dev,
				  struct intel_framebuffer *intel_fb,
				  struct drm_mode_fb_cmd2 *mode_cmd,
				  struct drm_i915_gem_object *obj)
{
	unsigned int aligned_height;
	int ret;
	u32 pitch_limit, stride_alignment;

	WARN_ON(!mutex_is_locked(&dev->struct_mutex));

	if (mode_cmd->flags & DRM_MODE_FB_MODIFIERS) {
		/* Enforce that fb modifier and tiling mode match, but only for
		 * X-tiled. This is needed for FBC. */
		if (!!(obj->tiling_mode == I915_TILING_X) !=
		    !!(mode_cmd->modifier[0] == I915_FORMAT_MOD_X_TILED)) {
			DRM_DEBUG("tiling_mode doesn't match fb modifier\n");
			return -EINVAL;
		}
	} else {
		if (obj->tiling_mode == I915_TILING_X)
			mode_cmd->modifier[0] = I915_FORMAT_MOD_X_TILED;
		else if (obj->tiling_mode == I915_TILING_Y) {
			DRM_DEBUG("No Y tiling for legacy addfb\n");
			return -EINVAL;
		}
	}

	/* Passed in modifier sanity checking. */
	switch (mode_cmd->modifier[0]) {
	case I915_FORMAT_MOD_Y_TILED:
	case I915_FORMAT_MOD_Yf_TILED:
		if (INTEL_INFO(dev)->gen < 9) {
			DRM_DEBUG("Unsupported tiling 0x%llx!\n",
				  mode_cmd->modifier[0]);
			return -EINVAL;
		}
	case DRM_FORMAT_MOD_NONE:
	case I915_FORMAT_MOD_X_TILED:
		break;
	default:
		DRM_DEBUG("Unsupported fb modifier 0x%llx!\n",
			  mode_cmd->modifier[0]);
		return -EINVAL;
	}

	stride_alignment = intel_fb_stride_alignment(dev, mode_cmd->modifier[0],
						     mode_cmd->pixel_format);
	if (mode_cmd->pitches[0] & (stride_alignment - 1)) {
		DRM_DEBUG("pitch (%d) must be at least %u byte aligned\n",
			  mode_cmd->pitches[0], stride_alignment);
		return -EINVAL;
	}

	pitch_limit = intel_fb_pitch_limit(dev, mode_cmd->modifier[0],
					   mode_cmd->pixel_format);
	if (mode_cmd->pitches[0] > pitch_limit) {
		DRM_DEBUG("%s pitch (%u) must be at less than %d\n",
			  mode_cmd->modifier[0] != DRM_FORMAT_MOD_NONE ?
			  "tiled" : "linear",
			  mode_cmd->pitches[0], pitch_limit);
		return -EINVAL;
	}

	if (mode_cmd->modifier[0] == I915_FORMAT_MOD_X_TILED &&
	    mode_cmd->pitches[0] != obj->stride) {
		DRM_DEBUG("pitch (%d) must match tiling stride (%d)\n",
			  mode_cmd->pitches[0], obj->stride);
		return -EINVAL;
	}

	/* Reject formats not supported by any plane early. */
	switch (mode_cmd->pixel_format) {
	case DRM_FORMAT_C8:
	case DRM_FORMAT_RGB565:
	case DRM_FORMAT_XRGB8888:
	case DRM_FORMAT_ARGB8888:
		break;
	case DRM_FORMAT_XRGB1555:
		if (INTEL_INFO(dev)->gen > 3) {
			DRM_DEBUG("unsupported pixel format: %s\n",
				  drm_get_format_name(mode_cmd->pixel_format));
			return -EINVAL;
		}
		break;
	case DRM_FORMAT_ABGR8888:
		if (!IS_VALLEYVIEW(dev) && INTEL_INFO(dev)->gen < 9) {
			DRM_DEBUG("unsupported pixel format: %s\n",
				  drm_get_format_name(mode_cmd->pixel_format));
			return -EINVAL;
		}
		break;
	case DRM_FORMAT_XBGR8888:
	case DRM_FORMAT_XRGB2101010:
	case DRM_FORMAT_XBGR2101010:
		if (INTEL_INFO(dev)->gen < 4) {
			DRM_DEBUG("unsupported pixel format: %s\n",
				  drm_get_format_name(mode_cmd->pixel_format));
			return -EINVAL;
		}
		break;
	case DRM_FORMAT_ABGR2101010:
		if (!IS_VALLEYVIEW(dev)) {
			DRM_DEBUG("unsupported pixel format: %s\n",
				  drm_get_format_name(mode_cmd->pixel_format));
			return -EINVAL;
		}
		break;
	case DRM_FORMAT_YUYV:
	case DRM_FORMAT_UYVY:
	case DRM_FORMAT_YVYU:
	case DRM_FORMAT_VYUY:
		if (INTEL_INFO(dev)->gen < 5) {
			DRM_DEBUG("unsupported pixel format: %s\n",
				  drm_get_format_name(mode_cmd->pixel_format));
			return -EINVAL;
		}
		break;
	default:
		DRM_DEBUG("unsupported pixel format: %s\n",
			  drm_get_format_name(mode_cmd->pixel_format));
		return -EINVAL;
	}

	/* FIXME need to adjust LINOFF/TILEOFF accordingly. */
	if (mode_cmd->offsets[0] != 0)
		return -EINVAL;

	aligned_height = intel_fb_align_height(dev, mode_cmd->height,
					       mode_cmd->pixel_format,
					       mode_cmd->modifier[0]);
	/* FIXME drm helper for size checks (especially planar formats)? */
	if (obj->base.size < aligned_height * mode_cmd->pitches[0])
		return -EINVAL;

	drm_helper_mode_fill_fb_struct(&intel_fb->base, mode_cmd);
	intel_fb->obj = obj;
	intel_fb->obj->framebuffer_references++;

	ret = drm_framebuffer_init(dev, &intel_fb->base, &intel_fb_funcs);
	if (ret) {
		DRM_ERROR("framebuffer init failed %d\n", ret);
		return ret;
	}

	return 0;
}

static struct drm_framebuffer *
intel_user_framebuffer_create(struct drm_device *dev,
			      struct drm_file *filp,
			      struct drm_mode_fb_cmd2 *user_mode_cmd)
{
	struct drm_framebuffer *fb;
	struct drm_i915_gem_object *obj;
	struct drm_mode_fb_cmd2 mode_cmd = *user_mode_cmd;

	obj = to_intel_bo(drm_gem_object_lookup(dev, filp,
						mode_cmd.handles[0]));
	if (&obj->base == NULL)
		return ERR_PTR(-ENOENT);

	fb = intel_framebuffer_create(dev, &mode_cmd, obj);
	if (IS_ERR(fb))
		drm_gem_object_unreference_unlocked(&obj->base);

	return fb;
}

#ifndef CONFIG_DRM_FBDEV_EMULATION
static inline void intel_fbdev_output_poll_changed(struct drm_device *dev)
{
}
#endif

static const struct drm_mode_config_funcs intel_mode_funcs = {
	.fb_create = intel_user_framebuffer_create,
	.output_poll_changed = intel_fbdev_output_poll_changed,
	.atomic_check = intel_atomic_check,
	.atomic_commit = intel_atomic_commit,
	.atomic_state_alloc = intel_atomic_state_alloc,
	.atomic_state_clear = intel_atomic_state_clear,
};

/* Set up chip specific display functions */
static void intel_init_display(struct drm_device *dev)
{
	struct drm_i915_private *dev_priv = dev->dev_private;

	if (HAS_PCH_SPLIT(dev) || IS_G4X(dev))
		dev_priv->display.find_dpll = g4x_find_best_dpll;
	else if (IS_CHERRYVIEW(dev))
		dev_priv->display.find_dpll = chv_find_best_dpll;
	else if (IS_VALLEYVIEW(dev))
		dev_priv->display.find_dpll = vlv_find_best_dpll;
	else if (IS_PINEVIEW(dev))
		dev_priv->display.find_dpll = pnv_find_best_dpll;
	else
		dev_priv->display.find_dpll = i9xx_find_best_dpll;

	if (INTEL_INFO(dev)->gen >= 9) {
		dev_priv->display.get_pipe_config = haswell_get_pipe_config;
		dev_priv->display.get_initial_plane_config =
			skylake_get_initial_plane_config;
		dev_priv->display.crtc_compute_clock =
			haswell_crtc_compute_clock;
		dev_priv->display.crtc_enable = haswell_crtc_enable;
		dev_priv->display.crtc_disable = haswell_crtc_disable;
		dev_priv->display.update_primary_plane =
			skylake_update_primary_plane;
	} else if (HAS_DDI(dev)) {
		dev_priv->display.get_pipe_config = haswell_get_pipe_config;
		dev_priv->display.get_initial_plane_config =
			ironlake_get_initial_plane_config;
		dev_priv->display.crtc_compute_clock =
			haswell_crtc_compute_clock;
		dev_priv->display.crtc_enable = haswell_crtc_enable;
		dev_priv->display.crtc_disable = haswell_crtc_disable;
		dev_priv->display.update_primary_plane =
			ironlake_update_primary_plane;
	} else if (HAS_PCH_SPLIT(dev)) {
		dev_priv->display.get_pipe_config = ironlake_get_pipe_config;
		dev_priv->display.get_initial_plane_config =
			ironlake_get_initial_plane_config;
		dev_priv->display.crtc_compute_clock =
			ironlake_crtc_compute_clock;
		dev_priv->display.crtc_enable = ironlake_crtc_enable;
		dev_priv->display.crtc_disable = ironlake_crtc_disable;
		dev_priv->display.update_primary_plane =
			ironlake_update_primary_plane;
	} else if (IS_VALLEYVIEW(dev)) {
		dev_priv->display.get_pipe_config = i9xx_get_pipe_config;
		dev_priv->display.get_initial_plane_config =
			i9xx_get_initial_plane_config;
		dev_priv->display.crtc_compute_clock = i9xx_crtc_compute_clock;
		dev_priv->display.crtc_enable = valleyview_crtc_enable;
		dev_priv->display.crtc_disable = i9xx_crtc_disable;
		dev_priv->display.update_primary_plane =
			i9xx_update_primary_plane;
	} else {
		dev_priv->display.get_pipe_config = i9xx_get_pipe_config;
		dev_priv->display.get_initial_plane_config =
			i9xx_get_initial_plane_config;
		dev_priv->display.crtc_compute_clock = i9xx_crtc_compute_clock;
		dev_priv->display.crtc_enable = i9xx_crtc_enable;
		dev_priv->display.crtc_disable = i9xx_crtc_disable;
		dev_priv->display.update_primary_plane =
			i9xx_update_primary_plane;
	}

	/* Returns the core display clock speed */
	if (IS_SKYLAKE(dev) || IS_KABYLAKE(dev))
		dev_priv->display.get_display_clock_speed =
			skylake_get_display_clock_speed;
	else if (IS_BROXTON(dev))
		dev_priv->display.get_display_clock_speed =
			broxton_get_display_clock_speed;
	else if (IS_BROADWELL(dev))
		dev_priv->display.get_display_clock_speed =
			broadwell_get_display_clock_speed;
	else if (IS_HASWELL(dev))
		dev_priv->display.get_display_clock_speed =
			haswell_get_display_clock_speed;
	else if (IS_VALLEYVIEW(dev))
		dev_priv->display.get_display_clock_speed =
			valleyview_get_display_clock_speed;
	else if (IS_GEN5(dev))
		dev_priv->display.get_display_clock_speed =
			ilk_get_display_clock_speed;
	else if (IS_I945G(dev) || IS_BROADWATER(dev) ||
		 IS_GEN6(dev) || IS_IVYBRIDGE(dev))
		dev_priv->display.get_display_clock_speed =
			i945_get_display_clock_speed;
	else if (IS_GM45(dev))
		dev_priv->display.get_display_clock_speed =
			gm45_get_display_clock_speed;
	else if (IS_CRESTLINE(dev))
		dev_priv->display.get_display_clock_speed =
			i965gm_get_display_clock_speed;
	else if (IS_PINEVIEW(dev))
		dev_priv->display.get_display_clock_speed =
			pnv_get_display_clock_speed;
	else if (IS_G33(dev) || IS_G4X(dev))
		dev_priv->display.get_display_clock_speed =
			g33_get_display_clock_speed;
	else if (IS_I915G(dev))
		dev_priv->display.get_display_clock_speed =
			i915_get_display_clock_speed;
	else if (IS_I945GM(dev) || IS_845G(dev))
		dev_priv->display.get_display_clock_speed =
			i9xx_misc_get_display_clock_speed;
	else if (IS_I915GM(dev))
		dev_priv->display.get_display_clock_speed =
			i915gm_get_display_clock_speed;
	else if (IS_I865G(dev))
		dev_priv->display.get_display_clock_speed =
			i865_get_display_clock_speed;
	else if (IS_I85X(dev))
		dev_priv->display.get_display_clock_speed =
			i85x_get_display_clock_speed;
	else { /* 830 */
		WARN(!IS_I830(dev), "Unknown platform. Assuming 133 MHz CDCLK\n");
		dev_priv->display.get_display_clock_speed =
			i830_get_display_clock_speed;
	}

	if (IS_GEN5(dev)) {
		dev_priv->display.fdi_link_train = ironlake_fdi_link_train;
	} else if (IS_GEN6(dev)) {
		dev_priv->display.fdi_link_train = gen6_fdi_link_train;
	} else if (IS_IVYBRIDGE(dev)) {
		/* FIXME: detect B0+ stepping and use auto training */
		dev_priv->display.fdi_link_train = ivb_manual_fdi_link_train;
	} else if (IS_HASWELL(dev) || IS_BROADWELL(dev)) {
		dev_priv->display.fdi_link_train = hsw_fdi_link_train;
		if (IS_BROADWELL(dev)) {
			dev_priv->display.modeset_commit_cdclk =
				broadwell_modeset_commit_cdclk;
			dev_priv->display.modeset_calc_cdclk =
				broadwell_modeset_calc_cdclk;
		}
	} else if (IS_VALLEYVIEW(dev)) {
		dev_priv->display.modeset_commit_cdclk =
			valleyview_modeset_commit_cdclk;
		dev_priv->display.modeset_calc_cdclk =
			valleyview_modeset_calc_cdclk;
	} else if (IS_BROXTON(dev)) {
		dev_priv->display.modeset_commit_cdclk =
			broxton_modeset_commit_cdclk;
		dev_priv->display.modeset_calc_cdclk =
			broxton_modeset_calc_cdclk;
	}

	switch (INTEL_INFO(dev)->gen) {
	case 2:
		dev_priv->display.queue_flip = intel_gen2_queue_flip;
		break;

	case 3:
		dev_priv->display.queue_flip = intel_gen3_queue_flip;
		break;

	case 4:
	case 5:
		dev_priv->display.queue_flip = intel_gen4_queue_flip;
		break;

	case 6:
		dev_priv->display.queue_flip = intel_gen6_queue_flip;
		break;
	case 7:
	case 8: /* FIXME(BDW): Check that the gen8 RCS flip works. */
		dev_priv->display.queue_flip = intel_gen7_queue_flip;
		break;
	case 9:
		/* Drop through - unsupported since execlist only. */
	default:
		/* Default just returns -ENODEV to indicate unsupported */
		dev_priv->display.queue_flip = intel_default_queue_flip;
	}

	mutex_init(&dev_priv->pps_mutex);
}

/*
 * Some BIOSes insist on assuming the GPU's pipe A is enabled at suspend,
 * resume, or other times.  This quirk makes sure that's the case for
 * affected systems.
 */
static void quirk_pipea_force(struct drm_device *dev)
{
	struct drm_i915_private *dev_priv = dev->dev_private;

	dev_priv->quirks |= QUIRK_PIPEA_FORCE;
	DRM_INFO("applying pipe a force quirk\n");
}

static void quirk_pipeb_force(struct drm_device *dev)
{
	struct drm_i915_private *dev_priv = dev->dev_private;

	dev_priv->quirks |= QUIRK_PIPEB_FORCE;
	DRM_INFO("applying pipe b force quirk\n");
}

/*
 * Some machines (Lenovo U160) do not work with SSC on LVDS for some reason
 */
static void quirk_ssc_force_disable(struct drm_device *dev)
{
	struct drm_i915_private *dev_priv = dev->dev_private;
	dev_priv->quirks |= QUIRK_LVDS_SSC_DISABLE;
	DRM_INFO("applying lvds SSC disable quirk\n");
}

/*
 * A machine (e.g. Acer Aspire 5734Z) may need to invert the panel backlight
 * brightness value
 */
static void quirk_invert_brightness(struct drm_device *dev)
{
	struct drm_i915_private *dev_priv = dev->dev_private;
	dev_priv->quirks |= QUIRK_INVERT_BRIGHTNESS;
	DRM_INFO("applying inverted panel brightness quirk\n");
}

/* Some VBT's incorrectly indicate no backlight is present */
static void quirk_backlight_present(struct drm_device *dev)
{
	struct drm_i915_private *dev_priv = dev->dev_private;
	dev_priv->quirks |= QUIRK_BACKLIGHT_PRESENT;
	DRM_INFO("applying backlight present quirk\n");
}

struct intel_quirk {
	int device;
	int subsystem_vendor;
	int subsystem_device;
	void (*hook)(struct drm_device *dev);
};

/* For systems that don't have a meaningful PCI subdevice/subvendor ID */
struct intel_dmi_quirk {
	void (*hook)(struct drm_device *dev);
	const struct dmi_system_id (*dmi_id_list)[];
};

static int intel_dmi_reverse_brightness(const struct dmi_system_id *id)
{
	DRM_INFO("Backlight polarity reversed on %s\n", id->ident);
	return 1;
}

static const struct intel_dmi_quirk intel_dmi_quirks[] = {
	{
		.dmi_id_list = &(const struct dmi_system_id[]) {
			{
				.callback = intel_dmi_reverse_brightness,
				.ident = "NCR Corporation",
				.matches = {DMI_MATCH(DMI_SYS_VENDOR, "NCR Corporation"),
					    DMI_MATCH(DMI_PRODUCT_NAME, ""),
				},
			},
			{ }  /* terminating entry */
		},
		.hook = quirk_invert_brightness,
	},
};

static struct intel_quirk intel_quirks[] = {
	/* Toshiba Protege R-205, S-209 needs pipe A force quirk */
	{ 0x2592, 0x1179, 0x0001, quirk_pipea_force },

	/* ThinkPad T60 needs pipe A force quirk (bug #16494) */
	{ 0x2782, 0x17aa, 0x201a, quirk_pipea_force },

	/* 830 needs to leave pipe A & dpll A up */
	{ 0x3577, PCI_ANY_ID, PCI_ANY_ID, quirk_pipea_force },

	/* 830 needs to leave pipe B & dpll B up */
	{ 0x3577, PCI_ANY_ID, PCI_ANY_ID, quirk_pipeb_force },

	/* Lenovo U160 cannot use SSC on LVDS */
	{ 0x0046, 0x17aa, 0x3920, quirk_ssc_force_disable },

	/* Sony Vaio Y cannot use SSC on LVDS */
	{ 0x0046, 0x104d, 0x9076, quirk_ssc_force_disable },

	/* Acer Aspire 5734Z must invert backlight brightness */
	{ 0x2a42, 0x1025, 0x0459, quirk_invert_brightness },

	/* Acer/eMachines G725 */
	{ 0x2a42, 0x1025, 0x0210, quirk_invert_brightness },

	/* Acer/eMachines e725 */
	{ 0x2a42, 0x1025, 0x0212, quirk_invert_brightness },

	/* Acer/Packard Bell NCL20 */
	{ 0x2a42, 0x1025, 0x034b, quirk_invert_brightness },

	/* Acer Aspire 4736Z */
	{ 0x2a42, 0x1025, 0x0260, quirk_invert_brightness },

	/* Acer Aspire 5336 */
	{ 0x2a42, 0x1025, 0x048a, quirk_invert_brightness },

	/* Acer C720 and C720P Chromebooks (Celeron 2955U) have backlights */
	{ 0x0a06, 0x1025, 0x0a11, quirk_backlight_present },

	/* Acer C720 Chromebook (Core i3 4005U) */
	{ 0x0a16, 0x1025, 0x0a11, quirk_backlight_present },

	/* Apple Macbook 2,1 (Core 2 T7400) */
	{ 0x27a2, 0x8086, 0x7270, quirk_backlight_present },

	/* Apple Macbook 4,1 */
	{ 0x2a02, 0x106b, 0x00a1, quirk_backlight_present },

	/* Toshiba CB35 Chromebook (Celeron 2955U) */
	{ 0x0a06, 0x1179, 0x0a88, quirk_backlight_present },

	/* HP Chromebook 14 (Celeron 2955U) */
	{ 0x0a06, 0x103c, 0x21ed, quirk_backlight_present },

	/* Dell Chromebook 11 */
	{ 0x0a06, 0x1028, 0x0a35, quirk_backlight_present },

	/* Dell Chromebook 11 (2015 version) */
	{ 0x0a16, 0x1028, 0x0a35, quirk_backlight_present },
};

static void intel_init_quirks(struct drm_device *dev)
{
	struct pci_dev *d = dev->pdev;
	int i;

	for (i = 0; i < ARRAY_SIZE(intel_quirks); i++) {
		struct intel_quirk *q = &intel_quirks[i];

		if (d->device == q->device &&
		    (d->subsystem_vendor == q->subsystem_vendor ||
		     q->subsystem_vendor == PCI_ANY_ID) &&
		    (d->subsystem_device == q->subsystem_device ||
		     q->subsystem_device == PCI_ANY_ID))
			q->hook(dev);
	}
	for (i = 0; i < ARRAY_SIZE(intel_dmi_quirks); i++) {
		if (dmi_check_system(*intel_dmi_quirks[i].dmi_id_list) != 0)
			intel_dmi_quirks[i].hook(dev);
	}
}

/* Disable the VGA plane that we never use */
static void i915_disable_vga(struct drm_device *dev)
{
	struct drm_i915_private *dev_priv = dev->dev_private;
	u8 sr1;
	i915_reg_t vga_reg = i915_vgacntrl_reg(dev);

	/* WaEnableVGAAccessThroughIOPort:ctg,elk,ilk,snb,ivb,vlv,hsw */
	vga_get_uninterruptible(dev->pdev, VGA_RSRC_LEGACY_IO);
	outb(SR01, VGA_SR_INDEX);
	sr1 = inb(VGA_SR_DATA);
	outb(sr1 | 1<<5, VGA_SR_DATA);
	vga_put(dev->pdev, VGA_RSRC_LEGACY_IO);
	udelay(300);

	I915_WRITE(vga_reg, VGA_DISP_DISABLE);
	POSTING_READ(vga_reg);
}

void intel_modeset_init_hw(struct drm_device *dev)
{
	intel_update_cdclk(dev);
	intel_prepare_ddi(dev);
	intel_init_clock_gating(dev);
	intel_enable_gt_powersave(dev);
}

void intel_modeset_init(struct drm_device *dev)
{
	struct drm_i915_private *dev_priv = dev->dev_private;
	int sprite, ret;
	enum pipe pipe;
	struct intel_crtc *crtc;

	drm_mode_config_init(dev);

	dev->mode_config.min_width = 0;
	dev->mode_config.min_height = 0;

	dev->mode_config.preferred_depth = 24;
	dev->mode_config.prefer_shadow = 1;

	dev->mode_config.allow_fb_modifiers = true;

	dev->mode_config.funcs = &intel_mode_funcs;

	intel_init_quirks(dev);

	intel_init_pm(dev);

	if (INTEL_INFO(dev)->num_pipes == 0)
		return;

	/*
	 * There may be no VBT; and if the BIOS enabled SSC we can
	 * just keep using it to avoid unnecessary flicker.  Whereas if the
	 * BIOS isn't using it, don't assume it will work even if the VBT
	 * indicates as much.
	 */
	if (HAS_PCH_IBX(dev) || HAS_PCH_CPT(dev)) {
		bool bios_lvds_use_ssc = !!(I915_READ(PCH_DREF_CONTROL) &
					    DREF_SSC1_ENABLE);

		if (dev_priv->vbt.lvds_use_ssc != bios_lvds_use_ssc) {
			DRM_DEBUG_KMS("SSC %sabled by BIOS, overriding VBT which says %sabled\n",
				     bios_lvds_use_ssc ? "en" : "dis",
				     dev_priv->vbt.lvds_use_ssc ? "en" : "dis");
			dev_priv->vbt.lvds_use_ssc = bios_lvds_use_ssc;
		}
	}

	intel_init_display(dev);
	intel_init_audio(dev);

	if (IS_GEN2(dev)) {
		dev->mode_config.max_width = 2048;
		dev->mode_config.max_height = 2048;
	} else if (IS_GEN3(dev)) {
		dev->mode_config.max_width = 4096;
		dev->mode_config.max_height = 4096;
	} else {
		dev->mode_config.max_width = 8192;
		dev->mode_config.max_height = 8192;
	}

	if (IS_845G(dev) || IS_I865G(dev)) {
		dev->mode_config.cursor_width = IS_845G(dev) ? 64 : 512;
		dev->mode_config.cursor_height = 1023;
	} else if (IS_GEN2(dev)) {
		dev->mode_config.cursor_width = GEN2_CURSOR_WIDTH;
		dev->mode_config.cursor_height = GEN2_CURSOR_HEIGHT;
	} else {
		dev->mode_config.cursor_width = MAX_CURSOR_WIDTH;
		dev->mode_config.cursor_height = MAX_CURSOR_HEIGHT;
	}

	dev->mode_config.fb_base = dev_priv->gtt.mappable_base;

	DRM_DEBUG_KMS("%d display pipe%s available.\n",
		      INTEL_INFO(dev)->num_pipes,
		      INTEL_INFO(dev)->num_pipes > 1 ? "s" : "");

	for_each_pipe(dev_priv, pipe) {
		intel_crtc_init(dev, pipe);
		for_each_sprite(dev_priv, pipe, sprite) {
			ret = intel_plane_init(dev, pipe, sprite);
			if (ret)
				DRM_DEBUG_KMS("pipe %c sprite %c init failed: %d\n",
					      pipe_name(pipe), sprite_name(pipe, sprite), ret);
		}
	}

	intel_update_czclk(dev_priv);
	intel_update_cdclk(dev);

	intel_shared_dpll_init(dev);

	/* Just disable it once at startup */
	i915_disable_vga(dev);
	intel_setup_outputs(dev);

	drm_modeset_lock_all(dev);
	intel_modeset_setup_hw_state(dev);
	drm_modeset_unlock_all(dev);

	for_each_intel_crtc(dev, crtc) {
		struct intel_initial_plane_config plane_config = {};

		if (!crtc->active)
			continue;

		/*
		 * Note that reserving the BIOS fb up front prevents us
		 * from stuffing other stolen allocations like the ring
		 * on top.  This prevents some ugliness at boot time, and
		 * can even allow for smooth boot transitions if the BIOS
		 * fb is large enough for the active pipe configuration.
		 */
		dev_priv->display.get_initial_plane_config(crtc,
							   &plane_config);

		/*
		 * If the fb is shared between multiple heads, we'll
		 * just get the first one.
		 */
		intel_find_initial_plane_obj(crtc, &plane_config);
	}
}

static void intel_enable_pipe_a(struct drm_device *dev)
{
	struct intel_connector *connector;
	struct drm_connector *crt = NULL;
	struct intel_load_detect_pipe load_detect_temp;
	struct drm_modeset_acquire_ctx *ctx = dev->mode_config.acquire_ctx;

	/* We can't just switch on the pipe A, we need to set things up with a
	 * proper mode and output configuration. As a gross hack, enable pipe A
	 * by enabling the load detect pipe once. */
	for_each_intel_connector(dev, connector) {
		if (connector->encoder->type == INTEL_OUTPUT_ANALOG) {
			crt = &connector->base;
			break;
		}
	}

	if (!crt)
		return;

	if (intel_get_load_detect_pipe(crt, NULL, &load_detect_temp, ctx))
		intel_release_load_detect_pipe(crt, &load_detect_temp, ctx);
}

static bool
intel_check_plane_mapping(struct intel_crtc *crtc)
{
	struct drm_device *dev = crtc->base.dev;
	struct drm_i915_private *dev_priv = dev->dev_private;
	u32 val;

	if (INTEL_INFO(dev)->num_pipes == 1)
		return true;

	val = I915_READ(DSPCNTR(!crtc->plane));

	if ((val & DISPLAY_PLANE_ENABLE) &&
	    (!!(val & DISPPLANE_SEL_PIPE_MASK) == crtc->pipe))
		return false;

	return true;
}

static bool intel_crtc_has_encoders(struct intel_crtc *crtc)
{
	struct drm_device *dev = crtc->base.dev;
	struct intel_encoder *encoder;

	for_each_encoder_on_crtc(dev, &crtc->base, encoder)
		return true;

	return false;
}

static void intel_sanitize_crtc(struct intel_crtc *crtc)
{
	struct drm_device *dev = crtc->base.dev;
	struct drm_i915_private *dev_priv = dev->dev_private;
	i915_reg_t reg = PIPECONF(crtc->config->cpu_transcoder);

	/* Clear any frame start delays used for debugging left by the BIOS */
	I915_WRITE(reg, I915_READ(reg) & ~PIPECONF_FRAME_START_DELAY_MASK);

	/* restore vblank interrupts to correct state */
	drm_crtc_vblank_reset(&crtc->base);
	if (crtc->active) {
		struct intel_plane *plane;

		drm_crtc_vblank_on(&crtc->base);

		/* Disable everything but the primary plane */
		for_each_intel_plane_on_crtc(dev, crtc, plane) {
			if (plane->base.type == DRM_PLANE_TYPE_PRIMARY)
				continue;

			plane->disable_plane(&plane->base, &crtc->base);
		}
	}

	/* We need to sanitize the plane -> pipe mapping first because this will
	 * disable the crtc (and hence change the state) if it is wrong. Note
	 * that gen4+ has a fixed plane -> pipe mapping.  */
	if (INTEL_INFO(dev)->gen < 4 && !intel_check_plane_mapping(crtc)) {
		bool plane;

		DRM_DEBUG_KMS("[CRTC:%d] wrong plane connection detected!\n",
			      crtc->base.base.id);

		/* Pipe has the wrong plane attached and the plane is active.
		 * Temporarily change the plane mapping and disable everything
		 * ...  */
		plane = crtc->plane;
		to_intel_plane_state(crtc->base.primary->state)->visible = true;
		crtc->plane = !plane;
		intel_crtc_disable_noatomic(&crtc->base);
		crtc->plane = plane;
	}

	if (dev_priv->quirks & QUIRK_PIPEA_FORCE &&
	    crtc->pipe == PIPE_A && !crtc->active) {
		/* BIOS forgot to enable pipe A, this mostly happens after
		 * resume. Force-enable the pipe to fix this, the update_dpms
		 * call below we restore the pipe to the right state, but leave
		 * the required bits on. */
		intel_enable_pipe_a(dev);
	}

	/* Adjust the state of the output pipe according to whether we
	 * have active connectors/encoders. */
	if (!intel_crtc_has_encoders(crtc))
		intel_crtc_disable_noatomic(&crtc->base);

	if (crtc->active != crtc->base.state->active) {
		struct intel_encoder *encoder;

		/* This can happen either due to bugs in the get_hw_state
		 * functions or because of calls to intel_crtc_disable_noatomic,
		 * or because the pipe is force-enabled due to the
		 * pipe A quirk. */
		DRM_DEBUG_KMS("[CRTC:%d] hw state adjusted, was %s, now %s\n",
			      crtc->base.base.id,
			      crtc->base.state->enable ? "enabled" : "disabled",
			      crtc->active ? "enabled" : "disabled");

		WARN_ON(drm_atomic_set_mode_for_crtc(crtc->base.state, NULL) < 0);
		crtc->base.state->active = crtc->active;
		crtc->base.enabled = crtc->active;

		/* Because we only establish the connector -> encoder ->
		 * crtc links if something is active, this means the
		 * crtc is now deactivated. Break the links. connector
		 * -> encoder links are only establish when things are
		 *  actually up, hence no need to break them. */
		WARN_ON(crtc->active);

		for_each_encoder_on_crtc(dev, &crtc->base, encoder)
			encoder->base.crtc = NULL;
	}

	if (crtc->active || HAS_GMCH_DISPLAY(dev)) {
		/*
		 * We start out with underrun reporting disabled to avoid races.
		 * For correct bookkeeping mark this on active crtcs.
		 *
		 * Also on gmch platforms we dont have any hardware bits to
		 * disable the underrun reporting. Which means we need to start
		 * out with underrun reporting disabled also on inactive pipes,
		 * since otherwise we'll complain about the garbage we read when
		 * e.g. coming up after runtime pm.
		 *
		 * No protection against concurrent access is required - at
		 * worst a fifo underrun happens which also sets this to false.
		 */
		crtc->cpu_fifo_underrun_disabled = true;
		crtc->pch_fifo_underrun_disabled = true;
	}
}

static void intel_sanitize_encoder(struct intel_encoder *encoder)
{
	struct intel_connector *connector;
	struct drm_device *dev = encoder->base.dev;
	bool active = false;

	/* We need to check both for a crtc link (meaning that the
	 * encoder is active and trying to read from a pipe) and the
	 * pipe itself being active. */
	bool has_active_crtc = encoder->base.crtc &&
		to_intel_crtc(encoder->base.crtc)->active;

	for_each_intel_connector(dev, connector) {
		if (connector->base.encoder != &encoder->base)
			continue;

		active = true;
		break;
	}

	if (active && !has_active_crtc) {
		DRM_DEBUG_KMS("[ENCODER:%d:%s] has active connectors but no active pipe!\n",
			      encoder->base.base.id,
			      encoder->base.name);

		/* Connector is active, but has no active pipe. This is
		 * fallout from our resume register restoring. Disable
		 * the encoder manually again. */
		if (encoder->base.crtc) {
			DRM_DEBUG_KMS("[ENCODER:%d:%s] manually disabled\n",
				      encoder->base.base.id,
				      encoder->base.name);
			encoder->disable(encoder);
			if (encoder->post_disable)
				encoder->post_disable(encoder);
		}
		encoder->base.crtc = NULL;

		/* Inconsistent output/port/pipe state happens presumably due to
		 * a bug in one of the get_hw_state functions. Or someplace else
		 * in our code, like the register restore mess on resume. Clamp
		 * things to off as a safer default. */
		for_each_intel_connector(dev, connector) {
			if (connector->encoder != encoder)
				continue;
			connector->base.dpms = DRM_MODE_DPMS_OFF;
			connector->base.encoder = NULL;
		}
	}
	/* Enabled encoders without active connectors will be fixed in
	 * the crtc fixup. */
}

void i915_redisable_vga_power_on(struct drm_device *dev)
{
	struct drm_i915_private *dev_priv = dev->dev_private;
	i915_reg_t vga_reg = i915_vgacntrl_reg(dev);

	if (!(I915_READ(vga_reg) & VGA_DISP_DISABLE)) {
		DRM_DEBUG_KMS("Something enabled VGA plane, disabling it\n");
		i915_disable_vga(dev);
	}
}

void i915_redisable_vga(struct drm_device *dev)
{
	struct drm_i915_private *dev_priv = dev->dev_private;

	/* This function can be called both from intel_modeset_setup_hw_state or
	 * at a very early point in our resume sequence, where the power well
	 * structures are not yet restored. Since this function is at a very
	 * paranoid "someone might have enabled VGA while we were not looking"
	 * level, just check if the power well is enabled instead of trying to
	 * follow the "don't touch the power well if we don't need it" policy
	 * the rest of the driver uses. */
	if (!intel_display_power_is_enabled(dev_priv, POWER_DOMAIN_VGA))
		return;

	i915_redisable_vga_power_on(dev);
}

static bool primary_get_hw_state(struct intel_plane *plane)
{
	struct drm_i915_private *dev_priv = to_i915(plane->base.dev);

	return I915_READ(DSPCNTR(plane->plane)) & DISPLAY_PLANE_ENABLE;
}

/* FIXME read out full plane state for all planes */
static void readout_plane_state(struct intel_crtc *crtc)
{
	struct drm_plane *primary = crtc->base.primary;
	struct intel_plane_state *plane_state =
		to_intel_plane_state(primary->state);

	plane_state->visible = crtc->active &&
		primary_get_hw_state(to_intel_plane(primary));

	if (plane_state->visible)
		crtc->base.state->plane_mask |= 1 << drm_plane_index(primary);
}

static void intel_modeset_readout_hw_state(struct drm_device *dev)
{
	struct drm_i915_private *dev_priv = dev->dev_private;
	enum pipe pipe;
	struct intel_crtc *crtc;
	struct intel_encoder *encoder;
	struct intel_connector *connector;
	int i;

	for_each_intel_crtc(dev, crtc) {
		__drm_atomic_helper_crtc_destroy_state(&crtc->base, crtc->base.state);
		memset(crtc->config, 0, sizeof(*crtc->config));
		crtc->config->base.crtc = &crtc->base;

		crtc->active = dev_priv->display.get_pipe_config(crtc,
								 crtc->config);

		crtc->base.state->active = crtc->active;
		crtc->base.enabled = crtc->active;

		readout_plane_state(crtc);

		DRM_DEBUG_KMS("[CRTC:%d] hw state readout: %s\n",
			      crtc->base.base.id,
			      crtc->active ? "enabled" : "disabled");
	}

	for (i = 0; i < dev_priv->num_shared_dpll; i++) {
		struct intel_shared_dpll *pll = &dev_priv->shared_dplls[i];

		pll->on = pll->get_hw_state(dev_priv, pll,
					    &pll->config.hw_state);
		pll->active = 0;
		pll->config.crtc_mask = 0;
		for_each_intel_crtc(dev, crtc) {
			if (crtc->active && intel_crtc_to_shared_dpll(crtc) == pll) {
				pll->active++;
				pll->config.crtc_mask |= 1 << crtc->pipe;
			}
		}

		DRM_DEBUG_KMS("%s hw state readout: crtc_mask 0x%08x, on %i\n",
			      pll->name, pll->config.crtc_mask, pll->on);

		if (pll->config.crtc_mask)
			intel_display_power_get(dev_priv, POWER_DOMAIN_PLLS);
	}

	for_each_intel_encoder(dev, encoder) {
		pipe = 0;

		if (encoder->get_hw_state(encoder, &pipe)) {
			crtc = to_intel_crtc(dev_priv->pipe_to_crtc_mapping[pipe]);
			encoder->base.crtc = &crtc->base;
			encoder->get_config(encoder, crtc->config);
		} else {
			encoder->base.crtc = NULL;
		}

		DRM_DEBUG_KMS("[ENCODER:%d:%s] hw state readout: %s, pipe %c\n",
			      encoder->base.base.id,
			      encoder->base.name,
			      encoder->base.crtc ? "enabled" : "disabled",
			      pipe_name(pipe));
	}

	for_each_intel_connector(dev, connector) {
		if (connector->get_hw_state(connector)) {
			connector->base.dpms = DRM_MODE_DPMS_ON;
			connector->base.encoder = &connector->encoder->base;
		} else {
			connector->base.dpms = DRM_MODE_DPMS_OFF;
			connector->base.encoder = NULL;
		}
		DRM_DEBUG_KMS("[CONNECTOR:%d:%s] hw state readout: %s\n",
			      connector->base.base.id,
			      connector->base.name,
			      connector->base.encoder ? "enabled" : "disabled");
	}

	for_each_intel_crtc(dev, crtc) {
		crtc->base.hwmode = crtc->config->base.adjusted_mode;

		memset(&crtc->base.mode, 0, sizeof(crtc->base.mode));
		if (crtc->base.state->active) {
			intel_mode_from_pipe_config(&crtc->base.mode, crtc->config);
			intel_mode_from_pipe_config(&crtc->base.state->adjusted_mode, crtc->config);
			WARN_ON(drm_atomic_set_mode_for_crtc(crtc->base.state, &crtc->base.mode));

			/*
			 * The initial mode needs to be set in order to keep
			 * the atomic core happy. It wants a valid mode if the
			 * crtc's enabled, so we do the above call.
			 *
			 * At this point some state updated by the connectors
			 * in their ->detect() callback has not run yet, so
			 * no recalculation can be done yet.
			 *
			 * Even if we could do a recalculation and modeset
			 * right now it would cause a double modeset if
			 * fbdev or userspace chooses a different initial mode.
			 *
			 * If that happens, someone indicated they wanted a
			 * mode change, which means it's safe to do a full
			 * recalculation.
			 */
			crtc->base.state->mode.private_flags = I915_MODE_FLAG_INHERITED;

			drm_calc_timestamping_constants(&crtc->base, &crtc->base.hwmode);
			update_scanline_offset(crtc);
		}
	}
}

/* Scan out the current hw modeset state,
 * and sanitizes it to the current state
 */
static void
intel_modeset_setup_hw_state(struct drm_device *dev)
{
	struct drm_i915_private *dev_priv = dev->dev_private;
	enum pipe pipe;
	struct intel_crtc *crtc;
	struct intel_encoder *encoder;
	int i;

	intel_modeset_readout_hw_state(dev);

	/* HW state is read out, now we need to sanitize this mess. */
	for_each_intel_encoder(dev, encoder) {
		intel_sanitize_encoder(encoder);
	}

	for_each_pipe(dev_priv, pipe) {
		crtc = to_intel_crtc(dev_priv->pipe_to_crtc_mapping[pipe]);
		intel_sanitize_crtc(crtc);
		intel_dump_pipe_config(crtc, crtc->config,
				       "[setup_hw_state]");
	}

	intel_modeset_update_connector_atomic_state(dev);

	for (i = 0; i < dev_priv->num_shared_dpll; i++) {
		struct intel_shared_dpll *pll = &dev_priv->shared_dplls[i];

		if (!pll->on || pll->active)
			continue;

		DRM_DEBUG_KMS("%s enabled but not in use, disabling\n", pll->name);

		pll->disable(dev_priv, pll);
		pll->on = false;
	}

	if (IS_VALLEYVIEW(dev))
		vlv_wm_get_hw_state(dev);
	else if (IS_GEN9(dev))
		skl_wm_get_hw_state(dev);
	else if (HAS_PCH_SPLIT(dev))
		ilk_wm_get_hw_state(dev);

	for_each_intel_crtc(dev, crtc) {
		unsigned long put_domains;

		put_domains = modeset_get_crtc_power_domains(&crtc->base);
		if (WARN_ON(put_domains))
			modeset_put_power_domains(dev_priv, put_domains);
	}
	intel_display_set_init_power(dev_priv, false);
}

void intel_display_resume(struct drm_device *dev)
{
	struct drm_atomic_state *state = drm_atomic_state_alloc(dev);
	struct intel_connector *conn;
	struct intel_plane *plane;
	struct drm_crtc *crtc;
	int ret;

	if (!state)
		return;

	state->acquire_ctx = dev->mode_config.acquire_ctx;

	/* preserve complete old state, including dpll */
	intel_atomic_get_shared_dpll_state(state);

	for_each_crtc(dev, crtc) {
		struct drm_crtc_state *crtc_state =
			drm_atomic_get_crtc_state(state, crtc);

		ret = PTR_ERR_OR_ZERO(crtc_state);
		if (ret)
			goto err;

		/* force a restore */
		crtc_state->mode_changed = true;
	}

	for_each_intel_plane(dev, plane) {
		ret = PTR_ERR_OR_ZERO(drm_atomic_get_plane_state(state, &plane->base));
		if (ret)
			goto err;
	}

	for_each_intel_connector(dev, conn) {
		ret = PTR_ERR_OR_ZERO(drm_atomic_get_connector_state(state, &conn->base));
		if (ret)
			goto err;
	}

	intel_modeset_setup_hw_state(dev);

	i915_redisable_vga(dev);
	ret = drm_atomic_commit(state);
	if (!ret)
		return;

err:
	DRM_ERROR("Restoring old state failed with %i\n", ret);
	drm_atomic_state_free(state);
}

void intel_modeset_gem_init(struct drm_device *dev)
{
	struct drm_crtc *c;
	struct drm_i915_gem_object *obj;
	int ret;

	mutex_lock(&dev->struct_mutex);
	intel_init_gt_powersave(dev);
	mutex_unlock(&dev->struct_mutex);

	intel_modeset_init_hw(dev);

	intel_setup_overlay(dev);

	/*
	 * Make sure any fbs we allocated at startup are properly
	 * pinned & fenced.  When we do the allocation it's too early
	 * for this.
	 */
	for_each_crtc(dev, c) {
		obj = intel_fb_obj(c->primary->fb);
		if (obj == NULL)
			continue;

		mutex_lock(&dev->struct_mutex);
		ret = intel_pin_and_fence_fb_obj(c->primary,
						 c->primary->fb,
						 c->primary->state);
		mutex_unlock(&dev->struct_mutex);
		if (ret) {
			DRM_ERROR("failed to pin boot fb on pipe %d\n",
				  to_intel_crtc(c)->pipe);
			drm_framebuffer_unreference(c->primary->fb);
			c->primary->fb = NULL;
			c->primary->crtc = c->primary->state->crtc = NULL;
			update_state_fb(c->primary);
			c->state->plane_mask &= ~(1 << drm_plane_index(c->primary));
		}
	}

	intel_backlight_register(dev);
}

void intel_connector_unregister(struct intel_connector *intel_connector)
{
	struct drm_connector *connector = &intel_connector->base;

	intel_panel_destroy_backlight(connector);
	drm_connector_unregister(connector);
}

void intel_modeset_cleanup(struct drm_device *dev)
{
	struct drm_i915_private *dev_priv = dev->dev_private;
	struct drm_connector *connector;

	intel_disable_gt_powersave(dev);

	intel_backlight_unregister(dev);

	/*
	 * Interrupts and polling as the first thing to avoid creating havoc.
	 * Too much stuff here (turning of connectors, ...) would
	 * experience fancy races otherwise.
	 */
	intel_irq_uninstall(dev_priv);

	/*
	 * Due to the hpd irq storm handling the hotplug work can re-arm the
	 * poll handlers. Hence disable polling after hpd handling is shut down.
	 */
	drm_kms_helper_poll_fini(dev);

	intel_unregister_dsm_handler();

	intel_fbc_disable(dev_priv);

	/* flush any delayed tasks or pending work */
	flush_scheduled_work();

	/* destroy the backlight and sysfs files before encoders/connectors */
	list_for_each_entry(connector, &dev->mode_config.connector_list, head) {
		struct intel_connector *intel_connector;

		intel_connector = to_intel_connector(connector);
		intel_connector->unregister(intel_connector);
	}

	drm_mode_config_cleanup(dev);

	intel_cleanup_overlay(dev);

	mutex_lock(&dev->struct_mutex);
	intel_cleanup_gt_powersave(dev);
	mutex_unlock(&dev->struct_mutex);
}

/*
 * Return which encoder is currently attached for connector.
 */
struct drm_encoder *intel_best_encoder(struct drm_connector *connector)
{
	return &intel_attached_encoder(connector)->base;
}

void intel_connector_attach_encoder(struct intel_connector *connector,
				    struct intel_encoder *encoder)
{
	connector->encoder = encoder;
	drm_mode_connector_attach_encoder(&connector->base,
					  &encoder->base);
}

/*
 * set vga decode state - true == enable VGA decode
 */
int intel_modeset_vga_set_state(struct drm_device *dev, bool state)
{
	struct drm_i915_private *dev_priv = dev->dev_private;
	unsigned reg = INTEL_INFO(dev)->gen >= 6 ? SNB_GMCH_CTRL : INTEL_GMCH_CTRL;
	u16 gmch_ctrl;

	if (pci_read_config_word(dev_priv->bridge_dev, reg, &gmch_ctrl)) {
		DRM_ERROR("failed to read control word\n");
		return -EIO;
	}

	if (!!(gmch_ctrl & INTEL_GMCH_VGA_DISABLE) == !state)
		return 0;

	if (state)
		gmch_ctrl &= ~INTEL_GMCH_VGA_DISABLE;
	else
		gmch_ctrl |= INTEL_GMCH_VGA_DISABLE;

	if (pci_write_config_word(dev_priv->bridge_dev, reg, gmch_ctrl)) {
		DRM_ERROR("failed to write control word\n");
		return -EIO;
	}

	return 0;
}

struct intel_display_error_state {

	u32 power_well_driver;

	int num_transcoders;

	struct intel_cursor_error_state {
		u32 control;
		u32 position;
		u32 base;
		u32 size;
	} cursor[I915_MAX_PIPES];

	struct intel_pipe_error_state {
		bool power_domain_on;
		u32 source;
		u32 stat;
	} pipe[I915_MAX_PIPES];

	struct intel_plane_error_state {
		u32 control;
		u32 stride;
		u32 size;
		u32 pos;
		u32 addr;
		u32 surface;
		u32 tile_offset;
	} plane[I915_MAX_PIPES];

	struct intel_transcoder_error_state {
		bool power_domain_on;
		enum transcoder cpu_transcoder;

		u32 conf;

		u32 htotal;
		u32 hblank;
		u32 hsync;
		u32 vtotal;
		u32 vblank;
		u32 vsync;
	} transcoder[4];
};

struct intel_display_error_state *
intel_display_capture_error_state(struct drm_device *dev)
{
	struct drm_i915_private *dev_priv = dev->dev_private;
	struct intel_display_error_state *error;
	int transcoders[] = {
		TRANSCODER_A,
		TRANSCODER_B,
		TRANSCODER_C,
		TRANSCODER_EDP,
	};
	int i;

	if (INTEL_INFO(dev)->num_pipes == 0)
		return NULL;

	error = kzalloc(sizeof(*error), GFP_ATOMIC);
	if (error == NULL)
		return NULL;

	if (IS_HASWELL(dev) || IS_BROADWELL(dev))
		error->power_well_driver = I915_READ(HSW_PWR_WELL_DRIVER);

	for_each_pipe(dev_priv, i) {
		error->pipe[i].power_domain_on =
			__intel_display_power_is_enabled(dev_priv,
							 POWER_DOMAIN_PIPE(i));
		if (!error->pipe[i].power_domain_on)
			continue;

		error->cursor[i].control = I915_READ(CURCNTR(i));
		error->cursor[i].position = I915_READ(CURPOS(i));
		error->cursor[i].base = I915_READ(CURBASE(i));

		error->plane[i].control = I915_READ(DSPCNTR(i));
		error->plane[i].stride = I915_READ(DSPSTRIDE(i));
		if (INTEL_INFO(dev)->gen <= 3) {
			error->plane[i].size = I915_READ(DSPSIZE(i));
			error->plane[i].pos = I915_READ(DSPPOS(i));
		}
		if (INTEL_INFO(dev)->gen <= 7 && !IS_HASWELL(dev))
			error->plane[i].addr = I915_READ(DSPADDR(i));
		if (INTEL_INFO(dev)->gen >= 4) {
			error->plane[i].surface = I915_READ(DSPSURF(i));
			error->plane[i].tile_offset = I915_READ(DSPTILEOFF(i));
		}

		error->pipe[i].source = I915_READ(PIPESRC(i));

		if (HAS_GMCH_DISPLAY(dev))
			error->pipe[i].stat = I915_READ(PIPESTAT(i));
	}

	error->num_transcoders = INTEL_INFO(dev)->num_pipes;
	if (HAS_DDI(dev_priv->dev))
		error->num_transcoders++; /* Account for eDP. */

	for (i = 0; i < error->num_transcoders; i++) {
		enum transcoder cpu_transcoder = transcoders[i];

		error->transcoder[i].power_domain_on =
			__intel_display_power_is_enabled(dev_priv,
				POWER_DOMAIN_TRANSCODER(cpu_transcoder));
		if (!error->transcoder[i].power_domain_on)
			continue;

		error->transcoder[i].cpu_transcoder = cpu_transcoder;

		error->transcoder[i].conf = I915_READ(PIPECONF(cpu_transcoder));
		error->transcoder[i].htotal = I915_READ(HTOTAL(cpu_transcoder));
		error->transcoder[i].hblank = I915_READ(HBLANK(cpu_transcoder));
		error->transcoder[i].hsync = I915_READ(HSYNC(cpu_transcoder));
		error->transcoder[i].vtotal = I915_READ(VTOTAL(cpu_transcoder));
		error->transcoder[i].vblank = I915_READ(VBLANK(cpu_transcoder));
		error->transcoder[i].vsync = I915_READ(VSYNC(cpu_transcoder));
	}

	return error;
}

#define err_printf(e, ...) i915_error_printf(e, __VA_ARGS__)

void
intel_display_print_error_state(struct drm_i915_error_state_buf *m,
				struct drm_device *dev,
				struct intel_display_error_state *error)
{
	struct drm_i915_private *dev_priv = dev->dev_private;
	int i;

	if (!error)
		return;

	err_printf(m, "Num Pipes: %d\n", INTEL_INFO(dev)->num_pipes);
	if (IS_HASWELL(dev) || IS_BROADWELL(dev))
		err_printf(m, "PWR_WELL_CTL2: %08x\n",
			   error->power_well_driver);
	for_each_pipe(dev_priv, i) {
		err_printf(m, "Pipe [%d]:\n", i);
		err_printf(m, "  Power: %s\n",
			   error->pipe[i].power_domain_on ? "on" : "off");
		err_printf(m, "  SRC: %08x\n", error->pipe[i].source);
		err_printf(m, "  STAT: %08x\n", error->pipe[i].stat);

		err_printf(m, "Plane [%d]:\n", i);
		err_printf(m, "  CNTR: %08x\n", error->plane[i].control);
		err_printf(m, "  STRIDE: %08x\n", error->plane[i].stride);
		if (INTEL_INFO(dev)->gen <= 3) {
			err_printf(m, "  SIZE: %08x\n", error->plane[i].size);
			err_printf(m, "  POS: %08x\n", error->plane[i].pos);
		}
		if (INTEL_INFO(dev)->gen <= 7 && !IS_HASWELL(dev))
			err_printf(m, "  ADDR: %08x\n", error->plane[i].addr);
		if (INTEL_INFO(dev)->gen >= 4) {
			err_printf(m, "  SURF: %08x\n", error->plane[i].surface);
			err_printf(m, "  TILEOFF: %08x\n", error->plane[i].tile_offset);
		}

		err_printf(m, "Cursor [%d]:\n", i);
		err_printf(m, "  CNTR: %08x\n", error->cursor[i].control);
		err_printf(m, "  POS: %08x\n", error->cursor[i].position);
		err_printf(m, "  BASE: %08x\n", error->cursor[i].base);
	}

	for (i = 0; i < error->num_transcoders; i++) {
		err_printf(m, "CPU transcoder: %c\n",
			   transcoder_name(error->transcoder[i].cpu_transcoder));
		err_printf(m, "  Power: %s\n",
			   error->transcoder[i].power_domain_on ? "on" : "off");
		err_printf(m, "  CONF: %08x\n", error->transcoder[i].conf);
		err_printf(m, "  HTOTAL: %08x\n", error->transcoder[i].htotal);
		err_printf(m, "  HBLANK: %08x\n", error->transcoder[i].hblank);
		err_printf(m, "  HSYNC: %08x\n", error->transcoder[i].hsync);
		err_printf(m, "  VTOTAL: %08x\n", error->transcoder[i].vtotal);
		err_printf(m, "  VBLANK: %08x\n", error->transcoder[i].vblank);
		err_printf(m, "  VSYNC: %08x\n", error->transcoder[i].vsync);
	}
}

void intel_modeset_preclose(struct drm_device *dev, struct drm_file *file)
{
	struct intel_crtc *crtc;

	for_each_intel_crtc(dev, crtc) {
		struct intel_unpin_work *work;

		spin_lock_irq(&dev->event_lock);

		work = crtc->unpin_work;

		if (work && work->event &&
		    work->event->base.file_priv == file) {
			kfree(work->event);
			work->event = NULL;
		}

		spin_unlock_irq(&dev->event_lock);
	}
}<|MERGE_RESOLUTION|>--- conflicted
+++ resolved
@@ -5248,13 +5248,6 @@
 		return POWER_DOMAIN_AUX_A;
 	}
 }
-<<<<<<< HEAD
-
-#define for_each_power_domain(domain, mask)				\
-	for ((domain) = 0; (domain) < POWER_DOMAIN_NUM; (domain)++)	\
-		if ((1 << (domain)) & (mask))
-=======
->>>>>>> a308ccb3
 
 enum intel_display_power_domain
 intel_display_port_power_domain(struct intel_encoder *intel_encoder)

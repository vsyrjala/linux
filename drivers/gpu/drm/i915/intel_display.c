/*
 * Copyright © 2006-2007 Intel Corporation
 *
 * Permission is hereby granted, free of charge, to any person obtaining a
 * copy of this software and associated documentation files (the "Software"),
 * to deal in the Software without restriction, including without limitation
 * the rights to use, copy, modify, merge, publish, distribute, sublicense,
 * and/or sell copies of the Software, and to permit persons to whom the
 * Software is furnished to do so, subject to the following conditions:
 *
 * The above copyright notice and this permission notice (including the next
 * paragraph) shall be included in all copies or substantial portions of the
 * Software.
 *
 * THE SOFTWARE IS PROVIDED "AS IS", WITHOUT WARRANTY OF ANY KIND, EXPRESS OR
 * IMPLIED, INCLUDING BUT NOT LIMITED TO THE WARRANTIES OF MERCHANTABILITY,
 * FITNESS FOR A PARTICULAR PURPOSE AND NONINFRINGEMENT.  IN NO EVENT SHALL
 * THE AUTHORS OR COPYRIGHT HOLDERS BE LIABLE FOR ANY CLAIM, DAMAGES OR OTHER
 * LIABILITY, WHETHER IN AN ACTION OF CONTRACT, TORT OR OTHERWISE, ARISING
 * FROM, OUT OF OR IN CONNECTION WITH THE SOFTWARE OR THE USE OR OTHER
 * DEALINGS IN THE SOFTWARE.
 *
 * Authors:
 *	Eric Anholt <eric@anholt.net>
 */

#include <linux/dmi.h>
#include <linux/module.h>
#include <linux/input.h>
#include <linux/i2c.h>
#include <linux/kernel.h>
#include <linux/slab.h>
#include <linux/vgaarb.h>
#include <drm/drm_edid.h>
#include <drm/drmP.h>
#include "intel_drv.h"
#include <drm/i915_drm.h>
#include "i915_drv.h"
#include "i915_trace.h"
#include <drm/drm_atomic.h>
#include <drm/drm_atomic_helper.h>
#include <drm/drm_dp_helper.h>
#include <drm/drm_crtc_helper.h>
#include <drm/drm_plane_helper.h>
#include <drm/drm_rect.h>
#include <linux/dma_remapping.h>
#include <linux/reservation.h>
#include <linux/dma-buf.h>

/* Primary plane formats for gen <= 3 */
static const uint32_t i8xx_primary_formats[] = {
	DRM_FORMAT_C8,
	DRM_FORMAT_RGB565,
	DRM_FORMAT_XRGB1555,
	DRM_FORMAT_XRGB8888,
};

/* Primary plane formats for gen >= 4 */
static const uint32_t i965_primary_formats[] = {
	DRM_FORMAT_C8,
	DRM_FORMAT_RGB565,
	DRM_FORMAT_XRGB8888,
	DRM_FORMAT_XBGR8888,
	DRM_FORMAT_XRGB2101010,
	DRM_FORMAT_XBGR2101010,
};

static const uint32_t skl_primary_formats[] = {
	DRM_FORMAT_C8,
	DRM_FORMAT_RGB565,
	DRM_FORMAT_XRGB8888,
	DRM_FORMAT_XBGR8888,
	DRM_FORMAT_ARGB8888,
	DRM_FORMAT_ABGR8888,
	DRM_FORMAT_XRGB2101010,
	DRM_FORMAT_XBGR2101010,
	DRM_FORMAT_YUYV,
	DRM_FORMAT_YVYU,
	DRM_FORMAT_UYVY,
	DRM_FORMAT_VYUY,
};

/* Cursor formats */
static const uint32_t intel_cursor_formats[] = {
	DRM_FORMAT_ARGB8888,
};

static void intel_crtc_update_cursor(struct drm_crtc *crtc, bool on);

static void i9xx_crtc_clock_get(struct intel_crtc *crtc,
				struct intel_crtc_state *pipe_config);
static void ironlake_pch_clock_get(struct intel_crtc *crtc,
				   struct intel_crtc_state *pipe_config);

static int intel_framebuffer_init(struct drm_device *dev,
				  struct intel_framebuffer *ifb,
				  struct drm_mode_fb_cmd2 *mode_cmd,
				  struct drm_i915_gem_object *obj);
static void i9xx_set_pipeconf(struct intel_crtc *intel_crtc);
static void intel_set_pipe_timings(struct intel_crtc *intel_crtc);
static void intel_cpu_transcoder_set_m_n(struct intel_crtc *crtc,
					 struct intel_link_m_n *m_n,
					 struct intel_link_m_n *m2_n2);
static void ironlake_set_pipeconf(struct drm_crtc *crtc);
static void haswell_set_pipeconf(struct drm_crtc *crtc);
static void intel_set_pipe_csc(struct drm_crtc *crtc);
static void vlv_prepare_pll(struct intel_crtc *crtc,
			    const struct intel_crtc_state *pipe_config);
static void chv_prepare_pll(struct intel_crtc *crtc,
			    const struct intel_crtc_state *pipe_config);
static void intel_begin_crtc_commit(struct drm_crtc *, struct drm_crtc_state *);
static void intel_finish_crtc_commit(struct drm_crtc *, struct drm_crtc_state *);
static void skl_init_scalers(struct drm_device *dev, struct intel_crtc *intel_crtc,
	struct intel_crtc_state *crtc_state);
static int i9xx_get_refclk(const struct intel_crtc_state *crtc_state,
			   int num_connectors);
static void skylake_pfit_enable(struct intel_crtc *crtc);
static void ironlake_pfit_disable(struct intel_crtc *crtc, bool force);
static void ironlake_pfit_enable(struct intel_crtc *crtc);
static void intel_modeset_setup_hw_state(struct drm_device *dev);

typedef struct {
	int	min, max;
} intel_range_t;

typedef struct {
	int	dot_limit;
	int	p2_slow, p2_fast;
} intel_p2_t;

typedef struct intel_limit intel_limit_t;
struct intel_limit {
	intel_range_t   dot, vco, n, m, m1, m2, p, p1;
	intel_p2_t	    p2;
};

/* returns HPLL frequency in kHz */
static int valleyview_get_vco(struct drm_i915_private *dev_priv)
{
	int hpll_freq, vco_freq[] = { 800, 1600, 2000, 2400 };

	/* Obtain SKU information */
	mutex_lock(&dev_priv->sb_lock);
	hpll_freq = vlv_cck_read(dev_priv, CCK_FUSE_REG) &
		CCK_FUSE_HPLL_FREQ_MASK;
	mutex_unlock(&dev_priv->sb_lock);

	return vco_freq[hpll_freq] * 1000;
}

static int vlv_get_cck_clock_hpll(struct drm_i915_private *dev_priv,
				  const char *name, u32 reg)
{
	u32 val;
	int divider;

	if (dev_priv->hpll_freq == 0)
		dev_priv->hpll_freq = valleyview_get_vco(dev_priv);

	mutex_lock(&dev_priv->sb_lock);
	val = vlv_cck_read(dev_priv, reg);
	mutex_unlock(&dev_priv->sb_lock);

	divider = val & CCK_FREQUENCY_VALUES;

	WARN((val & CCK_FREQUENCY_STATUS) !=
	     (divider << CCK_FREQUENCY_STATUS_SHIFT),
	     "%s change in progress\n", name);

	return DIV_ROUND_CLOSEST(dev_priv->hpll_freq << 1, divider + 1);
}

int
intel_pch_rawclk(struct drm_device *dev)
{
	struct drm_i915_private *dev_priv = dev->dev_private;

	WARN_ON(!HAS_PCH_SPLIT(dev));

	return I915_READ(PCH_RAWCLK_FREQ) & RAWCLK_FREQ_MASK;
}

/* hrawclock is 1/4 the FSB frequency */
int intel_hrawclk(struct drm_device *dev)
{
	struct drm_i915_private *dev_priv = dev->dev_private;
	uint32_t clkcfg;

	/* There is no CLKCFG reg in Valleyview. VLV hrawclk is 200 MHz */
	if (IS_VALLEYVIEW(dev))
		return 200;

	clkcfg = I915_READ(CLKCFG);
	switch (clkcfg & CLKCFG_FSB_MASK) {
	case CLKCFG_FSB_400:
		return 100;
	case CLKCFG_FSB_533:
		return 133;
	case CLKCFG_FSB_667:
		return 166;
	case CLKCFG_FSB_800:
		return 200;
	case CLKCFG_FSB_1067:
		return 266;
	case CLKCFG_FSB_1333:
		return 333;
	/* these two are just a guess; one of them might be right */
	case CLKCFG_FSB_1600:
	case CLKCFG_FSB_1600_ALT:
		return 400;
	default:
		return 133;
	}
}

static void intel_update_czclk(struct drm_i915_private *dev_priv)
{
	if (!IS_VALLEYVIEW(dev_priv))
		return;

	dev_priv->czclk_freq = vlv_get_cck_clock_hpll(dev_priv, "czclk",
						      CCK_CZ_CLOCK_CONTROL);

	DRM_DEBUG_DRIVER("CZ clock rate: %d kHz\n", dev_priv->czclk_freq);
}

static inline u32 /* units of 100MHz */
intel_fdi_link_freq(struct drm_device *dev)
{
	if (IS_GEN5(dev)) {
		struct drm_i915_private *dev_priv = dev->dev_private;
		return (I915_READ(FDI_PLL_BIOS_0) & FDI_PLL_FB_CLOCK_MASK) + 2;
	} else
		return 27;
}

static const intel_limit_t intel_limits_i8xx_dac = {
	.dot = { .min = 25000, .max = 350000 },
	.vco = { .min = 908000, .max = 1512000 },
	.n = { .min = 2, .max = 16 },
	.m = { .min = 96, .max = 140 },
	.m1 = { .min = 18, .max = 26 },
	.m2 = { .min = 6, .max = 16 },
	.p = { .min = 4, .max = 128 },
	.p1 = { .min = 2, .max = 33 },
	.p2 = { .dot_limit = 165000,
		.p2_slow = 4, .p2_fast = 2 },
};

static const intel_limit_t intel_limits_i8xx_dvo = {
	.dot = { .min = 25000, .max = 350000 },
	.vco = { .min = 908000, .max = 1512000 },
	.n = { .min = 2, .max = 16 },
	.m = { .min = 96, .max = 140 },
	.m1 = { .min = 18, .max = 26 },
	.m2 = { .min = 6, .max = 16 },
	.p = { .min = 4, .max = 128 },
	.p1 = { .min = 2, .max = 33 },
	.p2 = { .dot_limit = 165000,
		.p2_slow = 4, .p2_fast = 4 },
};

static const intel_limit_t intel_limits_i8xx_lvds = {
	.dot = { .min = 25000, .max = 350000 },
	.vco = { .min = 908000, .max = 1512000 },
	.n = { .min = 2, .max = 16 },
	.m = { .min = 96, .max = 140 },
	.m1 = { .min = 18, .max = 26 },
	.m2 = { .min = 6, .max = 16 },
	.p = { .min = 4, .max = 128 },
	.p1 = { .min = 1, .max = 6 },
	.p2 = { .dot_limit = 165000,
		.p2_slow = 14, .p2_fast = 7 },
};

static const intel_limit_t intel_limits_i9xx_sdvo = {
	.dot = { .min = 20000, .max = 400000 },
	.vco = { .min = 1400000, .max = 2800000 },
	.n = { .min = 1, .max = 6 },
	.m = { .min = 70, .max = 120 },
	.m1 = { .min = 8, .max = 18 },
	.m2 = { .min = 3, .max = 7 },
	.p = { .min = 5, .max = 80 },
	.p1 = { .min = 1, .max = 8 },
	.p2 = { .dot_limit = 200000,
		.p2_slow = 10, .p2_fast = 5 },
};

static const intel_limit_t intel_limits_i9xx_lvds = {
	.dot = { .min = 20000, .max = 400000 },
	.vco = { .min = 1400000, .max = 2800000 },
	.n = { .min = 1, .max = 6 },
	.m = { .min = 70, .max = 120 },
	.m1 = { .min = 8, .max = 18 },
	.m2 = { .min = 3, .max = 7 },
	.p = { .min = 7, .max = 98 },
	.p1 = { .min = 1, .max = 8 },
	.p2 = { .dot_limit = 112000,
		.p2_slow = 14, .p2_fast = 7 },
};


static const intel_limit_t intel_limits_g4x_sdvo = {
	.dot = { .min = 25000, .max = 270000 },
	.vco = { .min = 1750000, .max = 3500000},
	.n = { .min = 1, .max = 4 },
	.m = { .min = 104, .max = 138 },
	.m1 = { .min = 17, .max = 23 },
	.m2 = { .min = 5, .max = 11 },
	.p = { .min = 10, .max = 30 },
	.p1 = { .min = 1, .max = 3},
	.p2 = { .dot_limit = 270000,
		.p2_slow = 10,
		.p2_fast = 10
	},
};

static const intel_limit_t intel_limits_g4x_hdmi = {
	.dot = { .min = 22000, .max = 400000 },
	.vco = { .min = 1750000, .max = 3500000},
	.n = { .min = 1, .max = 4 },
	.m = { .min = 104, .max = 138 },
	.m1 = { .min = 16, .max = 23 },
	.m2 = { .min = 5, .max = 11 },
	.p = { .min = 5, .max = 80 },
	.p1 = { .min = 1, .max = 8},
	.p2 = { .dot_limit = 165000,
		.p2_slow = 10, .p2_fast = 5 },
};

static const intel_limit_t intel_limits_g4x_single_channel_lvds = {
	.dot = { .min = 20000, .max = 115000 },
	.vco = { .min = 1750000, .max = 3500000 },
	.n = { .min = 1, .max = 3 },
	.m = { .min = 104, .max = 138 },
	.m1 = { .min = 17, .max = 23 },
	.m2 = { .min = 5, .max = 11 },
	.p = { .min = 28, .max = 112 },
	.p1 = { .min = 2, .max = 8 },
	.p2 = { .dot_limit = 0,
		.p2_slow = 14, .p2_fast = 14
	},
};

static const intel_limit_t intel_limits_g4x_dual_channel_lvds = {
	.dot = { .min = 80000, .max = 224000 },
	.vco = { .min = 1750000, .max = 3500000 },
	.n = { .min = 1, .max = 3 },
	.m = { .min = 104, .max = 138 },
	.m1 = { .min = 17, .max = 23 },
	.m2 = { .min = 5, .max = 11 },
	.p = { .min = 14, .max = 42 },
	.p1 = { .min = 2, .max = 6 },
	.p2 = { .dot_limit = 0,
		.p2_slow = 7, .p2_fast = 7
	},
};

static const intel_limit_t intel_limits_pineview_sdvo = {
	.dot = { .min = 20000, .max = 400000},
	.vco = { .min = 1700000, .max = 3500000 },
	/* Pineview's Ncounter is a ring counter */
	.n = { .min = 3, .max = 6 },
	.m = { .min = 2, .max = 256 },
	/* Pineview only has one combined m divider, which we treat as m2. */
	.m1 = { .min = 0, .max = 0 },
	.m2 = { .min = 0, .max = 254 },
	.p = { .min = 5, .max = 80 },
	.p1 = { .min = 1, .max = 8 },
	.p2 = { .dot_limit = 200000,
		.p2_slow = 10, .p2_fast = 5 },
};

static const intel_limit_t intel_limits_pineview_lvds = {
	.dot = { .min = 20000, .max = 400000 },
	.vco = { .min = 1700000, .max = 3500000 },
	.n = { .min = 3, .max = 6 },
	.m = { .min = 2, .max = 256 },
	.m1 = { .min = 0, .max = 0 },
	.m2 = { .min = 0, .max = 254 },
	.p = { .min = 7, .max = 112 },
	.p1 = { .min = 1, .max = 8 },
	.p2 = { .dot_limit = 112000,
		.p2_slow = 14, .p2_fast = 14 },
};

/* Ironlake / Sandybridge
 *
 * We calculate clock using (register_value + 2) for N/M1/M2, so here
 * the range value for them is (actual_value - 2).
 */
static const intel_limit_t intel_limits_ironlake_dac = {
	.dot = { .min = 25000, .max = 350000 },
	.vco = { .min = 1760000, .max = 3510000 },
	.n = { .min = 1, .max = 5 },
	.m = { .min = 79, .max = 127 },
	.m1 = { .min = 12, .max = 22 },
	.m2 = { .min = 5, .max = 9 },
	.p = { .min = 5, .max = 80 },
	.p1 = { .min = 1, .max = 8 },
	.p2 = { .dot_limit = 225000,
		.p2_slow = 10, .p2_fast = 5 },
};

static const intel_limit_t intel_limits_ironlake_single_lvds = {
	.dot = { .min = 25000, .max = 350000 },
	.vco = { .min = 1760000, .max = 3510000 },
	.n = { .min = 1, .max = 3 },
	.m = { .min = 79, .max = 118 },
	.m1 = { .min = 12, .max = 22 },
	.m2 = { .min = 5, .max = 9 },
	.p = { .min = 28, .max = 112 },
	.p1 = { .min = 2, .max = 8 },
	.p2 = { .dot_limit = 225000,
		.p2_slow = 14, .p2_fast = 14 },
};

static const intel_limit_t intel_limits_ironlake_dual_lvds = {
	.dot = { .min = 25000, .max = 350000 },
	.vco = { .min = 1760000, .max = 3510000 },
	.n = { .min = 1, .max = 3 },
	.m = { .min = 79, .max = 127 },
	.m1 = { .min = 12, .max = 22 },
	.m2 = { .min = 5, .max = 9 },
	.p = { .min = 14, .max = 56 },
	.p1 = { .min = 2, .max = 8 },
	.p2 = { .dot_limit = 225000,
		.p2_slow = 7, .p2_fast = 7 },
};

/* LVDS 100mhz refclk limits. */
static const intel_limit_t intel_limits_ironlake_single_lvds_100m = {
	.dot = { .min = 25000, .max = 350000 },
	.vco = { .min = 1760000, .max = 3510000 },
	.n = { .min = 1, .max = 2 },
	.m = { .min = 79, .max = 126 },
	.m1 = { .min = 12, .max = 22 },
	.m2 = { .min = 5, .max = 9 },
	.p = { .min = 28, .max = 112 },
	.p1 = { .min = 2, .max = 8 },
	.p2 = { .dot_limit = 225000,
		.p2_slow = 14, .p2_fast = 14 },
};

static const intel_limit_t intel_limits_ironlake_dual_lvds_100m = {
	.dot = { .min = 25000, .max = 350000 },
	.vco = { .min = 1760000, .max = 3510000 },
	.n = { .min = 1, .max = 3 },
	.m = { .min = 79, .max = 126 },
	.m1 = { .min = 12, .max = 22 },
	.m2 = { .min = 5, .max = 9 },
	.p = { .min = 14, .max = 42 },
	.p1 = { .min = 2, .max = 6 },
	.p2 = { .dot_limit = 225000,
		.p2_slow = 7, .p2_fast = 7 },
};

static const intel_limit_t intel_limits_vlv = {
	 /*
	  * These are the data rate limits (measured in fast clocks)
	  * since those are the strictest limits we have. The fast
	  * clock and actual rate limits are more relaxed, so checking
	  * them would make no difference.
	  */
	.dot = { .min = 25000 * 5, .max = 270000 * 5 },
	.vco = { .min = 4000000, .max = 6000000 },
	.n = { .min = 1, .max = 7 },
	.m1 = { .min = 2, .max = 3 },
	.m2 = { .min = 11, .max = 156 },
	.p1 = { .min = 2, .max = 3 },
	.p2 = { .p2_slow = 2, .p2_fast = 20 }, /* slow=min, fast=max */
};

static const intel_limit_t intel_limits_chv = {
	/*
	 * These are the data rate limits (measured in fast clocks)
	 * since those are the strictest limits we have.  The fast
	 * clock and actual rate limits are more relaxed, so checking
	 * them would make no difference.
	 */
	.dot = { .min = 25000 * 5, .max = 540000 * 5},
	.vco = { .min = 4800000, .max = 6480000 },
	.n = { .min = 1, .max = 1 },
	.m1 = { .min = 2, .max = 2 },
	.m2 = { .min = 24 << 22, .max = 175 << 22 },
	.p1 = { .min = 2, .max = 4 },
	.p2 = {	.p2_slow = 1, .p2_fast = 14 },
};

static const intel_limit_t intel_limits_bxt = {
	/* FIXME: find real dot limits */
	.dot = { .min = 0, .max = INT_MAX },
	.vco = { .min = 4800000, .max = 6700000 },
	.n = { .min = 1, .max = 1 },
	.m1 = { .min = 2, .max = 2 },
	/* FIXME: find real m2 limits */
	.m2 = { .min = 2 << 22, .max = 255 << 22 },
	.p1 = { .min = 2, .max = 4 },
	.p2 = { .p2_slow = 1, .p2_fast = 20 },
};

static bool
needs_modeset(struct drm_crtc_state *state)
{
	return drm_atomic_crtc_needs_modeset(state);
}

/**
 * Returns whether any output on the specified pipe is of the specified type
 */
bool intel_pipe_has_type(struct intel_crtc *crtc, enum intel_output_type type)
{
	struct drm_device *dev = crtc->base.dev;
	struct intel_encoder *encoder;

	for_each_encoder_on_crtc(dev, &crtc->base, encoder)
		if (encoder->type == type)
			return true;

	return false;
}

/**
 * Returns whether any output on the specified pipe will have the specified
 * type after a staged modeset is complete, i.e., the same as
 * intel_pipe_has_type() but looking at encoder->new_crtc instead of
 * encoder->crtc.
 */
static bool intel_pipe_will_have_type(const struct intel_crtc_state *crtc_state,
				      int type)
{
	struct drm_atomic_state *state = crtc_state->base.state;
	struct drm_connector *connector;
	struct drm_connector_state *connector_state;
	struct intel_encoder *encoder;
	int i, num_connectors = 0;

	for_each_connector_in_state(state, connector, connector_state, i) {
		if (connector_state->crtc != crtc_state->base.crtc)
			continue;

		num_connectors++;

		encoder = to_intel_encoder(connector_state->best_encoder);
		if (encoder->type == type)
			return true;
	}

	WARN_ON(num_connectors == 0);

	return false;
}

static const intel_limit_t *
intel_ironlake_limit(struct intel_crtc_state *crtc_state, int refclk)
{
	struct drm_device *dev = crtc_state->base.crtc->dev;
	const intel_limit_t *limit;

	if (intel_pipe_will_have_type(crtc_state, INTEL_OUTPUT_LVDS)) {
		if (intel_is_dual_link_lvds(dev)) {
			if (refclk == 100000)
				limit = &intel_limits_ironlake_dual_lvds_100m;
			else
				limit = &intel_limits_ironlake_dual_lvds;
		} else {
			if (refclk == 100000)
				limit = &intel_limits_ironlake_single_lvds_100m;
			else
				limit = &intel_limits_ironlake_single_lvds;
		}
	} else
		limit = &intel_limits_ironlake_dac;

	return limit;
}

static const intel_limit_t *
intel_g4x_limit(struct intel_crtc_state *crtc_state)
{
	struct drm_device *dev = crtc_state->base.crtc->dev;
	const intel_limit_t *limit;

	if (intel_pipe_will_have_type(crtc_state, INTEL_OUTPUT_LVDS)) {
		if (intel_is_dual_link_lvds(dev))
			limit = &intel_limits_g4x_dual_channel_lvds;
		else
			limit = &intel_limits_g4x_single_channel_lvds;
	} else if (intel_pipe_will_have_type(crtc_state, INTEL_OUTPUT_HDMI) ||
		   intel_pipe_will_have_type(crtc_state, INTEL_OUTPUT_ANALOG)) {
		limit = &intel_limits_g4x_hdmi;
	} else if (intel_pipe_will_have_type(crtc_state, INTEL_OUTPUT_SDVO)) {
		limit = &intel_limits_g4x_sdvo;
	} else /* The option is for other outputs */
		limit = &intel_limits_i9xx_sdvo;

	return limit;
}

static const intel_limit_t *
intel_limit(struct intel_crtc_state *crtc_state, int refclk)
{
	struct drm_device *dev = crtc_state->base.crtc->dev;
	const intel_limit_t *limit;

	if (IS_BROXTON(dev))
		limit = &intel_limits_bxt;
	else if (HAS_PCH_SPLIT(dev))
		limit = intel_ironlake_limit(crtc_state, refclk);
	else if (IS_G4X(dev)) {
		limit = intel_g4x_limit(crtc_state);
	} else if (IS_PINEVIEW(dev)) {
		if (intel_pipe_will_have_type(crtc_state, INTEL_OUTPUT_LVDS))
			limit = &intel_limits_pineview_lvds;
		else
			limit = &intel_limits_pineview_sdvo;
	} else if (IS_CHERRYVIEW(dev)) {
		limit = &intel_limits_chv;
	} else if (IS_VALLEYVIEW(dev)) {
		limit = &intel_limits_vlv;
	} else if (!IS_GEN2(dev)) {
		if (intel_pipe_will_have_type(crtc_state, INTEL_OUTPUT_LVDS))
			limit = &intel_limits_i9xx_lvds;
		else
			limit = &intel_limits_i9xx_sdvo;
	} else {
		if (intel_pipe_will_have_type(crtc_state, INTEL_OUTPUT_LVDS))
			limit = &intel_limits_i8xx_lvds;
		else if (intel_pipe_will_have_type(crtc_state, INTEL_OUTPUT_DVO))
			limit = &intel_limits_i8xx_dvo;
		else
			limit = &intel_limits_i8xx_dac;
	}
	return limit;
}

/*
 * Platform specific helpers to calculate the port PLL loopback- (clock.m),
 * and post-divider (clock.p) values, pre- (clock.vco) and post-divided fast
 * (clock.dot) clock rates. This fast dot clock is fed to the port's IO logic.
 * The helpers' return value is the rate of the clock that is fed to the
 * display engine's pipe which can be the above fast dot clock rate or a
 * divided-down version of it.
 */
/* m1 is reserved as 0 in Pineview, n is a ring counter */
static int pnv_calc_dpll_params(int refclk, intel_clock_t *clock)
{
	clock->m = clock->m2 + 2;
	clock->p = clock->p1 * clock->p2;
	if (WARN_ON(clock->n == 0 || clock->p == 0))
		return 0;
	clock->vco = DIV_ROUND_CLOSEST(refclk * clock->m, clock->n);
	clock->dot = DIV_ROUND_CLOSEST(clock->vco, clock->p);

	return clock->dot;
}

static uint32_t i9xx_dpll_compute_m(struct dpll *dpll)
{
	return 5 * (dpll->m1 + 2) + (dpll->m2 + 2);
}

static int i9xx_calc_dpll_params(int refclk, intel_clock_t *clock)
{
	clock->m = i9xx_dpll_compute_m(clock);
	clock->p = clock->p1 * clock->p2;
	if (WARN_ON(clock->n + 2 == 0 || clock->p == 0))
		return 0;
	clock->vco = DIV_ROUND_CLOSEST(refclk * clock->m, clock->n + 2);
	clock->dot = DIV_ROUND_CLOSEST(clock->vco, clock->p);

	return clock->dot;
}

static int vlv_calc_dpll_params(int refclk, intel_clock_t *clock)
{
	clock->m = clock->m1 * clock->m2;
	clock->p = clock->p1 * clock->p2;
	if (WARN_ON(clock->n == 0 || clock->p == 0))
		return 0;
	clock->vco = DIV_ROUND_CLOSEST(refclk * clock->m, clock->n);
	clock->dot = DIV_ROUND_CLOSEST(clock->vco, clock->p);

	return clock->dot / 5;
}

int chv_calc_dpll_params(int refclk, intel_clock_t *clock)
{
	clock->m = clock->m1 * clock->m2;
	clock->p = clock->p1 * clock->p2;
	if (WARN_ON(clock->n == 0 || clock->p == 0))
		return 0;
	clock->vco = DIV_ROUND_CLOSEST_ULL((uint64_t)refclk * clock->m,
			clock->n << 22);
	clock->dot = DIV_ROUND_CLOSEST(clock->vco, clock->p);

	return clock->dot / 5;
}

#define INTELPllInvalid(s)   do { /* DRM_DEBUG(s); */ return false; } while (0)
/**
 * Returns whether the given set of divisors are valid for a given refclk with
 * the given connectors.
 */

static bool intel_PLL_is_valid(struct drm_device *dev,
			       const intel_limit_t *limit,
			       const intel_clock_t *clock)
{
	if (clock->n   < limit->n.min   || limit->n.max   < clock->n)
		INTELPllInvalid("n out of range\n");
	if (clock->p1  < limit->p1.min  || limit->p1.max  < clock->p1)
		INTELPllInvalid("p1 out of range\n");
	if (clock->m2  < limit->m2.min  || limit->m2.max  < clock->m2)
		INTELPllInvalid("m2 out of range\n");
	if (clock->m1  < limit->m1.min  || limit->m1.max  < clock->m1)
		INTELPllInvalid("m1 out of range\n");

	if (!IS_PINEVIEW(dev) && !IS_VALLEYVIEW(dev) && !IS_BROXTON(dev))
		if (clock->m1 <= clock->m2)
			INTELPllInvalid("m1 <= m2\n");

	if (!IS_VALLEYVIEW(dev) && !IS_BROXTON(dev)) {
		if (clock->p < limit->p.min || limit->p.max < clock->p)
			INTELPllInvalid("p out of range\n");
		if (clock->m < limit->m.min || limit->m.max < clock->m)
			INTELPllInvalid("m out of range\n");
	}

	if (clock->vco < limit->vco.min || limit->vco.max < clock->vco)
		INTELPllInvalid("vco out of range\n");
	/* XXX: We may need to be checking "Dot clock" depending on the multiplier,
	 * connector, etc., rather than just a single range.
	 */
	if (clock->dot < limit->dot.min || limit->dot.max < clock->dot)
		INTELPllInvalid("dot out of range\n");

	return true;
}

static int
i9xx_select_p2_div(const intel_limit_t *limit,
		   const struct intel_crtc_state *crtc_state,
		   int target)
{
	struct drm_device *dev = crtc_state->base.crtc->dev;

	if (intel_pipe_will_have_type(crtc_state, INTEL_OUTPUT_LVDS)) {
		/*
		 * For LVDS just rely on its current settings for dual-channel.
		 * We haven't figured out how to reliably set up different
		 * single/dual channel state, if we even can.
		 */
		if (intel_is_dual_link_lvds(dev))
			return limit->p2.p2_fast;
		else
			return limit->p2.p2_slow;
	} else {
		if (target < limit->p2.dot_limit)
			return limit->p2.p2_slow;
		else
			return limit->p2.p2_fast;
	}
}

static bool
i9xx_find_best_dpll(const intel_limit_t *limit,
		    struct intel_crtc_state *crtc_state,
		    int target, int refclk, intel_clock_t *match_clock,
		    intel_clock_t *best_clock)
{
	struct drm_device *dev = crtc_state->base.crtc->dev;
	intel_clock_t clock;
	int err = target;

	memset(best_clock, 0, sizeof(*best_clock));

	clock.p2 = i9xx_select_p2_div(limit, crtc_state, target);

	for (clock.m1 = limit->m1.min; clock.m1 <= limit->m1.max;
	     clock.m1++) {
		for (clock.m2 = limit->m2.min;
		     clock.m2 <= limit->m2.max; clock.m2++) {
			if (clock.m2 >= clock.m1)
				break;
			for (clock.n = limit->n.min;
			     clock.n <= limit->n.max; clock.n++) {
				for (clock.p1 = limit->p1.min;
					clock.p1 <= limit->p1.max; clock.p1++) {
					int this_err;

					i9xx_calc_dpll_params(refclk, &clock);
					if (!intel_PLL_is_valid(dev, limit,
								&clock))
						continue;
					if (match_clock &&
					    clock.p != match_clock->p)
						continue;

					this_err = abs(clock.dot - target);
					if (this_err < err) {
						*best_clock = clock;
						err = this_err;
					}
				}
			}
		}
	}

	return (err != target);
}

static bool
pnv_find_best_dpll(const intel_limit_t *limit,
		   struct intel_crtc_state *crtc_state,
		   int target, int refclk, intel_clock_t *match_clock,
		   intel_clock_t *best_clock)
{
	struct drm_device *dev = crtc_state->base.crtc->dev;
	intel_clock_t clock;
	int err = target;

	memset(best_clock, 0, sizeof(*best_clock));

	clock.p2 = i9xx_select_p2_div(limit, crtc_state, target);

	for (clock.m1 = limit->m1.min; clock.m1 <= limit->m1.max;
	     clock.m1++) {
		for (clock.m2 = limit->m2.min;
		     clock.m2 <= limit->m2.max; clock.m2++) {
			for (clock.n = limit->n.min;
			     clock.n <= limit->n.max; clock.n++) {
				for (clock.p1 = limit->p1.min;
					clock.p1 <= limit->p1.max; clock.p1++) {
					int this_err;

					pnv_calc_dpll_params(refclk, &clock);
					if (!intel_PLL_is_valid(dev, limit,
								&clock))
						continue;
					if (match_clock &&
					    clock.p != match_clock->p)
						continue;

					this_err = abs(clock.dot - target);
					if (this_err < err) {
						*best_clock = clock;
						err = this_err;
					}
				}
			}
		}
	}

	return (err != target);
}

static bool
g4x_find_best_dpll(const intel_limit_t *limit,
		   struct intel_crtc_state *crtc_state,
		   int target, int refclk, intel_clock_t *match_clock,
		   intel_clock_t *best_clock)
{
	struct drm_device *dev = crtc_state->base.crtc->dev;
	intel_clock_t clock;
	int max_n;
	bool found = false;
	/* approximately equals target * 0.00585 */
	int err_most = (target >> 8) + (target >> 9);

	memset(best_clock, 0, sizeof(*best_clock));

	clock.p2 = i9xx_select_p2_div(limit, crtc_state, target);

	max_n = limit->n.max;
	/* based on hardware requirement, prefer smaller n to precision */
	for (clock.n = limit->n.min; clock.n <= max_n; clock.n++) {
		/* based on hardware requirement, prefere larger m1,m2 */
		for (clock.m1 = limit->m1.max;
		     clock.m1 >= limit->m1.min; clock.m1--) {
			for (clock.m2 = limit->m2.max;
			     clock.m2 >= limit->m2.min; clock.m2--) {
				for (clock.p1 = limit->p1.max;
				     clock.p1 >= limit->p1.min; clock.p1--) {
					int this_err;

					i9xx_calc_dpll_params(refclk, &clock);
					if (!intel_PLL_is_valid(dev, limit,
								&clock))
						continue;

					this_err = abs(clock.dot - target);
					if (this_err < err_most) {
						*best_clock = clock;
						err_most = this_err;
						max_n = clock.n;
						found = true;
					}
				}
			}
		}
	}
	return found;
}

/*
 * Check if the calculated PLL configuration is more optimal compared to the
 * best configuration and error found so far. Return the calculated error.
 */
static bool vlv_PLL_is_optimal(struct drm_device *dev, int target_freq,
			       const intel_clock_t *calculated_clock,
			       const intel_clock_t *best_clock,
			       unsigned int best_error_ppm,
			       unsigned int *error_ppm)
{
	/*
	 * For CHV ignore the error and consider only the P value.
	 * Prefer a bigger P value based on HW requirements.
	 */
	if (IS_CHERRYVIEW(dev)) {
		*error_ppm = 0;

		return calculated_clock->p > best_clock->p;
	}

	if (WARN_ON_ONCE(!target_freq))
		return false;

	*error_ppm = div_u64(1000000ULL *
				abs(target_freq - calculated_clock->dot),
			     target_freq);
	/*
	 * Prefer a better P value over a better (smaller) error if the error
	 * is small. Ensure this preference for future configurations too by
	 * setting the error to 0.
	 */
	if (*error_ppm < 100 && calculated_clock->p > best_clock->p) {
		*error_ppm = 0;

		return true;
	}

	return *error_ppm + 10 < best_error_ppm;
}

static bool
vlv_find_best_dpll(const intel_limit_t *limit,
		   struct intel_crtc_state *crtc_state,
		   int target, int refclk, intel_clock_t *match_clock,
		   intel_clock_t *best_clock)
{
	struct intel_crtc *crtc = to_intel_crtc(crtc_state->base.crtc);
	struct drm_device *dev = crtc->base.dev;
	intel_clock_t clock;
	unsigned int bestppm = 1000000;
	/* min update 19.2 MHz */
	int max_n = min(limit->n.max, refclk / 19200);
	bool found = false;

	target *= 5; /* fast clock */

	memset(best_clock, 0, sizeof(*best_clock));

	/* based on hardware requirement, prefer smaller n to precision */
	for (clock.n = limit->n.min; clock.n <= max_n; clock.n++) {
		for (clock.p1 = limit->p1.max; clock.p1 >= limit->p1.min; clock.p1--) {
			for (clock.p2 = limit->p2.p2_fast; clock.p2 >= limit->p2.p2_slow;
			     clock.p2 -= clock.p2 > 10 ? 2 : 1) {
				clock.p = clock.p1 * clock.p2;
				/* based on hardware requirement, prefer bigger m1,m2 values */
				for (clock.m1 = limit->m1.min; clock.m1 <= limit->m1.max; clock.m1++) {
					unsigned int ppm;

					clock.m2 = DIV_ROUND_CLOSEST(target * clock.p * clock.n,
								     refclk * clock.m1);

					vlv_calc_dpll_params(refclk, &clock);

					if (!intel_PLL_is_valid(dev, limit,
								&clock))
						continue;

					if (!vlv_PLL_is_optimal(dev, target,
								&clock,
								best_clock,
								bestppm, &ppm))
						continue;

					*best_clock = clock;
					bestppm = ppm;
					found = true;
				}
			}
		}
	}

	return found;
}

static bool
chv_find_best_dpll(const intel_limit_t *limit,
		   struct intel_crtc_state *crtc_state,
		   int target, int refclk, intel_clock_t *match_clock,
		   intel_clock_t *best_clock)
{
	struct intel_crtc *crtc = to_intel_crtc(crtc_state->base.crtc);
	struct drm_device *dev = crtc->base.dev;
	unsigned int best_error_ppm;
	intel_clock_t clock;
	uint64_t m2;
	int found = false;

	memset(best_clock, 0, sizeof(*best_clock));
	best_error_ppm = 1000000;

	/*
	 * Based on hardware doc, the n always set to 1, and m1 always
	 * set to 2.  If requires to support 200Mhz refclk, we need to
	 * revisit this because n may not 1 anymore.
	 */
	clock.n = 1, clock.m1 = 2;
	target *= 5;	/* fast clock */

	for (clock.p1 = limit->p1.max; clock.p1 >= limit->p1.min; clock.p1--) {
		for (clock.p2 = limit->p2.p2_fast;
				clock.p2 >= limit->p2.p2_slow;
				clock.p2 -= clock.p2 > 10 ? 2 : 1) {
			unsigned int error_ppm;

			clock.p = clock.p1 * clock.p2;

			m2 = DIV_ROUND_CLOSEST_ULL(((uint64_t)target * clock.p *
					clock.n) << 22, refclk * clock.m1);

			if (m2 > INT_MAX/clock.m1)
				continue;

			clock.m2 = m2;

			chv_calc_dpll_params(refclk, &clock);

			if (!intel_PLL_is_valid(dev, limit, &clock))
				continue;

			if (!vlv_PLL_is_optimal(dev, target, &clock, best_clock,
						best_error_ppm, &error_ppm))
				continue;

			*best_clock = clock;
			best_error_ppm = error_ppm;
			found = true;
		}
	}

	return found;
}

bool bxt_find_best_dpll(struct intel_crtc_state *crtc_state, int target_clock,
			intel_clock_t *best_clock)
{
	int refclk = i9xx_get_refclk(crtc_state, 0);

	return chv_find_best_dpll(intel_limit(crtc_state, refclk), crtc_state,
				  target_clock, refclk, NULL, best_clock);
}

bool intel_crtc_active(struct drm_crtc *crtc)
{
	struct intel_crtc *intel_crtc = to_intel_crtc(crtc);

	/* Be paranoid as we can arrive here with only partial
	 * state retrieved from the hardware during setup.
	 *
	 * We can ditch the adjusted_mode.crtc_clock check as soon
	 * as Haswell has gained clock readout/fastboot support.
	 *
	 * We can ditch the crtc->primary->fb check as soon as we can
	 * properly reconstruct framebuffers.
	 *
	 * FIXME: The intel_crtc->active here should be switched to
	 * crtc->state->active once we have proper CRTC states wired up
	 * for atomic.
	 */
	return intel_crtc->active && crtc->primary->state->fb &&
		intel_crtc->config->base.adjusted_mode.crtc_clock;
}

enum transcoder intel_pipe_to_cpu_transcoder(struct drm_i915_private *dev_priv,
					     enum pipe pipe)
{
	struct drm_crtc *crtc = dev_priv->pipe_to_crtc_mapping[pipe];
	struct intel_crtc *intel_crtc = to_intel_crtc(crtc);

	return intel_crtc->config->cpu_transcoder;
}

static bool pipe_dsl_stopped(struct drm_device *dev, enum pipe pipe)
{
	struct drm_i915_private *dev_priv = dev->dev_private;
	i915_reg_t reg = PIPEDSL(pipe);
	u32 line1, line2;
	u32 line_mask;

	if (IS_GEN2(dev))
		line_mask = DSL_LINEMASK_GEN2;
	else
		line_mask = DSL_LINEMASK_GEN3;

	line1 = I915_READ(reg) & line_mask;
	msleep(5);
	line2 = I915_READ(reg) & line_mask;

	return line1 == line2;
}

/*
 * intel_wait_for_pipe_off - wait for pipe to turn off
 * @crtc: crtc whose pipe to wait for
 *
 * After disabling a pipe, we can't wait for vblank in the usual way,
 * spinning on the vblank interrupt status bit, since we won't actually
 * see an interrupt when the pipe is disabled.
 *
 * On Gen4 and above:
 *   wait for the pipe register state bit to turn off
 *
 * Otherwise:
 *   wait for the display line value to settle (it usually
 *   ends up stopping at the start of the next frame).
 *
 */
static void intel_wait_for_pipe_off(struct intel_crtc *crtc)
{
	struct drm_device *dev = crtc->base.dev;
	struct drm_i915_private *dev_priv = dev->dev_private;
	enum transcoder cpu_transcoder = crtc->config->cpu_transcoder;
	enum pipe pipe = crtc->pipe;

	if (INTEL_INFO(dev)->gen >= 4) {
		i915_reg_t reg = PIPECONF(cpu_transcoder);

		/* Wait for the Pipe State to go off */
		if (wait_for((I915_READ(reg) & I965_PIPECONF_ACTIVE) == 0,
			     100))
			WARN(1, "pipe_off wait timed out\n");
	} else {
		/* Wait for the display line to settle */
		if (wait_for(pipe_dsl_stopped(dev, pipe), 100))
			WARN(1, "pipe_off wait timed out\n");
	}
}

static const char *state_string(bool enabled)
{
	return enabled ? "on" : "off";
}

/* Only for pre-ILK configs */
void assert_pll(struct drm_i915_private *dev_priv,
		enum pipe pipe, bool state)
{
	u32 val;
	bool cur_state;

	val = I915_READ(DPLL(pipe));
	cur_state = !!(val & DPLL_VCO_ENABLE);
	I915_STATE_WARN(cur_state != state,
	     "PLL state assertion failure (expected %s, current %s)\n",
	     state_string(state), state_string(cur_state));
}

/* XXX: the dsi pll is shared between MIPI DSI ports */
static void assert_dsi_pll(struct drm_i915_private *dev_priv, bool state)
{
	u32 val;
	bool cur_state;

	mutex_lock(&dev_priv->sb_lock);
	val = vlv_cck_read(dev_priv, CCK_REG_DSI_PLL_CONTROL);
	mutex_unlock(&dev_priv->sb_lock);

	cur_state = val & DSI_PLL_VCO_EN;
	I915_STATE_WARN(cur_state != state,
	     "DSI PLL state assertion failure (expected %s, current %s)\n",
	     state_string(state), state_string(cur_state));
}
#define assert_dsi_pll_enabled(d) assert_dsi_pll(d, true)
#define assert_dsi_pll_disabled(d) assert_dsi_pll(d, false)

struct intel_shared_dpll *
intel_crtc_to_shared_dpll(struct intel_crtc *crtc)
{
	struct drm_i915_private *dev_priv = crtc->base.dev->dev_private;

	if (crtc->config->shared_dpll < 0)
		return NULL;

	return &dev_priv->shared_dplls[crtc->config->shared_dpll];
}

/* For ILK+ */
void assert_shared_dpll(struct drm_i915_private *dev_priv,
			struct intel_shared_dpll *pll,
			bool state)
{
	bool cur_state;
	struct intel_dpll_hw_state hw_state;

	if (WARN (!pll,
		  "asserting DPLL %s with no DPLL\n", state_string(state)))
		return;

	cur_state = pll->get_hw_state(dev_priv, pll, &hw_state);
	I915_STATE_WARN(cur_state != state,
	     "%s assertion failure (expected %s, current %s)\n",
	     pll->name, state_string(state), state_string(cur_state));
}

static void assert_fdi_tx(struct drm_i915_private *dev_priv,
			  enum pipe pipe, bool state)
{
	bool cur_state;
	enum transcoder cpu_transcoder = intel_pipe_to_cpu_transcoder(dev_priv,
								      pipe);

	if (HAS_DDI(dev_priv->dev)) {
		/* DDI does not have a specific FDI_TX register */
		u32 val = I915_READ(TRANS_DDI_FUNC_CTL(cpu_transcoder));
		cur_state = !!(val & TRANS_DDI_FUNC_ENABLE);
	} else {
		u32 val = I915_READ(FDI_TX_CTL(pipe));
		cur_state = !!(val & FDI_TX_ENABLE);
	}
	I915_STATE_WARN(cur_state != state,
	     "FDI TX state assertion failure (expected %s, current %s)\n",
	     state_string(state), state_string(cur_state));
}
#define assert_fdi_tx_enabled(d, p) assert_fdi_tx(d, p, true)
#define assert_fdi_tx_disabled(d, p) assert_fdi_tx(d, p, false)

static void assert_fdi_rx(struct drm_i915_private *dev_priv,
			  enum pipe pipe, bool state)
{
	u32 val;
	bool cur_state;

	val = I915_READ(FDI_RX_CTL(pipe));
	cur_state = !!(val & FDI_RX_ENABLE);
	I915_STATE_WARN(cur_state != state,
	     "FDI RX state assertion failure (expected %s, current %s)\n",
	     state_string(state), state_string(cur_state));
}
#define assert_fdi_rx_enabled(d, p) assert_fdi_rx(d, p, true)
#define assert_fdi_rx_disabled(d, p) assert_fdi_rx(d, p, false)

static void assert_fdi_tx_pll_enabled(struct drm_i915_private *dev_priv,
				      enum pipe pipe)
{
	u32 val;

	/* ILK FDI PLL is always enabled */
	if (INTEL_INFO(dev_priv->dev)->gen == 5)
		return;

	/* On Haswell, DDI ports are responsible for the FDI PLL setup */
	if (HAS_DDI(dev_priv->dev))
		return;

	val = I915_READ(FDI_TX_CTL(pipe));
	I915_STATE_WARN(!(val & FDI_TX_PLL_ENABLE), "FDI TX PLL assertion failure, should be active but is disabled\n");
}

void assert_fdi_rx_pll(struct drm_i915_private *dev_priv,
		       enum pipe pipe, bool state)
{
	u32 val;
	bool cur_state;

	val = I915_READ(FDI_RX_CTL(pipe));
	cur_state = !!(val & FDI_RX_PLL_ENABLE);
	I915_STATE_WARN(cur_state != state,
	     "FDI RX PLL assertion failure (expected %s, current %s)\n",
	     state_string(state), state_string(cur_state));
}

void assert_panel_unlocked(struct drm_i915_private *dev_priv,
			   enum pipe pipe)
{
	struct drm_device *dev = dev_priv->dev;
	i915_reg_t pp_reg;
	u32 val;
	enum pipe panel_pipe = PIPE_A;
	bool locked = true;

	if (WARN_ON(HAS_DDI(dev)))
		return;

	if (HAS_PCH_SPLIT(dev)) {
		u32 port_sel;

		pp_reg = PCH_PP_CONTROL;
		port_sel = I915_READ(PCH_PP_ON_DELAYS) & PANEL_PORT_SELECT_MASK;

		if (port_sel == PANEL_PORT_SELECT_LVDS &&
		    I915_READ(PCH_LVDS) & LVDS_PIPEB_SELECT)
			panel_pipe = PIPE_B;
		/* XXX: else fix for eDP */
	} else if (IS_VALLEYVIEW(dev)) {
		/* presumably write lock depends on pipe, not port select */
		pp_reg = VLV_PIPE_PP_CONTROL(pipe);
		panel_pipe = pipe;
	} else {
		pp_reg = PP_CONTROL;
		if (I915_READ(LVDS) & LVDS_PIPEB_SELECT)
			panel_pipe = PIPE_B;
	}

	val = I915_READ(pp_reg);
	if (!(val & PANEL_POWER_ON) ||
	    ((val & PANEL_UNLOCK_MASK) == PANEL_UNLOCK_REGS))
		locked = false;

	I915_STATE_WARN(panel_pipe == pipe && locked,
	     "panel assertion failure, pipe %c regs locked\n",
	     pipe_name(pipe));
}

static void assert_cursor(struct drm_i915_private *dev_priv,
			  enum pipe pipe, bool state)
{
	struct drm_device *dev = dev_priv->dev;
	bool cur_state;

	if (IS_845G(dev) || IS_I865G(dev))
		cur_state = I915_READ(CURCNTR(PIPE_A)) & CURSOR_ENABLE;
	else
		cur_state = I915_READ(CURCNTR(pipe)) & CURSOR_MODE;

	I915_STATE_WARN(cur_state != state,
	     "cursor on pipe %c assertion failure (expected %s, current %s)\n",
	     pipe_name(pipe), state_string(state), state_string(cur_state));
}
#define assert_cursor_enabled(d, p) assert_cursor(d, p, true)
#define assert_cursor_disabled(d, p) assert_cursor(d, p, false)

void assert_pipe(struct drm_i915_private *dev_priv,
		 enum pipe pipe, bool state)
{
	bool cur_state;
	enum transcoder cpu_transcoder = intel_pipe_to_cpu_transcoder(dev_priv,
								      pipe);

	/* if we need the pipe quirk it must be always on */
	if ((pipe == PIPE_A && dev_priv->quirks & QUIRK_PIPEA_FORCE) ||
	    (pipe == PIPE_B && dev_priv->quirks & QUIRK_PIPEB_FORCE))
		state = true;

	if (!intel_display_power_is_enabled(dev_priv,
				POWER_DOMAIN_TRANSCODER(cpu_transcoder))) {
		cur_state = false;
	} else {
		u32 val = I915_READ(PIPECONF(cpu_transcoder));
		cur_state = !!(val & PIPECONF_ENABLE);
	}

	I915_STATE_WARN(cur_state != state,
	     "pipe %c assertion failure (expected %s, current %s)\n",
	     pipe_name(pipe), state_string(state), state_string(cur_state));
}

static void assert_plane(struct drm_i915_private *dev_priv,
			 enum plane plane, bool state)
{
	u32 val;
	bool cur_state;

	val = I915_READ(DSPCNTR(plane));
	cur_state = !!(val & DISPLAY_PLANE_ENABLE);
	I915_STATE_WARN(cur_state != state,
	     "plane %c assertion failure (expected %s, current %s)\n",
	     plane_name(plane), state_string(state), state_string(cur_state));
}

#define assert_plane_enabled(d, p) assert_plane(d, p, true)
#define assert_plane_disabled(d, p) assert_plane(d, p, false)

static void assert_planes_disabled(struct drm_i915_private *dev_priv,
				   enum pipe pipe)
{
	struct drm_device *dev = dev_priv->dev;
	int i;

	/* Primary planes are fixed to pipes on gen4+ */
	if (INTEL_INFO(dev)->gen >= 4) {
		u32 val = I915_READ(DSPCNTR(pipe));
		I915_STATE_WARN(val & DISPLAY_PLANE_ENABLE,
		     "plane %c assertion failure, should be disabled but not\n",
		     plane_name(pipe));
		return;
	}

	/* Need to check both planes against the pipe */
	for_each_pipe(dev_priv, i) {
		u32 val = I915_READ(DSPCNTR(i));
		enum pipe cur_pipe = (val & DISPPLANE_SEL_PIPE_MASK) >>
			DISPPLANE_SEL_PIPE_SHIFT;
		I915_STATE_WARN((val & DISPLAY_PLANE_ENABLE) && pipe == cur_pipe,
		     "plane %c assertion failure, should be off on pipe %c but is still active\n",
		     plane_name(i), pipe_name(pipe));
	}
}

static void assert_sprites_disabled(struct drm_i915_private *dev_priv,
				    enum pipe pipe)
{
	struct drm_device *dev = dev_priv->dev;
	int sprite;

	if (INTEL_INFO(dev)->gen >= 9) {
		for_each_sprite(dev_priv, pipe, sprite) {
			u32 val = I915_READ(PLANE_CTL(pipe, sprite));
			I915_STATE_WARN(val & PLANE_CTL_ENABLE,
			     "plane %d assertion failure, should be off on pipe %c but is still active\n",
			     sprite, pipe_name(pipe));
		}
	} else if (IS_VALLEYVIEW(dev)) {
		for_each_sprite(dev_priv, pipe, sprite) {
			u32 val = I915_READ(SPCNTR(pipe, sprite));
			I915_STATE_WARN(val & SP_ENABLE,
			     "sprite %c assertion failure, should be off on pipe %c but is still active\n",
			     sprite_name(pipe, sprite), pipe_name(pipe));
		}
	} else if (INTEL_INFO(dev)->gen >= 7) {
		u32 val = I915_READ(SPRCTL(pipe));
		I915_STATE_WARN(val & SPRITE_ENABLE,
		     "sprite %c assertion failure, should be off on pipe %c but is still active\n",
		     plane_name(pipe), pipe_name(pipe));
	} else if (INTEL_INFO(dev)->gen >= 5) {
		u32 val = I915_READ(DVSCNTR(pipe));
		I915_STATE_WARN(val & DVS_ENABLE,
		     "sprite %c assertion failure, should be off on pipe %c but is still active\n",
		     plane_name(pipe), pipe_name(pipe));
	}
}

static void assert_vblank_disabled(struct drm_crtc *crtc)
{
	if (I915_STATE_WARN_ON(drm_crtc_vblank_get(crtc) == 0))
		drm_crtc_vblank_put(crtc);
}

static void ibx_assert_pch_refclk_enabled(struct drm_i915_private *dev_priv)
{
	u32 val;
	bool enabled;

	I915_STATE_WARN_ON(!(HAS_PCH_IBX(dev_priv->dev) || HAS_PCH_CPT(dev_priv->dev)));

	val = I915_READ(PCH_DREF_CONTROL);
	enabled = !!(val & (DREF_SSC_SOURCE_MASK | DREF_NONSPREAD_SOURCE_MASK |
			    DREF_SUPERSPREAD_SOURCE_MASK));
	I915_STATE_WARN(!enabled, "PCH refclk assertion failure, should be active but is disabled\n");
}

static void assert_pch_transcoder_disabled(struct drm_i915_private *dev_priv,
					   enum pipe pipe)
{
	u32 val;
	bool enabled;

	val = I915_READ(PCH_TRANSCONF(pipe));
	enabled = !!(val & TRANS_ENABLE);
	I915_STATE_WARN(enabled,
	     "transcoder assertion failed, should be off on pipe %c but is still active\n",
	     pipe_name(pipe));
}

static bool dp_pipe_enabled(struct drm_i915_private *dev_priv,
			    enum pipe pipe, u32 port_sel, u32 val)
{
	if ((val & DP_PORT_EN) == 0)
		return false;

	if (HAS_PCH_CPT(dev_priv->dev)) {
		u32 trans_dp_ctl = I915_READ(TRANS_DP_CTL(pipe));
		if ((trans_dp_ctl & TRANS_DP_PORT_SEL_MASK) != port_sel)
			return false;
	} else if (IS_CHERRYVIEW(dev_priv->dev)) {
		if ((val & DP_PIPE_MASK_CHV) != DP_PIPE_SELECT_CHV(pipe))
			return false;
	} else {
		if ((val & DP_PIPE_MASK) != (pipe << 30))
			return false;
	}
	return true;
}

static bool hdmi_pipe_enabled(struct drm_i915_private *dev_priv,
			      enum pipe pipe, u32 val)
{
	if ((val & SDVO_ENABLE) == 0)
		return false;

	if (HAS_PCH_CPT(dev_priv->dev)) {
		if ((val & SDVO_PIPE_SEL_MASK_CPT) != SDVO_PIPE_SEL_CPT(pipe))
			return false;
	} else if (IS_CHERRYVIEW(dev_priv->dev)) {
		if ((val & SDVO_PIPE_SEL_MASK_CHV) != SDVO_PIPE_SEL_CHV(pipe))
			return false;
	} else {
		if ((val & SDVO_PIPE_SEL_MASK) != SDVO_PIPE_SEL(pipe))
			return false;
	}
	return true;
}

static bool lvds_pipe_enabled(struct drm_i915_private *dev_priv,
			      enum pipe pipe, u32 val)
{
	if ((val & LVDS_PORT_EN) == 0)
		return false;

	if (HAS_PCH_CPT(dev_priv->dev)) {
		if ((val & PORT_TRANS_SEL_MASK) != PORT_TRANS_SEL_CPT(pipe))
			return false;
	} else {
		if ((val & LVDS_PIPE_MASK) != LVDS_PIPE(pipe))
			return false;
	}
	return true;
}

static bool adpa_pipe_enabled(struct drm_i915_private *dev_priv,
			      enum pipe pipe, u32 val)
{
	if ((val & ADPA_DAC_ENABLE) == 0)
		return false;
	if (HAS_PCH_CPT(dev_priv->dev)) {
		if ((val & PORT_TRANS_SEL_MASK) != PORT_TRANS_SEL_CPT(pipe))
			return false;
	} else {
		if ((val & ADPA_PIPE_SELECT_MASK) != ADPA_PIPE_SELECT(pipe))
			return false;
	}
	return true;
}

static void assert_pch_dp_disabled(struct drm_i915_private *dev_priv,
				   enum pipe pipe, i915_reg_t reg,
				   u32 port_sel)
{
	u32 val = I915_READ(reg);
	I915_STATE_WARN(dp_pipe_enabled(dev_priv, pipe, port_sel, val),
	     "PCH DP (0x%08x) enabled on transcoder %c, should be disabled\n",
	     i915_mmio_reg_offset(reg), pipe_name(pipe));

	I915_STATE_WARN(HAS_PCH_IBX(dev_priv->dev) && (val & DP_PORT_EN) == 0
	     && (val & DP_PIPEB_SELECT),
	     "IBX PCH dp port still using transcoder B\n");
}

static void assert_pch_hdmi_disabled(struct drm_i915_private *dev_priv,
				     enum pipe pipe, i915_reg_t reg)
{
	u32 val = I915_READ(reg);
	I915_STATE_WARN(hdmi_pipe_enabled(dev_priv, pipe, val),
	     "PCH HDMI (0x%08x) enabled on transcoder %c, should be disabled\n",
	     i915_mmio_reg_offset(reg), pipe_name(pipe));

	I915_STATE_WARN(HAS_PCH_IBX(dev_priv->dev) && (val & SDVO_ENABLE) == 0
	     && (val & SDVO_PIPE_B_SELECT),
	     "IBX PCH hdmi port still using transcoder B\n");
}

static void assert_pch_ports_disabled(struct drm_i915_private *dev_priv,
				      enum pipe pipe)
{
	u32 val;

	assert_pch_dp_disabled(dev_priv, pipe, PCH_DP_B, TRANS_DP_PORT_SEL_B);
	assert_pch_dp_disabled(dev_priv, pipe, PCH_DP_C, TRANS_DP_PORT_SEL_C);
	assert_pch_dp_disabled(dev_priv, pipe, PCH_DP_D, TRANS_DP_PORT_SEL_D);

	val = I915_READ(PCH_ADPA);
	I915_STATE_WARN(adpa_pipe_enabled(dev_priv, pipe, val),
	     "PCH VGA enabled on transcoder %c, should be disabled\n",
	     pipe_name(pipe));

	val = I915_READ(PCH_LVDS);
	I915_STATE_WARN(lvds_pipe_enabled(dev_priv, pipe, val),
	     "PCH LVDS enabled on transcoder %c, should be disabled\n",
	     pipe_name(pipe));

	assert_pch_hdmi_disabled(dev_priv, pipe, PCH_HDMIB);
	assert_pch_hdmi_disabled(dev_priv, pipe, PCH_HDMIC);
	assert_pch_hdmi_disabled(dev_priv, pipe, PCH_HDMID);
}

static void vlv_enable_pll(struct intel_crtc *crtc,
			   const struct intel_crtc_state *pipe_config)
{
	struct drm_device *dev = crtc->base.dev;
	struct drm_i915_private *dev_priv = dev->dev_private;
	i915_reg_t reg = DPLL(crtc->pipe);
	u32 dpll = pipe_config->dpll_hw_state.dpll;

	assert_pipe_disabled(dev_priv, crtc->pipe);

	/* No really, not for ILK+ */
	BUG_ON(!IS_VALLEYVIEW(dev_priv->dev));

	/* PLL is protected by panel, make sure we can write it */
	if (IS_MOBILE(dev_priv->dev))
		assert_panel_unlocked(dev_priv, crtc->pipe);

	I915_WRITE(reg, dpll);
	POSTING_READ(reg);
	udelay(150);

	if (wait_for(((I915_READ(reg) & DPLL_LOCK_VLV) == DPLL_LOCK_VLV), 1))
		DRM_ERROR("DPLL %d failed to lock\n", crtc->pipe);

	I915_WRITE(DPLL_MD(crtc->pipe), pipe_config->dpll_hw_state.dpll_md);
	POSTING_READ(DPLL_MD(crtc->pipe));

	/* We do this three times for luck */
	I915_WRITE(reg, dpll);
	POSTING_READ(reg);
	udelay(150); /* wait for warmup */
	I915_WRITE(reg, dpll);
	POSTING_READ(reg);
	udelay(150); /* wait for warmup */
	I915_WRITE(reg, dpll);
	POSTING_READ(reg);
	udelay(150); /* wait for warmup */
}

static void chv_enable_pll(struct intel_crtc *crtc,
			   const struct intel_crtc_state *pipe_config)
{
	struct drm_device *dev = crtc->base.dev;
	struct drm_i915_private *dev_priv = dev->dev_private;
	int pipe = crtc->pipe;
	enum dpio_channel port = vlv_pipe_to_channel(pipe);
	u32 tmp;

	assert_pipe_disabled(dev_priv, crtc->pipe);

	BUG_ON(!IS_CHERRYVIEW(dev_priv->dev));

	mutex_lock(&dev_priv->sb_lock);

	/* Enable back the 10bit clock to display controller */
	tmp = vlv_dpio_read(dev_priv, pipe, CHV_CMN_DW14(port));
	tmp |= DPIO_DCLKP_EN;
	vlv_dpio_write(dev_priv, pipe, CHV_CMN_DW14(port), tmp);

	mutex_unlock(&dev_priv->sb_lock);

	/*
	 * Need to wait > 100ns between dclkp clock enable bit and PLL enable.
	 */
	udelay(1);

	/* Enable PLL */
	I915_WRITE(DPLL(pipe), pipe_config->dpll_hw_state.dpll);

	/* Check PLL is locked */
	if (wait_for(((I915_READ(DPLL(pipe)) & DPLL_LOCK_VLV) == DPLL_LOCK_VLV), 1))
		DRM_ERROR("PLL %d failed to lock\n", pipe);

	/* not sure when this should be written */
	I915_WRITE(DPLL_MD(pipe), pipe_config->dpll_hw_state.dpll_md);
	POSTING_READ(DPLL_MD(pipe));
}

static int intel_num_dvo_pipes(struct drm_device *dev)
{
	struct intel_crtc *crtc;
	int count = 0;

	for_each_intel_crtc(dev, crtc)
		count += crtc->base.state->active &&
			intel_pipe_has_type(crtc, INTEL_OUTPUT_DVO);

	return count;
}

static void i9xx_enable_pll(struct intel_crtc *crtc)
{
	struct drm_device *dev = crtc->base.dev;
	struct drm_i915_private *dev_priv = dev->dev_private;
	i915_reg_t reg = DPLL(crtc->pipe);
	u32 dpll = crtc->config->dpll_hw_state.dpll;

	assert_pipe_disabled(dev_priv, crtc->pipe);

	/* No really, not for ILK+ */
	BUG_ON(INTEL_INFO(dev)->gen >= 5);

	/* PLL is protected by panel, make sure we can write it */
	if (IS_MOBILE(dev) && !IS_I830(dev))
		assert_panel_unlocked(dev_priv, crtc->pipe);

	/* Enable DVO 2x clock on both PLLs if necessary */
	if (IS_I830(dev) && intel_num_dvo_pipes(dev) > 0) {
		/*
		 * It appears to be important that we don't enable this
		 * for the current pipe before otherwise configuring the
		 * PLL. No idea how this should be handled if multiple
		 * DVO outputs are enabled simultaneosly.
		 */
		dpll |= DPLL_DVO_2X_MODE;
		I915_WRITE(DPLL(!crtc->pipe),
			   I915_READ(DPLL(!crtc->pipe)) | DPLL_DVO_2X_MODE);
	}

	/*
	 * Apparently we need to have VGA mode enabled prior to changing
	 * the P1/P2 dividers. Otherwise the DPLL will keep using the old
	 * dividers, even though the register value does change.
	 */
	I915_WRITE(reg, 0);

	I915_WRITE(reg, dpll);

	/* Wait for the clocks to stabilize. */
	POSTING_READ(reg);
	udelay(150);

	if (INTEL_INFO(dev)->gen >= 4) {
		I915_WRITE(DPLL_MD(crtc->pipe),
			   crtc->config->dpll_hw_state.dpll_md);
	} else {
		/* The pixel multiplier can only be updated once the
		 * DPLL is enabled and the clocks are stable.
		 *
		 * So write it again.
		 */
		I915_WRITE(reg, dpll);
	}

	/* We do this three times for luck */
	I915_WRITE(reg, dpll);
	POSTING_READ(reg);
	udelay(150); /* wait for warmup */
	I915_WRITE(reg, dpll);
	POSTING_READ(reg);
	udelay(150); /* wait for warmup */
	I915_WRITE(reg, dpll);
	POSTING_READ(reg);
	udelay(150); /* wait for warmup */
}

/**
 * i9xx_disable_pll - disable a PLL
 * @dev_priv: i915 private structure
 * @pipe: pipe PLL to disable
 *
 * Disable the PLL for @pipe, making sure the pipe is off first.
 *
 * Note!  This is for pre-ILK only.
 */
static void i9xx_disable_pll(struct intel_crtc *crtc)
{
	struct drm_device *dev = crtc->base.dev;
	struct drm_i915_private *dev_priv = dev->dev_private;
	enum pipe pipe = crtc->pipe;

	/* Disable DVO 2x clock on both PLLs if necessary */
	if (IS_I830(dev) &&
	    intel_pipe_has_type(crtc, INTEL_OUTPUT_DVO) &&
	    !intel_num_dvo_pipes(dev)) {
		I915_WRITE(DPLL(PIPE_B),
			   I915_READ(DPLL(PIPE_B)) & ~DPLL_DVO_2X_MODE);
		I915_WRITE(DPLL(PIPE_A),
			   I915_READ(DPLL(PIPE_A)) & ~DPLL_DVO_2X_MODE);
	}

	/* Don't disable pipe or pipe PLLs if needed */
	if ((pipe == PIPE_A && dev_priv->quirks & QUIRK_PIPEA_FORCE) ||
	    (pipe == PIPE_B && dev_priv->quirks & QUIRK_PIPEB_FORCE))
		return;

	/* Make sure the pipe isn't still relying on us */
	assert_pipe_disabled(dev_priv, pipe);

	I915_WRITE(DPLL(pipe), DPLL_VGA_MODE_DIS);
	POSTING_READ(DPLL(pipe));
}

static void vlv_disable_pll(struct drm_i915_private *dev_priv, enum pipe pipe)
{
	u32 val;

	/* Make sure the pipe isn't still relying on us */
	assert_pipe_disabled(dev_priv, pipe);

	/*
	 * Leave integrated clock source and reference clock enabled for pipe B.
	 * The latter is needed for VGA hotplug / manual detection.
	 */
	val = DPLL_VGA_MODE_DIS;
	if (pipe == PIPE_B)
		val = DPLL_INTEGRATED_CRI_CLK_VLV | DPLL_REF_CLK_ENABLE_VLV;
	I915_WRITE(DPLL(pipe), val);
	POSTING_READ(DPLL(pipe));

}

static void chv_disable_pll(struct drm_i915_private *dev_priv, enum pipe pipe)
{
	enum dpio_channel port = vlv_pipe_to_channel(pipe);
	u32 val;

	/* Make sure the pipe isn't still relying on us */
	assert_pipe_disabled(dev_priv, pipe);

	/* Set PLL en = 0 */
	val = DPLL_SSC_REF_CLK_CHV |
		DPLL_REF_CLK_ENABLE_VLV | DPLL_VGA_MODE_DIS;
	if (pipe != PIPE_A)
		val |= DPLL_INTEGRATED_CRI_CLK_VLV;
	I915_WRITE(DPLL(pipe), val);
	POSTING_READ(DPLL(pipe));

	mutex_lock(&dev_priv->sb_lock);

	/* Disable 10bit clock to display controller */
	val = vlv_dpio_read(dev_priv, pipe, CHV_CMN_DW14(port));
	val &= ~DPIO_DCLKP_EN;
	vlv_dpio_write(dev_priv, pipe, CHV_CMN_DW14(port), val);

	mutex_unlock(&dev_priv->sb_lock);
}

void vlv_wait_port_ready(struct drm_i915_private *dev_priv,
			 struct intel_digital_port *dport,
			 unsigned int expected_mask)
{
	u32 port_mask;
	i915_reg_t dpll_reg;

	switch (dport->port) {
	case PORT_B:
		port_mask = DPLL_PORTB_READY_MASK;
		dpll_reg = DPLL(0);
		break;
	case PORT_C:
		port_mask = DPLL_PORTC_READY_MASK;
		dpll_reg = DPLL(0);
		expected_mask <<= 4;
		break;
	case PORT_D:
		port_mask = DPLL_PORTD_READY_MASK;
		dpll_reg = DPIO_PHY_STATUS;
		break;
	default:
		BUG();
	}

	if (wait_for((I915_READ(dpll_reg) & port_mask) == expected_mask, 1000))
		WARN(1, "timed out waiting for port %c ready: got 0x%x, expected 0x%x\n",
		     port_name(dport->port), I915_READ(dpll_reg) & port_mask, expected_mask);
}

static void intel_prepare_shared_dpll(struct intel_crtc *crtc)
{
	struct drm_device *dev = crtc->base.dev;
	struct drm_i915_private *dev_priv = dev->dev_private;
	struct intel_shared_dpll *pll = intel_crtc_to_shared_dpll(crtc);

	if (WARN_ON(pll == NULL))
		return;

	WARN_ON(!pll->config.crtc_mask);
	if (pll->active == 0) {
		DRM_DEBUG_DRIVER("setting up %s\n", pll->name);
		WARN_ON(pll->on);
		assert_shared_dpll_disabled(dev_priv, pll);

		pll->mode_set(dev_priv, pll);
	}
}

/**
 * intel_enable_shared_dpll - enable PCH PLL
 * @dev_priv: i915 private structure
 * @pipe: pipe PLL to enable
 *
 * The PCH PLL needs to be enabled before the PCH transcoder, since it
 * drives the transcoder clock.
 */
static void intel_enable_shared_dpll(struct intel_crtc *crtc)
{
	struct drm_device *dev = crtc->base.dev;
	struct drm_i915_private *dev_priv = dev->dev_private;
	struct intel_shared_dpll *pll = intel_crtc_to_shared_dpll(crtc);

	if (WARN_ON(pll == NULL))
		return;

	if (WARN_ON(pll->config.crtc_mask == 0))
		return;

	DRM_DEBUG_KMS("enable %s (active %d, on? %d) for crtc %d\n",
		      pll->name, pll->active, pll->on,
		      crtc->base.base.id);

	if (pll->active++) {
		WARN_ON(!pll->on);
		assert_shared_dpll_enabled(dev_priv, pll);
		return;
	}
	WARN_ON(pll->on);

	intel_display_power_get(dev_priv, POWER_DOMAIN_PLLS);

	DRM_DEBUG_KMS("enabling %s\n", pll->name);
	pll->enable(dev_priv, pll);
	pll->on = true;
}

static void intel_disable_shared_dpll(struct intel_crtc *crtc)
{
	struct drm_device *dev = crtc->base.dev;
	struct drm_i915_private *dev_priv = dev->dev_private;
	struct intel_shared_dpll *pll = intel_crtc_to_shared_dpll(crtc);

	/* PCH only available on ILK+ */
	if (INTEL_INFO(dev)->gen < 5)
		return;

	if (pll == NULL)
		return;

	if (WARN_ON(!(pll->config.crtc_mask & (1 << drm_crtc_index(&crtc->base)))))
		return;

	DRM_DEBUG_KMS("disable %s (active %d, on? %d) for crtc %d\n",
		      pll->name, pll->active, pll->on,
		      crtc->base.base.id);

	if (WARN_ON(pll->active == 0)) {
		assert_shared_dpll_disabled(dev_priv, pll);
		return;
	}

	assert_shared_dpll_enabled(dev_priv, pll);
	WARN_ON(!pll->on);
	if (--pll->active)
		return;

	DRM_DEBUG_KMS("disabling %s\n", pll->name);
	pll->disable(dev_priv, pll);
	pll->on = false;

	intel_display_power_put(dev_priv, POWER_DOMAIN_PLLS);
}

static void ironlake_enable_pch_transcoder(struct drm_i915_private *dev_priv,
					   enum pipe pipe)
{
	struct drm_device *dev = dev_priv->dev;
	struct drm_crtc *crtc = dev_priv->pipe_to_crtc_mapping[pipe];
	struct intel_crtc *intel_crtc = to_intel_crtc(crtc);
	i915_reg_t reg;
	uint32_t val, pipeconf_val;

	/* PCH only available on ILK+ */
	BUG_ON(!HAS_PCH_SPLIT(dev));

	/* Make sure PCH DPLL is enabled */
	assert_shared_dpll_enabled(dev_priv,
				   intel_crtc_to_shared_dpll(intel_crtc));

	/* FDI must be feeding us bits for PCH ports */
	assert_fdi_tx_enabled(dev_priv, pipe);
	assert_fdi_rx_enabled(dev_priv, pipe);

	if (HAS_PCH_CPT(dev)) {
		/* Workaround: Set the timing override bit before enabling the
		 * pch transcoder. */
		reg = TRANS_CHICKEN2(pipe);
		val = I915_READ(reg);
		val |= TRANS_CHICKEN2_TIMING_OVERRIDE;
		I915_WRITE(reg, val);
	}

	reg = PCH_TRANSCONF(pipe);
	val = I915_READ(reg);
	pipeconf_val = I915_READ(PIPECONF(pipe));

	if (HAS_PCH_IBX(dev_priv->dev)) {
		/*
		 * Make the BPC in transcoder be consistent with
		 * that in pipeconf reg. For HDMI we must use 8bpc
		 * here for both 8bpc and 12bpc.
		 */
		val &= ~PIPECONF_BPC_MASK;
		if (intel_pipe_has_type(intel_crtc, INTEL_OUTPUT_HDMI))
			val |= PIPECONF_8BPC;
		else
			val |= pipeconf_val & PIPECONF_BPC_MASK;
	}

	val &= ~TRANS_INTERLACE_MASK;
	if ((pipeconf_val & PIPECONF_INTERLACE_MASK) == PIPECONF_INTERLACED_ILK)
		if (HAS_PCH_IBX(dev_priv->dev) &&
		    intel_pipe_has_type(intel_crtc, INTEL_OUTPUT_SDVO))
			val |= TRANS_LEGACY_INTERLACED_ILK;
		else
			val |= TRANS_INTERLACED;
	else
		val |= TRANS_PROGRESSIVE;

	I915_WRITE(reg, val | TRANS_ENABLE);
	if (wait_for(I915_READ(reg) & TRANS_STATE_ENABLE, 100))
		DRM_ERROR("failed to enable transcoder %c\n", pipe_name(pipe));
}

static void lpt_enable_pch_transcoder(struct drm_i915_private *dev_priv,
				      enum transcoder cpu_transcoder)
{
	u32 val, pipeconf_val;

	/* PCH only available on ILK+ */
	BUG_ON(!HAS_PCH_SPLIT(dev_priv->dev));

	/* FDI must be feeding us bits for PCH ports */
	assert_fdi_tx_enabled(dev_priv, (enum pipe) cpu_transcoder);
	assert_fdi_rx_enabled(dev_priv, TRANSCODER_A);

	/* Workaround: set timing override bit. */
	val = I915_READ(TRANS_CHICKEN2(PIPE_A));
	val |= TRANS_CHICKEN2_TIMING_OVERRIDE;
	I915_WRITE(TRANS_CHICKEN2(PIPE_A), val);

	val = TRANS_ENABLE;
	pipeconf_val = I915_READ(PIPECONF(cpu_transcoder));

	if ((pipeconf_val & PIPECONF_INTERLACE_MASK_HSW) ==
	    PIPECONF_INTERLACED_ILK)
		val |= TRANS_INTERLACED;
	else
		val |= TRANS_PROGRESSIVE;

	I915_WRITE(LPT_TRANSCONF, val);
	if (wait_for(I915_READ(LPT_TRANSCONF) & TRANS_STATE_ENABLE, 100))
		DRM_ERROR("Failed to enable PCH transcoder\n");
}

static void ironlake_disable_pch_transcoder(struct drm_i915_private *dev_priv,
					    enum pipe pipe)
{
	struct drm_device *dev = dev_priv->dev;
	i915_reg_t reg;
	uint32_t val;

	/* FDI relies on the transcoder */
	assert_fdi_tx_disabled(dev_priv, pipe);
	assert_fdi_rx_disabled(dev_priv, pipe);

	/* Ports must be off as well */
	assert_pch_ports_disabled(dev_priv, pipe);

	reg = PCH_TRANSCONF(pipe);
	val = I915_READ(reg);
	val &= ~TRANS_ENABLE;
	I915_WRITE(reg, val);
	/* wait for PCH transcoder off, transcoder state */
	if (wait_for((I915_READ(reg) & TRANS_STATE_ENABLE) == 0, 50))
		DRM_ERROR("failed to disable transcoder %c\n", pipe_name(pipe));

	if (HAS_PCH_CPT(dev)) {
		/* Workaround: Clear the timing override chicken bit again. */
		reg = TRANS_CHICKEN2(pipe);
		val = I915_READ(reg);
		val &= ~TRANS_CHICKEN2_TIMING_OVERRIDE;
		I915_WRITE(reg, val);
	}
}

static void lpt_disable_pch_transcoder(struct drm_i915_private *dev_priv)
{
	u32 val;

	val = I915_READ(LPT_TRANSCONF);
	val &= ~TRANS_ENABLE;
	I915_WRITE(LPT_TRANSCONF, val);
	/* wait for PCH transcoder off, transcoder state */
	if (wait_for((I915_READ(LPT_TRANSCONF) & TRANS_STATE_ENABLE) == 0, 50))
		DRM_ERROR("Failed to disable PCH transcoder\n");

	/* Workaround: clear timing override bit. */
	val = I915_READ(TRANS_CHICKEN2(PIPE_A));
	val &= ~TRANS_CHICKEN2_TIMING_OVERRIDE;
	I915_WRITE(TRANS_CHICKEN2(PIPE_A), val);
}

/**
 * intel_enable_pipe - enable a pipe, asserting requirements
 * @crtc: crtc responsible for the pipe
 *
 * Enable @crtc's pipe, making sure that various hardware specific requirements
 * are met, if applicable, e.g. PLL enabled, LVDS pairs enabled, etc.
 */
static void intel_enable_pipe(struct intel_crtc *crtc)
{
	struct drm_device *dev = crtc->base.dev;
	struct drm_i915_private *dev_priv = dev->dev_private;
	enum pipe pipe = crtc->pipe;
	enum transcoder cpu_transcoder = crtc->config->cpu_transcoder;
	enum pipe pch_transcoder;
	i915_reg_t reg;
	u32 val;

	DRM_DEBUG_KMS("enabling pipe %c\n", pipe_name(pipe));

	assert_planes_disabled(dev_priv, pipe);
	assert_cursor_disabled(dev_priv, pipe);
	assert_sprites_disabled(dev_priv, pipe);

	if (HAS_PCH_LPT(dev_priv->dev))
		pch_transcoder = TRANSCODER_A;
	else
		pch_transcoder = pipe;

	/*
	 * A pipe without a PLL won't actually be able to drive bits from
	 * a plane.  On ILK+ the pipe PLLs are integrated, so we don't
	 * need the check.
	 */
	if (HAS_GMCH_DISPLAY(dev_priv->dev))
		if (crtc->config->has_dsi_encoder)
			assert_dsi_pll_enabled(dev_priv);
		else
			assert_pll_enabled(dev_priv, pipe);
	else {
		if (crtc->config->has_pch_encoder) {
			/* if driving the PCH, we need FDI enabled */
			assert_fdi_rx_pll_enabled(dev_priv, pch_transcoder);
			assert_fdi_tx_pll_enabled(dev_priv,
						  (enum pipe) cpu_transcoder);
		}
		/* FIXME: assert CPU port conditions for SNB+ */
	}

	reg = PIPECONF(cpu_transcoder);
	val = I915_READ(reg);
	if (val & PIPECONF_ENABLE) {
		WARN_ON(!((pipe == PIPE_A && dev_priv->quirks & QUIRK_PIPEA_FORCE) ||
			  (pipe == PIPE_B && dev_priv->quirks & QUIRK_PIPEB_FORCE)));
		return;
	}

	I915_WRITE(reg, val | PIPECONF_ENABLE);
	POSTING_READ(reg);
}

/**
 * intel_disable_pipe - disable a pipe, asserting requirements
 * @crtc: crtc whose pipes is to be disabled
 *
 * Disable the pipe of @crtc, making sure that various hardware
 * specific requirements are met, if applicable, e.g. plane
 * disabled, panel fitter off, etc.
 *
 * Will wait until the pipe has shut down before returning.
 */
static void intel_disable_pipe(struct intel_crtc *crtc)
{
	struct drm_i915_private *dev_priv = crtc->base.dev->dev_private;
	enum transcoder cpu_transcoder = crtc->config->cpu_transcoder;
	enum pipe pipe = crtc->pipe;
	i915_reg_t reg;
	u32 val;

	DRM_DEBUG_KMS("disabling pipe %c\n", pipe_name(pipe));

	/*
	 * Make sure planes won't keep trying to pump pixels to us,
	 * or we might hang the display.
	 */
	assert_planes_disabled(dev_priv, pipe);
	assert_cursor_disabled(dev_priv, pipe);
	assert_sprites_disabled(dev_priv, pipe);

	reg = PIPECONF(cpu_transcoder);
	val = I915_READ(reg);
	if ((val & PIPECONF_ENABLE) == 0)
		return;

	/*
	 * Double wide has implications for planes
	 * so best keep it disabled when not needed.
	 */
	if (crtc->config->double_wide)
		val &= ~PIPECONF_DOUBLE_WIDE;

	/* Don't disable pipe or pipe PLLs if needed */
	if (!(pipe == PIPE_A && dev_priv->quirks & QUIRK_PIPEA_FORCE) &&
	    !(pipe == PIPE_B && dev_priv->quirks & QUIRK_PIPEB_FORCE))
		val &= ~PIPECONF_ENABLE;

	I915_WRITE(reg, val);
	if ((val & PIPECONF_ENABLE) == 0)
		intel_wait_for_pipe_off(crtc);
}

static bool need_vtd_wa(struct drm_device *dev)
{
#ifdef CONFIG_INTEL_IOMMU
	if (INTEL_INFO(dev)->gen >= 6 && intel_iommu_gfx_mapped)
		return true;
#endif
	return false;
}

unsigned int
intel_tile_height(struct drm_device *dev, uint32_t pixel_format,
		  uint64_t fb_format_modifier, unsigned int plane)
{
	unsigned int tile_height;
	uint32_t pixel_bytes;

	switch (fb_format_modifier) {
	case DRM_FORMAT_MOD_NONE:
		tile_height = 1;
		break;
	case I915_FORMAT_MOD_X_TILED:
		tile_height = IS_GEN2(dev) ? 16 : 8;
		break;
	case I915_FORMAT_MOD_Y_TILED:
		tile_height = 32;
		break;
	case I915_FORMAT_MOD_Yf_TILED:
		pixel_bytes = drm_format_plane_cpp(pixel_format, plane);
		switch (pixel_bytes) {
		default:
		case 1:
			tile_height = 64;
			break;
		case 2:
		case 4:
			tile_height = 32;
			break;
		case 8:
			tile_height = 16;
			break;
		case 16:
			WARN_ONCE(1,
				  "128-bit pixels are not supported for display!");
			tile_height = 16;
			break;
		}
		break;
	default:
		MISSING_CASE(fb_format_modifier);
		tile_height = 1;
		break;
	}

	return tile_height;
}

unsigned int
intel_fb_align_height(struct drm_device *dev, unsigned int height,
		      uint32_t pixel_format, uint64_t fb_format_modifier)
{
	return ALIGN(height, intel_tile_height(dev, pixel_format,
					       fb_format_modifier, 0));
}

static void
intel_fill_fb_ggtt_view(struct i915_ggtt_view *view, struct drm_framebuffer *fb,
			const struct drm_plane_state *plane_state)
{
	struct intel_rotation_info *info = &view->params.rotation_info;
	unsigned int tile_height, tile_pitch;

	*view = i915_ggtt_view_normal;

	if (!plane_state)
		return;

	if (!intel_rotation_90_or_270(plane_state->rotation))
		return;

	*view = i915_ggtt_view_rotated;

	info->height = fb->height;
	info->pixel_format = fb->pixel_format;
	info->pitch = fb->pitches[0];
	info->uv_offset = fb->offsets[1];
	info->fb_modifier = fb->modifier[0];

	tile_height = intel_tile_height(fb->dev, fb->pixel_format,
					fb->modifier[0], 0);
	tile_pitch = PAGE_SIZE / tile_height;
	info->width_pages = DIV_ROUND_UP(fb->pitches[0], tile_pitch);
	info->height_pages = DIV_ROUND_UP(fb->height, tile_height);
	info->size = info->width_pages * info->height_pages * PAGE_SIZE;

	if (info->pixel_format == DRM_FORMAT_NV12) {
		tile_height = intel_tile_height(fb->dev, fb->pixel_format,
						fb->modifier[0], 1);
		tile_pitch = PAGE_SIZE / tile_height;
		info->width_pages_uv = DIV_ROUND_UP(fb->pitches[0], tile_pitch);
		info->height_pages_uv = DIV_ROUND_UP(fb->height / 2,
						     tile_height);
		info->size_uv = info->width_pages_uv * info->height_pages_uv *
				PAGE_SIZE;
	}
}

static unsigned int intel_linear_alignment(struct drm_i915_private *dev_priv)
{
	if (INTEL_INFO(dev_priv)->gen >= 9)
		return 256 * 1024;
	else if (IS_BROADWATER(dev_priv) || IS_CRESTLINE(dev_priv) ||
		 IS_VALLEYVIEW(dev_priv))
		return 128 * 1024;
	else if (INTEL_INFO(dev_priv)->gen >= 4)
		return 4 * 1024;
	else
		return 0;
}

int
intel_pin_and_fence_fb_obj(struct drm_plane *plane,
			   struct drm_framebuffer *fb,
			   const struct drm_plane_state *plane_state)
{
	struct drm_device *dev = fb->dev;
	struct drm_i915_private *dev_priv = dev->dev_private;
	struct drm_i915_gem_object *obj = intel_fb_obj(fb);
	struct i915_ggtt_view view;
	u32 alignment;
	int ret;

	WARN_ON(!mutex_is_locked(&dev->struct_mutex));

	switch (fb->modifier[0]) {
	case DRM_FORMAT_MOD_NONE:
		alignment = intel_linear_alignment(dev_priv);
		break;
	case I915_FORMAT_MOD_X_TILED:
		if (INTEL_INFO(dev)->gen >= 9)
			alignment = 256 * 1024;
		else {
			/* pin() will align the object as required by fence */
			alignment = 0;
		}
		break;
	case I915_FORMAT_MOD_Y_TILED:
	case I915_FORMAT_MOD_Yf_TILED:
		if (WARN_ONCE(INTEL_INFO(dev)->gen < 9,
			  "Y tiling bo slipped through, driver bug!\n"))
			return -EINVAL;
		alignment = 1 * 1024 * 1024;
		break;
	default:
		MISSING_CASE(fb->modifier[0]);
		return -EINVAL;
	}

	intel_fill_fb_ggtt_view(&view, fb, plane_state);

	/* Note that the w/a also requires 64 PTE of padding following the
	 * bo. We currently fill all unused PTE with the shadow page and so
	 * we should always have valid PTE following the scanout preventing
	 * the VT-d warning.
	 */
	if (need_vtd_wa(dev) && alignment < 256 * 1024)
		alignment = 256 * 1024;

	/*
	 * Global gtt pte registers are special registers which actually forward
	 * writes to a chunk of system memory. Which means that there is no risk
	 * that the register values disappear as soon as we call
	 * intel_runtime_pm_put(), so it is correct to wrap only the
	 * pin/unpin/fence and not more.
	 */
	intel_runtime_pm_get(dev_priv);

	ret = i915_gem_object_pin_to_display_plane(obj, alignment,
						   &view);
	if (ret)
		goto err_pm;

	/* Install a fence for tiled scan-out. Pre-i965 always needs a
	 * fence, whereas 965+ only requires a fence if using
	 * framebuffer compression.  For simplicity, we always install
	 * a fence as the cost is not that onerous.
	 */
	if (view.type == I915_GGTT_VIEW_NORMAL) {
		ret = i915_gem_object_get_fence(obj);
		if (ret == -EDEADLK) {
			/*
			 * -EDEADLK means there are no free fences
			 * no pending flips.
			 *
			 * This is propagated to atomic, but it uses
			 * -EDEADLK to force a locking recovery, so
			 * change the returned error to -EBUSY.
			 */
			ret = -EBUSY;
			goto err_unpin;
		} else if (ret)
			goto err_unpin;

		i915_gem_object_pin_fence(obj);
	}

	intel_runtime_pm_put(dev_priv);
	return 0;

err_unpin:
	i915_gem_object_unpin_from_display_plane(obj, &view);
err_pm:
	intel_runtime_pm_put(dev_priv);
	return ret;
}

static void intel_unpin_fb_obj(struct drm_framebuffer *fb,
			       const struct drm_plane_state *plane_state)
{
	struct drm_i915_gem_object *obj = intel_fb_obj(fb);
	struct i915_ggtt_view view;

	WARN_ON(!mutex_is_locked(&obj->base.dev->struct_mutex));

	intel_fill_fb_ggtt_view(&view, fb, plane_state);

	if (view.type == I915_GGTT_VIEW_NORMAL)
		i915_gem_object_unpin_fence(obj);

	i915_gem_object_unpin_from_display_plane(obj, &view);
}

/* Computes the linear offset to the base tile and adjusts x, y. bytes per pixel
 * is assumed to be a power-of-two. */
unsigned long intel_gen4_compute_page_offset(struct drm_i915_private *dev_priv,
					     int *x, int *y,
					     unsigned int tiling_mode,
					     unsigned int cpp,
					     unsigned int pitch)
{
	if (tiling_mode != I915_TILING_NONE) {
		unsigned int tile_rows, tiles;

		tile_rows = *y / 8;
		*y %= 8;

		tiles = *x / (512/cpp);
		*x %= 512/cpp;

		return tile_rows * pitch * 8 + tiles * 4096;
	} else {
		unsigned int alignment = intel_linear_alignment(dev_priv) - 1;
		unsigned int offset;

		offset = *y * pitch + *x * cpp;
		*y = (offset & alignment) / pitch;
		*x = ((offset & alignment) - *y * pitch) / cpp;
		return offset & ~alignment;
	}
}

static int i9xx_format_to_fourcc(int format)
{
	switch (format) {
	case DISPPLANE_8BPP:
		return DRM_FORMAT_C8;
	case DISPPLANE_BGRX555:
		return DRM_FORMAT_XRGB1555;
	case DISPPLANE_BGRX565:
		return DRM_FORMAT_RGB565;
	default:
	case DISPPLANE_BGRX888:
		return DRM_FORMAT_XRGB8888;
	case DISPPLANE_RGBX888:
		return DRM_FORMAT_XBGR8888;
	case DISPPLANE_BGRX101010:
		return DRM_FORMAT_XRGB2101010;
	case DISPPLANE_RGBX101010:
		return DRM_FORMAT_XBGR2101010;
	}
}

static int skl_format_to_fourcc(int format, bool rgb_order, bool alpha)
{
	switch (format) {
	case PLANE_CTL_FORMAT_RGB_565:
		return DRM_FORMAT_RGB565;
	default:
	case PLANE_CTL_FORMAT_XRGB_8888:
		if (rgb_order) {
			if (alpha)
				return DRM_FORMAT_ABGR8888;
			else
				return DRM_FORMAT_XBGR8888;
		} else {
			if (alpha)
				return DRM_FORMAT_ARGB8888;
			else
				return DRM_FORMAT_XRGB8888;
		}
	case PLANE_CTL_FORMAT_XRGB_2101010:
		if (rgb_order)
			return DRM_FORMAT_XBGR2101010;
		else
			return DRM_FORMAT_XRGB2101010;
	}
}

static bool
intel_alloc_initial_plane_obj(struct intel_crtc *crtc,
			      struct intel_initial_plane_config *plane_config)
{
	struct drm_device *dev = crtc->base.dev;
	struct drm_i915_private *dev_priv = to_i915(dev);
	struct drm_i915_gem_object *obj = NULL;
	struct drm_mode_fb_cmd2 mode_cmd = { 0 };
	struct drm_framebuffer *fb = &plane_config->fb->base;
	u32 base_aligned = round_down(plane_config->base, PAGE_SIZE);
	u32 size_aligned = round_up(plane_config->base + plane_config->size,
				    PAGE_SIZE);

	size_aligned -= base_aligned;

	if (plane_config->size == 0)
		return false;

	/* If the FB is too big, just don't use it since fbdev is not very
	 * important and we should probably use that space with FBC or other
	 * features. */
	if (size_aligned * 2 > dev_priv->gtt.stolen_usable_size)
		return false;

	obj = i915_gem_object_create_stolen_for_preallocated(dev,
							     base_aligned,
							     base_aligned,
							     size_aligned);
	if (!obj)
		return false;

	obj->tiling_mode = plane_config->tiling;
	if (obj->tiling_mode == I915_TILING_X)
		obj->stride = fb->pitches[0];

	mode_cmd.pixel_format = fb->pixel_format;
	mode_cmd.width = fb->width;
	mode_cmd.height = fb->height;
	mode_cmd.pitches[0] = fb->pitches[0];
	mode_cmd.modifier[0] = fb->modifier[0];
	mode_cmd.flags = DRM_MODE_FB_MODIFIERS;

	mutex_lock(&dev->struct_mutex);
	if (intel_framebuffer_init(dev, to_intel_framebuffer(fb),
				   &mode_cmd, obj)) {
		DRM_DEBUG_KMS("intel fb init failed\n");
		goto out_unref_obj;
	}
	mutex_unlock(&dev->struct_mutex);

	DRM_DEBUG_KMS("initial plane fb obj %p\n", obj);
	return true;

out_unref_obj:
	drm_gem_object_unreference(&obj->base);
	mutex_unlock(&dev->struct_mutex);
	return false;
}

/* Update plane->state->fb to match plane->fb after driver-internal updates */
static void
update_state_fb(struct drm_plane *plane)
{
	if (plane->fb == plane->state->fb)
		return;

	if (plane->state->fb)
		drm_framebuffer_unreference(plane->state->fb);
	plane->state->fb = plane->fb;
	if (plane->state->fb)
		drm_framebuffer_reference(plane->state->fb);
}

static void
intel_find_initial_plane_obj(struct intel_crtc *intel_crtc,
			     struct intel_initial_plane_config *plane_config)
{
	struct drm_device *dev = intel_crtc->base.dev;
	struct drm_i915_private *dev_priv = dev->dev_private;
	struct drm_crtc *c;
	struct intel_crtc *i;
	struct drm_i915_gem_object *obj;
	struct drm_plane *primary = intel_crtc->base.primary;
	struct drm_plane_state *plane_state = primary->state;
	struct drm_framebuffer *fb;

	if (!plane_config->fb)
		return;

	if (intel_alloc_initial_plane_obj(intel_crtc, plane_config)) {
		fb = &plane_config->fb->base;
		goto valid_fb;
	}

	kfree(plane_config->fb);

	/*
	 * Failed to alloc the obj, check to see if we should share
	 * an fb with another CRTC instead
	 */
	for_each_crtc(dev, c) {
		i = to_intel_crtc(c);

		if (c == &intel_crtc->base)
			continue;

		if (!i->active)
			continue;

		fb = c->primary->fb;
		if (!fb)
			continue;

		obj = intel_fb_obj(fb);
		if (i915_gem_obj_ggtt_offset(obj) == plane_config->base) {
			drm_framebuffer_reference(fb);
			goto valid_fb;
		}
	}

	return;

valid_fb:
	plane_state->src_x = 0;
	plane_state->src_y = 0;
	plane_state->src_w = fb->width << 16;
	plane_state->src_h = fb->height << 16;

	plane_state->crtc_x = 0;
	plane_state->crtc_y = 0;
	plane_state->crtc_w = fb->width;
	plane_state->crtc_h = fb->height;

	obj = intel_fb_obj(fb);
	if (obj->tiling_mode != I915_TILING_NONE)
		dev_priv->preserve_bios_swizzle = true;

	drm_framebuffer_reference(fb);
	primary->fb = primary->state->fb = fb;
	primary->crtc = primary->state->crtc = &intel_crtc->base;
	intel_crtc->base.state->plane_mask |= (1 << drm_plane_index(primary));
	obj->frontbuffer_bits |= to_intel_plane(primary)->frontbuffer_bit;
}

static void i9xx_update_primary_plane(struct drm_crtc *crtc,
				      struct drm_framebuffer *fb,
				      int x, int y)
{
	struct drm_device *dev = crtc->dev;
	struct drm_i915_private *dev_priv = dev->dev_private;
	struct intel_crtc *intel_crtc = to_intel_crtc(crtc);
	struct drm_plane *primary = crtc->primary;
	bool visible = to_intel_plane_state(primary->state)->visible;
	struct drm_i915_gem_object *obj;
	int plane = intel_crtc->plane;
	unsigned long linear_offset;
	u32 dspcntr;
	i915_reg_t reg = DSPCNTR(plane);
	int pixel_size;

	if (!visible || !fb) {
		I915_WRITE(reg, 0);
		if (INTEL_INFO(dev)->gen >= 4)
			I915_WRITE(DSPSURF(plane), 0);
		else
			I915_WRITE(DSPADDR(plane), 0);
		POSTING_READ(reg);
		return;
	}

	obj = intel_fb_obj(fb);
	if (WARN_ON(obj == NULL))
		return;

	pixel_size = drm_format_plane_cpp(fb->pixel_format, 0);

	dspcntr = DISPPLANE_GAMMA_ENABLE;

	dspcntr |= DISPLAY_PLANE_ENABLE;

	if (INTEL_INFO(dev)->gen < 4) {
		if (intel_crtc->pipe == PIPE_B)
			dspcntr |= DISPPLANE_SEL_PIPE_B;

		/* pipesrc and dspsize control the size that is scaled from,
		 * which should always be the user's requested size.
		 */
		I915_WRITE(DSPSIZE(plane),
			   ((intel_crtc->config->pipe_src_h - 1) << 16) |
			   (intel_crtc->config->pipe_src_w - 1));
		I915_WRITE(DSPPOS(plane), 0);
	} else if (IS_CHERRYVIEW(dev) && plane == PLANE_B) {
		I915_WRITE(PRIMSIZE(plane),
			   ((intel_crtc->config->pipe_src_h - 1) << 16) |
			   (intel_crtc->config->pipe_src_w - 1));
		I915_WRITE(PRIMPOS(plane), 0);
		I915_WRITE(PRIMCNSTALPHA(plane), 0);
	}

	switch (fb->pixel_format) {
	case DRM_FORMAT_C8:
		dspcntr |= DISPPLANE_8BPP;
		break;
	case DRM_FORMAT_XRGB1555:
		dspcntr |= DISPPLANE_BGRX555;
		break;
	case DRM_FORMAT_RGB565:
		dspcntr |= DISPPLANE_BGRX565;
		break;
	case DRM_FORMAT_XRGB8888:
		dspcntr |= DISPPLANE_BGRX888;
		break;
	case DRM_FORMAT_XBGR8888:
		dspcntr |= DISPPLANE_RGBX888;
		break;
	case DRM_FORMAT_XRGB2101010:
		dspcntr |= DISPPLANE_BGRX101010;
		break;
	case DRM_FORMAT_XBGR2101010:
		dspcntr |= DISPPLANE_RGBX101010;
		break;
	default:
		BUG();
	}

	if (INTEL_INFO(dev)->gen >= 4 &&
	    obj->tiling_mode != I915_TILING_NONE)
		dspcntr |= DISPPLANE_TILED;

	if (IS_G4X(dev))
		dspcntr |= DISPPLANE_TRICKLE_FEED_DISABLE;

	linear_offset = y * fb->pitches[0] + x * pixel_size;

	if (INTEL_INFO(dev)->gen >= 4) {
		intel_crtc->dspaddr_offset =
			intel_gen4_compute_page_offset(dev_priv,
						       &x, &y, obj->tiling_mode,
						       pixel_size,
						       fb->pitches[0]);
		linear_offset -= intel_crtc->dspaddr_offset;
	} else {
		intel_crtc->dspaddr_offset = linear_offset;
	}

	if (crtc->primary->state->rotation == BIT(DRM_ROTATE_180)) {
		dspcntr |= DISPPLANE_ROTATE_180;

		x += (intel_crtc->config->pipe_src_w - 1);
		y += (intel_crtc->config->pipe_src_h - 1);

		/* Finding the last pixel of the last line of the display
		data and adding to linear_offset*/
		linear_offset +=
			(intel_crtc->config->pipe_src_h - 1) * fb->pitches[0] +
			(intel_crtc->config->pipe_src_w - 1) * pixel_size;
	}

	intel_crtc->adjusted_x = x;
	intel_crtc->adjusted_y = y;

	I915_WRITE(reg, dspcntr);

	I915_WRITE(DSPSTRIDE(plane), fb->pitches[0]);
	if (INTEL_INFO(dev)->gen >= 4) {
		I915_WRITE(DSPSURF(plane),
			   i915_gem_obj_ggtt_offset(obj) + intel_crtc->dspaddr_offset);
		I915_WRITE(DSPTILEOFF(plane), (y << 16) | x);
		I915_WRITE(DSPLINOFF(plane), linear_offset);
	} else
		I915_WRITE(DSPADDR(plane), i915_gem_obj_ggtt_offset(obj) + linear_offset);
	POSTING_READ(reg);
}

static void ironlake_update_primary_plane(struct drm_crtc *crtc,
					  struct drm_framebuffer *fb,
					  int x, int y)
{
	struct drm_device *dev = crtc->dev;
	struct drm_i915_private *dev_priv = dev->dev_private;
	struct intel_crtc *intel_crtc = to_intel_crtc(crtc);
	struct drm_plane *primary = crtc->primary;
	bool visible = to_intel_plane_state(primary->state)->visible;
	struct drm_i915_gem_object *obj;
	int plane = intel_crtc->plane;
	unsigned long linear_offset;
	u32 dspcntr;
	i915_reg_t reg = DSPCNTR(plane);
	int pixel_size;

	if (!visible || !fb) {
		I915_WRITE(reg, 0);
		I915_WRITE(DSPSURF(plane), 0);
		POSTING_READ(reg);
		return;
	}

	obj = intel_fb_obj(fb);
	if (WARN_ON(obj == NULL))
		return;

	pixel_size = drm_format_plane_cpp(fb->pixel_format, 0);

	dspcntr = DISPPLANE_GAMMA_ENABLE;

	dspcntr |= DISPLAY_PLANE_ENABLE;

	if (IS_HASWELL(dev) || IS_BROADWELL(dev))
		dspcntr |= DISPPLANE_PIPE_CSC_ENABLE;

	switch (fb->pixel_format) {
	case DRM_FORMAT_C8:
		dspcntr |= DISPPLANE_8BPP;
		break;
	case DRM_FORMAT_RGB565:
		dspcntr |= DISPPLANE_BGRX565;
		break;
	case DRM_FORMAT_XRGB8888:
		dspcntr |= DISPPLANE_BGRX888;
		break;
	case DRM_FORMAT_XBGR8888:
		dspcntr |= DISPPLANE_RGBX888;
		break;
	case DRM_FORMAT_XRGB2101010:
		dspcntr |= DISPPLANE_BGRX101010;
		break;
	case DRM_FORMAT_XBGR2101010:
		dspcntr |= DISPPLANE_RGBX101010;
		break;
	default:
		BUG();
	}

	if (obj->tiling_mode != I915_TILING_NONE)
		dspcntr |= DISPPLANE_TILED;

	if (!IS_HASWELL(dev) && !IS_BROADWELL(dev))
		dspcntr |= DISPPLANE_TRICKLE_FEED_DISABLE;

	linear_offset = y * fb->pitches[0] + x * pixel_size;
	intel_crtc->dspaddr_offset =
		intel_gen4_compute_page_offset(dev_priv,
					       &x, &y, obj->tiling_mode,
					       pixel_size,
					       fb->pitches[0]);
	linear_offset -= intel_crtc->dspaddr_offset;
	if (crtc->primary->state->rotation == BIT(DRM_ROTATE_180)) {
		dspcntr |= DISPPLANE_ROTATE_180;

		if (!IS_HASWELL(dev) && !IS_BROADWELL(dev)) {
			x += (intel_crtc->config->pipe_src_w - 1);
			y += (intel_crtc->config->pipe_src_h - 1);

			/* Finding the last pixel of the last line of the display
			data and adding to linear_offset*/
			linear_offset +=
				(intel_crtc->config->pipe_src_h - 1) * fb->pitches[0] +
				(intel_crtc->config->pipe_src_w - 1) * pixel_size;
		}
	}

	intel_crtc->adjusted_x = x;
	intel_crtc->adjusted_y = y;

	I915_WRITE(reg, dspcntr);

	I915_WRITE(DSPSTRIDE(plane), fb->pitches[0]);
	I915_WRITE(DSPSURF(plane),
		   i915_gem_obj_ggtt_offset(obj) + intel_crtc->dspaddr_offset);
	if (IS_HASWELL(dev) || IS_BROADWELL(dev)) {
		I915_WRITE(DSPOFFSET(plane), (y << 16) | x);
	} else {
		I915_WRITE(DSPTILEOFF(plane), (y << 16) | x);
		I915_WRITE(DSPLINOFF(plane), linear_offset);
	}
	POSTING_READ(reg);
}

u32 intel_fb_stride_alignment(struct drm_device *dev, uint64_t fb_modifier,
			      uint32_t pixel_format)
{
	u32 bits_per_pixel = drm_format_plane_cpp(pixel_format, 0) * 8;

	/*
	 * The stride is either expressed as a multiple of 64 bytes
	 * chunks for linear buffers or in number of tiles for tiled
	 * buffers.
	 */
	switch (fb_modifier) {
	case DRM_FORMAT_MOD_NONE:
		return 64;
	case I915_FORMAT_MOD_X_TILED:
		if (INTEL_INFO(dev)->gen == 2)
			return 128;
		return 512;
	case I915_FORMAT_MOD_Y_TILED:
		/* No need to check for old gens and Y tiling since this is
		 * about the display engine and those will be blocked before
		 * we get here.
		 */
		return 128;
	case I915_FORMAT_MOD_Yf_TILED:
		if (bits_per_pixel == 8)
			return 64;
		else
			return 128;
	default:
		MISSING_CASE(fb_modifier);
		return 64;
	}
}

u32 intel_plane_obj_offset(struct intel_plane *intel_plane,
			   struct drm_i915_gem_object *obj,
			   unsigned int plane)
{
	struct i915_ggtt_view view;
	struct i915_vma *vma;
	u64 offset;

	intel_fill_fb_ggtt_view(&view, intel_plane->base.fb,
				intel_plane->base.state);

	vma = i915_gem_obj_to_ggtt_view(obj, &view);
	if (WARN(!vma, "ggtt vma for display object not found! (view=%u)\n",
		view.type))
		return -1;

	offset = vma->node.start;

	if (plane == 1) {
		offset += vma->ggtt_view.params.rotation_info.uv_start_page *
			  PAGE_SIZE;
	}

	WARN_ON(upper_32_bits(offset));

	return lower_32_bits(offset);
}

static void skl_detach_scaler(struct intel_crtc *intel_crtc, int id)
{
	struct drm_device *dev = intel_crtc->base.dev;
	struct drm_i915_private *dev_priv = dev->dev_private;

	I915_WRITE(SKL_PS_CTRL(intel_crtc->pipe, id), 0);
	I915_WRITE(SKL_PS_WIN_POS(intel_crtc->pipe, id), 0);
	I915_WRITE(SKL_PS_WIN_SZ(intel_crtc->pipe, id), 0);
}

/*
 * This function detaches (aka. unbinds) unused scalers in hardware
 */
static void skl_detach_scalers(struct intel_crtc *intel_crtc)
{
	struct intel_crtc_scaler_state *scaler_state;
	int i;

	scaler_state = &intel_crtc->config->scaler_state;

	/* loop through and disable scalers that aren't in use */
	for (i = 0; i < intel_crtc->num_scalers; i++) {
		if (!scaler_state->scalers[i].in_use)
			skl_detach_scaler(intel_crtc, i);
	}
}

u32 skl_plane_ctl_format(uint32_t pixel_format)
{
	switch (pixel_format) {
	case DRM_FORMAT_C8:
		return PLANE_CTL_FORMAT_INDEXED;
	case DRM_FORMAT_RGB565:
		return PLANE_CTL_FORMAT_RGB_565;
	case DRM_FORMAT_XBGR8888:
		return PLANE_CTL_FORMAT_XRGB_8888 | PLANE_CTL_ORDER_RGBX;
	case DRM_FORMAT_XRGB8888:
		return PLANE_CTL_FORMAT_XRGB_8888;
	/*
	 * XXX: For ARBG/ABGR formats we default to expecting scanout buffers
	 * to be already pre-multiplied. We need to add a knob (or a different
	 * DRM_FORMAT) for user-space to configure that.
	 */
	case DRM_FORMAT_ABGR8888:
		return PLANE_CTL_FORMAT_XRGB_8888 | PLANE_CTL_ORDER_RGBX |
			PLANE_CTL_ALPHA_SW_PREMULTIPLY;
	case DRM_FORMAT_ARGB8888:
		return PLANE_CTL_FORMAT_XRGB_8888 |
			PLANE_CTL_ALPHA_SW_PREMULTIPLY;
	case DRM_FORMAT_XRGB2101010:
		return PLANE_CTL_FORMAT_XRGB_2101010;
	case DRM_FORMAT_XBGR2101010:
		return PLANE_CTL_ORDER_RGBX | PLANE_CTL_FORMAT_XRGB_2101010;
	case DRM_FORMAT_YUYV:
		return PLANE_CTL_FORMAT_YUV422 | PLANE_CTL_YUV422_YUYV;
	case DRM_FORMAT_YVYU:
		return PLANE_CTL_FORMAT_YUV422 | PLANE_CTL_YUV422_YVYU;
	case DRM_FORMAT_UYVY:
		return PLANE_CTL_FORMAT_YUV422 | PLANE_CTL_YUV422_UYVY;
	case DRM_FORMAT_VYUY:
		return PLANE_CTL_FORMAT_YUV422 | PLANE_CTL_YUV422_VYUY;
	default:
		MISSING_CASE(pixel_format);
	}

	return 0;
}

u32 skl_plane_ctl_tiling(uint64_t fb_modifier)
{
	switch (fb_modifier) {
	case DRM_FORMAT_MOD_NONE:
		break;
	case I915_FORMAT_MOD_X_TILED:
		return PLANE_CTL_TILED_X;
	case I915_FORMAT_MOD_Y_TILED:
		return PLANE_CTL_TILED_Y;
	case I915_FORMAT_MOD_Yf_TILED:
		return PLANE_CTL_TILED_YF;
	default:
		MISSING_CASE(fb_modifier);
	}

	return 0;
}

u32 skl_plane_ctl_rotation(unsigned int rotation)
{
	switch (rotation) {
	case BIT(DRM_ROTATE_0):
		break;
	/*
	 * DRM_ROTATE_ is counter clockwise to stay compatible with Xrandr
	 * while i915 HW rotation is clockwise, thats why this swapping.
	 */
	case BIT(DRM_ROTATE_90):
		return PLANE_CTL_ROTATE_270;
	case BIT(DRM_ROTATE_180):
		return PLANE_CTL_ROTATE_180;
	case BIT(DRM_ROTATE_270):
		return PLANE_CTL_ROTATE_90;
	default:
		MISSING_CASE(rotation);
	}

	return 0;
}

static void skylake_update_primary_plane(struct drm_crtc *crtc,
					 struct drm_framebuffer *fb,
					 int x, int y)
{
	struct drm_device *dev = crtc->dev;
	struct drm_i915_private *dev_priv = dev->dev_private;
	struct intel_crtc *intel_crtc = to_intel_crtc(crtc);
	struct drm_plane *plane = crtc->primary;
	bool visible = to_intel_plane_state(plane->state)->visible;
	struct drm_i915_gem_object *obj;
	int pipe = intel_crtc->pipe;
	u32 plane_ctl, stride_div, stride;
	u32 tile_height, plane_offset, plane_size;
	unsigned int rotation;
	int x_offset, y_offset;
	u32 surf_addr;
	struct intel_crtc_state *crtc_state = intel_crtc->config;
	struct intel_plane_state *plane_state;
	int src_x = 0, src_y = 0, src_w = 0, src_h = 0;
	int dst_x = 0, dst_y = 0, dst_w = 0, dst_h = 0;
	int scaler_id = -1;

	plane_state = to_intel_plane_state(plane->state);

	if (!visible || !fb) {
		I915_WRITE(PLANE_CTL(pipe, 0), 0);
		I915_WRITE(PLANE_SURF(pipe, 0), 0);
		POSTING_READ(PLANE_CTL(pipe, 0));
		return;
	}

	plane_ctl = PLANE_CTL_ENABLE |
		    PLANE_CTL_PIPE_GAMMA_ENABLE |
		    PLANE_CTL_PIPE_CSC_ENABLE;

	plane_ctl |= skl_plane_ctl_format(fb->pixel_format);
	plane_ctl |= skl_plane_ctl_tiling(fb->modifier[0]);
	plane_ctl |= PLANE_CTL_PLANE_GAMMA_DISABLE;

	rotation = plane->state->rotation;
	plane_ctl |= skl_plane_ctl_rotation(rotation);

	obj = intel_fb_obj(fb);
	stride_div = intel_fb_stride_alignment(dev, fb->modifier[0],
					       fb->pixel_format);
	surf_addr = intel_plane_obj_offset(to_intel_plane(plane), obj, 0);

	WARN_ON(drm_rect_width(&plane_state->src) == 0);

	scaler_id = plane_state->scaler_id;
	src_x = plane_state->src.x1 >> 16;
	src_y = plane_state->src.y1 >> 16;
	src_w = drm_rect_width(&plane_state->src) >> 16;
	src_h = drm_rect_height(&plane_state->src) >> 16;
	dst_x = plane_state->dst.x1;
	dst_y = plane_state->dst.y1;
	dst_w = drm_rect_width(&plane_state->dst);
	dst_h = drm_rect_height(&plane_state->dst);

	WARN_ON(x != src_x || y != src_y);

	if (intel_rotation_90_or_270(rotation)) {
		/* stride = Surface height in tiles */
		tile_height = intel_tile_height(dev, fb->pixel_format,
						fb->modifier[0], 0);
		stride = DIV_ROUND_UP(fb->height, tile_height);
		x_offset = stride * tile_height - y - src_h;
		y_offset = x;
		plane_size = (src_w - 1) << 16 | (src_h - 1);
	} else {
		stride = fb->pitches[0] / stride_div;
		x_offset = x;
		y_offset = y;
		plane_size = (src_h - 1) << 16 | (src_w - 1);
	}
	plane_offset = y_offset << 16 | x_offset;

	intel_crtc->adjusted_x = x_offset;
	intel_crtc->adjusted_y = y_offset;

	I915_WRITE(PLANE_CTL(pipe, 0), plane_ctl);
	I915_WRITE(PLANE_OFFSET(pipe, 0), plane_offset);
	I915_WRITE(PLANE_SIZE(pipe, 0), plane_size);
	I915_WRITE(PLANE_STRIDE(pipe, 0), stride);

	if (scaler_id >= 0) {
		uint32_t ps_ctrl = 0;

		WARN_ON(!dst_w || !dst_h);
		ps_ctrl = PS_SCALER_EN | PS_PLANE_SEL(0) |
			crtc_state->scaler_state.scalers[scaler_id].mode;
		I915_WRITE(SKL_PS_CTRL(pipe, scaler_id), ps_ctrl);
		I915_WRITE(SKL_PS_PWR_GATE(pipe, scaler_id), 0);
		I915_WRITE(SKL_PS_WIN_POS(pipe, scaler_id), (dst_x << 16) | dst_y);
		I915_WRITE(SKL_PS_WIN_SZ(pipe, scaler_id), (dst_w << 16) | dst_h);
		I915_WRITE(PLANE_POS(pipe, 0), 0);
	} else {
		I915_WRITE(PLANE_POS(pipe, 0), (dst_y << 16) | dst_x);
	}

	I915_WRITE(PLANE_SURF(pipe, 0), surf_addr);

	POSTING_READ(PLANE_SURF(pipe, 0));
}

/* Assume fb object is pinned & idle & fenced and just update base pointers */
static int
intel_pipe_set_base_atomic(struct drm_crtc *crtc, struct drm_framebuffer *fb,
			   int x, int y, enum mode_set_atomic state)
{
	struct drm_device *dev = crtc->dev;
	struct drm_i915_private *dev_priv = dev->dev_private;

	if (dev_priv->fbc.deactivate)
		dev_priv->fbc.deactivate(dev_priv);

	dev_priv->display.update_primary_plane(crtc, fb, x, y);

	return 0;
}

static void intel_complete_page_flips(struct drm_device *dev)
{
	struct drm_crtc *crtc;

	for_each_crtc(dev, crtc) {
		struct intel_crtc *intel_crtc = to_intel_crtc(crtc);
		enum plane plane = intel_crtc->plane;

		intel_prepare_page_flip(dev, plane);
		intel_finish_page_flip_plane(dev, plane);
	}
}

static void intel_update_primary_planes(struct drm_device *dev)
{
	struct drm_crtc *crtc;

	for_each_crtc(dev, crtc) {
		struct intel_plane *plane = to_intel_plane(crtc->primary);
		struct intel_plane_state *plane_state;

		drm_modeset_lock_crtc(crtc, &plane->base);
		plane_state = to_intel_plane_state(plane->base.state);

		if (crtc->state->active && plane_state->base.fb)
			plane->commit_plane(&plane->base, plane_state);

		drm_modeset_unlock_crtc(crtc);
	}
}

void intel_prepare_reset(struct drm_device *dev)
{
	/* no reset support for gen2 */
	if (IS_GEN2(dev))
		return;

	/* reset doesn't touch the display */
	if (INTEL_INFO(dev)->gen >= 5 || IS_G4X(dev))
		return;

	drm_modeset_lock_all(dev);
	/*
	 * Disabling the crtcs gracefully seems nicer. Also the
	 * g33 docs say we should at least disable all the planes.
	 */
	intel_display_suspend(dev);
}

void intel_finish_reset(struct drm_device *dev)
{
	struct drm_i915_private *dev_priv = to_i915(dev);

	/*
	 * Flips in the rings will be nuked by the reset,
	 * so complete all pending flips so that user space
	 * will get its events and not get stuck.
	 */
	intel_complete_page_flips(dev);

	/* no reset support for gen2 */
	if (IS_GEN2(dev))
		return;

	/* reset doesn't touch the display */
	if (INTEL_INFO(dev)->gen >= 5 || IS_G4X(dev)) {
		/*
		 * Flips in the rings have been nuked by the reset,
		 * so update the base address of all primary
		 * planes to the the last fb to make sure we're
		 * showing the correct fb after a reset.
		 *
		 * FIXME: Atomic will make this obsolete since we won't schedule
		 * CS-based flips (which might get lost in gpu resets) any more.
		 */
		intel_update_primary_planes(dev);
		return;
	}

	/*
	 * The display has been reset as well,
	 * so need a full re-initialization.
	 */
	intel_runtime_pm_disable_interrupts(dev_priv);
	intel_runtime_pm_enable_interrupts(dev_priv);

	intel_modeset_init_hw(dev);

	spin_lock_irq(&dev_priv->irq_lock);
	if (dev_priv->display.hpd_irq_setup)
		dev_priv->display.hpd_irq_setup(dev);
	spin_unlock_irq(&dev_priv->irq_lock);

	intel_display_resume(dev);

	intel_hpd_init(dev_priv);

	drm_modeset_unlock_all(dev);
}

static bool intel_crtc_has_pending_flip(struct drm_crtc *crtc)
{
	struct drm_device *dev = crtc->dev;
	struct drm_i915_private *dev_priv = dev->dev_private;
	struct intel_crtc *intel_crtc = to_intel_crtc(crtc);
	bool pending;

	if (i915_reset_in_progress(&dev_priv->gpu_error) ||
	    intel_crtc->reset_counter != atomic_read(&dev_priv->gpu_error.reset_counter))
		return false;

	spin_lock_irq(&dev->event_lock);
	pending = to_intel_crtc(crtc)->unpin_work != NULL;
	spin_unlock_irq(&dev->event_lock);

	return pending;
}

static void intel_update_pipe_config(struct intel_crtc *crtc,
				     struct intel_crtc_state *old_crtc_state)
{
	struct drm_device *dev = crtc->base.dev;
	struct drm_i915_private *dev_priv = dev->dev_private;
	struct intel_crtc_state *pipe_config =
		to_intel_crtc_state(crtc->base.state);

	/* drm_atomic_helper_update_legacy_modeset_state might not be called. */
	crtc->base.mode = crtc->base.state->mode;

	DRM_DEBUG_KMS("Updating pipe size %ix%i -> %ix%i\n",
		      old_crtc_state->pipe_src_w, old_crtc_state->pipe_src_h,
		      pipe_config->pipe_src_w, pipe_config->pipe_src_h);

	if (HAS_DDI(dev))
		intel_set_pipe_csc(&crtc->base);

	/*
	 * Update pipe size and adjust fitter if needed: the reason for this is
	 * that in compute_mode_changes we check the native mode (not the pfit
	 * mode) to see if we can flip rather than do a full mode set. In the
	 * fastboot case, we'll flip, but if we don't update the pipesrc and
	 * pfit state, we'll end up with a big fb scanned out into the wrong
	 * sized surface.
	 */

	I915_WRITE(PIPESRC(crtc->pipe),
		   ((pipe_config->pipe_src_w - 1) << 16) |
		   (pipe_config->pipe_src_h - 1));

	/* on skylake this is done by detaching scalers */
	if (INTEL_INFO(dev)->gen >= 9) {
		skl_detach_scalers(crtc);

		if (pipe_config->pch_pfit.enabled)
			skylake_pfit_enable(crtc);
	} else if (HAS_PCH_SPLIT(dev)) {
		if (pipe_config->pch_pfit.enabled)
			ironlake_pfit_enable(crtc);
		else if (old_crtc_state->pch_pfit.enabled)
			ironlake_pfit_disable(crtc, true);
	}
}

static void intel_fdi_normal_train(struct drm_crtc *crtc)
{
	struct drm_device *dev = crtc->dev;
	struct drm_i915_private *dev_priv = dev->dev_private;
	struct intel_crtc *intel_crtc = to_intel_crtc(crtc);
	int pipe = intel_crtc->pipe;
	i915_reg_t reg;
	u32 temp;

	/* enable normal train */
	reg = FDI_TX_CTL(pipe);
	temp = I915_READ(reg);
	if (IS_IVYBRIDGE(dev)) {
		temp &= ~FDI_LINK_TRAIN_NONE_IVB;
		temp |= FDI_LINK_TRAIN_NONE_IVB | FDI_TX_ENHANCE_FRAME_ENABLE;
	} else {
		temp &= ~FDI_LINK_TRAIN_NONE;
		temp |= FDI_LINK_TRAIN_NONE | FDI_TX_ENHANCE_FRAME_ENABLE;
	}
	I915_WRITE(reg, temp);

	reg = FDI_RX_CTL(pipe);
	temp = I915_READ(reg);
	if (HAS_PCH_CPT(dev)) {
		temp &= ~FDI_LINK_TRAIN_PATTERN_MASK_CPT;
		temp |= FDI_LINK_TRAIN_NORMAL_CPT;
	} else {
		temp &= ~FDI_LINK_TRAIN_NONE;
		temp |= FDI_LINK_TRAIN_NONE;
	}
	I915_WRITE(reg, temp | FDI_RX_ENHANCE_FRAME_ENABLE);

	/* wait one idle pattern time */
	POSTING_READ(reg);
	udelay(1000);

	/* IVB wants error correction enabled */
	if (IS_IVYBRIDGE(dev))
		I915_WRITE(reg, I915_READ(reg) | FDI_FS_ERRC_ENABLE |
			   FDI_FE_ERRC_ENABLE);
}

/* The FDI link training functions for ILK/Ibexpeak. */
static void ironlake_fdi_link_train(struct drm_crtc *crtc)
{
	struct drm_device *dev = crtc->dev;
	struct drm_i915_private *dev_priv = dev->dev_private;
	struct intel_crtc *intel_crtc = to_intel_crtc(crtc);
	int pipe = intel_crtc->pipe;
	i915_reg_t reg;
	u32 temp, tries;

	/* FDI needs bits from pipe first */
	assert_pipe_enabled(dev_priv, pipe);

	/* Train 1: umask FDI RX Interrupt symbol_lock and bit_lock bit
	   for train result */
	reg = FDI_RX_IMR(pipe);
	temp = I915_READ(reg);
	temp &= ~FDI_RX_SYMBOL_LOCK;
	temp &= ~FDI_RX_BIT_LOCK;
	I915_WRITE(reg, temp);
	I915_READ(reg);
	udelay(150);

	/* enable CPU FDI TX and PCH FDI RX */
	reg = FDI_TX_CTL(pipe);
	temp = I915_READ(reg);
	temp &= ~FDI_DP_PORT_WIDTH_MASK;
	temp |= FDI_DP_PORT_WIDTH(intel_crtc->config->fdi_lanes);
	temp &= ~FDI_LINK_TRAIN_NONE;
	temp |= FDI_LINK_TRAIN_PATTERN_1;
	I915_WRITE(reg, temp | FDI_TX_ENABLE);

	reg = FDI_RX_CTL(pipe);
	temp = I915_READ(reg);
	temp &= ~FDI_LINK_TRAIN_NONE;
	temp |= FDI_LINK_TRAIN_PATTERN_1;
	I915_WRITE(reg, temp | FDI_RX_ENABLE);

	POSTING_READ(reg);
	udelay(150);

	/* Ironlake workaround, enable clock pointer after FDI enable*/
	I915_WRITE(FDI_RX_CHICKEN(pipe), FDI_RX_PHASE_SYNC_POINTER_OVR);
	I915_WRITE(FDI_RX_CHICKEN(pipe), FDI_RX_PHASE_SYNC_POINTER_OVR |
		   FDI_RX_PHASE_SYNC_POINTER_EN);

	reg = FDI_RX_IIR(pipe);
	for (tries = 0; tries < 5; tries++) {
		temp = I915_READ(reg);
		DRM_DEBUG_KMS("FDI_RX_IIR 0x%x\n", temp);

		if ((temp & FDI_RX_BIT_LOCK)) {
			DRM_DEBUG_KMS("FDI train 1 done.\n");
			I915_WRITE(reg, temp | FDI_RX_BIT_LOCK);
			break;
		}
	}
	if (tries == 5)
		DRM_ERROR("FDI train 1 fail!\n");

	/* Train 2 */
	reg = FDI_TX_CTL(pipe);
	temp = I915_READ(reg);
	temp &= ~FDI_LINK_TRAIN_NONE;
	temp |= FDI_LINK_TRAIN_PATTERN_2;
	I915_WRITE(reg, temp);

	reg = FDI_RX_CTL(pipe);
	temp = I915_READ(reg);
	temp &= ~FDI_LINK_TRAIN_NONE;
	temp |= FDI_LINK_TRAIN_PATTERN_2;
	I915_WRITE(reg, temp);

	POSTING_READ(reg);
	udelay(150);

	reg = FDI_RX_IIR(pipe);
	for (tries = 0; tries < 5; tries++) {
		temp = I915_READ(reg);
		DRM_DEBUG_KMS("FDI_RX_IIR 0x%x\n", temp);

		if (temp & FDI_RX_SYMBOL_LOCK) {
			I915_WRITE(reg, temp | FDI_RX_SYMBOL_LOCK);
			DRM_DEBUG_KMS("FDI train 2 done.\n");
			break;
		}
	}
	if (tries == 5)
		DRM_ERROR("FDI train 2 fail!\n");

	DRM_DEBUG_KMS("FDI train done\n");

}

static const int snb_b_fdi_train_param[] = {
	FDI_LINK_TRAIN_400MV_0DB_SNB_B,
	FDI_LINK_TRAIN_400MV_6DB_SNB_B,
	FDI_LINK_TRAIN_600MV_3_5DB_SNB_B,
	FDI_LINK_TRAIN_800MV_0DB_SNB_B,
};

/* The FDI link training functions for SNB/Cougarpoint. */
static void gen6_fdi_link_train(struct drm_crtc *crtc)
{
	struct drm_device *dev = crtc->dev;
	struct drm_i915_private *dev_priv = dev->dev_private;
	struct intel_crtc *intel_crtc = to_intel_crtc(crtc);
	int pipe = intel_crtc->pipe;
	i915_reg_t reg;
	u32 temp, i, retry;

	/* Train 1: umask FDI RX Interrupt symbol_lock and bit_lock bit
	   for train result */
	reg = FDI_RX_IMR(pipe);
	temp = I915_READ(reg);
	temp &= ~FDI_RX_SYMBOL_LOCK;
	temp &= ~FDI_RX_BIT_LOCK;
	I915_WRITE(reg, temp);

	POSTING_READ(reg);
	udelay(150);

	/* enable CPU FDI TX and PCH FDI RX */
	reg = FDI_TX_CTL(pipe);
	temp = I915_READ(reg);
	temp &= ~FDI_DP_PORT_WIDTH_MASK;
	temp |= FDI_DP_PORT_WIDTH(intel_crtc->config->fdi_lanes);
	temp &= ~FDI_LINK_TRAIN_NONE;
	temp |= FDI_LINK_TRAIN_PATTERN_1;
	temp &= ~FDI_LINK_TRAIN_VOL_EMP_MASK;
	/* SNB-B */
	temp |= FDI_LINK_TRAIN_400MV_0DB_SNB_B;
	I915_WRITE(reg, temp | FDI_TX_ENABLE);

	I915_WRITE(FDI_RX_MISC(pipe),
		   FDI_RX_TP1_TO_TP2_48 | FDI_RX_FDI_DELAY_90);

	reg = FDI_RX_CTL(pipe);
	temp = I915_READ(reg);
	if (HAS_PCH_CPT(dev)) {
		temp &= ~FDI_LINK_TRAIN_PATTERN_MASK_CPT;
		temp |= FDI_LINK_TRAIN_PATTERN_1_CPT;
	} else {
		temp &= ~FDI_LINK_TRAIN_NONE;
		temp |= FDI_LINK_TRAIN_PATTERN_1;
	}
	I915_WRITE(reg, temp | FDI_RX_ENABLE);

	POSTING_READ(reg);
	udelay(150);

	for (i = 0; i < 4; i++) {
		reg = FDI_TX_CTL(pipe);
		temp = I915_READ(reg);
		temp &= ~FDI_LINK_TRAIN_VOL_EMP_MASK;
		temp |= snb_b_fdi_train_param[i];
		I915_WRITE(reg, temp);

		POSTING_READ(reg);
		udelay(500);

		for (retry = 0; retry < 5; retry++) {
			reg = FDI_RX_IIR(pipe);
			temp = I915_READ(reg);
			DRM_DEBUG_KMS("FDI_RX_IIR 0x%x\n", temp);
			if (temp & FDI_RX_BIT_LOCK) {
				I915_WRITE(reg, temp | FDI_RX_BIT_LOCK);
				DRM_DEBUG_KMS("FDI train 1 done.\n");
				break;
			}
			udelay(50);
		}
		if (retry < 5)
			break;
	}
	if (i == 4)
		DRM_ERROR("FDI train 1 fail!\n");

	/* Train 2 */
	reg = FDI_TX_CTL(pipe);
	temp = I915_READ(reg);
	temp &= ~FDI_LINK_TRAIN_NONE;
	temp |= FDI_LINK_TRAIN_PATTERN_2;
	if (IS_GEN6(dev)) {
		temp &= ~FDI_LINK_TRAIN_VOL_EMP_MASK;
		/* SNB-B */
		temp |= FDI_LINK_TRAIN_400MV_0DB_SNB_B;
	}
	I915_WRITE(reg, temp);

	reg = FDI_RX_CTL(pipe);
	temp = I915_READ(reg);
	if (HAS_PCH_CPT(dev)) {
		temp &= ~FDI_LINK_TRAIN_PATTERN_MASK_CPT;
		temp |= FDI_LINK_TRAIN_PATTERN_2_CPT;
	} else {
		temp &= ~FDI_LINK_TRAIN_NONE;
		temp |= FDI_LINK_TRAIN_PATTERN_2;
	}
	I915_WRITE(reg, temp);

	POSTING_READ(reg);
	udelay(150);

	for (i = 0; i < 4; i++) {
		reg = FDI_TX_CTL(pipe);
		temp = I915_READ(reg);
		temp &= ~FDI_LINK_TRAIN_VOL_EMP_MASK;
		temp |= snb_b_fdi_train_param[i];
		I915_WRITE(reg, temp);

		POSTING_READ(reg);
		udelay(500);

		for (retry = 0; retry < 5; retry++) {
			reg = FDI_RX_IIR(pipe);
			temp = I915_READ(reg);
			DRM_DEBUG_KMS("FDI_RX_IIR 0x%x\n", temp);
			if (temp & FDI_RX_SYMBOL_LOCK) {
				I915_WRITE(reg, temp | FDI_RX_SYMBOL_LOCK);
				DRM_DEBUG_KMS("FDI train 2 done.\n");
				break;
			}
			udelay(50);
		}
		if (retry < 5)
			break;
	}
	if (i == 4)
		DRM_ERROR("FDI train 2 fail!\n");

	DRM_DEBUG_KMS("FDI train done.\n");
}

/* Manual link training for Ivy Bridge A0 parts */
static void ivb_manual_fdi_link_train(struct drm_crtc *crtc)
{
	struct drm_device *dev = crtc->dev;
	struct drm_i915_private *dev_priv = dev->dev_private;
	struct intel_crtc *intel_crtc = to_intel_crtc(crtc);
	int pipe = intel_crtc->pipe;
	i915_reg_t reg;
	u32 temp, i, j;

	/* Train 1: umask FDI RX Interrupt symbol_lock and bit_lock bit
	   for train result */
	reg = FDI_RX_IMR(pipe);
	temp = I915_READ(reg);
	temp &= ~FDI_RX_SYMBOL_LOCK;
	temp &= ~FDI_RX_BIT_LOCK;
	I915_WRITE(reg, temp);

	POSTING_READ(reg);
	udelay(150);

	DRM_DEBUG_KMS("FDI_RX_IIR before link train 0x%x\n",
		      I915_READ(FDI_RX_IIR(pipe)));

	/* Try each vswing and preemphasis setting twice before moving on */
	for (j = 0; j < ARRAY_SIZE(snb_b_fdi_train_param) * 2; j++) {
		/* disable first in case we need to retry */
		reg = FDI_TX_CTL(pipe);
		temp = I915_READ(reg);
		temp &= ~(FDI_LINK_TRAIN_AUTO | FDI_LINK_TRAIN_NONE_IVB);
		temp &= ~FDI_TX_ENABLE;
		I915_WRITE(reg, temp);

		reg = FDI_RX_CTL(pipe);
		temp = I915_READ(reg);
		temp &= ~FDI_LINK_TRAIN_AUTO;
		temp &= ~FDI_LINK_TRAIN_PATTERN_MASK_CPT;
		temp &= ~FDI_RX_ENABLE;
		I915_WRITE(reg, temp);

		/* enable CPU FDI TX and PCH FDI RX */
		reg = FDI_TX_CTL(pipe);
		temp = I915_READ(reg);
		temp &= ~FDI_DP_PORT_WIDTH_MASK;
		temp |= FDI_DP_PORT_WIDTH(intel_crtc->config->fdi_lanes);
		temp |= FDI_LINK_TRAIN_PATTERN_1_IVB;
		temp &= ~FDI_LINK_TRAIN_VOL_EMP_MASK;
		temp |= snb_b_fdi_train_param[j/2];
		temp |= FDI_COMPOSITE_SYNC;
		I915_WRITE(reg, temp | FDI_TX_ENABLE);

		I915_WRITE(FDI_RX_MISC(pipe),
			   FDI_RX_TP1_TO_TP2_48 | FDI_RX_FDI_DELAY_90);

		reg = FDI_RX_CTL(pipe);
		temp = I915_READ(reg);
		temp |= FDI_LINK_TRAIN_PATTERN_1_CPT;
		temp |= FDI_COMPOSITE_SYNC;
		I915_WRITE(reg, temp | FDI_RX_ENABLE);

		POSTING_READ(reg);
		udelay(1); /* should be 0.5us */

		for (i = 0; i < 4; i++) {
			reg = FDI_RX_IIR(pipe);
			temp = I915_READ(reg);
			DRM_DEBUG_KMS("FDI_RX_IIR 0x%x\n", temp);

			if (temp & FDI_RX_BIT_LOCK ||
			    (I915_READ(reg) & FDI_RX_BIT_LOCK)) {
				I915_WRITE(reg, temp | FDI_RX_BIT_LOCK);
				DRM_DEBUG_KMS("FDI train 1 done, level %i.\n",
					      i);
				break;
			}
			udelay(1); /* should be 0.5us */
		}
		if (i == 4) {
			DRM_DEBUG_KMS("FDI train 1 fail on vswing %d\n", j / 2);
			continue;
		}

		/* Train 2 */
		reg = FDI_TX_CTL(pipe);
		temp = I915_READ(reg);
		temp &= ~FDI_LINK_TRAIN_NONE_IVB;
		temp |= FDI_LINK_TRAIN_PATTERN_2_IVB;
		I915_WRITE(reg, temp);

		reg = FDI_RX_CTL(pipe);
		temp = I915_READ(reg);
		temp &= ~FDI_LINK_TRAIN_PATTERN_MASK_CPT;
		temp |= FDI_LINK_TRAIN_PATTERN_2_CPT;
		I915_WRITE(reg, temp);

		POSTING_READ(reg);
		udelay(2); /* should be 1.5us */

		for (i = 0; i < 4; i++) {
			reg = FDI_RX_IIR(pipe);
			temp = I915_READ(reg);
			DRM_DEBUG_KMS("FDI_RX_IIR 0x%x\n", temp);

			if (temp & FDI_RX_SYMBOL_LOCK ||
			    (I915_READ(reg) & FDI_RX_SYMBOL_LOCK)) {
				I915_WRITE(reg, temp | FDI_RX_SYMBOL_LOCK);
				DRM_DEBUG_KMS("FDI train 2 done, level %i.\n",
					      i);
				goto train_done;
			}
			udelay(2); /* should be 1.5us */
		}
		if (i == 4)
			DRM_DEBUG_KMS("FDI train 2 fail on vswing %d\n", j / 2);
	}

train_done:
	DRM_DEBUG_KMS("FDI train done.\n");
}

static void ironlake_fdi_pll_enable(struct intel_crtc *intel_crtc)
{
	struct drm_device *dev = intel_crtc->base.dev;
	struct drm_i915_private *dev_priv = dev->dev_private;
	int pipe = intel_crtc->pipe;
	i915_reg_t reg;
	u32 temp;

	/* enable PCH FDI RX PLL, wait warmup plus DMI latency */
	reg = FDI_RX_CTL(pipe);
	temp = I915_READ(reg);
	temp &= ~(FDI_DP_PORT_WIDTH_MASK | (0x7 << 16));
	temp |= FDI_DP_PORT_WIDTH(intel_crtc->config->fdi_lanes);
	temp |= (I915_READ(PIPECONF(pipe)) & PIPECONF_BPC_MASK) << 11;
	I915_WRITE(reg, temp | FDI_RX_PLL_ENABLE);

	POSTING_READ(reg);
	udelay(200);

	/* Switch from Rawclk to PCDclk */
	temp = I915_READ(reg);
	I915_WRITE(reg, temp | FDI_PCDCLK);

	POSTING_READ(reg);
	udelay(200);

	/* Enable CPU FDI TX PLL, always on for Ironlake */
	reg = FDI_TX_CTL(pipe);
	temp = I915_READ(reg);
	if ((temp & FDI_TX_PLL_ENABLE) == 0) {
		I915_WRITE(reg, temp | FDI_TX_PLL_ENABLE);

		POSTING_READ(reg);
		udelay(100);
	}
}

static void ironlake_fdi_pll_disable(struct intel_crtc *intel_crtc)
{
	struct drm_device *dev = intel_crtc->base.dev;
	struct drm_i915_private *dev_priv = dev->dev_private;
	int pipe = intel_crtc->pipe;
	i915_reg_t reg;
	u32 temp;

	/* Switch from PCDclk to Rawclk */
	reg = FDI_RX_CTL(pipe);
	temp = I915_READ(reg);
	I915_WRITE(reg, temp & ~FDI_PCDCLK);

	/* Disable CPU FDI TX PLL */
	reg = FDI_TX_CTL(pipe);
	temp = I915_READ(reg);
	I915_WRITE(reg, temp & ~FDI_TX_PLL_ENABLE);

	POSTING_READ(reg);
	udelay(100);

	reg = FDI_RX_CTL(pipe);
	temp = I915_READ(reg);
	I915_WRITE(reg, temp & ~FDI_RX_PLL_ENABLE);

	/* Wait for the clocks to turn off. */
	POSTING_READ(reg);
	udelay(100);
}

static void ironlake_fdi_disable(struct drm_crtc *crtc)
{
	struct drm_device *dev = crtc->dev;
	struct drm_i915_private *dev_priv = dev->dev_private;
	struct intel_crtc *intel_crtc = to_intel_crtc(crtc);
	int pipe = intel_crtc->pipe;
	i915_reg_t reg;
	u32 temp;

	/* disable CPU FDI tx and PCH FDI rx */
	reg = FDI_TX_CTL(pipe);
	temp = I915_READ(reg);
	I915_WRITE(reg, temp & ~FDI_TX_ENABLE);
	POSTING_READ(reg);

	reg = FDI_RX_CTL(pipe);
	temp = I915_READ(reg);
	temp &= ~(0x7 << 16);
	temp |= (I915_READ(PIPECONF(pipe)) & PIPECONF_BPC_MASK) << 11;
	I915_WRITE(reg, temp & ~FDI_RX_ENABLE);

	POSTING_READ(reg);
	udelay(100);

	/* Ironlake workaround, disable clock pointer after downing FDI */
	if (HAS_PCH_IBX(dev))
		I915_WRITE(FDI_RX_CHICKEN(pipe), FDI_RX_PHASE_SYNC_POINTER_OVR);

	/* still set train pattern 1 */
	reg = FDI_TX_CTL(pipe);
	temp = I915_READ(reg);
	temp &= ~FDI_LINK_TRAIN_NONE;
	temp |= FDI_LINK_TRAIN_PATTERN_1;
	I915_WRITE(reg, temp);

	reg = FDI_RX_CTL(pipe);
	temp = I915_READ(reg);
	if (HAS_PCH_CPT(dev)) {
		temp &= ~FDI_LINK_TRAIN_PATTERN_MASK_CPT;
		temp |= FDI_LINK_TRAIN_PATTERN_1_CPT;
	} else {
		temp &= ~FDI_LINK_TRAIN_NONE;
		temp |= FDI_LINK_TRAIN_PATTERN_1;
	}
	/* BPC in FDI rx is consistent with that in PIPECONF */
	temp &= ~(0x07 << 16);
	temp |= (I915_READ(PIPECONF(pipe)) & PIPECONF_BPC_MASK) << 11;
	I915_WRITE(reg, temp);

	POSTING_READ(reg);
	udelay(100);
}

bool intel_has_pending_fb_unpin(struct drm_device *dev)
{
	struct intel_crtc *crtc;

	/* Note that we don't need to be called with mode_config.lock here
	 * as our list of CRTC objects is static for the lifetime of the
	 * device and so cannot disappear as we iterate. Similarly, we can
	 * happily treat the predicates as racy, atomic checks as userspace
	 * cannot claim and pin a new fb without at least acquring the
	 * struct_mutex and so serialising with us.
	 */
	for_each_intel_crtc(dev, crtc) {
		if (atomic_read(&crtc->unpin_work_count) == 0)
			continue;

		if (crtc->unpin_work)
			intel_wait_for_vblank(dev, crtc->pipe);

		return true;
	}

	return false;
}

static void page_flip_completed(struct intel_crtc *intel_crtc)
{
	struct drm_i915_private *dev_priv = to_i915(intel_crtc->base.dev);
	struct intel_unpin_work *work = intel_crtc->unpin_work;

	/* ensure that the unpin work is consistent wrt ->pending. */
	smp_rmb();
	intel_crtc->unpin_work = NULL;

	if (work->event)
		drm_send_vblank_event(intel_crtc->base.dev,
				      intel_crtc->pipe,
				      work->event);

	drm_crtc_vblank_put(&intel_crtc->base);

	wake_up_all(&dev_priv->pending_flip_queue);
	queue_work(dev_priv->wq, &work->work);

	trace_i915_flip_complete(intel_crtc->plane,
				 work->pending_flip_obj);
}

static int intel_crtc_wait_for_pending_flips(struct drm_crtc *crtc)
{
	struct drm_device *dev = crtc->dev;
	struct drm_i915_private *dev_priv = dev->dev_private;
	long ret;

	WARN_ON(waitqueue_active(&dev_priv->pending_flip_queue));

	ret = wait_event_interruptible_timeout(
					dev_priv->pending_flip_queue,
					!intel_crtc_has_pending_flip(crtc),
					60*HZ);

	if (ret < 0)
		return ret;

	if (ret == 0) {
		struct intel_crtc *intel_crtc = to_intel_crtc(crtc);

		spin_lock_irq(&dev->event_lock);
		if (intel_crtc->unpin_work) {
			WARN_ONCE(1, "Removing stuck page flip\n");
			page_flip_completed(intel_crtc);
		}
		spin_unlock_irq(&dev->event_lock);
	}

	return 0;
<<<<<<< HEAD
}

static void lpt_disable_iclkip(struct drm_i915_private *dev_priv)
{
	u32 temp;

	I915_WRITE(PIXCLK_GATE, PIXCLK_GATE_GATE);

	mutex_lock(&dev_priv->sb_lock);

	temp = intel_sbi_read(dev_priv, SBI_SSCCTL6, SBI_ICLK);
	temp |= SBI_SSCCTL_DISABLE;
	intel_sbi_write(dev_priv, SBI_SSCCTL6, temp, SBI_ICLK);

	mutex_unlock(&dev_priv->sb_lock);
=======
>>>>>>> e876b41a
}

/* Program iCLKIP clock to the desired frequency */
static void lpt_program_iclkip(struct drm_crtc *crtc)
{
	struct drm_device *dev = crtc->dev;
	struct drm_i915_private *dev_priv = dev->dev_private;
	int clock = to_intel_crtc(crtc)->config->base.adjusted_mode.crtc_clock;
	u32 divsel, phaseinc, auxdiv, phasedir = 0;
	u32 temp;

	lpt_disable_iclkip(dev_priv);

	/* 20MHz is a corner case which is out of range for the 7-bit divisor */
	if (clock == 20000) {
		auxdiv = 1;
		divsel = 0x41;
		phaseinc = 0x20;
	} else {
		/* The iCLK virtual clock root frequency is in MHz,
		 * but the adjusted_mode->crtc_clock in in KHz. To get the
		 * divisors, it is necessary to divide one by another, so we
		 * convert the virtual clock precision to KHz here for higher
		 * precision.
		 */
		u32 iclk_virtual_root_freq = 172800 * 1000;
		u32 iclk_pi_range = 64;
		u32 desired_divisor, msb_divisor_value, pi_value;

		desired_divisor = DIV_ROUND_CLOSEST(iclk_virtual_root_freq, clock);
		msb_divisor_value = desired_divisor / iclk_pi_range;
		pi_value = desired_divisor % iclk_pi_range;

		auxdiv = 0;
		divsel = msb_divisor_value - 2;
		phaseinc = pi_value;
	}

	/* This should not happen with any sane values */
	WARN_ON(SBI_SSCDIVINTPHASE_DIVSEL(divsel) &
		~SBI_SSCDIVINTPHASE_DIVSEL_MASK);
	WARN_ON(SBI_SSCDIVINTPHASE_DIR(phasedir) &
		~SBI_SSCDIVINTPHASE_INCVAL_MASK);

	DRM_DEBUG_KMS("iCLKIP clock: found settings for %dKHz refresh rate: auxdiv=%x, divsel=%x, phasedir=%x, phaseinc=%x\n",
			clock,
			auxdiv,
			divsel,
			phasedir,
			phaseinc);

	mutex_lock(&dev_priv->sb_lock);

	/* Program SSCDIVINTPHASE6 */
	temp = intel_sbi_read(dev_priv, SBI_SSCDIVINTPHASE6, SBI_ICLK);
	temp &= ~SBI_SSCDIVINTPHASE_DIVSEL_MASK;
	temp |= SBI_SSCDIVINTPHASE_DIVSEL(divsel);
	temp &= ~SBI_SSCDIVINTPHASE_INCVAL_MASK;
	temp |= SBI_SSCDIVINTPHASE_INCVAL(phaseinc);
	temp |= SBI_SSCDIVINTPHASE_DIR(phasedir);
	temp |= SBI_SSCDIVINTPHASE_PROPAGATE;
	intel_sbi_write(dev_priv, SBI_SSCDIVINTPHASE6, temp, SBI_ICLK);

	/* Program SSCAUXDIV */
	temp = intel_sbi_read(dev_priv, SBI_SSCAUXDIV6, SBI_ICLK);
	temp &= ~SBI_SSCAUXDIV_FINALDIV2SEL(1);
	temp |= SBI_SSCAUXDIV_FINALDIV2SEL(auxdiv);
	intel_sbi_write(dev_priv, SBI_SSCAUXDIV6, temp, SBI_ICLK);

	/* Enable modulator and associated divider */
	temp = intel_sbi_read(dev_priv, SBI_SSCCTL6, SBI_ICLK);
	temp &= ~SBI_SSCCTL_DISABLE;
	intel_sbi_write(dev_priv, SBI_SSCCTL6, temp, SBI_ICLK);

	mutex_unlock(&dev_priv->sb_lock);

	/* Wait for initialization time */
	udelay(24);

	I915_WRITE(PIXCLK_GATE, PIXCLK_GATE_UNGATE);
}

static void ironlake_pch_transcoder_set_timings(struct intel_crtc *crtc,
						enum pipe pch_transcoder)
{
	struct drm_device *dev = crtc->base.dev;
	struct drm_i915_private *dev_priv = dev->dev_private;
	enum transcoder cpu_transcoder = crtc->config->cpu_transcoder;

	I915_WRITE(PCH_TRANS_HTOTAL(pch_transcoder),
		   I915_READ(HTOTAL(cpu_transcoder)));
	I915_WRITE(PCH_TRANS_HBLANK(pch_transcoder),
		   I915_READ(HBLANK(cpu_transcoder)));
	I915_WRITE(PCH_TRANS_HSYNC(pch_transcoder),
		   I915_READ(HSYNC(cpu_transcoder)));

	I915_WRITE(PCH_TRANS_VTOTAL(pch_transcoder),
		   I915_READ(VTOTAL(cpu_transcoder)));
	I915_WRITE(PCH_TRANS_VBLANK(pch_transcoder),
		   I915_READ(VBLANK(cpu_transcoder)));
	I915_WRITE(PCH_TRANS_VSYNC(pch_transcoder),
		   I915_READ(VSYNC(cpu_transcoder)));
	I915_WRITE(PCH_TRANS_VSYNCSHIFT(pch_transcoder),
		   I915_READ(VSYNCSHIFT(cpu_transcoder)));
}

static void cpt_set_fdi_bc_bifurcation(struct drm_device *dev, bool enable)
{
	struct drm_i915_private *dev_priv = dev->dev_private;
	uint32_t temp;

	temp = I915_READ(SOUTH_CHICKEN1);
	if (!!(temp & FDI_BC_BIFURCATION_SELECT) == enable)
		return;

	WARN_ON(I915_READ(FDI_RX_CTL(PIPE_B)) & FDI_RX_ENABLE);
	WARN_ON(I915_READ(FDI_RX_CTL(PIPE_C)) & FDI_RX_ENABLE);

	temp &= ~FDI_BC_BIFURCATION_SELECT;
	if (enable)
		temp |= FDI_BC_BIFURCATION_SELECT;

	DRM_DEBUG_KMS("%sabling fdi C rx\n", enable ? "en" : "dis");
	I915_WRITE(SOUTH_CHICKEN1, temp);
	POSTING_READ(SOUTH_CHICKEN1);
}

static void ivybridge_update_fdi_bc_bifurcation(struct intel_crtc *intel_crtc)
{
	struct drm_device *dev = intel_crtc->base.dev;

	switch (intel_crtc->pipe) {
	case PIPE_A:
		break;
	case PIPE_B:
		if (intel_crtc->config->fdi_lanes > 2)
			cpt_set_fdi_bc_bifurcation(dev, false);
		else
			cpt_set_fdi_bc_bifurcation(dev, true);

		break;
	case PIPE_C:
		cpt_set_fdi_bc_bifurcation(dev, true);

		break;
	default:
		BUG();
	}
}

/* Return which DP Port should be selected for Transcoder DP control */
static enum port
intel_trans_dp_port_sel(struct drm_crtc *crtc)
{
	struct drm_device *dev = crtc->dev;
	struct intel_encoder *encoder;

	for_each_encoder_on_crtc(dev, crtc, encoder) {
		if (encoder->type == INTEL_OUTPUT_DISPLAYPORT ||
		    encoder->type == INTEL_OUTPUT_EDP)
			return enc_to_dig_port(&encoder->base)->port;
	}

	return -1;
}

/*
 * Enable PCH resources required for PCH ports:
 *   - PCH PLLs
 *   - FDI training & RX/TX
 *   - update transcoder timings
 *   - DP transcoding bits
 *   - transcoder
 */
static void ironlake_pch_enable(struct drm_crtc *crtc)
{
	struct drm_device *dev = crtc->dev;
	struct drm_i915_private *dev_priv = dev->dev_private;
	struct intel_crtc *intel_crtc = to_intel_crtc(crtc);
	int pipe = intel_crtc->pipe;
	u32 temp;

	assert_pch_transcoder_disabled(dev_priv, pipe);

	if (IS_IVYBRIDGE(dev))
		ivybridge_update_fdi_bc_bifurcation(intel_crtc);

	/* Write the TU size bits before fdi link training, so that error
	 * detection works. */
	I915_WRITE(FDI_RX_TUSIZE1(pipe),
		   I915_READ(PIPE_DATA_M1(pipe)) & TU_SIZE_MASK);

	/*
	 * Sometimes spurious CPU pipe underruns happen during FDI
	 * training, at least with VGA+HDMI cloning. Suppress them.
	 */
	intel_set_cpu_fifo_underrun_reporting(dev_priv, pipe, false);

	/* For PCH output, training FDI link */
	dev_priv->display.fdi_link_train(crtc);

	/* We need to program the right clock selection before writing the pixel
	 * mutliplier into the DPLL. */
	if (HAS_PCH_CPT(dev)) {
		u32 sel;

		temp = I915_READ(PCH_DPLL_SEL);
		temp |= TRANS_DPLL_ENABLE(pipe);
		sel = TRANS_DPLLB_SEL(pipe);
		if (intel_crtc->config->shared_dpll == DPLL_ID_PCH_PLL_B)
			temp |= sel;
		else
			temp &= ~sel;
		I915_WRITE(PCH_DPLL_SEL, temp);
	}

	/* XXX: pch pll's can be enabled any time before we enable the PCH
	 * transcoder, and we actually should do this to not upset any PCH
	 * transcoder that already use the clock when we share it.
	 *
	 * Note that enable_shared_dpll tries to do the right thing, but
	 * get_shared_dpll unconditionally resets the pll - we need that to have
	 * the right LVDS enable sequence. */
	intel_enable_shared_dpll(intel_crtc);

	/* set transcoder timing, panel must allow it */
	assert_panel_unlocked(dev_priv, pipe);
	ironlake_pch_transcoder_set_timings(intel_crtc, pipe);

	intel_fdi_normal_train(crtc);

	intel_set_cpu_fifo_underrun_reporting(dev_priv, pipe, true);

	/* For PCH DP, enable TRANS_DP_CTL */
	if (HAS_PCH_CPT(dev) && intel_crtc->config->has_dp_encoder) {
		const struct drm_display_mode *adjusted_mode =
			&intel_crtc->config->base.adjusted_mode;
		u32 bpc = (I915_READ(PIPECONF(pipe)) & PIPECONF_BPC_MASK) >> 5;
		i915_reg_t reg = TRANS_DP_CTL(pipe);
		temp = I915_READ(reg);
		temp &= ~(TRANS_DP_PORT_SEL_MASK |
			  TRANS_DP_SYNC_MASK |
			  TRANS_DP_BPC_MASK);
		temp |= TRANS_DP_OUTPUT_ENABLE;
		temp |= bpc << 9; /* same format but at 11:9 */

		if (adjusted_mode->flags & DRM_MODE_FLAG_PHSYNC)
			temp |= TRANS_DP_HSYNC_ACTIVE_HIGH;
		if (adjusted_mode->flags & DRM_MODE_FLAG_PVSYNC)
			temp |= TRANS_DP_VSYNC_ACTIVE_HIGH;

		switch (intel_trans_dp_port_sel(crtc)) {
		case PORT_B:
			temp |= TRANS_DP_PORT_SEL_B;
			break;
		case PORT_C:
			temp |= TRANS_DP_PORT_SEL_C;
			break;
		case PORT_D:
			temp |= TRANS_DP_PORT_SEL_D;
			break;
		default:
			BUG();
		}

		I915_WRITE(reg, temp);
	}

	ironlake_enable_pch_transcoder(dev_priv, pipe);
}

static void lpt_pch_enable(struct drm_crtc *crtc)
{
	struct drm_device *dev = crtc->dev;
	struct drm_i915_private *dev_priv = dev->dev_private;
	struct intel_crtc *intel_crtc = to_intel_crtc(crtc);
	enum transcoder cpu_transcoder = intel_crtc->config->cpu_transcoder;

	assert_pch_transcoder_disabled(dev_priv, TRANSCODER_A);

	lpt_program_iclkip(crtc);

	/* Set transcoder timing. */
	ironlake_pch_transcoder_set_timings(intel_crtc, PIPE_A);

	lpt_enable_pch_transcoder(dev_priv, cpu_transcoder);
}

struct intel_shared_dpll *intel_get_shared_dpll(struct intel_crtc *crtc,
						struct intel_crtc_state *crtc_state)
{
	struct drm_i915_private *dev_priv = crtc->base.dev->dev_private;
	struct intel_shared_dpll *pll;
	struct intel_shared_dpll_config *shared_dpll;
	enum intel_dpll_id i;
	int max = dev_priv->num_shared_dpll;

	shared_dpll = intel_atomic_get_shared_dpll_state(crtc_state->base.state);

	if (HAS_PCH_IBX(dev_priv->dev)) {
		/* Ironlake PCH has a fixed PLL->PCH pipe mapping. */
		i = (enum intel_dpll_id) crtc->pipe;
		pll = &dev_priv->shared_dplls[i];

		DRM_DEBUG_KMS("CRTC:%d using pre-allocated %s\n",
			      crtc->base.base.id, pll->name);

		WARN_ON(shared_dpll[i].crtc_mask);

		goto found;
	}

	if (IS_BROXTON(dev_priv->dev)) {
		/* PLL is attached to port in bxt */
		struct intel_encoder *encoder;
		struct intel_digital_port *intel_dig_port;

		encoder = intel_ddi_get_crtc_new_encoder(crtc_state);
		if (WARN_ON(!encoder))
			return NULL;

		intel_dig_port = enc_to_dig_port(&encoder->base);
		/* 1:1 mapping between ports and PLLs */
		i = (enum intel_dpll_id)intel_dig_port->port;
		pll = &dev_priv->shared_dplls[i];
		DRM_DEBUG_KMS("CRTC:%d using pre-allocated %s\n",
			crtc->base.base.id, pll->name);
		WARN_ON(shared_dpll[i].crtc_mask);

		goto found;
	} else if (INTEL_INFO(dev_priv)->gen < 9 && HAS_DDI(dev_priv))
		/* Do not consider SPLL */
		max = 2;

	for (i = 0; i < max; i++) {
		pll = &dev_priv->shared_dplls[i];

		/* Only want to check enabled timings first */
		if (shared_dpll[i].crtc_mask == 0)
			continue;

		if (memcmp(&crtc_state->dpll_hw_state,
			   &shared_dpll[i].hw_state,
			   sizeof(crtc_state->dpll_hw_state)) == 0) {
			DRM_DEBUG_KMS("CRTC:%d sharing existing %s (crtc mask 0x%08x, ative %d)\n",
				      crtc->base.base.id, pll->name,
				      shared_dpll[i].crtc_mask,
				      pll->active);
			goto found;
		}
	}

	/* Ok no matching timings, maybe there's a free one? */
	for (i = 0; i < dev_priv->num_shared_dpll; i++) {
		pll = &dev_priv->shared_dplls[i];
		if (shared_dpll[i].crtc_mask == 0) {
			DRM_DEBUG_KMS("CRTC:%d allocated %s\n",
				      crtc->base.base.id, pll->name);
			goto found;
		}
	}

	return NULL;

found:
	if (shared_dpll[i].crtc_mask == 0)
		shared_dpll[i].hw_state =
			crtc_state->dpll_hw_state;

	crtc_state->shared_dpll = i;
	DRM_DEBUG_DRIVER("using %s for pipe %c\n", pll->name,
			 pipe_name(crtc->pipe));

	shared_dpll[i].crtc_mask |= 1 << crtc->pipe;

	return pll;
}

static void intel_shared_dpll_commit(struct drm_atomic_state *state)
{
	struct drm_i915_private *dev_priv = to_i915(state->dev);
	struct intel_shared_dpll_config *shared_dpll;
	struct intel_shared_dpll *pll;
	enum intel_dpll_id i;

	if (!to_intel_atomic_state(state)->dpll_set)
		return;

	shared_dpll = to_intel_atomic_state(state)->shared_dpll;
	for (i = 0; i < dev_priv->num_shared_dpll; i++) {
		pll = &dev_priv->shared_dplls[i];
		pll->config = shared_dpll[i];
	}
}

static void cpt_verify_modeset(struct drm_device *dev, int pipe)
{
	struct drm_i915_private *dev_priv = dev->dev_private;
	i915_reg_t dslreg = PIPEDSL(pipe);
	u32 temp;

	temp = I915_READ(dslreg);
	udelay(500);
	if (wait_for(I915_READ(dslreg) != temp, 5)) {
		if (wait_for(I915_READ(dslreg) != temp, 5))
			DRM_ERROR("mode set failed: pipe %c stuck\n", pipe_name(pipe));
	}
}

static int
skl_update_scaler(struct intel_crtc_state *crtc_state, bool force_detach,
		  unsigned scaler_user, int *scaler_id, unsigned int rotation,
		  int src_w, int src_h, int dst_w, int dst_h)
{
	struct intel_crtc_scaler_state *scaler_state =
		&crtc_state->scaler_state;
	struct intel_crtc *intel_crtc =
		to_intel_crtc(crtc_state->base.crtc);
	int need_scaling;

	need_scaling = intel_rotation_90_or_270(rotation) ?
		(src_h != dst_w || src_w != dst_h):
		(src_w != dst_w || src_h != dst_h);

	/*
	 * if plane is being disabled or scaler is no more required or force detach
	 *  - free scaler binded to this plane/crtc
	 *  - in order to do this, update crtc->scaler_usage
	 *
	 * Here scaler state in crtc_state is set free so that
	 * scaler can be assigned to other user. Actual register
	 * update to free the scaler is done in plane/panel-fit programming.
	 * For this purpose crtc/plane_state->scaler_id isn't reset here.
	 */
	if (force_detach || !need_scaling) {
		if (*scaler_id >= 0) {
			scaler_state->scaler_users &= ~(1 << scaler_user);
			scaler_state->scalers[*scaler_id].in_use = 0;

			DRM_DEBUG_KMS("scaler_user index %u.%u: "
				"Staged freeing scaler id %d scaler_users = 0x%x\n",
				intel_crtc->pipe, scaler_user, *scaler_id,
				scaler_state->scaler_users);
			*scaler_id = -1;
		}
		return 0;
	}

	/* range checks */
	if (src_w < SKL_MIN_SRC_W || src_h < SKL_MIN_SRC_H ||
		dst_w < SKL_MIN_DST_W || dst_h < SKL_MIN_DST_H ||

		src_w > SKL_MAX_SRC_W || src_h > SKL_MAX_SRC_H ||
		dst_w > SKL_MAX_DST_W || dst_h > SKL_MAX_DST_H) {
		DRM_DEBUG_KMS("scaler_user index %u.%u: src %ux%u dst %ux%u "
			"size is out of scaler range\n",
			intel_crtc->pipe, scaler_user, src_w, src_h, dst_w, dst_h);
		return -EINVAL;
	}

	/* mark this plane as a scaler user in crtc_state */
	scaler_state->scaler_users |= (1 << scaler_user);
	DRM_DEBUG_KMS("scaler_user index %u.%u: "
		"staged scaling request for %ux%u->%ux%u scaler_users = 0x%x\n",
		intel_crtc->pipe, scaler_user, src_w, src_h, dst_w, dst_h,
		scaler_state->scaler_users);

	return 0;
}

/**
 * skl_update_scaler_crtc - Stages update to scaler state for a given crtc.
 *
 * @state: crtc's scaler state
 *
 * Return
 *     0 - scaler_usage updated successfully
 *    error - requested scaling cannot be supported or other error condition
 */
int skl_update_scaler_crtc(struct intel_crtc_state *state)
{
	struct intel_crtc *intel_crtc = to_intel_crtc(state->base.crtc);
	const struct drm_display_mode *adjusted_mode = &state->base.adjusted_mode;

	DRM_DEBUG_KMS("Updating scaler for [CRTC:%i] scaler_user index %u.%u\n",
		      intel_crtc->base.base.id, intel_crtc->pipe, SKL_CRTC_INDEX);

	return skl_update_scaler(state, !state->base.active, SKL_CRTC_INDEX,
		&state->scaler_state.scaler_id, DRM_ROTATE_0,
		state->pipe_src_w, state->pipe_src_h,
		adjusted_mode->crtc_hdisplay, adjusted_mode->crtc_vdisplay);
}

/**
 * skl_update_scaler_plane - Stages update to scaler state for a given plane.
 *
 * @state: crtc's scaler state
 * @plane_state: atomic plane state to update
 *
 * Return
 *     0 - scaler_usage updated successfully
 *    error - requested scaling cannot be supported or other error condition
 */
static int skl_update_scaler_plane(struct intel_crtc_state *crtc_state,
				   struct intel_plane_state *plane_state)
{

	struct intel_crtc *intel_crtc = to_intel_crtc(crtc_state->base.crtc);
	struct intel_plane *intel_plane =
		to_intel_plane(plane_state->base.plane);
	struct drm_framebuffer *fb = plane_state->base.fb;
	int ret;

	bool force_detach = !fb || !plane_state->visible;

	DRM_DEBUG_KMS("Updating scaler for [PLANE:%d] scaler_user index %u.%u\n",
		      intel_plane->base.base.id, intel_crtc->pipe,
		      drm_plane_index(&intel_plane->base));

	ret = skl_update_scaler(crtc_state, force_detach,
				drm_plane_index(&intel_plane->base),
				&plane_state->scaler_id,
				plane_state->base.rotation,
				drm_rect_width(&plane_state->src) >> 16,
				drm_rect_height(&plane_state->src) >> 16,
				drm_rect_width(&plane_state->dst),
				drm_rect_height(&plane_state->dst));

	if (ret || plane_state->scaler_id < 0)
		return ret;

	/* check colorkey */
	if (plane_state->ckey.flags != I915_SET_COLORKEY_NONE) {
		DRM_DEBUG_KMS("[PLANE:%d] scaling with color key not allowed",
			      intel_plane->base.base.id);
		return -EINVAL;
	}

	/* Check src format */
	switch (fb->pixel_format) {
	case DRM_FORMAT_RGB565:
	case DRM_FORMAT_XBGR8888:
	case DRM_FORMAT_XRGB8888:
	case DRM_FORMAT_ABGR8888:
	case DRM_FORMAT_ARGB8888:
	case DRM_FORMAT_XRGB2101010:
	case DRM_FORMAT_XBGR2101010:
	case DRM_FORMAT_YUYV:
	case DRM_FORMAT_YVYU:
	case DRM_FORMAT_UYVY:
	case DRM_FORMAT_VYUY:
		break;
	default:
		DRM_DEBUG_KMS("[PLANE:%d] FB:%d unsupported scaling format 0x%x\n",
			intel_plane->base.base.id, fb->base.id, fb->pixel_format);
		return -EINVAL;
	}

	return 0;
}

static void skylake_scaler_disable(struct intel_crtc *crtc)
{
	int i;

	for (i = 0; i < crtc->num_scalers; i++)
		skl_detach_scaler(crtc, i);
}

static void skylake_pfit_enable(struct intel_crtc *crtc)
{
	struct drm_device *dev = crtc->base.dev;
	struct drm_i915_private *dev_priv = dev->dev_private;
	int pipe = crtc->pipe;
	struct intel_crtc_scaler_state *scaler_state =
		&crtc->config->scaler_state;

	DRM_DEBUG_KMS("for crtc_state = %p\n", crtc->config);

	if (crtc->config->pch_pfit.enabled) {
		int id;

		if (WARN_ON(crtc->config->scaler_state.scaler_id < 0)) {
			DRM_ERROR("Requesting pfit without getting a scaler first\n");
			return;
		}

		id = scaler_state->scaler_id;
		I915_WRITE(SKL_PS_CTRL(pipe, id), PS_SCALER_EN |
			PS_FILTER_MEDIUM | scaler_state->scalers[id].mode);
		I915_WRITE(SKL_PS_WIN_POS(pipe, id), crtc->config->pch_pfit.pos);
		I915_WRITE(SKL_PS_WIN_SZ(pipe, id), crtc->config->pch_pfit.size);

		DRM_DEBUG_KMS("for crtc_state = %p scaler_id = %d\n", crtc->config, id);
	}
}

static void ironlake_pfit_enable(struct intel_crtc *crtc)
{
	struct drm_device *dev = crtc->base.dev;
	struct drm_i915_private *dev_priv = dev->dev_private;
	int pipe = crtc->pipe;

	if (crtc->config->pch_pfit.enabled) {
		/* Force use of hard-coded filter coefficients
		 * as some pre-programmed values are broken,
		 * e.g. x201.
		 */
		if (IS_IVYBRIDGE(dev) || IS_HASWELL(dev))
			I915_WRITE(PF_CTL(pipe), PF_ENABLE | PF_FILTER_MED_3x3 |
						 PF_PIPE_SEL_IVB(pipe));
		else
			I915_WRITE(PF_CTL(pipe), PF_ENABLE | PF_FILTER_MED_3x3);
		I915_WRITE(PF_WIN_POS(pipe), crtc->config->pch_pfit.pos);
		I915_WRITE(PF_WIN_SZ(pipe), crtc->config->pch_pfit.size);
	}
}

void hsw_enable_ips(struct intel_crtc *crtc)
{
	struct drm_device *dev = crtc->base.dev;
	struct drm_i915_private *dev_priv = dev->dev_private;

	if (!crtc->config->ips_enabled)
		return;

	/* We can only enable IPS after we enable a plane and wait for a vblank */
	intel_wait_for_vblank(dev, crtc->pipe);

	assert_plane_enabled(dev_priv, crtc->plane);
	if (IS_BROADWELL(dev)) {
		mutex_lock(&dev_priv->rps.hw_lock);
		WARN_ON(sandybridge_pcode_write(dev_priv, DISPLAY_IPS_CONTROL, 0xc0000000));
		mutex_unlock(&dev_priv->rps.hw_lock);
		/* Quoting Art Runyan: "its not safe to expect any particular
		 * value in IPS_CTL bit 31 after enabling IPS through the
		 * mailbox." Moreover, the mailbox may return a bogus state,
		 * so we need to just enable it and continue on.
		 */
	} else {
		I915_WRITE(IPS_CTL, IPS_ENABLE);
		/* The bit only becomes 1 in the next vblank, so this wait here
		 * is essentially intel_wait_for_vblank. If we don't have this
		 * and don't wait for vblanks until the end of crtc_enable, then
		 * the HW state readout code will complain that the expected
		 * IPS_CTL value is not the one we read. */
		if (wait_for(I915_READ_NOTRACE(IPS_CTL) & IPS_ENABLE, 50))
			DRM_ERROR("Timed out waiting for IPS enable\n");
	}
}

void hsw_disable_ips(struct intel_crtc *crtc)
{
	struct drm_device *dev = crtc->base.dev;
	struct drm_i915_private *dev_priv = dev->dev_private;

	if (!crtc->config->ips_enabled)
		return;

	assert_plane_enabled(dev_priv, crtc->plane);
	if (IS_BROADWELL(dev)) {
		mutex_lock(&dev_priv->rps.hw_lock);
		WARN_ON(sandybridge_pcode_write(dev_priv, DISPLAY_IPS_CONTROL, 0));
		mutex_unlock(&dev_priv->rps.hw_lock);
		/* wait for pcode to finish disabling IPS, which may take up to 42ms */
		if (wait_for((I915_READ(IPS_CTL) & IPS_ENABLE) == 0, 42))
			DRM_ERROR("Timed out waiting for IPS disable\n");
	} else {
		I915_WRITE(IPS_CTL, 0);
		POSTING_READ(IPS_CTL);
	}

	/* We need to wait for a vblank before we can disable the plane. */
	intel_wait_for_vblank(dev, crtc->pipe);
}

/** Loads the palette/gamma unit for the CRTC with the prepared values */
static void intel_crtc_load_lut(struct drm_crtc *crtc)
{
	struct drm_device *dev = crtc->dev;
	struct drm_i915_private *dev_priv = dev->dev_private;
	struct intel_crtc *intel_crtc = to_intel_crtc(crtc);
	enum pipe pipe = intel_crtc->pipe;
	int i;
	bool reenable_ips = false;

	/* The clocks have to be on to load the palette. */
	if (!crtc->state->active)
		return;

	if (HAS_GMCH_DISPLAY(dev_priv->dev)) {
		if (intel_crtc->config->has_dsi_encoder)
			assert_dsi_pll_enabled(dev_priv);
		else
			assert_pll_enabled(dev_priv, pipe);
	}

	/* Workaround : Do not read or write the pipe palette/gamma data while
	 * GAMMA_MODE is configured for split gamma and IPS_CTL has IPS enabled.
	 */
	if (IS_HASWELL(dev) && intel_crtc->config->ips_enabled &&
	    ((I915_READ(GAMMA_MODE(pipe)) & GAMMA_MODE_MODE_MASK) ==
	     GAMMA_MODE_MODE_SPLIT)) {
		hsw_disable_ips(intel_crtc);
		reenable_ips = true;
	}

	for (i = 0; i < 256; i++) {
		i915_reg_t palreg;

		if (HAS_GMCH_DISPLAY(dev))
			palreg = PALETTE(pipe, i);
		else
			palreg = LGC_PALETTE(pipe, i);

		I915_WRITE(palreg,
			   (intel_crtc->lut_r[i] << 16) |
			   (intel_crtc->lut_g[i] << 8) |
			   intel_crtc->lut_b[i]);
	}

	if (reenable_ips)
		hsw_enable_ips(intel_crtc);
}

static void intel_crtc_dpms_overlay_disable(struct intel_crtc *intel_crtc)
{
	if (intel_crtc->overlay) {
		struct drm_device *dev = intel_crtc->base.dev;
		struct drm_i915_private *dev_priv = dev->dev_private;

		mutex_lock(&dev->struct_mutex);
		dev_priv->mm.interruptible = false;
		(void) intel_overlay_switch_off(intel_crtc->overlay);
		dev_priv->mm.interruptible = true;
		mutex_unlock(&dev->struct_mutex);
	}

	/* Let userspace switch the overlay on again. In most cases userspace
	 * has to recompute where to put it anyway.
	 */
}

/**
 * intel_post_enable_primary - Perform operations after enabling primary plane
 * @crtc: the CRTC whose primary plane was just enabled
 *
 * Performs potentially sleeping operations that must be done after the primary
 * plane is enabled, such as updating FBC and IPS.  Note that this may be
 * called due to an explicit primary plane update, or due to an implicit
 * re-enable that is caused when a sprite plane is updated to no longer
 * completely hide the primary plane.
 */
static void
intel_post_enable_primary(struct drm_crtc *crtc)
{
	struct drm_device *dev = crtc->dev;
	struct drm_i915_private *dev_priv = dev->dev_private;
	struct intel_crtc *intel_crtc = to_intel_crtc(crtc);
	int pipe = intel_crtc->pipe;

	/*
	 * FIXME IPS should be fine as long as one plane is
	 * enabled, but in practice it seems to have problems
	 * when going from primary only to sprite only and vice
	 * versa.
	 */
	hsw_enable_ips(intel_crtc);

	/*
	 * Gen2 reports pipe underruns whenever all planes are disabled.
	 * So don't enable underrun reporting before at least some planes
	 * are enabled.
	 * FIXME: Need to fix the logic to work when we turn off all planes
	 * but leave the pipe running.
	 */
	if (IS_GEN2(dev))
		intel_set_cpu_fifo_underrun_reporting(dev_priv, pipe, true);

	/* Underruns don't always raise interrupts, so check manually. */
	intel_check_cpu_fifo_underruns(dev_priv);
	intel_check_pch_fifo_underruns(dev_priv);
}

/**
 * intel_pre_disable_primary - Perform operations before disabling primary plane
 * @crtc: the CRTC whose primary plane is to be disabled
 *
 * Performs potentially sleeping operations that must be done before the
 * primary plane is disabled, such as updating FBC and IPS.  Note that this may
 * be called due to an explicit primary plane update, or due to an implicit
 * disable that is caused when a sprite plane completely hides the primary
 * plane.
 */
static void
intel_pre_disable_primary(struct drm_crtc *crtc)
{
	struct drm_device *dev = crtc->dev;
	struct drm_i915_private *dev_priv = dev->dev_private;
	struct intel_crtc *intel_crtc = to_intel_crtc(crtc);
	int pipe = intel_crtc->pipe;

	/*
	 * Gen2 reports pipe underruns whenever all planes are disabled.
	 * So diasble underrun reporting before all the planes get disabled.
	 * FIXME: Need to fix the logic to work when we turn off all planes
	 * but leave the pipe running.
	 */
	if (IS_GEN2(dev))
		intel_set_cpu_fifo_underrun_reporting(dev_priv, pipe, false);

	/*
	 * Vblank time updates from the shadow to live plane control register
	 * are blocked if the memory self-refresh mode is active at that
	 * moment. So to make sure the plane gets truly disabled, disable
	 * first the self-refresh mode. The self-refresh enable bit in turn
	 * will be checked/applied by the HW only at the next frame start
	 * event which is after the vblank start event, so we need to have a
	 * wait-for-vblank between disabling the plane and the pipe.
	 */
	if (HAS_GMCH_DISPLAY(dev)) {
		intel_set_memory_cxsr(dev_priv, false);
		dev_priv->wm.vlv.cxsr = false;
		intel_wait_for_vblank(dev, pipe);
	}

	/*
	 * FIXME IPS should be fine as long as one plane is
	 * enabled, but in practice it seems to have problems
	 * when going from primary only to sprite only and vice
	 * versa.
	 */
	hsw_disable_ips(intel_crtc);
}

static void intel_post_plane_update(struct intel_crtc *crtc)
{
	struct intel_crtc_atomic_commit *atomic = &crtc->atomic;
	struct intel_crtc_state *pipe_config =
		to_intel_crtc_state(crtc->base.state);
	struct drm_device *dev = crtc->base.dev;
<<<<<<< HEAD
=======
	struct drm_i915_private *dev_priv = dev->dev_private;
>>>>>>> e876b41a

	if (atomic->wait_vblank)
		intel_wait_for_vblank(dev, crtc->pipe);

	intel_frontbuffer_flip(dev, atomic->fb_bits);

	crtc->wm.cxsr_allowed = true;

	if (pipe_config->wm_changed && pipe_config->base.active)
		intel_update_watermarks(&crtc->base);

	if (atomic->update_fbc)
		intel_fbc_update(crtc);

	if (atomic->post_enable_primary)
		intel_post_enable_primary(&crtc->base);

	memset(atomic, 0, sizeof(*atomic));
}

static void intel_pre_plane_update(struct intel_crtc *crtc)
{
	struct drm_device *dev = crtc->base.dev;
	struct drm_i915_private *dev_priv = dev->dev_private;
	struct intel_crtc_atomic_commit *atomic = &crtc->atomic;
<<<<<<< HEAD
	struct intel_crtc_state *pipe_config =
		to_intel_crtc_state(crtc->base.state);
=======
>>>>>>> e876b41a

	if (atomic->disable_fbc)
		intel_fbc_deactivate(crtc);

	if (crtc->atomic.disable_ips)
		hsw_disable_ips(crtc);

	if (atomic->pre_disable_primary)
		intel_pre_disable_primary(&crtc->base);

	if (pipe_config->disable_cxsr) {
		crtc->wm.cxsr_allowed = false;
		intel_set_memory_cxsr(dev_priv, false);
	}

	if (!needs_modeset(&pipe_config->base) && pipe_config->wm_changed)
		intel_update_watermarks(&crtc->base);
}

static void intel_crtc_disable_planes(struct drm_crtc *crtc, unsigned plane_mask)
{
	struct drm_device *dev = crtc->dev;
	struct intel_crtc *intel_crtc = to_intel_crtc(crtc);
	struct drm_plane *p;
	int pipe = intel_crtc->pipe;

	intel_crtc_dpms_overlay_disable(intel_crtc);

	drm_for_each_plane_mask(p, dev, plane_mask)
		to_intel_plane(p)->disable_plane(p, crtc);

	/*
	 * FIXME: Once we grow proper nuclear flip support out of this we need
	 * to compute the mask of flip planes precisely. For the time being
	 * consider this a flip to a NULL plane.
	 */
	intel_frontbuffer_flip(dev, INTEL_FRONTBUFFER_ALL_MASK(pipe));
}

static void ironlake_crtc_enable(struct drm_crtc *crtc)
{
	struct drm_device *dev = crtc->dev;
	struct drm_i915_private *dev_priv = dev->dev_private;
	struct intel_crtc *intel_crtc = to_intel_crtc(crtc);
	struct intel_encoder *encoder;
	int pipe = intel_crtc->pipe;

	if (WARN_ON(intel_crtc->active))
		return;

	if (intel_crtc->config->has_pch_encoder)
		intel_set_pch_fifo_underrun_reporting(dev_priv, pipe, false);

	if (intel_crtc->config->has_pch_encoder)
		intel_prepare_shared_dpll(intel_crtc);

	if (intel_crtc->config->has_dp_encoder)
		intel_dp_set_m_n(intel_crtc, M1_N1);

	intel_set_pipe_timings(intel_crtc);

	if (intel_crtc->config->has_pch_encoder) {
		intel_cpu_transcoder_set_m_n(intel_crtc,
				     &intel_crtc->config->fdi_m_n, NULL);
	}

	ironlake_set_pipeconf(crtc);

	intel_crtc->active = true;

	intel_set_cpu_fifo_underrun_reporting(dev_priv, pipe, true);

	for_each_encoder_on_crtc(dev, crtc, encoder)
		if (encoder->pre_enable)
			encoder->pre_enable(encoder);

	if (intel_crtc->config->has_pch_encoder) {
		/* Note: FDI PLL enabling _must_ be done before we enable the
		 * cpu pipes, hence this is separate from all the other fdi/pch
		 * enabling. */
		ironlake_fdi_pll_enable(intel_crtc);
	} else {
		assert_fdi_tx_disabled(dev_priv, pipe);
		assert_fdi_rx_disabled(dev_priv, pipe);
	}

	ironlake_pfit_enable(intel_crtc);

	/*
	 * On ILK+ LUT must be loaded before the pipe is running but with
	 * clocks enabled
	 */
	intel_crtc_load_lut(crtc);

	intel_update_watermarks(crtc);
	intel_enable_pipe(intel_crtc);

	if (intel_crtc->config->has_pch_encoder)
		ironlake_pch_enable(crtc);

	assert_vblank_disabled(crtc);
	drm_crtc_vblank_on(crtc);

	for_each_encoder_on_crtc(dev, crtc, encoder)
		encoder->enable(encoder);

	if (HAS_PCH_CPT(dev))
		cpt_verify_modeset(dev, intel_crtc->pipe);

	/* Must wait for vblank to avoid spurious PCH FIFO underruns */
	if (intel_crtc->config->has_pch_encoder)
		intel_wait_for_vblank(dev, pipe);
	intel_set_pch_fifo_underrun_reporting(dev_priv, pipe, true);
<<<<<<< HEAD

	intel_fbc_enable(intel_crtc);
=======
>>>>>>> e876b41a
}

/* IPS only exists on ULT machines and is tied to pipe A. */
static bool hsw_crtc_supports_ips(struct intel_crtc *crtc)
{
	return HAS_IPS(crtc->base.dev) && crtc->pipe == PIPE_A;
}

static void haswell_crtc_enable(struct drm_crtc *crtc)
{
	struct drm_device *dev = crtc->dev;
	struct drm_i915_private *dev_priv = dev->dev_private;
	struct intel_crtc *intel_crtc = to_intel_crtc(crtc);
	struct intel_encoder *encoder;
	int pipe = intel_crtc->pipe, hsw_workaround_pipe;
	struct intel_crtc_state *pipe_config =
		to_intel_crtc_state(crtc->state);

	if (WARN_ON(intel_crtc->active))
		return;

	if (intel_crtc->config->has_pch_encoder)
		intel_set_pch_fifo_underrun_reporting(dev_priv, TRANSCODER_A,
						      false);

	if (intel_crtc_to_shared_dpll(intel_crtc))
		intel_enable_shared_dpll(intel_crtc);

	if (intel_crtc->config->has_dp_encoder)
		intel_dp_set_m_n(intel_crtc, M1_N1);

	intel_set_pipe_timings(intel_crtc);

	if (intel_crtc->config->cpu_transcoder != TRANSCODER_EDP) {
		I915_WRITE(PIPE_MULT(intel_crtc->config->cpu_transcoder),
			   intel_crtc->config->pixel_multiplier - 1);
	}

	if (intel_crtc->config->has_pch_encoder) {
		intel_cpu_transcoder_set_m_n(intel_crtc,
				     &intel_crtc->config->fdi_m_n, NULL);
	}

	haswell_set_pipeconf(crtc);

	intel_set_pipe_csc(crtc);

	intel_crtc->active = true;

	if (intel_crtc->config->has_pch_encoder)
		intel_set_cpu_fifo_underrun_reporting(dev_priv, pipe, false);
	else
		intel_set_cpu_fifo_underrun_reporting(dev_priv, pipe, true);

	for_each_encoder_on_crtc(dev, crtc, encoder) {
		if (encoder->pre_enable)
			encoder->pre_enable(encoder);
	}

	if (intel_crtc->config->has_pch_encoder)
		dev_priv->display.fdi_link_train(crtc);

	if (!intel_crtc->config->has_dsi_encoder)
		intel_ddi_enable_pipe_clock(intel_crtc);

	if (INTEL_INFO(dev)->gen >= 9)
		skylake_pfit_enable(intel_crtc);
	else
		ironlake_pfit_enable(intel_crtc);

	/*
	 * On ILK+ LUT must be loaded before the pipe is running but with
	 * clocks enabled
	 */
	intel_crtc_load_lut(crtc);

	intel_ddi_set_pipe_settings(crtc);
	if (!intel_crtc->config->has_dsi_encoder)
		intel_ddi_enable_transcoder_func(crtc);

	intel_update_watermarks(crtc);
	intel_enable_pipe(intel_crtc);

	if (intel_crtc->config->has_pch_encoder)
		lpt_pch_enable(crtc);

	if (intel_crtc->config->dp_encoder_is_mst)
		intel_ddi_set_vc_payload_alloc(crtc, true);

	assert_vblank_disabled(crtc);
	drm_crtc_vblank_on(crtc);

	for_each_encoder_on_crtc(dev, crtc, encoder) {
		encoder->enable(encoder);
		intel_opregion_notify_encoder(encoder, true);
	}

<<<<<<< HEAD
	if (intel_crtc->config->has_pch_encoder) {
		intel_wait_for_vblank(dev, pipe);
		intel_wait_for_vblank(dev, pipe);
		intel_set_cpu_fifo_underrun_reporting(dev_priv, pipe, true);
		intel_set_pch_fifo_underrun_reporting(dev_priv, TRANSCODER_A,
						      true);
	}
=======
	if (intel_crtc->config->has_pch_encoder)
		intel_set_pch_fifo_underrun_reporting(dev_priv, TRANSCODER_A,
						      true);
>>>>>>> e876b41a

	/* If we change the relative order between pipe/planes enabling, we need
	 * to change the workaround. */
	hsw_workaround_pipe = pipe_config->hsw_workaround_pipe;
	if (IS_HASWELL(dev) && hsw_workaround_pipe != INVALID_PIPE) {
		intel_wait_for_vblank(dev, hsw_workaround_pipe);
		intel_wait_for_vblank(dev, hsw_workaround_pipe);
	}

	intel_fbc_enable(intel_crtc);
}

static void ironlake_pfit_disable(struct intel_crtc *crtc, bool force)
{
	struct drm_device *dev = crtc->base.dev;
	struct drm_i915_private *dev_priv = dev->dev_private;
	int pipe = crtc->pipe;

	/* To avoid upsetting the power well on haswell only disable the pfit if
	 * it's in use. The hw state code will make sure we get this right. */
	if (force || crtc->config->pch_pfit.enabled) {
		I915_WRITE(PF_CTL(pipe), 0);
		I915_WRITE(PF_WIN_POS(pipe), 0);
		I915_WRITE(PF_WIN_SZ(pipe), 0);
	}
}

static void ironlake_crtc_disable(struct drm_crtc *crtc)
{
	struct drm_device *dev = crtc->dev;
	struct drm_i915_private *dev_priv = dev->dev_private;
	struct intel_crtc *intel_crtc = to_intel_crtc(crtc);
	struct intel_encoder *encoder;
	int pipe = intel_crtc->pipe;

	if (intel_crtc->config->has_pch_encoder)
		intel_set_pch_fifo_underrun_reporting(dev_priv, pipe, false);

	for_each_encoder_on_crtc(dev, crtc, encoder)
		encoder->disable(encoder);

	drm_crtc_vblank_off(crtc);
	assert_vblank_disabled(crtc);

<<<<<<< HEAD
	/*
	 * Sometimes spurious CPU pipe underruns happen when the
	 * pipe is already disabled, but FDI RX/TX is still enabled.
	 * Happens at least with VGA+HDMI cloning. Suppress them.
	 */
	if (intel_crtc->config->has_pch_encoder)
		intel_set_cpu_fifo_underrun_reporting(dev_priv, pipe, false);

=======
>>>>>>> e876b41a
	intel_disable_pipe(intel_crtc);

	ironlake_pfit_disable(intel_crtc, false);

	if (intel_crtc->config->has_pch_encoder) {
		ironlake_fdi_disable(crtc);
		intel_set_cpu_fifo_underrun_reporting(dev_priv, pipe, true);
	}

	for_each_encoder_on_crtc(dev, crtc, encoder)
		if (encoder->post_disable)
			encoder->post_disable(encoder);

	if (intel_crtc->config->has_pch_encoder) {
		ironlake_disable_pch_transcoder(dev_priv, pipe);

		if (HAS_PCH_CPT(dev)) {
			i915_reg_t reg;
			u32 temp;

			/* disable TRANS_DP_CTL */
			reg = TRANS_DP_CTL(pipe);
			temp = I915_READ(reg);
			temp &= ~(TRANS_DP_OUTPUT_ENABLE |
				  TRANS_DP_PORT_SEL_MASK);
			temp |= TRANS_DP_PORT_SEL_NONE;
			I915_WRITE(reg, temp);

			/* disable DPLL_SEL */
			temp = I915_READ(PCH_DPLL_SEL);
			temp &= ~(TRANS_DPLL_ENABLE(pipe) | TRANS_DPLLB_SEL(pipe));
			I915_WRITE(PCH_DPLL_SEL, temp);
		}

		ironlake_fdi_pll_disable(intel_crtc);
	}

	intel_set_pch_fifo_underrun_reporting(dev_priv, pipe, true);
<<<<<<< HEAD

	intel_fbc_disable_crtc(intel_crtc);
=======
>>>>>>> e876b41a
}

static void haswell_crtc_disable(struct drm_crtc *crtc)
{
	struct drm_device *dev = crtc->dev;
	struct drm_i915_private *dev_priv = dev->dev_private;
	struct intel_crtc *intel_crtc = to_intel_crtc(crtc);
	struct intel_encoder *encoder;
	enum transcoder cpu_transcoder = intel_crtc->config->cpu_transcoder;

	if (intel_crtc->config->has_pch_encoder)
		intel_set_pch_fifo_underrun_reporting(dev_priv, TRANSCODER_A,
						      false);

	if (intel_crtc->config->has_pch_encoder)
		intel_set_pch_fifo_underrun_reporting(dev_priv, TRANSCODER_A,
						      false);

	for_each_encoder_on_crtc(dev, crtc, encoder) {
		intel_opregion_notify_encoder(encoder, false);
		encoder->disable(encoder);
	}

	drm_crtc_vblank_off(crtc);
	assert_vblank_disabled(crtc);

	intel_disable_pipe(intel_crtc);

	if (intel_crtc->config->dp_encoder_is_mst)
		intel_ddi_set_vc_payload_alloc(crtc, false);

	if (!intel_crtc->config->has_dsi_encoder)
		intel_ddi_disable_transcoder_func(dev_priv, cpu_transcoder);

	if (INTEL_INFO(dev)->gen >= 9)
		skylake_scaler_disable(intel_crtc);
	else
		ironlake_pfit_disable(intel_crtc, false);

	if (!intel_crtc->config->has_dsi_encoder)
		intel_ddi_disable_pipe_clock(intel_crtc);

	for_each_encoder_on_crtc(dev, crtc, encoder)
		if (encoder->post_disable)
			encoder->post_disable(encoder);

	if (intel_crtc->config->has_pch_encoder) {
		lpt_disable_pch_transcoder(dev_priv);
		lpt_disable_iclkip(dev_priv);
		intel_ddi_fdi_disable(crtc);

		intel_set_pch_fifo_underrun_reporting(dev_priv, TRANSCODER_A,
						      true);
	}

<<<<<<< HEAD
	intel_fbc_disable_crtc(intel_crtc);
=======
	for_each_encoder_on_crtc(dev, crtc, encoder)
		if (encoder->post_disable)
			encoder->post_disable(encoder);

	if (intel_crtc->config->has_pch_encoder)
		intel_set_pch_fifo_underrun_reporting(dev_priv, TRANSCODER_A,
						      true);
>>>>>>> e876b41a
}

static void i9xx_pfit_enable(struct intel_crtc *crtc)
{
	struct drm_device *dev = crtc->base.dev;
	struct drm_i915_private *dev_priv = dev->dev_private;
	struct intel_crtc_state *pipe_config = crtc->config;

	if (!pipe_config->gmch_pfit.control)
		return;

	/*
	 * The panel fitter should only be adjusted whilst the pipe is disabled,
	 * according to register description and PRM.
	 */
	WARN_ON(I915_READ(PFIT_CONTROL) & PFIT_ENABLE);
	assert_pipe_disabled(dev_priv, crtc->pipe);

	I915_WRITE(PFIT_PGM_RATIOS, pipe_config->gmch_pfit.pgm_ratios);
	I915_WRITE(PFIT_CONTROL, pipe_config->gmch_pfit.control);

	/* Border color in case we don't scale up to the full screen. Black by
	 * default, change to something else for debugging. */
	I915_WRITE(BCLRPAT(crtc->pipe), 0);
}

static enum intel_display_power_domain port_to_power_domain(enum port port)
{
	switch (port) {
	case PORT_A:
		return POWER_DOMAIN_PORT_DDI_A_LANES;
	case PORT_B:
		return POWER_DOMAIN_PORT_DDI_B_LANES;
	case PORT_C:
		return POWER_DOMAIN_PORT_DDI_C_LANES;
	case PORT_D:
		return POWER_DOMAIN_PORT_DDI_D_LANES;
	case PORT_E:
		return POWER_DOMAIN_PORT_DDI_E_LANES;
	default:
		MISSING_CASE(port);
		return POWER_DOMAIN_PORT_OTHER;
	}
}

static enum intel_display_power_domain port_to_aux_power_domain(enum port port)
{
	switch (port) {
	case PORT_A:
		return POWER_DOMAIN_AUX_A;
	case PORT_B:
		return POWER_DOMAIN_AUX_B;
	case PORT_C:
		return POWER_DOMAIN_AUX_C;
	case PORT_D:
		return POWER_DOMAIN_AUX_D;
	case PORT_E:
		/* FIXME: Check VBT for actual wiring of PORT E */
		return POWER_DOMAIN_AUX_D;
	default:
		MISSING_CASE(port);
		return POWER_DOMAIN_AUX_A;
	}
}

enum intel_display_power_domain
intel_display_port_power_domain(struct intel_encoder *intel_encoder)
{
	struct drm_device *dev = intel_encoder->base.dev;
	struct intel_digital_port *intel_dig_port;

	switch (intel_encoder->type) {
	case INTEL_OUTPUT_UNKNOWN:
		/* Only DDI platforms should ever use this output type */
		WARN_ON_ONCE(!HAS_DDI(dev));
	case INTEL_OUTPUT_DISPLAYPORT:
	case INTEL_OUTPUT_HDMI:
	case INTEL_OUTPUT_EDP:
		intel_dig_port = enc_to_dig_port(&intel_encoder->base);
		return port_to_power_domain(intel_dig_port->port);
	case INTEL_OUTPUT_DP_MST:
		intel_dig_port = enc_to_mst(&intel_encoder->base)->primary;
		return port_to_power_domain(intel_dig_port->port);
	case INTEL_OUTPUT_ANALOG:
		return POWER_DOMAIN_PORT_CRT;
	case INTEL_OUTPUT_DSI:
		return POWER_DOMAIN_PORT_DSI;
	default:
		return POWER_DOMAIN_PORT_OTHER;
	}
}

enum intel_display_power_domain
intel_display_port_aux_power_domain(struct intel_encoder *intel_encoder)
{
	struct drm_device *dev = intel_encoder->base.dev;
	struct intel_digital_port *intel_dig_port;

	switch (intel_encoder->type) {
	case INTEL_OUTPUT_UNKNOWN:
	case INTEL_OUTPUT_HDMI:
		/*
		 * Only DDI platforms should ever use these output types.
		 * We can get here after the HDMI detect code has already set
		 * the type of the shared encoder. Since we can't be sure
		 * what's the status of the given connectors, play safe and
		 * run the DP detection too.
		 */
		WARN_ON_ONCE(!HAS_DDI(dev));
	case INTEL_OUTPUT_DISPLAYPORT:
	case INTEL_OUTPUT_EDP:
		intel_dig_port = enc_to_dig_port(&intel_encoder->base);
		return port_to_aux_power_domain(intel_dig_port->port);
	case INTEL_OUTPUT_DP_MST:
		intel_dig_port = enc_to_mst(&intel_encoder->base)->primary;
		return port_to_aux_power_domain(intel_dig_port->port);
	default:
		MISSING_CASE(intel_encoder->type);
		return POWER_DOMAIN_AUX_A;
	}
}

static unsigned long get_crtc_power_domains(struct drm_crtc *crtc)
{
	struct drm_device *dev = crtc->dev;
	struct intel_encoder *intel_encoder;
	struct intel_crtc *intel_crtc = to_intel_crtc(crtc);
	enum pipe pipe = intel_crtc->pipe;
	unsigned long mask;
	enum transcoder transcoder = intel_crtc->config->cpu_transcoder;

	if (!crtc->state->active)
		return 0;

	mask = BIT(POWER_DOMAIN_PIPE(pipe));
	mask |= BIT(POWER_DOMAIN_TRANSCODER(transcoder));
	if (intel_crtc->config->pch_pfit.enabled ||
	    intel_crtc->config->pch_pfit.force_thru)
		mask |= BIT(POWER_DOMAIN_PIPE_PANEL_FITTER(pipe));

	for_each_encoder_on_crtc(dev, crtc, intel_encoder)
		mask |= BIT(intel_display_port_power_domain(intel_encoder));

	return mask;
}

static unsigned long modeset_get_crtc_power_domains(struct drm_crtc *crtc)
{
	struct drm_i915_private *dev_priv = crtc->dev->dev_private;
	struct intel_crtc *intel_crtc = to_intel_crtc(crtc);
	enum intel_display_power_domain domain;
	unsigned long domains, new_domains, old_domains;

	old_domains = intel_crtc->enabled_power_domains;
	intel_crtc->enabled_power_domains = new_domains = get_crtc_power_domains(crtc);

	domains = new_domains & ~old_domains;

	for_each_power_domain(domain, domains)
		intel_display_power_get(dev_priv, domain);

	return old_domains & ~new_domains;
}

static void modeset_put_power_domains(struct drm_i915_private *dev_priv,
				      unsigned long domains)
{
	enum intel_display_power_domain domain;

	for_each_power_domain(domain, domains)
		intel_display_power_put(dev_priv, domain);
}

static void modeset_update_crtc_power_domains(struct drm_atomic_state *state)
{
	struct drm_device *dev = state->dev;
	struct drm_i915_private *dev_priv = dev->dev_private;
	unsigned long put_domains[I915_MAX_PIPES] = {};
	struct drm_crtc_state *crtc_state;
	struct drm_crtc *crtc;
	int i;

	for_each_crtc_in_state(state, crtc, crtc_state, i) {
		if (needs_modeset(crtc->state))
			put_domains[to_intel_crtc(crtc)->pipe] =
				modeset_get_crtc_power_domains(crtc);
	}

	if (dev_priv->display.modeset_commit_cdclk) {
		unsigned int cdclk = to_intel_atomic_state(state)->cdclk;

		if (cdclk != dev_priv->cdclk_freq &&
		    !WARN_ON(!state->allow_modeset))
			dev_priv->display.modeset_commit_cdclk(state);
	}

	for (i = 0; i < I915_MAX_PIPES; i++)
		if (put_domains[i])
			modeset_put_power_domains(dev_priv, put_domains[i]);
}

static int intel_compute_max_dotclk(struct drm_i915_private *dev_priv)
{
	int max_cdclk_freq = dev_priv->max_cdclk_freq;

	if (INTEL_INFO(dev_priv)->gen >= 9 ||
	    IS_HASWELL(dev_priv) || IS_BROADWELL(dev_priv))
		return max_cdclk_freq;
	else if (IS_CHERRYVIEW(dev_priv))
		return max_cdclk_freq*95/100;
	else if (INTEL_INFO(dev_priv)->gen < 4)
		return 2*max_cdclk_freq*90/100;
	else
		return max_cdclk_freq*90/100;
}

static void intel_update_max_cdclk(struct drm_device *dev)
{
	struct drm_i915_private *dev_priv = dev->dev_private;

	if (IS_SKYLAKE(dev) || IS_KABYLAKE(dev)) {
		u32 limit = I915_READ(SKL_DFSM) & SKL_DFSM_CDCLK_LIMIT_MASK;

		if (limit == SKL_DFSM_CDCLK_LIMIT_675)
			dev_priv->max_cdclk_freq = 675000;
		else if (limit == SKL_DFSM_CDCLK_LIMIT_540)
			dev_priv->max_cdclk_freq = 540000;
		else if (limit == SKL_DFSM_CDCLK_LIMIT_450)
			dev_priv->max_cdclk_freq = 450000;
		else
			dev_priv->max_cdclk_freq = 337500;
	} else if (IS_BROADWELL(dev))  {
		/*
		 * FIXME with extra cooling we can allow
		 * 540 MHz for ULX and 675 Mhz for ULT.
		 * How can we know if extra cooling is
		 * available? PCI ID, VTB, something else?
		 */
		if (I915_READ(FUSE_STRAP) & HSW_CDCLK_LIMIT)
			dev_priv->max_cdclk_freq = 450000;
		else if (IS_BDW_ULX(dev))
			dev_priv->max_cdclk_freq = 450000;
		else if (IS_BDW_ULT(dev))
			dev_priv->max_cdclk_freq = 540000;
		else
			dev_priv->max_cdclk_freq = 675000;
	} else if (IS_CHERRYVIEW(dev)) {
		dev_priv->max_cdclk_freq = 320000;
	} else if (IS_VALLEYVIEW(dev)) {
		dev_priv->max_cdclk_freq = 400000;
	} else {
		/* otherwise assume cdclk is fixed */
		dev_priv->max_cdclk_freq = dev_priv->cdclk_freq;
	}

	dev_priv->max_dotclk_freq = intel_compute_max_dotclk(dev_priv);

	DRM_DEBUG_DRIVER("Max CD clock rate: %d kHz\n",
			 dev_priv->max_cdclk_freq);

	DRM_DEBUG_DRIVER("Max dotclock rate: %d kHz\n",
			 dev_priv->max_dotclk_freq);
}

static void intel_update_cdclk(struct drm_device *dev)
{
	struct drm_i915_private *dev_priv = dev->dev_private;

	dev_priv->cdclk_freq = dev_priv->display.get_display_clock_speed(dev);
	DRM_DEBUG_DRIVER("Current CD clock rate: %d kHz\n",
			 dev_priv->cdclk_freq);

	/*
	 * Program the gmbus_freq based on the cdclk frequency.
	 * BSpec erroneously claims we should aim for 4MHz, but
	 * in fact 1MHz is the correct frequency.
	 */
	if (IS_VALLEYVIEW(dev)) {
		/*
		 * Program the gmbus_freq based on the cdclk frequency.
		 * BSpec erroneously claims we should aim for 4MHz, but
		 * in fact 1MHz is the correct frequency.
		 */
		I915_WRITE(GMBUSFREQ_VLV, DIV_ROUND_UP(dev_priv->cdclk_freq, 1000));
	}

	if (dev_priv->max_cdclk_freq == 0)
		intel_update_max_cdclk(dev);
}

static void broxton_set_cdclk(struct drm_device *dev, int frequency)
{
	struct drm_i915_private *dev_priv = dev->dev_private;
	uint32_t divider;
	uint32_t ratio;
	uint32_t current_freq;
	int ret;

	/* frequency = 19.2MHz * ratio / 2 / div{1,1.5,2,4} */
	switch (frequency) {
	case 144000:
		divider = BXT_CDCLK_CD2X_DIV_SEL_4;
		ratio = BXT_DE_PLL_RATIO(60);
		break;
	case 288000:
		divider = BXT_CDCLK_CD2X_DIV_SEL_2;
		ratio = BXT_DE_PLL_RATIO(60);
		break;
	case 384000:
		divider = BXT_CDCLK_CD2X_DIV_SEL_1_5;
		ratio = BXT_DE_PLL_RATIO(60);
		break;
	case 576000:
		divider = BXT_CDCLK_CD2X_DIV_SEL_1;
		ratio = BXT_DE_PLL_RATIO(60);
		break;
	case 624000:
		divider = BXT_CDCLK_CD2X_DIV_SEL_1;
		ratio = BXT_DE_PLL_RATIO(65);
		break;
	case 19200:
		/*
		 * Bypass frequency with DE PLL disabled. Init ratio, divider
		 * to suppress GCC warning.
		 */
		ratio = 0;
		divider = 0;
		break;
	default:
		DRM_ERROR("unsupported CDCLK freq %d", frequency);

		return;
	}

	mutex_lock(&dev_priv->rps.hw_lock);
	/* Inform power controller of upcoming frequency change */
	ret = sandybridge_pcode_write(dev_priv, HSW_PCODE_DE_WRITE_FREQ_REQ,
				      0x80000000);
	mutex_unlock(&dev_priv->rps.hw_lock);

	if (ret) {
		DRM_ERROR("PCode CDCLK freq change notify failed (err %d, freq %d)\n",
			  ret, frequency);
		return;
	}

	current_freq = I915_READ(CDCLK_CTL) & CDCLK_FREQ_DECIMAL_MASK;
	/* convert from .1 fixpoint MHz with -1MHz offset to kHz */
	current_freq = current_freq * 500 + 1000;

	/*
	 * DE PLL has to be disabled when
	 * - setting to 19.2MHz (bypass, PLL isn't used)
	 * - before setting to 624MHz (PLL needs toggling)
	 * - before setting to any frequency from 624MHz (PLL needs toggling)
	 */
	if (frequency == 19200 || frequency == 624000 ||
	    current_freq == 624000) {
		I915_WRITE(BXT_DE_PLL_ENABLE, ~BXT_DE_PLL_PLL_ENABLE);
		/* Timeout 200us */
		if (wait_for(!(I915_READ(BXT_DE_PLL_ENABLE) & BXT_DE_PLL_LOCK),
			     1))
			DRM_ERROR("timout waiting for DE PLL unlock\n");
	}

	if (frequency != 19200) {
		uint32_t val;

		val = I915_READ(BXT_DE_PLL_CTL);
		val &= ~BXT_DE_PLL_RATIO_MASK;
		val |= ratio;
		I915_WRITE(BXT_DE_PLL_CTL, val);

		I915_WRITE(BXT_DE_PLL_ENABLE, BXT_DE_PLL_PLL_ENABLE);
		/* Timeout 200us */
		if (wait_for(I915_READ(BXT_DE_PLL_ENABLE) & BXT_DE_PLL_LOCK, 1))
			DRM_ERROR("timeout waiting for DE PLL lock\n");

		val = I915_READ(CDCLK_CTL);
		val &= ~BXT_CDCLK_CD2X_DIV_SEL_MASK;
		val |= divider;
		/*
		 * Disable SSA Precharge when CD clock frequency < 500 MHz,
		 * enable otherwise.
		 */
		val &= ~BXT_CDCLK_SSA_PRECHARGE_ENABLE;
		if (frequency >= 500000)
			val |= BXT_CDCLK_SSA_PRECHARGE_ENABLE;

		val &= ~CDCLK_FREQ_DECIMAL_MASK;
		/* convert from kHz to .1 fixpoint MHz with -1MHz offset */
		val |= (frequency - 1000) / 500;
		I915_WRITE(CDCLK_CTL, val);
	}

	mutex_lock(&dev_priv->rps.hw_lock);
	ret = sandybridge_pcode_write(dev_priv, HSW_PCODE_DE_WRITE_FREQ_REQ,
				      DIV_ROUND_UP(frequency, 25000));
	mutex_unlock(&dev_priv->rps.hw_lock);

	if (ret) {
		DRM_ERROR("PCode CDCLK freq set failed, (err %d, freq %d)\n",
			  ret, frequency);
		return;
	}

	intel_update_cdclk(dev);
}

void broxton_init_cdclk(struct drm_device *dev)
{
	struct drm_i915_private *dev_priv = dev->dev_private;
	uint32_t val;

	/*
	 * NDE_RSTWRN_OPT RST PCH Handshake En must always be 0b on BXT
	 * or else the reset will hang because there is no PCH to respond.
	 * Move the handshake programming to initialization sequence.
	 * Previously was left up to BIOS.
	 */
	val = I915_READ(HSW_NDE_RSTWRN_OPT);
	val &= ~RESET_PCH_HANDSHAKE_ENABLE;
	I915_WRITE(HSW_NDE_RSTWRN_OPT, val);

	/* Enable PG1 for cdclk */
	intel_display_power_get(dev_priv, POWER_DOMAIN_PLLS);

	/* check if cd clock is enabled */
	if (I915_READ(BXT_DE_PLL_ENABLE) & BXT_DE_PLL_PLL_ENABLE) {
		DRM_DEBUG_KMS("Display already initialized\n");
		return;
	}

	/*
	 * FIXME:
	 * - The initial CDCLK needs to be read from VBT.
	 *   Need to make this change after VBT has changes for BXT.
	 * - check if setting the max (or any) cdclk freq is really necessary
	 *   here, it belongs to modeset time
	 */
	broxton_set_cdclk(dev, 624000);

	I915_WRITE(DBUF_CTL, I915_READ(DBUF_CTL) | DBUF_POWER_REQUEST);
	POSTING_READ(DBUF_CTL);

	udelay(10);

	if (!(I915_READ(DBUF_CTL) & DBUF_POWER_STATE))
		DRM_ERROR("DBuf power enable timeout!\n");
}

void broxton_uninit_cdclk(struct drm_device *dev)
{
	struct drm_i915_private *dev_priv = dev->dev_private;

	I915_WRITE(DBUF_CTL, I915_READ(DBUF_CTL) & ~DBUF_POWER_REQUEST);
	POSTING_READ(DBUF_CTL);

	udelay(10);

	if (I915_READ(DBUF_CTL) & DBUF_POWER_STATE)
		DRM_ERROR("DBuf power disable timeout!\n");

	/* Set minimum (bypass) frequency, in effect turning off the DE PLL */
	broxton_set_cdclk(dev, 19200);

	intel_display_power_put(dev_priv, POWER_DOMAIN_PLLS);
}

static const struct skl_cdclk_entry {
	unsigned int freq;
	unsigned int vco;
} skl_cdclk_frequencies[] = {
	{ .freq = 308570, .vco = 8640 },
	{ .freq = 337500, .vco = 8100 },
	{ .freq = 432000, .vco = 8640 },
	{ .freq = 450000, .vco = 8100 },
	{ .freq = 540000, .vco = 8100 },
	{ .freq = 617140, .vco = 8640 },
	{ .freq = 675000, .vco = 8100 },
};

static unsigned int skl_cdclk_decimal(unsigned int freq)
{
	return (freq - 1000) / 500;
}

static unsigned int skl_cdclk_get_vco(unsigned int freq)
{
	unsigned int i;

	for (i = 0; i < ARRAY_SIZE(skl_cdclk_frequencies); i++) {
		const struct skl_cdclk_entry *e = &skl_cdclk_frequencies[i];

		if (e->freq == freq)
			return e->vco;
	}

	return 8100;
}

static void
skl_dpll0_enable(struct drm_i915_private *dev_priv, unsigned int required_vco)
{
	unsigned int min_freq;
	u32 val;

	/* select the minimum CDCLK before enabling DPLL 0 */
	val = I915_READ(CDCLK_CTL);
	val &= ~CDCLK_FREQ_SEL_MASK | ~CDCLK_FREQ_DECIMAL_MASK;
	val |= CDCLK_FREQ_337_308;

	if (required_vco == 8640)
		min_freq = 308570;
	else
		min_freq = 337500;

	val = CDCLK_FREQ_337_308 | skl_cdclk_decimal(min_freq);

	I915_WRITE(CDCLK_CTL, val);
	POSTING_READ(CDCLK_CTL);

	/*
	 * We always enable DPLL0 with the lowest link rate possible, but still
	 * taking into account the VCO required to operate the eDP panel at the
	 * desired frequency. The usual DP link rates operate with a VCO of
	 * 8100 while the eDP 1.4 alternate link rates need a VCO of 8640.
	 * The modeset code is responsible for the selection of the exact link
	 * rate later on, with the constraint of choosing a frequency that
	 * works with required_vco.
	 */
	val = I915_READ(DPLL_CTRL1);

	val &= ~(DPLL_CTRL1_HDMI_MODE(SKL_DPLL0) | DPLL_CTRL1_SSC(SKL_DPLL0) |
		 DPLL_CTRL1_LINK_RATE_MASK(SKL_DPLL0));
	val |= DPLL_CTRL1_OVERRIDE(SKL_DPLL0);
	if (required_vco == 8640)
		val |= DPLL_CTRL1_LINK_RATE(DPLL_CTRL1_LINK_RATE_1080,
					    SKL_DPLL0);
	else
		val |= DPLL_CTRL1_LINK_RATE(DPLL_CTRL1_LINK_RATE_810,
					    SKL_DPLL0);

	I915_WRITE(DPLL_CTRL1, val);
	POSTING_READ(DPLL_CTRL1);

	I915_WRITE(LCPLL1_CTL, I915_READ(LCPLL1_CTL) | LCPLL_PLL_ENABLE);

	if (wait_for(I915_READ(LCPLL1_CTL) & LCPLL_PLL_LOCK, 5))
		DRM_ERROR("DPLL0 not locked\n");
}

static bool skl_cdclk_pcu_ready(struct drm_i915_private *dev_priv)
{
	int ret;
	u32 val;

	/* inform PCU we want to change CDCLK */
	val = SKL_CDCLK_PREPARE_FOR_CHANGE;
	mutex_lock(&dev_priv->rps.hw_lock);
	ret = sandybridge_pcode_read(dev_priv, SKL_PCODE_CDCLK_CONTROL, &val);
	mutex_unlock(&dev_priv->rps.hw_lock);

	return ret == 0 && (val & SKL_CDCLK_READY_FOR_CHANGE);
}

static bool skl_cdclk_wait_for_pcu_ready(struct drm_i915_private *dev_priv)
{
	unsigned int i;

	for (i = 0; i < 15; i++) {
		if (skl_cdclk_pcu_ready(dev_priv))
			return true;
		udelay(10);
	}

	return false;
}

static void skl_set_cdclk(struct drm_i915_private *dev_priv, unsigned int freq)
{
	struct drm_device *dev = dev_priv->dev;
	u32 freq_select, pcu_ack;

	DRM_DEBUG_DRIVER("Changing CDCLK to %dKHz\n", freq);

	if (!skl_cdclk_wait_for_pcu_ready(dev_priv)) {
		DRM_ERROR("failed to inform PCU about cdclk change\n");
		return;
	}

	/* set CDCLK_CTL */
	switch(freq) {
	case 450000:
	case 432000:
		freq_select = CDCLK_FREQ_450_432;
		pcu_ack = 1;
		break;
	case 540000:
		freq_select = CDCLK_FREQ_540;
		pcu_ack = 2;
		break;
	case 308570:
	case 337500:
	default:
		freq_select = CDCLK_FREQ_337_308;
		pcu_ack = 0;
		break;
	case 617140:
	case 675000:
		freq_select = CDCLK_FREQ_675_617;
		pcu_ack = 3;
		break;
	}

	I915_WRITE(CDCLK_CTL, freq_select | skl_cdclk_decimal(freq));
	POSTING_READ(CDCLK_CTL);

	/* inform PCU of the change */
	mutex_lock(&dev_priv->rps.hw_lock);
	sandybridge_pcode_write(dev_priv, SKL_PCODE_CDCLK_CONTROL, pcu_ack);
	mutex_unlock(&dev_priv->rps.hw_lock);

	intel_update_cdclk(dev);
}

void skl_uninit_cdclk(struct drm_i915_private *dev_priv)
{
	/* disable DBUF power */
	I915_WRITE(DBUF_CTL, I915_READ(DBUF_CTL) & ~DBUF_POWER_REQUEST);
	POSTING_READ(DBUF_CTL);

	udelay(10);

	if (I915_READ(DBUF_CTL) & DBUF_POWER_STATE)
		DRM_ERROR("DBuf power disable timeout\n");

	/* disable DPLL0 */
	I915_WRITE(LCPLL1_CTL, I915_READ(LCPLL1_CTL) & ~LCPLL_PLL_ENABLE);
	if (wait_for(!(I915_READ(LCPLL1_CTL) & LCPLL_PLL_LOCK), 1))
		DRM_ERROR("Couldn't disable DPLL0\n");
}

void skl_init_cdclk(struct drm_i915_private *dev_priv)
{
	unsigned int required_vco;

	/* DPLL0 not enabled (happens on early BIOS versions) */
	if (!(I915_READ(LCPLL1_CTL) & LCPLL_PLL_ENABLE)) {
		/* enable DPLL0 */
		required_vco = skl_cdclk_get_vco(dev_priv->skl_boot_cdclk);
		skl_dpll0_enable(dev_priv, required_vco);
	}

	/* set CDCLK to the frequency the BIOS chose */
	skl_set_cdclk(dev_priv, dev_priv->skl_boot_cdclk);

	/* enable DBUF power */
	I915_WRITE(DBUF_CTL, I915_READ(DBUF_CTL) | DBUF_POWER_REQUEST);
	POSTING_READ(DBUF_CTL);

	udelay(10);

	if (!(I915_READ(DBUF_CTL) & DBUF_POWER_STATE))
		DRM_ERROR("DBuf power enable timeout\n");
}

int skl_sanitize_cdclk(struct drm_i915_private *dev_priv)
{
	uint32_t lcpll1 = I915_READ(LCPLL1_CTL);
	uint32_t cdctl = I915_READ(CDCLK_CTL);
	int freq = dev_priv->skl_boot_cdclk;

	/*
	 * check if the pre-os intialized the display
	 * There is SWF18 scratchpad register defined which is set by the
	 * pre-os which can be used by the OS drivers to check the status
	 */
	if ((I915_READ(SWF_ILK(0x18)) & 0x00FFFFFF) == 0)
		goto sanitize;

	/* Is PLL enabled and locked ? */
	if (!((lcpll1 & LCPLL_PLL_ENABLE) && (lcpll1 & LCPLL_PLL_LOCK)))
		goto sanitize;

	/* DPLL okay; verify the cdclock
	 *
	 * Noticed in some instances that the freq selection is correct but
	 * decimal part is programmed wrong from BIOS where pre-os does not
	 * enable display. Verify the same as well.
	 */
	if (cdctl == ((cdctl & CDCLK_FREQ_SEL_MASK) | skl_cdclk_decimal(freq)))
		/* All well; nothing to sanitize */
		return false;
sanitize:
	/*
	 * As of now initialize with max cdclk till
	 * we get dynamic cdclk support
	 * */
	dev_priv->skl_boot_cdclk = dev_priv->max_cdclk_freq;
	skl_init_cdclk(dev_priv);

	/* we did have to sanitize */
	return true;
}

/* Adjust CDclk dividers to allow high res or save power if possible */
static void valleyview_set_cdclk(struct drm_device *dev, int cdclk)
{
	struct drm_i915_private *dev_priv = dev->dev_private;
	u32 val, cmd;

	WARN_ON(dev_priv->display.get_display_clock_speed(dev)
					!= dev_priv->cdclk_freq);

	if (cdclk >= 320000) /* jump to highest voltage for 400MHz too */
		cmd = 2;
	else if (cdclk == 266667)
		cmd = 1;
	else
		cmd = 0;

	mutex_lock(&dev_priv->rps.hw_lock);
	val = vlv_punit_read(dev_priv, PUNIT_REG_DSPFREQ);
	val &= ~DSPFREQGUAR_MASK;
	val |= (cmd << DSPFREQGUAR_SHIFT);
	vlv_punit_write(dev_priv, PUNIT_REG_DSPFREQ, val);
	if (wait_for((vlv_punit_read(dev_priv, PUNIT_REG_DSPFREQ) &
		      DSPFREQSTAT_MASK) == (cmd << DSPFREQSTAT_SHIFT),
		     50)) {
		DRM_ERROR("timed out waiting for CDclk change\n");
	}
	mutex_unlock(&dev_priv->rps.hw_lock);

	mutex_lock(&dev_priv->sb_lock);

	if (cdclk == 400000) {
		u32 divider;

		divider = DIV_ROUND_CLOSEST(dev_priv->hpll_freq << 1, cdclk) - 1;

		/* adjust cdclk divider */
		val = vlv_cck_read(dev_priv, CCK_DISPLAY_CLOCK_CONTROL);
		val &= ~CCK_FREQUENCY_VALUES;
		val |= divider;
		vlv_cck_write(dev_priv, CCK_DISPLAY_CLOCK_CONTROL, val);

		if (wait_for((vlv_cck_read(dev_priv, CCK_DISPLAY_CLOCK_CONTROL) &
			      CCK_FREQUENCY_STATUS) == (divider << CCK_FREQUENCY_STATUS_SHIFT),
			     50))
			DRM_ERROR("timed out waiting for CDclk change\n");
	}

	/* adjust self-refresh exit latency value */
	val = vlv_bunit_read(dev_priv, BUNIT_REG_BISOC);
	val &= ~0x7f;

	/*
	 * For high bandwidth configs, we set a higher latency in the bunit
	 * so that the core display fetch happens in time to avoid underruns.
	 */
	if (cdclk == 400000)
		val |= 4500 / 250; /* 4.5 usec */
	else
		val |= 3000 / 250; /* 3.0 usec */
	vlv_bunit_write(dev_priv, BUNIT_REG_BISOC, val);

	mutex_unlock(&dev_priv->sb_lock);

	intel_update_cdclk(dev);
}

static void cherryview_set_cdclk(struct drm_device *dev, int cdclk)
{
	struct drm_i915_private *dev_priv = dev->dev_private;
	u32 val, cmd;

	WARN_ON(dev_priv->display.get_display_clock_speed(dev)
						!= dev_priv->cdclk_freq);

	switch (cdclk) {
	case 333333:
	case 320000:
	case 266667:
	case 200000:
		break;
	default:
		MISSING_CASE(cdclk);
		return;
	}

	/*
	 * Specs are full of misinformation, but testing on actual
	 * hardware has shown that we just need to write the desired
	 * CCK divider into the Punit register.
	 */
	cmd = DIV_ROUND_CLOSEST(dev_priv->hpll_freq << 1, cdclk) - 1;

	mutex_lock(&dev_priv->rps.hw_lock);
	val = vlv_punit_read(dev_priv, PUNIT_REG_DSPFREQ);
	val &= ~DSPFREQGUAR_MASK_CHV;
	val |= (cmd << DSPFREQGUAR_SHIFT_CHV);
	vlv_punit_write(dev_priv, PUNIT_REG_DSPFREQ, val);
	if (wait_for((vlv_punit_read(dev_priv, PUNIT_REG_DSPFREQ) &
		      DSPFREQSTAT_MASK_CHV) == (cmd << DSPFREQSTAT_SHIFT_CHV),
		     50)) {
		DRM_ERROR("timed out waiting for CDclk change\n");
	}
	mutex_unlock(&dev_priv->rps.hw_lock);

	intel_update_cdclk(dev);
}

static int valleyview_calc_cdclk(struct drm_i915_private *dev_priv,
				 int max_pixclk)
{
	int freq_320 = (dev_priv->hpll_freq <<  1) % 320000 != 0 ? 333333 : 320000;
	int limit = IS_CHERRYVIEW(dev_priv) ? 95 : 90;

	/*
	 * Really only a few cases to deal with, as only 4 CDclks are supported:
	 *   200MHz
	 *   267MHz
	 *   320/333MHz (depends on HPLL freq)
	 *   400MHz (VLV only)
	 * So we check to see whether we're above 90% (VLV) or 95% (CHV)
	 * of the lower bin and adjust if needed.
	 *
	 * We seem to get an unstable or solid color picture at 200MHz.
	 * Not sure what's wrong. For now use 200MHz only when all pipes
	 * are off.
	 */
	if (!IS_CHERRYVIEW(dev_priv) &&
	    max_pixclk > freq_320*limit/100)
		return 400000;
	else if (max_pixclk > 266667*limit/100)
		return freq_320;
	else if (max_pixclk > 0)
		return 266667;
	else
		return 200000;
}

static int broxton_calc_cdclk(struct drm_i915_private *dev_priv,
			      int max_pixclk)
{
	/*
	 * FIXME:
	 * - remove the guardband, it's not needed on BXT
	 * - set 19.2MHz bypass frequency if there are no active pipes
	 */
	if (max_pixclk > 576000*9/10)
		return 624000;
	else if (max_pixclk > 384000*9/10)
		return 576000;
	else if (max_pixclk > 288000*9/10)
		return 384000;
	else if (max_pixclk > 144000*9/10)
		return 288000;
	else
		return 144000;
}

/* Compute the max pixel clock for new configuration. Uses atomic state if
 * that's non-NULL, look at current state otherwise. */
static int intel_mode_max_pixclk(struct drm_device *dev,
				 struct drm_atomic_state *state)
{
	struct intel_crtc *intel_crtc;
	struct intel_crtc_state *crtc_state;
	int max_pixclk = 0;

	for_each_intel_crtc(dev, intel_crtc) {
		crtc_state = intel_atomic_get_crtc_state(state, intel_crtc);
		if (IS_ERR(crtc_state))
			return PTR_ERR(crtc_state);

		if (!crtc_state->base.enable)
			continue;

		max_pixclk = max(max_pixclk,
				 crtc_state->base.adjusted_mode.crtc_clock);
	}

	return max_pixclk;
}

static int valleyview_modeset_calc_cdclk(struct drm_atomic_state *state)
{
	struct drm_device *dev = state->dev;
	struct drm_i915_private *dev_priv = dev->dev_private;
	int max_pixclk = intel_mode_max_pixclk(dev, state);

	if (max_pixclk < 0)
		return max_pixclk;

	to_intel_atomic_state(state)->cdclk =
		valleyview_calc_cdclk(dev_priv, max_pixclk);

	return 0;
}

static int broxton_modeset_calc_cdclk(struct drm_atomic_state *state)
{
	struct drm_device *dev = state->dev;
	struct drm_i915_private *dev_priv = dev->dev_private;
	int max_pixclk = intel_mode_max_pixclk(dev, state);

	if (max_pixclk < 0)
		return max_pixclk;

	to_intel_atomic_state(state)->cdclk =
		broxton_calc_cdclk(dev_priv, max_pixclk);

	return 0;
}

static void vlv_program_pfi_credits(struct drm_i915_private *dev_priv)
{
	unsigned int credits, default_credits;

	if (IS_CHERRYVIEW(dev_priv))
		default_credits = PFI_CREDIT(12);
	else
		default_credits = PFI_CREDIT(8);

	if (dev_priv->cdclk_freq >= dev_priv->czclk_freq) {
		/* CHV suggested value is 31 or 63 */
		if (IS_CHERRYVIEW(dev_priv))
			credits = PFI_CREDIT_63;
		else
			credits = PFI_CREDIT(15);
	} else {
		credits = default_credits;
	}

	/*
	 * WA - write default credits before re-programming
	 * FIXME: should we also set the resend bit here?
	 */
	I915_WRITE(GCI_CONTROL, VGA_FAST_MODE_DISABLE |
		   default_credits);

	I915_WRITE(GCI_CONTROL, VGA_FAST_MODE_DISABLE |
		   credits | PFI_CREDIT_RESEND);

	/*
	 * FIXME is this guaranteed to clear
	 * immediately or should we poll for it?
	 */
	WARN_ON(I915_READ(GCI_CONTROL) & PFI_CREDIT_RESEND);
}

static void valleyview_modeset_commit_cdclk(struct drm_atomic_state *old_state)
{
	struct drm_device *dev = old_state->dev;
	unsigned int req_cdclk = to_intel_atomic_state(old_state)->cdclk;
	struct drm_i915_private *dev_priv = dev->dev_private;

	/*
	 * FIXME: We can end up here with all power domains off, yet
	 * with a CDCLK frequency other than the minimum. To account
	 * for this take the PIPE-A power domain, which covers the HW
	 * blocks needed for the following programming. This can be
	 * removed once it's guaranteed that we get here either with
	 * the minimum CDCLK set, or the required power domains
	 * enabled.
	 */
	intel_display_power_get(dev_priv, POWER_DOMAIN_PIPE_A);

	if (IS_CHERRYVIEW(dev))
		cherryview_set_cdclk(dev, req_cdclk);
	else
		valleyview_set_cdclk(dev, req_cdclk);

	vlv_program_pfi_credits(dev_priv);

	intel_display_power_put(dev_priv, POWER_DOMAIN_PIPE_A);
}

static void valleyview_crtc_enable(struct drm_crtc *crtc)
{
	struct drm_device *dev = crtc->dev;
	struct drm_i915_private *dev_priv = to_i915(dev);
	struct intel_crtc *intel_crtc = to_intel_crtc(crtc);
	struct intel_encoder *encoder;
	int pipe = intel_crtc->pipe;

	if (WARN_ON(intel_crtc->active))
		return;

	if (intel_crtc->config->has_dp_encoder)
		intel_dp_set_m_n(intel_crtc, M1_N1);

	intel_set_pipe_timings(intel_crtc);

	if (IS_CHERRYVIEW(dev) && pipe == PIPE_B) {
		struct drm_i915_private *dev_priv = dev->dev_private;

		I915_WRITE(CHV_BLEND(pipe), CHV_BLEND_LEGACY);
		I915_WRITE(CHV_CANVAS(pipe), 0);
	}

	i9xx_set_pipeconf(intel_crtc);

	intel_crtc->active = true;

	intel_set_cpu_fifo_underrun_reporting(dev_priv, pipe, true);

	for_each_encoder_on_crtc(dev, crtc, encoder)
		if (encoder->pre_pll_enable)
			encoder->pre_pll_enable(encoder);

	if (!intel_crtc->config->has_dsi_encoder) {
		if (IS_CHERRYVIEW(dev)) {
			chv_prepare_pll(intel_crtc, intel_crtc->config);
			chv_enable_pll(intel_crtc, intel_crtc->config);
		} else {
			vlv_prepare_pll(intel_crtc, intel_crtc->config);
			vlv_enable_pll(intel_crtc, intel_crtc->config);
		}
	}

	for_each_encoder_on_crtc(dev, crtc, encoder)
		if (encoder->pre_enable)
			encoder->pre_enable(encoder);

	i9xx_pfit_enable(intel_crtc);

	intel_crtc_load_lut(crtc);

	intel_enable_pipe(intel_crtc);

	assert_vblank_disabled(crtc);
	drm_crtc_vblank_on(crtc);

	for_each_encoder_on_crtc(dev, crtc, encoder)
		encoder->enable(encoder);
}

static void i9xx_set_pll_dividers(struct intel_crtc *crtc)
{
	struct drm_device *dev = crtc->base.dev;
	struct drm_i915_private *dev_priv = dev->dev_private;

	I915_WRITE(FP0(crtc->pipe), crtc->config->dpll_hw_state.fp0);
	I915_WRITE(FP1(crtc->pipe), crtc->config->dpll_hw_state.fp1);
}

static void i9xx_crtc_enable(struct drm_crtc *crtc)
{
	struct drm_device *dev = crtc->dev;
	struct drm_i915_private *dev_priv = to_i915(dev);
	struct intel_crtc *intel_crtc = to_intel_crtc(crtc);
	struct intel_encoder *encoder;
	int pipe = intel_crtc->pipe;

	if (WARN_ON(intel_crtc->active))
		return;

	i9xx_set_pll_dividers(intel_crtc);

	if (intel_crtc->config->has_dp_encoder)
		intel_dp_set_m_n(intel_crtc, M1_N1);

	intel_set_pipe_timings(intel_crtc);

	i9xx_set_pipeconf(intel_crtc);

	intel_crtc->active = true;

	if (!IS_GEN2(dev))
		intel_set_cpu_fifo_underrun_reporting(dev_priv, pipe, true);

	for_each_encoder_on_crtc(dev, crtc, encoder)
		if (encoder->pre_enable)
			encoder->pre_enable(encoder);

	i9xx_enable_pll(intel_crtc);

	i9xx_pfit_enable(intel_crtc);

	intel_crtc_load_lut(crtc);

	intel_update_watermarks(crtc);
	intel_enable_pipe(intel_crtc);

	assert_vblank_disabled(crtc);
	drm_crtc_vblank_on(crtc);

	for_each_encoder_on_crtc(dev, crtc, encoder)
		encoder->enable(encoder);

	intel_fbc_enable(intel_crtc);
}

static void i9xx_pfit_disable(struct intel_crtc *crtc)
{
	struct drm_device *dev = crtc->base.dev;
	struct drm_i915_private *dev_priv = dev->dev_private;

	if (!crtc->config->gmch_pfit.control)
		return;

	assert_pipe_disabled(dev_priv, crtc->pipe);

	DRM_DEBUG_DRIVER("disabling pfit, current: 0x%08x\n",
			 I915_READ(PFIT_CONTROL));
	I915_WRITE(PFIT_CONTROL, 0);
}

static void i9xx_crtc_disable(struct drm_crtc *crtc)
{
	struct drm_device *dev = crtc->dev;
	struct drm_i915_private *dev_priv = dev->dev_private;
	struct intel_crtc *intel_crtc = to_intel_crtc(crtc);
	struct intel_encoder *encoder;
	int pipe = intel_crtc->pipe;

	/*
	 * On gen2 planes are double buffered but the pipe isn't, so we must
	 * wait for planes to fully turn off before disabling the pipe.
	 * We also need to wait on all gmch platforms because of the
	 * self-refresh mode constraint explained above.
	 */
	intel_wait_for_vblank(dev, pipe);

	for_each_encoder_on_crtc(dev, crtc, encoder)
		encoder->disable(encoder);

	drm_crtc_vblank_off(crtc);
	assert_vblank_disabled(crtc);

	intel_disable_pipe(intel_crtc);

	i9xx_pfit_disable(intel_crtc);

	for_each_encoder_on_crtc(dev, crtc, encoder)
		if (encoder->post_disable)
			encoder->post_disable(encoder);

	if (!intel_crtc->config->has_dsi_encoder) {
		if (IS_CHERRYVIEW(dev))
			chv_disable_pll(dev_priv, pipe);
		else if (IS_VALLEYVIEW(dev))
			vlv_disable_pll(dev_priv, pipe);
		else
			i9xx_disable_pll(intel_crtc);
	}

	for_each_encoder_on_crtc(dev, crtc, encoder)
		if (encoder->post_pll_disable)
			encoder->post_pll_disable(encoder);

	if (!IS_GEN2(dev))
		intel_set_cpu_fifo_underrun_reporting(dev_priv, pipe, false);

	intel_fbc_disable_crtc(intel_crtc);
}

static void intel_crtc_disable_noatomic(struct drm_crtc *crtc)
{
	struct intel_crtc *intel_crtc = to_intel_crtc(crtc);
	struct drm_i915_private *dev_priv = to_i915(crtc->dev);
	enum intel_display_power_domain domain;
	unsigned long domains;

	if (!intel_crtc->active)
		return;

	if (to_intel_plane_state(crtc->primary->state)->visible) {
		WARN_ON(intel_crtc->unpin_work);

		intel_pre_disable_primary(crtc);
	}

	intel_crtc_disable_planes(crtc, crtc->state->plane_mask);
	dev_priv->display.crtc_disable(crtc);
	intel_crtc->active = false;
	intel_update_watermarks(crtc);
	intel_disable_shared_dpll(intel_crtc);

	domains = intel_crtc->enabled_power_domains;
	for_each_power_domain(domain, domains)
		intel_display_power_put(dev_priv, domain);
	intel_crtc->enabled_power_domains = 0;
}

/*
 * turn all crtc's off, but do not adjust state
 * This has to be paired with a call to intel_modeset_setup_hw_state.
 */
int intel_display_suspend(struct drm_device *dev)
{
	struct drm_mode_config *config = &dev->mode_config;
	struct drm_modeset_acquire_ctx *ctx = config->acquire_ctx;
	struct drm_atomic_state *state;
	struct drm_crtc *crtc;
	unsigned crtc_mask = 0;
	int ret = 0;

	if (WARN_ON(!ctx))
		return 0;

	lockdep_assert_held(&ctx->ww_ctx);
	state = drm_atomic_state_alloc(dev);
	if (WARN_ON(!state))
		return -ENOMEM;

	state->acquire_ctx = ctx;
	state->allow_modeset = true;

	for_each_crtc(dev, crtc) {
		struct drm_crtc_state *crtc_state =
			drm_atomic_get_crtc_state(state, crtc);

		ret = PTR_ERR_OR_ZERO(crtc_state);
		if (ret)
			goto free;

		if (!crtc_state->active)
			continue;

		crtc_state->active = false;
		crtc_mask |= 1 << drm_crtc_index(crtc);
	}

	if (crtc_mask) {
		ret = drm_atomic_commit(state);

		if (!ret) {
			for_each_crtc(dev, crtc)
				if (crtc_mask & (1 << drm_crtc_index(crtc)))
					crtc->state->active = true;

			return ret;
		}
	}

free:
	if (ret)
		DRM_ERROR("Suspending crtc's failed with %i\n", ret);
	drm_atomic_state_free(state);
	return ret;
}

void intel_encoder_destroy(struct drm_encoder *encoder)
{
	struct intel_encoder *intel_encoder = to_intel_encoder(encoder);

	drm_encoder_cleanup(encoder);
	kfree(intel_encoder);
}

/* Cross check the actual hw state with our own modeset state tracking (and it's
 * internal consistency). */
static void intel_connector_check_state(struct intel_connector *connector)
{
	struct drm_crtc *crtc = connector->base.state->crtc;

	DRM_DEBUG_KMS("[CONNECTOR:%d:%s]\n",
		      connector->base.base.id,
		      connector->base.name);

	if (connector->get_hw_state(connector)) {
		struct intel_encoder *encoder = connector->encoder;
		struct drm_connector_state *conn_state = connector->base.state;

		I915_STATE_WARN(!crtc,
			 "connector enabled without attached crtc\n");

		if (!crtc)
			return;

		I915_STATE_WARN(!crtc->state->active,
		      "connector is active, but attached crtc isn't\n");

		if (!encoder || encoder->type == INTEL_OUTPUT_DP_MST)
			return;

		I915_STATE_WARN(conn_state->best_encoder != &encoder->base,
			"atomic encoder doesn't match attached encoder\n");

		I915_STATE_WARN(conn_state->crtc != encoder->base.crtc,
			"attached encoder crtc differs from connector crtc\n");
	} else {
		I915_STATE_WARN(crtc && crtc->state->active,
			"attached crtc is active, but connector isn't\n");
		I915_STATE_WARN(!crtc && connector->base.state->best_encoder,
			"best encoder set without crtc!\n");
	}
}

int intel_connector_init(struct intel_connector *connector)
{
	struct drm_connector_state *connector_state;

	connector_state = kzalloc(sizeof *connector_state, GFP_KERNEL);
	if (!connector_state)
		return -ENOMEM;

	connector->base.state = connector_state;
	return 0;
}

struct intel_connector *intel_connector_alloc(void)
{
	struct intel_connector *connector;

	connector = kzalloc(sizeof *connector, GFP_KERNEL);
	if (!connector)
		return NULL;

	if (intel_connector_init(connector) < 0) {
		kfree(connector);
		return NULL;
	}

	return connector;
}

/* Simple connector->get_hw_state implementation for encoders that support only
 * one connector and no cloning and hence the encoder state determines the state
 * of the connector. */
bool intel_connector_get_hw_state(struct intel_connector *connector)
{
	enum pipe pipe = 0;
	struct intel_encoder *encoder = connector->encoder;

	return encoder->get_hw_state(encoder, &pipe);
}

static int pipe_required_fdi_lanes(struct intel_crtc_state *crtc_state)
{
	if (crtc_state->base.enable && crtc_state->has_pch_encoder)
		return crtc_state->fdi_lanes;

	return 0;
}

static int ironlake_check_fdi_lanes(struct drm_device *dev, enum pipe pipe,
				     struct intel_crtc_state *pipe_config)
{
	struct drm_atomic_state *state = pipe_config->base.state;
	struct intel_crtc *other_crtc;
	struct intel_crtc_state *other_crtc_state;

	DRM_DEBUG_KMS("checking fdi config on pipe %c, lanes %i\n",
		      pipe_name(pipe), pipe_config->fdi_lanes);
	if (pipe_config->fdi_lanes > 4) {
		DRM_DEBUG_KMS("invalid fdi lane config on pipe %c: %i lanes\n",
			      pipe_name(pipe), pipe_config->fdi_lanes);
		return -EINVAL;
	}

	if (IS_HASWELL(dev) || IS_BROADWELL(dev)) {
		if (pipe_config->fdi_lanes > 2) {
			DRM_DEBUG_KMS("only 2 lanes on haswell, required: %i lanes\n",
				      pipe_config->fdi_lanes);
			return -EINVAL;
		} else {
			return 0;
		}
	}

	if (INTEL_INFO(dev)->num_pipes == 2)
		return 0;

	/* Ivybridge 3 pipe is really complicated */
	switch (pipe) {
	case PIPE_A:
		return 0;
	case PIPE_B:
		if (pipe_config->fdi_lanes <= 2)
			return 0;

		other_crtc = to_intel_crtc(intel_get_crtc_for_pipe(dev, PIPE_C));
		other_crtc_state =
			intel_atomic_get_crtc_state(state, other_crtc);
		if (IS_ERR(other_crtc_state))
			return PTR_ERR(other_crtc_state);

		if (pipe_required_fdi_lanes(other_crtc_state) > 0) {
			DRM_DEBUG_KMS("invalid shared fdi lane config on pipe %c: %i lanes\n",
				      pipe_name(pipe), pipe_config->fdi_lanes);
			return -EINVAL;
		}
		return 0;
	case PIPE_C:
		if (pipe_config->fdi_lanes > 2) {
			DRM_DEBUG_KMS("only 2 lanes on pipe %c: required %i lanes\n",
				      pipe_name(pipe), pipe_config->fdi_lanes);
			return -EINVAL;
		}

		other_crtc = to_intel_crtc(intel_get_crtc_for_pipe(dev, PIPE_B));
		other_crtc_state =
			intel_atomic_get_crtc_state(state, other_crtc);
		if (IS_ERR(other_crtc_state))
			return PTR_ERR(other_crtc_state);

		if (pipe_required_fdi_lanes(other_crtc_state) > 2) {
			DRM_DEBUG_KMS("fdi link B uses too many lanes to enable link C\n");
			return -EINVAL;
		}
		return 0;
	default:
		BUG();
	}
}

#define RETRY 1
static int ironlake_fdi_compute_config(struct intel_crtc *intel_crtc,
				       struct intel_crtc_state *pipe_config)
{
	struct drm_device *dev = intel_crtc->base.dev;
	const struct drm_display_mode *adjusted_mode = &pipe_config->base.adjusted_mode;
	int lane, link_bw, fdi_dotclock, ret;
	bool needs_recompute = false;

retry:
	/* FDI is a binary signal running at ~2.7GHz, encoding
	 * each output octet as 10 bits. The actual frequency
	 * is stored as a divider into a 100MHz clock, and the
	 * mode pixel clock is stored in units of 1KHz.
	 * Hence the bw of each lane in terms of the mode signal
	 * is:
	 */
	link_bw = intel_fdi_link_freq(dev) * MHz(100)/KHz(1)/10;

	fdi_dotclock = adjusted_mode->crtc_clock;

	lane = ironlake_get_lanes_required(fdi_dotclock, link_bw,
					   pipe_config->pipe_bpp);

	pipe_config->fdi_lanes = lane;

	intel_link_compute_m_n(pipe_config->pipe_bpp, lane, fdi_dotclock,
			       link_bw, &pipe_config->fdi_m_n);

	ret = ironlake_check_fdi_lanes(intel_crtc->base.dev,
				       intel_crtc->pipe, pipe_config);
	if (ret == -EINVAL && pipe_config->pipe_bpp > 6*3) {
		pipe_config->pipe_bpp -= 2*3;
		DRM_DEBUG_KMS("fdi link bw constraint, reducing pipe bpp to %i\n",
			      pipe_config->pipe_bpp);
		needs_recompute = true;
		pipe_config->bw_constrained = true;

		goto retry;
	}

	if (needs_recompute)
		return RETRY;

	return ret;
}

static bool pipe_config_supports_ips(struct drm_i915_private *dev_priv,
				     struct intel_crtc_state *pipe_config)
{
	if (pipe_config->pipe_bpp > 24)
		return false;

	/* HSW can handle pixel rate up to cdclk? */
	if (IS_HASWELL(dev_priv->dev))
		return true;

	/*
	 * We compare against max which means we must take
	 * the increased cdclk requirement into account when
	 * calculating the new cdclk.
	 *
	 * Should measure whether using a lower cdclk w/o IPS
	 */
	return ilk_pipe_pixel_rate(pipe_config) <=
		dev_priv->max_cdclk_freq * 95 / 100;
}

static void hsw_compute_ips_config(struct intel_crtc *crtc,
				   struct intel_crtc_state *pipe_config)
{
	struct drm_device *dev = crtc->base.dev;
	struct drm_i915_private *dev_priv = dev->dev_private;

	pipe_config->ips_enabled = i915.enable_ips &&
		hsw_crtc_supports_ips(crtc) &&
		pipe_config_supports_ips(dev_priv, pipe_config);
}

static bool intel_crtc_supports_double_wide(const struct intel_crtc *crtc)
{
	const struct drm_i915_private *dev_priv = to_i915(crtc->base.dev);

	/* GDG double wide on either pipe, otherwise pipe A only */
	return INTEL_INFO(dev_priv)->gen < 4 &&
		(crtc->pipe == PIPE_A || IS_I915G(dev_priv));
}

static int intel_crtc_compute_config(struct intel_crtc *crtc,
				     struct intel_crtc_state *pipe_config)
{
	struct drm_device *dev = crtc->base.dev;
	struct drm_i915_private *dev_priv = dev->dev_private;
	const struct drm_display_mode *adjusted_mode = &pipe_config->base.adjusted_mode;

	/* FIXME should check pixel clock limits on all platforms */
	if (INTEL_INFO(dev)->gen < 4) {
		int clock_limit = dev_priv->max_cdclk_freq * 9 / 10;

		/*
		 * Enable double wide mode when the dot clock
		 * is > 90% of the (display) core speed.
		 */
		if (intel_crtc_supports_double_wide(crtc) &&
		    adjusted_mode->crtc_clock > clock_limit) {
			clock_limit *= 2;
			pipe_config->double_wide = true;
		}

		if (adjusted_mode->crtc_clock > clock_limit) {
			DRM_DEBUG_KMS("requested pixel clock (%d kHz) too high (max: %d kHz, double wide: %s)\n",
				      adjusted_mode->crtc_clock, clock_limit,
				      yesno(pipe_config->double_wide));
			return -EINVAL;
		}
	}

	/*
	 * Pipe horizontal size must be even in:
	 * - DVO ganged mode
	 * - LVDS dual channel mode
	 * - Double wide pipe
	 */
	if ((intel_pipe_will_have_type(pipe_config, INTEL_OUTPUT_LVDS) &&
	     intel_is_dual_link_lvds(dev)) || pipe_config->double_wide)
		pipe_config->pipe_src_w &= ~1;

	/* Cantiga+ cannot handle modes with a hsync front porch of 0.
	 * WaPruneModeWithIncorrectHsyncOffset:ctg,elk,ilk,snb,ivb,vlv,hsw.
	 */
	if ((INTEL_INFO(dev)->gen > 4 || IS_G4X(dev)) &&
		adjusted_mode->crtc_hsync_start == adjusted_mode->crtc_hdisplay)
		return -EINVAL;

	if (HAS_IPS(dev))
		hsw_compute_ips_config(crtc, pipe_config);

	if (pipe_config->has_pch_encoder)
		return ironlake_fdi_compute_config(crtc, pipe_config);

	return 0;
}

static int skylake_get_display_clock_speed(struct drm_device *dev)
{
	struct drm_i915_private *dev_priv = to_i915(dev);
	uint32_t lcpll1 = I915_READ(LCPLL1_CTL);
	uint32_t cdctl = I915_READ(CDCLK_CTL);
	uint32_t linkrate;

	if (!(lcpll1 & LCPLL_PLL_ENABLE))
		return 24000; /* 24MHz is the cd freq with NSSC ref */

	if ((cdctl & CDCLK_FREQ_SEL_MASK) == CDCLK_FREQ_540)
		return 540000;

	linkrate = (I915_READ(DPLL_CTRL1) &
		    DPLL_CTRL1_LINK_RATE_MASK(SKL_DPLL0)) >> 1;

	if (linkrate == DPLL_CTRL1_LINK_RATE_2160 ||
	    linkrate == DPLL_CTRL1_LINK_RATE_1080) {
		/* vco 8640 */
		switch (cdctl & CDCLK_FREQ_SEL_MASK) {
		case CDCLK_FREQ_450_432:
			return 432000;
		case CDCLK_FREQ_337_308:
			return 308570;
		case CDCLK_FREQ_675_617:
			return 617140;
		default:
			WARN(1, "Unknown cd freq selection\n");
		}
	} else {
		/* vco 8100 */
		switch (cdctl & CDCLK_FREQ_SEL_MASK) {
		case CDCLK_FREQ_450_432:
			return 450000;
		case CDCLK_FREQ_337_308:
			return 337500;
		case CDCLK_FREQ_675_617:
			return 675000;
		default:
			WARN(1, "Unknown cd freq selection\n");
		}
	}

	/* error case, do as if DPLL0 isn't enabled */
	return 24000;
}

static int broxton_get_display_clock_speed(struct drm_device *dev)
{
	struct drm_i915_private *dev_priv = to_i915(dev);
	uint32_t cdctl = I915_READ(CDCLK_CTL);
	uint32_t pll_ratio = I915_READ(BXT_DE_PLL_CTL) & BXT_DE_PLL_RATIO_MASK;
	uint32_t pll_enab = I915_READ(BXT_DE_PLL_ENABLE);
	int cdclk;

	if (!(pll_enab & BXT_DE_PLL_PLL_ENABLE))
		return 19200;

	cdclk = 19200 * pll_ratio / 2;

	switch (cdctl & BXT_CDCLK_CD2X_DIV_SEL_MASK) {
	case BXT_CDCLK_CD2X_DIV_SEL_1:
		return cdclk;  /* 576MHz or 624MHz */
	case BXT_CDCLK_CD2X_DIV_SEL_1_5:
		return cdclk * 2 / 3; /* 384MHz */
	case BXT_CDCLK_CD2X_DIV_SEL_2:
		return cdclk / 2; /* 288MHz */
	case BXT_CDCLK_CD2X_DIV_SEL_4:
		return cdclk / 4; /* 144MHz */
	}

	/* error case, do as if DE PLL isn't enabled */
	return 19200;
}

static int broadwell_get_display_clock_speed(struct drm_device *dev)
{
	struct drm_i915_private *dev_priv = dev->dev_private;
	uint32_t lcpll = I915_READ(LCPLL_CTL);
	uint32_t freq = lcpll & LCPLL_CLK_FREQ_MASK;

	if (lcpll & LCPLL_CD_SOURCE_FCLK)
		return 800000;
	else if (I915_READ(FUSE_STRAP) & HSW_CDCLK_LIMIT)
		return 450000;
	else if (freq == LCPLL_CLK_FREQ_450)
		return 450000;
	else if (freq == LCPLL_CLK_FREQ_54O_BDW)
		return 540000;
	else if (freq == LCPLL_CLK_FREQ_337_5_BDW)
		return 337500;
	else
		return 675000;
}

static int haswell_get_display_clock_speed(struct drm_device *dev)
{
	struct drm_i915_private *dev_priv = dev->dev_private;
	uint32_t lcpll = I915_READ(LCPLL_CTL);
	uint32_t freq = lcpll & LCPLL_CLK_FREQ_MASK;

	if (lcpll & LCPLL_CD_SOURCE_FCLK)
		return 800000;
	else if (I915_READ(FUSE_STRAP) & HSW_CDCLK_LIMIT)
		return 450000;
	else if (freq == LCPLL_CLK_FREQ_450)
		return 450000;
	else if (IS_HSW_ULT(dev))
		return 337500;
	else
		return 540000;
}

static int valleyview_get_display_clock_speed(struct drm_device *dev)
{
	return vlv_get_cck_clock_hpll(to_i915(dev), "cdclk",
				      CCK_DISPLAY_CLOCK_CONTROL);
}

static int ilk_get_display_clock_speed(struct drm_device *dev)
{
	return 450000;
}

static int i945_get_display_clock_speed(struct drm_device *dev)
{
	return 400000;
}

static int i915_get_display_clock_speed(struct drm_device *dev)
{
	return 333333;
}

static int i9xx_misc_get_display_clock_speed(struct drm_device *dev)
{
	return 200000;
}

static int pnv_get_display_clock_speed(struct drm_device *dev)
{
	u16 gcfgc = 0;

	pci_read_config_word(dev->pdev, GCFGC, &gcfgc);

	switch (gcfgc & GC_DISPLAY_CLOCK_MASK) {
	case GC_DISPLAY_CLOCK_267_MHZ_PNV:
		return 266667;
	case GC_DISPLAY_CLOCK_333_MHZ_PNV:
		return 333333;
	case GC_DISPLAY_CLOCK_444_MHZ_PNV:
		return 444444;
	case GC_DISPLAY_CLOCK_200_MHZ_PNV:
		return 200000;
	default:
		DRM_ERROR("Unknown pnv display core clock 0x%04x\n", gcfgc);
	case GC_DISPLAY_CLOCK_133_MHZ_PNV:
		return 133333;
	case GC_DISPLAY_CLOCK_167_MHZ_PNV:
		return 166667;
	}
}

static int i915gm_get_display_clock_speed(struct drm_device *dev)
{
	u16 gcfgc = 0;

	pci_read_config_word(dev->pdev, GCFGC, &gcfgc);

	if (gcfgc & GC_LOW_FREQUENCY_ENABLE)
		return 133333;
	else {
		switch (gcfgc & GC_DISPLAY_CLOCK_MASK) {
		case GC_DISPLAY_CLOCK_333_MHZ:
			return 333333;
		default:
		case GC_DISPLAY_CLOCK_190_200_MHZ:
			return 190000;
		}
	}
}

static int i865_get_display_clock_speed(struct drm_device *dev)
{
	return 266667;
}

static int i85x_get_display_clock_speed(struct drm_device *dev)
{
	u16 hpllcc = 0;

	/*
	 * 852GM/852GMV only supports 133 MHz and the HPLLCC
	 * encoding is different :(
	 * FIXME is this the right way to detect 852GM/852GMV?
	 */
	if (dev->pdev->revision == 0x1)
		return 133333;

	pci_bus_read_config_word(dev->pdev->bus,
				 PCI_DEVFN(0, 3), HPLLCC, &hpllcc);

	/* Assume that the hardware is in the high speed state.  This
	 * should be the default.
	 */
	switch (hpllcc & GC_CLOCK_CONTROL_MASK) {
	case GC_CLOCK_133_200:
	case GC_CLOCK_133_200_2:
	case GC_CLOCK_100_200:
		return 200000;
	case GC_CLOCK_166_250:
		return 250000;
	case GC_CLOCK_100_133:
		return 133333;
	case GC_CLOCK_133_266:
	case GC_CLOCK_133_266_2:
	case GC_CLOCK_166_266:
		return 266667;
	}

	/* Shouldn't happen */
	return 0;
}

static int i830_get_display_clock_speed(struct drm_device *dev)
{
	return 133333;
}

static unsigned int intel_hpll_vco(struct drm_device *dev)
{
	struct drm_i915_private *dev_priv = dev->dev_private;
	static const unsigned int blb_vco[8] = {
		[0] = 3200000,
		[1] = 4000000,
		[2] = 5333333,
		[3] = 4800000,
		[4] = 6400000,
	};
	static const unsigned int pnv_vco[8] = {
		[0] = 3200000,
		[1] = 4000000,
		[2] = 5333333,
		[3] = 4800000,
		[4] = 2666667,
	};
	static const unsigned int cl_vco[8] = {
		[0] = 3200000,
		[1] = 4000000,
		[2] = 5333333,
		[3] = 6400000,
		[4] = 3333333,
		[5] = 3566667,
		[6] = 4266667,
	};
	static const unsigned int elk_vco[8] = {
		[0] = 3200000,
		[1] = 4000000,
		[2] = 5333333,
		[3] = 4800000,
	};
	static const unsigned int ctg_vco[8] = {
		[0] = 3200000,
		[1] = 4000000,
		[2] = 5333333,
		[3] = 6400000,
		[4] = 2666667,
		[5] = 4266667,
	};
	const unsigned int *vco_table;
	unsigned int vco;
	uint8_t tmp = 0;

	/* FIXME other chipsets? */
	if (IS_GM45(dev))
		vco_table = ctg_vco;
	else if (IS_G4X(dev))
		vco_table = elk_vco;
	else if (IS_CRESTLINE(dev))
		vco_table = cl_vco;
	else if (IS_PINEVIEW(dev))
		vco_table = pnv_vco;
	else if (IS_G33(dev))
		vco_table = blb_vco;
	else
		return 0;

	tmp = I915_READ(IS_MOBILE(dev) ? HPLLVCO_MOBILE : HPLLVCO);

	vco = vco_table[tmp & 0x7];
	if (vco == 0)
		DRM_ERROR("Bad HPLL VCO (HPLLVCO=0x%02x)\n", tmp);
	else
		DRM_DEBUG_KMS("HPLL VCO %u kHz\n", vco);

	return vco;
}

static int gm45_get_display_clock_speed(struct drm_device *dev)
{
	unsigned int cdclk_sel, vco = intel_hpll_vco(dev);
	uint16_t tmp = 0;

	pci_read_config_word(dev->pdev, GCFGC, &tmp);

	cdclk_sel = (tmp >> 12) & 0x1;

	switch (vco) {
	case 2666667:
	case 4000000:
	case 5333333:
		return cdclk_sel ? 333333 : 222222;
	case 3200000:
		return cdclk_sel ? 320000 : 228571;
	default:
		DRM_ERROR("Unable to determine CDCLK. HPLL VCO=%u, CFGC=0x%04x\n", vco, tmp);
		return 222222;
	}
}

static int i965gm_get_display_clock_speed(struct drm_device *dev)
{
	static const uint8_t div_3200[] = { 16, 10,  8 };
	static const uint8_t div_4000[] = { 20, 12, 10 };
	static const uint8_t div_5333[] = { 24, 16, 14 };
	const uint8_t *div_table;
	unsigned int cdclk_sel, vco = intel_hpll_vco(dev);
	uint16_t tmp = 0;

	pci_read_config_word(dev->pdev, GCFGC, &tmp);

	cdclk_sel = ((tmp >> 8) & 0x1f) - 1;

	if (cdclk_sel >= ARRAY_SIZE(div_3200))
		goto fail;

	switch (vco) {
	case 3200000:
		div_table = div_3200;
		break;
	case 4000000:
		div_table = div_4000;
		break;
	case 5333333:
		div_table = div_5333;
		break;
	default:
		goto fail;
	}

	return DIV_ROUND_CLOSEST(vco, div_table[cdclk_sel]);

fail:
	DRM_ERROR("Unable to determine CDCLK. HPLL VCO=%u kHz, CFGC=0x%04x\n", vco, tmp);
	return 200000;
}

static int g33_get_display_clock_speed(struct drm_device *dev)
{
	static const uint8_t div_3200[] = { 12, 10,  8,  7, 5, 16 };
	static const uint8_t div_4000[] = { 14, 12, 10,  8, 6, 20 };
	static const uint8_t div_4800[] = { 20, 14, 12, 10, 8, 24 };
	static const uint8_t div_5333[] = { 20, 16, 12, 12, 8, 28 };
	const uint8_t *div_table;
	unsigned int cdclk_sel, vco = intel_hpll_vco(dev);
	uint16_t tmp = 0;

	pci_read_config_word(dev->pdev, GCFGC, &tmp);

	cdclk_sel = (tmp >> 4) & 0x7;

	if (cdclk_sel >= ARRAY_SIZE(div_3200))
		goto fail;

	switch (vco) {
	case 3200000:
		div_table = div_3200;
		break;
	case 4000000:
		div_table = div_4000;
		break;
	case 4800000:
		div_table = div_4800;
		break;
	case 5333333:
		div_table = div_5333;
		break;
	default:
		goto fail;
	}

	return DIV_ROUND_CLOSEST(vco, div_table[cdclk_sel]);

fail:
	DRM_ERROR("Unable to determine CDCLK. HPLL VCO=%u kHz, CFGC=0x%08x\n", vco, tmp);
	return 190476;
}

static void
intel_reduce_m_n_ratio(uint32_t *num, uint32_t *den)
{
	while (*num > DATA_LINK_M_N_MASK ||
	       *den > DATA_LINK_M_N_MASK) {
		*num >>= 1;
		*den >>= 1;
	}
}

static void compute_m_n(unsigned int m, unsigned int n,
			uint32_t *ret_m, uint32_t *ret_n)
{
	*ret_n = min_t(unsigned int, roundup_pow_of_two(n), DATA_LINK_N_MAX);
	*ret_m = div_u64((uint64_t) m * *ret_n, n);
	intel_reduce_m_n_ratio(ret_m, ret_n);
}

void
intel_link_compute_m_n(int bits_per_pixel, int nlanes,
		       int pixel_clock, int link_clock,
		       struct intel_link_m_n *m_n)
{
	m_n->tu = 64;

	compute_m_n(bits_per_pixel * pixel_clock,
		    link_clock * nlanes * 8,
		    &m_n->gmch_m, &m_n->gmch_n);

	compute_m_n(pixel_clock, link_clock,
		    &m_n->link_m, &m_n->link_n);
}

static inline bool intel_panel_use_ssc(struct drm_i915_private *dev_priv)
{
	if (i915.panel_use_ssc >= 0)
		return i915.panel_use_ssc != 0;
	return dev_priv->vbt.lvds_use_ssc
		&& !(dev_priv->quirks & QUIRK_LVDS_SSC_DISABLE);
}

static int i9xx_get_refclk(const struct intel_crtc_state *crtc_state,
			   int num_connectors)
{
	struct drm_device *dev = crtc_state->base.crtc->dev;
	struct drm_i915_private *dev_priv = dev->dev_private;
	int refclk;

	WARN_ON(!crtc_state->base.state);

	if (IS_VALLEYVIEW(dev) || IS_BROXTON(dev)) {
		refclk = 100000;
	} else if (intel_pipe_will_have_type(crtc_state, INTEL_OUTPUT_LVDS) &&
	    intel_panel_use_ssc(dev_priv) && num_connectors < 2) {
		refclk = dev_priv->vbt.lvds_ssc_freq;
		DRM_DEBUG_KMS("using SSC reference clock of %d kHz\n", refclk);
	} else if (!IS_GEN2(dev)) {
		refclk = 96000;
	} else {
		refclk = 48000;
	}

	return refclk;
}

static uint32_t pnv_dpll_compute_fp(struct dpll *dpll)
{
	return (1 << dpll->n) << 16 | dpll->m2;
}

static uint32_t i9xx_dpll_compute_fp(struct dpll *dpll)
{
	return dpll->n << 16 | dpll->m1 << 8 | dpll->m2;
}

static void i9xx_update_pll_dividers(struct intel_crtc *crtc,
				     struct intel_crtc_state *crtc_state,
				     intel_clock_t *reduced_clock)
{
	struct drm_device *dev = crtc->base.dev;
	u32 fp, fp2 = 0;

	if (IS_PINEVIEW(dev)) {
		fp = pnv_dpll_compute_fp(&crtc_state->dpll);
		if (reduced_clock)
			fp2 = pnv_dpll_compute_fp(reduced_clock);
	} else {
		fp = i9xx_dpll_compute_fp(&crtc_state->dpll);
		if (reduced_clock)
			fp2 = i9xx_dpll_compute_fp(reduced_clock);
	}

	crtc_state->dpll_hw_state.fp0 = fp;

	crtc->lowfreq_avail = false;
	if (intel_pipe_will_have_type(crtc_state, INTEL_OUTPUT_LVDS) &&
	    reduced_clock) {
		crtc_state->dpll_hw_state.fp1 = fp2;
		crtc->lowfreq_avail = true;
	} else {
		crtc_state->dpll_hw_state.fp1 = fp;
	}
}

static void vlv_pllb_recal_opamp(struct drm_i915_private *dev_priv, enum pipe
		pipe)
{
	u32 reg_val;

	/*
	 * PLLB opamp always calibrates to max value of 0x3f, force enable it
	 * and set it to a reasonable value instead.
	 */
	reg_val = vlv_dpio_read(dev_priv, pipe, VLV_PLL_DW9(1));
	reg_val &= 0xffffff00;
	reg_val |= 0x00000030;
	vlv_dpio_write(dev_priv, pipe, VLV_PLL_DW9(1), reg_val);

	reg_val = vlv_dpio_read(dev_priv, pipe, VLV_REF_DW13);
	reg_val &= 0x8cffffff;
	reg_val = 0x8c000000;
	vlv_dpio_write(dev_priv, pipe, VLV_REF_DW13, reg_val);

	reg_val = vlv_dpio_read(dev_priv, pipe, VLV_PLL_DW9(1));
	reg_val &= 0xffffff00;
	vlv_dpio_write(dev_priv, pipe, VLV_PLL_DW9(1), reg_val);

	reg_val = vlv_dpio_read(dev_priv, pipe, VLV_REF_DW13);
	reg_val &= 0x00ffffff;
	reg_val |= 0xb0000000;
	vlv_dpio_write(dev_priv, pipe, VLV_REF_DW13, reg_val);
}

static void intel_pch_transcoder_set_m_n(struct intel_crtc *crtc,
					 struct intel_link_m_n *m_n)
{
	struct drm_device *dev = crtc->base.dev;
	struct drm_i915_private *dev_priv = dev->dev_private;
	int pipe = crtc->pipe;

	I915_WRITE(PCH_TRANS_DATA_M1(pipe), TU_SIZE(m_n->tu) | m_n->gmch_m);
	I915_WRITE(PCH_TRANS_DATA_N1(pipe), m_n->gmch_n);
	I915_WRITE(PCH_TRANS_LINK_M1(pipe), m_n->link_m);
	I915_WRITE(PCH_TRANS_LINK_N1(pipe), m_n->link_n);
}

static void intel_cpu_transcoder_set_m_n(struct intel_crtc *crtc,
					 struct intel_link_m_n *m_n,
					 struct intel_link_m_n *m2_n2)
{
	struct drm_device *dev = crtc->base.dev;
	struct drm_i915_private *dev_priv = dev->dev_private;
	int pipe = crtc->pipe;
	enum transcoder transcoder = crtc->config->cpu_transcoder;

	if (INTEL_INFO(dev)->gen >= 5) {
		I915_WRITE(PIPE_DATA_M1(transcoder), TU_SIZE(m_n->tu) | m_n->gmch_m);
		I915_WRITE(PIPE_DATA_N1(transcoder), m_n->gmch_n);
		I915_WRITE(PIPE_LINK_M1(transcoder), m_n->link_m);
		I915_WRITE(PIPE_LINK_N1(transcoder), m_n->link_n);
		/* M2_N2 registers to be set only for gen < 8 (M2_N2 available
		 * for gen < 8) and if DRRS is supported (to make sure the
		 * registers are not unnecessarily accessed).
		 */
		if (m2_n2 && (IS_CHERRYVIEW(dev) || INTEL_INFO(dev)->gen < 8) &&
			crtc->config->has_drrs) {
			I915_WRITE(PIPE_DATA_M2(transcoder),
					TU_SIZE(m2_n2->tu) | m2_n2->gmch_m);
			I915_WRITE(PIPE_DATA_N2(transcoder), m2_n2->gmch_n);
			I915_WRITE(PIPE_LINK_M2(transcoder), m2_n2->link_m);
			I915_WRITE(PIPE_LINK_N2(transcoder), m2_n2->link_n);
		}
	} else {
		I915_WRITE(PIPE_DATA_M_G4X(pipe), TU_SIZE(m_n->tu) | m_n->gmch_m);
		I915_WRITE(PIPE_DATA_N_G4X(pipe), m_n->gmch_n);
		I915_WRITE(PIPE_LINK_M_G4X(pipe), m_n->link_m);
		I915_WRITE(PIPE_LINK_N_G4X(pipe), m_n->link_n);
	}
}

void intel_dp_set_m_n(struct intel_crtc *crtc, enum link_m_n_set m_n)
{
	struct intel_link_m_n *dp_m_n, *dp_m2_n2 = NULL;

	if (m_n == M1_N1) {
		dp_m_n = &crtc->config->dp_m_n;
		dp_m2_n2 = &crtc->config->dp_m2_n2;
	} else if (m_n == M2_N2) {

		/*
		 * M2_N2 registers are not supported. Hence m2_n2 divider value
		 * needs to be programmed into M1_N1.
		 */
		dp_m_n = &crtc->config->dp_m2_n2;
	} else {
		DRM_ERROR("Unsupported divider value\n");
		return;
	}

	if (crtc->config->has_pch_encoder)
		intel_pch_transcoder_set_m_n(crtc, &crtc->config->dp_m_n);
	else
		intel_cpu_transcoder_set_m_n(crtc, dp_m_n, dp_m2_n2);
}

static void vlv_compute_dpll(struct intel_crtc *crtc,
			     struct intel_crtc_state *pipe_config)
{
	u32 dpll, dpll_md;

	/*
	 * Enable DPIO clock input. We should never disable the reference
	 * clock for pipe B, since VGA hotplug / manual detection depends
	 * on it.
	 */
	dpll = DPLL_EXT_BUFFER_ENABLE_VLV | DPLL_REF_CLK_ENABLE_VLV |
		DPLL_VGA_MODE_DIS | DPLL_INTEGRATED_REF_CLK_VLV;
	/* We should never disable this, set it here for state tracking */
	if (crtc->pipe == PIPE_B)
		dpll |= DPLL_INTEGRATED_CRI_CLK_VLV;
	dpll |= DPLL_VCO_ENABLE;
	pipe_config->dpll_hw_state.dpll = dpll;

	dpll_md = (pipe_config->pixel_multiplier - 1)
		<< DPLL_MD_UDI_MULTIPLIER_SHIFT;
	pipe_config->dpll_hw_state.dpll_md = dpll_md;
}

static void vlv_prepare_pll(struct intel_crtc *crtc,
			    const struct intel_crtc_state *pipe_config)
{
	struct drm_device *dev = crtc->base.dev;
	struct drm_i915_private *dev_priv = dev->dev_private;
	int pipe = crtc->pipe;
	u32 mdiv;
	u32 bestn, bestm1, bestm2, bestp1, bestp2;
	u32 coreclk, reg_val;

	mutex_lock(&dev_priv->sb_lock);

	bestn = pipe_config->dpll.n;
	bestm1 = pipe_config->dpll.m1;
	bestm2 = pipe_config->dpll.m2;
	bestp1 = pipe_config->dpll.p1;
	bestp2 = pipe_config->dpll.p2;

	/* See eDP HDMI DPIO driver vbios notes doc */

	/* PLL B needs special handling */
	if (pipe == PIPE_B)
		vlv_pllb_recal_opamp(dev_priv, pipe);

	/* Set up Tx target for periodic Rcomp update */
	vlv_dpio_write(dev_priv, pipe, VLV_PLL_DW9_BCAST, 0x0100000f);

	/* Disable target IRef on PLL */
	reg_val = vlv_dpio_read(dev_priv, pipe, VLV_PLL_DW8(pipe));
	reg_val &= 0x00ffffff;
	vlv_dpio_write(dev_priv, pipe, VLV_PLL_DW8(pipe), reg_val);

	/* Disable fast lock */
	vlv_dpio_write(dev_priv, pipe, VLV_CMN_DW0, 0x610);

	/* Set idtafcrecal before PLL is enabled */
	mdiv = ((bestm1 << DPIO_M1DIV_SHIFT) | (bestm2 & DPIO_M2DIV_MASK));
	mdiv |= ((bestp1 << DPIO_P1_SHIFT) | (bestp2 << DPIO_P2_SHIFT));
	mdiv |= ((bestn << DPIO_N_SHIFT));
	mdiv |= (1 << DPIO_K_SHIFT);

	/*
	 * Post divider depends on pixel clock rate, DAC vs digital (and LVDS,
	 * but we don't support that).
	 * Note: don't use the DAC post divider as it seems unstable.
	 */
	mdiv |= (DPIO_POST_DIV_HDMIDP << DPIO_POST_DIV_SHIFT);
	vlv_dpio_write(dev_priv, pipe, VLV_PLL_DW3(pipe), mdiv);

	mdiv |= DPIO_ENABLE_CALIBRATION;
	vlv_dpio_write(dev_priv, pipe, VLV_PLL_DW3(pipe), mdiv);

	/* Set HBR and RBR LPF coefficients */
	if (pipe_config->port_clock == 162000 ||
	    intel_pipe_has_type(crtc, INTEL_OUTPUT_ANALOG) ||
	    intel_pipe_has_type(crtc, INTEL_OUTPUT_HDMI))
		vlv_dpio_write(dev_priv, pipe, VLV_PLL_DW10(pipe),
				 0x009f0003);
	else
		vlv_dpio_write(dev_priv, pipe, VLV_PLL_DW10(pipe),
				 0x00d0000f);

	if (pipe_config->has_dp_encoder) {
		/* Use SSC source */
		if (pipe == PIPE_A)
			vlv_dpio_write(dev_priv, pipe, VLV_PLL_DW5(pipe),
					 0x0df40000);
		else
			vlv_dpio_write(dev_priv, pipe, VLV_PLL_DW5(pipe),
					 0x0df70000);
	} else { /* HDMI or VGA */
		/* Use bend source */
		if (pipe == PIPE_A)
			vlv_dpio_write(dev_priv, pipe, VLV_PLL_DW5(pipe),
					 0x0df70000);
		else
			vlv_dpio_write(dev_priv, pipe, VLV_PLL_DW5(pipe),
					 0x0df40000);
	}

	coreclk = vlv_dpio_read(dev_priv, pipe, VLV_PLL_DW7(pipe));
	coreclk = (coreclk & 0x0000ff00) | 0x01c00000;
	if (intel_pipe_has_type(crtc, INTEL_OUTPUT_DISPLAYPORT) ||
	    intel_pipe_has_type(crtc, INTEL_OUTPUT_EDP))
		coreclk |= 0x01000000;
	vlv_dpio_write(dev_priv, pipe, VLV_PLL_DW7(pipe), coreclk);

	vlv_dpio_write(dev_priv, pipe, VLV_PLL_DW11(pipe), 0x87871000);
	mutex_unlock(&dev_priv->sb_lock);
}

static void chv_compute_dpll(struct intel_crtc *crtc,
			     struct intel_crtc_state *pipe_config)
{
	pipe_config->dpll_hw_state.dpll = DPLL_SSC_REF_CLK_CHV |
		DPLL_REF_CLK_ENABLE_VLV | DPLL_VGA_MODE_DIS |
		DPLL_VCO_ENABLE;
	if (crtc->pipe != PIPE_A)
		pipe_config->dpll_hw_state.dpll |= DPLL_INTEGRATED_CRI_CLK_VLV;

	pipe_config->dpll_hw_state.dpll_md =
		(pipe_config->pixel_multiplier - 1) << DPLL_MD_UDI_MULTIPLIER_SHIFT;
}

static void chv_prepare_pll(struct intel_crtc *crtc,
			    const struct intel_crtc_state *pipe_config)
{
	struct drm_device *dev = crtc->base.dev;
	struct drm_i915_private *dev_priv = dev->dev_private;
	int pipe = crtc->pipe;
	i915_reg_t dpll_reg = DPLL(crtc->pipe);
	enum dpio_channel port = vlv_pipe_to_channel(pipe);
	u32 loopfilter, tribuf_calcntr;
	u32 bestn, bestm1, bestm2, bestp1, bestp2, bestm2_frac;
	u32 dpio_val;
	int vco;

	bestn = pipe_config->dpll.n;
	bestm2_frac = pipe_config->dpll.m2 & 0x3fffff;
	bestm1 = pipe_config->dpll.m1;
	bestm2 = pipe_config->dpll.m2 >> 22;
	bestp1 = pipe_config->dpll.p1;
	bestp2 = pipe_config->dpll.p2;
	vco = pipe_config->dpll.vco;
	dpio_val = 0;
	loopfilter = 0;

	/*
	 * Enable Refclk and SSC
	 */
	I915_WRITE(dpll_reg,
		   pipe_config->dpll_hw_state.dpll & ~DPLL_VCO_ENABLE);

	mutex_lock(&dev_priv->sb_lock);

	/* p1 and p2 divider */
	vlv_dpio_write(dev_priv, pipe, CHV_CMN_DW13(port),
			5 << DPIO_CHV_S1_DIV_SHIFT |
			bestp1 << DPIO_CHV_P1_DIV_SHIFT |
			bestp2 << DPIO_CHV_P2_DIV_SHIFT |
			1 << DPIO_CHV_K_DIV_SHIFT);

	/* Feedback post-divider - m2 */
	vlv_dpio_write(dev_priv, pipe, CHV_PLL_DW0(port), bestm2);

	/* Feedback refclk divider - n and m1 */
	vlv_dpio_write(dev_priv, pipe, CHV_PLL_DW1(port),
			DPIO_CHV_M1_DIV_BY_2 |
			1 << DPIO_CHV_N_DIV_SHIFT);

	/* M2 fraction division */
	vlv_dpio_write(dev_priv, pipe, CHV_PLL_DW2(port), bestm2_frac);

	/* M2 fraction division enable */
	dpio_val = vlv_dpio_read(dev_priv, pipe, CHV_PLL_DW3(port));
	dpio_val &= ~(DPIO_CHV_FEEDFWD_GAIN_MASK | DPIO_CHV_FRAC_DIV_EN);
	dpio_val |= (2 << DPIO_CHV_FEEDFWD_GAIN_SHIFT);
	if (bestm2_frac)
		dpio_val |= DPIO_CHV_FRAC_DIV_EN;
	vlv_dpio_write(dev_priv, pipe, CHV_PLL_DW3(port), dpio_val);

	/* Program digital lock detect threshold */
	dpio_val = vlv_dpio_read(dev_priv, pipe, CHV_PLL_DW9(port));
	dpio_val &= ~(DPIO_CHV_INT_LOCK_THRESHOLD_MASK |
					DPIO_CHV_INT_LOCK_THRESHOLD_SEL_COARSE);
	dpio_val |= (0x5 << DPIO_CHV_INT_LOCK_THRESHOLD_SHIFT);
	if (!bestm2_frac)
		dpio_val |= DPIO_CHV_INT_LOCK_THRESHOLD_SEL_COARSE;
	vlv_dpio_write(dev_priv, pipe, CHV_PLL_DW9(port), dpio_val);

	/* Loop filter */
	if (vco == 5400000) {
		loopfilter |= (0x3 << DPIO_CHV_PROP_COEFF_SHIFT);
		loopfilter |= (0x8 << DPIO_CHV_INT_COEFF_SHIFT);
		loopfilter |= (0x1 << DPIO_CHV_GAIN_CTRL_SHIFT);
		tribuf_calcntr = 0x9;
	} else if (vco <= 6200000) {
		loopfilter |= (0x5 << DPIO_CHV_PROP_COEFF_SHIFT);
		loopfilter |= (0xB << DPIO_CHV_INT_COEFF_SHIFT);
		loopfilter |= (0x3 << DPIO_CHV_GAIN_CTRL_SHIFT);
		tribuf_calcntr = 0x9;
	} else if (vco <= 6480000) {
		loopfilter |= (0x4 << DPIO_CHV_PROP_COEFF_SHIFT);
		loopfilter |= (0x9 << DPIO_CHV_INT_COEFF_SHIFT);
		loopfilter |= (0x3 << DPIO_CHV_GAIN_CTRL_SHIFT);
		tribuf_calcntr = 0x8;
	} else {
		/* Not supported. Apply the same limits as in the max case */
		loopfilter |= (0x4 << DPIO_CHV_PROP_COEFF_SHIFT);
		loopfilter |= (0x9 << DPIO_CHV_INT_COEFF_SHIFT);
		loopfilter |= (0x3 << DPIO_CHV_GAIN_CTRL_SHIFT);
		tribuf_calcntr = 0;
	}
	vlv_dpio_write(dev_priv, pipe, CHV_PLL_DW6(port), loopfilter);

	dpio_val = vlv_dpio_read(dev_priv, pipe, CHV_PLL_DW8(port));
	dpio_val &= ~DPIO_CHV_TDC_TARGET_CNT_MASK;
	dpio_val |= (tribuf_calcntr << DPIO_CHV_TDC_TARGET_CNT_SHIFT);
	vlv_dpio_write(dev_priv, pipe, CHV_PLL_DW8(port), dpio_val);

	/* AFC Recal */
	vlv_dpio_write(dev_priv, pipe, CHV_CMN_DW14(port),
			vlv_dpio_read(dev_priv, pipe, CHV_CMN_DW14(port)) |
			DPIO_AFC_RECAL);

	mutex_unlock(&dev_priv->sb_lock);
}

/**
 * vlv_force_pll_on - forcibly enable just the PLL
 * @dev_priv: i915 private structure
 * @pipe: pipe PLL to enable
 * @dpll: PLL configuration
 *
 * Enable the PLL for @pipe using the supplied @dpll config. To be used
 * in cases where we need the PLL enabled even when @pipe is not going to
 * be enabled.
 */
void vlv_force_pll_on(struct drm_device *dev, enum pipe pipe,
		      const struct dpll *dpll)
{
	struct intel_crtc *crtc =
		to_intel_crtc(intel_get_crtc_for_pipe(dev, pipe));
	struct intel_crtc_state pipe_config = {
		.base.crtc = &crtc->base,
		.pixel_multiplier = 1,
		.dpll = *dpll,
	};

	if (IS_CHERRYVIEW(dev)) {
		chv_compute_dpll(crtc, &pipe_config);
		chv_prepare_pll(crtc, &pipe_config);
		chv_enable_pll(crtc, &pipe_config);
	} else {
		vlv_compute_dpll(crtc, &pipe_config);
		vlv_prepare_pll(crtc, &pipe_config);
		vlv_enable_pll(crtc, &pipe_config);
	}
}

/**
 * vlv_force_pll_off - forcibly disable just the PLL
 * @dev_priv: i915 private structure
 * @pipe: pipe PLL to disable
 *
 * Disable the PLL for @pipe. To be used in cases where we need
 * the PLL enabled even when @pipe is not going to be enabled.
 */
void vlv_force_pll_off(struct drm_device *dev, enum pipe pipe)
{
	if (IS_CHERRYVIEW(dev))
		chv_disable_pll(to_i915(dev), pipe);
	else
		vlv_disable_pll(to_i915(dev), pipe);
}

static void i9xx_compute_dpll(struct intel_crtc *crtc,
			      struct intel_crtc_state *crtc_state,
			      intel_clock_t *reduced_clock,
			      int num_connectors)
{
	struct drm_device *dev = crtc->base.dev;
	struct drm_i915_private *dev_priv = dev->dev_private;
	u32 dpll;
	bool is_sdvo;
	struct dpll *clock = &crtc_state->dpll;

	i9xx_update_pll_dividers(crtc, crtc_state, reduced_clock);

	is_sdvo = intel_pipe_will_have_type(crtc_state, INTEL_OUTPUT_SDVO) ||
		intel_pipe_will_have_type(crtc_state, INTEL_OUTPUT_HDMI);

	dpll = DPLL_VGA_MODE_DIS;

	if (intel_pipe_will_have_type(crtc_state, INTEL_OUTPUT_LVDS))
		dpll |= DPLLB_MODE_LVDS;
	else
		dpll |= DPLLB_MODE_DAC_SERIAL;

	if (IS_I945G(dev) || IS_I945GM(dev) || IS_G33(dev)) {
		dpll |= (crtc_state->pixel_multiplier - 1)
			<< SDVO_MULTIPLIER_SHIFT_HIRES;
	}

	if (is_sdvo)
		dpll |= DPLL_SDVO_HIGH_SPEED;

	if (crtc_state->has_dp_encoder)
		dpll |= DPLL_SDVO_HIGH_SPEED;

	/* compute bitmask from p1 value */
	if (IS_PINEVIEW(dev))
		dpll |= (1 << (clock->p1 - 1)) << DPLL_FPA01_P1_POST_DIV_SHIFT_PINEVIEW;
	else {
		dpll |= (1 << (clock->p1 - 1)) << DPLL_FPA01_P1_POST_DIV_SHIFT;
		if (IS_G4X(dev) && reduced_clock)
			dpll |= (1 << (reduced_clock->p1 - 1)) << DPLL_FPA1_P1_POST_DIV_SHIFT;
	}
	switch (clock->p2) {
	case 5:
		dpll |= DPLL_DAC_SERIAL_P2_CLOCK_DIV_5;
		break;
	case 7:
		dpll |= DPLLB_LVDS_P2_CLOCK_DIV_7;
		break;
	case 10:
		dpll |= DPLL_DAC_SERIAL_P2_CLOCK_DIV_10;
		break;
	case 14:
		dpll |= DPLLB_LVDS_P2_CLOCK_DIV_14;
		break;
	}
	if (INTEL_INFO(dev)->gen >= 4)
		dpll |= (6 << PLL_LOAD_PULSE_PHASE_SHIFT);

	if (crtc_state->sdvo_tv_clock)
		dpll |= PLL_REF_INPUT_TVCLKINBC;
	else if (intel_pipe_will_have_type(crtc_state, INTEL_OUTPUT_LVDS) &&
		 intel_panel_use_ssc(dev_priv) && num_connectors < 2)
		dpll |= PLLB_REF_INPUT_SPREADSPECTRUMIN;
	else
		dpll |= PLL_REF_INPUT_DREFCLK;

	dpll |= DPLL_VCO_ENABLE;
	crtc_state->dpll_hw_state.dpll = dpll;

	if (INTEL_INFO(dev)->gen >= 4) {
		u32 dpll_md = (crtc_state->pixel_multiplier - 1)
			<< DPLL_MD_UDI_MULTIPLIER_SHIFT;
		crtc_state->dpll_hw_state.dpll_md = dpll_md;
	}
}

static void i8xx_compute_dpll(struct intel_crtc *crtc,
			      struct intel_crtc_state *crtc_state,
			      intel_clock_t *reduced_clock,
			      int num_connectors)
{
	struct drm_device *dev = crtc->base.dev;
	struct drm_i915_private *dev_priv = dev->dev_private;
	u32 dpll;
	struct dpll *clock = &crtc_state->dpll;

	i9xx_update_pll_dividers(crtc, crtc_state, reduced_clock);

	dpll = DPLL_VGA_MODE_DIS;

	if (intel_pipe_will_have_type(crtc_state, INTEL_OUTPUT_LVDS)) {
		dpll |= (1 << (clock->p1 - 1)) << DPLL_FPA01_P1_POST_DIV_SHIFT;
	} else {
		if (clock->p1 == 2)
			dpll |= PLL_P1_DIVIDE_BY_TWO;
		else
			dpll |= (clock->p1 - 2) << DPLL_FPA01_P1_POST_DIV_SHIFT;
		if (clock->p2 == 4)
			dpll |= PLL_P2_DIVIDE_BY_4;
	}

	if (!IS_I830(dev) && intel_pipe_will_have_type(crtc_state, INTEL_OUTPUT_DVO))
		dpll |= DPLL_DVO_2X_MODE;

	if (intel_pipe_will_have_type(crtc_state, INTEL_OUTPUT_LVDS) &&
		 intel_panel_use_ssc(dev_priv) && num_connectors < 2)
		dpll |= PLLB_REF_INPUT_SPREADSPECTRUMIN;
	else
		dpll |= PLL_REF_INPUT_DREFCLK;

	dpll |= DPLL_VCO_ENABLE;
	crtc_state->dpll_hw_state.dpll = dpll;
}

static void intel_set_pipe_timings(struct intel_crtc *intel_crtc)
{
	struct drm_device *dev = intel_crtc->base.dev;
	struct drm_i915_private *dev_priv = dev->dev_private;
	enum pipe pipe = intel_crtc->pipe;
	enum transcoder cpu_transcoder = intel_crtc->config->cpu_transcoder;
	const struct drm_display_mode *adjusted_mode = &intel_crtc->config->base.adjusted_mode;
	uint32_t crtc_vtotal, crtc_vblank_end;
	int vsyncshift = 0;

	/* We need to be careful not to changed the adjusted mode, for otherwise
	 * the hw state checker will get angry at the mismatch. */
	crtc_vtotal = adjusted_mode->crtc_vtotal;
	crtc_vblank_end = adjusted_mode->crtc_vblank_end;

	if (adjusted_mode->flags & DRM_MODE_FLAG_INTERLACE) {
		/* the chip adds 2 halflines automatically */
		crtc_vtotal -= 1;
		crtc_vblank_end -= 1;

		if (intel_pipe_has_type(intel_crtc, INTEL_OUTPUT_SDVO))
			vsyncshift = (adjusted_mode->crtc_htotal - 1) / 2;
		else
			vsyncshift = adjusted_mode->crtc_hsync_start -
				adjusted_mode->crtc_htotal / 2;
		if (vsyncshift < 0)
			vsyncshift += adjusted_mode->crtc_htotal;
	}

	if (INTEL_INFO(dev)->gen > 3)
		I915_WRITE(VSYNCSHIFT(cpu_transcoder), vsyncshift);

	I915_WRITE(HTOTAL(cpu_transcoder),
		   (adjusted_mode->crtc_hdisplay - 1) |
		   ((adjusted_mode->crtc_htotal - 1) << 16));
	I915_WRITE(HBLANK(cpu_transcoder),
		   (adjusted_mode->crtc_hblank_start - 1) |
		   ((adjusted_mode->crtc_hblank_end - 1) << 16));
	I915_WRITE(HSYNC(cpu_transcoder),
		   (adjusted_mode->crtc_hsync_start - 1) |
		   ((adjusted_mode->crtc_hsync_end - 1) << 16));

	I915_WRITE(VTOTAL(cpu_transcoder),
		   (adjusted_mode->crtc_vdisplay - 1) |
		   ((crtc_vtotal - 1) << 16));
	I915_WRITE(VBLANK(cpu_transcoder),
		   (adjusted_mode->crtc_vblank_start - 1) |
		   ((crtc_vblank_end - 1) << 16));
	I915_WRITE(VSYNC(cpu_transcoder),
		   (adjusted_mode->crtc_vsync_start - 1) |
		   ((adjusted_mode->crtc_vsync_end - 1) << 16));

	/* Workaround: when the EDP input selection is B, the VTOTAL_B must be
	 * programmed with the VTOTAL_EDP value. Same for VTOTAL_C. This is
	 * documented on the DDI_FUNC_CTL register description, EDP Input Select
	 * bits. */
	if (IS_HASWELL(dev) && cpu_transcoder == TRANSCODER_EDP &&
	    (pipe == PIPE_B || pipe == PIPE_C))
		I915_WRITE(VTOTAL(pipe), I915_READ(VTOTAL(cpu_transcoder)));

	/* pipesrc controls the size that is scaled from, which should
	 * always be the user's requested size.
	 */
	I915_WRITE(PIPESRC(pipe),
		   ((intel_crtc->config->pipe_src_w - 1) << 16) |
		   (intel_crtc->config->pipe_src_h - 1));
}

static void intel_get_pipe_timings(struct intel_crtc *crtc,
				   struct intel_crtc_state *pipe_config)
{
	struct drm_device *dev = crtc->base.dev;
	struct drm_i915_private *dev_priv = dev->dev_private;
	enum transcoder cpu_transcoder = pipe_config->cpu_transcoder;
	uint32_t tmp;

	tmp = I915_READ(HTOTAL(cpu_transcoder));
	pipe_config->base.adjusted_mode.crtc_hdisplay = (tmp & 0xffff) + 1;
	pipe_config->base.adjusted_mode.crtc_htotal = ((tmp >> 16) & 0xffff) + 1;
	tmp = I915_READ(HBLANK(cpu_transcoder));
	pipe_config->base.adjusted_mode.crtc_hblank_start = (tmp & 0xffff) + 1;
	pipe_config->base.adjusted_mode.crtc_hblank_end = ((tmp >> 16) & 0xffff) + 1;
	tmp = I915_READ(HSYNC(cpu_transcoder));
	pipe_config->base.adjusted_mode.crtc_hsync_start = (tmp & 0xffff) + 1;
	pipe_config->base.adjusted_mode.crtc_hsync_end = ((tmp >> 16) & 0xffff) + 1;

	tmp = I915_READ(VTOTAL(cpu_transcoder));
	pipe_config->base.adjusted_mode.crtc_vdisplay = (tmp & 0xffff) + 1;
	pipe_config->base.adjusted_mode.crtc_vtotal = ((tmp >> 16) & 0xffff) + 1;
	tmp = I915_READ(VBLANK(cpu_transcoder));
	pipe_config->base.adjusted_mode.crtc_vblank_start = (tmp & 0xffff) + 1;
	pipe_config->base.adjusted_mode.crtc_vblank_end = ((tmp >> 16) & 0xffff) + 1;
	tmp = I915_READ(VSYNC(cpu_transcoder));
	pipe_config->base.adjusted_mode.crtc_vsync_start = (tmp & 0xffff) + 1;
	pipe_config->base.adjusted_mode.crtc_vsync_end = ((tmp >> 16) & 0xffff) + 1;

	if (I915_READ(PIPECONF(cpu_transcoder)) & PIPECONF_INTERLACE_MASK) {
		pipe_config->base.adjusted_mode.flags |= DRM_MODE_FLAG_INTERLACE;
		pipe_config->base.adjusted_mode.crtc_vtotal += 1;
		pipe_config->base.adjusted_mode.crtc_vblank_end += 1;
	}

	tmp = I915_READ(PIPESRC(crtc->pipe));
	pipe_config->pipe_src_h = (tmp & 0xffff) + 1;
	pipe_config->pipe_src_w = ((tmp >> 16) & 0xffff) + 1;

	pipe_config->base.mode.vdisplay = pipe_config->pipe_src_h;
	pipe_config->base.mode.hdisplay = pipe_config->pipe_src_w;
}

void intel_mode_from_pipe_config(struct drm_display_mode *mode,
				 struct intel_crtc_state *pipe_config)
{
	mode->hdisplay = pipe_config->base.adjusted_mode.crtc_hdisplay;
	mode->htotal = pipe_config->base.adjusted_mode.crtc_htotal;
	mode->hsync_start = pipe_config->base.adjusted_mode.crtc_hsync_start;
	mode->hsync_end = pipe_config->base.adjusted_mode.crtc_hsync_end;

	mode->vdisplay = pipe_config->base.adjusted_mode.crtc_vdisplay;
	mode->vtotal = pipe_config->base.adjusted_mode.crtc_vtotal;
	mode->vsync_start = pipe_config->base.adjusted_mode.crtc_vsync_start;
	mode->vsync_end = pipe_config->base.adjusted_mode.crtc_vsync_end;

	mode->flags = pipe_config->base.adjusted_mode.flags;
	mode->type = DRM_MODE_TYPE_DRIVER;

	mode->clock = pipe_config->base.adjusted_mode.crtc_clock;
	mode->flags |= pipe_config->base.adjusted_mode.flags;

	mode->hsync = drm_mode_hsync(mode);
	mode->vrefresh = drm_mode_vrefresh(mode);
	drm_mode_set_name(mode);
}

static void i9xx_set_pipeconf(struct intel_crtc *intel_crtc)
{
	struct drm_device *dev = intel_crtc->base.dev;
	struct drm_i915_private *dev_priv = dev->dev_private;
	uint32_t pipeconf;

	pipeconf = 0;

	if ((intel_crtc->pipe == PIPE_A && dev_priv->quirks & QUIRK_PIPEA_FORCE) ||
	    (intel_crtc->pipe == PIPE_B && dev_priv->quirks & QUIRK_PIPEB_FORCE))
		pipeconf |= I915_READ(PIPECONF(intel_crtc->pipe)) & PIPECONF_ENABLE;

	if (intel_crtc->config->double_wide)
		pipeconf |= PIPECONF_DOUBLE_WIDE;

	/* only g4x and later have fancy bpc/dither controls */
	if (IS_G4X(dev) || IS_VALLEYVIEW(dev)) {
		/* Bspec claims that we can't use dithering for 30bpp pipes. */
		if (intel_crtc->config->dither && intel_crtc->config->pipe_bpp != 30)
			pipeconf |= PIPECONF_DITHER_EN |
				    PIPECONF_DITHER_TYPE_SP;

		switch (intel_crtc->config->pipe_bpp) {
		case 18:
			pipeconf |= PIPECONF_6BPC;
			break;
		case 24:
			pipeconf |= PIPECONF_8BPC;
			break;
		case 30:
			pipeconf |= PIPECONF_10BPC;
			break;
		default:
			/* Case prevented by intel_choose_pipe_bpp_dither. */
			BUG();
		}
	}

	if (HAS_PIPE_CXSR(dev)) {
		if (intel_crtc->lowfreq_avail) {
			DRM_DEBUG_KMS("enabling CxSR downclocking\n");
			pipeconf |= PIPECONF_CXSR_DOWNCLOCK;
		} else {
			DRM_DEBUG_KMS("disabling CxSR downclocking\n");
		}
	}

	if (intel_crtc->config->base.adjusted_mode.flags & DRM_MODE_FLAG_INTERLACE) {
		if (INTEL_INFO(dev)->gen < 4 ||
		    intel_pipe_has_type(intel_crtc, INTEL_OUTPUT_SDVO))
			pipeconf |= PIPECONF_INTERLACE_W_FIELD_INDICATION;
		else
			pipeconf |= PIPECONF_INTERLACE_W_SYNC_SHIFT;
	} else
		pipeconf |= PIPECONF_PROGRESSIVE;

	if (IS_VALLEYVIEW(dev) && intel_crtc->config->limited_color_range)
		pipeconf |= PIPECONF_COLOR_RANGE_SELECT;

	I915_WRITE(PIPECONF(intel_crtc->pipe), pipeconf);
	POSTING_READ(PIPECONF(intel_crtc->pipe));
}

static int i9xx_crtc_compute_clock(struct intel_crtc *crtc,
				   struct intel_crtc_state *crtc_state)
{
	struct drm_device *dev = crtc->base.dev;
	struct drm_i915_private *dev_priv = dev->dev_private;
	int refclk, num_connectors = 0;
	intel_clock_t clock;
	bool ok;
	const intel_limit_t *limit;
	struct drm_atomic_state *state = crtc_state->base.state;
	struct drm_connector *connector;
	struct drm_connector_state *connector_state;
	int i;

	memset(&crtc_state->dpll_hw_state, 0,
	       sizeof(crtc_state->dpll_hw_state));

	if (crtc_state->has_dsi_encoder)
		return 0;

	for_each_connector_in_state(state, connector, connector_state, i) {
		if (connector_state->crtc == &crtc->base)
			num_connectors++;
	}

	if (!crtc_state->clock_set) {
		refclk = i9xx_get_refclk(crtc_state, num_connectors);

		/*
		 * Returns a set of divisors for the desired target clock with
		 * the given refclk, or FALSE.  The returned values represent
		 * the clock equation: reflck * (5 * (m1 + 2) + (m2 + 2)) / (n +
		 * 2) / p1 / p2.
		 */
		limit = intel_limit(crtc_state, refclk);
		ok = dev_priv->display.find_dpll(limit, crtc_state,
						 crtc_state->port_clock,
						 refclk, NULL, &clock);
		if (!ok) {
			DRM_ERROR("Couldn't find PLL settings for mode!\n");
			return -EINVAL;
		}

		/* Compat-code for transition, will disappear. */
		crtc_state->dpll.n = clock.n;
		crtc_state->dpll.m1 = clock.m1;
		crtc_state->dpll.m2 = clock.m2;
		crtc_state->dpll.p1 = clock.p1;
		crtc_state->dpll.p2 = clock.p2;
	}

	if (IS_GEN2(dev)) {
		i8xx_compute_dpll(crtc, crtc_state, NULL,
				  num_connectors);
	} else if (IS_CHERRYVIEW(dev)) {
		chv_compute_dpll(crtc, crtc_state);
	} else if (IS_VALLEYVIEW(dev)) {
		vlv_compute_dpll(crtc, crtc_state);
	} else {
		i9xx_compute_dpll(crtc, crtc_state, NULL,
				  num_connectors);
	}

	return 0;
}

static void i9xx_get_pfit_config(struct intel_crtc *crtc,
				 struct intel_crtc_state *pipe_config)
{
	struct drm_device *dev = crtc->base.dev;
	struct drm_i915_private *dev_priv = dev->dev_private;
	uint32_t tmp;

	if (INTEL_INFO(dev)->gen <= 3 && (IS_I830(dev) || !IS_MOBILE(dev)))
		return;

	tmp = I915_READ(PFIT_CONTROL);
	if (!(tmp & PFIT_ENABLE))
		return;

	/* Check whether the pfit is attached to our pipe. */
	if (INTEL_INFO(dev)->gen < 4) {
		if (crtc->pipe != PIPE_B)
			return;
	} else {
		if ((tmp & PFIT_PIPE_MASK) != (crtc->pipe << PFIT_PIPE_SHIFT))
			return;
	}

	pipe_config->gmch_pfit.control = tmp;
	pipe_config->gmch_pfit.pgm_ratios = I915_READ(PFIT_PGM_RATIOS);
	if (INTEL_INFO(dev)->gen < 5)
		pipe_config->gmch_pfit.lvds_border_bits =
			I915_READ(LVDS) & LVDS_BORDER_ENABLE;
}

static void vlv_crtc_clock_get(struct intel_crtc *crtc,
			       struct intel_crtc_state *pipe_config)
{
	struct drm_device *dev = crtc->base.dev;
	struct drm_i915_private *dev_priv = dev->dev_private;
	int pipe = pipe_config->cpu_transcoder;
	intel_clock_t clock;
	u32 mdiv;
	int refclk = 100000;

	/* In case of MIPI DPLL will not even be used */
	if (!(pipe_config->dpll_hw_state.dpll & DPLL_VCO_ENABLE))
		return;

	mutex_lock(&dev_priv->sb_lock);
	mdiv = vlv_dpio_read(dev_priv, pipe, VLV_PLL_DW3(pipe));
	mutex_unlock(&dev_priv->sb_lock);

	clock.m1 = (mdiv >> DPIO_M1DIV_SHIFT) & 7;
	clock.m2 = mdiv & DPIO_M2DIV_MASK;
	clock.n = (mdiv >> DPIO_N_SHIFT) & 0xf;
	clock.p1 = (mdiv >> DPIO_P1_SHIFT) & 7;
	clock.p2 = (mdiv >> DPIO_P2_SHIFT) & 0x1f;

	pipe_config->port_clock = vlv_calc_dpll_params(refclk, &clock);
}

static void
i9xx_get_initial_plane_config(struct intel_crtc *crtc,
			      struct intel_initial_plane_config *plane_config)
{
	struct drm_device *dev = crtc->base.dev;
	struct drm_i915_private *dev_priv = dev->dev_private;
	u32 val, base, offset;
	int pipe = crtc->pipe, plane = crtc->plane;
	int fourcc, pixel_format;
	unsigned int aligned_height;
	struct drm_framebuffer *fb;
	struct intel_framebuffer *intel_fb;

	val = I915_READ(DSPCNTR(plane));
	if (!(val & DISPLAY_PLANE_ENABLE))
		return;

	intel_fb = kzalloc(sizeof(*intel_fb), GFP_KERNEL);
	if (!intel_fb) {
		DRM_DEBUG_KMS("failed to alloc fb\n");
		return;
	}

	fb = &intel_fb->base;

	if (INTEL_INFO(dev)->gen >= 4) {
		if (val & DISPPLANE_TILED) {
			plane_config->tiling = I915_TILING_X;
			fb->modifier[0] = I915_FORMAT_MOD_X_TILED;
		}
	}

	pixel_format = val & DISPPLANE_PIXFORMAT_MASK;
	fourcc = i9xx_format_to_fourcc(pixel_format);
	fb->pixel_format = fourcc;
	fb->bits_per_pixel = drm_format_plane_cpp(fourcc, 0) * 8;

	if (INTEL_INFO(dev)->gen >= 4) {
		if (plane_config->tiling)
			offset = I915_READ(DSPTILEOFF(plane));
		else
			offset = I915_READ(DSPLINOFF(plane));
		base = I915_READ(DSPSURF(plane)) & 0xfffff000;
	} else {
		base = I915_READ(DSPADDR(plane));
	}
	plane_config->base = base;

	val = I915_READ(PIPESRC(pipe));
	fb->width = ((val >> 16) & 0xfff) + 1;
	fb->height = ((val >> 0) & 0xfff) + 1;

	val = I915_READ(DSPSTRIDE(pipe));
	fb->pitches[0] = val & 0xffffffc0;

	aligned_height = intel_fb_align_height(dev, fb->height,
					       fb->pixel_format,
					       fb->modifier[0]);

	plane_config->size = fb->pitches[0] * aligned_height;

	DRM_DEBUG_KMS("pipe/plane %c/%d with fb: size=%dx%d@%d, offset=%x, pitch %d, size 0x%x\n",
		      pipe_name(pipe), plane, fb->width, fb->height,
		      fb->bits_per_pixel, base, fb->pitches[0],
		      plane_config->size);

	plane_config->fb = intel_fb;
}

static void chv_crtc_clock_get(struct intel_crtc *crtc,
			       struct intel_crtc_state *pipe_config)
{
	struct drm_device *dev = crtc->base.dev;
	struct drm_i915_private *dev_priv = dev->dev_private;
	int pipe = pipe_config->cpu_transcoder;
	enum dpio_channel port = vlv_pipe_to_channel(pipe);
	intel_clock_t clock;
	u32 cmn_dw13, pll_dw0, pll_dw1, pll_dw2, pll_dw3;
	int refclk = 100000;

	mutex_lock(&dev_priv->sb_lock);
	cmn_dw13 = vlv_dpio_read(dev_priv, pipe, CHV_CMN_DW13(port));
	pll_dw0 = vlv_dpio_read(dev_priv, pipe, CHV_PLL_DW0(port));
	pll_dw1 = vlv_dpio_read(dev_priv, pipe, CHV_PLL_DW1(port));
	pll_dw2 = vlv_dpio_read(dev_priv, pipe, CHV_PLL_DW2(port));
	pll_dw3 = vlv_dpio_read(dev_priv, pipe, CHV_PLL_DW3(port));
	mutex_unlock(&dev_priv->sb_lock);

	clock.m1 = (pll_dw1 & 0x7) == DPIO_CHV_M1_DIV_BY_2 ? 2 : 0;
	clock.m2 = (pll_dw0 & 0xff) << 22;
	if (pll_dw3 & DPIO_CHV_FRAC_DIV_EN)
		clock.m2 |= pll_dw2 & 0x3fffff;
	clock.n = (pll_dw1 >> DPIO_CHV_N_DIV_SHIFT) & 0xf;
	clock.p1 = (cmn_dw13 >> DPIO_CHV_P1_DIV_SHIFT) & 0x7;
	clock.p2 = (cmn_dw13 >> DPIO_CHV_P2_DIV_SHIFT) & 0x1f;

	pipe_config->port_clock = chv_calc_dpll_params(refclk, &clock);
}

static bool i9xx_get_pipe_config(struct intel_crtc *crtc,
				 struct intel_crtc_state *pipe_config)
{
	struct drm_device *dev = crtc->base.dev;
	struct drm_i915_private *dev_priv = dev->dev_private;
	uint32_t tmp;

	if (!intel_display_power_is_enabled(dev_priv,
					    POWER_DOMAIN_PIPE(crtc->pipe)))
		return false;

	pipe_config->cpu_transcoder = (enum transcoder) crtc->pipe;
	pipe_config->shared_dpll = DPLL_ID_PRIVATE;

	tmp = I915_READ(PIPECONF(crtc->pipe));
	if (!(tmp & PIPECONF_ENABLE))
		return false;

	if (IS_G4X(dev) || IS_VALLEYVIEW(dev)) {
		switch (tmp & PIPECONF_BPC_MASK) {
		case PIPECONF_6BPC:
			pipe_config->pipe_bpp = 18;
			break;
		case PIPECONF_8BPC:
			pipe_config->pipe_bpp = 24;
			break;
		case PIPECONF_10BPC:
			pipe_config->pipe_bpp = 30;
			break;
		default:
			break;
		}
	}

	if (IS_VALLEYVIEW(dev) && (tmp & PIPECONF_COLOR_RANGE_SELECT))
		pipe_config->limited_color_range = true;

	if (INTEL_INFO(dev)->gen < 4)
		pipe_config->double_wide = tmp & PIPECONF_DOUBLE_WIDE;

	intel_get_pipe_timings(crtc, pipe_config);

	i9xx_get_pfit_config(crtc, pipe_config);

	if (INTEL_INFO(dev)->gen >= 4) {
		tmp = I915_READ(DPLL_MD(crtc->pipe));
		pipe_config->pixel_multiplier =
			((tmp & DPLL_MD_UDI_MULTIPLIER_MASK)
			 >> DPLL_MD_UDI_MULTIPLIER_SHIFT) + 1;
		pipe_config->dpll_hw_state.dpll_md = tmp;
	} else if (IS_I945G(dev) || IS_I945GM(dev) || IS_G33(dev)) {
		tmp = I915_READ(DPLL(crtc->pipe));
		pipe_config->pixel_multiplier =
			((tmp & SDVO_MULTIPLIER_MASK)
			 >> SDVO_MULTIPLIER_SHIFT_HIRES) + 1;
	} else {
		/* Note that on i915G/GM the pixel multiplier is in the sdvo
		 * port and will be fixed up in the encoder->get_config
		 * function. */
		pipe_config->pixel_multiplier = 1;
	}
	pipe_config->dpll_hw_state.dpll = I915_READ(DPLL(crtc->pipe));
	if (!IS_VALLEYVIEW(dev)) {
		/*
		 * DPLL_DVO_2X_MODE must be enabled for both DPLLs
		 * on 830. Filter it out here so that we don't
		 * report errors due to that.
		 */
		if (IS_I830(dev))
			pipe_config->dpll_hw_state.dpll &= ~DPLL_DVO_2X_MODE;

		pipe_config->dpll_hw_state.fp0 = I915_READ(FP0(crtc->pipe));
		pipe_config->dpll_hw_state.fp1 = I915_READ(FP1(crtc->pipe));
	} else {
		/* Mask out read-only status bits. */
		pipe_config->dpll_hw_state.dpll &= ~(DPLL_LOCK_VLV |
						     DPLL_PORTC_READY_MASK |
						     DPLL_PORTB_READY_MASK);
	}

	if (IS_CHERRYVIEW(dev))
		chv_crtc_clock_get(crtc, pipe_config);
	else if (IS_VALLEYVIEW(dev))
		vlv_crtc_clock_get(crtc, pipe_config);
	else
		i9xx_crtc_clock_get(crtc, pipe_config);

	/*
	 * Normally the dotclock is filled in by the encoder .get_config()
	 * but in case the pipe is enabled w/o any ports we need a sane
	 * default.
	 */
	pipe_config->base.adjusted_mode.crtc_clock =
		pipe_config->port_clock / pipe_config->pixel_multiplier;

	return true;
}

static void ironlake_init_pch_refclk(struct drm_device *dev)
{
	struct drm_i915_private *dev_priv = dev->dev_private;
	struct intel_encoder *encoder;
	u32 val, final;
	bool has_lvds = false;
	bool has_cpu_edp = false;
	bool has_panel = false;
	bool has_ck505 = false;
	bool can_ssc = false;

	/* We need to take the global config into account */
	for_each_intel_encoder(dev, encoder) {
		switch (encoder->type) {
		case INTEL_OUTPUT_LVDS:
			has_panel = true;
			has_lvds = true;
			break;
		case INTEL_OUTPUT_EDP:
			has_panel = true;
			if (enc_to_dig_port(&encoder->base)->port == PORT_A)
				has_cpu_edp = true;
			break;
		default:
			break;
		}
	}

	if (HAS_PCH_IBX(dev)) {
		has_ck505 = dev_priv->vbt.display_clock_mode;
		can_ssc = has_ck505;
	} else {
		has_ck505 = false;
		can_ssc = true;
	}

	DRM_DEBUG_KMS("has_panel %d has_lvds %d has_ck505 %d\n",
		      has_panel, has_lvds, has_ck505);

	/* Ironlake: try to setup display ref clock before DPLL
	 * enabling. This is only under driver's control after
	 * PCH B stepping, previous chipset stepping should be
	 * ignoring this setting.
	 */
	val = I915_READ(PCH_DREF_CONTROL);

	/* As we must carefully and slowly disable/enable each source in turn,
	 * compute the final state we want first and check if we need to
	 * make any changes at all.
	 */
	final = val;
	final &= ~DREF_NONSPREAD_SOURCE_MASK;
	if (has_ck505)
		final |= DREF_NONSPREAD_CK505_ENABLE;
	else
		final |= DREF_NONSPREAD_SOURCE_ENABLE;

	final &= ~DREF_SSC_SOURCE_MASK;
	final &= ~DREF_CPU_SOURCE_OUTPUT_MASK;
	final &= ~DREF_SSC1_ENABLE;

	if (has_panel) {
		final |= DREF_SSC_SOURCE_ENABLE;

		if (intel_panel_use_ssc(dev_priv) && can_ssc)
			final |= DREF_SSC1_ENABLE;

		if (has_cpu_edp) {
			if (intel_panel_use_ssc(dev_priv) && can_ssc)
				final |= DREF_CPU_SOURCE_OUTPUT_DOWNSPREAD;
			else
				final |= DREF_CPU_SOURCE_OUTPUT_NONSPREAD;
		} else
			final |= DREF_CPU_SOURCE_OUTPUT_DISABLE;
	} else {
		final |= DREF_SSC_SOURCE_DISABLE;
		final |= DREF_CPU_SOURCE_OUTPUT_DISABLE;
	}

	if (final == val)
		return;

	/* Always enable nonspread source */
	val &= ~DREF_NONSPREAD_SOURCE_MASK;

	if (has_ck505)
		val |= DREF_NONSPREAD_CK505_ENABLE;
	else
		val |= DREF_NONSPREAD_SOURCE_ENABLE;

	if (has_panel) {
		val &= ~DREF_SSC_SOURCE_MASK;
		val |= DREF_SSC_SOURCE_ENABLE;

		/* SSC must be turned on before enabling the CPU output  */
		if (intel_panel_use_ssc(dev_priv) && can_ssc) {
			DRM_DEBUG_KMS("Using SSC on panel\n");
			val |= DREF_SSC1_ENABLE;
		} else
			val &= ~DREF_SSC1_ENABLE;

		/* Get SSC going before enabling the outputs */
		I915_WRITE(PCH_DREF_CONTROL, val);
		POSTING_READ(PCH_DREF_CONTROL);
		udelay(200);

		val &= ~DREF_CPU_SOURCE_OUTPUT_MASK;

		/* Enable CPU source on CPU attached eDP */
		if (has_cpu_edp) {
			if (intel_panel_use_ssc(dev_priv) && can_ssc) {
				DRM_DEBUG_KMS("Using SSC on eDP\n");
				val |= DREF_CPU_SOURCE_OUTPUT_DOWNSPREAD;
			} else
				val |= DREF_CPU_SOURCE_OUTPUT_NONSPREAD;
		} else
			val |= DREF_CPU_SOURCE_OUTPUT_DISABLE;

		I915_WRITE(PCH_DREF_CONTROL, val);
		POSTING_READ(PCH_DREF_CONTROL);
		udelay(200);
	} else {
		DRM_DEBUG_KMS("Disabling SSC entirely\n");

		val &= ~DREF_CPU_SOURCE_OUTPUT_MASK;

		/* Turn off CPU output */
		val |= DREF_CPU_SOURCE_OUTPUT_DISABLE;

		I915_WRITE(PCH_DREF_CONTROL, val);
		POSTING_READ(PCH_DREF_CONTROL);
		udelay(200);

		/* Turn off the SSC source */
		val &= ~DREF_SSC_SOURCE_MASK;
		val |= DREF_SSC_SOURCE_DISABLE;

		/* Turn off SSC1 */
		val &= ~DREF_SSC1_ENABLE;

		I915_WRITE(PCH_DREF_CONTROL, val);
		POSTING_READ(PCH_DREF_CONTROL);
		udelay(200);
	}

	BUG_ON(val != final);
}

static void lpt_reset_fdi_mphy(struct drm_i915_private *dev_priv)
{
	uint32_t tmp;

	tmp = I915_READ(SOUTH_CHICKEN2);
	tmp |= FDI_MPHY_IOSFSB_RESET_CTL;
	I915_WRITE(SOUTH_CHICKEN2, tmp);

	if (wait_for_atomic_us(I915_READ(SOUTH_CHICKEN2) &
			       FDI_MPHY_IOSFSB_RESET_STATUS, 100))
		DRM_ERROR("FDI mPHY reset assert timeout\n");

	tmp = I915_READ(SOUTH_CHICKEN2);
	tmp &= ~FDI_MPHY_IOSFSB_RESET_CTL;
	I915_WRITE(SOUTH_CHICKEN2, tmp);

	if (wait_for_atomic_us((I915_READ(SOUTH_CHICKEN2) &
				FDI_MPHY_IOSFSB_RESET_STATUS) == 0, 100))
		DRM_ERROR("FDI mPHY reset de-assert timeout\n");
}

/* WaMPhyProgramming:hsw */
static void lpt_program_fdi_mphy(struct drm_i915_private *dev_priv)
{
	uint32_t tmp;

	tmp = intel_sbi_read(dev_priv, 0x8008, SBI_MPHY);
	tmp &= ~(0xFF << 24);
	tmp |= (0x12 << 24);
	intel_sbi_write(dev_priv, 0x8008, tmp, SBI_MPHY);

	tmp = intel_sbi_read(dev_priv, 0x2008, SBI_MPHY);
	tmp |= (1 << 11);
	intel_sbi_write(dev_priv, 0x2008, tmp, SBI_MPHY);

	tmp = intel_sbi_read(dev_priv, 0x2108, SBI_MPHY);
	tmp |= (1 << 11);
	intel_sbi_write(dev_priv, 0x2108, tmp, SBI_MPHY);

	tmp = intel_sbi_read(dev_priv, 0x206C, SBI_MPHY);
	tmp |= (1 << 24) | (1 << 21) | (1 << 18);
	intel_sbi_write(dev_priv, 0x206C, tmp, SBI_MPHY);

	tmp = intel_sbi_read(dev_priv, 0x216C, SBI_MPHY);
	tmp |= (1 << 24) | (1 << 21) | (1 << 18);
	intel_sbi_write(dev_priv, 0x216C, tmp, SBI_MPHY);

	tmp = intel_sbi_read(dev_priv, 0x2080, SBI_MPHY);
	tmp &= ~(7 << 13);
	tmp |= (5 << 13);
	intel_sbi_write(dev_priv, 0x2080, tmp, SBI_MPHY);

	tmp = intel_sbi_read(dev_priv, 0x2180, SBI_MPHY);
	tmp &= ~(7 << 13);
	tmp |= (5 << 13);
	intel_sbi_write(dev_priv, 0x2180, tmp, SBI_MPHY);

	tmp = intel_sbi_read(dev_priv, 0x208C, SBI_MPHY);
	tmp &= ~0xFF;
	tmp |= 0x1C;
	intel_sbi_write(dev_priv, 0x208C, tmp, SBI_MPHY);

	tmp = intel_sbi_read(dev_priv, 0x218C, SBI_MPHY);
	tmp &= ~0xFF;
	tmp |= 0x1C;
	intel_sbi_write(dev_priv, 0x218C, tmp, SBI_MPHY);

	tmp = intel_sbi_read(dev_priv, 0x2098, SBI_MPHY);
	tmp &= ~(0xFF << 16);
	tmp |= (0x1C << 16);
	intel_sbi_write(dev_priv, 0x2098, tmp, SBI_MPHY);

	tmp = intel_sbi_read(dev_priv, 0x2198, SBI_MPHY);
	tmp &= ~(0xFF << 16);
	tmp |= (0x1C << 16);
	intel_sbi_write(dev_priv, 0x2198, tmp, SBI_MPHY);

	tmp = intel_sbi_read(dev_priv, 0x20C4, SBI_MPHY);
	tmp |= (1 << 27);
	intel_sbi_write(dev_priv, 0x20C4, tmp, SBI_MPHY);

	tmp = intel_sbi_read(dev_priv, 0x21C4, SBI_MPHY);
	tmp |= (1 << 27);
	intel_sbi_write(dev_priv, 0x21C4, tmp, SBI_MPHY);

	tmp = intel_sbi_read(dev_priv, 0x20EC, SBI_MPHY);
	tmp &= ~(0xF << 28);
	tmp |= (4 << 28);
	intel_sbi_write(dev_priv, 0x20EC, tmp, SBI_MPHY);

	tmp = intel_sbi_read(dev_priv, 0x21EC, SBI_MPHY);
	tmp &= ~(0xF << 28);
	tmp |= (4 << 28);
	intel_sbi_write(dev_priv, 0x21EC, tmp, SBI_MPHY);
}

/* Implements 3 different sequences from BSpec chapter "Display iCLK
 * Programming" based on the parameters passed:
 * - Sequence to enable CLKOUT_DP
 * - Sequence to enable CLKOUT_DP without spread
 * - Sequence to enable CLKOUT_DP for FDI usage and configure PCH FDI I/O
 */
static void lpt_enable_clkout_dp(struct drm_device *dev, bool with_spread,
				 bool with_fdi)
{
	struct drm_i915_private *dev_priv = dev->dev_private;
	uint32_t reg, tmp;

	if (WARN(with_fdi && !with_spread, "FDI requires downspread\n"))
		with_spread = true;
	if (WARN(HAS_PCH_LPT_LP(dev) && with_fdi, "LP PCH doesn't have FDI\n"))
		with_fdi = false;

	mutex_lock(&dev_priv->sb_lock);

	tmp = intel_sbi_read(dev_priv, SBI_SSCCTL, SBI_ICLK);
	tmp &= ~SBI_SSCCTL_DISABLE;
	tmp |= SBI_SSCCTL_PATHALT;
	intel_sbi_write(dev_priv, SBI_SSCCTL, tmp, SBI_ICLK);

	udelay(24);

	if (with_spread) {
		tmp = intel_sbi_read(dev_priv, SBI_SSCCTL, SBI_ICLK);
		tmp &= ~SBI_SSCCTL_PATHALT;
		intel_sbi_write(dev_priv, SBI_SSCCTL, tmp, SBI_ICLK);

		if (with_fdi) {
			lpt_reset_fdi_mphy(dev_priv);
			lpt_program_fdi_mphy(dev_priv);
		}
	}

	reg = HAS_PCH_LPT_LP(dev) ? SBI_GEN0 : SBI_DBUFF0;
	tmp = intel_sbi_read(dev_priv, reg, SBI_ICLK);
	tmp |= SBI_GEN0_CFG_BUFFENABLE_DISABLE;
	intel_sbi_write(dev_priv, reg, tmp, SBI_ICLK);

	mutex_unlock(&dev_priv->sb_lock);
}

/* Sequence to disable CLKOUT_DP */
static void lpt_disable_clkout_dp(struct drm_device *dev)
{
	struct drm_i915_private *dev_priv = dev->dev_private;
	uint32_t reg, tmp;

	mutex_lock(&dev_priv->sb_lock);

	reg = HAS_PCH_LPT_LP(dev) ? SBI_GEN0 : SBI_DBUFF0;
	tmp = intel_sbi_read(dev_priv, reg, SBI_ICLK);
	tmp &= ~SBI_GEN0_CFG_BUFFENABLE_DISABLE;
	intel_sbi_write(dev_priv, reg, tmp, SBI_ICLK);

	tmp = intel_sbi_read(dev_priv, SBI_SSCCTL, SBI_ICLK);
	if (!(tmp & SBI_SSCCTL_DISABLE)) {
		if (!(tmp & SBI_SSCCTL_PATHALT)) {
			tmp |= SBI_SSCCTL_PATHALT;
			intel_sbi_write(dev_priv, SBI_SSCCTL, tmp, SBI_ICLK);
			udelay(32);
		}
		tmp |= SBI_SSCCTL_DISABLE;
		intel_sbi_write(dev_priv, SBI_SSCCTL, tmp, SBI_ICLK);
	}

	mutex_unlock(&dev_priv->sb_lock);
}

#define BEND_IDX(steps) ((50 + (steps)) / 5)

static const uint16_t sscdivintphase[] = {
	[BEND_IDX( 50)] = 0x3B23,
	[BEND_IDX( 45)] = 0x3B23,
	[BEND_IDX( 40)] = 0x3C23,
	[BEND_IDX( 35)] = 0x3C23,
	[BEND_IDX( 30)] = 0x3D23,
	[BEND_IDX( 25)] = 0x3D23,
	[BEND_IDX( 20)] = 0x3E23,
	[BEND_IDX( 15)] = 0x3E23,
	[BEND_IDX( 10)] = 0x3F23,
	[BEND_IDX(  5)] = 0x3F23,
	[BEND_IDX(  0)] = 0x0025,
	[BEND_IDX( -5)] = 0x0025,
	[BEND_IDX(-10)] = 0x0125,
	[BEND_IDX(-15)] = 0x0125,
	[BEND_IDX(-20)] = 0x0225,
	[BEND_IDX(-25)] = 0x0225,
	[BEND_IDX(-30)] = 0x0325,
	[BEND_IDX(-35)] = 0x0325,
	[BEND_IDX(-40)] = 0x0425,
	[BEND_IDX(-45)] = 0x0425,
	[BEND_IDX(-50)] = 0x0525,
};

/*
 * Bend CLKOUT_DP
 * steps -50 to 50 inclusive, in steps of 5
 * < 0 slow down the clock, > 0 speed up the clock, 0 == no bend (135MHz)
 * change in clock period = -(steps / 10) * 5.787 ps
 */
static void lpt_bend_clkout_dp(struct drm_i915_private *dev_priv, int steps)
{
	uint32_t tmp;
	int idx = BEND_IDX(steps);

	if (WARN_ON(steps % 5 != 0))
		return;

	if (WARN_ON(idx >= ARRAY_SIZE(sscdivintphase)))
		return;

	mutex_lock(&dev_priv->sb_lock);

	if (steps % 10 != 0)
		tmp = 0xAAAAAAAB;
	else
		tmp = 0x00000000;
	intel_sbi_write(dev_priv, SBI_SSCDITHPHASE, tmp, SBI_ICLK);

	tmp = intel_sbi_read(dev_priv, SBI_SSCDIVINTPHASE, SBI_ICLK);
	tmp &= 0xffff0000;
	tmp |= sscdivintphase[idx];
	intel_sbi_write(dev_priv, SBI_SSCDIVINTPHASE, tmp, SBI_ICLK);

	mutex_unlock(&dev_priv->sb_lock);
}

#undef BEND_IDX

static void lpt_init_pch_refclk(struct drm_device *dev)
{
	struct intel_encoder *encoder;
	bool has_vga = false;

	for_each_intel_encoder(dev, encoder) {
		switch (encoder->type) {
		case INTEL_OUTPUT_ANALOG:
			has_vga = true;
			break;
		default:
			break;
		}
	}

	if (has_vga) {
		lpt_bend_clkout_dp(to_i915(dev), 0);
		lpt_enable_clkout_dp(dev, true, true);
	} else {
		lpt_disable_clkout_dp(dev);
	}
}

/*
 * Initialize reference clocks when the driver loads
 */
void intel_init_pch_refclk(struct drm_device *dev)
{
	if (HAS_PCH_IBX(dev) || HAS_PCH_CPT(dev))
		ironlake_init_pch_refclk(dev);
	else if (HAS_PCH_LPT(dev))
		lpt_init_pch_refclk(dev);
}

static int ironlake_get_refclk(struct intel_crtc_state *crtc_state)
{
	struct drm_device *dev = crtc_state->base.crtc->dev;
	struct drm_i915_private *dev_priv = dev->dev_private;
	struct drm_atomic_state *state = crtc_state->base.state;
	struct drm_connector *connector;
	struct drm_connector_state *connector_state;
	struct intel_encoder *encoder;
	int num_connectors = 0, i;
	bool is_lvds = false;

	for_each_connector_in_state(state, connector, connector_state, i) {
		if (connector_state->crtc != crtc_state->base.crtc)
			continue;

		encoder = to_intel_encoder(connector_state->best_encoder);

		switch (encoder->type) {
		case INTEL_OUTPUT_LVDS:
			is_lvds = true;
			break;
		default:
			break;
		}
		num_connectors++;
	}

	if (is_lvds && intel_panel_use_ssc(dev_priv) && num_connectors < 2) {
		DRM_DEBUG_KMS("using SSC reference clock of %d kHz\n",
			      dev_priv->vbt.lvds_ssc_freq);
		return dev_priv->vbt.lvds_ssc_freq;
	}

	return 120000;
}

static void ironlake_set_pipeconf(struct drm_crtc *crtc)
{
	struct drm_i915_private *dev_priv = crtc->dev->dev_private;
	struct intel_crtc *intel_crtc = to_intel_crtc(crtc);
	int pipe = intel_crtc->pipe;
	uint32_t val;

	val = 0;

	switch (intel_crtc->config->pipe_bpp) {
	case 18:
		val |= PIPECONF_6BPC;
		break;
	case 24:
		val |= PIPECONF_8BPC;
		break;
	case 30:
		val |= PIPECONF_10BPC;
		break;
	case 36:
		val |= PIPECONF_12BPC;
		break;
	default:
		/* Case prevented by intel_choose_pipe_bpp_dither. */
		BUG();
	}

	if (intel_crtc->config->dither)
		val |= (PIPECONF_DITHER_EN | PIPECONF_DITHER_TYPE_SP);

	if (intel_crtc->config->base.adjusted_mode.flags & DRM_MODE_FLAG_INTERLACE)
		val |= PIPECONF_INTERLACED_ILK;
	else
		val |= PIPECONF_PROGRESSIVE;

	if (intel_crtc->config->limited_color_range)
		val |= PIPECONF_COLOR_RANGE_SELECT;

	I915_WRITE(PIPECONF(pipe), val);
	POSTING_READ(PIPECONF(pipe));
}

/*
 * Set up the pipe CSC unit.
 *
 * Currently only full range RGB to limited range RGB conversion
 * is supported, but eventually this should handle various
 * RGB<->YCbCr scenarios as well.
 */
static void intel_set_pipe_csc(struct drm_crtc *crtc)
{
	struct drm_device *dev = crtc->dev;
	struct drm_i915_private *dev_priv = dev->dev_private;
	struct intel_crtc *intel_crtc = to_intel_crtc(crtc);
	int pipe = intel_crtc->pipe;
	uint16_t coeff = 0x7800; /* 1.0 */

	/*
	 * TODO: Check what kind of values actually come out of the pipe
	 * with these coeff/postoff values and adjust to get the best
	 * accuracy. Perhaps we even need to take the bpc value into
	 * consideration.
	 */

	if (intel_crtc->config->limited_color_range)
		coeff = ((235 - 16) * (1 << 12) / 255) & 0xff8; /* 0.xxx... */

	/*
	 * GY/GU and RY/RU should be the other way around according
	 * to BSpec, but reality doesn't agree. Just set them up in
	 * a way that results in the correct picture.
	 */
	I915_WRITE(PIPE_CSC_COEFF_RY_GY(pipe), coeff << 16);
	I915_WRITE(PIPE_CSC_COEFF_BY(pipe), 0);

	I915_WRITE(PIPE_CSC_COEFF_RU_GU(pipe), coeff);
	I915_WRITE(PIPE_CSC_COEFF_BU(pipe), 0);

	I915_WRITE(PIPE_CSC_COEFF_RV_GV(pipe), 0);
	I915_WRITE(PIPE_CSC_COEFF_BV(pipe), coeff << 16);

	I915_WRITE(PIPE_CSC_PREOFF_HI(pipe), 0);
	I915_WRITE(PIPE_CSC_PREOFF_ME(pipe), 0);
	I915_WRITE(PIPE_CSC_PREOFF_LO(pipe), 0);

	if (INTEL_INFO(dev)->gen > 6) {
		uint16_t postoff = 0;

		if (intel_crtc->config->limited_color_range)
			postoff = (16 * (1 << 12) / 255) & 0x1fff;

		I915_WRITE(PIPE_CSC_POSTOFF_HI(pipe), postoff);
		I915_WRITE(PIPE_CSC_POSTOFF_ME(pipe), postoff);
		I915_WRITE(PIPE_CSC_POSTOFF_LO(pipe), postoff);

		I915_WRITE(PIPE_CSC_MODE(pipe), 0);
	} else {
		uint32_t mode = CSC_MODE_YUV_TO_RGB;

		if (intel_crtc->config->limited_color_range)
			mode |= CSC_BLACK_SCREEN_OFFSET;

		I915_WRITE(PIPE_CSC_MODE(pipe), mode);
	}
}

static void haswell_set_pipeconf(struct drm_crtc *crtc)
{
	struct drm_device *dev = crtc->dev;
	struct drm_i915_private *dev_priv = dev->dev_private;
	struct intel_crtc *intel_crtc = to_intel_crtc(crtc);
	enum pipe pipe = intel_crtc->pipe;
	enum transcoder cpu_transcoder = intel_crtc->config->cpu_transcoder;
	uint32_t val;

	val = 0;

	if (IS_HASWELL(dev) && intel_crtc->config->dither)
		val |= (PIPECONF_DITHER_EN | PIPECONF_DITHER_TYPE_SP);

	if (intel_crtc->config->base.adjusted_mode.flags & DRM_MODE_FLAG_INTERLACE)
		val |= PIPECONF_INTERLACED_ILK;
	else
		val |= PIPECONF_PROGRESSIVE;

	I915_WRITE(PIPECONF(cpu_transcoder), val);
	POSTING_READ(PIPECONF(cpu_transcoder));

	I915_WRITE(GAMMA_MODE(intel_crtc->pipe), GAMMA_MODE_MODE_8BIT);
	POSTING_READ(GAMMA_MODE(intel_crtc->pipe));

	if (IS_BROADWELL(dev) || INTEL_INFO(dev)->gen >= 9) {
		val = 0;

		switch (intel_crtc->config->pipe_bpp) {
		case 18:
			val |= PIPEMISC_DITHER_6_BPC;
			break;
		case 24:
			val |= PIPEMISC_DITHER_8_BPC;
			break;
		case 30:
			val |= PIPEMISC_DITHER_10_BPC;
			break;
		case 36:
			val |= PIPEMISC_DITHER_12_BPC;
			break;
		default:
			/* Case prevented by pipe_config_set_bpp. */
			BUG();
		}

		if (intel_crtc->config->dither)
			val |= PIPEMISC_DITHER_ENABLE | PIPEMISC_DITHER_TYPE_SP;

		I915_WRITE(PIPEMISC(pipe), val);
	}
}

static bool ironlake_compute_clocks(struct drm_crtc *crtc,
				    struct intel_crtc_state *crtc_state,
				    intel_clock_t *clock,
				    bool *has_reduced_clock,
				    intel_clock_t *reduced_clock)
{
	struct drm_device *dev = crtc->dev;
	struct drm_i915_private *dev_priv = dev->dev_private;
	int refclk;
	const intel_limit_t *limit;
	bool ret;

	refclk = ironlake_get_refclk(crtc_state);

	/*
	 * Returns a set of divisors for the desired target clock with the given
	 * refclk, or FALSE.  The returned values represent the clock equation:
	 * reflck * (5 * (m1 + 2) + (m2 + 2)) / (n + 2) / p1 / p2.
	 */
	limit = intel_limit(crtc_state, refclk);
	ret = dev_priv->display.find_dpll(limit, crtc_state,
					  crtc_state->port_clock,
					  refclk, NULL, clock);
	if (!ret)
		return false;

	return true;
}

int ironlake_get_lanes_required(int target_clock, int link_bw, int bpp)
{
	/*
	 * Account for spread spectrum to avoid
	 * oversubscribing the link. Max center spread
	 * is 2.5%; use 5% for safety's sake.
	 */
	u32 bps = target_clock * bpp * 21 / 20;
	return DIV_ROUND_UP(bps, link_bw * 8);
}

static bool ironlake_needs_fb_cb_tune(struct dpll *dpll, int factor)
{
	return i9xx_dpll_compute_m(dpll) < factor * dpll->n;
}

static uint32_t ironlake_compute_dpll(struct intel_crtc *intel_crtc,
				      struct intel_crtc_state *crtc_state,
				      u32 *fp,
				      intel_clock_t *reduced_clock, u32 *fp2)
{
	struct drm_crtc *crtc = &intel_crtc->base;
	struct drm_device *dev = crtc->dev;
	struct drm_i915_private *dev_priv = dev->dev_private;
	struct drm_atomic_state *state = crtc_state->base.state;
	struct drm_connector *connector;
	struct drm_connector_state *connector_state;
	struct intel_encoder *encoder;
	uint32_t dpll;
	int factor, num_connectors = 0, i;
	bool is_lvds = false, is_sdvo = false;

	for_each_connector_in_state(state, connector, connector_state, i) {
		if (connector_state->crtc != crtc_state->base.crtc)
			continue;

		encoder = to_intel_encoder(connector_state->best_encoder);

		switch (encoder->type) {
		case INTEL_OUTPUT_LVDS:
			is_lvds = true;
			break;
		case INTEL_OUTPUT_SDVO:
		case INTEL_OUTPUT_HDMI:
			is_sdvo = true;
			break;
		default:
			break;
		}

		num_connectors++;
	}

	/* Enable autotuning of the PLL clock (if permissible) */
	factor = 21;
	if (is_lvds) {
		if ((intel_panel_use_ssc(dev_priv) &&
		     dev_priv->vbt.lvds_ssc_freq == 100000) ||
		    (HAS_PCH_IBX(dev) && intel_is_dual_link_lvds(dev)))
			factor = 25;
	} else if (crtc_state->sdvo_tv_clock)
		factor = 20;

	if (ironlake_needs_fb_cb_tune(&crtc_state->dpll, factor))
		*fp |= FP_CB_TUNE;

	if (fp2 && (reduced_clock->m < factor * reduced_clock->n))
		*fp2 |= FP_CB_TUNE;

	dpll = 0;

	if (is_lvds)
		dpll |= DPLLB_MODE_LVDS;
	else
		dpll |= DPLLB_MODE_DAC_SERIAL;

	dpll |= (crtc_state->pixel_multiplier - 1)
		<< PLL_REF_SDVO_HDMI_MULTIPLIER_SHIFT;

	if (is_sdvo)
		dpll |= DPLL_SDVO_HIGH_SPEED;
	if (crtc_state->has_dp_encoder)
		dpll |= DPLL_SDVO_HIGH_SPEED;

	/* compute bitmask from p1 value */
	dpll |= (1 << (crtc_state->dpll.p1 - 1)) << DPLL_FPA01_P1_POST_DIV_SHIFT;
	/* also FPA1 */
	dpll |= (1 << (crtc_state->dpll.p1 - 1)) << DPLL_FPA1_P1_POST_DIV_SHIFT;

	switch (crtc_state->dpll.p2) {
	case 5:
		dpll |= DPLL_DAC_SERIAL_P2_CLOCK_DIV_5;
		break;
	case 7:
		dpll |= DPLLB_LVDS_P2_CLOCK_DIV_7;
		break;
	case 10:
		dpll |= DPLL_DAC_SERIAL_P2_CLOCK_DIV_10;
		break;
	case 14:
		dpll |= DPLLB_LVDS_P2_CLOCK_DIV_14;
		break;
	}

	if (is_lvds && intel_panel_use_ssc(dev_priv) && num_connectors < 2)
		dpll |= PLLB_REF_INPUT_SPREADSPECTRUMIN;
	else
		dpll |= PLL_REF_INPUT_DREFCLK;

	return dpll | DPLL_VCO_ENABLE;
}

static int ironlake_crtc_compute_clock(struct intel_crtc *crtc,
				       struct intel_crtc_state *crtc_state)
{
	struct drm_device *dev = crtc->base.dev;
	intel_clock_t clock, reduced_clock;
	u32 dpll = 0, fp = 0, fp2 = 0;
	bool ok, has_reduced_clock = false;
	bool is_lvds = false;
	struct intel_shared_dpll *pll;

	memset(&crtc_state->dpll_hw_state, 0,
	       sizeof(crtc_state->dpll_hw_state));

	is_lvds = intel_pipe_will_have_type(crtc_state, INTEL_OUTPUT_LVDS);

	WARN(!(HAS_PCH_IBX(dev) || HAS_PCH_CPT(dev)),
	     "Unexpected PCH type %d\n", INTEL_PCH_TYPE(dev));

	ok = ironlake_compute_clocks(&crtc->base, crtc_state, &clock,
				     &has_reduced_clock, &reduced_clock);
	if (!ok && !crtc_state->clock_set) {
		DRM_ERROR("Couldn't find PLL settings for mode!\n");
		return -EINVAL;
	}
	/* Compat-code for transition, will disappear. */
	if (!crtc_state->clock_set) {
		crtc_state->dpll.n = clock.n;
		crtc_state->dpll.m1 = clock.m1;
		crtc_state->dpll.m2 = clock.m2;
		crtc_state->dpll.p1 = clock.p1;
		crtc_state->dpll.p2 = clock.p2;
	}

	/* CPU eDP is the only output that doesn't need a PCH PLL of its own. */
	if (crtc_state->has_pch_encoder) {
		fp = i9xx_dpll_compute_fp(&crtc_state->dpll);
		if (has_reduced_clock)
			fp2 = i9xx_dpll_compute_fp(&reduced_clock);

		dpll = ironlake_compute_dpll(crtc, crtc_state,
					     &fp, &reduced_clock,
					     has_reduced_clock ? &fp2 : NULL);

		crtc_state->dpll_hw_state.dpll = dpll;
		crtc_state->dpll_hw_state.fp0 = fp;
		if (has_reduced_clock)
			crtc_state->dpll_hw_state.fp1 = fp2;
		else
			crtc_state->dpll_hw_state.fp1 = fp;

		pll = intel_get_shared_dpll(crtc, crtc_state);
		if (pll == NULL) {
			DRM_DEBUG_DRIVER("failed to find PLL for pipe %c\n",
					 pipe_name(crtc->pipe));
			return -EINVAL;
		}
	}

	if (is_lvds && has_reduced_clock)
		crtc->lowfreq_avail = true;
	else
		crtc->lowfreq_avail = false;

	return 0;
}

static void intel_pch_transcoder_get_m_n(struct intel_crtc *crtc,
					 struct intel_link_m_n *m_n)
{
	struct drm_device *dev = crtc->base.dev;
	struct drm_i915_private *dev_priv = dev->dev_private;
	enum pipe pipe = crtc->pipe;

	m_n->link_m = I915_READ(PCH_TRANS_LINK_M1(pipe));
	m_n->link_n = I915_READ(PCH_TRANS_LINK_N1(pipe));
	m_n->gmch_m = I915_READ(PCH_TRANS_DATA_M1(pipe))
		& ~TU_SIZE_MASK;
	m_n->gmch_n = I915_READ(PCH_TRANS_DATA_N1(pipe));
	m_n->tu = ((I915_READ(PCH_TRANS_DATA_M1(pipe))
		    & TU_SIZE_MASK) >> TU_SIZE_SHIFT) + 1;
}

static void intel_cpu_transcoder_get_m_n(struct intel_crtc *crtc,
					 enum transcoder transcoder,
					 struct intel_link_m_n *m_n,
					 struct intel_link_m_n *m2_n2)
{
	struct drm_device *dev = crtc->base.dev;
	struct drm_i915_private *dev_priv = dev->dev_private;
	enum pipe pipe = crtc->pipe;

	if (INTEL_INFO(dev)->gen >= 5) {
		m_n->link_m = I915_READ(PIPE_LINK_M1(transcoder));
		m_n->link_n = I915_READ(PIPE_LINK_N1(transcoder));
		m_n->gmch_m = I915_READ(PIPE_DATA_M1(transcoder))
			& ~TU_SIZE_MASK;
		m_n->gmch_n = I915_READ(PIPE_DATA_N1(transcoder));
		m_n->tu = ((I915_READ(PIPE_DATA_M1(transcoder))
			    & TU_SIZE_MASK) >> TU_SIZE_SHIFT) + 1;
		/* Read M2_N2 registers only for gen < 8 (M2_N2 available for
		 * gen < 8) and if DRRS is supported (to make sure the
		 * registers are not unnecessarily read).
		 */
		if (m2_n2 && INTEL_INFO(dev)->gen < 8 &&
			crtc->config->has_drrs) {
			m2_n2->link_m = I915_READ(PIPE_LINK_M2(transcoder));
			m2_n2->link_n =	I915_READ(PIPE_LINK_N2(transcoder));
			m2_n2->gmch_m =	I915_READ(PIPE_DATA_M2(transcoder))
					& ~TU_SIZE_MASK;
			m2_n2->gmch_n =	I915_READ(PIPE_DATA_N2(transcoder));
			m2_n2->tu = ((I915_READ(PIPE_DATA_M2(transcoder))
					& TU_SIZE_MASK) >> TU_SIZE_SHIFT) + 1;
		}
	} else {
		m_n->link_m = I915_READ(PIPE_LINK_M_G4X(pipe));
		m_n->link_n = I915_READ(PIPE_LINK_N_G4X(pipe));
		m_n->gmch_m = I915_READ(PIPE_DATA_M_G4X(pipe))
			& ~TU_SIZE_MASK;
		m_n->gmch_n = I915_READ(PIPE_DATA_N_G4X(pipe));
		m_n->tu = ((I915_READ(PIPE_DATA_M_G4X(pipe))
			    & TU_SIZE_MASK) >> TU_SIZE_SHIFT) + 1;
	}
}

void intel_dp_get_m_n(struct intel_crtc *crtc,
		      struct intel_crtc_state *pipe_config)
{
	if (pipe_config->has_pch_encoder)
		intel_pch_transcoder_get_m_n(crtc, &pipe_config->dp_m_n);
	else
		intel_cpu_transcoder_get_m_n(crtc, pipe_config->cpu_transcoder,
					     &pipe_config->dp_m_n,
					     &pipe_config->dp_m2_n2);
}

static void ironlake_get_fdi_m_n_config(struct intel_crtc *crtc,
					struct intel_crtc_state *pipe_config)
{
	intel_cpu_transcoder_get_m_n(crtc, pipe_config->cpu_transcoder,
				     &pipe_config->fdi_m_n, NULL);
}

static void skylake_get_pfit_config(struct intel_crtc *crtc,
				    struct intel_crtc_state *pipe_config)
{
	struct drm_device *dev = crtc->base.dev;
	struct drm_i915_private *dev_priv = dev->dev_private;
	struct intel_crtc_scaler_state *scaler_state = &pipe_config->scaler_state;
	uint32_t ps_ctrl = 0;
	int id = -1;
	int i;

	/* find scaler attached to this pipe */
	for (i = 0; i < crtc->num_scalers; i++) {
		ps_ctrl = I915_READ(SKL_PS_CTRL(crtc->pipe, i));
		if (ps_ctrl & PS_SCALER_EN && !(ps_ctrl & PS_PLANE_SEL_MASK)) {
			id = i;
			pipe_config->pch_pfit.enabled = true;
			pipe_config->pch_pfit.pos = I915_READ(SKL_PS_WIN_POS(crtc->pipe, i));
			pipe_config->pch_pfit.size = I915_READ(SKL_PS_WIN_SZ(crtc->pipe, i));
			break;
		}
	}

	scaler_state->scaler_id = id;
	if (id >= 0) {
		scaler_state->scaler_users |= (1 << SKL_CRTC_INDEX);
	} else {
		scaler_state->scaler_users &= ~(1 << SKL_CRTC_INDEX);
	}
}

static void
skylake_get_initial_plane_config(struct intel_crtc *crtc,
				 struct intel_initial_plane_config *plane_config)
{
	struct drm_device *dev = crtc->base.dev;
	struct drm_i915_private *dev_priv = dev->dev_private;
	u32 val, base, offset, stride_mult, tiling;
	int pipe = crtc->pipe;
	int fourcc, pixel_format;
	unsigned int aligned_height;
	struct drm_framebuffer *fb;
	struct intel_framebuffer *intel_fb;

	intel_fb = kzalloc(sizeof(*intel_fb), GFP_KERNEL);
	if (!intel_fb) {
		DRM_DEBUG_KMS("failed to alloc fb\n");
		return;
	}

	fb = &intel_fb->base;

	val = I915_READ(PLANE_CTL(pipe, 0));
	if (!(val & PLANE_CTL_ENABLE))
		goto error;

	pixel_format = val & PLANE_CTL_FORMAT_MASK;
	fourcc = skl_format_to_fourcc(pixel_format,
				      val & PLANE_CTL_ORDER_RGBX,
				      val & PLANE_CTL_ALPHA_MASK);
	fb->pixel_format = fourcc;
	fb->bits_per_pixel = drm_format_plane_cpp(fourcc, 0) * 8;

	tiling = val & PLANE_CTL_TILED_MASK;
	switch (tiling) {
	case PLANE_CTL_TILED_LINEAR:
		fb->modifier[0] = DRM_FORMAT_MOD_NONE;
		break;
	case PLANE_CTL_TILED_X:
		plane_config->tiling = I915_TILING_X;
		fb->modifier[0] = I915_FORMAT_MOD_X_TILED;
		break;
	case PLANE_CTL_TILED_Y:
		fb->modifier[0] = I915_FORMAT_MOD_Y_TILED;
		break;
	case PLANE_CTL_TILED_YF:
		fb->modifier[0] = I915_FORMAT_MOD_Yf_TILED;
		break;
	default:
		MISSING_CASE(tiling);
		goto error;
	}

	base = I915_READ(PLANE_SURF(pipe, 0)) & 0xfffff000;
	plane_config->base = base;

	offset = I915_READ(PLANE_OFFSET(pipe, 0));

	val = I915_READ(PLANE_SIZE(pipe, 0));
	fb->height = ((val >> 16) & 0xfff) + 1;
	fb->width = ((val >> 0) & 0x1fff) + 1;

	val = I915_READ(PLANE_STRIDE(pipe, 0));
	stride_mult = intel_fb_stride_alignment(dev, fb->modifier[0],
						fb->pixel_format);
	fb->pitches[0] = (val & 0x3ff) * stride_mult;

	aligned_height = intel_fb_align_height(dev, fb->height,
					       fb->pixel_format,
					       fb->modifier[0]);

	plane_config->size = fb->pitches[0] * aligned_height;

	DRM_DEBUG_KMS("pipe %c with fb: size=%dx%d@%d, offset=%x, pitch %d, size 0x%x\n",
		      pipe_name(pipe), fb->width, fb->height,
		      fb->bits_per_pixel, base, fb->pitches[0],
		      plane_config->size);

	plane_config->fb = intel_fb;
	return;

error:
	kfree(fb);
}

static void ironlake_get_pfit_config(struct intel_crtc *crtc,
				     struct intel_crtc_state *pipe_config)
{
	struct drm_device *dev = crtc->base.dev;
	struct drm_i915_private *dev_priv = dev->dev_private;
	uint32_t tmp;

	tmp = I915_READ(PF_CTL(crtc->pipe));

	if (tmp & PF_ENABLE) {
		pipe_config->pch_pfit.enabled = true;
		pipe_config->pch_pfit.pos = I915_READ(PF_WIN_POS(crtc->pipe));
		pipe_config->pch_pfit.size = I915_READ(PF_WIN_SZ(crtc->pipe));

		/* We currently do not free assignements of panel fitters on
		 * ivb/hsw (since we don't use the higher upscaling modes which
		 * differentiates them) so just WARN about this case for now. */
		if (IS_GEN7(dev)) {
			WARN_ON((tmp & PF_PIPE_SEL_MASK_IVB) !=
				PF_PIPE_SEL_IVB(crtc->pipe));
		}
	}
}

static void
ironlake_get_initial_plane_config(struct intel_crtc *crtc,
				  struct intel_initial_plane_config *plane_config)
{
	struct drm_device *dev = crtc->base.dev;
	struct drm_i915_private *dev_priv = dev->dev_private;
	u32 val, base, offset;
	int pipe = crtc->pipe;
	int fourcc, pixel_format;
	unsigned int aligned_height;
	struct drm_framebuffer *fb;
	struct intel_framebuffer *intel_fb;

	val = I915_READ(DSPCNTR(pipe));
	if (!(val & DISPLAY_PLANE_ENABLE))
		return;

	intel_fb = kzalloc(sizeof(*intel_fb), GFP_KERNEL);
	if (!intel_fb) {
		DRM_DEBUG_KMS("failed to alloc fb\n");
		return;
	}

	fb = &intel_fb->base;

	if (INTEL_INFO(dev)->gen >= 4) {
		if (val & DISPPLANE_TILED) {
			plane_config->tiling = I915_TILING_X;
			fb->modifier[0] = I915_FORMAT_MOD_X_TILED;
		}
	}

	pixel_format = val & DISPPLANE_PIXFORMAT_MASK;
	fourcc = i9xx_format_to_fourcc(pixel_format);
	fb->pixel_format = fourcc;
	fb->bits_per_pixel = drm_format_plane_cpp(fourcc, 0) * 8;

	base = I915_READ(DSPSURF(pipe)) & 0xfffff000;
	if (IS_HASWELL(dev) || IS_BROADWELL(dev)) {
		offset = I915_READ(DSPOFFSET(pipe));
	} else {
		if (plane_config->tiling)
			offset = I915_READ(DSPTILEOFF(pipe));
		else
			offset = I915_READ(DSPLINOFF(pipe));
	}
	plane_config->base = base;

	val = I915_READ(PIPESRC(pipe));
	fb->width = ((val >> 16) & 0xfff) + 1;
	fb->height = ((val >> 0) & 0xfff) + 1;

	val = I915_READ(DSPSTRIDE(pipe));
	fb->pitches[0] = val & 0xffffffc0;

	aligned_height = intel_fb_align_height(dev, fb->height,
					       fb->pixel_format,
					       fb->modifier[0]);

	plane_config->size = fb->pitches[0] * aligned_height;

	DRM_DEBUG_KMS("pipe %c with fb: size=%dx%d@%d, offset=%x, pitch %d, size 0x%x\n",
		      pipe_name(pipe), fb->width, fb->height,
		      fb->bits_per_pixel, base, fb->pitches[0],
		      plane_config->size);

	plane_config->fb = intel_fb;
}

static bool ironlake_get_pipe_config(struct intel_crtc *crtc,
				     struct intel_crtc_state *pipe_config)
{
	struct drm_device *dev = crtc->base.dev;
	struct drm_i915_private *dev_priv = dev->dev_private;
	uint32_t tmp;

	if (!intel_display_power_is_enabled(dev_priv,
					    POWER_DOMAIN_PIPE(crtc->pipe)))
		return false;

	pipe_config->cpu_transcoder = (enum transcoder) crtc->pipe;
	pipe_config->shared_dpll = DPLL_ID_PRIVATE;

	tmp = I915_READ(PIPECONF(crtc->pipe));
	if (!(tmp & PIPECONF_ENABLE))
		return false;

	switch (tmp & PIPECONF_BPC_MASK) {
	case PIPECONF_6BPC:
		pipe_config->pipe_bpp = 18;
		break;
	case PIPECONF_8BPC:
		pipe_config->pipe_bpp = 24;
		break;
	case PIPECONF_10BPC:
		pipe_config->pipe_bpp = 30;
		break;
	case PIPECONF_12BPC:
		pipe_config->pipe_bpp = 36;
		break;
	default:
		break;
	}

	if (tmp & PIPECONF_COLOR_RANGE_SELECT)
		pipe_config->limited_color_range = true;

	if (I915_READ(PCH_TRANSCONF(crtc->pipe)) & TRANS_ENABLE) {
		struct intel_shared_dpll *pll;

		pipe_config->has_pch_encoder = true;

		tmp = I915_READ(FDI_RX_CTL(crtc->pipe));
		pipe_config->fdi_lanes = ((FDI_DP_PORT_WIDTH_MASK & tmp) >>
					  FDI_DP_PORT_WIDTH_SHIFT) + 1;

		ironlake_get_fdi_m_n_config(crtc, pipe_config);

		if (HAS_PCH_IBX(dev_priv->dev)) {
			pipe_config->shared_dpll =
				(enum intel_dpll_id) crtc->pipe;
		} else {
			tmp = I915_READ(PCH_DPLL_SEL);
			if (tmp & TRANS_DPLLB_SEL(crtc->pipe))
				pipe_config->shared_dpll = DPLL_ID_PCH_PLL_B;
			else
				pipe_config->shared_dpll = DPLL_ID_PCH_PLL_A;
		}

		pll = &dev_priv->shared_dplls[pipe_config->shared_dpll];

		WARN_ON(!pll->get_hw_state(dev_priv, pll,
					   &pipe_config->dpll_hw_state));

		tmp = pipe_config->dpll_hw_state.dpll;
		pipe_config->pixel_multiplier =
			((tmp & PLL_REF_SDVO_HDMI_MULTIPLIER_MASK)
			 >> PLL_REF_SDVO_HDMI_MULTIPLIER_SHIFT) + 1;

		ironlake_pch_clock_get(crtc, pipe_config);
	} else {
		pipe_config->pixel_multiplier = 1;
	}

	intel_get_pipe_timings(crtc, pipe_config);

	ironlake_get_pfit_config(crtc, pipe_config);

	return true;
}

static void assert_can_disable_lcpll(struct drm_i915_private *dev_priv)
{
	struct drm_device *dev = dev_priv->dev;
	struct intel_crtc *crtc;

	for_each_intel_crtc(dev, crtc)
		I915_STATE_WARN(crtc->active, "CRTC for pipe %c enabled\n",
		     pipe_name(crtc->pipe));

	I915_STATE_WARN(I915_READ(HSW_PWR_WELL_DRIVER), "Power well on\n");
	I915_STATE_WARN(I915_READ(SPLL_CTL) & SPLL_PLL_ENABLE, "SPLL enabled\n");
	I915_STATE_WARN(I915_READ(WRPLL_CTL(0)) & WRPLL_PLL_ENABLE, "WRPLL1 enabled\n");
	I915_STATE_WARN(I915_READ(WRPLL_CTL(1)) & WRPLL_PLL_ENABLE, "WRPLL2 enabled\n");
	I915_STATE_WARN(I915_READ(PCH_PP_STATUS) & PP_ON, "Panel power on\n");
	I915_STATE_WARN(I915_READ(BLC_PWM_CPU_CTL2) & BLM_PWM_ENABLE,
	     "CPU PWM1 enabled\n");
	if (IS_HASWELL(dev))
		I915_STATE_WARN(I915_READ(HSW_BLC_PWM2_CTL) & BLM_PWM_ENABLE,
		     "CPU PWM2 enabled\n");
	I915_STATE_WARN(I915_READ(BLC_PWM_PCH_CTL1) & BLM_PCH_PWM_ENABLE,
	     "PCH PWM1 enabled\n");
	I915_STATE_WARN(I915_READ(UTIL_PIN_CTL) & UTIL_PIN_ENABLE,
	     "Utility pin enabled\n");
	I915_STATE_WARN(I915_READ(PCH_GTC_CTL) & PCH_GTC_ENABLE, "PCH GTC enabled\n");

	/*
	 * In theory we can still leave IRQs enabled, as long as only the HPD
	 * interrupts remain enabled. We used to check for that, but since it's
	 * gen-specific and since we only disable LCPLL after we fully disable
	 * the interrupts, the check below should be enough.
	 */
	I915_STATE_WARN(intel_irqs_enabled(dev_priv), "IRQs enabled\n");
}

static uint32_t hsw_read_dcomp(struct drm_i915_private *dev_priv)
{
	struct drm_device *dev = dev_priv->dev;

	if (IS_HASWELL(dev))
		return I915_READ(D_COMP_HSW);
	else
		return I915_READ(D_COMP_BDW);
}

static void hsw_write_dcomp(struct drm_i915_private *dev_priv, uint32_t val)
{
	struct drm_device *dev = dev_priv->dev;

	if (IS_HASWELL(dev)) {
		mutex_lock(&dev_priv->rps.hw_lock);
		if (sandybridge_pcode_write(dev_priv, GEN6_PCODE_WRITE_D_COMP,
					    val))
			DRM_ERROR("Failed to write to D_COMP\n");
		mutex_unlock(&dev_priv->rps.hw_lock);
	} else {
		I915_WRITE(D_COMP_BDW, val);
		POSTING_READ(D_COMP_BDW);
	}
}

/*
 * This function implements pieces of two sequences from BSpec:
 * - Sequence for display software to disable LCPLL
 * - Sequence for display software to allow package C8+
 * The steps implemented here are just the steps that actually touch the LCPLL
 * register. Callers should take care of disabling all the display engine
 * functions, doing the mode unset, fixing interrupts, etc.
 */
static void hsw_disable_lcpll(struct drm_i915_private *dev_priv,
			      bool switch_to_fclk, bool allow_power_down)
{
	uint32_t val;

	assert_can_disable_lcpll(dev_priv);

	val = I915_READ(LCPLL_CTL);

	if (switch_to_fclk) {
		val |= LCPLL_CD_SOURCE_FCLK;
		I915_WRITE(LCPLL_CTL, val);

		if (wait_for_atomic_us(I915_READ(LCPLL_CTL) &
				       LCPLL_CD_SOURCE_FCLK_DONE, 1))
			DRM_ERROR("Switching to FCLK failed\n");

		val = I915_READ(LCPLL_CTL);
	}

	val |= LCPLL_PLL_DISABLE;
	I915_WRITE(LCPLL_CTL, val);
	POSTING_READ(LCPLL_CTL);

	if (wait_for((I915_READ(LCPLL_CTL) & LCPLL_PLL_LOCK) == 0, 1))
		DRM_ERROR("LCPLL still locked\n");

	val = hsw_read_dcomp(dev_priv);
	val |= D_COMP_COMP_DISABLE;
	hsw_write_dcomp(dev_priv, val);
	ndelay(100);

	if (wait_for((hsw_read_dcomp(dev_priv) & D_COMP_RCOMP_IN_PROGRESS) == 0,
		     1))
		DRM_ERROR("D_COMP RCOMP still in progress\n");

	if (allow_power_down) {
		val = I915_READ(LCPLL_CTL);
		val |= LCPLL_POWER_DOWN_ALLOW;
		I915_WRITE(LCPLL_CTL, val);
		POSTING_READ(LCPLL_CTL);
	}
}

/*
 * Fully restores LCPLL, disallowing power down and switching back to LCPLL
 * source.
 */
static void hsw_restore_lcpll(struct drm_i915_private *dev_priv)
{
	uint32_t val;

	val = I915_READ(LCPLL_CTL);

	if ((val & (LCPLL_PLL_LOCK | LCPLL_PLL_DISABLE | LCPLL_CD_SOURCE_FCLK |
		    LCPLL_POWER_DOWN_ALLOW)) == LCPLL_PLL_LOCK)
		return;

	/*
	 * Make sure we're not on PC8 state before disabling PC8, otherwise
	 * we'll hang the machine. To prevent PC8 state, just enable force_wake.
	 */
	intel_uncore_forcewake_get(dev_priv, FORCEWAKE_ALL);

	if (val & LCPLL_POWER_DOWN_ALLOW) {
		val &= ~LCPLL_POWER_DOWN_ALLOW;
		I915_WRITE(LCPLL_CTL, val);
		POSTING_READ(LCPLL_CTL);
	}

	val = hsw_read_dcomp(dev_priv);
	val |= D_COMP_COMP_FORCE;
	val &= ~D_COMP_COMP_DISABLE;
	hsw_write_dcomp(dev_priv, val);

	val = I915_READ(LCPLL_CTL);
	val &= ~LCPLL_PLL_DISABLE;
	I915_WRITE(LCPLL_CTL, val);

	if (wait_for(I915_READ(LCPLL_CTL) & LCPLL_PLL_LOCK, 5))
		DRM_ERROR("LCPLL not locked yet\n");

	if (val & LCPLL_CD_SOURCE_FCLK) {
		val = I915_READ(LCPLL_CTL);
		val &= ~LCPLL_CD_SOURCE_FCLK;
		I915_WRITE(LCPLL_CTL, val);

		if (wait_for_atomic_us((I915_READ(LCPLL_CTL) &
					LCPLL_CD_SOURCE_FCLK_DONE) == 0, 1))
			DRM_ERROR("Switching back to LCPLL failed\n");
	}

	intel_uncore_forcewake_put(dev_priv, FORCEWAKE_ALL);
	intel_update_cdclk(dev_priv->dev);
}

/*
 * Package states C8 and deeper are really deep PC states that can only be
 * reached when all the devices on the system allow it, so even if the graphics
 * device allows PC8+, it doesn't mean the system will actually get to these
 * states. Our driver only allows PC8+ when going into runtime PM.
 *
 * The requirements for PC8+ are that all the outputs are disabled, the power
 * well is disabled and most interrupts are disabled, and these are also
 * requirements for runtime PM. When these conditions are met, we manually do
 * the other conditions: disable the interrupts, clocks and switch LCPLL refclk
 * to Fclk. If we're in PC8+ and we get an non-hotplug interrupt, we can hard
 * hang the machine.
 *
 * When we really reach PC8 or deeper states (not just when we allow it) we lose
 * the state of some registers, so when we come back from PC8+ we need to
 * restore this state. We don't get into PC8+ if we're not in RC6, so we don't
 * need to take care of the registers kept by RC6. Notice that this happens even
 * if we don't put the device in PCI D3 state (which is what currently happens
 * because of the runtime PM support).
 *
 * For more, read "Display Sequences for Package C8" on the hardware
 * documentation.
 */
void hsw_enable_pc8(struct drm_i915_private *dev_priv)
{
	struct drm_device *dev = dev_priv->dev;
	uint32_t val;

	DRM_DEBUG_KMS("Enabling package C8+\n");

	if (HAS_PCH_LPT_LP(dev)) {
		val = I915_READ(SOUTH_DSPCLK_GATE_D);
		val &= ~PCH_LP_PARTITION_LEVEL_DISABLE;
		I915_WRITE(SOUTH_DSPCLK_GATE_D, val);
	}

	lpt_disable_clkout_dp(dev);
	hsw_disable_lcpll(dev_priv, true, true);
}

void hsw_disable_pc8(struct drm_i915_private *dev_priv)
{
	struct drm_device *dev = dev_priv->dev;
	uint32_t val;

	DRM_DEBUG_KMS("Disabling package C8+\n");

	hsw_restore_lcpll(dev_priv);
	lpt_init_pch_refclk(dev);

	if (HAS_PCH_LPT_LP(dev)) {
		val = I915_READ(SOUTH_DSPCLK_GATE_D);
		val |= PCH_LP_PARTITION_LEVEL_DISABLE;
		I915_WRITE(SOUTH_DSPCLK_GATE_D, val);
	}

	intel_prepare_ddi(dev);
}

static void broxton_modeset_commit_cdclk(struct drm_atomic_state *old_state)
{
	struct drm_device *dev = old_state->dev;
	unsigned int req_cdclk = to_intel_atomic_state(old_state)->cdclk;

	broxton_set_cdclk(dev, req_cdclk);
}

/* compute the max rate for new configuration */
static int ilk_max_pixel_rate(struct drm_atomic_state *state)
{
	struct intel_crtc *intel_crtc;
	struct intel_crtc_state *crtc_state;
	int max_pixel_rate = 0;

	for_each_intel_crtc(state->dev, intel_crtc) {
		int pixel_rate;

		crtc_state = intel_atomic_get_crtc_state(state, intel_crtc);
		if (IS_ERR(crtc_state))
			return PTR_ERR(crtc_state);

		if (!crtc_state->base.enable)
			continue;

		pixel_rate = ilk_pipe_pixel_rate(crtc_state);

		/* pixel rate mustn't exceed 95% of cdclk with IPS on BDW */
		if (IS_BROADWELL(state->dev) && crtc_state->ips_enabled)
			pixel_rate = DIV_ROUND_UP(pixel_rate * 100, 95);

		max_pixel_rate = max(max_pixel_rate, pixel_rate);
	}

	return max_pixel_rate;
}

static void broadwell_set_cdclk(struct drm_device *dev, int cdclk)
{
	struct drm_i915_private *dev_priv = dev->dev_private;
	uint32_t val, data;
	int ret;

	if (WARN((I915_READ(LCPLL_CTL) &
		  (LCPLL_PLL_DISABLE | LCPLL_PLL_LOCK |
		   LCPLL_CD_CLOCK_DISABLE | LCPLL_ROOT_CD_CLOCK_DISABLE |
		   LCPLL_CD2X_CLOCK_DISABLE | LCPLL_POWER_DOWN_ALLOW |
		   LCPLL_CD_SOURCE_FCLK)) != LCPLL_PLL_LOCK,
		 "trying to change cdclk frequency with cdclk not enabled\n"))
		return;

	mutex_lock(&dev_priv->rps.hw_lock);
	ret = sandybridge_pcode_write(dev_priv,
				      BDW_PCODE_DISPLAY_FREQ_CHANGE_REQ, 0x0);
	mutex_unlock(&dev_priv->rps.hw_lock);
	if (ret) {
		DRM_ERROR("failed to inform pcode about cdclk change\n");
		return;
	}

	val = I915_READ(LCPLL_CTL);
	val |= LCPLL_CD_SOURCE_FCLK;
	I915_WRITE(LCPLL_CTL, val);

	if (wait_for_atomic_us(I915_READ(LCPLL_CTL) &
			       LCPLL_CD_SOURCE_FCLK_DONE, 1))
		DRM_ERROR("Switching to FCLK failed\n");

	val = I915_READ(LCPLL_CTL);
	val &= ~LCPLL_CLK_FREQ_MASK;

	switch (cdclk) {
	case 450000:
		val |= LCPLL_CLK_FREQ_450;
		data = 0;
		break;
	case 540000:
		val |= LCPLL_CLK_FREQ_54O_BDW;
		data = 1;
		break;
	case 337500:
		val |= LCPLL_CLK_FREQ_337_5_BDW;
		data = 2;
		break;
	case 675000:
		val |= LCPLL_CLK_FREQ_675_BDW;
		data = 3;
		break;
	default:
		WARN(1, "invalid cdclk frequency\n");
		return;
	}

	I915_WRITE(LCPLL_CTL, val);

	val = I915_READ(LCPLL_CTL);
	val &= ~LCPLL_CD_SOURCE_FCLK;
	I915_WRITE(LCPLL_CTL, val);

	if (wait_for_atomic_us((I915_READ(LCPLL_CTL) &
				LCPLL_CD_SOURCE_FCLK_DONE) == 0, 1))
		DRM_ERROR("Switching back to LCPLL failed\n");

	mutex_lock(&dev_priv->rps.hw_lock);
	sandybridge_pcode_write(dev_priv, HSW_PCODE_DE_WRITE_FREQ_REQ, data);
	mutex_unlock(&dev_priv->rps.hw_lock);

	intel_update_cdclk(dev);

	WARN(cdclk != dev_priv->cdclk_freq,
	     "cdclk requested %d kHz but got %d kHz\n",
	     cdclk, dev_priv->cdclk_freq);
}

static int broadwell_modeset_calc_cdclk(struct drm_atomic_state *state)
{
	struct drm_i915_private *dev_priv = to_i915(state->dev);
	int max_pixclk = ilk_max_pixel_rate(state);
	int cdclk;

	/*
	 * FIXME should also account for plane ratio
	 * once 64bpp pixel formats are supported.
	 */
	if (max_pixclk > 540000)
		cdclk = 675000;
	else if (max_pixclk > 450000)
		cdclk = 540000;
	else if (max_pixclk > 337500)
		cdclk = 450000;
	else
		cdclk = 337500;

	if (cdclk > dev_priv->max_cdclk_freq) {
		DRM_DEBUG_KMS("requested cdclk (%d kHz) exceeds max (%d kHz)\n",
			      cdclk, dev_priv->max_cdclk_freq);
		return -EINVAL;
	}

	to_intel_atomic_state(state)->cdclk = cdclk;

	return 0;
}

static void broadwell_modeset_commit_cdclk(struct drm_atomic_state *old_state)
{
	struct drm_device *dev = old_state->dev;
	unsigned int req_cdclk = to_intel_atomic_state(old_state)->cdclk;

	broadwell_set_cdclk(dev, req_cdclk);
}

static int haswell_crtc_compute_clock(struct intel_crtc *crtc,
				      struct intel_crtc_state *crtc_state)
{
	if (!intel_ddi_pll_select(crtc, crtc_state))
		return -EINVAL;

	crtc->lowfreq_avail = false;

	return 0;
}

static void bxt_get_ddi_pll(struct drm_i915_private *dev_priv,
				enum port port,
				struct intel_crtc_state *pipe_config)
{
	switch (port) {
	case PORT_A:
		pipe_config->ddi_pll_sel = SKL_DPLL0;
		pipe_config->shared_dpll = DPLL_ID_SKL_DPLL1;
		break;
	case PORT_B:
		pipe_config->ddi_pll_sel = SKL_DPLL1;
		pipe_config->shared_dpll = DPLL_ID_SKL_DPLL2;
		break;
	case PORT_C:
		pipe_config->ddi_pll_sel = SKL_DPLL2;
		pipe_config->shared_dpll = DPLL_ID_SKL_DPLL3;
		break;
	default:
		DRM_ERROR("Incorrect port type\n");
	}
}

static void skylake_get_ddi_pll(struct drm_i915_private *dev_priv,
				enum port port,
				struct intel_crtc_state *pipe_config)
{
	u32 temp, dpll_ctl1;

	temp = I915_READ(DPLL_CTRL2) & DPLL_CTRL2_DDI_CLK_SEL_MASK(port);
	pipe_config->ddi_pll_sel = temp >> (port * 3 + 1);

	switch (pipe_config->ddi_pll_sel) {
	case SKL_DPLL0:
		/*
		 * On SKL the eDP DPLL (DPLL0 as we don't use SSC) is not part
		 * of the shared DPLL framework and thus needs to be read out
		 * separately
		 */
		dpll_ctl1 = I915_READ(DPLL_CTRL1);
		pipe_config->dpll_hw_state.ctrl1 = dpll_ctl1 & 0x3f;
		break;
	case SKL_DPLL1:
		pipe_config->shared_dpll = DPLL_ID_SKL_DPLL1;
		break;
	case SKL_DPLL2:
		pipe_config->shared_dpll = DPLL_ID_SKL_DPLL2;
		break;
	case SKL_DPLL3:
		pipe_config->shared_dpll = DPLL_ID_SKL_DPLL3;
		break;
	}
}

static void haswell_get_ddi_pll(struct drm_i915_private *dev_priv,
				enum port port,
				struct intel_crtc_state *pipe_config)
{
	pipe_config->ddi_pll_sel = I915_READ(PORT_CLK_SEL(port));

	switch (pipe_config->ddi_pll_sel) {
	case PORT_CLK_SEL_WRPLL1:
		pipe_config->shared_dpll = DPLL_ID_WRPLL1;
		break;
	case PORT_CLK_SEL_WRPLL2:
		pipe_config->shared_dpll = DPLL_ID_WRPLL2;
		break;
	case PORT_CLK_SEL_SPLL:
		pipe_config->shared_dpll = DPLL_ID_SPLL;
		break;
	}
}

static void haswell_get_ddi_port_state(struct intel_crtc *crtc,
				       struct intel_crtc_state *pipe_config)
{
	struct drm_device *dev = crtc->base.dev;
	struct drm_i915_private *dev_priv = dev->dev_private;
	struct intel_shared_dpll *pll;
	enum port port;
	uint32_t tmp;

	tmp = I915_READ(TRANS_DDI_FUNC_CTL(pipe_config->cpu_transcoder));

	port = (tmp & TRANS_DDI_PORT_MASK) >> TRANS_DDI_PORT_SHIFT;

	if (IS_SKYLAKE(dev) || IS_KABYLAKE(dev))
		skylake_get_ddi_pll(dev_priv, port, pipe_config);
	else if (IS_BROXTON(dev))
		bxt_get_ddi_pll(dev_priv, port, pipe_config);
	else
		haswell_get_ddi_pll(dev_priv, port, pipe_config);

	if (pipe_config->shared_dpll >= 0) {
		pll = &dev_priv->shared_dplls[pipe_config->shared_dpll];

		WARN_ON(!pll->get_hw_state(dev_priv, pll,
					   &pipe_config->dpll_hw_state));
	}

	/*
	 * Haswell has only FDI/PCH transcoder A. It is which is connected to
	 * DDI E. So just check whether this pipe is wired to DDI E and whether
	 * the PCH transcoder is on.
	 */
	if (INTEL_INFO(dev)->gen < 9 &&
	    (port == PORT_E) && I915_READ(LPT_TRANSCONF) & TRANS_ENABLE) {
		pipe_config->has_pch_encoder = true;

		tmp = I915_READ(FDI_RX_CTL(PIPE_A));
		pipe_config->fdi_lanes = ((FDI_DP_PORT_WIDTH_MASK & tmp) >>
					  FDI_DP_PORT_WIDTH_SHIFT) + 1;

		ironlake_get_fdi_m_n_config(crtc, pipe_config);
	}
}

static bool haswell_get_pipe_config(struct intel_crtc *crtc,
				    struct intel_crtc_state *pipe_config)
{
	struct drm_device *dev = crtc->base.dev;
	struct drm_i915_private *dev_priv = dev->dev_private;
	enum intel_display_power_domain pfit_domain;
	uint32_t tmp;

	if (!intel_display_power_is_enabled(dev_priv,
					 POWER_DOMAIN_PIPE(crtc->pipe)))
		return false;

	pipe_config->cpu_transcoder = (enum transcoder) crtc->pipe;
	pipe_config->shared_dpll = DPLL_ID_PRIVATE;

	tmp = I915_READ(TRANS_DDI_FUNC_CTL(TRANSCODER_EDP));
	if (tmp & TRANS_DDI_FUNC_ENABLE) {
		enum pipe trans_edp_pipe;
		switch (tmp & TRANS_DDI_EDP_INPUT_MASK) {
		default:
			WARN(1, "unknown pipe linked to edp transcoder\n");
		case TRANS_DDI_EDP_INPUT_A_ONOFF:
		case TRANS_DDI_EDP_INPUT_A_ON:
			trans_edp_pipe = PIPE_A;
			break;
		case TRANS_DDI_EDP_INPUT_B_ONOFF:
			trans_edp_pipe = PIPE_B;
			break;
		case TRANS_DDI_EDP_INPUT_C_ONOFF:
			trans_edp_pipe = PIPE_C;
			break;
		}

		if (trans_edp_pipe == crtc->pipe)
			pipe_config->cpu_transcoder = TRANSCODER_EDP;
	}

	if (!intel_display_power_is_enabled(dev_priv,
			POWER_DOMAIN_TRANSCODER(pipe_config->cpu_transcoder)))
		return false;

	tmp = I915_READ(PIPECONF(pipe_config->cpu_transcoder));
	if (!(tmp & PIPECONF_ENABLE))
		return false;

	haswell_get_ddi_port_state(crtc, pipe_config);

	intel_get_pipe_timings(crtc, pipe_config);

	if (INTEL_INFO(dev)->gen >= 9) {
		skl_init_scalers(dev, crtc, pipe_config);
	}

	pfit_domain = POWER_DOMAIN_PIPE_PANEL_FITTER(crtc->pipe);

	if (INTEL_INFO(dev)->gen >= 9) {
		pipe_config->scaler_state.scaler_id = -1;
		pipe_config->scaler_state.scaler_users &= ~(1 << SKL_CRTC_INDEX);
	}

	if (intel_display_power_is_enabled(dev_priv, pfit_domain)) {
		if (INTEL_INFO(dev)->gen >= 9)
			skylake_get_pfit_config(crtc, pipe_config);
		else
			ironlake_get_pfit_config(crtc, pipe_config);
	}

	if (IS_HASWELL(dev))
		pipe_config->ips_enabled = hsw_crtc_supports_ips(crtc) &&
			(I915_READ(IPS_CTL) & IPS_ENABLE);

	if (pipe_config->cpu_transcoder != TRANSCODER_EDP) {
		pipe_config->pixel_multiplier =
			I915_READ(PIPE_MULT(pipe_config->cpu_transcoder)) + 1;
	} else {
		pipe_config->pixel_multiplier = 1;
	}

	return true;
}

static void i845_update_cursor(struct drm_crtc *crtc, u32 base)
{
	struct drm_device *dev = crtc->dev;
	struct drm_i915_private *dev_priv = dev->dev_private;
	struct intel_crtc *intel_crtc = to_intel_crtc(crtc);
	uint32_t cntl = 0, size = 0;

	if (base) {
		unsigned int width = intel_crtc->base.cursor->state->crtc_w;
		unsigned int height = intel_crtc->base.cursor->state->crtc_h;
		unsigned int stride = roundup_pow_of_two(width) * 4;

		switch (stride) {
		default:
			WARN_ONCE(1, "Invalid cursor width/stride, width=%u, stride=%u\n",
				  width, stride);
			stride = 256;
			/* fallthrough */
		case 256:
		case 512:
		case 1024:
		case 2048:
			break;
		}

		cntl |= CURSOR_ENABLE |
			CURSOR_GAMMA_ENABLE |
			CURSOR_FORMAT_ARGB |
			CURSOR_STRIDE(stride);

		size = (height << 12) | width;
	}

	if (intel_crtc->cursor_cntl != 0 &&
	    (intel_crtc->cursor_base != base ||
	     intel_crtc->cursor_size != size ||
	     intel_crtc->cursor_cntl != cntl)) {
		/* On these chipsets we can only modify the base/size/stride
		 * whilst the cursor is disabled.
		 */
		I915_WRITE(CURCNTR(PIPE_A), 0);
		POSTING_READ(CURCNTR(PIPE_A));
		intel_crtc->cursor_cntl = 0;
	}

	if (intel_crtc->cursor_base != base) {
		I915_WRITE(CURBASE(PIPE_A), base);
		intel_crtc->cursor_base = base;
	}

	if (intel_crtc->cursor_size != size) {
		I915_WRITE(CURSIZE, size);
		intel_crtc->cursor_size = size;
	}

	if (intel_crtc->cursor_cntl != cntl) {
		I915_WRITE(CURCNTR(PIPE_A), cntl);
		POSTING_READ(CURCNTR(PIPE_A));
		intel_crtc->cursor_cntl = cntl;
	}
}

static void i9xx_update_cursor(struct drm_crtc *crtc, u32 base)
{
	struct drm_device *dev = crtc->dev;
	struct drm_i915_private *dev_priv = dev->dev_private;
	struct intel_crtc *intel_crtc = to_intel_crtc(crtc);
	int pipe = intel_crtc->pipe;
	uint32_t cntl;

	cntl = 0;
	if (base) {
		cntl = MCURSOR_GAMMA_ENABLE;
		switch (intel_crtc->base.cursor->state->crtc_w) {
			case 64:
				cntl |= CURSOR_MODE_64_ARGB_AX;
				break;
			case 128:
				cntl |= CURSOR_MODE_128_ARGB_AX;
				break;
			case 256:
				cntl |= CURSOR_MODE_256_ARGB_AX;
				break;
			default:
				MISSING_CASE(intel_crtc->base.cursor->state->crtc_w);
				return;
		}
		cntl |= pipe << 28; /* Connect to correct pipe */

		if (HAS_DDI(dev))
			cntl |= CURSOR_PIPE_CSC_ENABLE;
	}

	if (crtc->cursor->state->rotation == BIT(DRM_ROTATE_180))
		cntl |= CURSOR_ROTATE_180;

	if (intel_crtc->cursor_cntl != cntl) {
		I915_WRITE(CURCNTR(pipe), cntl);
		POSTING_READ(CURCNTR(pipe));
		intel_crtc->cursor_cntl = cntl;
	}

	/* and commit changes on next vblank */
	I915_WRITE(CURBASE(pipe), base);
	POSTING_READ(CURBASE(pipe));

	intel_crtc->cursor_base = base;
}

/* If no-part of the cursor is visible on the framebuffer, then the GPU may hang... */
static void intel_crtc_update_cursor(struct drm_crtc *crtc,
				     bool on)
{
	struct drm_device *dev = crtc->dev;
	struct drm_i915_private *dev_priv = dev->dev_private;
	struct intel_crtc *intel_crtc = to_intel_crtc(crtc);
	int pipe = intel_crtc->pipe;
	struct drm_plane_state *cursor_state = crtc->cursor->state;
	int x = cursor_state->crtc_x;
	int y = cursor_state->crtc_y;
	u32 base = 0, pos = 0;

	if (on)
		base = intel_crtc->cursor_addr;

	if (x >= intel_crtc->config->pipe_src_w)
		base = 0;

	if (y >= intel_crtc->config->pipe_src_h)
		base = 0;

	if (x < 0) {
		if (x + cursor_state->crtc_w <= 0)
			base = 0;

		pos |= CURSOR_POS_SIGN << CURSOR_X_SHIFT;
		x = -x;
	}
	pos |= x << CURSOR_X_SHIFT;

	if (y < 0) {
		if (y + cursor_state->crtc_h <= 0)
			base = 0;

		pos |= CURSOR_POS_SIGN << CURSOR_Y_SHIFT;
		y = -y;
	}
	pos |= y << CURSOR_Y_SHIFT;

	if (base == 0 && intel_crtc->cursor_base == 0)
		return;

	I915_WRITE(CURPOS(pipe), pos);

	/* ILK+ do this automagically */
	if (HAS_GMCH_DISPLAY(dev) &&
	    crtc->cursor->state->rotation == BIT(DRM_ROTATE_180)) {
		base += (cursor_state->crtc_h *
			 cursor_state->crtc_w - 1) * 4;
	}

	if (IS_845G(dev) || IS_I865G(dev))
		i845_update_cursor(crtc, base);
	else
		i9xx_update_cursor(crtc, base);
}

static bool cursor_size_ok(struct drm_device *dev,
			   uint32_t width, uint32_t height)
{
	if (width == 0 || height == 0)
		return false;

	/*
	 * 845g/865g are special in that they are only limited by
	 * the width of their cursors, the height is arbitrary up to
	 * the precision of the register. Everything else requires
	 * square cursors, limited to a few power-of-two sizes.
	 */
	if (IS_845G(dev) || IS_I865G(dev)) {
		if ((width & 63) != 0)
			return false;

		if (width > (IS_845G(dev) ? 64 : 512))
			return false;

		if (height > 1023)
			return false;
	} else {
		switch (width | height) {
		case 256:
		case 128:
			if (IS_GEN2(dev))
				return false;
		case 64:
			break;
		default:
			return false;
		}
	}

	return true;
}

static void intel_crtc_gamma_set(struct drm_crtc *crtc, u16 *red, u16 *green,
				 u16 *blue, uint32_t start, uint32_t size)
{
	int end = (start + size > 256) ? 256 : start + size, i;
	struct intel_crtc *intel_crtc = to_intel_crtc(crtc);

	for (i = start; i < end; i++) {
		intel_crtc->lut_r[i] = red[i] >> 8;
		intel_crtc->lut_g[i] = green[i] >> 8;
		intel_crtc->lut_b[i] = blue[i] >> 8;
	}

	intel_crtc_load_lut(crtc);
}

/* VESA 640x480x72Hz mode to set on the pipe */
static struct drm_display_mode load_detect_mode = {
	DRM_MODE("640x480", DRM_MODE_TYPE_DEFAULT, 31500, 640, 664,
		 704, 832, 0, 480, 489, 491, 520, 0, DRM_MODE_FLAG_NHSYNC | DRM_MODE_FLAG_NVSYNC),
};

struct drm_framebuffer *
__intel_framebuffer_create(struct drm_device *dev,
			   struct drm_mode_fb_cmd2 *mode_cmd,
			   struct drm_i915_gem_object *obj)
{
	struct intel_framebuffer *intel_fb;
	int ret;

	intel_fb = kzalloc(sizeof(*intel_fb), GFP_KERNEL);
	if (!intel_fb)
		return ERR_PTR(-ENOMEM);

	ret = intel_framebuffer_init(dev, intel_fb, mode_cmd, obj);
	if (ret)
		goto err;

	return &intel_fb->base;

err:
	kfree(intel_fb);
	return ERR_PTR(ret);
}

static struct drm_framebuffer *
intel_framebuffer_create(struct drm_device *dev,
			 struct drm_mode_fb_cmd2 *mode_cmd,
			 struct drm_i915_gem_object *obj)
{
	struct drm_framebuffer *fb;
	int ret;

	ret = i915_mutex_lock_interruptible(dev);
	if (ret)
		return ERR_PTR(ret);
	fb = __intel_framebuffer_create(dev, mode_cmd, obj);
	mutex_unlock(&dev->struct_mutex);

	return fb;
}

static u32
intel_framebuffer_pitch_for_width(int width, int bpp)
{
	u32 pitch = DIV_ROUND_UP(width * bpp, 8);
	return ALIGN(pitch, 64);
}

static u32
intel_framebuffer_size_for_mode(struct drm_display_mode *mode, int bpp)
{
	u32 pitch = intel_framebuffer_pitch_for_width(mode->hdisplay, bpp);
	return PAGE_ALIGN(pitch * mode->vdisplay);
}

static struct drm_framebuffer *
intel_framebuffer_create_for_mode(struct drm_device *dev,
				  struct drm_display_mode *mode,
				  int depth, int bpp)
{
	struct drm_framebuffer *fb;
	struct drm_i915_gem_object *obj;
	struct drm_mode_fb_cmd2 mode_cmd = { 0 };

	obj = i915_gem_alloc_object(dev,
				    intel_framebuffer_size_for_mode(mode, bpp));
	if (obj == NULL)
		return ERR_PTR(-ENOMEM);

	mode_cmd.width = mode->hdisplay;
	mode_cmd.height = mode->vdisplay;
	mode_cmd.pitches[0] = intel_framebuffer_pitch_for_width(mode_cmd.width,
								bpp);
	mode_cmd.pixel_format = drm_mode_legacy_fb_format(bpp, depth);

	fb = intel_framebuffer_create(dev, &mode_cmd, obj);
	if (IS_ERR(fb))
		drm_gem_object_unreference_unlocked(&obj->base);

	return fb;
}

static struct drm_framebuffer *
mode_fits_in_fbdev(struct drm_device *dev,
		   struct drm_display_mode *mode)
{
#ifdef CONFIG_DRM_FBDEV_EMULATION
	struct drm_i915_private *dev_priv = dev->dev_private;
	struct drm_i915_gem_object *obj;
	struct drm_framebuffer *fb;

	if (!dev_priv->fbdev)
		return NULL;

	if (!dev_priv->fbdev->fb)
		return NULL;

	obj = dev_priv->fbdev->fb->obj;
	BUG_ON(!obj);

	fb = &dev_priv->fbdev->fb->base;
	if (fb->pitches[0] < intel_framebuffer_pitch_for_width(mode->hdisplay,
							       fb->bits_per_pixel))
		return NULL;

	if (obj->base.size < mode->vdisplay * fb->pitches[0])
		return NULL;

	return fb;
#else
	return NULL;
#endif
}

static int intel_modeset_setup_plane_state(struct drm_atomic_state *state,
					   struct drm_crtc *crtc,
					   struct drm_display_mode *mode,
					   struct drm_framebuffer *fb,
					   int x, int y)
{
	struct drm_plane_state *plane_state;
	int hdisplay, vdisplay;
	int ret;

	plane_state = drm_atomic_get_plane_state(state, crtc->primary);
	if (IS_ERR(plane_state))
		return PTR_ERR(plane_state);

	if (mode)
		drm_crtc_get_hv_timing(mode, &hdisplay, &vdisplay);
	else
		hdisplay = vdisplay = 0;

	ret = drm_atomic_set_crtc_for_plane(plane_state, fb ? crtc : NULL);
	if (ret)
		return ret;
	drm_atomic_set_fb_for_plane(plane_state, fb);
	plane_state->crtc_x = 0;
	plane_state->crtc_y = 0;
	plane_state->crtc_w = hdisplay;
	plane_state->crtc_h = vdisplay;
	plane_state->src_x = x << 16;
	plane_state->src_y = y << 16;
	plane_state->src_w = hdisplay << 16;
	plane_state->src_h = vdisplay << 16;

	return 0;
}

bool intel_get_load_detect_pipe(struct drm_connector *connector,
				struct drm_display_mode *mode,
				struct intel_load_detect_pipe *old,
				struct drm_modeset_acquire_ctx *ctx)
{
	struct intel_crtc *intel_crtc;
	struct intel_encoder *intel_encoder =
		intel_attached_encoder(connector);
	struct drm_crtc *possible_crtc;
	struct drm_encoder *encoder = &intel_encoder->base;
	struct drm_crtc *crtc = NULL;
	struct drm_device *dev = encoder->dev;
	struct drm_framebuffer *fb;
	struct drm_mode_config *config = &dev->mode_config;
	struct drm_atomic_state *state = NULL;
	struct drm_connector_state *connector_state;
	struct intel_crtc_state *crtc_state;
	int ret, i = -1;

	DRM_DEBUG_KMS("[CONNECTOR:%d:%s], [ENCODER:%d:%s]\n",
		      connector->base.id, connector->name,
		      encoder->base.id, encoder->name);

retry:
	ret = drm_modeset_lock(&config->connection_mutex, ctx);
	if (ret)
		goto fail;

	/*
	 * Algorithm gets a little messy:
	 *
	 *   - if the connector already has an assigned crtc, use it (but make
	 *     sure it's on first)
	 *
	 *   - try to find the first unused crtc that can drive this connector,
	 *     and use that if we find one
	 */

	/* See if we already have a CRTC for this connector */
	if (encoder->crtc) {
		crtc = encoder->crtc;

		ret = drm_modeset_lock(&crtc->mutex, ctx);
		if (ret)
			goto fail;
		ret = drm_modeset_lock(&crtc->primary->mutex, ctx);
		if (ret)
			goto fail;

		old->dpms_mode = connector->dpms;
		old->load_detect_temp = false;

		/* Make sure the crtc and connector are running */
		if (connector->dpms != DRM_MODE_DPMS_ON)
			connector->funcs->dpms(connector, DRM_MODE_DPMS_ON);

		return true;
	}

	/* Find an unused one (if possible) */
	for_each_crtc(dev, possible_crtc) {
		i++;
		if (!(encoder->possible_crtcs & (1 << i)))
			continue;
		if (possible_crtc->state->enable)
			continue;

		crtc = possible_crtc;
		break;
	}

	/*
	 * If we didn't find an unused CRTC, don't use any.
	 */
	if (!crtc) {
		DRM_DEBUG_KMS("no pipe available for load-detect\n");
		goto fail;
	}

	ret = drm_modeset_lock(&crtc->mutex, ctx);
	if (ret)
		goto fail;
	ret = drm_modeset_lock(&crtc->primary->mutex, ctx);
	if (ret)
		goto fail;

	intel_crtc = to_intel_crtc(crtc);
	old->dpms_mode = connector->dpms;
	old->load_detect_temp = true;
	old->release_fb = NULL;

	state = drm_atomic_state_alloc(dev);
	if (!state)
		return false;

	state->acquire_ctx = ctx;

	connector_state = drm_atomic_get_connector_state(state, connector);
	if (IS_ERR(connector_state)) {
		ret = PTR_ERR(connector_state);
		goto fail;
	}

	connector_state->crtc = crtc;
	connector_state->best_encoder = &intel_encoder->base;

	crtc_state = intel_atomic_get_crtc_state(state, intel_crtc);
	if (IS_ERR(crtc_state)) {
		ret = PTR_ERR(crtc_state);
		goto fail;
	}

	crtc_state->base.active = crtc_state->base.enable = true;

	if (!mode)
		mode = &load_detect_mode;

	/* We need a framebuffer large enough to accommodate all accesses
	 * that the plane may generate whilst we perform load detection.
	 * We can not rely on the fbcon either being present (we get called
	 * during its initialisation to detect all boot displays, or it may
	 * not even exist) or that it is large enough to satisfy the
	 * requested mode.
	 */
	fb = mode_fits_in_fbdev(dev, mode);
	if (fb == NULL) {
		DRM_DEBUG_KMS("creating tmp fb for load-detection\n");
		fb = intel_framebuffer_create_for_mode(dev, mode, 24, 32);
		old->release_fb = fb;
	} else
		DRM_DEBUG_KMS("reusing fbdev for load-detection framebuffer\n");
	if (IS_ERR(fb)) {
		DRM_DEBUG_KMS("failed to allocate framebuffer for load-detection\n");
		goto fail;
	}

	ret = intel_modeset_setup_plane_state(state, crtc, mode, fb, 0, 0);
	if (ret)
		goto fail;

	drm_mode_copy(&crtc_state->base.mode, mode);

	if (drm_atomic_commit(state)) {
		DRM_DEBUG_KMS("failed to set mode on load-detect pipe\n");
		if (old->release_fb)
			old->release_fb->funcs->destroy(old->release_fb);
		goto fail;
	}
	crtc->primary->crtc = crtc;

	/* let the connector get through one full cycle before testing */
	intel_wait_for_vblank(dev, intel_crtc->pipe);
	return true;

fail:
	drm_atomic_state_free(state);
	state = NULL;

	if (ret == -EDEADLK) {
		drm_modeset_backoff(ctx);
		goto retry;
	}

	return false;
}

void intel_release_load_detect_pipe(struct drm_connector *connector,
				    struct intel_load_detect_pipe *old,
				    struct drm_modeset_acquire_ctx *ctx)
{
	struct drm_device *dev = connector->dev;
	struct intel_encoder *intel_encoder =
		intel_attached_encoder(connector);
	struct drm_encoder *encoder = &intel_encoder->base;
	struct drm_crtc *crtc = encoder->crtc;
	struct intel_crtc *intel_crtc = to_intel_crtc(crtc);
	struct drm_atomic_state *state;
	struct drm_connector_state *connector_state;
	struct intel_crtc_state *crtc_state;
	int ret;

	DRM_DEBUG_KMS("[CONNECTOR:%d:%s], [ENCODER:%d:%s]\n",
		      connector->base.id, connector->name,
		      encoder->base.id, encoder->name);

	if (old->load_detect_temp) {
		state = drm_atomic_state_alloc(dev);
		if (!state)
			goto fail;

		state->acquire_ctx = ctx;

		connector_state = drm_atomic_get_connector_state(state, connector);
		if (IS_ERR(connector_state))
			goto fail;

		crtc_state = intel_atomic_get_crtc_state(state, intel_crtc);
		if (IS_ERR(crtc_state))
			goto fail;

		connector_state->best_encoder = NULL;
		connector_state->crtc = NULL;

		crtc_state->base.enable = crtc_state->base.active = false;

		ret = intel_modeset_setup_plane_state(state, crtc, NULL, NULL,
						      0, 0);
		if (ret)
			goto fail;

		ret = drm_atomic_commit(state);
		if (ret)
			goto fail;

		if (old->release_fb) {
			drm_framebuffer_unregister_private(old->release_fb);
			drm_framebuffer_unreference(old->release_fb);
		}

		return;
	}

	/* Switch crtc and encoder back off if necessary */
	if (old->dpms_mode != DRM_MODE_DPMS_ON)
		connector->funcs->dpms(connector, old->dpms_mode);

	return;
fail:
	DRM_DEBUG_KMS("Couldn't release load detect pipe.\n");
	drm_atomic_state_free(state);
}

static int i9xx_pll_refclk(struct drm_device *dev,
			   const struct intel_crtc_state *pipe_config)
{
	struct drm_i915_private *dev_priv = dev->dev_private;
	u32 dpll = pipe_config->dpll_hw_state.dpll;

	if ((dpll & PLL_REF_INPUT_MASK) == PLLB_REF_INPUT_SPREADSPECTRUMIN)
		return dev_priv->vbt.lvds_ssc_freq;
	else if (HAS_PCH_SPLIT(dev))
		return 120000;
	else if (!IS_GEN2(dev))
		return 96000;
	else
		return 48000;
}

/* Returns the clock of the currently programmed mode of the given pipe. */
static void i9xx_crtc_clock_get(struct intel_crtc *crtc,
				struct intel_crtc_state *pipe_config)
{
	struct drm_device *dev = crtc->base.dev;
	struct drm_i915_private *dev_priv = dev->dev_private;
	int pipe = pipe_config->cpu_transcoder;
	u32 dpll = pipe_config->dpll_hw_state.dpll;
	u32 fp;
	intel_clock_t clock;
	int port_clock;
	int refclk = i9xx_pll_refclk(dev, pipe_config);

	if ((dpll & DISPLAY_RATE_SELECT_FPA1) == 0)
		fp = pipe_config->dpll_hw_state.fp0;
	else
		fp = pipe_config->dpll_hw_state.fp1;

	clock.m1 = (fp & FP_M1_DIV_MASK) >> FP_M1_DIV_SHIFT;
	if (IS_PINEVIEW(dev)) {
		clock.n = ffs((fp & FP_N_PINEVIEW_DIV_MASK) >> FP_N_DIV_SHIFT) - 1;
		clock.m2 = (fp & FP_M2_PINEVIEW_DIV_MASK) >> FP_M2_DIV_SHIFT;
	} else {
		clock.n = (fp & FP_N_DIV_MASK) >> FP_N_DIV_SHIFT;
		clock.m2 = (fp & FP_M2_DIV_MASK) >> FP_M2_DIV_SHIFT;
	}

	if (!IS_GEN2(dev)) {
		if (IS_PINEVIEW(dev))
			clock.p1 = ffs((dpll & DPLL_FPA01_P1_POST_DIV_MASK_PINEVIEW) >>
				DPLL_FPA01_P1_POST_DIV_SHIFT_PINEVIEW);
		else
			clock.p1 = ffs((dpll & DPLL_FPA01_P1_POST_DIV_MASK) >>
			       DPLL_FPA01_P1_POST_DIV_SHIFT);

		switch (dpll & DPLL_MODE_MASK) {
		case DPLLB_MODE_DAC_SERIAL:
			clock.p2 = dpll & DPLL_DAC_SERIAL_P2_CLOCK_DIV_5 ?
				5 : 10;
			break;
		case DPLLB_MODE_LVDS:
			clock.p2 = dpll & DPLLB_LVDS_P2_CLOCK_DIV_7 ?
				7 : 14;
			break;
		default:
			DRM_DEBUG_KMS("Unknown DPLL mode %08x in programmed "
				  "mode\n", (int)(dpll & DPLL_MODE_MASK));
			return;
		}

		if (IS_PINEVIEW(dev))
			port_clock = pnv_calc_dpll_params(refclk, &clock);
		else
			port_clock = i9xx_calc_dpll_params(refclk, &clock);
	} else {
		u32 lvds = IS_I830(dev) ? 0 : I915_READ(LVDS);
		bool is_lvds = (pipe == 1) && (lvds & LVDS_PORT_EN);

		if (is_lvds) {
			clock.p1 = ffs((dpll & DPLL_FPA01_P1_POST_DIV_MASK_I830_LVDS) >>
				       DPLL_FPA01_P1_POST_DIV_SHIFT);

			if (lvds & LVDS_CLKB_POWER_UP)
				clock.p2 = 7;
			else
				clock.p2 = 14;
		} else {
			if (dpll & PLL_P1_DIVIDE_BY_TWO)
				clock.p1 = 2;
			else {
				clock.p1 = ((dpll & DPLL_FPA01_P1_POST_DIV_MASK_I830) >>
					    DPLL_FPA01_P1_POST_DIV_SHIFT) + 2;
			}
			if (dpll & PLL_P2_DIVIDE_BY_4)
				clock.p2 = 4;
			else
				clock.p2 = 2;
		}

		port_clock = i9xx_calc_dpll_params(refclk, &clock);
	}

	/*
	 * This value includes pixel_multiplier. We will use
	 * port_clock to compute adjusted_mode.crtc_clock in the
	 * encoder's get_config() function.
	 */
	pipe_config->port_clock = port_clock;
}

int intel_dotclock_calculate(int link_freq,
			     const struct intel_link_m_n *m_n)
{
	/*
	 * The calculation for the data clock is:
	 * pixel_clock = ((m/n)*(link_clock * nr_lanes))/bpp
	 * But we want to avoid losing precison if possible, so:
	 * pixel_clock = ((m * link_clock * nr_lanes)/(n*bpp))
	 *
	 * and the link clock is simpler:
	 * link_clock = (m * link_clock) / n
	 */

	if (!m_n->link_n)
		return 0;

	return div_u64((u64)m_n->link_m * link_freq, m_n->link_n);
}

static void ironlake_pch_clock_get(struct intel_crtc *crtc,
				   struct intel_crtc_state *pipe_config)
{
	struct drm_device *dev = crtc->base.dev;

	/* read out port_clock from the DPLL */
	i9xx_crtc_clock_get(crtc, pipe_config);

	/*
	 * This value does not include pixel_multiplier.
	 * We will check that port_clock and adjusted_mode.crtc_clock
	 * agree once we know their relationship in the encoder's
	 * get_config() function.
	 */
	pipe_config->base.adjusted_mode.crtc_clock =
		intel_dotclock_calculate(intel_fdi_link_freq(dev) * 10000,
					 &pipe_config->fdi_m_n);
}

/** Returns the currently programmed mode of the given pipe. */
struct drm_display_mode *intel_crtc_mode_get(struct drm_device *dev,
					     struct drm_crtc *crtc)
{
	struct drm_i915_private *dev_priv = dev->dev_private;
	struct intel_crtc *intel_crtc = to_intel_crtc(crtc);
	enum transcoder cpu_transcoder = intel_crtc->config->cpu_transcoder;
	struct drm_display_mode *mode;
	struct intel_crtc_state pipe_config;
	int htot = I915_READ(HTOTAL(cpu_transcoder));
	int hsync = I915_READ(HSYNC(cpu_transcoder));
	int vtot = I915_READ(VTOTAL(cpu_transcoder));
	int vsync = I915_READ(VSYNC(cpu_transcoder));
	enum pipe pipe = intel_crtc->pipe;

	mode = kzalloc(sizeof(*mode), GFP_KERNEL);
	if (!mode)
		return NULL;

	/*
	 * Construct a pipe_config sufficient for getting the clock info
	 * back out of crtc_clock_get.
	 *
	 * Note, if LVDS ever uses a non-1 pixel multiplier, we'll need
	 * to use a real value here instead.
	 */
	pipe_config.cpu_transcoder = (enum transcoder) pipe;
	pipe_config.pixel_multiplier = 1;
	pipe_config.dpll_hw_state.dpll = I915_READ(DPLL(pipe));
	pipe_config.dpll_hw_state.fp0 = I915_READ(FP0(pipe));
	pipe_config.dpll_hw_state.fp1 = I915_READ(FP1(pipe));
	i9xx_crtc_clock_get(intel_crtc, &pipe_config);

	mode->clock = pipe_config.port_clock / pipe_config.pixel_multiplier;
	mode->hdisplay = (htot & 0xffff) + 1;
	mode->htotal = ((htot & 0xffff0000) >> 16) + 1;
	mode->hsync_start = (hsync & 0xffff) + 1;
	mode->hsync_end = ((hsync & 0xffff0000) >> 16) + 1;
	mode->vdisplay = (vtot & 0xffff) + 1;
	mode->vtotal = ((vtot & 0xffff0000) >> 16) + 1;
	mode->vsync_start = (vsync & 0xffff) + 1;
	mode->vsync_end = ((vsync & 0xffff0000) >> 16) + 1;

	drm_mode_set_name(mode);

	return mode;
}

void intel_mark_busy(struct drm_device *dev)
{
	struct drm_i915_private *dev_priv = dev->dev_private;

	if (dev_priv->mm.busy)
		return;

	intel_runtime_pm_get(dev_priv);
	i915_update_gfx_val(dev_priv);
	if (INTEL_INFO(dev)->gen >= 6)
		gen6_rps_busy(dev_priv);
	dev_priv->mm.busy = true;
}

void intel_mark_idle(struct drm_device *dev)
{
	struct drm_i915_private *dev_priv = dev->dev_private;

	if (!dev_priv->mm.busy)
		return;

	dev_priv->mm.busy = false;

	if (INTEL_INFO(dev)->gen >= 6)
		gen6_rps_idle(dev->dev_private);

	intel_runtime_pm_put(dev_priv);
}

static void intel_crtc_destroy(struct drm_crtc *crtc)
{
	struct intel_crtc *intel_crtc = to_intel_crtc(crtc);
	struct drm_device *dev = crtc->dev;
	struct intel_unpin_work *work;

	spin_lock_irq(&dev->event_lock);
	work = intel_crtc->unpin_work;
	intel_crtc->unpin_work = NULL;
	spin_unlock_irq(&dev->event_lock);

	if (work) {
		cancel_work_sync(&work->work);
		kfree(work);
	}

	drm_crtc_cleanup(crtc);

	kfree(intel_crtc);
}

static void intel_unpin_work_fn(struct work_struct *__work)
{
	struct intel_unpin_work *work =
		container_of(__work, struct intel_unpin_work, work);
	struct intel_crtc *crtc = to_intel_crtc(work->crtc);
	struct drm_device *dev = crtc->base.dev;
	struct drm_plane *primary = crtc->base.primary;

	mutex_lock(&dev->struct_mutex);
	intel_unpin_fb_obj(work->old_fb, primary->state);
	drm_gem_object_unreference(&work->pending_flip_obj->base);

	if (work->flip_queued_req)
		i915_gem_request_assign(&work->flip_queued_req, NULL);
	mutex_unlock(&dev->struct_mutex);

	intel_frontbuffer_flip_complete(dev, to_intel_plane(primary)->frontbuffer_bit);
	drm_framebuffer_unreference(work->old_fb);

	BUG_ON(atomic_read(&crtc->unpin_work_count) == 0);
	atomic_dec(&crtc->unpin_work_count);

	kfree(work);
}

static void do_intel_finish_page_flip(struct drm_device *dev,
				      struct drm_crtc *crtc)
{
	struct intel_crtc *intel_crtc = to_intel_crtc(crtc);
	struct intel_unpin_work *work;
	unsigned long flags;

	/* Ignore early vblank irqs */
	if (intel_crtc == NULL)
		return;

	/*
	 * This is called both by irq handlers and the reset code (to complete
	 * lost pageflips) so needs the full irqsave spinlocks.
	 */
	spin_lock_irqsave(&dev->event_lock, flags);
	work = intel_crtc->unpin_work;

	/* Ensure we don't miss a work->pending update ... */
	smp_rmb();

	if (work == NULL || atomic_read(&work->pending) < INTEL_FLIP_COMPLETE) {
		spin_unlock_irqrestore(&dev->event_lock, flags);
		return;
	}

	page_flip_completed(intel_crtc);

	spin_unlock_irqrestore(&dev->event_lock, flags);
}

void intel_finish_page_flip(struct drm_device *dev, int pipe)
{
	struct drm_i915_private *dev_priv = dev->dev_private;
	struct drm_crtc *crtc = dev_priv->pipe_to_crtc_mapping[pipe];

	do_intel_finish_page_flip(dev, crtc);
}

void intel_finish_page_flip_plane(struct drm_device *dev, int plane)
{
	struct drm_i915_private *dev_priv = dev->dev_private;
	struct drm_crtc *crtc = dev_priv->plane_to_crtc_mapping[plane];

	do_intel_finish_page_flip(dev, crtc);
}

/* Is 'a' after or equal to 'b'? */
static bool g4x_flip_count_after_eq(u32 a, u32 b)
{
	return !((a - b) & 0x80000000);
}

static bool page_flip_finished(struct intel_crtc *crtc)
{
	struct drm_device *dev = crtc->base.dev;
	struct drm_i915_private *dev_priv = dev->dev_private;

	if (i915_reset_in_progress(&dev_priv->gpu_error) ||
	    crtc->reset_counter != atomic_read(&dev_priv->gpu_error.reset_counter))
		return true;

	/*
	 * The relevant registers doen't exist on pre-ctg.
	 * As the flip done interrupt doesn't trigger for mmio
	 * flips on gmch platforms, a flip count check isn't
	 * really needed there. But since ctg has the registers,
	 * include it in the check anyway.
	 */
	if (INTEL_INFO(dev)->gen < 5 && !IS_G4X(dev))
		return true;

	/*
	 * A DSPSURFLIVE check isn't enough in case the mmio and CS flips
	 * used the same base address. In that case the mmio flip might
	 * have completed, but the CS hasn't even executed the flip yet.
	 *
	 * A flip count check isn't enough as the CS might have updated
	 * the base address just after start of vblank, but before we
	 * managed to process the interrupt. This means we'd complete the
	 * CS flip too soon.
	 *
	 * Combining both checks should get us a good enough result. It may
	 * still happen that the CS flip has been executed, but has not
	 * yet actually completed. But in case the base address is the same
	 * anyway, we don't really care.
	 */
	return (I915_READ(DSPSURFLIVE(crtc->plane)) & ~0xfff) ==
		crtc->unpin_work->gtt_offset &&
		g4x_flip_count_after_eq(I915_READ(PIPE_FLIPCOUNT_G4X(crtc->pipe)),
				    crtc->unpin_work->flip_count);
}

void intel_prepare_page_flip(struct drm_device *dev, int plane)
{
	struct drm_i915_private *dev_priv = dev->dev_private;
	struct intel_crtc *intel_crtc =
		to_intel_crtc(dev_priv->plane_to_crtc_mapping[plane]);
	unsigned long flags;


	/*
	 * This is called both by irq handlers and the reset code (to complete
	 * lost pageflips) so needs the full irqsave spinlocks.
	 *
	 * NB: An MMIO update of the plane base pointer will also
	 * generate a page-flip completion irq, i.e. every modeset
	 * is also accompanied by a spurious intel_prepare_page_flip().
	 */
	spin_lock_irqsave(&dev->event_lock, flags);
	if (intel_crtc->unpin_work && page_flip_finished(intel_crtc))
		atomic_inc_not_zero(&intel_crtc->unpin_work->pending);
	spin_unlock_irqrestore(&dev->event_lock, flags);
}

static inline void intel_mark_page_flip_active(struct intel_unpin_work *work)
{
	/* Ensure that the work item is consistent when activating it ... */
	smp_wmb();
	atomic_set(&work->pending, INTEL_FLIP_PENDING);
	/* and that it is marked active as soon as the irq could fire. */
	smp_wmb();
}

static int intel_gen2_queue_flip(struct drm_device *dev,
				 struct drm_crtc *crtc,
				 struct drm_framebuffer *fb,
				 struct drm_i915_gem_object *obj,
				 struct drm_i915_gem_request *req,
				 uint32_t flags)
{
	struct intel_engine_cs *ring = req->ring;
	struct intel_crtc *intel_crtc = to_intel_crtc(crtc);
	u32 flip_mask;
	int ret;

	ret = intel_ring_begin(req, 6);
	if (ret)
		return ret;

	/* Can't queue multiple flips, so wait for the previous
	 * one to finish before executing the next.
	 */
	if (intel_crtc->plane)
		flip_mask = MI_WAIT_FOR_PLANE_B_FLIP;
	else
		flip_mask = MI_WAIT_FOR_PLANE_A_FLIP;
	intel_ring_emit(ring, MI_WAIT_FOR_EVENT | flip_mask);
	intel_ring_emit(ring, MI_NOOP);
	intel_ring_emit(ring, MI_DISPLAY_FLIP |
			MI_DISPLAY_FLIP_PLANE(intel_crtc->plane));
	intel_ring_emit(ring, fb->pitches[0]);
	intel_ring_emit(ring, intel_crtc->unpin_work->gtt_offset);
	intel_ring_emit(ring, 0); /* aux display base address, unused */

	intel_mark_page_flip_active(intel_crtc->unpin_work);
	return 0;
}

static int intel_gen3_queue_flip(struct drm_device *dev,
				 struct drm_crtc *crtc,
				 struct drm_framebuffer *fb,
				 struct drm_i915_gem_object *obj,
				 struct drm_i915_gem_request *req,
				 uint32_t flags)
{
	struct intel_engine_cs *ring = req->ring;
	struct intel_crtc *intel_crtc = to_intel_crtc(crtc);
	u32 flip_mask;
	int ret;

	ret = intel_ring_begin(req, 6);
	if (ret)
		return ret;

	if (intel_crtc->plane)
		flip_mask = MI_WAIT_FOR_PLANE_B_FLIP;
	else
		flip_mask = MI_WAIT_FOR_PLANE_A_FLIP;
	intel_ring_emit(ring, MI_WAIT_FOR_EVENT | flip_mask);
	intel_ring_emit(ring, MI_NOOP);
	intel_ring_emit(ring, MI_DISPLAY_FLIP_I915 |
			MI_DISPLAY_FLIP_PLANE(intel_crtc->plane));
	intel_ring_emit(ring, fb->pitches[0]);
	intel_ring_emit(ring, intel_crtc->unpin_work->gtt_offset);
	intel_ring_emit(ring, MI_NOOP);

	intel_mark_page_flip_active(intel_crtc->unpin_work);
	return 0;
}

static int intel_gen4_queue_flip(struct drm_device *dev,
				 struct drm_crtc *crtc,
				 struct drm_framebuffer *fb,
				 struct drm_i915_gem_object *obj,
				 struct drm_i915_gem_request *req,
				 uint32_t flags)
{
	struct intel_engine_cs *ring = req->ring;
	struct drm_i915_private *dev_priv = dev->dev_private;
	struct intel_crtc *intel_crtc = to_intel_crtc(crtc);
	uint32_t pf, pipesrc;
	int ret;

	ret = intel_ring_begin(req, 4);
	if (ret)
		return ret;

	/* i965+ uses the linear or tiled offsets from the
	 * Display Registers (which do not change across a page-flip)
	 * so we need only reprogram the base address.
	 */
	intel_ring_emit(ring, MI_DISPLAY_FLIP |
			MI_DISPLAY_FLIP_PLANE(intel_crtc->plane));
	intel_ring_emit(ring, fb->pitches[0]);
	intel_ring_emit(ring, intel_crtc->unpin_work->gtt_offset |
			obj->tiling_mode);

	/* XXX Enabling the panel-fitter across page-flip is so far
	 * untested on non-native modes, so ignore it for now.
	 * pf = I915_READ(pipe == 0 ? PFA_CTL_1 : PFB_CTL_1) & PF_ENABLE;
	 */
	pf = 0;
	pipesrc = I915_READ(PIPESRC(intel_crtc->pipe)) & 0x0fff0fff;
	intel_ring_emit(ring, pf | pipesrc);

	intel_mark_page_flip_active(intel_crtc->unpin_work);
	return 0;
}

static int intel_gen6_queue_flip(struct drm_device *dev,
				 struct drm_crtc *crtc,
				 struct drm_framebuffer *fb,
				 struct drm_i915_gem_object *obj,
				 struct drm_i915_gem_request *req,
				 uint32_t flags)
{
	struct intel_engine_cs *ring = req->ring;
	struct drm_i915_private *dev_priv = dev->dev_private;
	struct intel_crtc *intel_crtc = to_intel_crtc(crtc);
	uint32_t pf, pipesrc;
	int ret;

	ret = intel_ring_begin(req, 4);
	if (ret)
		return ret;

	intel_ring_emit(ring, MI_DISPLAY_FLIP |
			MI_DISPLAY_FLIP_PLANE(intel_crtc->plane));
	intel_ring_emit(ring, fb->pitches[0] | obj->tiling_mode);
	intel_ring_emit(ring, intel_crtc->unpin_work->gtt_offset);

	/* Contrary to the suggestions in the documentation,
	 * "Enable Panel Fitter" does not seem to be required when page
	 * flipping with a non-native mode, and worse causes a normal
	 * modeset to fail.
	 * pf = I915_READ(PF_CTL(intel_crtc->pipe)) & PF_ENABLE;
	 */
	pf = 0;
	pipesrc = I915_READ(PIPESRC(intel_crtc->pipe)) & 0x0fff0fff;
	intel_ring_emit(ring, pf | pipesrc);

	intel_mark_page_flip_active(intel_crtc->unpin_work);
	return 0;
}

static int intel_gen7_queue_flip(struct drm_device *dev,
				 struct drm_crtc *crtc,
				 struct drm_framebuffer *fb,
				 struct drm_i915_gem_object *obj,
				 struct drm_i915_gem_request *req,
				 uint32_t flags)
{
	struct intel_engine_cs *ring = req->ring;
	struct intel_crtc *intel_crtc = to_intel_crtc(crtc);
	uint32_t plane_bit = 0;
	int len, ret;

	switch (intel_crtc->plane) {
	case PLANE_A:
		plane_bit = MI_DISPLAY_FLIP_IVB_PLANE_A;
		break;
	case PLANE_B:
		plane_bit = MI_DISPLAY_FLIP_IVB_PLANE_B;
		break;
	case PLANE_C:
		plane_bit = MI_DISPLAY_FLIP_IVB_PLANE_C;
		break;
	default:
		WARN_ONCE(1, "unknown plane in flip command\n");
		return -ENODEV;
	}

	len = 4;
	if (ring->id == RCS) {
		len += 6;
		/*
		 * On Gen 8, SRM is now taking an extra dword to accommodate
		 * 48bits addresses, and we need a NOOP for the batch size to
		 * stay even.
		 */
		if (IS_GEN8(dev))
			len += 2;
	}

	/*
	 * BSpec MI_DISPLAY_FLIP for IVB:
	 * "The full packet must be contained within the same cache line."
	 *
	 * Currently the LRI+SRM+MI_DISPLAY_FLIP all fit within the same
	 * cacheline, if we ever start emitting more commands before
	 * the MI_DISPLAY_FLIP we may need to first emit everything else,
	 * then do the cacheline alignment, and finally emit the
	 * MI_DISPLAY_FLIP.
	 */
	ret = intel_ring_cacheline_align(req);
	if (ret)
		return ret;

	ret = intel_ring_begin(req, len);
	if (ret)
		return ret;

	/* Unmask the flip-done completion message. Note that the bspec says that
	 * we should do this for both the BCS and RCS, and that we must not unmask
	 * more than one flip event at any time (or ensure that one flip message
	 * can be sent by waiting for flip-done prior to queueing new flips).
	 * Experimentation says that BCS works despite DERRMR masking all
	 * flip-done completion events and that unmasking all planes at once
	 * for the RCS also doesn't appear to drop events. Setting the DERRMR
	 * to zero does lead to lockups within MI_DISPLAY_FLIP.
	 */
	if (ring->id == RCS) {
		intel_ring_emit(ring, MI_LOAD_REGISTER_IMM(1));
		intel_ring_emit_reg(ring, DERRMR);
		intel_ring_emit(ring, ~(DERRMR_PIPEA_PRI_FLIP_DONE |
					DERRMR_PIPEB_PRI_FLIP_DONE |
					DERRMR_PIPEC_PRI_FLIP_DONE));
		if (IS_GEN8(dev))
			intel_ring_emit(ring, MI_STORE_REGISTER_MEM_GEN8 |
					      MI_SRM_LRM_GLOBAL_GTT);
		else
			intel_ring_emit(ring, MI_STORE_REGISTER_MEM |
					      MI_SRM_LRM_GLOBAL_GTT);
		intel_ring_emit_reg(ring, DERRMR);
		intel_ring_emit(ring, ring->scratch.gtt_offset + 256);
		if (IS_GEN8(dev)) {
			intel_ring_emit(ring, 0);
			intel_ring_emit(ring, MI_NOOP);
		}
	}

	intel_ring_emit(ring, MI_DISPLAY_FLIP_I915 | plane_bit);
	intel_ring_emit(ring, (fb->pitches[0] | obj->tiling_mode));
	intel_ring_emit(ring, intel_crtc->unpin_work->gtt_offset);
	intel_ring_emit(ring, (MI_NOOP));

	intel_mark_page_flip_active(intel_crtc->unpin_work);
	return 0;
}

static bool use_mmio_flip(struct intel_engine_cs *ring,
			  struct drm_i915_gem_object *obj)
{
	/*
	 * This is not being used for older platforms, because
	 * non-availability of flip done interrupt forces us to use
	 * CS flips. Older platforms derive flip done using some clever
	 * tricks involving the flip_pending status bits and vblank irqs.
	 * So using MMIO flips there would disrupt this mechanism.
	 */

	if (ring == NULL)
		return true;

	if (INTEL_INFO(ring->dev)->gen < 5)
		return false;

	if (i915.use_mmio_flip < 0)
		return false;
	else if (i915.use_mmio_flip > 0)
		return true;
	else if (i915.enable_execlists)
		return true;
	else if (obj->base.dma_buf &&
		 !reservation_object_test_signaled_rcu(obj->base.dma_buf->resv,
						       false))
		return true;
	else
		return ring != i915_gem_request_get_ring(obj->last_write_req);
}

static void skl_do_mmio_flip(struct intel_crtc *intel_crtc,
			     unsigned int rotation,
			     struct intel_unpin_work *work)
{
	struct drm_device *dev = intel_crtc->base.dev;
	struct drm_i915_private *dev_priv = dev->dev_private;
	struct drm_framebuffer *fb = intel_crtc->base.primary->fb;
	const enum pipe pipe = intel_crtc->pipe;
	u32 ctl, stride, tile_height;

	ctl = I915_READ(PLANE_CTL(pipe, 0));
	ctl &= ~PLANE_CTL_TILED_MASK;
	switch (fb->modifier[0]) {
	case DRM_FORMAT_MOD_NONE:
		break;
	case I915_FORMAT_MOD_X_TILED:
		ctl |= PLANE_CTL_TILED_X;
		break;
	case I915_FORMAT_MOD_Y_TILED:
		ctl |= PLANE_CTL_TILED_Y;
		break;
	case I915_FORMAT_MOD_Yf_TILED:
		ctl |= PLANE_CTL_TILED_YF;
		break;
	default:
		MISSING_CASE(fb->modifier[0]);
	}

	/*
	 * The stride is either expressed as a multiple of 64 bytes chunks for
	 * linear buffers or in number of tiles for tiled buffers.
	 */
	if (intel_rotation_90_or_270(rotation)) {
		/* stride = Surface height in tiles */
		tile_height = intel_tile_height(dev, fb->pixel_format,
						fb->modifier[0], 0);
		stride = DIV_ROUND_UP(fb->height, tile_height);
	} else {
		stride = fb->pitches[0] /
				intel_fb_stride_alignment(dev, fb->modifier[0],
							  fb->pixel_format);
	}

	/*
	 * Both PLANE_CTL and PLANE_STRIDE are not updated on vblank but on
	 * PLANE_SURF updates, the update is then guaranteed to be atomic.
	 */
	I915_WRITE(PLANE_CTL(pipe, 0), ctl);
	I915_WRITE(PLANE_STRIDE(pipe, 0), stride);

	I915_WRITE(PLANE_SURF(pipe, 0), work->gtt_offset);
	POSTING_READ(PLANE_SURF(pipe, 0));
}

static void ilk_do_mmio_flip(struct intel_crtc *intel_crtc,
			     struct intel_unpin_work *work)
{
	struct drm_device *dev = intel_crtc->base.dev;
	struct drm_i915_private *dev_priv = dev->dev_private;
	struct intel_framebuffer *intel_fb =
		to_intel_framebuffer(intel_crtc->base.primary->fb);
	struct drm_i915_gem_object *obj = intel_fb->obj;
	i915_reg_t reg = DSPCNTR(intel_crtc->plane);
	u32 dspcntr;

	dspcntr = I915_READ(reg);

	if (obj->tiling_mode != I915_TILING_NONE)
		dspcntr |= DISPPLANE_TILED;
	else
		dspcntr &= ~DISPPLANE_TILED;

	I915_WRITE(reg, dspcntr);

	I915_WRITE(DSPSURF(intel_crtc->plane), work->gtt_offset);
	POSTING_READ(DSPSURF(intel_crtc->plane));
}

/*
 * XXX: This is the temporary way to update the plane registers until we get
 * around to using the usual plane update functions for MMIO flips
 */
static void intel_do_mmio_flip(struct intel_mmio_flip *mmio_flip)
{
	struct intel_crtc *crtc = mmio_flip->crtc;
	struct intel_unpin_work *work;

	spin_lock_irq(&crtc->base.dev->event_lock);
	work = crtc->unpin_work;
	spin_unlock_irq(&crtc->base.dev->event_lock);
	if (work == NULL)
		return;

	intel_mark_page_flip_active(work);

	intel_pipe_update_start(crtc);

	if (INTEL_INFO(mmio_flip->i915)->gen >= 9)
		skl_do_mmio_flip(crtc, mmio_flip->rotation, work);
	else
		/* use_mmio_flip() retricts MMIO flips to ilk+ */
		ilk_do_mmio_flip(crtc, work);

	intel_pipe_update_end(crtc);
}

static void intel_mmio_flip_work_func(struct work_struct *work)
{
	struct intel_mmio_flip *mmio_flip =
		container_of(work, struct intel_mmio_flip, work);
	struct intel_framebuffer *intel_fb =
		to_intel_framebuffer(mmio_flip->crtc->base.primary->fb);
	struct drm_i915_gem_object *obj = intel_fb->obj;

	if (mmio_flip->req) {
		WARN_ON(__i915_wait_request(mmio_flip->req,
					    mmio_flip->crtc->reset_counter,
					    false, NULL,
					    &mmio_flip->i915->rps.mmioflips));
		i915_gem_request_unreference__unlocked(mmio_flip->req);
	}

	/* For framebuffer backed by dmabuf, wait for fence */
	if (obj->base.dma_buf)
		WARN_ON(reservation_object_wait_timeout_rcu(obj->base.dma_buf->resv,
							    false, false,
							    MAX_SCHEDULE_TIMEOUT) < 0);

	intel_do_mmio_flip(mmio_flip);
	kfree(mmio_flip);
}

static int intel_queue_mmio_flip(struct drm_device *dev,
				 struct drm_crtc *crtc,
				 struct drm_i915_gem_object *obj)
{
	struct intel_mmio_flip *mmio_flip;

	mmio_flip = kmalloc(sizeof(*mmio_flip), GFP_KERNEL);
	if (mmio_flip == NULL)
		return -ENOMEM;

	mmio_flip->i915 = to_i915(dev);
	mmio_flip->req = i915_gem_request_reference(obj->last_write_req);
	mmio_flip->crtc = to_intel_crtc(crtc);
	mmio_flip->rotation = crtc->primary->state->rotation;

	INIT_WORK(&mmio_flip->work, intel_mmio_flip_work_func);
	schedule_work(&mmio_flip->work);

	return 0;
}

static int intel_default_queue_flip(struct drm_device *dev,
				    struct drm_crtc *crtc,
				    struct drm_framebuffer *fb,
				    struct drm_i915_gem_object *obj,
				    struct drm_i915_gem_request *req,
				    uint32_t flags)
{
	return -ENODEV;
}

static bool __intel_pageflip_stall_check(struct drm_device *dev,
					 struct drm_crtc *crtc)
{
	struct drm_i915_private *dev_priv = dev->dev_private;
	struct intel_crtc *intel_crtc = to_intel_crtc(crtc);
	struct intel_unpin_work *work = intel_crtc->unpin_work;
	u32 addr;

	if (atomic_read(&work->pending) >= INTEL_FLIP_COMPLETE)
		return true;

	if (atomic_read(&work->pending) < INTEL_FLIP_PENDING)
		return false;

	if (!work->enable_stall_check)
		return false;

	if (work->flip_ready_vblank == 0) {
		if (work->flip_queued_req &&
		    !i915_gem_request_completed(work->flip_queued_req, true))
			return false;

		work->flip_ready_vblank = drm_crtc_vblank_count(crtc);
	}

	if (drm_crtc_vblank_count(crtc) - work->flip_ready_vblank < 3)
		return false;

	/* Potential stall - if we see that the flip has happened,
	 * assume a missed interrupt. */
	if (INTEL_INFO(dev)->gen >= 4)
		addr = I915_HI_DISPBASE(I915_READ(DSPSURF(intel_crtc->plane)));
	else
		addr = I915_READ(DSPADDR(intel_crtc->plane));

	/* There is a potential issue here with a false positive after a flip
	 * to the same address. We could address this by checking for a
	 * non-incrementing frame counter.
	 */
	return addr == work->gtt_offset;
}

void intel_check_page_flip(struct drm_device *dev, int pipe)
{
	struct drm_i915_private *dev_priv = dev->dev_private;
	struct drm_crtc *crtc = dev_priv->pipe_to_crtc_mapping[pipe];
	struct intel_crtc *intel_crtc = to_intel_crtc(crtc);
	struct intel_unpin_work *work;

	WARN_ON(!in_interrupt());

	if (crtc == NULL)
		return;

	spin_lock(&dev->event_lock);
	work = intel_crtc->unpin_work;
	if (work != NULL && __intel_pageflip_stall_check(dev, crtc)) {
		WARN_ONCE(1, "Kicking stuck page flip: queued at %d, now %d\n",
			 work->flip_queued_vblank, drm_vblank_count(dev, pipe));
		page_flip_completed(intel_crtc);
		work = NULL;
	}
	if (work != NULL &&
	    drm_vblank_count(dev, pipe) - work->flip_queued_vblank > 1)
		intel_queue_rps_boost_for_request(dev, work->flip_queued_req);
	spin_unlock(&dev->event_lock);
}

static int intel_crtc_page_flip(struct drm_crtc *crtc,
				struct drm_framebuffer *fb,
				struct drm_pending_vblank_event *event,
				uint32_t page_flip_flags)
{
	struct drm_device *dev = crtc->dev;
	struct drm_i915_private *dev_priv = dev->dev_private;
	struct drm_framebuffer *old_fb = crtc->primary->fb;
	struct drm_i915_gem_object *obj = intel_fb_obj(fb);
	struct intel_crtc *intel_crtc = to_intel_crtc(crtc);
	struct drm_plane *primary = crtc->primary;
	enum pipe pipe = intel_crtc->pipe;
	struct intel_unpin_work *work;
	struct intel_engine_cs *ring;
	bool mmio_flip;
	struct drm_i915_gem_request *request = NULL;
	int ret;

	/*
	 * drm_mode_page_flip_ioctl() should already catch this, but double
	 * check to be safe.  In the future we may enable pageflipping from
	 * a disabled primary plane.
	 */
	if (WARN_ON(intel_fb_obj(old_fb) == NULL))
		return -EBUSY;

	/* Can't change pixel format via MI display flips. */
	if (fb->pixel_format != crtc->primary->fb->pixel_format)
		return -EINVAL;

	/*
	 * TILEOFF/LINOFF registers can't be changed via MI display flips.
	 * Note that pitch changes could also affect these register.
	 */
	if (INTEL_INFO(dev)->gen > 3 &&
	    (fb->offsets[0] != crtc->primary->fb->offsets[0] ||
	     fb->pitches[0] != crtc->primary->fb->pitches[0]))
		return -EINVAL;

	if (i915_terminally_wedged(&dev_priv->gpu_error))
		goto out_hang;

	work = kzalloc(sizeof(*work), GFP_KERNEL);
	if (work == NULL)
		return -ENOMEM;

	work->event = event;
	work->crtc = crtc;
	work->old_fb = old_fb;
	INIT_WORK(&work->work, intel_unpin_work_fn);

	ret = drm_crtc_vblank_get(crtc);
	if (ret)
		goto free_work;

	/* We borrow the event spin lock for protecting unpin_work */
	spin_lock_irq(&dev->event_lock);
	if (intel_crtc->unpin_work) {
		/* Before declaring the flip queue wedged, check if
		 * the hardware completed the operation behind our backs.
		 */
		if (__intel_pageflip_stall_check(dev, crtc)) {
			DRM_DEBUG_DRIVER("flip queue: previous flip completed, continuing\n");
			page_flip_completed(intel_crtc);
		} else {
			DRM_DEBUG_DRIVER("flip queue: crtc already busy\n");
			spin_unlock_irq(&dev->event_lock);

			drm_crtc_vblank_put(crtc);
			kfree(work);
			return -EBUSY;
		}
	}
	intel_crtc->unpin_work = work;
	spin_unlock_irq(&dev->event_lock);

	if (atomic_read(&intel_crtc->unpin_work_count) >= 2)
		flush_workqueue(dev_priv->wq);

	/* Reference the objects for the scheduled work. */
	drm_framebuffer_reference(work->old_fb);
	drm_gem_object_reference(&obj->base);

	crtc->primary->fb = fb;
	update_state_fb(crtc->primary);

	work->pending_flip_obj = obj;

	ret = i915_mutex_lock_interruptible(dev);
	if (ret)
		goto cleanup;

	atomic_inc(&intel_crtc->unpin_work_count);
	intel_crtc->reset_counter = atomic_read(&dev_priv->gpu_error.reset_counter);

	if (INTEL_INFO(dev)->gen >= 5 || IS_G4X(dev))
		work->flip_count = I915_READ(PIPE_FLIPCOUNT_G4X(pipe)) + 1;

	if (IS_VALLEYVIEW(dev)) {
		ring = &dev_priv->ring[BCS];
		if (obj->tiling_mode != intel_fb_obj(work->old_fb)->tiling_mode)
			/* vlv: DISPLAY_FLIP fails to change tiling */
			ring = NULL;
	} else if (IS_IVYBRIDGE(dev) || IS_HASWELL(dev)) {
		ring = &dev_priv->ring[BCS];
	} else if (INTEL_INFO(dev)->gen >= 7) {
		ring = i915_gem_request_get_ring(obj->last_write_req);
		if (ring == NULL || ring->id != RCS)
			ring = &dev_priv->ring[BCS];
	} else {
		ring = &dev_priv->ring[RCS];
	}

	mmio_flip = use_mmio_flip(ring, obj);

	/* When using CS flips, we want to emit semaphores between rings.
	 * However, when using mmio flips we will create a task to do the
	 * synchronisation, so all we want here is to pin the framebuffer
	 * into the display plane and skip any waits.
	 */
	if (!mmio_flip) {
		ret = i915_gem_object_sync(obj, ring, &request);
		if (ret)
			goto cleanup_pending;
	}

	ret = intel_pin_and_fence_fb_obj(crtc->primary, fb,
					 crtc->primary->state);
	if (ret)
		goto cleanup_pending;

	work->gtt_offset = intel_plane_obj_offset(to_intel_plane(primary),
						  obj, 0);
	work->gtt_offset += intel_crtc->dspaddr_offset;

	if (mmio_flip) {
		ret = intel_queue_mmio_flip(dev, crtc, obj);
		if (ret)
			goto cleanup_unpin;

		i915_gem_request_assign(&work->flip_queued_req,
					obj->last_write_req);
	} else {
		if (!request) {
			ret = i915_gem_request_alloc(ring, ring->default_context, &request);
			if (ret)
				goto cleanup_unpin;
		}

		ret = dev_priv->display.queue_flip(dev, crtc, fb, obj, request,
						   page_flip_flags);
		if (ret)
			goto cleanup_unpin;

		i915_gem_request_assign(&work->flip_queued_req, request);
	}

	if (request)
		i915_add_request_no_flush(request);

	work->flip_queued_vblank = drm_crtc_vblank_count(crtc);
	work->enable_stall_check = true;

	i915_gem_track_fb(intel_fb_obj(work->old_fb), obj,
			  to_intel_plane(primary)->frontbuffer_bit);
	mutex_unlock(&dev->struct_mutex);

	intel_fbc_deactivate(intel_crtc);
	intel_frontbuffer_flip_prepare(dev,
				       to_intel_plane(primary)->frontbuffer_bit);

	trace_i915_flip_request(intel_crtc->plane, obj);

	return 0;

cleanup_unpin:
	intel_unpin_fb_obj(fb, crtc->primary->state);
cleanup_pending:
	if (request)
		i915_gem_request_cancel(request);
	atomic_dec(&intel_crtc->unpin_work_count);
	mutex_unlock(&dev->struct_mutex);
cleanup:
	crtc->primary->fb = old_fb;
	update_state_fb(crtc->primary);

	drm_gem_object_unreference_unlocked(&obj->base);
	drm_framebuffer_unreference(work->old_fb);

	spin_lock_irq(&dev->event_lock);
	intel_crtc->unpin_work = NULL;
	spin_unlock_irq(&dev->event_lock);

	drm_crtc_vblank_put(crtc);
free_work:
	kfree(work);

	if (ret == -EIO) {
		struct drm_atomic_state *state;
		struct drm_plane_state *plane_state;

out_hang:
		state = drm_atomic_state_alloc(dev);
		if (!state)
			return -ENOMEM;
		state->acquire_ctx = drm_modeset_legacy_acquire_ctx(crtc);

retry:
		plane_state = drm_atomic_get_plane_state(state, primary);
		ret = PTR_ERR_OR_ZERO(plane_state);
		if (!ret) {
			drm_atomic_set_fb_for_plane(plane_state, fb);

			ret = drm_atomic_set_crtc_for_plane(plane_state, crtc);
			if (!ret)
				ret = drm_atomic_commit(state);
		}

		if (ret == -EDEADLK) {
			drm_modeset_backoff(state->acquire_ctx);
			drm_atomic_state_clear(state);
			goto retry;
		}

		if (ret)
			drm_atomic_state_free(state);

		if (ret == 0 && event) {
			spin_lock_irq(&dev->event_lock);
			drm_send_vblank_event(dev, pipe, event);
			spin_unlock_irq(&dev->event_lock);
		}
	}
	return ret;
}


/**
 * intel_wm_need_update - Check whether watermarks need updating
 * @plane: drm plane
 * @state: new plane state
 *
 * Check current plane state versus the new one to determine whether
 * watermarks need to be recalculated.
 *
 * Returns true or false.
 */
static bool intel_wm_need_update(struct drm_plane *plane,
				 struct drm_plane_state *state)
{
	struct intel_plane_state *new = to_intel_plane_state(state);
	struct intel_plane_state *cur = to_intel_plane_state(plane->state);

	/* Update watermarks on tiling or size changes. */
<<<<<<< HEAD
	if (new->visible != cur->visible)
		return true;

	if (!cur->base.fb || !new->base.fb)
		return false;

	if (cur->base.fb->modifier[0] != new->base.fb->modifier[0] ||
	    cur->base.rotation != new->base.rotation ||
=======
	if (!plane->state->fb || !state->fb ||
	    plane->state->fb->modifier[0] != state->fb->modifier[0] ||
	    plane->state->rotation != state->rotation ||
>>>>>>> e876b41a
	    drm_rect_width(&new->src) != drm_rect_width(&cur->src) ||
	    drm_rect_height(&new->src) != drm_rect_height(&cur->src) ||
	    drm_rect_width(&new->dst) != drm_rect_width(&cur->dst) ||
	    drm_rect_height(&new->dst) != drm_rect_height(&cur->dst))
		return true;

	return false;
}

static bool needs_scaling(struct intel_plane_state *state)
{
	int src_w = drm_rect_width(&state->src) >> 16;
	int src_h = drm_rect_height(&state->src) >> 16;
	int dst_w = drm_rect_width(&state->dst);
	int dst_h = drm_rect_height(&state->dst);

	return (src_w != dst_w || src_h != dst_h);
}

int intel_plane_atomic_calc_changes(struct drm_crtc_state *crtc_state,
				    struct drm_plane_state *plane_state)
{
	struct intel_crtc_state *pipe_config = to_intel_crtc_state(crtc_state);
	struct drm_crtc *crtc = crtc_state->crtc;
	struct intel_crtc *intel_crtc = to_intel_crtc(crtc);
	struct drm_plane *plane = plane_state->plane;
	struct drm_device *dev = crtc->dev;
	struct drm_i915_private *dev_priv = dev->dev_private;
	struct intel_plane_state *old_plane_state =
		to_intel_plane_state(plane->state);
	int idx = intel_crtc->base.base.id, ret;
	int i = drm_plane_index(plane);
	bool mode_changed = needs_modeset(crtc_state);
	bool was_crtc_enabled = crtc->state->active;
	bool is_crtc_enabled = crtc_state->active;
	bool turn_off, turn_on, visible, was_visible;
	struct drm_framebuffer *fb = plane_state->fb;

	if (crtc_state && INTEL_INFO(dev)->gen >= 9 &&
	    plane->type != DRM_PLANE_TYPE_CURSOR) {
		ret = skl_update_scaler_plane(
			to_intel_crtc_state(crtc_state),
			to_intel_plane_state(plane_state));
		if (ret)
			return ret;
	}

	was_visible = old_plane_state->visible;
	visible = to_intel_plane_state(plane_state)->visible;

	if (!was_crtc_enabled && WARN_ON(was_visible))
		was_visible = false;

	if (!is_crtc_enabled && WARN_ON(visible))
		visible = false;

	if (!was_visible && !visible)
		return 0;

	turn_off = was_visible && (!visible || mode_changed);
	turn_on = visible && (!was_visible || mode_changed);

	DRM_DEBUG_ATOMIC("[CRTC:%i] has [PLANE:%i] with fb %i\n", idx,
			 plane->base.id, fb ? fb->base.id : -1);

	DRM_DEBUG_ATOMIC("[PLANE:%i] visible %i -> %i, off %i, on %i, ms %i\n",
			 plane->base.id, was_visible, visible,
			 turn_off, turn_on, mode_changed);

	if (turn_on || turn_off) {
		pipe_config->wm_changed = true;

		/* must disable cxsr around plane enable/disable */
		if (plane->type != DRM_PLANE_TYPE_CURSOR) {
			if (is_crtc_enabled)
				intel_crtc->atomic.wait_vblank = true;
			pipe_config->disable_cxsr = true;
		}
	} else if (intel_wm_need_update(plane, plane_state)) {
		pipe_config->wm_changed = true;
	}

	if (visible || was_visible)
		intel_crtc->atomic.fb_bits |=
			to_intel_plane(plane)->frontbuffer_bit;

	switch (plane->type) {
	case DRM_PLANE_TYPE_PRIMARY:
		intel_crtc->atomic.pre_disable_primary = turn_off;
		intel_crtc->atomic.post_enable_primary = turn_on;

		if (turn_off) {
			/*
			 * FIXME: Actually if we will still have any other
			 * plane enabled on the pipe we could let IPS enabled
			 * still, but for now lets consider that when we make
			 * primary invisible by setting DSPCNTR to 0 on
			 * update_primary_plane function IPS needs to be
			 * disable.
			 */
			intel_crtc->atomic.disable_ips = true;

			intel_crtc->atomic.disable_fbc = true;
		}

		/*
		 * FBC does not work on some platforms for rotated
		 * planes, so disable it when rotation is not 0 and
		 * update it when rotation is set back to 0.
		 *
		 * FIXME: This is redundant with the fbc update done in
		 * the primary plane enable function except that that
		 * one is done too late. We eventually need to unify
		 * this.
		 */

		if (visible &&
		    INTEL_INFO(dev)->gen <= 4 && !IS_G4X(dev) &&
		    dev_priv->fbc.crtc == intel_crtc &&
		    plane_state->rotation != BIT(DRM_ROTATE_0))
			intel_crtc->atomic.disable_fbc = true;

		/*
		 * BDW signals flip done immediately if the plane
		 * is disabled, even if the plane enable is already
		 * armed to occur at the next vblank :(
		 */
		if (turn_on && IS_BROADWELL(dev))
			intel_crtc->atomic.wait_vblank = true;

		intel_crtc->atomic.update_fbc |= visible || mode_changed;
		break;
	case DRM_PLANE_TYPE_CURSOR:
		break;
	case DRM_PLANE_TYPE_OVERLAY:
		/*
		 * WaCxSRDisabledForSpriteScaling:ivb
		 *
		 * cstate->update_wm was already set above, so this flag will
		 * take effect when we commit and program watermarks.
		 */
		if (IS_IVYBRIDGE(dev) &&
		    needs_scaling(to_intel_plane_state(plane_state)) &&
		    !needs_scaling(old_plane_state)) {
			to_intel_crtc_state(crtc_state)->disable_lp_wm = true;
		} else if (turn_off && !mode_changed) {
			intel_crtc->atomic.wait_vblank = true;
			intel_crtc->atomic.update_sprite_watermarks |=
				1 << i;
		}

		break;
	}
	return 0;
}

static bool encoders_cloneable(const struct intel_encoder *a,
			       const struct intel_encoder *b)
{
	/* masks could be asymmetric, so check both ways */
	return a == b || (a->cloneable & (1 << b->type) &&
			  b->cloneable & (1 << a->type));
}

static bool check_single_encoder_cloning(struct drm_atomic_state *state,
					 struct intel_crtc *crtc,
					 struct intel_encoder *encoder)
{
	struct intel_encoder *source_encoder;
	struct drm_connector *connector;
	struct drm_connector_state *connector_state;
	int i;

	for_each_connector_in_state(state, connector, connector_state, i) {
		if (connector_state->crtc != &crtc->base)
			continue;

		source_encoder =
			to_intel_encoder(connector_state->best_encoder);
		if (!encoders_cloneable(encoder, source_encoder))
			return false;
	}

	return true;
}

static bool check_encoder_cloning(struct drm_atomic_state *state,
				  struct intel_crtc *crtc)
{
	struct intel_encoder *encoder;
	struct drm_connector *connector;
	struct drm_connector_state *connector_state;
	int i;

	for_each_connector_in_state(state, connector, connector_state, i) {
		if (connector_state->crtc != &crtc->base)
			continue;

		encoder = to_intel_encoder(connector_state->best_encoder);
		if (!check_single_encoder_cloning(state, crtc, encoder))
			return false;
	}

	return true;
}

static int intel_crtc_atomic_check(struct drm_crtc *crtc,
				   struct drm_crtc_state *crtc_state)
{
	struct drm_device *dev = crtc->dev;
	struct drm_i915_private *dev_priv = dev->dev_private;
	struct intel_crtc *intel_crtc = to_intel_crtc(crtc);
	struct intel_crtc_state *pipe_config =
		to_intel_crtc_state(crtc_state);
	struct drm_atomic_state *state = crtc_state->state;
	int ret;
	bool mode_changed = needs_modeset(crtc_state);

	if (mode_changed && !check_encoder_cloning(state, intel_crtc)) {
		DRM_DEBUG_KMS("rejecting invalid cloning configuration\n");
		return -EINVAL;
	}

	if (mode_changed && !crtc_state->active)
		pipe_config->wm_changed = true;

	if (mode_changed && crtc_state->enable &&
	    dev_priv->display.crtc_compute_clock &&
	    !WARN_ON(pipe_config->shared_dpll != DPLL_ID_PRIVATE)) {
		ret = dev_priv->display.crtc_compute_clock(intel_crtc,
							   pipe_config);
		if (ret)
			return ret;
	}

	ret = 0;
	if (dev_priv->display.compute_pipe_wm) {
		ret = dev_priv->display.compute_pipe_wm(intel_crtc, state);
		if (ret)
			return ret;
	}

	if (INTEL_INFO(dev)->gen >= 9) {
		if (mode_changed)
			ret = skl_update_scaler_crtc(pipe_config);

		if (!ret)
			ret = intel_atomic_setup_scalers(dev, intel_crtc,
							 pipe_config);
	}

	return ret;
}

static const struct drm_crtc_helper_funcs intel_helper_funcs = {
	.mode_set_base_atomic = intel_pipe_set_base_atomic,
	.load_lut = intel_crtc_load_lut,
	.atomic_begin = intel_begin_crtc_commit,
	.atomic_flush = intel_finish_crtc_commit,
	.atomic_check = intel_crtc_atomic_check,
};

static void intel_modeset_update_connector_atomic_state(struct drm_device *dev)
{
	struct intel_connector *connector;

	for_each_intel_connector(dev, connector) {
		if (connector->base.encoder) {
			connector->base.state->best_encoder =
				connector->base.encoder;
			connector->base.state->crtc =
				connector->base.encoder->crtc;
		} else {
			connector->base.state->best_encoder = NULL;
			connector->base.state->crtc = NULL;
		}
	}
}

static void
connected_sink_compute_bpp(struct intel_connector *connector,
			   struct intel_crtc_state *pipe_config)
{
	int bpp = pipe_config->pipe_bpp;

	DRM_DEBUG_KMS("[CONNECTOR:%d:%s] checking for sink bpp constrains\n",
		connector->base.base.id,
		connector->base.name);

	/* Don't use an invalid EDID bpc value */
	if (connector->base.display_info.bpc &&
	    connector->base.display_info.bpc * 3 < bpp) {
		DRM_DEBUG_KMS("clamping display bpp (was %d) to EDID reported max of %d\n",
			      bpp, connector->base.display_info.bpc*3);
		pipe_config->pipe_bpp = connector->base.display_info.bpc*3;
	}

	/* Clamp bpp to 8 on screens without EDID 1.4 */
	if (connector->base.display_info.bpc == 0 && bpp > 24) {
		DRM_DEBUG_KMS("clamping display bpp (was %d) to default limit of 24\n",
			      bpp);
		pipe_config->pipe_bpp = 24;
	}
}

static int
compute_baseline_pipe_bpp(struct intel_crtc *crtc,
			  struct intel_crtc_state *pipe_config)
{
	struct drm_device *dev = crtc->base.dev;
	struct drm_atomic_state *state;
	struct drm_connector *connector;
	struct drm_connector_state *connector_state;
	int bpp, i;

	if ((IS_G4X(dev) || IS_VALLEYVIEW(dev)))
		bpp = 10*3;
	else if (INTEL_INFO(dev)->gen >= 5)
		bpp = 12*3;
	else
		bpp = 8*3;


	pipe_config->pipe_bpp = bpp;

	state = pipe_config->base.state;

	/* Clamp display bpp to EDID value */
	for_each_connector_in_state(state, connector, connector_state, i) {
		if (connector_state->crtc != &crtc->base)
			continue;

		connected_sink_compute_bpp(to_intel_connector(connector),
					   pipe_config);
	}

	return bpp;
}

static void intel_dump_crtc_timings(const struct drm_display_mode *mode)
{
	DRM_DEBUG_KMS("crtc timings: %d %d %d %d %d %d %d %d %d, "
			"type: 0x%x flags: 0x%x\n",
		mode->crtc_clock,
		mode->crtc_hdisplay, mode->crtc_hsync_start,
		mode->crtc_hsync_end, mode->crtc_htotal,
		mode->crtc_vdisplay, mode->crtc_vsync_start,
		mode->crtc_vsync_end, mode->crtc_vtotal, mode->type, mode->flags);
}

static void intel_dump_pipe_config(struct intel_crtc *crtc,
				   struct intel_crtc_state *pipe_config,
				   const char *context)
{
	struct drm_device *dev = crtc->base.dev;
	struct drm_plane *plane;
	struct intel_plane *intel_plane;
	struct intel_plane_state *state;
	struct drm_framebuffer *fb;

	DRM_DEBUG_KMS("[CRTC:%d]%s config %p for pipe %c\n", crtc->base.base.id,
		      context, pipe_config, pipe_name(crtc->pipe));

	DRM_DEBUG_KMS("cpu_transcoder: %c\n", transcoder_name(pipe_config->cpu_transcoder));
	DRM_DEBUG_KMS("pipe bpp: %i, dithering: %i\n",
		      pipe_config->pipe_bpp, pipe_config->dither);
	DRM_DEBUG_KMS("fdi/pch: %i, lanes: %i, gmch_m: %u, gmch_n: %u, link_m: %u, link_n: %u, tu: %u\n",
		      pipe_config->has_pch_encoder,
		      pipe_config->fdi_lanes,
		      pipe_config->fdi_m_n.gmch_m, pipe_config->fdi_m_n.gmch_n,
		      pipe_config->fdi_m_n.link_m, pipe_config->fdi_m_n.link_n,
		      pipe_config->fdi_m_n.tu);
	DRM_DEBUG_KMS("dp: %i, lanes: %i, gmch_m: %u, gmch_n: %u, link_m: %u, link_n: %u, tu: %u\n",
		      pipe_config->has_dp_encoder,
		      pipe_config->lane_count,
		      pipe_config->dp_m_n.gmch_m, pipe_config->dp_m_n.gmch_n,
		      pipe_config->dp_m_n.link_m, pipe_config->dp_m_n.link_n,
		      pipe_config->dp_m_n.tu);

	DRM_DEBUG_KMS("dp: %i, lanes: %i, gmch_m2: %u, gmch_n2: %u, link_m2: %u, link_n2: %u, tu2: %u\n",
		      pipe_config->has_dp_encoder,
		      pipe_config->lane_count,
		      pipe_config->dp_m2_n2.gmch_m,
		      pipe_config->dp_m2_n2.gmch_n,
		      pipe_config->dp_m2_n2.link_m,
		      pipe_config->dp_m2_n2.link_n,
		      pipe_config->dp_m2_n2.tu);

	DRM_DEBUG_KMS("audio: %i, infoframes: %i\n",
		      pipe_config->has_audio,
		      pipe_config->has_infoframe);

	DRM_DEBUG_KMS("requested mode:\n");
	drm_mode_debug_printmodeline(&pipe_config->base.mode);
	DRM_DEBUG_KMS("adjusted mode:\n");
	drm_mode_debug_printmodeline(&pipe_config->base.adjusted_mode);
	intel_dump_crtc_timings(&pipe_config->base.adjusted_mode);
	DRM_DEBUG_KMS("port clock: %d\n", pipe_config->port_clock);
	DRM_DEBUG_KMS("pipe src size: %dx%d\n",
		      pipe_config->pipe_src_w, pipe_config->pipe_src_h);
	DRM_DEBUG_KMS("num_scalers: %d, scaler_users: 0x%x, scaler_id: %d\n",
		      crtc->num_scalers,
		      pipe_config->scaler_state.scaler_users,
		      pipe_config->scaler_state.scaler_id);
	DRM_DEBUG_KMS("gmch pfit: control: 0x%08x, ratios: 0x%08x, lvds border: 0x%08x\n",
		      pipe_config->gmch_pfit.control,
		      pipe_config->gmch_pfit.pgm_ratios,
		      pipe_config->gmch_pfit.lvds_border_bits);
	DRM_DEBUG_KMS("pch pfit: pos: 0x%08x, size: 0x%08x, %s\n",
		      pipe_config->pch_pfit.pos,
		      pipe_config->pch_pfit.size,
		      pipe_config->pch_pfit.enabled ? "enabled" : "disabled");
	DRM_DEBUG_KMS("ips: %i\n", pipe_config->ips_enabled);
	DRM_DEBUG_KMS("double wide: %i\n", pipe_config->double_wide);

	if (IS_BROXTON(dev)) {
		DRM_DEBUG_KMS("ddi_pll_sel: %u; dpll_hw_state: ebb0: 0x%x, ebb4: 0x%x,"
			      "pll0: 0x%x, pll1: 0x%x, pll2: 0x%x, pll3: 0x%x, "
			      "pll6: 0x%x, pll8: 0x%x, pll9: 0x%x, pll10: 0x%x, pcsdw12: 0x%x\n",
			      pipe_config->ddi_pll_sel,
			      pipe_config->dpll_hw_state.ebb0,
			      pipe_config->dpll_hw_state.ebb4,
			      pipe_config->dpll_hw_state.pll0,
			      pipe_config->dpll_hw_state.pll1,
			      pipe_config->dpll_hw_state.pll2,
			      pipe_config->dpll_hw_state.pll3,
			      pipe_config->dpll_hw_state.pll6,
			      pipe_config->dpll_hw_state.pll8,
			      pipe_config->dpll_hw_state.pll9,
			      pipe_config->dpll_hw_state.pll10,
			      pipe_config->dpll_hw_state.pcsdw12);
	} else if (IS_SKYLAKE(dev) || IS_KABYLAKE(dev)) {
		DRM_DEBUG_KMS("ddi_pll_sel: %u; dpll_hw_state: "
			      "ctrl1: 0x%x, cfgcr1: 0x%x, cfgcr2: 0x%x\n",
			      pipe_config->ddi_pll_sel,
			      pipe_config->dpll_hw_state.ctrl1,
			      pipe_config->dpll_hw_state.cfgcr1,
			      pipe_config->dpll_hw_state.cfgcr2);
	} else if (HAS_DDI(dev)) {
		DRM_DEBUG_KMS("ddi_pll_sel: %u; dpll_hw_state: wrpll: 0x%x spll: 0x%x\n",
			      pipe_config->ddi_pll_sel,
			      pipe_config->dpll_hw_state.wrpll,
			      pipe_config->dpll_hw_state.spll);
	} else {
		DRM_DEBUG_KMS("dpll_hw_state: dpll: 0x%x, dpll_md: 0x%x, "
			      "fp0: 0x%x, fp1: 0x%x\n",
			      pipe_config->dpll_hw_state.dpll,
			      pipe_config->dpll_hw_state.dpll_md,
			      pipe_config->dpll_hw_state.fp0,
			      pipe_config->dpll_hw_state.fp1);
	}

	DRM_DEBUG_KMS("planes on this crtc\n");
	list_for_each_entry(plane, &dev->mode_config.plane_list, head) {
		intel_plane = to_intel_plane(plane);
		if (intel_plane->pipe != crtc->pipe)
			continue;

		state = to_intel_plane_state(plane->state);
		fb = state->base.fb;
		if (!fb) {
			DRM_DEBUG_KMS("%s PLANE:%d plane: %u.%u idx: %d "
				"disabled, scaler_id = %d\n",
				plane->type == DRM_PLANE_TYPE_CURSOR ? "CURSOR" : "STANDARD",
				plane->base.id, intel_plane->pipe,
				(crtc->base.primary == plane) ? 0 : intel_plane->plane + 1,
				drm_plane_index(plane), state->scaler_id);
			continue;
		}

		DRM_DEBUG_KMS("%s PLANE:%d plane: %u.%u idx: %d enabled",
			plane->type == DRM_PLANE_TYPE_CURSOR ? "CURSOR" : "STANDARD",
			plane->base.id, intel_plane->pipe,
			crtc->base.primary == plane ? 0 : intel_plane->plane + 1,
			drm_plane_index(plane));
		DRM_DEBUG_KMS("\tFB:%d, fb = %ux%u format = 0x%x",
			fb->base.id, fb->width, fb->height, fb->pixel_format);
		DRM_DEBUG_KMS("\tscaler:%d src (%u, %u) %ux%u dst (%u, %u) %ux%u\n",
			state->scaler_id,
			state->src.x1 >> 16, state->src.y1 >> 16,
			drm_rect_width(&state->src) >> 16,
			drm_rect_height(&state->src) >> 16,
			state->dst.x1, state->dst.y1,
			drm_rect_width(&state->dst), drm_rect_height(&state->dst));
	}
}

static bool check_digital_port_conflicts(struct drm_atomic_state *state)
{
	struct drm_device *dev = state->dev;
	struct intel_encoder *encoder;
	struct drm_connector *connector;
	struct drm_connector_state *connector_state;
	unsigned int used_ports = 0;
	int i;

	/*
	 * Walk the connector list instead of the encoder
	 * list to detect the problem on ddi platforms
	 * where there's just one encoder per digital port.
	 */
	for_each_connector_in_state(state, connector, connector_state, i) {
		if (!connector_state->best_encoder)
			continue;

		encoder = to_intel_encoder(connector_state->best_encoder);

		WARN_ON(!connector_state->crtc);

		switch (encoder->type) {
			unsigned int port_mask;
		case INTEL_OUTPUT_UNKNOWN:
			if (WARN_ON(!HAS_DDI(dev)))
				break;
		case INTEL_OUTPUT_DISPLAYPORT:
		case INTEL_OUTPUT_HDMI:
		case INTEL_OUTPUT_EDP:
			port_mask = 1 << enc_to_dig_port(&encoder->base)->port;

			/* the same port mustn't appear more than once */
			if (used_ports & port_mask)
				return false;

			used_ports |= port_mask;
		default:
			break;
		}
	}

	return true;
}

static void
clear_intel_crtc_state(struct intel_crtc_state *crtc_state)
{
	struct drm_crtc_state tmp_state;
	struct intel_crtc_scaler_state scaler_state;
	struct intel_dpll_hw_state dpll_hw_state;
	enum intel_dpll_id shared_dpll;
	uint32_t ddi_pll_sel;
	bool force_thru;

	/* FIXME: before the switch to atomic started, a new pipe_config was
	 * kzalloc'd. Code that depends on any field being zero should be
	 * fixed, so that the crtc_state can be safely duplicated. For now,
	 * only fields that are know to not cause problems are preserved. */

	tmp_state = crtc_state->base;
	scaler_state = crtc_state->scaler_state;
	shared_dpll = crtc_state->shared_dpll;
	dpll_hw_state = crtc_state->dpll_hw_state;
	ddi_pll_sel = crtc_state->ddi_pll_sel;
	force_thru = crtc_state->pch_pfit.force_thru;

	memset(crtc_state, 0, sizeof *crtc_state);

	crtc_state->base = tmp_state;
	crtc_state->scaler_state = scaler_state;
	crtc_state->shared_dpll = shared_dpll;
	crtc_state->dpll_hw_state = dpll_hw_state;
	crtc_state->ddi_pll_sel = ddi_pll_sel;
	crtc_state->pch_pfit.force_thru = force_thru;
}

static int
intel_modeset_pipe_config(struct drm_crtc *crtc,
			  struct intel_crtc_state *pipe_config)
{
	struct drm_atomic_state *state = pipe_config->base.state;
	struct intel_encoder *encoder;
	struct drm_connector *connector;
	struct drm_connector_state *connector_state;
	int base_bpp, ret = -EINVAL;
	int i;
	bool retry = true;

	clear_intel_crtc_state(pipe_config);

	pipe_config->cpu_transcoder =
		(enum transcoder) to_intel_crtc(crtc)->pipe;

	/*
	 * Sanitize sync polarity flags based on requested ones. If neither
	 * positive or negative polarity is requested, treat this as meaning
	 * negative polarity.
	 */
	if (!(pipe_config->base.adjusted_mode.flags &
	      (DRM_MODE_FLAG_PHSYNC | DRM_MODE_FLAG_NHSYNC)))
		pipe_config->base.adjusted_mode.flags |= DRM_MODE_FLAG_NHSYNC;

	if (!(pipe_config->base.adjusted_mode.flags &
	      (DRM_MODE_FLAG_PVSYNC | DRM_MODE_FLAG_NVSYNC)))
		pipe_config->base.adjusted_mode.flags |= DRM_MODE_FLAG_NVSYNC;

	base_bpp = compute_baseline_pipe_bpp(to_intel_crtc(crtc),
					     pipe_config);
	if (base_bpp < 0)
		goto fail;

	/*
	 * Determine the real pipe dimensions. Note that stereo modes can
	 * increase the actual pipe size due to the frame doubling and
	 * insertion of additional space for blanks between the frame. This
	 * is stored in the crtc timings. We use the requested mode to do this
	 * computation to clearly distinguish it from the adjusted mode, which
	 * can be changed by the connectors in the below retry loop.
	 */
	drm_crtc_get_hv_timing(&pipe_config->base.mode,
			       &pipe_config->pipe_src_w,
			       &pipe_config->pipe_src_h);

encoder_retry:
	/* Ensure the port clock defaults are reset when retrying. */
	pipe_config->port_clock = 0;
	pipe_config->pixel_multiplier = 1;

	/* Fill in default crtc timings, allow encoders to overwrite them. */
	drm_mode_set_crtcinfo(&pipe_config->base.adjusted_mode,
			      CRTC_STEREO_DOUBLE);

	/* Pass our mode to the connectors and the CRTC to give them a chance to
	 * adjust it according to limitations or connector properties, and also
	 * a chance to reject the mode entirely.
	 */
	for_each_connector_in_state(state, connector, connector_state, i) {
		if (connector_state->crtc != crtc)
			continue;

		encoder = to_intel_encoder(connector_state->best_encoder);

		if (!(encoder->compute_config(encoder, pipe_config))) {
			DRM_DEBUG_KMS("Encoder config failure\n");
			goto fail;
		}
	}

	/* Set default port clock if not overwritten by the encoder. Needs to be
	 * done afterwards in case the encoder adjusts the mode. */
	if (!pipe_config->port_clock)
		pipe_config->port_clock = pipe_config->base.adjusted_mode.crtc_clock
			* pipe_config->pixel_multiplier;

	ret = intel_crtc_compute_config(to_intel_crtc(crtc), pipe_config);
	if (ret < 0) {
		DRM_DEBUG_KMS("CRTC fixup failed\n");
		goto fail;
	}

	if (ret == RETRY) {
		if (WARN(!retry, "loop in pipe configuration computation\n")) {
			ret = -EINVAL;
			goto fail;
		}

		DRM_DEBUG_KMS("CRTC bw constrained, retrying\n");
		retry = false;
		goto encoder_retry;
	}

	/* Dithering seems to not pass-through bits correctly when it should, so
	 * only enable it on 6bpc panels. */
	pipe_config->dither = pipe_config->pipe_bpp == 6*3;
	DRM_DEBUG_KMS("hw max bpp: %i, pipe bpp: %i, dithering: %i\n",
		      base_bpp, pipe_config->pipe_bpp, pipe_config->dither);

fail:
	return ret;
}

static void
intel_modeset_update_crtc_state(struct drm_atomic_state *state)
{
	struct drm_crtc *crtc;
	struct drm_crtc_state *crtc_state;
	int i;

	/* Double check state. */
	for_each_crtc_in_state(state, crtc, crtc_state, i) {
		to_intel_crtc(crtc)->config = to_intel_crtc_state(crtc->state);

		/* Update hwmode for vblank functions */
		if (crtc->state->active)
			crtc->hwmode = crtc->state->adjusted_mode;
		else
			crtc->hwmode.crtc_clock = 0;

		/*
		 * Update legacy state to satisfy fbc code. This can
		 * be removed when fbc uses the atomic state.
		 */
		if (drm_atomic_get_existing_plane_state(state, crtc->primary)) {
			struct drm_plane_state *plane_state = crtc->primary->state;

			crtc->primary->fb = plane_state->fb;
			crtc->x = plane_state->src_x >> 16;
			crtc->y = plane_state->src_y >> 16;
		}
	}
}

static bool intel_fuzzy_clock_check(int clock1, int clock2)
{
	int diff;

	if (clock1 == clock2)
		return true;

	if (!clock1 || !clock2)
		return false;

	diff = abs(clock1 - clock2);

	if (((((diff + clock1 + clock2) * 100)) / (clock1 + clock2)) < 105)
		return true;

	return false;
}

#define for_each_intel_crtc_masked(dev, mask, intel_crtc) \
	list_for_each_entry((intel_crtc), \
			    &(dev)->mode_config.crtc_list, \
			    base.head) \
		for_each_if (mask & (1 <<(intel_crtc)->pipe))

static bool
intel_compare_m_n(unsigned int m, unsigned int n,
		  unsigned int m2, unsigned int n2,
		  bool exact)
{
	if (m == m2 && n == n2)
		return true;

	if (exact || !m || !n || !m2 || !n2)
		return false;

	BUILD_BUG_ON(DATA_LINK_M_N_MASK > INT_MAX);

	if (m > m2) {
		while (m > m2) {
			m2 <<= 1;
			n2 <<= 1;
		}
	} else if (m < m2) {
		while (m < m2) {
			m <<= 1;
			n <<= 1;
		}
	}

	return m == m2 && n == n2;
}

static bool
intel_compare_link_m_n(const struct intel_link_m_n *m_n,
		       struct intel_link_m_n *m2_n2,
		       bool adjust)
{
	if (m_n->tu == m2_n2->tu &&
	    intel_compare_m_n(m_n->gmch_m, m_n->gmch_n,
			      m2_n2->gmch_m, m2_n2->gmch_n, !adjust) &&
	    intel_compare_m_n(m_n->link_m, m_n->link_n,
			      m2_n2->link_m, m2_n2->link_n, !adjust)) {
		if (adjust)
			*m2_n2 = *m_n;

		return true;
	}

	return false;
}

static bool
intel_pipe_config_compare(struct drm_device *dev,
			  struct intel_crtc_state *current_config,
			  struct intel_crtc_state *pipe_config,
			  bool adjust)
{
	bool ret = true;

#define INTEL_ERR_OR_DBG_KMS(fmt, ...) \
	do { \
		if (!adjust) \
			DRM_ERROR(fmt, ##__VA_ARGS__); \
		else \
			DRM_DEBUG_KMS(fmt, ##__VA_ARGS__); \
	} while (0)

#define PIPE_CONF_CHECK_X(name)	\
	if (current_config->name != pipe_config->name) { \
		INTEL_ERR_OR_DBG_KMS("mismatch in " #name " " \
			  "(expected 0x%08x, found 0x%08x)\n", \
			  current_config->name, \
			  pipe_config->name); \
		ret = false; \
	}

#define PIPE_CONF_CHECK_I(name)	\
	if (current_config->name != pipe_config->name) { \
		INTEL_ERR_OR_DBG_KMS("mismatch in " #name " " \
			  "(expected %i, found %i)\n", \
			  current_config->name, \
			  pipe_config->name); \
		ret = false; \
	}

#define PIPE_CONF_CHECK_M_N(name) \
	if (!intel_compare_link_m_n(&current_config->name, \
				    &pipe_config->name,\
				    adjust)) { \
		INTEL_ERR_OR_DBG_KMS("mismatch in " #name " " \
			  "(expected tu %i gmch %i/%i link %i/%i, " \
			  "found tu %i, gmch %i/%i link %i/%i)\n", \
			  current_config->name.tu, \
			  current_config->name.gmch_m, \
			  current_config->name.gmch_n, \
			  current_config->name.link_m, \
			  current_config->name.link_n, \
			  pipe_config->name.tu, \
			  pipe_config->name.gmch_m, \
			  pipe_config->name.gmch_n, \
			  pipe_config->name.link_m, \
			  pipe_config->name.link_n); \
		ret = false; \
	}

#define PIPE_CONF_CHECK_M_N_ALT(name, alt_name) \
	if (!intel_compare_link_m_n(&current_config->name, \
				    &pipe_config->name, adjust) && \
	    !intel_compare_link_m_n(&current_config->alt_name, \
				    &pipe_config->name, adjust)) { \
		INTEL_ERR_OR_DBG_KMS("mismatch in " #name " " \
			  "(expected tu %i gmch %i/%i link %i/%i, " \
			  "or tu %i gmch %i/%i link %i/%i, " \
			  "found tu %i, gmch %i/%i link %i/%i)\n", \
			  current_config->name.tu, \
			  current_config->name.gmch_m, \
			  current_config->name.gmch_n, \
			  current_config->name.link_m, \
			  current_config->name.link_n, \
			  current_config->alt_name.tu, \
			  current_config->alt_name.gmch_m, \
			  current_config->alt_name.gmch_n, \
			  current_config->alt_name.link_m, \
			  current_config->alt_name.link_n, \
			  pipe_config->name.tu, \
			  pipe_config->name.gmch_m, \
			  pipe_config->name.gmch_n, \
			  pipe_config->name.link_m, \
			  pipe_config->name.link_n); \
		ret = false; \
	}

/* This is required for BDW+ where there is only one set of registers for
 * switching between high and low RR.
 * This macro can be used whenever a comparison has to be made between one
 * hw state and multiple sw state variables.
 */
#define PIPE_CONF_CHECK_I_ALT(name, alt_name) \
	if ((current_config->name != pipe_config->name) && \
		(current_config->alt_name != pipe_config->name)) { \
			INTEL_ERR_OR_DBG_KMS("mismatch in " #name " " \
				  "(expected %i or %i, found %i)\n", \
				  current_config->name, \
				  current_config->alt_name, \
				  pipe_config->name); \
			ret = false; \
	}

#define PIPE_CONF_CHECK_FLAGS(name, mask)	\
	if ((current_config->name ^ pipe_config->name) & (mask)) { \
		INTEL_ERR_OR_DBG_KMS("mismatch in " #name "(" #mask ") " \
			  "(expected %i, found %i)\n", \
			  current_config->name & (mask), \
			  pipe_config->name & (mask)); \
		ret = false; \
	}

#define PIPE_CONF_CHECK_CLOCK_FUZZY(name) \
	if (!intel_fuzzy_clock_check(current_config->name, pipe_config->name)) { \
		INTEL_ERR_OR_DBG_KMS("mismatch in " #name " " \
			  "(expected %i, found %i)\n", \
			  current_config->name, \
			  pipe_config->name); \
		ret = false; \
	}

#define PIPE_CONF_QUIRK(quirk)	\
	((current_config->quirks | pipe_config->quirks) & (quirk))

	PIPE_CONF_CHECK_I(cpu_transcoder);

	PIPE_CONF_CHECK_I(has_pch_encoder);
	PIPE_CONF_CHECK_I(fdi_lanes);
	PIPE_CONF_CHECK_M_N(fdi_m_n);

	PIPE_CONF_CHECK_I(has_dp_encoder);
	PIPE_CONF_CHECK_I(lane_count);

	if (INTEL_INFO(dev)->gen < 8) {
		PIPE_CONF_CHECK_M_N(dp_m_n);

		if (current_config->has_drrs)
			PIPE_CONF_CHECK_M_N(dp_m2_n2);
	} else
		PIPE_CONF_CHECK_M_N_ALT(dp_m_n, dp_m2_n2);

	PIPE_CONF_CHECK_I(has_dsi_encoder);

	PIPE_CONF_CHECK_I(base.adjusted_mode.crtc_hdisplay);
	PIPE_CONF_CHECK_I(base.adjusted_mode.crtc_htotal);
	PIPE_CONF_CHECK_I(base.adjusted_mode.crtc_hblank_start);
	PIPE_CONF_CHECK_I(base.adjusted_mode.crtc_hblank_end);
	PIPE_CONF_CHECK_I(base.adjusted_mode.crtc_hsync_start);
	PIPE_CONF_CHECK_I(base.adjusted_mode.crtc_hsync_end);

	PIPE_CONF_CHECK_I(base.adjusted_mode.crtc_vdisplay);
	PIPE_CONF_CHECK_I(base.adjusted_mode.crtc_vtotal);
	PIPE_CONF_CHECK_I(base.adjusted_mode.crtc_vblank_start);
	PIPE_CONF_CHECK_I(base.adjusted_mode.crtc_vblank_end);
	PIPE_CONF_CHECK_I(base.adjusted_mode.crtc_vsync_start);
	PIPE_CONF_CHECK_I(base.adjusted_mode.crtc_vsync_end);

	PIPE_CONF_CHECK_I(pixel_multiplier);
	PIPE_CONF_CHECK_I(has_hdmi_sink);
	if ((INTEL_INFO(dev)->gen < 8 && !IS_HASWELL(dev)) ||
	    IS_VALLEYVIEW(dev))
		PIPE_CONF_CHECK_I(limited_color_range);
	PIPE_CONF_CHECK_I(has_infoframe);

	PIPE_CONF_CHECK_I(has_audio);

	PIPE_CONF_CHECK_FLAGS(base.adjusted_mode.flags,
			      DRM_MODE_FLAG_INTERLACE);

	if (!PIPE_CONF_QUIRK(PIPE_CONFIG_QUIRK_MODE_SYNC_FLAGS)) {
		PIPE_CONF_CHECK_FLAGS(base.adjusted_mode.flags,
				      DRM_MODE_FLAG_PHSYNC);
		PIPE_CONF_CHECK_FLAGS(base.adjusted_mode.flags,
				      DRM_MODE_FLAG_NHSYNC);
		PIPE_CONF_CHECK_FLAGS(base.adjusted_mode.flags,
				      DRM_MODE_FLAG_PVSYNC);
		PIPE_CONF_CHECK_FLAGS(base.adjusted_mode.flags,
				      DRM_MODE_FLAG_NVSYNC);
	}

	PIPE_CONF_CHECK_X(gmch_pfit.control);
	/* pfit ratios are autocomputed by the hw on gen4+ */
	if (INTEL_INFO(dev)->gen < 4)
		PIPE_CONF_CHECK_I(gmch_pfit.pgm_ratios);
	PIPE_CONF_CHECK_X(gmch_pfit.lvds_border_bits);

	if (!adjust) {
		PIPE_CONF_CHECK_I(pipe_src_w);
		PIPE_CONF_CHECK_I(pipe_src_h);

		PIPE_CONF_CHECK_I(pch_pfit.enabled);
		if (current_config->pch_pfit.enabled) {
			PIPE_CONF_CHECK_X(pch_pfit.pos);
			PIPE_CONF_CHECK_X(pch_pfit.size);
		}

		PIPE_CONF_CHECK_I(scaler_state.scaler_id);
	}

	/* BDW+ don't expose a synchronous way to read the state */
	if (IS_HASWELL(dev))
		PIPE_CONF_CHECK_I(ips_enabled);

	PIPE_CONF_CHECK_I(double_wide);

	PIPE_CONF_CHECK_X(ddi_pll_sel);

	PIPE_CONF_CHECK_I(shared_dpll);
	PIPE_CONF_CHECK_X(dpll_hw_state.dpll);
	PIPE_CONF_CHECK_X(dpll_hw_state.dpll_md);
	PIPE_CONF_CHECK_X(dpll_hw_state.fp0);
	PIPE_CONF_CHECK_X(dpll_hw_state.fp1);
	PIPE_CONF_CHECK_X(dpll_hw_state.wrpll);
	PIPE_CONF_CHECK_X(dpll_hw_state.spll);
	PIPE_CONF_CHECK_X(dpll_hw_state.ctrl1);
	PIPE_CONF_CHECK_X(dpll_hw_state.cfgcr1);
	PIPE_CONF_CHECK_X(dpll_hw_state.cfgcr2);

	if (IS_G4X(dev) || INTEL_INFO(dev)->gen >= 5)
		PIPE_CONF_CHECK_I(pipe_bpp);

	PIPE_CONF_CHECK_CLOCK_FUZZY(base.adjusted_mode.crtc_clock);
	PIPE_CONF_CHECK_CLOCK_FUZZY(port_clock);

#undef PIPE_CONF_CHECK_X
#undef PIPE_CONF_CHECK_I
#undef PIPE_CONF_CHECK_I_ALT
#undef PIPE_CONF_CHECK_FLAGS
#undef PIPE_CONF_CHECK_CLOCK_FUZZY
#undef PIPE_CONF_QUIRK
#undef INTEL_ERR_OR_DBG_KMS

	return ret;
}

static void check_wm_state(struct drm_device *dev)
{
	struct drm_i915_private *dev_priv = dev->dev_private;
	struct skl_ddb_allocation hw_ddb, *sw_ddb;
	struct intel_crtc *intel_crtc;
	int plane;

	if (INTEL_INFO(dev)->gen < 9)
		return;

	skl_ddb_get_hw_state(dev_priv, &hw_ddb);
	sw_ddb = &dev_priv->wm.skl_hw.ddb;

	for_each_intel_crtc(dev, intel_crtc) {
		struct skl_ddb_entry *hw_entry, *sw_entry;
		const enum pipe pipe = intel_crtc->pipe;

		if (!intel_crtc->active)
			continue;

		/* planes */
		for_each_plane(dev_priv, pipe, plane) {
			hw_entry = &hw_ddb.plane[pipe][plane];
			sw_entry = &sw_ddb->plane[pipe][plane];

			if (skl_ddb_entry_equal(hw_entry, sw_entry))
				continue;

			DRM_ERROR("mismatch in DDB state pipe %c plane %d "
				  "(expected (%u,%u), found (%u,%u))\n",
				  pipe_name(pipe), plane + 1,
				  sw_entry->start, sw_entry->end,
				  hw_entry->start, hw_entry->end);
		}

		/* cursor */
		hw_entry = &hw_ddb.plane[pipe][PLANE_CURSOR];
		sw_entry = &sw_ddb->plane[pipe][PLANE_CURSOR];

		if (skl_ddb_entry_equal(hw_entry, sw_entry))
			continue;

		DRM_ERROR("mismatch in DDB state pipe %c cursor "
			  "(expected (%u,%u), found (%u,%u))\n",
			  pipe_name(pipe),
			  sw_entry->start, sw_entry->end,
			  hw_entry->start, hw_entry->end);
	}
}

static void
check_connector_state(struct drm_device *dev,
		      struct drm_atomic_state *old_state)
{
	struct drm_connector_state *old_conn_state;
	struct drm_connector *connector;
	int i;

	for_each_connector_in_state(old_state, connector, old_conn_state, i) {
		struct drm_encoder *encoder = connector->encoder;
		struct drm_connector_state *state = connector->state;

		/* This also checks the encoder/connector hw state with the
		 * ->get_hw_state callbacks. */
		intel_connector_check_state(to_intel_connector(connector));

		I915_STATE_WARN(state->best_encoder != encoder,
		     "connector's atomic encoder doesn't match legacy encoder\n");
	}
}

static void
check_encoder_state(struct drm_device *dev)
{
	struct intel_encoder *encoder;
	struct intel_connector *connector;

	for_each_intel_encoder(dev, encoder) {
		bool enabled = false;
		enum pipe pipe;

		DRM_DEBUG_KMS("[ENCODER:%d:%s]\n",
			      encoder->base.base.id,
			      encoder->base.name);

		for_each_intel_connector(dev, connector) {
			if (connector->base.state->best_encoder != &encoder->base)
				continue;
			enabled = true;

			I915_STATE_WARN(connector->base.state->crtc !=
					encoder->base.crtc,
			     "connector's crtc doesn't match encoder crtc\n");
		}

		I915_STATE_WARN(!!encoder->base.crtc != enabled,
		     "encoder's enabled state mismatch "
		     "(expected %i, found %i)\n",
		     !!encoder->base.crtc, enabled);

		if (!encoder->base.crtc) {
			bool active;

			active = encoder->get_hw_state(encoder, &pipe);
			I915_STATE_WARN(active,
			     "encoder detached but still enabled on pipe %c.\n",
			     pipe_name(pipe));
		}
	}
}

static void
check_crtc_state(struct drm_device *dev, struct drm_atomic_state *old_state)
{
	struct drm_i915_private *dev_priv = dev->dev_private;
	struct intel_encoder *encoder;
	struct drm_crtc_state *old_crtc_state;
	struct drm_crtc *crtc;
	int i;

	for_each_crtc_in_state(old_state, crtc, old_crtc_state, i) {
		struct intel_crtc *intel_crtc = to_intel_crtc(crtc);
		struct intel_crtc_state *pipe_config, *sw_config;
		bool active;

		if (!needs_modeset(crtc->state) &&
		    !to_intel_crtc_state(crtc->state)->update_pipe)
			continue;

		__drm_atomic_helper_crtc_destroy_state(crtc, old_crtc_state);
		pipe_config = to_intel_crtc_state(old_crtc_state);
		memset(pipe_config, 0, sizeof(*pipe_config));
		pipe_config->base.crtc = crtc;
		pipe_config->base.state = old_state;

		DRM_DEBUG_KMS("[CRTC:%d]\n",
			      crtc->base.id);

		active = dev_priv->display.get_pipe_config(intel_crtc,
							   pipe_config);

		/* hw state is inconsistent with the pipe quirk */
		if ((intel_crtc->pipe == PIPE_A && dev_priv->quirks & QUIRK_PIPEA_FORCE) ||
		    (intel_crtc->pipe == PIPE_B && dev_priv->quirks & QUIRK_PIPEB_FORCE))
			active = crtc->state->active;

		I915_STATE_WARN(crtc->state->active != active,
		     "crtc active state doesn't match with hw state "
		     "(expected %i, found %i)\n", crtc->state->active, active);

		I915_STATE_WARN(intel_crtc->active != crtc->state->active,
		     "transitional active state does not match atomic hw state "
		     "(expected %i, found %i)\n", crtc->state->active, intel_crtc->active);

		for_each_encoder_on_crtc(dev, crtc, encoder) {
			enum pipe pipe;

			active = encoder->get_hw_state(encoder, &pipe);
			I915_STATE_WARN(active != crtc->state->active,
				"[ENCODER:%i] active %i with crtc active %i\n",
				encoder->base.base.id, active, crtc->state->active);

			I915_STATE_WARN(active && intel_crtc->pipe != pipe,
					"Encoder connected to wrong pipe %c\n",
					pipe_name(pipe));

			if (active)
				encoder->get_config(encoder, pipe_config);
		}

		if (!crtc->state->active)
			continue;

		sw_config = to_intel_crtc_state(crtc->state);
		if (!intel_pipe_config_compare(dev, sw_config,
					       pipe_config, false)) {
			I915_STATE_WARN(1, "pipe state doesn't match!\n");
			intel_dump_pipe_config(intel_crtc, pipe_config,
					       "[hw state]");
			intel_dump_pipe_config(intel_crtc, sw_config,
					       "[sw state]");
		}
	}
}

static void
check_shared_dpll_state(struct drm_device *dev)
{
	struct drm_i915_private *dev_priv = dev->dev_private;
	struct intel_crtc *crtc;
	struct intel_dpll_hw_state dpll_hw_state;
	int i;

	for (i = 0; i < dev_priv->num_shared_dpll; i++) {
		struct intel_shared_dpll *pll = &dev_priv->shared_dplls[i];
		int enabled_crtcs = 0, active_crtcs = 0;
		bool active;

		memset(&dpll_hw_state, 0, sizeof(dpll_hw_state));

		DRM_DEBUG_KMS("%s\n", pll->name);

		active = pll->get_hw_state(dev_priv, pll, &dpll_hw_state);

		I915_STATE_WARN(pll->active > hweight32(pll->config.crtc_mask),
		     "more active pll users than references: %i vs %i\n",
		     pll->active, hweight32(pll->config.crtc_mask));
		I915_STATE_WARN(pll->active && !pll->on,
		     "pll in active use but not on in sw tracking\n");
		I915_STATE_WARN(pll->on && !pll->active,
		     "pll in on but not on in use in sw tracking\n");
		I915_STATE_WARN(pll->on != active,
		     "pll on state mismatch (expected %i, found %i)\n",
		     pll->on, active);

		for_each_intel_crtc(dev, crtc) {
			if (crtc->base.state->enable && intel_crtc_to_shared_dpll(crtc) == pll)
				enabled_crtcs++;
			if (crtc->active && intel_crtc_to_shared_dpll(crtc) == pll)
				active_crtcs++;
		}
		I915_STATE_WARN(pll->active != active_crtcs,
		     "pll active crtcs mismatch (expected %i, found %i)\n",
		     pll->active, active_crtcs);
		I915_STATE_WARN(hweight32(pll->config.crtc_mask) != enabled_crtcs,
		     "pll enabled crtcs mismatch (expected %i, found %i)\n",
		     hweight32(pll->config.crtc_mask), enabled_crtcs);

		I915_STATE_WARN(pll->on && memcmp(&pll->config.hw_state, &dpll_hw_state,
				       sizeof(dpll_hw_state)),
		     "pll hw state mismatch\n");
	}
}

static void
intel_modeset_check_state(struct drm_device *dev,
			  struct drm_atomic_state *old_state)
{
	check_wm_state(dev);
	check_connector_state(dev, old_state);
	check_encoder_state(dev);
	check_crtc_state(dev, old_state);
	check_shared_dpll_state(dev);
}

void ironlake_check_encoder_dotclock(const struct intel_crtc_state *pipe_config,
				     int dotclock)
{
	/*
	 * FDI already provided one idea for the dotclock.
	 * Yell if the encoder disagrees.
	 */
	WARN(!intel_fuzzy_clock_check(pipe_config->base.adjusted_mode.crtc_clock, dotclock),
	     "FDI dotclock and encoder dotclock mismatch, fdi: %i, encoder: %i\n",
	     pipe_config->base.adjusted_mode.crtc_clock, dotclock);
}

static void update_scanline_offset(struct intel_crtc *crtc)
{
	struct drm_device *dev = crtc->base.dev;

	/*
	 * The scanline counter increments at the leading edge of hsync.
	 *
	 * On most platforms it starts counting from vtotal-1 on the
	 * first active line. That means the scanline counter value is
	 * always one less than what we would expect. Ie. just after
	 * start of vblank, which also occurs at start of hsync (on the
	 * last active line), the scanline counter will read vblank_start-1.
	 *
	 * On gen2 the scanline counter starts counting from 1 instead
	 * of vtotal-1, so we have to subtract one (or rather add vtotal-1
	 * to keep the value positive), instead of adding one.
	 *
	 * On HSW+ the behaviour of the scanline counter depends on the output
	 * type. For DP ports it behaves like most other platforms, but on HDMI
	 * there's an extra 1 line difference. So we need to add two instead of
	 * one to the value.
	 */
	if (IS_GEN2(dev)) {
		const struct drm_display_mode *adjusted_mode = &crtc->config->base.adjusted_mode;
		int vtotal;

		vtotal = adjusted_mode->crtc_vtotal;
		if (adjusted_mode->flags & DRM_MODE_FLAG_INTERLACE)
			vtotal /= 2;

		crtc->scanline_offset = vtotal - 1;
	} else if (HAS_DDI(dev) &&
		   intel_pipe_has_type(crtc, INTEL_OUTPUT_HDMI)) {
		crtc->scanline_offset = 2;
	} else
		crtc->scanline_offset = 1;
}

static void intel_modeset_clear_plls(struct drm_atomic_state *state)
{
	struct drm_device *dev = state->dev;
	struct drm_i915_private *dev_priv = to_i915(dev);
	struct intel_shared_dpll_config *shared_dpll = NULL;
	struct intel_crtc *intel_crtc;
	struct intel_crtc_state *intel_crtc_state;
	struct drm_crtc *crtc;
	struct drm_crtc_state *crtc_state;
	int i;

	if (!dev_priv->display.crtc_compute_clock)
		return;

	for_each_crtc_in_state(state, crtc, crtc_state, i) {
		int dpll;

		intel_crtc = to_intel_crtc(crtc);
		intel_crtc_state = to_intel_crtc_state(crtc_state);
		dpll = intel_crtc_state->shared_dpll;

		if (!needs_modeset(crtc_state) || dpll == DPLL_ID_PRIVATE)
			continue;

		intel_crtc_state->shared_dpll = DPLL_ID_PRIVATE;

		if (!shared_dpll)
			shared_dpll = intel_atomic_get_shared_dpll_state(state);

		shared_dpll[dpll].crtc_mask &= ~(1 << intel_crtc->pipe);
	}
}

/*
 * This implements the workaround described in the "notes" section of the mode
 * set sequence documentation. When going from no pipes or single pipe to
 * multiple pipes, and planes are enabled after the pipe, we need to wait at
 * least 2 vblanks on the first pipe before enabling planes on the second pipe.
 */
static int haswell_mode_set_planes_workaround(struct drm_atomic_state *state)
{
	struct drm_crtc_state *crtc_state;
	struct intel_crtc *intel_crtc;
	struct drm_crtc *crtc;
	struct intel_crtc_state *first_crtc_state = NULL;
	struct intel_crtc_state *other_crtc_state = NULL;
	enum pipe first_pipe = INVALID_PIPE, enabled_pipe = INVALID_PIPE;
	int i;

	/* look at all crtc's that are going to be enabled in during modeset */
	for_each_crtc_in_state(state, crtc, crtc_state, i) {
		intel_crtc = to_intel_crtc(crtc);

		if (!crtc_state->active || !needs_modeset(crtc_state))
			continue;

		if (first_crtc_state) {
			other_crtc_state = to_intel_crtc_state(crtc_state);
			break;
		} else {
			first_crtc_state = to_intel_crtc_state(crtc_state);
			first_pipe = intel_crtc->pipe;
		}
	}

	/* No workaround needed? */
	if (!first_crtc_state)
		return 0;

	/* w/a possibly needed, check how many crtc's are already enabled. */
	for_each_intel_crtc(state->dev, intel_crtc) {
		struct intel_crtc_state *pipe_config;

		pipe_config = intel_atomic_get_crtc_state(state, intel_crtc);
		if (IS_ERR(pipe_config))
			return PTR_ERR(pipe_config);

		pipe_config->hsw_workaround_pipe = INVALID_PIPE;

		if (!pipe_config->base.active ||
		    needs_modeset(&pipe_config->base))
			continue;

		/* 2 or more enabled crtcs means no need for w/a */
		if (enabled_pipe != INVALID_PIPE)
			return 0;

		enabled_pipe = intel_crtc->pipe;
	}

	if (enabled_pipe != INVALID_PIPE)
		first_crtc_state->hsw_workaround_pipe = enabled_pipe;
	else if (other_crtc_state)
		other_crtc_state->hsw_workaround_pipe = first_pipe;

	return 0;
}

static int intel_modeset_all_pipes(struct drm_atomic_state *state)
{
	struct drm_crtc *crtc;
	struct drm_crtc_state *crtc_state;
	int ret = 0;

	/* add all active pipes to the state */
	for_each_crtc(state->dev, crtc) {
		crtc_state = drm_atomic_get_crtc_state(state, crtc);
		if (IS_ERR(crtc_state))
			return PTR_ERR(crtc_state);

		if (!crtc_state->active || needs_modeset(crtc_state))
			continue;

		crtc_state->mode_changed = true;

		ret = drm_atomic_add_affected_connectors(state, crtc);
		if (ret)
			break;

		ret = drm_atomic_add_affected_planes(state, crtc);
		if (ret)
			break;
	}

	return ret;
}

static int intel_modeset_checks(struct drm_atomic_state *state)
{
	struct drm_device *dev = state->dev;
	struct drm_i915_private *dev_priv = dev->dev_private;
	int ret;

	if (!check_digital_port_conflicts(state)) {
		DRM_DEBUG_KMS("rejecting conflicting digital port configuration\n");
		return -EINVAL;
	}

	/*
	 * See if the config requires any additional preparation, e.g.
	 * to adjust global state with pipes off.  We need to do this
	 * here so we can get the modeset_pipe updated config for the new
	 * mode set on this crtc.  For other crtcs we need to use the
	 * adjusted_mode bits in the crtc directly.
	 */
	if (dev_priv->display.modeset_calc_cdclk) {
		unsigned int cdclk;

		ret = dev_priv->display.modeset_calc_cdclk(state);

		cdclk = to_intel_atomic_state(state)->cdclk;
		if (!ret && cdclk != dev_priv->cdclk_freq)
			ret = intel_modeset_all_pipes(state);

		if (ret < 0)
			return ret;
	} else
		to_intel_atomic_state(state)->cdclk = dev_priv->cdclk_freq;

	intel_modeset_clear_plls(state);

	if (IS_HASWELL(dev))
		return haswell_mode_set_planes_workaround(state);

	return 0;
}

/*
 * Handle calculation of various watermark data at the end of the atomic check
 * phase.  The code here should be run after the per-crtc and per-plane 'check'
 * handlers to ensure that all derived state has been updated.
 */
static void calc_watermark_data(struct drm_atomic_state *state)
{
	struct drm_device *dev = state->dev;
	struct intel_atomic_state *intel_state = to_intel_atomic_state(state);
	struct drm_crtc *crtc;
	struct drm_crtc_state *cstate;
	struct drm_plane *plane;
	struct drm_plane_state *pstate;

	/*
	 * Calculate watermark configuration details now that derived
	 * plane/crtc state is all properly updated.
	 */
	drm_for_each_crtc(crtc, dev) {
		cstate = drm_atomic_get_existing_crtc_state(state, crtc) ?:
			crtc->state;

		if (cstate->active)
			intel_state->wm_config.num_pipes_active++;
	}
	drm_for_each_legacy_plane(plane, dev) {
		pstate = drm_atomic_get_existing_plane_state(state, plane) ?:
			plane->state;

		if (!to_intel_plane_state(pstate)->visible)
			continue;

		intel_state->wm_config.sprites_enabled = true;
		if (pstate->crtc_w != pstate->src_w >> 16 ||
		    pstate->crtc_h != pstate->src_h >> 16)
			intel_state->wm_config.sprites_scaled = true;
	}
}

/**
 * intel_atomic_check - validate state object
 * @dev: drm device
 * @state: state to validate
 */
static int intel_atomic_check(struct drm_device *dev,
			      struct drm_atomic_state *state)
{
	struct intel_atomic_state *intel_state = to_intel_atomic_state(state);
	struct drm_crtc *crtc;
	struct drm_crtc_state *crtc_state;
	int ret, i;
	bool any_ms = false;

	ret = drm_atomic_helper_check_modeset(dev, state);
	if (ret)
		return ret;

	for_each_crtc_in_state(state, crtc, crtc_state, i) {
		struct intel_crtc_state *pipe_config =
			to_intel_crtc_state(crtc_state);

		memset(&to_intel_crtc(crtc)->atomic, 0,
		       sizeof(struct intel_crtc_atomic_commit));

		/* Catch I915_MODE_FLAG_INHERITED */
		if (crtc_state->mode.private_flags != crtc->state->mode.private_flags)
			crtc_state->mode_changed = true;

		if (!crtc_state->enable) {
			if (needs_modeset(crtc_state))
				any_ms = true;
			continue;
		}

		if (!needs_modeset(crtc_state))
			continue;

		/* FIXME: For only active_changed we shouldn't need to do any
		 * state recomputation at all. */

		ret = drm_atomic_add_affected_connectors(state, crtc);
		if (ret)
			return ret;

		ret = intel_modeset_pipe_config(crtc, pipe_config);
		if (ret)
			return ret;

		if (i915.fastboot &&
		    intel_pipe_config_compare(state->dev,
					to_intel_crtc_state(crtc->state),
					pipe_config, true)) {
			crtc_state->mode_changed = false;
			to_intel_crtc_state(crtc_state)->update_pipe = true;
		}

		if (needs_modeset(crtc_state)) {
			any_ms = true;

			ret = drm_atomic_add_affected_planes(state, crtc);
			if (ret)
				return ret;
		}

		intel_dump_pipe_config(to_intel_crtc(crtc), pipe_config,
				       needs_modeset(crtc_state) ?
				       "[modeset]" : "[fastset]");
	}

	if (any_ms) {
		ret = intel_modeset_checks(state);

		if (ret)
			return ret;
	} else
		intel_state->cdclk = to_i915(state->dev)->cdclk_freq;

	ret = drm_atomic_helper_check_planes(state->dev, state);
	if (ret)
		return ret;
<<<<<<< HEAD

	calc_watermark_data(state);

	return 0;
}

static int intel_atomic_prepare_commit(struct drm_device *dev,
				       struct drm_atomic_state *state,
				       bool async)
{
	struct drm_i915_private *dev_priv = dev->dev_private;
	struct drm_plane_state *plane_state;
	struct drm_crtc_state *crtc_state;
	struct drm_plane *plane;
	struct drm_crtc *crtc;
	int i, ret;

	if (async) {
		DRM_DEBUG_KMS("i915 does not yet support async commit\n");
		return -EINVAL;
	}

	for_each_crtc_in_state(state, crtc, crtc_state, i) {
		ret = intel_crtc_wait_for_pending_flips(crtc);
		if (ret)
			return ret;

		if (atomic_read(&to_intel_crtc(crtc)->unpin_work_count) >= 2)
			flush_workqueue(dev_priv->wq);
	}

	ret = mutex_lock_interruptible(&dev->struct_mutex);
	if (ret)
		return ret;

	ret = drm_atomic_helper_prepare_planes(dev, state);
	if (!ret && !async && !i915_reset_in_progress(&dev_priv->gpu_error)) {
		u32 reset_counter;

		reset_counter = atomic_read(&dev_priv->gpu_error.reset_counter);
		mutex_unlock(&dev->struct_mutex);

		for_each_plane_in_state(state, plane, plane_state, i) {
			struct intel_plane_state *intel_plane_state =
				to_intel_plane_state(plane_state);

			if (!intel_plane_state->wait_req)
				continue;

			ret = __i915_wait_request(intel_plane_state->wait_req,
						  reset_counter, true,
						  NULL, NULL);

			/* Swallow -EIO errors to allow updates during hw lockup. */
			if (ret == -EIO)
				ret = 0;

			if (ret)
				break;
		}

		if (!ret)
			return 0;

		mutex_lock(&dev->struct_mutex);
		drm_atomic_helper_cleanup_planes(dev, state);
	}

=======

	calc_watermark_data(state);

	return 0;
}

static int intel_atomic_prepare_commit(struct drm_device *dev,
				       struct drm_atomic_state *state,
				       bool async)
{
	struct drm_i915_private *dev_priv = dev->dev_private;
	struct drm_plane_state *plane_state;
	struct drm_crtc_state *crtc_state;
	struct drm_plane *plane;
	struct drm_crtc *crtc;
	int i, ret;

	if (async) {
		DRM_DEBUG_KMS("i915 does not yet support async commit\n");
		return -EINVAL;
	}

	for_each_crtc_in_state(state, crtc, crtc_state, i) {
		ret = intel_crtc_wait_for_pending_flips(crtc);
		if (ret)
			return ret;

		if (atomic_read(&to_intel_crtc(crtc)->unpin_work_count) >= 2)
			flush_workqueue(dev_priv->wq);
	}

	ret = mutex_lock_interruptible(&dev->struct_mutex);
	if (ret)
		return ret;

	ret = drm_atomic_helper_prepare_planes(dev, state);
	if (!ret && !async && !i915_reset_in_progress(&dev_priv->gpu_error)) {
		u32 reset_counter;

		reset_counter = atomic_read(&dev_priv->gpu_error.reset_counter);
		mutex_unlock(&dev->struct_mutex);

		for_each_plane_in_state(state, plane, plane_state, i) {
			struct intel_plane_state *intel_plane_state =
				to_intel_plane_state(plane_state);

			if (!intel_plane_state->wait_req)
				continue;

			ret = __i915_wait_request(intel_plane_state->wait_req,
						  reset_counter, true,
						  NULL, NULL);

			/* Swallow -EIO errors to allow updates during hw lockup. */
			if (ret == -EIO)
				ret = 0;

			if (ret)
				break;
		}

		if (!ret)
			return 0;

		mutex_lock(&dev->struct_mutex);
		drm_atomic_helper_cleanup_planes(dev, state);
	}

>>>>>>> e876b41a
	mutex_unlock(&dev->struct_mutex);
	return ret;
}

/**
 * intel_atomic_commit - commit validated state object
 * @dev: DRM device
 * @state: the top-level driver state object
 * @async: asynchronous commit
 *
 * This function commits a top-level state object that has been validated
 * with drm_atomic_helper_check().
 *
 * FIXME:  Atomic modeset support for i915 is not yet complete.  At the moment
 * we can only handle plane-related operations and do not yet support
 * asynchronous commit.
 *
 * RETURNS
 * Zero for success or -errno.
 */
static int intel_atomic_commit(struct drm_device *dev,
			       struct drm_atomic_state *state,
			       bool async)
{
	struct drm_i915_private *dev_priv = dev->dev_private;
	struct drm_crtc_state *crtc_state;
	struct drm_crtc *crtc;
	int ret = 0;
	int i;
	bool any_ms = false;

	ret = intel_atomic_prepare_commit(dev, state, async);
	if (ret) {
		DRM_DEBUG_ATOMIC("Preparing state failed with %i\n", ret);
		return ret;
	}

	drm_atomic_helper_swap_state(dev, state);
	dev_priv->wm.config = to_intel_atomic_state(state)->wm_config;

	for_each_crtc_in_state(state, crtc, crtc_state, i) {
		struct intel_crtc *intel_crtc = to_intel_crtc(crtc);

		if (!needs_modeset(crtc->state))
			continue;

		any_ms = true;
		intel_pre_plane_update(intel_crtc);

		if (crtc_state->active) {
			intel_crtc_disable_planes(crtc, crtc_state->plane_mask);
			dev_priv->display.crtc_disable(crtc);
			intel_crtc->active = false;
			intel_disable_shared_dpll(intel_crtc);

			/*
			 * Underruns don't always raise
			 * interrupts, so check manually.
			 */
			intel_check_cpu_fifo_underruns(dev_priv);
			intel_check_pch_fifo_underruns(dev_priv);

			if (!crtc->state->active)
				intel_update_watermarks(crtc);
		}
	}

	/* Only after disabling all output pipelines that will be changed can we
	 * update the the output configuration. */
	intel_modeset_update_crtc_state(state);

	if (any_ms) {
		intel_shared_dpll_commit(state);

		drm_atomic_helper_update_legacy_modeset_state(state->dev, state);
		modeset_update_crtc_power_domains(state);
	}

	/* Now enable the clocks, plane, pipe, and connectors that we set up. */
	for_each_crtc_in_state(state, crtc, crtc_state, i) {
		struct intel_crtc *intel_crtc = to_intel_crtc(crtc);
		bool modeset = needs_modeset(crtc->state);
		bool update_pipe = !modeset &&
			to_intel_crtc_state(crtc->state)->update_pipe;
		unsigned long put_domains = 0;

		if (modeset)
			intel_display_power_get(dev_priv, POWER_DOMAIN_MODESET);

		if (modeset && crtc->state->active) {
			update_scanline_offset(to_intel_crtc(crtc));
			dev_priv->display.crtc_enable(crtc);
		}

		if (update_pipe) {
			put_domains = modeset_get_crtc_power_domains(crtc);

			/* make sure intel_modeset_check_state runs */
			any_ms = true;
		}

		if (!modeset)
			intel_pre_plane_update(intel_crtc);

		if (crtc->state->active &&
		    (crtc->state->planes_changed || update_pipe))
			drm_atomic_helper_commit_planes_on_crtc(crtc_state);

		if (put_domains)
			modeset_put_power_domains(dev_priv, put_domains);

		intel_post_plane_update(intel_crtc);

		if (modeset)
			intel_display_power_put(dev_priv, POWER_DOMAIN_MODESET);
	}

	/* FIXME: add subpixel order */

	drm_atomic_helper_wait_for_vblanks(dev, state);

	mutex_lock(&dev->struct_mutex);
	drm_atomic_helper_cleanup_planes(dev, state);
	mutex_unlock(&dev->struct_mutex);

	if (any_ms)
		intel_modeset_check_state(dev, state);

	drm_atomic_state_free(state);

	return 0;
}

void intel_crtc_restore_mode(struct drm_crtc *crtc)
{
	struct drm_device *dev = crtc->dev;
	struct drm_atomic_state *state;
	struct drm_crtc_state *crtc_state;
	int ret;

	state = drm_atomic_state_alloc(dev);
	if (!state) {
		DRM_DEBUG_KMS("[CRTC:%d] crtc restore failed, out of memory",
			      crtc->base.id);
		return;
	}

	state->acquire_ctx = drm_modeset_legacy_acquire_ctx(crtc);

retry:
	crtc_state = drm_atomic_get_crtc_state(state, crtc);
	ret = PTR_ERR_OR_ZERO(crtc_state);
	if (!ret) {
		if (!crtc_state->active)
			goto out;

		crtc_state->mode_changed = true;
		ret = drm_atomic_commit(state);
	}

	if (ret == -EDEADLK) {
		drm_atomic_state_clear(state);
		drm_modeset_backoff(state->acquire_ctx);
		goto retry;
	}

	if (ret)
out:
		drm_atomic_state_free(state);
}

#undef for_each_intel_crtc_masked

static const struct drm_crtc_funcs intel_crtc_funcs = {
	.gamma_set = intel_crtc_gamma_set,
	.set_config = drm_atomic_helper_set_config,
	.destroy = intel_crtc_destroy,
	.page_flip = intel_crtc_page_flip,
	.atomic_duplicate_state = intel_crtc_duplicate_state,
	.atomic_destroy_state = intel_crtc_destroy_state,
};

static bool ibx_pch_dpll_get_hw_state(struct drm_i915_private *dev_priv,
				      struct intel_shared_dpll *pll,
				      struct intel_dpll_hw_state *hw_state)
{
	uint32_t val;

	if (!intel_display_power_is_enabled(dev_priv, POWER_DOMAIN_PLLS))
		return false;

	val = I915_READ(PCH_DPLL(pll->id));
	hw_state->dpll = val;
	hw_state->fp0 = I915_READ(PCH_FP0(pll->id));
	hw_state->fp1 = I915_READ(PCH_FP1(pll->id));

	return val & DPLL_VCO_ENABLE;
}

static void ibx_pch_dpll_mode_set(struct drm_i915_private *dev_priv,
				  struct intel_shared_dpll *pll)
{
	I915_WRITE(PCH_FP0(pll->id), pll->config.hw_state.fp0);
	I915_WRITE(PCH_FP1(pll->id), pll->config.hw_state.fp1);
}

static void ibx_pch_dpll_enable(struct drm_i915_private *dev_priv,
				struct intel_shared_dpll *pll)
{
	/* PCH refclock must be enabled first */
	ibx_assert_pch_refclk_enabled(dev_priv);

	I915_WRITE(PCH_DPLL(pll->id), pll->config.hw_state.dpll);

	/* Wait for the clocks to stabilize. */
	POSTING_READ(PCH_DPLL(pll->id));
	udelay(150);

	/* The pixel multiplier can only be updated once the
	 * DPLL is enabled and the clocks are stable.
	 *
	 * So write it again.
	 */
	I915_WRITE(PCH_DPLL(pll->id), pll->config.hw_state.dpll);
	POSTING_READ(PCH_DPLL(pll->id));
	udelay(200);
}

static void ibx_pch_dpll_disable(struct drm_i915_private *dev_priv,
				 struct intel_shared_dpll *pll)
{
	struct drm_device *dev = dev_priv->dev;
	struct intel_crtc *crtc;

	/* Make sure no transcoder isn't still depending on us. */
	for_each_intel_crtc(dev, crtc) {
		if (intel_crtc_to_shared_dpll(crtc) == pll)
			assert_pch_transcoder_disabled(dev_priv, crtc->pipe);
	}

	I915_WRITE(PCH_DPLL(pll->id), 0);
	POSTING_READ(PCH_DPLL(pll->id));
	udelay(200);
}

static char *ibx_pch_dpll_names[] = {
	"PCH DPLL A",
	"PCH DPLL B",
};

static void ibx_pch_dpll_init(struct drm_device *dev)
{
	struct drm_i915_private *dev_priv = dev->dev_private;
	int i;

	dev_priv->num_shared_dpll = 2;

	for (i = 0; i < dev_priv->num_shared_dpll; i++) {
		dev_priv->shared_dplls[i].id = i;
		dev_priv->shared_dplls[i].name = ibx_pch_dpll_names[i];
		dev_priv->shared_dplls[i].mode_set = ibx_pch_dpll_mode_set;
		dev_priv->shared_dplls[i].enable = ibx_pch_dpll_enable;
		dev_priv->shared_dplls[i].disable = ibx_pch_dpll_disable;
		dev_priv->shared_dplls[i].get_hw_state =
			ibx_pch_dpll_get_hw_state;
	}
}

static void intel_shared_dpll_init(struct drm_device *dev)
{
	struct drm_i915_private *dev_priv = dev->dev_private;

	if (HAS_DDI(dev))
		intel_ddi_pll_init(dev);
	else if (HAS_PCH_IBX(dev) || HAS_PCH_CPT(dev))
		ibx_pch_dpll_init(dev);
	else
		dev_priv->num_shared_dpll = 0;

	BUG_ON(dev_priv->num_shared_dpll > I915_NUM_PLLS);
}

/**
 * intel_prepare_plane_fb - Prepare fb for usage on plane
 * @plane: drm plane to prepare for
 * @fb: framebuffer to prepare for presentation
 *
 * Prepares a framebuffer for usage on a display plane.  Generally this
 * involves pinning the underlying object and updating the frontbuffer tracking
 * bits.  Some older platforms need special physical address handling for
 * cursor planes.
 *
 * Must be called with struct_mutex held.
 *
 * Returns 0 on success, negative error code on failure.
 */
int
intel_prepare_plane_fb(struct drm_plane *plane,
		       const struct drm_plane_state *new_state)
{
	struct drm_device *dev = plane->dev;
	struct drm_framebuffer *fb = new_state->fb;
	struct intel_plane *intel_plane = to_intel_plane(plane);
	struct drm_i915_gem_object *obj = intel_fb_obj(fb);
	struct drm_i915_gem_object *old_obj = intel_fb_obj(plane->state->fb);
	int ret = 0;

	if (!obj && !old_obj)
		return 0;

	if (old_obj) {
		struct drm_crtc_state *crtc_state =
			drm_atomic_get_existing_crtc_state(new_state->state, plane->state->crtc);

		/* Big Hammer, we also need to ensure that any pending
		 * MI_WAIT_FOR_EVENT inside a user batch buffer on the
		 * current scanout is retired before unpinning the old
		 * framebuffer. Note that we rely on userspace rendering
		 * into the buffer attached to the pipe they are waiting
		 * on. If not, userspace generates a GPU hang with IPEHR
		 * point to the MI_WAIT_FOR_EVENT.
		 *
		 * This should only fail upon a hung GPU, in which case we
		 * can safely continue.
		 */
		if (needs_modeset(crtc_state))
			ret = i915_gem_object_wait_rendering(old_obj, true);
<<<<<<< HEAD

		/* Swallow -EIO errors to allow updates during hw lockup. */
		if (ret && ret != -EIO)
			return ret;
	}

	/* For framebuffer backed by dmabuf, wait for fence */
	if (obj && obj->base.dma_buf) {
		ret = reservation_object_wait_timeout_rcu(obj->base.dma_buf->resv,
							  false, true,
							  MAX_SCHEDULE_TIMEOUT);
		if (ret == -ERESTARTSYS)
			return ret;

		WARN_ON(ret < 0);
=======

		/* Swallow -EIO errors to allow updates during hw lockup. */
		if (ret && ret != -EIO)
			return ret;
>>>>>>> e876b41a
	}

	if (!obj) {
		ret = 0;
	} else if (plane->type == DRM_PLANE_TYPE_CURSOR &&
	    INTEL_INFO(dev)->cursor_needs_physical) {
		int align = IS_I830(dev) ? 16 * 1024 : 256;
		ret = i915_gem_object_attach_phys(obj, align);
		if (ret)
			DRM_DEBUG_KMS("failed to attach phys object\n");
	} else {
		ret = intel_pin_and_fence_fb_obj(plane, fb, new_state);
	}

	if (ret == 0) {
		if (obj) {
			struct intel_plane_state *plane_state =
				to_intel_plane_state(new_state);

			i915_gem_request_assign(&plane_state->wait_req,
						obj->last_write_req);
		}

		i915_gem_track_fb(old_obj, obj, intel_plane->frontbuffer_bit);
	}

	return ret;
}

/**
 * intel_cleanup_plane_fb - Cleans up an fb after plane use
 * @plane: drm plane to clean up for
 * @fb: old framebuffer that was on plane
 *
 * Cleans up a framebuffer that has just been removed from a plane.
 *
 * Must be called with struct_mutex held.
 */
void
intel_cleanup_plane_fb(struct drm_plane *plane,
		       const struct drm_plane_state *old_state)
{
	struct drm_device *dev = plane->dev;
	struct intel_plane *intel_plane = to_intel_plane(plane);
	struct intel_plane_state *old_intel_state;
	struct drm_i915_gem_object *old_obj = intel_fb_obj(old_state->fb);
	struct drm_i915_gem_object *obj = intel_fb_obj(plane->state->fb);

	old_intel_state = to_intel_plane_state(old_state);

	if (!obj && !old_obj)
		return;

	if (old_obj && (plane->type != DRM_PLANE_TYPE_CURSOR ||
	    !INTEL_INFO(dev)->cursor_needs_physical))
		intel_unpin_fb_obj(old_state->fb, old_state);

	/* prepare_fb aborted? */
	if ((old_obj && (old_obj->frontbuffer_bits & intel_plane->frontbuffer_bit)) ||
	    (obj && !(obj->frontbuffer_bits & intel_plane->frontbuffer_bit)))
		i915_gem_track_fb(old_obj, obj, intel_plane->frontbuffer_bit);

	i915_gem_request_assign(&old_intel_state->wait_req, NULL);

}

int
skl_max_scale(struct intel_crtc *intel_crtc, struct intel_crtc_state *crtc_state)
{
	int max_scale;
	struct drm_device *dev;
	struct drm_i915_private *dev_priv;
	int crtc_clock, cdclk;

	if (!intel_crtc || !crtc_state)
		return DRM_PLANE_HELPER_NO_SCALING;

	dev = intel_crtc->base.dev;
	dev_priv = dev->dev_private;
	crtc_clock = crtc_state->base.adjusted_mode.crtc_clock;
	cdclk = to_intel_atomic_state(crtc_state->base.state)->cdclk;

	if (WARN_ON_ONCE(!crtc_clock || cdclk < crtc_clock))
		return DRM_PLANE_HELPER_NO_SCALING;

	/*
	 * skl max scale is lower of:
	 *    close to 3 but not 3, -1 is for that purpose
	 *            or
	 *    cdclk/crtc_clock
	 */
	max_scale = min((1 << 16) * 3 - 1, (1 << 8) * ((cdclk << 8) / crtc_clock));

	return max_scale;
}

static int
intel_check_primary_plane(struct drm_plane *plane,
			  struct intel_crtc_state *crtc_state,
			  struct intel_plane_state *state)
{
	struct drm_crtc *crtc = state->base.crtc;
	struct drm_framebuffer *fb = state->base.fb;
	int min_scale = DRM_PLANE_HELPER_NO_SCALING;
	int max_scale = DRM_PLANE_HELPER_NO_SCALING;
	bool can_position = false;

	/* use scaler when colorkey is not required */
	if (INTEL_INFO(plane->dev)->gen >= 9 &&
	    state->ckey.flags == I915_SET_COLORKEY_NONE) {
		min_scale = 1;
		max_scale = skl_max_scale(to_intel_crtc(crtc), crtc_state);
		can_position = true;
	}

	return drm_plane_helper_check_update(plane, crtc, fb, &state->src,
					     &state->dst, &state->clip,
					     min_scale, max_scale,
					     can_position, true,
					     &state->visible);
}

static void
intel_commit_primary_plane(struct drm_plane *plane,
			   struct intel_plane_state *state)
{
	struct drm_crtc *crtc = state->base.crtc;
	struct drm_framebuffer *fb = state->base.fb;
	struct drm_device *dev = plane->dev;
	struct drm_i915_private *dev_priv = dev->dev_private;

	crtc = crtc ? crtc : plane->crtc;

	dev_priv->display.update_primary_plane(crtc, fb,
					       state->src.x1 >> 16,
					       state->src.y1 >> 16);
}

static void
intel_disable_primary_plane(struct drm_plane *plane,
			    struct drm_crtc *crtc)
{
	struct drm_device *dev = plane->dev;
	struct drm_i915_private *dev_priv = dev->dev_private;

	dev_priv->display.update_primary_plane(crtc, NULL, 0, 0);
}

static void intel_begin_crtc_commit(struct drm_crtc *crtc,
				    struct drm_crtc_state *old_crtc_state)
{
	struct drm_device *dev = crtc->dev;
	struct intel_crtc *intel_crtc = to_intel_crtc(crtc);
	struct intel_crtc_state *old_intel_state =
		to_intel_crtc_state(old_crtc_state);
	bool modeset = needs_modeset(crtc->state);

	/* Perform vblank evasion around commit operation */
	intel_pipe_update_start(intel_crtc);

	if (modeset)
		return;

	if (to_intel_crtc_state(crtc->state)->update_pipe)
		intel_update_pipe_config(intel_crtc, old_intel_state);
	else if (INTEL_INFO(dev)->gen >= 9)
		skl_detach_scalers(intel_crtc);
}

static void intel_finish_crtc_commit(struct drm_crtc *crtc,
				     struct drm_crtc_state *old_crtc_state)
{
	struct intel_crtc *intel_crtc = to_intel_crtc(crtc);

	intel_pipe_update_end(intel_crtc);
}

/**
 * intel_plane_destroy - destroy a plane
 * @plane: plane to destroy
 *
 * Common destruction function for all types of planes (primary, cursor,
 * sprite).
 */
void intel_plane_destroy(struct drm_plane *plane)
{
	struct intel_plane *intel_plane = to_intel_plane(plane);
	drm_plane_cleanup(plane);
	kfree(intel_plane);
}

const struct drm_plane_funcs intel_plane_funcs = {
	.update_plane = drm_atomic_helper_update_plane,
	.disable_plane = drm_atomic_helper_disable_plane,
	.destroy = intel_plane_destroy,
	.set_property = drm_atomic_helper_plane_set_property,
	.atomic_get_property = intel_plane_atomic_get_property,
	.atomic_set_property = intel_plane_atomic_set_property,
	.atomic_duplicate_state = intel_plane_duplicate_state,
	.atomic_destroy_state = intel_plane_destroy_state,

};

static struct drm_plane *intel_primary_plane_create(struct drm_device *dev,
						    int pipe)
{
	struct intel_plane *primary;
	struct intel_plane_state *state;
	const uint32_t *intel_primary_formats;
	unsigned int num_formats;

	primary = kzalloc(sizeof(*primary), GFP_KERNEL);
	if (primary == NULL)
		return NULL;

	state = intel_create_plane_state(&primary->base);
	if (!state) {
		kfree(primary);
		return NULL;
	}
	primary->base.state = &state->base;

	primary->can_scale = false;
	primary->max_downscale = 1;
	if (INTEL_INFO(dev)->gen >= 9) {
		primary->can_scale = true;
		state->scaler_id = -1;
	}
	primary->pipe = pipe;
	primary->plane = pipe;
	primary->frontbuffer_bit = INTEL_FRONTBUFFER_PRIMARY(pipe);
	primary->check_plane = intel_check_primary_plane;
	primary->commit_plane = intel_commit_primary_plane;
	primary->disable_plane = intel_disable_primary_plane;
	if (HAS_FBC(dev) && INTEL_INFO(dev)->gen < 4)
		primary->plane = !pipe;

	if (INTEL_INFO(dev)->gen >= 9) {
		intel_primary_formats = skl_primary_formats;
		num_formats = ARRAY_SIZE(skl_primary_formats);
	} else if (INTEL_INFO(dev)->gen >= 4) {
		intel_primary_formats = i965_primary_formats;
		num_formats = ARRAY_SIZE(i965_primary_formats);
	} else {
		intel_primary_formats = i8xx_primary_formats;
		num_formats = ARRAY_SIZE(i8xx_primary_formats);
	}

	drm_universal_plane_init(dev, &primary->base, 0,
				 &intel_plane_funcs,
				 intel_primary_formats, num_formats,
				 DRM_PLANE_TYPE_PRIMARY);

	if (INTEL_INFO(dev)->gen >= 4)
		intel_create_rotation_property(dev, primary);

	drm_plane_helper_add(&primary->base, &intel_plane_helper_funcs);

	return &primary->base;
}

void intel_create_rotation_property(struct drm_device *dev, struct intel_plane *plane)
{
	if (!dev->mode_config.rotation_property) {
		unsigned long flags = BIT(DRM_ROTATE_0) |
			BIT(DRM_ROTATE_180);

		if (INTEL_INFO(dev)->gen >= 9)
			flags |= BIT(DRM_ROTATE_90) | BIT(DRM_ROTATE_270);

		dev->mode_config.rotation_property =
			drm_mode_create_rotation_property(dev, flags);
	}
	if (dev->mode_config.rotation_property)
		drm_object_attach_property(&plane->base.base,
				dev->mode_config.rotation_property,
				plane->base.state->rotation);
}

static int
intel_check_cursor_plane(struct drm_plane *plane,
			 struct intel_crtc_state *crtc_state,
			 struct intel_plane_state *state)
{
	struct drm_crtc *crtc = crtc_state->base.crtc;
	struct drm_framebuffer *fb = state->base.fb;
	struct drm_i915_gem_object *obj = intel_fb_obj(fb);
	unsigned stride;
	int ret;

	ret = drm_plane_helper_check_update(plane, crtc, fb, &state->src,
					    &state->dst, &state->clip,
					    DRM_PLANE_HELPER_NO_SCALING,
					    DRM_PLANE_HELPER_NO_SCALING,
					    true, true, &state->visible);
	if (ret)
		return ret;

	/* if we want to turn off the cursor ignore width and height */
	if (!obj)
		return 0;

	/* Check for which cursor types we support */
	if (!cursor_size_ok(plane->dev, state->base.crtc_w, state->base.crtc_h)) {
		DRM_DEBUG("Cursor dimension %dx%d not supported\n",
			  state->base.crtc_w, state->base.crtc_h);
		return -EINVAL;
	}

	stride = roundup_pow_of_two(state->base.crtc_w) * 4;
	if (obj->base.size < stride * state->base.crtc_h) {
		DRM_DEBUG_KMS("buffer is too small\n");
		return -ENOMEM;
	}

	if (fb->modifier[0] != DRM_FORMAT_MOD_NONE) {
		DRM_DEBUG_KMS("cursor cannot be tiled\n");
		return -EINVAL;
	}

	return 0;
}

static void
intel_disable_cursor_plane(struct drm_plane *plane,
			   struct drm_crtc *crtc)
{
	intel_crtc_update_cursor(crtc, false);
}

static void
intel_commit_cursor_plane(struct drm_plane *plane,
			  struct intel_plane_state *state)
{
	struct drm_crtc *crtc = state->base.crtc;
	struct drm_device *dev = plane->dev;
	struct intel_crtc *intel_crtc;
	struct drm_i915_gem_object *obj = intel_fb_obj(state->base.fb);
	uint32_t addr;

	crtc = crtc ? crtc : plane->crtc;
	intel_crtc = to_intel_crtc(crtc);

	if (intel_crtc->cursor_bo == obj)
		goto update;

	if (!obj)
		addr = 0;
	else if (!INTEL_INFO(dev)->cursor_needs_physical)
		addr = i915_gem_obj_ggtt_offset(obj);
	else
		addr = obj->phys_handle->busaddr;

	intel_crtc->cursor_addr = addr;
	intel_crtc->cursor_bo = obj;

update:
	intel_crtc_update_cursor(crtc, state->visible);
}

static struct drm_plane *intel_cursor_plane_create(struct drm_device *dev,
						   int pipe)
{
	struct intel_plane *cursor;
	struct intel_plane_state *state;

	cursor = kzalloc(sizeof(*cursor), GFP_KERNEL);
	if (cursor == NULL)
		return NULL;

	state = intel_create_plane_state(&cursor->base);
	if (!state) {
		kfree(cursor);
		return NULL;
	}
	cursor->base.state = &state->base;

	cursor->can_scale = false;
	cursor->max_downscale = 1;
	cursor->pipe = pipe;
	cursor->plane = pipe;
	cursor->frontbuffer_bit = INTEL_FRONTBUFFER_CURSOR(pipe);
	cursor->check_plane = intel_check_cursor_plane;
	cursor->commit_plane = intel_commit_cursor_plane;
	cursor->disable_plane = intel_disable_cursor_plane;

	drm_universal_plane_init(dev, &cursor->base, 0,
				 &intel_plane_funcs,
				 intel_cursor_formats,
				 ARRAY_SIZE(intel_cursor_formats),
				 DRM_PLANE_TYPE_CURSOR);

	if (INTEL_INFO(dev)->gen >= 4) {
		if (!dev->mode_config.rotation_property)
			dev->mode_config.rotation_property =
				drm_mode_create_rotation_property(dev,
							BIT(DRM_ROTATE_0) |
							BIT(DRM_ROTATE_180));
		if (dev->mode_config.rotation_property)
			drm_object_attach_property(&cursor->base.base,
				dev->mode_config.rotation_property,
				state->base.rotation);
	}

	if (INTEL_INFO(dev)->gen >=9)
		state->scaler_id = -1;

	drm_plane_helper_add(&cursor->base, &intel_plane_helper_funcs);

	return &cursor->base;
}

static void skl_init_scalers(struct drm_device *dev, struct intel_crtc *intel_crtc,
	struct intel_crtc_state *crtc_state)
{
	int i;
	struct intel_scaler *intel_scaler;
	struct intel_crtc_scaler_state *scaler_state = &crtc_state->scaler_state;

	for (i = 0; i < intel_crtc->num_scalers; i++) {
		intel_scaler = &scaler_state->scalers[i];
		intel_scaler->in_use = 0;
		intel_scaler->mode = PS_SCALER_MODE_DYN;
	}

	scaler_state->scaler_id = -1;
}

static void intel_crtc_init(struct drm_device *dev, int pipe)
{
	struct drm_i915_private *dev_priv = dev->dev_private;
	struct intel_crtc *intel_crtc;
	struct intel_crtc_state *crtc_state = NULL;
	struct drm_plane *primary = NULL;
	struct drm_plane *cursor = NULL;
	int i, ret;

	intel_crtc = kzalloc(sizeof(*intel_crtc), GFP_KERNEL);
	if (intel_crtc == NULL)
		return;

	crtc_state = kzalloc(sizeof(*crtc_state), GFP_KERNEL);
	if (!crtc_state)
		goto fail;
	intel_crtc->config = crtc_state;
	intel_crtc->base.state = &crtc_state->base;
	crtc_state->base.crtc = &intel_crtc->base;

	/* initialize shared scalers */
	if (INTEL_INFO(dev)->gen >= 9) {
		if (pipe == PIPE_C)
			intel_crtc->num_scalers = 1;
		else
			intel_crtc->num_scalers = SKL_NUM_SCALERS;

		skl_init_scalers(dev, intel_crtc, crtc_state);
	}

	primary = intel_primary_plane_create(dev, pipe);
	if (!primary)
		goto fail;

	cursor = intel_cursor_plane_create(dev, pipe);
	if (!cursor)
		goto fail;

	ret = drm_crtc_init_with_planes(dev, &intel_crtc->base, primary,
					cursor, &intel_crtc_funcs);
	if (ret)
		goto fail;

	drm_mode_crtc_set_gamma_size(&intel_crtc->base, 256);
	for (i = 0; i < 256; i++) {
		intel_crtc->lut_r[i] = i;
		intel_crtc->lut_g[i] = i;
		intel_crtc->lut_b[i] = i;
	}

	/*
	 * On gen2/3 only plane A can do fbc, but the panel fitter and lvds port
	 * is hooked to pipe B. Hence we want plane A feeding pipe B.
	 */
	intel_crtc->pipe = pipe;
	intel_crtc->plane = pipe;
	if (HAS_FBC(dev) && INTEL_INFO(dev)->gen < 4) {
		DRM_DEBUG_KMS("swapping pipes & planes for FBC\n");
		intel_crtc->plane = !pipe;
	}

	intel_crtc->cursor_base = ~0;
	intel_crtc->cursor_cntl = ~0;
	intel_crtc->cursor_size = ~0;

	intel_crtc->wm.cxsr_allowed = true;

	BUG_ON(pipe >= ARRAY_SIZE(dev_priv->plane_to_crtc_mapping) ||
	       dev_priv->plane_to_crtc_mapping[intel_crtc->plane] != NULL);
	dev_priv->plane_to_crtc_mapping[intel_crtc->plane] = &intel_crtc->base;
	dev_priv->pipe_to_crtc_mapping[intel_crtc->pipe] = &intel_crtc->base;

	drm_crtc_helper_add(&intel_crtc->base, &intel_helper_funcs);

	WARN_ON(drm_crtc_index(&intel_crtc->base) != intel_crtc->pipe);
	return;

fail:
	if (primary)
		drm_plane_cleanup(primary);
	if (cursor)
		drm_plane_cleanup(cursor);
	kfree(crtc_state);
	kfree(intel_crtc);
}

enum pipe intel_get_pipe_from_connector(struct intel_connector *connector)
{
	struct drm_encoder *encoder = connector->base.encoder;
	struct drm_device *dev = connector->base.dev;

	WARN_ON(!drm_modeset_is_locked(&dev->mode_config.connection_mutex));

	if (!encoder || WARN_ON(!encoder->crtc))
		return INVALID_PIPE;

	return to_intel_crtc(encoder->crtc)->pipe;
}

int intel_get_pipe_from_crtc_id(struct drm_device *dev, void *data,
				struct drm_file *file)
{
	struct drm_i915_get_pipe_from_crtc_id *pipe_from_crtc_id = data;
	struct drm_crtc *drmmode_crtc;
	struct intel_crtc *crtc;

	drmmode_crtc = drm_crtc_find(dev, pipe_from_crtc_id->crtc_id);

	if (!drmmode_crtc) {
		DRM_ERROR("no such CRTC id\n");
		return -ENOENT;
	}

	crtc = to_intel_crtc(drmmode_crtc);
	pipe_from_crtc_id->pipe = crtc->pipe;

	return 0;
}

static int intel_encoder_clones(struct intel_encoder *encoder)
{
	struct drm_device *dev = encoder->base.dev;
	struct intel_encoder *source_encoder;
	int index_mask = 0;
	int entry = 0;

	for_each_intel_encoder(dev, source_encoder) {
		if (encoders_cloneable(encoder, source_encoder))
			index_mask |= (1 << entry);

		entry++;
	}

	return index_mask;
}

static bool has_edp_a(struct drm_device *dev)
{
	struct drm_i915_private *dev_priv = dev->dev_private;

	if (!IS_MOBILE(dev))
		return false;

	if ((I915_READ(DP_A) & DP_DETECTED) == 0)
		return false;

	if (IS_GEN5(dev) && (I915_READ(FUSE_STRAP) & ILK_eDP_A_DISABLE))
		return false;

	return true;
}

static bool intel_crt_present(struct drm_device *dev)
{
	struct drm_i915_private *dev_priv = dev->dev_private;

	if (INTEL_INFO(dev)->gen >= 9)
		return false;

	if (IS_HSW_ULT(dev) || IS_BDW_ULT(dev))
		return false;

	if (IS_CHERRYVIEW(dev))
		return false;

	if (HAS_PCH_LPT_H(dev) && I915_READ(SFUSE_STRAP) & SFUSE_STRAP_CRT_DISABLED)
		return false;

	/* DDI E can't be used if DDI A requires 4 lanes */
	if (HAS_DDI(dev) && I915_READ(DDI_BUF_CTL(PORT_A)) & DDI_A_4_LANES)
		return false;

	if (!dev_priv->vbt.int_crt_support)
		return false;

	return true;
}

static void intel_setup_outputs(struct drm_device *dev)
{
	struct drm_i915_private *dev_priv = dev->dev_private;
	struct intel_encoder *encoder;
	bool dpd_is_edp = false;

	intel_lvds_init(dev);

	if (intel_crt_present(dev))
		intel_crt_init(dev);

	if (IS_BROXTON(dev)) {
		/*
		 * FIXME: Broxton doesn't support port detection via the
		 * DDI_BUF_CTL_A or SFUSE_STRAP registers, find another way to
		 * detect the ports.
		 */
		intel_ddi_init(dev, PORT_A);
		intel_ddi_init(dev, PORT_B);
		intel_ddi_init(dev, PORT_C);
	} else if (HAS_DDI(dev)) {
		int found;

		/*
		 * Haswell uses DDI functions to detect digital outputs.
		 * On SKL pre-D0 the strap isn't connected, so we assume
		 * it's there.
		 */
		found = I915_READ(DDI_BUF_CTL(PORT_A)) & DDI_INIT_DISPLAY_DETECTED;
		/* WaIgnoreDDIAStrap: skl */
		if (found || IS_SKYLAKE(dev) || IS_KABYLAKE(dev))
			intel_ddi_init(dev, PORT_A);

		/* DDI B, C and D detection is indicated by the SFUSE_STRAP
		 * register */
		found = I915_READ(SFUSE_STRAP);

		if (found & SFUSE_STRAP_DDIB_DETECTED)
			intel_ddi_init(dev, PORT_B);
		if (found & SFUSE_STRAP_DDIC_DETECTED)
			intel_ddi_init(dev, PORT_C);
		if (found & SFUSE_STRAP_DDID_DETECTED)
			intel_ddi_init(dev, PORT_D);
		/*
		 * On SKL we don't have a way to detect DDI-E so we rely on VBT.
		 */
		if ((IS_SKYLAKE(dev) || IS_KABYLAKE(dev)) &&
		    (dev_priv->vbt.ddi_port_info[PORT_E].supports_dp ||
		     dev_priv->vbt.ddi_port_info[PORT_E].supports_dvi ||
		     dev_priv->vbt.ddi_port_info[PORT_E].supports_hdmi))
			intel_ddi_init(dev, PORT_E);

	} else if (HAS_PCH_SPLIT(dev)) {
		int found;
		dpd_is_edp = intel_dp_is_edp(dev, PORT_D);

		if (has_edp_a(dev))
			intel_dp_init(dev, DP_A, PORT_A);

		if (I915_READ(PCH_HDMIB) & SDVO_DETECTED) {
			/* PCH SDVOB multiplex with HDMIB */
			found = intel_sdvo_init(dev, PCH_SDVOB, PORT_B);
			if (!found)
				intel_hdmi_init(dev, PCH_HDMIB, PORT_B);
			if (!found && (I915_READ(PCH_DP_B) & DP_DETECTED))
				intel_dp_init(dev, PCH_DP_B, PORT_B);
		}

		if (I915_READ(PCH_HDMIC) & SDVO_DETECTED)
			intel_hdmi_init(dev, PCH_HDMIC, PORT_C);

		if (!dpd_is_edp && I915_READ(PCH_HDMID) & SDVO_DETECTED)
			intel_hdmi_init(dev, PCH_HDMID, PORT_D);

		if (I915_READ(PCH_DP_C) & DP_DETECTED)
			intel_dp_init(dev, PCH_DP_C, PORT_C);

		if (I915_READ(PCH_DP_D) & DP_DETECTED)
			intel_dp_init(dev, PCH_DP_D, PORT_D);
	} else if (IS_VALLEYVIEW(dev)) {
		/*
		 * The DP_DETECTED bit is the latched state of the DDC
		 * SDA pin at boot. However since eDP doesn't require DDC
		 * (no way to plug in a DP->HDMI dongle) the DDC pins for
		 * eDP ports may have been muxed to an alternate function.
		 * Thus we can't rely on the DP_DETECTED bit alone to detect
		 * eDP ports. Consult the VBT as well as DP_DETECTED to
		 * detect eDP ports.
		 */
		if (I915_READ(VLV_HDMIB) & SDVO_DETECTED &&
		    !intel_dp_is_edp(dev, PORT_B))
			intel_hdmi_init(dev, VLV_HDMIB, PORT_B);
		if (I915_READ(VLV_DP_B) & DP_DETECTED ||
		    intel_dp_is_edp(dev, PORT_B))
			intel_dp_init(dev, VLV_DP_B, PORT_B);

		if (I915_READ(VLV_HDMIC) & SDVO_DETECTED &&
		    !intel_dp_is_edp(dev, PORT_C))
			intel_hdmi_init(dev, VLV_HDMIC, PORT_C);
		if (I915_READ(VLV_DP_C) & DP_DETECTED ||
		    intel_dp_is_edp(dev, PORT_C))
			intel_dp_init(dev, VLV_DP_C, PORT_C);

		if (IS_CHERRYVIEW(dev)) {
			/* eDP not supported on port D, so don't check VBT */
			if (I915_READ(CHV_HDMID) & SDVO_DETECTED)
				intel_hdmi_init(dev, CHV_HDMID, PORT_D);
			if (I915_READ(CHV_DP_D) & DP_DETECTED)
				intel_dp_init(dev, CHV_DP_D, PORT_D);
		}

		intel_dsi_init(dev);
	} else if (!IS_GEN2(dev) && !IS_PINEVIEW(dev)) {
		bool found = false;

		if (I915_READ(GEN3_SDVOB) & SDVO_DETECTED) {
			DRM_DEBUG_KMS("probing SDVOB\n");
			found = intel_sdvo_init(dev, GEN3_SDVOB, PORT_B);
			if (!found && IS_G4X(dev)) {
				DRM_DEBUG_KMS("probing HDMI on SDVOB\n");
				intel_hdmi_init(dev, GEN4_HDMIB, PORT_B);
			}

			if (!found && IS_G4X(dev))
				intel_dp_init(dev, DP_B, PORT_B);
		}

		/* Before G4X SDVOC doesn't have its own detect register */

		if (I915_READ(GEN3_SDVOB) & SDVO_DETECTED) {
			DRM_DEBUG_KMS("probing SDVOC\n");
			found = intel_sdvo_init(dev, GEN3_SDVOC, PORT_C);
		}

		if (!found && (I915_READ(GEN3_SDVOC) & SDVO_DETECTED)) {

			if (IS_G4X(dev)) {
				DRM_DEBUG_KMS("probing HDMI on SDVOC\n");
				intel_hdmi_init(dev, GEN4_HDMIC, PORT_C);
			}
			if (IS_G4X(dev))
				intel_dp_init(dev, DP_C, PORT_C);
		}

		if (IS_G4X(dev) &&
		    (I915_READ(DP_D) & DP_DETECTED))
			intel_dp_init(dev, DP_D, PORT_D);
	} else if (IS_GEN2(dev))
		intel_dvo_init(dev);

	if (SUPPORTS_TV(dev))
		intel_tv_init(dev);

	intel_psr_init(dev);

	for_each_intel_encoder(dev, encoder) {
		encoder->base.possible_crtcs = encoder->crtc_mask;
		encoder->base.possible_clones =
			intel_encoder_clones(encoder);
	}

	intel_init_pch_refclk(dev);

	drm_helper_move_panel_connectors_to_head(dev);
}

static void intel_user_framebuffer_destroy(struct drm_framebuffer *fb)
{
	struct drm_device *dev = fb->dev;
	struct intel_framebuffer *intel_fb = to_intel_framebuffer(fb);

	drm_framebuffer_cleanup(fb);
	mutex_lock(&dev->struct_mutex);
	WARN_ON(!intel_fb->obj->framebuffer_references--);
	drm_gem_object_unreference(&intel_fb->obj->base);
	mutex_unlock(&dev->struct_mutex);
	kfree(intel_fb);
}

static int intel_user_framebuffer_create_handle(struct drm_framebuffer *fb,
						struct drm_file *file,
						unsigned int *handle)
{
	struct intel_framebuffer *intel_fb = to_intel_framebuffer(fb);
	struct drm_i915_gem_object *obj = intel_fb->obj;

	if (obj->userptr.mm) {
		DRM_DEBUG("attempting to use a userptr for a framebuffer, denied\n");
		return -EINVAL;
	}

	return drm_gem_handle_create(file, &obj->base, handle);
}

static int intel_user_framebuffer_dirty(struct drm_framebuffer *fb,
					struct drm_file *file,
					unsigned flags, unsigned color,
					struct drm_clip_rect *clips,
					unsigned num_clips)
{
	struct drm_device *dev = fb->dev;
	struct intel_framebuffer *intel_fb = to_intel_framebuffer(fb);
	struct drm_i915_gem_object *obj = intel_fb->obj;

	mutex_lock(&dev->struct_mutex);
	intel_fb_obj_flush(obj, false, ORIGIN_DIRTYFB);
	mutex_unlock(&dev->struct_mutex);

	return 0;
}

static const struct drm_framebuffer_funcs intel_fb_funcs = {
	.destroy = intel_user_framebuffer_destroy,
	.create_handle = intel_user_framebuffer_create_handle,
	.dirty = intel_user_framebuffer_dirty,
};

static
u32 intel_fb_pitch_limit(struct drm_device *dev, uint64_t fb_modifier,
			 uint32_t pixel_format)
{
	u32 gen = INTEL_INFO(dev)->gen;

	if (gen >= 9) {
		/* "The stride in bytes must not exceed the of the size of 8K
		 *  pixels and 32K bytes."
		 */
		 return min(8192*drm_format_plane_cpp(pixel_format, 0), 32768);
	} else if (gen >= 5 && !IS_VALLEYVIEW(dev)) {
		return 32*1024;
	} else if (gen >= 4) {
		if (fb_modifier == I915_FORMAT_MOD_X_TILED)
			return 16*1024;
		else
			return 32*1024;
	} else if (gen >= 3) {
		if (fb_modifier == I915_FORMAT_MOD_X_TILED)
			return 8*1024;
		else
			return 16*1024;
	} else {
		/* XXX DSPC is limited to 4k tiled */
		return 8*1024;
	}
}

static int intel_framebuffer_init(struct drm_device *dev,
				  struct intel_framebuffer *intel_fb,
				  struct drm_mode_fb_cmd2 *mode_cmd,
				  struct drm_i915_gem_object *obj)
{
	unsigned int aligned_height;
	int ret;
	u32 pitch_limit, stride_alignment;

	WARN_ON(!mutex_is_locked(&dev->struct_mutex));

	if (mode_cmd->flags & DRM_MODE_FB_MODIFIERS) {
		/* Enforce that fb modifier and tiling mode match, but only for
		 * X-tiled. This is needed for FBC. */
		if (!!(obj->tiling_mode == I915_TILING_X) !=
		    !!(mode_cmd->modifier[0] == I915_FORMAT_MOD_X_TILED)) {
			DRM_DEBUG("tiling_mode doesn't match fb modifier\n");
			return -EINVAL;
		}
	} else {
		if (obj->tiling_mode == I915_TILING_X)
			mode_cmd->modifier[0] = I915_FORMAT_MOD_X_TILED;
		else if (obj->tiling_mode == I915_TILING_Y) {
			DRM_DEBUG("No Y tiling for legacy addfb\n");
			return -EINVAL;
		}
	}

	/* Passed in modifier sanity checking. */
	switch (mode_cmd->modifier[0]) {
	case I915_FORMAT_MOD_Y_TILED:
	case I915_FORMAT_MOD_Yf_TILED:
		if (INTEL_INFO(dev)->gen < 9) {
			DRM_DEBUG("Unsupported tiling 0x%llx!\n",
				  mode_cmd->modifier[0]);
			return -EINVAL;
		}
	case DRM_FORMAT_MOD_NONE:
	case I915_FORMAT_MOD_X_TILED:
		break;
	default:
		DRM_DEBUG("Unsupported fb modifier 0x%llx!\n",
			  mode_cmd->modifier[0]);
		return -EINVAL;
	}

	stride_alignment = intel_fb_stride_alignment(dev, mode_cmd->modifier[0],
						     mode_cmd->pixel_format);
	if (mode_cmd->pitches[0] & (stride_alignment - 1)) {
		DRM_DEBUG("pitch (%d) must be at least %u byte aligned\n",
			  mode_cmd->pitches[0], stride_alignment);
		return -EINVAL;
	}

	pitch_limit = intel_fb_pitch_limit(dev, mode_cmd->modifier[0],
					   mode_cmd->pixel_format);
	if (mode_cmd->pitches[0] > pitch_limit) {
		DRM_DEBUG("%s pitch (%u) must be at less than %d\n",
			  mode_cmd->modifier[0] != DRM_FORMAT_MOD_NONE ?
			  "tiled" : "linear",
			  mode_cmd->pitches[0], pitch_limit);
		return -EINVAL;
	}

	if (mode_cmd->modifier[0] == I915_FORMAT_MOD_X_TILED &&
	    mode_cmd->pitches[0] != obj->stride) {
		DRM_DEBUG("pitch (%d) must match tiling stride (%d)\n",
			  mode_cmd->pitches[0], obj->stride);
		return -EINVAL;
	}

	/* Reject formats not supported by any plane early. */
	switch (mode_cmd->pixel_format) {
	case DRM_FORMAT_C8:
	case DRM_FORMAT_RGB565:
	case DRM_FORMAT_XRGB8888:
	case DRM_FORMAT_ARGB8888:
		break;
	case DRM_FORMAT_XRGB1555:
		if (INTEL_INFO(dev)->gen > 3) {
			DRM_DEBUG("unsupported pixel format: %s\n",
				  drm_get_format_name(mode_cmd->pixel_format));
			return -EINVAL;
		}
		break;
	case DRM_FORMAT_ABGR8888:
		if (!IS_VALLEYVIEW(dev) && INTEL_INFO(dev)->gen < 9) {
			DRM_DEBUG("unsupported pixel format: %s\n",
				  drm_get_format_name(mode_cmd->pixel_format));
			return -EINVAL;
		}
		break;
	case DRM_FORMAT_XBGR8888:
	case DRM_FORMAT_XRGB2101010:
	case DRM_FORMAT_XBGR2101010:
		if (INTEL_INFO(dev)->gen < 4) {
			DRM_DEBUG("unsupported pixel format: %s\n",
				  drm_get_format_name(mode_cmd->pixel_format));
			return -EINVAL;
		}
		break;
	case DRM_FORMAT_ABGR2101010:
		if (!IS_VALLEYVIEW(dev)) {
			DRM_DEBUG("unsupported pixel format: %s\n",
				  drm_get_format_name(mode_cmd->pixel_format));
			return -EINVAL;
		}
		break;
	case DRM_FORMAT_YUYV:
	case DRM_FORMAT_UYVY:
	case DRM_FORMAT_YVYU:
	case DRM_FORMAT_VYUY:
		if (INTEL_INFO(dev)->gen < 5) {
			DRM_DEBUG("unsupported pixel format: %s\n",
				  drm_get_format_name(mode_cmd->pixel_format));
			return -EINVAL;
		}
		break;
	default:
		DRM_DEBUG("unsupported pixel format: %s\n",
			  drm_get_format_name(mode_cmd->pixel_format));
		return -EINVAL;
	}

	/* FIXME need to adjust LINOFF/TILEOFF accordingly. */
	if (mode_cmd->offsets[0] != 0)
		return -EINVAL;

	aligned_height = intel_fb_align_height(dev, mode_cmd->height,
					       mode_cmd->pixel_format,
					       mode_cmd->modifier[0]);
	/* FIXME drm helper for size checks (especially planar formats)? */
	if (obj->base.size < aligned_height * mode_cmd->pitches[0])
		return -EINVAL;

	drm_helper_mode_fill_fb_struct(&intel_fb->base, mode_cmd);
	intel_fb->obj = obj;
	intel_fb->obj->framebuffer_references++;

	ret = drm_framebuffer_init(dev, &intel_fb->base, &intel_fb_funcs);
	if (ret) {
		DRM_ERROR("framebuffer init failed %d\n", ret);
		return ret;
	}

	return 0;
}

static struct drm_framebuffer *
intel_user_framebuffer_create(struct drm_device *dev,
			      struct drm_file *filp,
			      const struct drm_mode_fb_cmd2 *user_mode_cmd)
{
	struct drm_framebuffer *fb;
	struct drm_i915_gem_object *obj;
	struct drm_mode_fb_cmd2 mode_cmd = *user_mode_cmd;

	obj = to_intel_bo(drm_gem_object_lookup(dev, filp,
						mode_cmd.handles[0]));
	if (&obj->base == NULL)
		return ERR_PTR(-ENOENT);

	fb = intel_framebuffer_create(dev, &mode_cmd, obj);
	if (IS_ERR(fb))
		drm_gem_object_unreference_unlocked(&obj->base);

	return fb;
}

#ifndef CONFIG_DRM_FBDEV_EMULATION
static inline void intel_fbdev_output_poll_changed(struct drm_device *dev)
{
}
#endif

static const struct drm_mode_config_funcs intel_mode_funcs = {
	.fb_create = intel_user_framebuffer_create,
	.output_poll_changed = intel_fbdev_output_poll_changed,
	.atomic_check = intel_atomic_check,
	.atomic_commit = intel_atomic_commit,
	.atomic_state_alloc = intel_atomic_state_alloc,
	.atomic_state_clear = intel_atomic_state_clear,
};

/* Set up chip specific display functions */
static void intel_init_display(struct drm_device *dev)
{
	struct drm_i915_private *dev_priv = dev->dev_private;

	if (HAS_PCH_SPLIT(dev) || IS_G4X(dev))
		dev_priv->display.find_dpll = g4x_find_best_dpll;
	else if (IS_CHERRYVIEW(dev))
		dev_priv->display.find_dpll = chv_find_best_dpll;
	else if (IS_VALLEYVIEW(dev))
		dev_priv->display.find_dpll = vlv_find_best_dpll;
	else if (IS_PINEVIEW(dev))
		dev_priv->display.find_dpll = pnv_find_best_dpll;
	else
		dev_priv->display.find_dpll = i9xx_find_best_dpll;

	if (INTEL_INFO(dev)->gen >= 9) {
		dev_priv->display.get_pipe_config = haswell_get_pipe_config;
		dev_priv->display.get_initial_plane_config =
			skylake_get_initial_plane_config;
		dev_priv->display.crtc_compute_clock =
			haswell_crtc_compute_clock;
		dev_priv->display.crtc_enable = haswell_crtc_enable;
		dev_priv->display.crtc_disable = haswell_crtc_disable;
		dev_priv->display.update_primary_plane =
			skylake_update_primary_plane;
	} else if (HAS_DDI(dev)) {
		dev_priv->display.get_pipe_config = haswell_get_pipe_config;
		dev_priv->display.get_initial_plane_config =
			ironlake_get_initial_plane_config;
		dev_priv->display.crtc_compute_clock =
			haswell_crtc_compute_clock;
		dev_priv->display.crtc_enable = haswell_crtc_enable;
		dev_priv->display.crtc_disable = haswell_crtc_disable;
		dev_priv->display.update_primary_plane =
			ironlake_update_primary_plane;
	} else if (HAS_PCH_SPLIT(dev)) {
		dev_priv->display.get_pipe_config = ironlake_get_pipe_config;
		dev_priv->display.get_initial_plane_config =
			ironlake_get_initial_plane_config;
		dev_priv->display.crtc_compute_clock =
			ironlake_crtc_compute_clock;
		dev_priv->display.crtc_enable = ironlake_crtc_enable;
		dev_priv->display.crtc_disable = ironlake_crtc_disable;
		dev_priv->display.update_primary_plane =
			ironlake_update_primary_plane;
	} else if (IS_VALLEYVIEW(dev)) {
		dev_priv->display.get_pipe_config = i9xx_get_pipe_config;
		dev_priv->display.get_initial_plane_config =
			i9xx_get_initial_plane_config;
		dev_priv->display.crtc_compute_clock = i9xx_crtc_compute_clock;
		dev_priv->display.crtc_enable = valleyview_crtc_enable;
		dev_priv->display.crtc_disable = i9xx_crtc_disable;
		dev_priv->display.update_primary_plane =
			i9xx_update_primary_plane;
	} else {
		dev_priv->display.get_pipe_config = i9xx_get_pipe_config;
		dev_priv->display.get_initial_plane_config =
			i9xx_get_initial_plane_config;
		dev_priv->display.crtc_compute_clock = i9xx_crtc_compute_clock;
		dev_priv->display.crtc_enable = i9xx_crtc_enable;
		dev_priv->display.crtc_disable = i9xx_crtc_disable;
		dev_priv->display.update_primary_plane =
			i9xx_update_primary_plane;
	}

	/* Returns the core display clock speed */
	if (IS_SKYLAKE(dev) || IS_KABYLAKE(dev))
		dev_priv->display.get_display_clock_speed =
			skylake_get_display_clock_speed;
	else if (IS_BROXTON(dev))
		dev_priv->display.get_display_clock_speed =
			broxton_get_display_clock_speed;
	else if (IS_BROADWELL(dev))
		dev_priv->display.get_display_clock_speed =
			broadwell_get_display_clock_speed;
	else if (IS_HASWELL(dev))
		dev_priv->display.get_display_clock_speed =
			haswell_get_display_clock_speed;
	else if (IS_VALLEYVIEW(dev))
		dev_priv->display.get_display_clock_speed =
			valleyview_get_display_clock_speed;
	else if (IS_GEN5(dev))
		dev_priv->display.get_display_clock_speed =
			ilk_get_display_clock_speed;
	else if (IS_I945G(dev) || IS_BROADWATER(dev) ||
		 IS_GEN6(dev) || IS_IVYBRIDGE(dev))
		dev_priv->display.get_display_clock_speed =
			i945_get_display_clock_speed;
	else if (IS_GM45(dev))
		dev_priv->display.get_display_clock_speed =
			gm45_get_display_clock_speed;
	else if (IS_CRESTLINE(dev))
		dev_priv->display.get_display_clock_speed =
			i965gm_get_display_clock_speed;
	else if (IS_PINEVIEW(dev))
		dev_priv->display.get_display_clock_speed =
			pnv_get_display_clock_speed;
	else if (IS_G33(dev) || IS_G4X(dev))
		dev_priv->display.get_display_clock_speed =
			g33_get_display_clock_speed;
	else if (IS_I915G(dev))
		dev_priv->display.get_display_clock_speed =
			i915_get_display_clock_speed;
	else if (IS_I945GM(dev) || IS_845G(dev))
		dev_priv->display.get_display_clock_speed =
			i9xx_misc_get_display_clock_speed;
	else if (IS_I915GM(dev))
		dev_priv->display.get_display_clock_speed =
			i915gm_get_display_clock_speed;
	else if (IS_I865G(dev))
		dev_priv->display.get_display_clock_speed =
			i865_get_display_clock_speed;
	else if (IS_I85X(dev))
		dev_priv->display.get_display_clock_speed =
			i85x_get_display_clock_speed;
	else { /* 830 */
		WARN(!IS_I830(dev), "Unknown platform. Assuming 133 MHz CDCLK\n");
		dev_priv->display.get_display_clock_speed =
			i830_get_display_clock_speed;
	}

	if (IS_GEN5(dev)) {
		dev_priv->display.fdi_link_train = ironlake_fdi_link_train;
	} else if (IS_GEN6(dev)) {
		dev_priv->display.fdi_link_train = gen6_fdi_link_train;
	} else if (IS_IVYBRIDGE(dev)) {
		/* FIXME: detect B0+ stepping and use auto training */
		dev_priv->display.fdi_link_train = ivb_manual_fdi_link_train;
	} else if (IS_HASWELL(dev) || IS_BROADWELL(dev)) {
		dev_priv->display.fdi_link_train = hsw_fdi_link_train;
		if (IS_BROADWELL(dev)) {
			dev_priv->display.modeset_commit_cdclk =
				broadwell_modeset_commit_cdclk;
			dev_priv->display.modeset_calc_cdclk =
				broadwell_modeset_calc_cdclk;
		}
	} else if (IS_VALLEYVIEW(dev)) {
		dev_priv->display.modeset_commit_cdclk =
			valleyview_modeset_commit_cdclk;
		dev_priv->display.modeset_calc_cdclk =
			valleyview_modeset_calc_cdclk;
	} else if (IS_BROXTON(dev)) {
		dev_priv->display.modeset_commit_cdclk =
			broxton_modeset_commit_cdclk;
		dev_priv->display.modeset_calc_cdclk =
			broxton_modeset_calc_cdclk;
	}

	switch (INTEL_INFO(dev)->gen) {
	case 2:
		dev_priv->display.queue_flip = intel_gen2_queue_flip;
		break;

	case 3:
		dev_priv->display.queue_flip = intel_gen3_queue_flip;
		break;

	case 4:
	case 5:
		dev_priv->display.queue_flip = intel_gen4_queue_flip;
		break;

	case 6:
		dev_priv->display.queue_flip = intel_gen6_queue_flip;
		break;
	case 7:
	case 8: /* FIXME(BDW): Check that the gen8 RCS flip works. */
		dev_priv->display.queue_flip = intel_gen7_queue_flip;
		break;
	case 9:
		/* Drop through - unsupported since execlist only. */
	default:
		/* Default just returns -ENODEV to indicate unsupported */
		dev_priv->display.queue_flip = intel_default_queue_flip;
	}

	mutex_init(&dev_priv->pps_mutex);
}

/*
 * Some BIOSes insist on assuming the GPU's pipe A is enabled at suspend,
 * resume, or other times.  This quirk makes sure that's the case for
 * affected systems.
 */
static void quirk_pipea_force(struct drm_device *dev)
{
	struct drm_i915_private *dev_priv = dev->dev_private;

	dev_priv->quirks |= QUIRK_PIPEA_FORCE;
	DRM_INFO("applying pipe a force quirk\n");
}

static void quirk_pipeb_force(struct drm_device *dev)
{
	struct drm_i915_private *dev_priv = dev->dev_private;

	dev_priv->quirks |= QUIRK_PIPEB_FORCE;
	DRM_INFO("applying pipe b force quirk\n");
}

/*
 * Some machines (Lenovo U160) do not work with SSC on LVDS for some reason
 */
static void quirk_ssc_force_disable(struct drm_device *dev)
{
	struct drm_i915_private *dev_priv = dev->dev_private;
	dev_priv->quirks |= QUIRK_LVDS_SSC_DISABLE;
	DRM_INFO("applying lvds SSC disable quirk\n");
}

/*
 * A machine (e.g. Acer Aspire 5734Z) may need to invert the panel backlight
 * brightness value
 */
static void quirk_invert_brightness(struct drm_device *dev)
{
	struct drm_i915_private *dev_priv = dev->dev_private;
	dev_priv->quirks |= QUIRK_INVERT_BRIGHTNESS;
	DRM_INFO("applying inverted panel brightness quirk\n");
}

/* Some VBT's incorrectly indicate no backlight is present */
static void quirk_backlight_present(struct drm_device *dev)
{
	struct drm_i915_private *dev_priv = dev->dev_private;
	dev_priv->quirks |= QUIRK_BACKLIGHT_PRESENT;
	DRM_INFO("applying backlight present quirk\n");
}

struct intel_quirk {
	int device;
	int subsystem_vendor;
	int subsystem_device;
	void (*hook)(struct drm_device *dev);
};

/* For systems that don't have a meaningful PCI subdevice/subvendor ID */
struct intel_dmi_quirk {
	void (*hook)(struct drm_device *dev);
	const struct dmi_system_id (*dmi_id_list)[];
};

static int intel_dmi_reverse_brightness(const struct dmi_system_id *id)
{
	DRM_INFO("Backlight polarity reversed on %s\n", id->ident);
	return 1;
}

static const struct intel_dmi_quirk intel_dmi_quirks[] = {
	{
		.dmi_id_list = &(const struct dmi_system_id[]) {
			{
				.callback = intel_dmi_reverse_brightness,
				.ident = "NCR Corporation",
				.matches = {DMI_MATCH(DMI_SYS_VENDOR, "NCR Corporation"),
					    DMI_MATCH(DMI_PRODUCT_NAME, ""),
				},
			},
			{ }  /* terminating entry */
		},
		.hook = quirk_invert_brightness,
	},
};

static struct intel_quirk intel_quirks[] = {
	/* Toshiba Protege R-205, S-209 needs pipe A force quirk */
	{ 0x2592, 0x1179, 0x0001, quirk_pipea_force },

	/* ThinkPad T60 needs pipe A force quirk (bug #16494) */
	{ 0x2782, 0x17aa, 0x201a, quirk_pipea_force },

	/* 830 needs to leave pipe A & dpll A up */
	{ 0x3577, PCI_ANY_ID, PCI_ANY_ID, quirk_pipea_force },

	/* 830 needs to leave pipe B & dpll B up */
	{ 0x3577, PCI_ANY_ID, PCI_ANY_ID, quirk_pipeb_force },

	/* Lenovo U160 cannot use SSC on LVDS */
	{ 0x0046, 0x17aa, 0x3920, quirk_ssc_force_disable },

	/* Sony Vaio Y cannot use SSC on LVDS */
	{ 0x0046, 0x104d, 0x9076, quirk_ssc_force_disable },

	/* Acer Aspire 5734Z must invert backlight brightness */
	{ 0x2a42, 0x1025, 0x0459, quirk_invert_brightness },

	/* Acer/eMachines G725 */
	{ 0x2a42, 0x1025, 0x0210, quirk_invert_brightness },

	/* Acer/eMachines e725 */
	{ 0x2a42, 0x1025, 0x0212, quirk_invert_brightness },

	/* Acer/Packard Bell NCL20 */
	{ 0x2a42, 0x1025, 0x034b, quirk_invert_brightness },

	/* Acer Aspire 4736Z */
	{ 0x2a42, 0x1025, 0x0260, quirk_invert_brightness },

	/* Acer Aspire 5336 */
	{ 0x2a42, 0x1025, 0x048a, quirk_invert_brightness },

	/* Acer C720 and C720P Chromebooks (Celeron 2955U) have backlights */
	{ 0x0a06, 0x1025, 0x0a11, quirk_backlight_present },

	/* Acer C720 Chromebook (Core i3 4005U) */
	{ 0x0a16, 0x1025, 0x0a11, quirk_backlight_present },

	/* Apple Macbook 2,1 (Core 2 T7400) */
	{ 0x27a2, 0x8086, 0x7270, quirk_backlight_present },

	/* Apple Macbook 4,1 */
	{ 0x2a02, 0x106b, 0x00a1, quirk_backlight_present },

	/* Toshiba CB35 Chromebook (Celeron 2955U) */
	{ 0x0a06, 0x1179, 0x0a88, quirk_backlight_present },

	/* HP Chromebook 14 (Celeron 2955U) */
	{ 0x0a06, 0x103c, 0x21ed, quirk_backlight_present },

	/* Dell Chromebook 11 */
	{ 0x0a06, 0x1028, 0x0a35, quirk_backlight_present },

	/* Dell Chromebook 11 (2015 version) */
	{ 0x0a16, 0x1028, 0x0a35, quirk_backlight_present },
};

static void intel_init_quirks(struct drm_device *dev)
{
	struct pci_dev *d = dev->pdev;
	int i;

	for (i = 0; i < ARRAY_SIZE(intel_quirks); i++) {
		struct intel_quirk *q = &intel_quirks[i];

		if (d->device == q->device &&
		    (d->subsystem_vendor == q->subsystem_vendor ||
		     q->subsystem_vendor == PCI_ANY_ID) &&
		    (d->subsystem_device == q->subsystem_device ||
		     q->subsystem_device == PCI_ANY_ID))
			q->hook(dev);
	}
	for (i = 0; i < ARRAY_SIZE(intel_dmi_quirks); i++) {
		if (dmi_check_system(*intel_dmi_quirks[i].dmi_id_list) != 0)
			intel_dmi_quirks[i].hook(dev);
	}
}

/* Disable the VGA plane that we never use */
static void i915_disable_vga(struct drm_device *dev)
{
	struct drm_i915_private *dev_priv = dev->dev_private;
	u8 sr1;
	i915_reg_t vga_reg = i915_vgacntrl_reg(dev);

	/* WaEnableVGAAccessThroughIOPort:ctg,elk,ilk,snb,ivb,vlv,hsw */
	vga_get_uninterruptible(dev->pdev, VGA_RSRC_LEGACY_IO);
	outb(SR01, VGA_SR_INDEX);
	sr1 = inb(VGA_SR_DATA);
	outb(sr1 | 1<<5, VGA_SR_DATA);
	vga_put(dev->pdev, VGA_RSRC_LEGACY_IO);
	udelay(300);

	I915_WRITE(vga_reg, VGA_DISP_DISABLE);
	POSTING_READ(vga_reg);
}

void intel_modeset_init_hw(struct drm_device *dev)
{
	intel_update_cdclk(dev);
	intel_prepare_ddi(dev);
	intel_init_clock_gating(dev);
	intel_enable_gt_powersave(dev);
}

void intel_modeset_init(struct drm_device *dev)
{
	struct drm_i915_private *dev_priv = dev->dev_private;
	int sprite, ret;
	enum pipe pipe;
	struct intel_crtc *crtc;

	drm_mode_config_init(dev);

	dev->mode_config.min_width = 0;
	dev->mode_config.min_height = 0;

	dev->mode_config.preferred_depth = 24;
	dev->mode_config.prefer_shadow = 1;

	dev->mode_config.allow_fb_modifiers = true;

	dev->mode_config.funcs = &intel_mode_funcs;

	intel_init_quirks(dev);

	intel_init_pm(dev);

	if (INTEL_INFO(dev)->num_pipes == 0)
		return;

	/*
	 * There may be no VBT; and if the BIOS enabled SSC we can
	 * just keep using it to avoid unnecessary flicker.  Whereas if the
	 * BIOS isn't using it, don't assume it will work even if the VBT
	 * indicates as much.
	 */
	if (HAS_PCH_IBX(dev) || HAS_PCH_CPT(dev)) {
		bool bios_lvds_use_ssc = !!(I915_READ(PCH_DREF_CONTROL) &
					    DREF_SSC1_ENABLE);

		if (dev_priv->vbt.lvds_use_ssc != bios_lvds_use_ssc) {
			DRM_DEBUG_KMS("SSC %sabled by BIOS, overriding VBT which says %sabled\n",
				     bios_lvds_use_ssc ? "en" : "dis",
				     dev_priv->vbt.lvds_use_ssc ? "en" : "dis");
			dev_priv->vbt.lvds_use_ssc = bios_lvds_use_ssc;
		}
	}

	intel_init_display(dev);
	intel_init_audio(dev);

	if (IS_GEN2(dev)) {
		dev->mode_config.max_width = 2048;
		dev->mode_config.max_height = 2048;
	} else if (IS_GEN3(dev)) {
		dev->mode_config.max_width = 4096;
		dev->mode_config.max_height = 4096;
	} else {
		dev->mode_config.max_width = 8192;
		dev->mode_config.max_height = 8192;
	}

	if (IS_845G(dev) || IS_I865G(dev)) {
		dev->mode_config.cursor_width = IS_845G(dev) ? 64 : 512;
		dev->mode_config.cursor_height = 1023;
	} else if (IS_GEN2(dev)) {
		dev->mode_config.cursor_width = GEN2_CURSOR_WIDTH;
		dev->mode_config.cursor_height = GEN2_CURSOR_HEIGHT;
	} else {
		dev->mode_config.cursor_width = MAX_CURSOR_WIDTH;
		dev->mode_config.cursor_height = MAX_CURSOR_HEIGHT;
	}

	dev->mode_config.fb_base = dev_priv->gtt.mappable_base;

	DRM_DEBUG_KMS("%d display pipe%s available.\n",
		      INTEL_INFO(dev)->num_pipes,
		      INTEL_INFO(dev)->num_pipes > 1 ? "s" : "");

	for_each_pipe(dev_priv, pipe) {
		intel_crtc_init(dev, pipe);
		for_each_sprite(dev_priv, pipe, sprite) {
			ret = intel_plane_init(dev, pipe, sprite);
			if (ret)
				DRM_DEBUG_KMS("pipe %c sprite %c init failed: %d\n",
					      pipe_name(pipe), sprite_name(pipe, sprite), ret);
		}
	}

	intel_update_czclk(dev_priv);
	intel_update_cdclk(dev);

	intel_shared_dpll_init(dev);

	/* Just disable it once at startup */
	i915_disable_vga(dev);
	intel_setup_outputs(dev);

	drm_modeset_lock_all(dev);
	intel_modeset_setup_hw_state(dev);
	drm_modeset_unlock_all(dev);

	for_each_intel_crtc(dev, crtc) {
		struct intel_initial_plane_config plane_config = {};

		if (!crtc->active)
			continue;

		/*
		 * Note that reserving the BIOS fb up front prevents us
		 * from stuffing other stolen allocations like the ring
		 * on top.  This prevents some ugliness at boot time, and
		 * can even allow for smooth boot transitions if the BIOS
		 * fb is large enough for the active pipe configuration.
		 */
		dev_priv->display.get_initial_plane_config(crtc,
							   &plane_config);

		/*
		 * If the fb is shared between multiple heads, we'll
		 * just get the first one.
		 */
		intel_find_initial_plane_obj(crtc, &plane_config);
	}
}

static void intel_enable_pipe_a(struct drm_device *dev)
{
	struct intel_connector *connector;
	struct drm_connector *crt = NULL;
	struct intel_load_detect_pipe load_detect_temp;
	struct drm_modeset_acquire_ctx *ctx = dev->mode_config.acquire_ctx;

	/* We can't just switch on the pipe A, we need to set things up with a
	 * proper mode and output configuration. As a gross hack, enable pipe A
	 * by enabling the load detect pipe once. */
	for_each_intel_connector(dev, connector) {
		if (connector->encoder->type == INTEL_OUTPUT_ANALOG) {
			crt = &connector->base;
			break;
		}
	}

	if (!crt)
		return;

	if (intel_get_load_detect_pipe(crt, NULL, &load_detect_temp, ctx))
		intel_release_load_detect_pipe(crt, &load_detect_temp, ctx);
}

static bool
intel_check_plane_mapping(struct intel_crtc *crtc)
{
	struct drm_device *dev = crtc->base.dev;
	struct drm_i915_private *dev_priv = dev->dev_private;
	u32 val;

	if (INTEL_INFO(dev)->num_pipes == 1)
		return true;

	val = I915_READ(DSPCNTR(!crtc->plane));

	if ((val & DISPLAY_PLANE_ENABLE) &&
	    (!!(val & DISPPLANE_SEL_PIPE_MASK) == crtc->pipe))
		return false;

	return true;
}

static bool intel_crtc_has_encoders(struct intel_crtc *crtc)
{
	struct drm_device *dev = crtc->base.dev;
	struct intel_encoder *encoder;

	for_each_encoder_on_crtc(dev, &crtc->base, encoder)
		return true;

	return false;
}

static void intel_sanitize_crtc(struct intel_crtc *crtc)
{
	struct drm_device *dev = crtc->base.dev;
	struct drm_i915_private *dev_priv = dev->dev_private;
	i915_reg_t reg = PIPECONF(crtc->config->cpu_transcoder);

	/* Clear any frame start delays used for debugging left by the BIOS */
	I915_WRITE(reg, I915_READ(reg) & ~PIPECONF_FRAME_START_DELAY_MASK);

	/* restore vblank interrupts to correct state */
	drm_crtc_vblank_reset(&crtc->base);
	if (crtc->active) {
		struct intel_plane *plane;

		drm_crtc_vblank_on(&crtc->base);

		/* Disable everything but the primary plane */
		for_each_intel_plane_on_crtc(dev, crtc, plane) {
			if (plane->base.type == DRM_PLANE_TYPE_PRIMARY)
				continue;

			plane->disable_plane(&plane->base, &crtc->base);
		}
	}

	/* We need to sanitize the plane -> pipe mapping first because this will
	 * disable the crtc (and hence change the state) if it is wrong. Note
	 * that gen4+ has a fixed plane -> pipe mapping.  */
	if (INTEL_INFO(dev)->gen < 4 && !intel_check_plane_mapping(crtc)) {
		bool plane;

		DRM_DEBUG_KMS("[CRTC:%d] wrong plane connection detected!\n",
			      crtc->base.base.id);

		/* Pipe has the wrong plane attached and the plane is active.
		 * Temporarily change the plane mapping and disable everything
		 * ...  */
		plane = crtc->plane;
		to_intel_plane_state(crtc->base.primary->state)->visible = true;
		crtc->plane = !plane;
		intel_crtc_disable_noatomic(&crtc->base);
		crtc->plane = plane;
	}

	if (dev_priv->quirks & QUIRK_PIPEA_FORCE &&
	    crtc->pipe == PIPE_A && !crtc->active) {
		/* BIOS forgot to enable pipe A, this mostly happens after
		 * resume. Force-enable the pipe to fix this, the update_dpms
		 * call below we restore the pipe to the right state, but leave
		 * the required bits on. */
		intel_enable_pipe_a(dev);
	}

	/* Adjust the state of the output pipe according to whether we
	 * have active connectors/encoders. */
	if (!intel_crtc_has_encoders(crtc))
		intel_crtc_disable_noatomic(&crtc->base);

	if (crtc->active != crtc->base.state->active) {
		struct intel_encoder *encoder;

		/* This can happen either due to bugs in the get_hw_state
		 * functions or because of calls to intel_crtc_disable_noatomic,
		 * or because the pipe is force-enabled due to the
		 * pipe A quirk. */
		DRM_DEBUG_KMS("[CRTC:%d] hw state adjusted, was %s, now %s\n",
			      crtc->base.base.id,
			      crtc->base.state->enable ? "enabled" : "disabled",
			      crtc->active ? "enabled" : "disabled");

		WARN_ON(drm_atomic_set_mode_for_crtc(crtc->base.state, NULL) < 0);
		crtc->base.state->active = crtc->active;
		crtc->base.enabled = crtc->active;

		/* Because we only establish the connector -> encoder ->
		 * crtc links if something is active, this means the
		 * crtc is now deactivated. Break the links. connector
		 * -> encoder links are only establish when things are
		 *  actually up, hence no need to break them. */
		WARN_ON(crtc->active);

		for_each_encoder_on_crtc(dev, &crtc->base, encoder)
			encoder->base.crtc = NULL;
	}

	if (crtc->active || HAS_GMCH_DISPLAY(dev)) {
		/*
		 * We start out with underrun reporting disabled to avoid races.
		 * For correct bookkeeping mark this on active crtcs.
		 *
		 * Also on gmch platforms we dont have any hardware bits to
		 * disable the underrun reporting. Which means we need to start
		 * out with underrun reporting disabled also on inactive pipes,
		 * since otherwise we'll complain about the garbage we read when
		 * e.g. coming up after runtime pm.
		 *
		 * No protection against concurrent access is required - at
		 * worst a fifo underrun happens which also sets this to false.
		 */
		crtc->cpu_fifo_underrun_disabled = true;
		crtc->pch_fifo_underrun_disabled = true;
	}
}

static void intel_sanitize_encoder(struct intel_encoder *encoder)
{
	struct intel_connector *connector;
	struct drm_device *dev = encoder->base.dev;
	bool active = false;

	/* We need to check both for a crtc link (meaning that the
	 * encoder is active and trying to read from a pipe) and the
	 * pipe itself being active. */
	bool has_active_crtc = encoder->base.crtc &&
		to_intel_crtc(encoder->base.crtc)->active;

	for_each_intel_connector(dev, connector) {
		if (connector->base.encoder != &encoder->base)
			continue;

		active = true;
		break;
	}

	if (active && !has_active_crtc) {
		DRM_DEBUG_KMS("[ENCODER:%d:%s] has active connectors but no active pipe!\n",
			      encoder->base.base.id,
			      encoder->base.name);

		/* Connector is active, but has no active pipe. This is
		 * fallout from our resume register restoring. Disable
		 * the encoder manually again. */
		if (encoder->base.crtc) {
			DRM_DEBUG_KMS("[ENCODER:%d:%s] manually disabled\n",
				      encoder->base.base.id,
				      encoder->base.name);
			encoder->disable(encoder);
			if (encoder->post_disable)
				encoder->post_disable(encoder);
		}
		encoder->base.crtc = NULL;

		/* Inconsistent output/port/pipe state happens presumably due to
		 * a bug in one of the get_hw_state functions. Or someplace else
		 * in our code, like the register restore mess on resume. Clamp
		 * things to off as a safer default. */
		for_each_intel_connector(dev, connector) {
			if (connector->encoder != encoder)
				continue;
			connector->base.dpms = DRM_MODE_DPMS_OFF;
			connector->base.encoder = NULL;
		}
	}
	/* Enabled encoders without active connectors will be fixed in
	 * the crtc fixup. */
}

void i915_redisable_vga_power_on(struct drm_device *dev)
{
	struct drm_i915_private *dev_priv = dev->dev_private;
	i915_reg_t vga_reg = i915_vgacntrl_reg(dev);

	if (!(I915_READ(vga_reg) & VGA_DISP_DISABLE)) {
		DRM_DEBUG_KMS("Something enabled VGA plane, disabling it\n");
		i915_disable_vga(dev);
	}
}

void i915_redisable_vga(struct drm_device *dev)
{
	struct drm_i915_private *dev_priv = dev->dev_private;

	/* This function can be called both from intel_modeset_setup_hw_state or
	 * at a very early point in our resume sequence, where the power well
	 * structures are not yet restored. Since this function is at a very
	 * paranoid "someone might have enabled VGA while we were not looking"
	 * level, just check if the power well is enabled instead of trying to
	 * follow the "don't touch the power well if we don't need it" policy
	 * the rest of the driver uses. */
	if (!intel_display_power_is_enabled(dev_priv, POWER_DOMAIN_VGA))
		return;

	i915_redisable_vga_power_on(dev);
}

static bool primary_get_hw_state(struct intel_plane *plane)
{
	struct drm_i915_private *dev_priv = to_i915(plane->base.dev);

	return I915_READ(DSPCNTR(plane->plane)) & DISPLAY_PLANE_ENABLE;
}

/* FIXME read out full plane state for all planes */
static void readout_plane_state(struct intel_crtc *crtc)
{
	struct drm_plane *primary = crtc->base.primary;
	struct intel_plane_state *plane_state =
		to_intel_plane_state(primary->state);

	plane_state->visible = crtc->active &&
		primary_get_hw_state(to_intel_plane(primary));

	if (plane_state->visible)
		crtc->base.state->plane_mask |= 1 << drm_plane_index(primary);
}

static void intel_modeset_readout_hw_state(struct drm_device *dev)
{
	struct drm_i915_private *dev_priv = dev->dev_private;
	enum pipe pipe;
	struct intel_crtc *crtc;
	struct intel_encoder *encoder;
	struct intel_connector *connector;
	int i;

	for_each_intel_crtc(dev, crtc) {
		__drm_atomic_helper_crtc_destroy_state(&crtc->base, crtc->base.state);
		memset(crtc->config, 0, sizeof(*crtc->config));
		crtc->config->base.crtc = &crtc->base;

		crtc->active = dev_priv->display.get_pipe_config(crtc,
								 crtc->config);

		crtc->base.state->active = crtc->active;
		crtc->base.enabled = crtc->active;

		readout_plane_state(crtc);

		DRM_DEBUG_KMS("[CRTC:%d] hw state readout: %s\n",
			      crtc->base.base.id,
			      crtc->active ? "enabled" : "disabled");
	}

	for (i = 0; i < dev_priv->num_shared_dpll; i++) {
		struct intel_shared_dpll *pll = &dev_priv->shared_dplls[i];

		pll->on = pll->get_hw_state(dev_priv, pll,
					    &pll->config.hw_state);
		pll->active = 0;
		pll->config.crtc_mask = 0;
		for_each_intel_crtc(dev, crtc) {
			if (crtc->active && intel_crtc_to_shared_dpll(crtc) == pll) {
				pll->active++;
				pll->config.crtc_mask |= 1 << crtc->pipe;
			}
		}

		DRM_DEBUG_KMS("%s hw state readout: crtc_mask 0x%08x, on %i\n",
			      pll->name, pll->config.crtc_mask, pll->on);

		if (pll->config.crtc_mask)
			intel_display_power_get(dev_priv, POWER_DOMAIN_PLLS);
	}

	for_each_intel_encoder(dev, encoder) {
		pipe = 0;

		if (encoder->get_hw_state(encoder, &pipe)) {
			crtc = to_intel_crtc(dev_priv->pipe_to_crtc_mapping[pipe]);
			encoder->base.crtc = &crtc->base;
			encoder->get_config(encoder, crtc->config);
		} else {
			encoder->base.crtc = NULL;
		}

		DRM_DEBUG_KMS("[ENCODER:%d:%s] hw state readout: %s, pipe %c\n",
			      encoder->base.base.id,
			      encoder->base.name,
			      encoder->base.crtc ? "enabled" : "disabled",
			      pipe_name(pipe));
	}

	for_each_intel_connector(dev, connector) {
		if (connector->get_hw_state(connector)) {
			connector->base.dpms = DRM_MODE_DPMS_ON;
			connector->base.encoder = &connector->encoder->base;
		} else {
			connector->base.dpms = DRM_MODE_DPMS_OFF;
			connector->base.encoder = NULL;
		}
		DRM_DEBUG_KMS("[CONNECTOR:%d:%s] hw state readout: %s\n",
			      connector->base.base.id,
			      connector->base.name,
			      connector->base.encoder ? "enabled" : "disabled");
	}

	for_each_intel_crtc(dev, crtc) {
		crtc->base.hwmode = crtc->config->base.adjusted_mode;

		memset(&crtc->base.mode, 0, sizeof(crtc->base.mode));
		if (crtc->base.state->active) {
			intel_mode_from_pipe_config(&crtc->base.mode, crtc->config);
			intel_mode_from_pipe_config(&crtc->base.state->adjusted_mode, crtc->config);
			WARN_ON(drm_atomic_set_mode_for_crtc(crtc->base.state, &crtc->base.mode));

			/*
			 * The initial mode needs to be set in order to keep
			 * the atomic core happy. It wants a valid mode if the
			 * crtc's enabled, so we do the above call.
			 *
			 * At this point some state updated by the connectors
			 * in their ->detect() callback has not run yet, so
			 * no recalculation can be done yet.
			 *
			 * Even if we could do a recalculation and modeset
			 * right now it would cause a double modeset if
			 * fbdev or userspace chooses a different initial mode.
			 *
			 * If that happens, someone indicated they wanted a
			 * mode change, which means it's safe to do a full
			 * recalculation.
			 */
			crtc->base.state->mode.private_flags = I915_MODE_FLAG_INHERITED;

			drm_calc_timestamping_constants(&crtc->base, &crtc->base.hwmode);
			update_scanline_offset(crtc);
		}
	}
}

/* Scan out the current hw modeset state,
 * and sanitizes it to the current state
 */
static void
intel_modeset_setup_hw_state(struct drm_device *dev)
{
	struct drm_i915_private *dev_priv = dev->dev_private;
	enum pipe pipe;
	struct intel_crtc *crtc;
	struct intel_encoder *encoder;
	int i;

	intel_modeset_readout_hw_state(dev);

	/* HW state is read out, now we need to sanitize this mess. */
	for_each_intel_encoder(dev, encoder) {
		intel_sanitize_encoder(encoder);
	}

	for_each_pipe(dev_priv, pipe) {
		crtc = to_intel_crtc(dev_priv->pipe_to_crtc_mapping[pipe]);
		intel_sanitize_crtc(crtc);
		intel_dump_pipe_config(crtc, crtc->config,
				       "[setup_hw_state]");
	}

	intel_modeset_update_connector_atomic_state(dev);

	for (i = 0; i < dev_priv->num_shared_dpll; i++) {
		struct intel_shared_dpll *pll = &dev_priv->shared_dplls[i];

		if (!pll->on || pll->active)
			continue;

		DRM_DEBUG_KMS("%s enabled but not in use, disabling\n", pll->name);

		pll->disable(dev_priv, pll);
		pll->on = false;
	}

	if (IS_VALLEYVIEW(dev))
		vlv_wm_get_hw_state(dev);
	else if (IS_GEN9(dev))
		skl_wm_get_hw_state(dev);
	else if (HAS_PCH_SPLIT(dev))
		ilk_wm_get_hw_state(dev);

	for_each_intel_crtc(dev, crtc) {
		unsigned long put_domains;

		put_domains = modeset_get_crtc_power_domains(&crtc->base);
		if (WARN_ON(put_domains))
			modeset_put_power_domains(dev_priv, put_domains);
	}
	intel_display_set_init_power(dev_priv, false);
}

void intel_display_resume(struct drm_device *dev)
{
	struct drm_atomic_state *state = drm_atomic_state_alloc(dev);
	struct intel_connector *conn;
	struct intel_plane *plane;
	struct drm_crtc *crtc;
	int ret;

	if (!state)
		return;

	state->acquire_ctx = dev->mode_config.acquire_ctx;

	/* preserve complete old state, including dpll */
	intel_atomic_get_shared_dpll_state(state);

	for_each_crtc(dev, crtc) {
		struct drm_crtc_state *crtc_state =
			drm_atomic_get_crtc_state(state, crtc);

		ret = PTR_ERR_OR_ZERO(crtc_state);
		if (ret)
			goto err;

		/* force a restore */
		crtc_state->mode_changed = true;
	}

	for_each_intel_plane(dev, plane) {
		ret = PTR_ERR_OR_ZERO(drm_atomic_get_plane_state(state, &plane->base));
		if (ret)
			goto err;
	}

	for_each_intel_connector(dev, conn) {
		ret = PTR_ERR_OR_ZERO(drm_atomic_get_connector_state(state, &conn->base));
		if (ret)
			goto err;
	}

	intel_modeset_setup_hw_state(dev);

	i915_redisable_vga(dev);
	ret = drm_atomic_commit(state);
	if (!ret)
		return;

err:
	DRM_ERROR("Restoring old state failed with %i\n", ret);
	drm_atomic_state_free(state);
}

void intel_modeset_gem_init(struct drm_device *dev)
{
	struct drm_crtc *c;
	struct drm_i915_gem_object *obj;
	int ret;

	mutex_lock(&dev->struct_mutex);
	intel_init_gt_powersave(dev);
	mutex_unlock(&dev->struct_mutex);

	intel_modeset_init_hw(dev);

	intel_setup_overlay(dev);

	/*
	 * Make sure any fbs we allocated at startup are properly
	 * pinned & fenced.  When we do the allocation it's too early
	 * for this.
	 */
	for_each_crtc(dev, c) {
		obj = intel_fb_obj(c->primary->fb);
		if (obj == NULL)
			continue;

		mutex_lock(&dev->struct_mutex);
		ret = intel_pin_and_fence_fb_obj(c->primary,
						 c->primary->fb,
						 c->primary->state);
		mutex_unlock(&dev->struct_mutex);
		if (ret) {
			DRM_ERROR("failed to pin boot fb on pipe %d\n",
				  to_intel_crtc(c)->pipe);
			drm_framebuffer_unreference(c->primary->fb);
			c->primary->fb = NULL;
			c->primary->crtc = c->primary->state->crtc = NULL;
			update_state_fb(c->primary);
			c->state->plane_mask &= ~(1 << drm_plane_index(c->primary));
		}
	}

	intel_backlight_register(dev);
}

void intel_connector_unregister(struct intel_connector *intel_connector)
{
	struct drm_connector *connector = &intel_connector->base;

	intel_panel_destroy_backlight(connector);
	drm_connector_unregister(connector);
}

void intel_modeset_cleanup(struct drm_device *dev)
{
	struct drm_i915_private *dev_priv = dev->dev_private;
	struct drm_connector *connector;

	intel_disable_gt_powersave(dev);

	intel_backlight_unregister(dev);

	/*
	 * Interrupts and polling as the first thing to avoid creating havoc.
	 * Too much stuff here (turning of connectors, ...) would
	 * experience fancy races otherwise.
	 */
	intel_irq_uninstall(dev_priv);

	/*
	 * Due to the hpd irq storm handling the hotplug work can re-arm the
	 * poll handlers. Hence disable polling after hpd handling is shut down.
	 */
	drm_kms_helper_poll_fini(dev);

	intel_unregister_dsm_handler();

	intel_fbc_disable(dev_priv);

	/* flush any delayed tasks or pending work */
	flush_scheduled_work();

	/* destroy the backlight and sysfs files before encoders/connectors */
	list_for_each_entry(connector, &dev->mode_config.connector_list, head) {
		struct intel_connector *intel_connector;

		intel_connector = to_intel_connector(connector);
		intel_connector->unregister(intel_connector);
	}

	drm_mode_config_cleanup(dev);

	intel_cleanup_overlay(dev);

	mutex_lock(&dev->struct_mutex);
	intel_cleanup_gt_powersave(dev);
	mutex_unlock(&dev->struct_mutex);
}

/*
 * Return which encoder is currently attached for connector.
 */
struct drm_encoder *intel_best_encoder(struct drm_connector *connector)
{
	return &intel_attached_encoder(connector)->base;
}

void intel_connector_attach_encoder(struct intel_connector *connector,
				    struct intel_encoder *encoder)
{
	connector->encoder = encoder;
	drm_mode_connector_attach_encoder(&connector->base,
					  &encoder->base);
}

/*
 * set vga decode state - true == enable VGA decode
 */
int intel_modeset_vga_set_state(struct drm_device *dev, bool state)
{
	struct drm_i915_private *dev_priv = dev->dev_private;
	unsigned reg = INTEL_INFO(dev)->gen >= 6 ? SNB_GMCH_CTRL : INTEL_GMCH_CTRL;
	u16 gmch_ctrl;

	if (pci_read_config_word(dev_priv->bridge_dev, reg, &gmch_ctrl)) {
		DRM_ERROR("failed to read control word\n");
		return -EIO;
	}

	if (!!(gmch_ctrl & INTEL_GMCH_VGA_DISABLE) == !state)
		return 0;

	if (state)
		gmch_ctrl &= ~INTEL_GMCH_VGA_DISABLE;
	else
		gmch_ctrl |= INTEL_GMCH_VGA_DISABLE;

	if (pci_write_config_word(dev_priv->bridge_dev, reg, gmch_ctrl)) {
		DRM_ERROR("failed to write control word\n");
		return -EIO;
	}

	return 0;
}

struct intel_display_error_state {

	u32 power_well_driver;

	int num_transcoders;

	struct intel_cursor_error_state {
		u32 control;
		u32 position;
		u32 base;
		u32 size;
	} cursor[I915_MAX_PIPES];

	struct intel_pipe_error_state {
		bool power_domain_on;
		u32 source;
		u32 stat;
	} pipe[I915_MAX_PIPES];

	struct intel_plane_error_state {
		u32 control;
		u32 stride;
		u32 size;
		u32 pos;
		u32 addr;
		u32 surface;
		u32 tile_offset;
	} plane[I915_MAX_PIPES];

	struct intel_transcoder_error_state {
		bool power_domain_on;
		enum transcoder cpu_transcoder;

		u32 conf;

		u32 htotal;
		u32 hblank;
		u32 hsync;
		u32 vtotal;
		u32 vblank;
		u32 vsync;
	} transcoder[4];
};

struct intel_display_error_state *
intel_display_capture_error_state(struct drm_device *dev)
{
	struct drm_i915_private *dev_priv = dev->dev_private;
	struct intel_display_error_state *error;
	int transcoders[] = {
		TRANSCODER_A,
		TRANSCODER_B,
		TRANSCODER_C,
		TRANSCODER_EDP,
	};
	int i;

	if (INTEL_INFO(dev)->num_pipes == 0)
		return NULL;

	error = kzalloc(sizeof(*error), GFP_ATOMIC);
	if (error == NULL)
		return NULL;

	if (IS_HASWELL(dev) || IS_BROADWELL(dev))
		error->power_well_driver = I915_READ(HSW_PWR_WELL_DRIVER);

	for_each_pipe(dev_priv, i) {
		error->pipe[i].power_domain_on =
			__intel_display_power_is_enabled(dev_priv,
							 POWER_DOMAIN_PIPE(i));
		if (!error->pipe[i].power_domain_on)
			continue;

		error->cursor[i].control = I915_READ(CURCNTR(i));
		error->cursor[i].position = I915_READ(CURPOS(i));
		error->cursor[i].base = I915_READ(CURBASE(i));

		error->plane[i].control = I915_READ(DSPCNTR(i));
		error->plane[i].stride = I915_READ(DSPSTRIDE(i));
		if (INTEL_INFO(dev)->gen <= 3) {
			error->plane[i].size = I915_READ(DSPSIZE(i));
			error->plane[i].pos = I915_READ(DSPPOS(i));
		}
		if (INTEL_INFO(dev)->gen <= 7 && !IS_HASWELL(dev))
			error->plane[i].addr = I915_READ(DSPADDR(i));
		if (INTEL_INFO(dev)->gen >= 4) {
			error->plane[i].surface = I915_READ(DSPSURF(i));
			error->plane[i].tile_offset = I915_READ(DSPTILEOFF(i));
		}

		error->pipe[i].source = I915_READ(PIPESRC(i));

		if (HAS_GMCH_DISPLAY(dev))
			error->pipe[i].stat = I915_READ(PIPESTAT(i));
	}

	error->num_transcoders = INTEL_INFO(dev)->num_pipes;
	if (HAS_DDI(dev_priv->dev))
		error->num_transcoders++; /* Account for eDP. */

	for (i = 0; i < error->num_transcoders; i++) {
		enum transcoder cpu_transcoder = transcoders[i];

		error->transcoder[i].power_domain_on =
			__intel_display_power_is_enabled(dev_priv,
				POWER_DOMAIN_TRANSCODER(cpu_transcoder));
		if (!error->transcoder[i].power_domain_on)
			continue;

		error->transcoder[i].cpu_transcoder = cpu_transcoder;

		error->transcoder[i].conf = I915_READ(PIPECONF(cpu_transcoder));
		error->transcoder[i].htotal = I915_READ(HTOTAL(cpu_transcoder));
		error->transcoder[i].hblank = I915_READ(HBLANK(cpu_transcoder));
		error->transcoder[i].hsync = I915_READ(HSYNC(cpu_transcoder));
		error->transcoder[i].vtotal = I915_READ(VTOTAL(cpu_transcoder));
		error->transcoder[i].vblank = I915_READ(VBLANK(cpu_transcoder));
		error->transcoder[i].vsync = I915_READ(VSYNC(cpu_transcoder));
	}

	return error;
}

#define err_printf(e, ...) i915_error_printf(e, __VA_ARGS__)

void
intel_display_print_error_state(struct drm_i915_error_state_buf *m,
				struct drm_device *dev,
				struct intel_display_error_state *error)
{
	struct drm_i915_private *dev_priv = dev->dev_private;
	int i;

	if (!error)
		return;

	err_printf(m, "Num Pipes: %d\n", INTEL_INFO(dev)->num_pipes);
	if (IS_HASWELL(dev) || IS_BROADWELL(dev))
		err_printf(m, "PWR_WELL_CTL2: %08x\n",
			   error->power_well_driver);
	for_each_pipe(dev_priv, i) {
		err_printf(m, "Pipe [%d]:\n", i);
		err_printf(m, "  Power: %s\n",
			   error->pipe[i].power_domain_on ? "on" : "off");
		err_printf(m, "  SRC: %08x\n", error->pipe[i].source);
		err_printf(m, "  STAT: %08x\n", error->pipe[i].stat);

		err_printf(m, "Plane [%d]:\n", i);
		err_printf(m, "  CNTR: %08x\n", error->plane[i].control);
		err_printf(m, "  STRIDE: %08x\n", error->plane[i].stride);
		if (INTEL_INFO(dev)->gen <= 3) {
			err_printf(m, "  SIZE: %08x\n", error->plane[i].size);
			err_printf(m, "  POS: %08x\n", error->plane[i].pos);
		}
		if (INTEL_INFO(dev)->gen <= 7 && !IS_HASWELL(dev))
			err_printf(m, "  ADDR: %08x\n", error->plane[i].addr);
		if (INTEL_INFO(dev)->gen >= 4) {
			err_printf(m, "  SURF: %08x\n", error->plane[i].surface);
			err_printf(m, "  TILEOFF: %08x\n", error->plane[i].tile_offset);
		}

		err_printf(m, "Cursor [%d]:\n", i);
		err_printf(m, "  CNTR: %08x\n", error->cursor[i].control);
		err_printf(m, "  POS: %08x\n", error->cursor[i].position);
		err_printf(m, "  BASE: %08x\n", error->cursor[i].base);
	}

	for (i = 0; i < error->num_transcoders; i++) {
		err_printf(m, "CPU transcoder: %c\n",
			   transcoder_name(error->transcoder[i].cpu_transcoder));
		err_printf(m, "  Power: %s\n",
			   error->transcoder[i].power_domain_on ? "on" : "off");
		err_printf(m, "  CONF: %08x\n", error->transcoder[i].conf);
		err_printf(m, "  HTOTAL: %08x\n", error->transcoder[i].htotal);
		err_printf(m, "  HBLANK: %08x\n", error->transcoder[i].hblank);
		err_printf(m, "  HSYNC: %08x\n", error->transcoder[i].hsync);
		err_printf(m, "  VTOTAL: %08x\n", error->transcoder[i].vtotal);
		err_printf(m, "  VBLANK: %08x\n", error->transcoder[i].vblank);
		err_printf(m, "  VSYNC: %08x\n", error->transcoder[i].vsync);
	}
}

void intel_modeset_preclose(struct drm_device *dev, struct drm_file *file)
{
	struct intel_crtc *crtc;

	for_each_intel_crtc(dev, crtc) {
		struct intel_unpin_work *work;

		spin_lock_irq(&dev->event_lock);

		work = crtc->unpin_work;

		if (work && work->event &&
		    work->event->base.file_priv == file) {
			kfree(work->event);
			work->event = NULL;
		}

		spin_unlock_irq(&dev->event_lock);
	}
}<|MERGE_RESOLUTION|>--- conflicted
+++ resolved
@@ -3938,7 +3938,6 @@
 	}
 
 	return 0;
-<<<<<<< HEAD
 }
 
 static void lpt_disable_iclkip(struct drm_i915_private *dev_priv)
@@ -3954,8 +3953,6 @@
 	intel_sbi_write(dev_priv, SBI_SSCCTL6, temp, SBI_ICLK);
 
 	mutex_unlock(&dev_priv->sb_lock);
-=======
->>>>>>> e876b41a
 }
 
 /* Program iCLKIP clock to the desired frequency */
@@ -4797,10 +4794,6 @@
 	struct intel_crtc_state *pipe_config =
 		to_intel_crtc_state(crtc->base.state);
 	struct drm_device *dev = crtc->base.dev;
-<<<<<<< HEAD
-=======
-	struct drm_i915_private *dev_priv = dev->dev_private;
->>>>>>> e876b41a
 
 	if (atomic->wait_vblank)
 		intel_wait_for_vblank(dev, crtc->pipe);
@@ -4826,11 +4819,8 @@
 	struct drm_device *dev = crtc->base.dev;
 	struct drm_i915_private *dev_priv = dev->dev_private;
 	struct intel_crtc_atomic_commit *atomic = &crtc->atomic;
-<<<<<<< HEAD
 	struct intel_crtc_state *pipe_config =
 		to_intel_crtc_state(crtc->base.state);
-=======
->>>>>>> e876b41a
 
 	if (atomic->disable_fbc)
 		intel_fbc_deactivate(crtc);
@@ -4944,11 +4934,8 @@
 	if (intel_crtc->config->has_pch_encoder)
 		intel_wait_for_vblank(dev, pipe);
 	intel_set_pch_fifo_underrun_reporting(dev_priv, pipe, true);
-<<<<<<< HEAD
 
 	intel_fbc_enable(intel_crtc);
-=======
->>>>>>> e876b41a
 }
 
 /* IPS only exists on ULT machines and is tied to pipe A. */
@@ -5046,7 +5033,6 @@
 		intel_opregion_notify_encoder(encoder, true);
 	}
 
-<<<<<<< HEAD
 	if (intel_crtc->config->has_pch_encoder) {
 		intel_wait_for_vblank(dev, pipe);
 		intel_wait_for_vblank(dev, pipe);
@@ -5054,11 +5040,6 @@
 		intel_set_pch_fifo_underrun_reporting(dev_priv, TRANSCODER_A,
 						      true);
 	}
-=======
-	if (intel_crtc->config->has_pch_encoder)
-		intel_set_pch_fifo_underrun_reporting(dev_priv, TRANSCODER_A,
-						      true);
->>>>>>> e876b41a
 
 	/* If we change the relative order between pipe/planes enabling, we need
 	 * to change the workaround. */
@@ -5103,7 +5084,6 @@
 	drm_crtc_vblank_off(crtc);
 	assert_vblank_disabled(crtc);
 
-<<<<<<< HEAD
 	/*
 	 * Sometimes spurious CPU pipe underruns happen when the
 	 * pipe is already disabled, but FDI RX/TX is still enabled.
@@ -5112,8 +5092,6 @@
 	if (intel_crtc->config->has_pch_encoder)
 		intel_set_cpu_fifo_underrun_reporting(dev_priv, pipe, false);
 
-=======
->>>>>>> e876b41a
 	intel_disable_pipe(intel_crtc);
 
 	ironlake_pfit_disable(intel_crtc, false);
@@ -5152,11 +5130,8 @@
 	}
 
 	intel_set_pch_fifo_underrun_reporting(dev_priv, pipe, true);
-<<<<<<< HEAD
 
 	intel_fbc_disable_crtc(intel_crtc);
-=======
->>>>>>> e876b41a
 }
 
 static void haswell_crtc_disable(struct drm_crtc *crtc)
@@ -5171,10 +5146,6 @@
 		intel_set_pch_fifo_underrun_reporting(dev_priv, TRANSCODER_A,
 						      false);
 
-	if (intel_crtc->config->has_pch_encoder)
-		intel_set_pch_fifo_underrun_reporting(dev_priv, TRANSCODER_A,
-						      false);
-
 	for_each_encoder_on_crtc(dev, crtc, encoder) {
 		intel_opregion_notify_encoder(encoder, false);
 		encoder->disable(encoder);
@@ -5212,17 +5183,7 @@
 						      true);
 	}
 
-<<<<<<< HEAD
 	intel_fbc_disable_crtc(intel_crtc);
-=======
-	for_each_encoder_on_crtc(dev, crtc, encoder)
-		if (encoder->post_disable)
-			encoder->post_disable(encoder);
-
-	if (intel_crtc->config->has_pch_encoder)
-		intel_set_pch_fifo_underrun_reporting(dev_priv, TRANSCODER_A,
-						      true);
->>>>>>> e876b41a
 }
 
 static void i9xx_pfit_enable(struct intel_crtc *crtc)
@@ -11801,7 +11762,6 @@
 	struct intel_plane_state *cur = to_intel_plane_state(plane->state);
 
 	/* Update watermarks on tiling or size changes. */
-<<<<<<< HEAD
 	if (new->visible != cur->visible)
 		return true;
 
@@ -11810,11 +11770,6 @@
 
 	if (cur->base.fb->modifier[0] != new->base.fb->modifier[0] ||
 	    cur->base.rotation != new->base.rotation ||
-=======
-	if (!plane->state->fb || !state->fb ||
-	    plane->state->fb->modifier[0] != state->fb->modifier[0] ||
-	    plane->state->rotation != state->rotation ||
->>>>>>> e876b41a
 	    drm_rect_width(&new->src) != drm_rect_width(&cur->src) ||
 	    drm_rect_height(&new->src) != drm_rect_height(&cur->src) ||
 	    drm_rect_width(&new->dst) != drm_rect_width(&cur->dst) ||
@@ -13397,7 +13352,6 @@
 	ret = drm_atomic_helper_check_planes(state->dev, state);
 	if (ret)
 		return ret;
-<<<<<<< HEAD
 
 	calc_watermark_data(state);
 
@@ -13466,76 +13420,6 @@
 		drm_atomic_helper_cleanup_planes(dev, state);
 	}
 
-=======
-
-	calc_watermark_data(state);
-
-	return 0;
-}
-
-static int intel_atomic_prepare_commit(struct drm_device *dev,
-				       struct drm_atomic_state *state,
-				       bool async)
-{
-	struct drm_i915_private *dev_priv = dev->dev_private;
-	struct drm_plane_state *plane_state;
-	struct drm_crtc_state *crtc_state;
-	struct drm_plane *plane;
-	struct drm_crtc *crtc;
-	int i, ret;
-
-	if (async) {
-		DRM_DEBUG_KMS("i915 does not yet support async commit\n");
-		return -EINVAL;
-	}
-
-	for_each_crtc_in_state(state, crtc, crtc_state, i) {
-		ret = intel_crtc_wait_for_pending_flips(crtc);
-		if (ret)
-			return ret;
-
-		if (atomic_read(&to_intel_crtc(crtc)->unpin_work_count) >= 2)
-			flush_workqueue(dev_priv->wq);
-	}
-
-	ret = mutex_lock_interruptible(&dev->struct_mutex);
-	if (ret)
-		return ret;
-
-	ret = drm_atomic_helper_prepare_planes(dev, state);
-	if (!ret && !async && !i915_reset_in_progress(&dev_priv->gpu_error)) {
-		u32 reset_counter;
-
-		reset_counter = atomic_read(&dev_priv->gpu_error.reset_counter);
-		mutex_unlock(&dev->struct_mutex);
-
-		for_each_plane_in_state(state, plane, plane_state, i) {
-			struct intel_plane_state *intel_plane_state =
-				to_intel_plane_state(plane_state);
-
-			if (!intel_plane_state->wait_req)
-				continue;
-
-			ret = __i915_wait_request(intel_plane_state->wait_req,
-						  reset_counter, true,
-						  NULL, NULL);
-
-			/* Swallow -EIO errors to allow updates during hw lockup. */
-			if (ret == -EIO)
-				ret = 0;
-
-			if (ret)
-				break;
-		}
-
-		if (!ret)
-			return 0;
-
-		mutex_lock(&dev->struct_mutex);
-		drm_atomic_helper_cleanup_planes(dev, state);
-	}
-
->>>>>>> e876b41a
 	mutex_unlock(&dev->struct_mutex);
 	return ret;
 }
@@ -13863,7 +13747,6 @@
 		 */
 		if (needs_modeset(crtc_state))
 			ret = i915_gem_object_wait_rendering(old_obj, true);
-<<<<<<< HEAD
 
 		/* Swallow -EIO errors to allow updates during hw lockup. */
 		if (ret && ret != -EIO)
@@ -13879,12 +13762,6 @@
 			return ret;
 
 		WARN_ON(ret < 0);
-=======
-
-		/* Swallow -EIO errors to allow updates during hw lockup. */
-		if (ret && ret != -EIO)
-			return ret;
->>>>>>> e876b41a
 	}
 
 	if (!obj) {

--- conflicted
+++ resolved
@@ -4794,10 +4794,6 @@
 {
 	struct intel_crtc_atomic_commit *atomic = &crtc->atomic;
 	struct drm_device *dev = crtc->base.dev;
-<<<<<<< HEAD
-=======
-	struct drm_i915_private *dev_priv = dev->dev_private;
->>>>>>> 80d69009
 
 	if (atomic->wait_vblank)
 		intel_wait_for_vblank(dev, crtc->pipe);
@@ -4934,11 +4930,8 @@
 	if (intel_crtc->config->has_pch_encoder)
 		intel_wait_for_vblank(dev, pipe);
 	intel_set_pch_fifo_underrun_reporting(dev_priv, pipe, true);
-<<<<<<< HEAD
 
 	intel_fbc_enable(intel_crtc);
-=======
->>>>>>> 80d69009
 }
 
 /* IPS only exists on ULT machines and is tied to pipe A. */
@@ -5036,7 +5029,6 @@
 		intel_opregion_notify_encoder(encoder, true);
 	}
 
-<<<<<<< HEAD
 	if (intel_crtc->config->has_pch_encoder) {
 		intel_wait_for_vblank(dev, pipe);
 		intel_wait_for_vblank(dev, pipe);
@@ -5044,11 +5036,6 @@
 		intel_set_pch_fifo_underrun_reporting(dev_priv, TRANSCODER_A,
 						      true);
 	}
-=======
-	if (intel_crtc->config->has_pch_encoder)
-		intel_set_pch_fifo_underrun_reporting(dev_priv, TRANSCODER_A,
-						      true);
->>>>>>> 80d69009
 
 	/* If we change the relative order between pipe/planes enabling, we need
 	 * to change the workaround. */
@@ -5093,7 +5080,6 @@
 	drm_crtc_vblank_off(crtc);
 	assert_vblank_disabled(crtc);
 
-<<<<<<< HEAD
 	/*
 	 * Sometimes spurious CPU pipe underruns happen when the
 	 * pipe is already disabled, but FDI RX/TX is still enabled.
@@ -5102,8 +5088,6 @@
 	if (intel_crtc->config->has_pch_encoder)
 		intel_set_cpu_fifo_underrun_reporting(dev_priv, pipe, false);
 
-=======
->>>>>>> 80d69009
 	intel_disable_pipe(intel_crtc);
 
 	ironlake_pfit_disable(intel_crtc, false);
@@ -5142,11 +5126,8 @@
 	}
 
 	intel_set_pch_fifo_underrun_reporting(dev_priv, pipe, true);
-<<<<<<< HEAD
 
 	intel_fbc_disable_crtc(intel_crtc);
-=======
->>>>>>> 80d69009
 }
 
 static void haswell_crtc_disable(struct drm_crtc *crtc)
@@ -5161,10 +5142,6 @@
 		intel_set_pch_fifo_underrun_reporting(dev_priv, TRANSCODER_A,
 						      false);
 
-	if (intel_crtc->config->has_pch_encoder)
-		intel_set_pch_fifo_underrun_reporting(dev_priv, TRANSCODER_A,
-						      false);
-
 	for_each_encoder_on_crtc(dev, crtc, encoder) {
 		intel_opregion_notify_encoder(encoder, false);
 		encoder->disable(encoder);
@@ -5201,11 +5178,8 @@
 	if (intel_crtc->config->has_pch_encoder)
 		intel_set_pch_fifo_underrun_reporting(dev_priv, TRANSCODER_A,
 						      true);
-<<<<<<< HEAD
 
 	intel_fbc_disable_crtc(intel_crtc);
-=======
->>>>>>> 80d69009
 }
 
 static void i9xx_pfit_enable(struct intel_crtc *crtc)
@@ -5270,13 +5244,6 @@
 		return POWER_DOMAIN_AUX_A;
 	}
 }
-<<<<<<< HEAD
-=======
-
-#define for_each_power_domain(domain, mask)				\
-	for ((domain) = 0; (domain) < POWER_DOMAIN_NUM; (domain)++)	\
-		if ((1 << (domain)) & (mask))
->>>>>>> 80d69009
 
 enum intel_display_power_domain
 intel_display_port_power_domain(struct intel_encoder *intel_encoder)
@@ -13322,7 +13289,6 @@
 		return ret;
 
 	calc_watermark_data(state);
-<<<<<<< HEAD
 
 	return 0;
 }
@@ -13343,28 +13309,6 @@
 		return -EINVAL;
 	}
 
-=======
-
-	return 0;
-}
-
-static int intel_atomic_prepare_commit(struct drm_device *dev,
-				       struct drm_atomic_state *state,
-				       bool async)
-{
-	struct drm_i915_private *dev_priv = dev->dev_private;
-	struct drm_plane_state *plane_state;
-	struct drm_crtc_state *crtc_state;
-	struct drm_plane *plane;
-	struct drm_crtc *crtc;
-	int i, ret;
-
-	if (async) {
-		DRM_DEBUG_KMS("i915 does not yet support async commit\n");
-		return -EINVAL;
-	}
-
->>>>>>> 80d69009
 	for_each_crtc_in_state(state, crtc, crtc_state, i) {
 		ret = intel_crtc_wait_for_pending_flips(crtc);
 		if (ret)
@@ -13735,7 +13679,6 @@
 		 */
 		if (needs_modeset(crtc_state))
 			ret = i915_gem_object_wait_rendering(old_obj, true);
-<<<<<<< HEAD
 
 		/* Swallow -EIO errors to allow updates during hw lockup. */
 		if (ret && ret != -EIO)
@@ -13751,12 +13694,6 @@
 			return ret;
 
 		WARN_ON(ret < 0);
-=======
-
-		/* Swallow -EIO errors to allow updates during hw lockup. */
-		if (ret && ret != -EIO)
-			return ret;
->>>>>>> 80d69009
 	}
 
 	if (!obj) {

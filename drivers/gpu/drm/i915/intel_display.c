/*
 * Copyright © 2006-2007 Intel Corporation
 *
 * Permission is hereby granted, free of charge, to any person obtaining a
 * copy of this software and associated documentation files (the "Software"),
 * to deal in the Software without restriction, including without limitation
 * the rights to use, copy, modify, merge, publish, distribute, sublicense,
 * and/or sell copies of the Software, and to permit persons to whom the
 * Software is furnished to do so, subject to the following conditions:
 *
 * The above copyright notice and this permission notice (including the next
 * paragraph) shall be included in all copies or substantial portions of the
 * Software.
 *
 * THE SOFTWARE IS PROVIDED "AS IS", WITHOUT WARRANTY OF ANY KIND, EXPRESS OR
 * IMPLIED, INCLUDING BUT NOT LIMITED TO THE WARRANTIES OF MERCHANTABILITY,
 * FITNESS FOR A PARTICULAR PURPOSE AND NONINFRINGEMENT.  IN NO EVENT SHALL
 * THE AUTHORS OR COPYRIGHT HOLDERS BE LIABLE FOR ANY CLAIM, DAMAGES OR OTHER
 * LIABILITY, WHETHER IN AN ACTION OF CONTRACT, TORT OR OTHERWISE, ARISING
 * FROM, OUT OF OR IN CONNECTION WITH THE SOFTWARE OR THE USE OR OTHER
 * DEALINGS IN THE SOFTWARE.
 *
 * Authors:
 *	Eric Anholt <eric@anholt.net>
 */

#include <linux/dmi.h>
#include <linux/module.h>
#include <linux/input.h>
#include <linux/i2c.h>
#include <linux/kernel.h>
#include <linux/slab.h>
#include <linux/vgaarb.h>
#include <drm/drm_edid.h>
#include <drm/drmP.h>
#include "intel_drv.h"
#include "intel_frontbuffer.h"
#include <drm/i915_drm.h>
#include "i915_drv.h"
#include "i915_gem_dmabuf.h"
#include "intel_dsi.h"
#include "i915_trace.h"
#include <drm/drm_atomic.h>
#include <drm/drm_atomic_helper.h>
#include <drm/drm_dp_helper.h>
#include <drm/drm_crtc_helper.h>
#include <drm/drm_plane_helper.h>
#include <drm/drm_rect.h>
#include <linux/dma_remapping.h>
#include <linux/reservation.h>

static bool is_mmio_work(struct intel_flip_work *work)
{
	return work->mmio_work.func;
}

/* Primary plane formats for gen <= 3 */
static const uint32_t i8xx_primary_formats[] = {
	DRM_FORMAT_C8,
	DRM_FORMAT_RGB565,
	DRM_FORMAT_XRGB1555,
	DRM_FORMAT_XRGB8888,
};

/* Primary plane formats for gen >= 4 */
static const uint32_t i965_primary_formats[] = {
	DRM_FORMAT_C8,
	DRM_FORMAT_RGB565,
	DRM_FORMAT_XRGB8888,
	DRM_FORMAT_XBGR8888,
	DRM_FORMAT_XRGB2101010,
	DRM_FORMAT_XBGR2101010,
};

static const uint32_t skl_primary_formats[] = {
	DRM_FORMAT_C8,
	DRM_FORMAT_RGB565,
	DRM_FORMAT_XRGB8888,
	DRM_FORMAT_XBGR8888,
	DRM_FORMAT_ARGB8888,
	DRM_FORMAT_ABGR8888,
	DRM_FORMAT_XRGB2101010,
	DRM_FORMAT_XBGR2101010,
	DRM_FORMAT_YUYV,
	DRM_FORMAT_YVYU,
	DRM_FORMAT_UYVY,
	DRM_FORMAT_VYUY,
};

/* Cursor formats */
static const uint32_t intel_cursor_formats[] = {
	DRM_FORMAT_ARGB8888,
};

static void i9xx_crtc_clock_get(struct intel_crtc *crtc,
				struct intel_crtc_state *pipe_config);
static void ironlake_pch_clock_get(struct intel_crtc *crtc,
				   struct intel_crtc_state *pipe_config);

static int intel_framebuffer_init(struct drm_device *dev,
				  struct intel_framebuffer *ifb,
				  struct drm_mode_fb_cmd2 *mode_cmd,
				  struct drm_i915_gem_object *obj);
static void i9xx_set_pipeconf(struct intel_crtc *intel_crtc);
static void intel_set_pipe_timings(struct intel_crtc *intel_crtc);
static void intel_set_pipe_src_size(struct intel_crtc *intel_crtc);
static void intel_cpu_transcoder_set_m_n(struct intel_crtc *crtc,
					 struct intel_link_m_n *m_n,
					 struct intel_link_m_n *m2_n2);
static void ironlake_set_pipeconf(struct drm_crtc *crtc);
static void haswell_set_pipeconf(struct drm_crtc *crtc);
static void haswell_set_pipemisc(struct drm_crtc *crtc);
static void vlv_prepare_pll(struct intel_crtc *crtc,
			    const struct intel_crtc_state *pipe_config);
static void chv_prepare_pll(struct intel_crtc *crtc,
			    const struct intel_crtc_state *pipe_config);
static void intel_begin_crtc_commit(struct drm_crtc *, struct drm_crtc_state *);
static void intel_finish_crtc_commit(struct drm_crtc *, struct drm_crtc_state *);
static void skl_init_scalers(struct drm_device *dev, struct intel_crtc *intel_crtc,
	struct intel_crtc_state *crtc_state);
static void skylake_pfit_enable(struct intel_crtc *crtc);
static void ironlake_pfit_disable(struct intel_crtc *crtc, bool force);
static void ironlake_pfit_enable(struct intel_crtc *crtc);
static void intel_modeset_setup_hw_state(struct drm_device *dev);
static void intel_pre_disable_primary_noatomic(struct drm_crtc *crtc);
static int ilk_max_pixel_rate(struct drm_atomic_state *state);
static int bxt_calc_cdclk(int max_pixclk);

struct intel_limit {
	struct {
		int min, max;
	} dot, vco, n, m, m1, m2, p, p1;

	struct {
		int dot_limit;
		int p2_slow, p2_fast;
	} p2;
};

/* returns HPLL frequency in kHz */
static int valleyview_get_vco(struct drm_i915_private *dev_priv)
{
	int hpll_freq, vco_freq[] = { 800, 1600, 2000, 2400 };

	/* Obtain SKU information */
	mutex_lock(&dev_priv->sb_lock);
	hpll_freq = vlv_cck_read(dev_priv, CCK_FUSE_REG) &
		CCK_FUSE_HPLL_FREQ_MASK;
	mutex_unlock(&dev_priv->sb_lock);

	return vco_freq[hpll_freq] * 1000;
}

int vlv_get_cck_clock(struct drm_i915_private *dev_priv,
		      const char *name, u32 reg, int ref_freq)
{
	u32 val;
	int divider;

	mutex_lock(&dev_priv->sb_lock);
	val = vlv_cck_read(dev_priv, reg);
	mutex_unlock(&dev_priv->sb_lock);

	divider = val & CCK_FREQUENCY_VALUES;

	WARN((val & CCK_FREQUENCY_STATUS) !=
	     (divider << CCK_FREQUENCY_STATUS_SHIFT),
	     "%s change in progress\n", name);

	return DIV_ROUND_CLOSEST(ref_freq << 1, divider + 1);
}

static int vlv_get_cck_clock_hpll(struct drm_i915_private *dev_priv,
				  const char *name, u32 reg)
{
	if (dev_priv->hpll_freq == 0)
		dev_priv->hpll_freq = valleyview_get_vco(dev_priv);

	return vlv_get_cck_clock(dev_priv, name, reg,
				 dev_priv->hpll_freq);
}

static int
intel_pch_rawclk(struct drm_i915_private *dev_priv)
{
	return (I915_READ(PCH_RAWCLK_FREQ) & RAWCLK_FREQ_MASK) * 1000;
}

static int
intel_vlv_hrawclk(struct drm_i915_private *dev_priv)
{
	/* RAWCLK_FREQ_VLV register updated from power well code */
	return vlv_get_cck_clock_hpll(dev_priv, "hrawclk",
				      CCK_DISPLAY_REF_CLOCK_CONTROL);
}

static int
intel_g4x_hrawclk(struct drm_i915_private *dev_priv)
{
	uint32_t clkcfg;

	/* hrawclock is 1/4 the FSB frequency */
	clkcfg = I915_READ(CLKCFG);
	switch (clkcfg & CLKCFG_FSB_MASK) {
	case CLKCFG_FSB_400:
		return 100000;
	case CLKCFG_FSB_533:
		return 133333;
	case CLKCFG_FSB_667:
		return 166667;
	case CLKCFG_FSB_800:
		return 200000;
	case CLKCFG_FSB_1067:
		return 266667;
	case CLKCFG_FSB_1333:
		return 333333;
	/* these two are just a guess; one of them might be right */
	case CLKCFG_FSB_1600:
	case CLKCFG_FSB_1600_ALT:
		return 400000;
	default:
		return 133333;
	}
}

void intel_update_rawclk(struct drm_i915_private *dev_priv)
{
	if (HAS_PCH_SPLIT(dev_priv))
		dev_priv->rawclk_freq = intel_pch_rawclk(dev_priv);
	else if (IS_VALLEYVIEW(dev_priv) || IS_CHERRYVIEW(dev_priv))
		dev_priv->rawclk_freq = intel_vlv_hrawclk(dev_priv);
	else if (IS_G4X(dev_priv) || IS_PINEVIEW(dev_priv))
		dev_priv->rawclk_freq = intel_g4x_hrawclk(dev_priv);
	else
		return; /* no rawclk on other platforms, or no need to know it */

	DRM_DEBUG_DRIVER("rawclk rate: %d kHz\n", dev_priv->rawclk_freq);
}

static void intel_update_czclk(struct drm_i915_private *dev_priv)
{
	if (!(IS_VALLEYVIEW(dev_priv) || IS_CHERRYVIEW(dev_priv)))
		return;

	dev_priv->czclk_freq = vlv_get_cck_clock_hpll(dev_priv, "czclk",
						      CCK_CZ_CLOCK_CONTROL);

	DRM_DEBUG_DRIVER("CZ clock rate: %d kHz\n", dev_priv->czclk_freq);
}

static inline u32 /* units of 100MHz */
intel_fdi_link_freq(struct drm_i915_private *dev_priv,
		    const struct intel_crtc_state *pipe_config)
{
	if (HAS_DDI(dev_priv))
		return pipe_config->port_clock; /* SPLL */
	else if (IS_GEN5(dev_priv))
		return ((I915_READ(FDI_PLL_BIOS_0) & FDI_PLL_FB_CLOCK_MASK) + 2) * 10000;
	else
		return 270000;
}

static const struct intel_limit intel_limits_i8xx_dac = {
	.dot = { .min = 25000, .max = 350000 },
	.vco = { .min = 908000, .max = 1512000 },
	.n = { .min = 2, .max = 16 },
	.m = { .min = 96, .max = 140 },
	.m1 = { .min = 18, .max = 26 },
	.m2 = { .min = 6, .max = 16 },
	.p = { .min = 4, .max = 128 },
	.p1 = { .min = 2, .max = 33 },
	.p2 = { .dot_limit = 165000,
		.p2_slow = 4, .p2_fast = 2 },
};

static const struct intel_limit intel_limits_i8xx_dvo = {
	.dot = { .min = 25000, .max = 350000 },
	.vco = { .min = 908000, .max = 1512000 },
	.n = { .min = 2, .max = 16 },
	.m = { .min = 96, .max = 140 },
	.m1 = { .min = 18, .max = 26 },
	.m2 = { .min = 6, .max = 16 },
	.p = { .min = 4, .max = 128 },
	.p1 = { .min = 2, .max = 33 },
	.p2 = { .dot_limit = 165000,
		.p2_slow = 4, .p2_fast = 4 },
};

static const struct intel_limit intel_limits_i8xx_lvds = {
	.dot = { .min = 25000, .max = 350000 },
	.vco = { .min = 908000, .max = 1512000 },
	.n = { .min = 2, .max = 16 },
	.m = { .min = 96, .max = 140 },
	.m1 = { .min = 18, .max = 26 },
	.m2 = { .min = 6, .max = 16 },
	.p = { .min = 4, .max = 128 },
	.p1 = { .min = 1, .max = 6 },
	.p2 = { .dot_limit = 165000,
		.p2_slow = 14, .p2_fast = 7 },
};

static const struct intel_limit intel_limits_i9xx_sdvo = {
	.dot = { .min = 20000, .max = 400000 },
	.vco = { .min = 1400000, .max = 2800000 },
	.n = { .min = 1, .max = 6 },
	.m = { .min = 70, .max = 120 },
	.m1 = { .min = 8, .max = 18 },
	.m2 = { .min = 3, .max = 7 },
	.p = { .min = 5, .max = 80 },
	.p1 = { .min = 1, .max = 8 },
	.p2 = { .dot_limit = 200000,
		.p2_slow = 10, .p2_fast = 5 },
};

static const struct intel_limit intel_limits_i9xx_lvds = {
	.dot = { .min = 20000, .max = 400000 },
	.vco = { .min = 1400000, .max = 2800000 },
	.n = { .min = 1, .max = 6 },
	.m = { .min = 70, .max = 120 },
	.m1 = { .min = 8, .max = 18 },
	.m2 = { .min = 3, .max = 7 },
	.p = { .min = 7, .max = 98 },
	.p1 = { .min = 1, .max = 8 },
	.p2 = { .dot_limit = 112000,
		.p2_slow = 14, .p2_fast = 7 },
};


static const struct intel_limit intel_limits_g4x_sdvo = {
	.dot = { .min = 25000, .max = 270000 },
	.vco = { .min = 1750000, .max = 3500000},
	.n = { .min = 1, .max = 4 },
	.m = { .min = 104, .max = 138 },
	.m1 = { .min = 17, .max = 23 },
	.m2 = { .min = 5, .max = 11 },
	.p = { .min = 10, .max = 30 },
	.p1 = { .min = 1, .max = 3},
	.p2 = { .dot_limit = 270000,
		.p2_slow = 10,
		.p2_fast = 10
	},
};

static const struct intel_limit intel_limits_g4x_hdmi = {
	.dot = { .min = 22000, .max = 400000 },
	.vco = { .min = 1750000, .max = 3500000},
	.n = { .min = 1, .max = 4 },
	.m = { .min = 104, .max = 138 },
	.m1 = { .min = 16, .max = 23 },
	.m2 = { .min = 5, .max = 11 },
	.p = { .min = 5, .max = 80 },
	.p1 = { .min = 1, .max = 8},
	.p2 = { .dot_limit = 165000,
		.p2_slow = 10, .p2_fast = 5 },
};

static const struct intel_limit intel_limits_g4x_single_channel_lvds = {
	.dot = { .min = 20000, .max = 115000 },
	.vco = { .min = 1750000, .max = 3500000 },
	.n = { .min = 1, .max = 3 },
	.m = { .min = 104, .max = 138 },
	.m1 = { .min = 17, .max = 23 },
	.m2 = { .min = 5, .max = 11 },
	.p = { .min = 28, .max = 112 },
	.p1 = { .min = 2, .max = 8 },
	.p2 = { .dot_limit = 0,
		.p2_slow = 14, .p2_fast = 14
	},
};

static const struct intel_limit intel_limits_g4x_dual_channel_lvds = {
	.dot = { .min = 80000, .max = 224000 },
	.vco = { .min = 1750000, .max = 3500000 },
	.n = { .min = 1, .max = 3 },
	.m = { .min = 104, .max = 138 },
	.m1 = { .min = 17, .max = 23 },
	.m2 = { .min = 5, .max = 11 },
	.p = { .min = 14, .max = 42 },
	.p1 = { .min = 2, .max = 6 },
	.p2 = { .dot_limit = 0,
		.p2_slow = 7, .p2_fast = 7
	},
};

static const struct intel_limit intel_limits_pineview_sdvo = {
	.dot = { .min = 20000, .max = 400000},
	.vco = { .min = 1700000, .max = 3500000 },
	/* Pineview's Ncounter is a ring counter */
	.n = { .min = 3, .max = 6 },
	.m = { .min = 2, .max = 256 },
	/* Pineview only has one combined m divider, which we treat as m2. */
	.m1 = { .min = 0, .max = 0 },
	.m2 = { .min = 0, .max = 254 },
	.p = { .min = 5, .max = 80 },
	.p1 = { .min = 1, .max = 8 },
	.p2 = { .dot_limit = 200000,
		.p2_slow = 10, .p2_fast = 5 },
};

static const struct intel_limit intel_limits_pineview_lvds = {
	.dot = { .min = 20000, .max = 400000 },
	.vco = { .min = 1700000, .max = 3500000 },
	.n = { .min = 3, .max = 6 },
	.m = { .min = 2, .max = 256 },
	.m1 = { .min = 0, .max = 0 },
	.m2 = { .min = 0, .max = 254 },
	.p = { .min = 7, .max = 112 },
	.p1 = { .min = 1, .max = 8 },
	.p2 = { .dot_limit = 112000,
		.p2_slow = 14, .p2_fast = 14 },
};

/* Ironlake / Sandybridge
 *
 * We calculate clock using (register_value + 2) for N/M1/M2, so here
 * the range value for them is (actual_value - 2).
 */
static const struct intel_limit intel_limits_ironlake_dac = {
	.dot = { .min = 25000, .max = 350000 },
	.vco = { .min = 1760000, .max = 3510000 },
	.n = { .min = 1, .max = 5 },
	.m = { .min = 79, .max = 127 },
	.m1 = { .min = 12, .max = 22 },
	.m2 = { .min = 5, .max = 9 },
	.p = { .min = 5, .max = 80 },
	.p1 = { .min = 1, .max = 8 },
	.p2 = { .dot_limit = 225000,
		.p2_slow = 10, .p2_fast = 5 },
};

static const struct intel_limit intel_limits_ironlake_single_lvds = {
	.dot = { .min = 25000, .max = 350000 },
	.vco = { .min = 1760000, .max = 3510000 },
	.n = { .min = 1, .max = 3 },
	.m = { .min = 79, .max = 118 },
	.m1 = { .min = 12, .max = 22 },
	.m2 = { .min = 5, .max = 9 },
	.p = { .min = 28, .max = 112 },
	.p1 = { .min = 2, .max = 8 },
	.p2 = { .dot_limit = 225000,
		.p2_slow = 14, .p2_fast = 14 },
};

static const struct intel_limit intel_limits_ironlake_dual_lvds = {
	.dot = { .min = 25000, .max = 350000 },
	.vco = { .min = 1760000, .max = 3510000 },
	.n = { .min = 1, .max = 3 },
	.m = { .min = 79, .max = 127 },
	.m1 = { .min = 12, .max = 22 },
	.m2 = { .min = 5, .max = 9 },
	.p = { .min = 14, .max = 56 },
	.p1 = { .min = 2, .max = 8 },
	.p2 = { .dot_limit = 225000,
		.p2_slow = 7, .p2_fast = 7 },
};

/* LVDS 100mhz refclk limits. */
static const struct intel_limit intel_limits_ironlake_single_lvds_100m = {
	.dot = { .min = 25000, .max = 350000 },
	.vco = { .min = 1760000, .max = 3510000 },
	.n = { .min = 1, .max = 2 },
	.m = { .min = 79, .max = 126 },
	.m1 = { .min = 12, .max = 22 },
	.m2 = { .min = 5, .max = 9 },
	.p = { .min = 28, .max = 112 },
	.p1 = { .min = 2, .max = 8 },
	.p2 = { .dot_limit = 225000,
		.p2_slow = 14, .p2_fast = 14 },
};

static const struct intel_limit intel_limits_ironlake_dual_lvds_100m = {
	.dot = { .min = 25000, .max = 350000 },
	.vco = { .min = 1760000, .max = 3510000 },
	.n = { .min = 1, .max = 3 },
	.m = { .min = 79, .max = 126 },
	.m1 = { .min = 12, .max = 22 },
	.m2 = { .min = 5, .max = 9 },
	.p = { .min = 14, .max = 42 },
	.p1 = { .min = 2, .max = 6 },
	.p2 = { .dot_limit = 225000,
		.p2_slow = 7, .p2_fast = 7 },
};

static const struct intel_limit intel_limits_vlv = {
	 /*
	  * These are the data rate limits (measured in fast clocks)
	  * since those are the strictest limits we have. The fast
	  * clock and actual rate limits are more relaxed, so checking
	  * them would make no difference.
	  */
	.dot = { .min = 25000 * 5, .max = 270000 * 5 },
	.vco = { .min = 4000000, .max = 6000000 },
	.n = { .min = 1, .max = 7 },
	.m1 = { .min = 2, .max = 3 },
	.m2 = { .min = 11, .max = 156 },
	.p1 = { .min = 2, .max = 3 },
	.p2 = { .p2_slow = 2, .p2_fast = 20 }, /* slow=min, fast=max */
};

static const struct intel_limit intel_limits_chv = {
	/*
	 * These are the data rate limits (measured in fast clocks)
	 * since those are the strictest limits we have.  The fast
	 * clock and actual rate limits are more relaxed, so checking
	 * them would make no difference.
	 */
	.dot = { .min = 25000 * 5, .max = 540000 * 5},
	.vco = { .min = 4800000, .max = 6480000 },
	.n = { .min = 1, .max = 1 },
	.m1 = { .min = 2, .max = 2 },
	.m2 = { .min = 24 << 22, .max = 175 << 22 },
	.p1 = { .min = 2, .max = 4 },
	.p2 = {	.p2_slow = 1, .p2_fast = 14 },
};

static const struct intel_limit intel_limits_bxt = {
	/* FIXME: find real dot limits */
	.dot = { .min = 0, .max = INT_MAX },
	.vco = { .min = 4800000, .max = 6700000 },
	.n = { .min = 1, .max = 1 },
	.m1 = { .min = 2, .max = 2 },
	/* FIXME: find real m2 limits */
	.m2 = { .min = 2 << 22, .max = 255 << 22 },
	.p1 = { .min = 2, .max = 4 },
	.p2 = { .p2_slow = 1, .p2_fast = 20 },
};

static bool
needs_modeset(struct drm_crtc_state *state)
{
	return drm_atomic_crtc_needs_modeset(state);
}

/*
 * Platform specific helpers to calculate the port PLL loopback- (clock.m),
 * and post-divider (clock.p) values, pre- (clock.vco) and post-divided fast
 * (clock.dot) clock rates. This fast dot clock is fed to the port's IO logic.
 * The helpers' return value is the rate of the clock that is fed to the
 * display engine's pipe which can be the above fast dot clock rate or a
 * divided-down version of it.
 */
/* m1 is reserved as 0 in Pineview, n is a ring counter */
static int pnv_calc_dpll_params(int refclk, struct dpll *clock)
{
	clock->m = clock->m2 + 2;
	clock->p = clock->p1 * clock->p2;
	if (WARN_ON(clock->n == 0 || clock->p == 0))
		return 0;
	clock->vco = DIV_ROUND_CLOSEST(refclk * clock->m, clock->n);
	clock->dot = DIV_ROUND_CLOSEST(clock->vco, clock->p);

	return clock->dot;
}

static uint32_t i9xx_dpll_compute_m(struct dpll *dpll)
{
	return 5 * (dpll->m1 + 2) + (dpll->m2 + 2);
}

static int i9xx_calc_dpll_params(int refclk, struct dpll *clock)
{
	clock->m = i9xx_dpll_compute_m(clock);
	clock->p = clock->p1 * clock->p2;
	if (WARN_ON(clock->n + 2 == 0 || clock->p == 0))
		return 0;
	clock->vco = DIV_ROUND_CLOSEST(refclk * clock->m, clock->n + 2);
	clock->dot = DIV_ROUND_CLOSEST(clock->vco, clock->p);

	return clock->dot;
}

static int vlv_calc_dpll_params(int refclk, struct dpll *clock)
{
	clock->m = clock->m1 * clock->m2;
	clock->p = clock->p1 * clock->p2;
	if (WARN_ON(clock->n == 0 || clock->p == 0))
		return 0;
	clock->vco = DIV_ROUND_CLOSEST(refclk * clock->m, clock->n);
	clock->dot = DIV_ROUND_CLOSEST(clock->vco, clock->p);

	return clock->dot / 5;
}

int chv_calc_dpll_params(int refclk, struct dpll *clock)
{
	clock->m = clock->m1 * clock->m2;
	clock->p = clock->p1 * clock->p2;
	if (WARN_ON(clock->n == 0 || clock->p == 0))
		return 0;
	clock->vco = DIV_ROUND_CLOSEST_ULL((uint64_t)refclk * clock->m,
			clock->n << 22);
	clock->dot = DIV_ROUND_CLOSEST(clock->vco, clock->p);

	return clock->dot / 5;
}

#define INTELPllInvalid(s)   do { /* DRM_DEBUG(s); */ return false; } while (0)
/**
 * Returns whether the given set of divisors are valid for a given refclk with
 * the given connectors.
 */

static bool intel_PLL_is_valid(struct drm_device *dev,
			       const struct intel_limit *limit,
			       const struct dpll *clock)
{
	if (clock->n   < limit->n.min   || limit->n.max   < clock->n)
		INTELPllInvalid("n out of range\n");
	if (clock->p1  < limit->p1.min  || limit->p1.max  < clock->p1)
		INTELPllInvalid("p1 out of range\n");
	if (clock->m2  < limit->m2.min  || limit->m2.max  < clock->m2)
		INTELPllInvalid("m2 out of range\n");
	if (clock->m1  < limit->m1.min  || limit->m1.max  < clock->m1)
		INTELPllInvalid("m1 out of range\n");

	if (!IS_PINEVIEW(dev) && !IS_VALLEYVIEW(dev) &&
	    !IS_CHERRYVIEW(dev) && !IS_BROXTON(dev))
		if (clock->m1 <= clock->m2)
			INTELPllInvalid("m1 <= m2\n");

	if (!IS_VALLEYVIEW(dev) && !IS_CHERRYVIEW(dev) && !IS_BROXTON(dev)) {
		if (clock->p < limit->p.min || limit->p.max < clock->p)
			INTELPllInvalid("p out of range\n");
		if (clock->m < limit->m.min || limit->m.max < clock->m)
			INTELPllInvalid("m out of range\n");
	}

	if (clock->vco < limit->vco.min || limit->vco.max < clock->vco)
		INTELPllInvalid("vco out of range\n");
	/* XXX: We may need to be checking "Dot clock" depending on the multiplier,
	 * connector, etc., rather than just a single range.
	 */
	if (clock->dot < limit->dot.min || limit->dot.max < clock->dot)
		INTELPllInvalid("dot out of range\n");

	return true;
}

static int
i9xx_select_p2_div(const struct intel_limit *limit,
		   const struct intel_crtc_state *crtc_state,
		   int target)
{
	struct drm_device *dev = crtc_state->base.crtc->dev;

	if (intel_crtc_has_type(crtc_state, INTEL_OUTPUT_LVDS)) {
		/*
		 * For LVDS just rely on its current settings for dual-channel.
		 * We haven't figured out how to reliably set up different
		 * single/dual channel state, if we even can.
		 */
		if (intel_is_dual_link_lvds(dev))
			return limit->p2.p2_fast;
		else
			return limit->p2.p2_slow;
	} else {
		if (target < limit->p2.dot_limit)
			return limit->p2.p2_slow;
		else
			return limit->p2.p2_fast;
	}
}

/*
 * Returns a set of divisors for the desired target clock with the given
 * refclk, or FALSE.  The returned values represent the clock equation:
 * reflck * (5 * (m1 + 2) + (m2 + 2)) / (n + 2) / p1 / p2.
 *
 * Target and reference clocks are specified in kHz.
 *
 * If match_clock is provided, then best_clock P divider must match the P
 * divider from @match_clock used for LVDS downclocking.
 */
static bool
i9xx_find_best_dpll(const struct intel_limit *limit,
		    struct intel_crtc_state *crtc_state,
		    int target, int refclk, struct dpll *match_clock,
		    struct dpll *best_clock)
{
	struct drm_device *dev = crtc_state->base.crtc->dev;
	struct dpll clock;
	int err = target;

	memset(best_clock, 0, sizeof(*best_clock));

	clock.p2 = i9xx_select_p2_div(limit, crtc_state, target);

	for (clock.m1 = limit->m1.min; clock.m1 <= limit->m1.max;
	     clock.m1++) {
		for (clock.m2 = limit->m2.min;
		     clock.m2 <= limit->m2.max; clock.m2++) {
			if (clock.m2 >= clock.m1)
				break;
			for (clock.n = limit->n.min;
			     clock.n <= limit->n.max; clock.n++) {
				for (clock.p1 = limit->p1.min;
					clock.p1 <= limit->p1.max; clock.p1++) {
					int this_err;

					i9xx_calc_dpll_params(refclk, &clock);
					if (!intel_PLL_is_valid(dev, limit,
								&clock))
						continue;
					if (match_clock &&
					    clock.p != match_clock->p)
						continue;

					this_err = abs(clock.dot - target);
					if (this_err < err) {
						*best_clock = clock;
						err = this_err;
					}
				}
			}
		}
	}

	return (err != target);
}

/*
 * Returns a set of divisors for the desired target clock with the given
 * refclk, or FALSE.  The returned values represent the clock equation:
 * reflck * (5 * (m1 + 2) + (m2 + 2)) / (n + 2) / p1 / p2.
 *
 * Target and reference clocks are specified in kHz.
 *
 * If match_clock is provided, then best_clock P divider must match the P
 * divider from @match_clock used for LVDS downclocking.
 */
static bool
pnv_find_best_dpll(const struct intel_limit *limit,
		   struct intel_crtc_state *crtc_state,
		   int target, int refclk, struct dpll *match_clock,
		   struct dpll *best_clock)
{
	struct drm_device *dev = crtc_state->base.crtc->dev;
	struct dpll clock;
	int err = target;

	memset(best_clock, 0, sizeof(*best_clock));

	clock.p2 = i9xx_select_p2_div(limit, crtc_state, target);

	for (clock.m1 = limit->m1.min; clock.m1 <= limit->m1.max;
	     clock.m1++) {
		for (clock.m2 = limit->m2.min;
		     clock.m2 <= limit->m2.max; clock.m2++) {
			for (clock.n = limit->n.min;
			     clock.n <= limit->n.max; clock.n++) {
				for (clock.p1 = limit->p1.min;
					clock.p1 <= limit->p1.max; clock.p1++) {
					int this_err;

					pnv_calc_dpll_params(refclk, &clock);
					if (!intel_PLL_is_valid(dev, limit,
								&clock))
						continue;
					if (match_clock &&
					    clock.p != match_clock->p)
						continue;

					this_err = abs(clock.dot - target);
					if (this_err < err) {
						*best_clock = clock;
						err = this_err;
					}
				}
			}
		}
	}

	return (err != target);
}

/*
 * Returns a set of divisors for the desired target clock with the given
 * refclk, or FALSE.  The returned values represent the clock equation:
 * reflck * (5 * (m1 + 2) + (m2 + 2)) / (n + 2) / p1 / p2.
 *
 * Target and reference clocks are specified in kHz.
 *
 * If match_clock is provided, then best_clock P divider must match the P
 * divider from @match_clock used for LVDS downclocking.
 */
static bool
g4x_find_best_dpll(const struct intel_limit *limit,
		   struct intel_crtc_state *crtc_state,
		   int target, int refclk, struct dpll *match_clock,
		   struct dpll *best_clock)
{
	struct drm_device *dev = crtc_state->base.crtc->dev;
	struct dpll clock;
	int max_n;
	bool found = false;
	/* approximately equals target * 0.00585 */
	int err_most = (target >> 8) + (target >> 9);

	memset(best_clock, 0, sizeof(*best_clock));

	clock.p2 = i9xx_select_p2_div(limit, crtc_state, target);

	max_n = limit->n.max;
	/* based on hardware requirement, prefer smaller n to precision */
	for (clock.n = limit->n.min; clock.n <= max_n; clock.n++) {
		/* based on hardware requirement, prefere larger m1,m2 */
		for (clock.m1 = limit->m1.max;
		     clock.m1 >= limit->m1.min; clock.m1--) {
			for (clock.m2 = limit->m2.max;
			     clock.m2 >= limit->m2.min; clock.m2--) {
				for (clock.p1 = limit->p1.max;
				     clock.p1 >= limit->p1.min; clock.p1--) {
					int this_err;

					i9xx_calc_dpll_params(refclk, &clock);
					if (!intel_PLL_is_valid(dev, limit,
								&clock))
						continue;

					this_err = abs(clock.dot - target);
					if (this_err < err_most) {
						*best_clock = clock;
						err_most = this_err;
						max_n = clock.n;
						found = true;
					}
				}
			}
		}
	}
	return found;
}

/*
 * Check if the calculated PLL configuration is more optimal compared to the
 * best configuration and error found so far. Return the calculated error.
 */
static bool vlv_PLL_is_optimal(struct drm_device *dev, int target_freq,
			       const struct dpll *calculated_clock,
			       const struct dpll *best_clock,
			       unsigned int best_error_ppm,
			       unsigned int *error_ppm)
{
	/*
	 * For CHV ignore the error and consider only the P value.
	 * Prefer a bigger P value based on HW requirements.
	 */
	if (IS_CHERRYVIEW(dev)) {
		*error_ppm = 0;

		return calculated_clock->p > best_clock->p;
	}

	if (WARN_ON_ONCE(!target_freq))
		return false;

	*error_ppm = div_u64(1000000ULL *
				abs(target_freq - calculated_clock->dot),
			     target_freq);
	/*
	 * Prefer a better P value over a better (smaller) error if the error
	 * is small. Ensure this preference for future configurations too by
	 * setting the error to 0.
	 */
	if (*error_ppm < 100 && calculated_clock->p > best_clock->p) {
		*error_ppm = 0;

		return true;
	}

	return *error_ppm + 10 < best_error_ppm;
}

/*
 * Returns a set of divisors for the desired target clock with the given
 * refclk, or FALSE.  The returned values represent the clock equation:
 * reflck * (5 * (m1 + 2) + (m2 + 2)) / (n + 2) / p1 / p2.
 */
static bool
vlv_find_best_dpll(const struct intel_limit *limit,
		   struct intel_crtc_state *crtc_state,
		   int target, int refclk, struct dpll *match_clock,
		   struct dpll *best_clock)
{
	struct intel_crtc *crtc = to_intel_crtc(crtc_state->base.crtc);
	struct drm_device *dev = crtc->base.dev;
	struct dpll clock;
	unsigned int bestppm = 1000000;
	/* min update 19.2 MHz */
	int max_n = min(limit->n.max, refclk / 19200);
	bool found = false;

	target *= 5; /* fast clock */

	memset(best_clock, 0, sizeof(*best_clock));

	/* based on hardware requirement, prefer smaller n to precision */
	for (clock.n = limit->n.min; clock.n <= max_n; clock.n++) {
		for (clock.p1 = limit->p1.max; clock.p1 >= limit->p1.min; clock.p1--) {
			for (clock.p2 = limit->p2.p2_fast; clock.p2 >= limit->p2.p2_slow;
			     clock.p2 -= clock.p2 > 10 ? 2 : 1) {
				clock.p = clock.p1 * clock.p2;
				/* based on hardware requirement, prefer bigger m1,m2 values */
				for (clock.m1 = limit->m1.min; clock.m1 <= limit->m1.max; clock.m1++) {
					unsigned int ppm;

					clock.m2 = DIV_ROUND_CLOSEST(target * clock.p * clock.n,
								     refclk * clock.m1);

					vlv_calc_dpll_params(refclk, &clock);

					if (!intel_PLL_is_valid(dev, limit,
								&clock))
						continue;

					if (!vlv_PLL_is_optimal(dev, target,
								&clock,
								best_clock,
								bestppm, &ppm))
						continue;

					*best_clock = clock;
					bestppm = ppm;
					found = true;
				}
			}
		}
	}

	return found;
}

/*
 * Returns a set of divisors for the desired target clock with the given
 * refclk, or FALSE.  The returned values represent the clock equation:
 * reflck * (5 * (m1 + 2) + (m2 + 2)) / (n + 2) / p1 / p2.
 */
static bool
chv_find_best_dpll(const struct intel_limit *limit,
		   struct intel_crtc_state *crtc_state,
		   int target, int refclk, struct dpll *match_clock,
		   struct dpll *best_clock)
{
	struct intel_crtc *crtc = to_intel_crtc(crtc_state->base.crtc);
	struct drm_device *dev = crtc->base.dev;
	unsigned int best_error_ppm;
	struct dpll clock;
	uint64_t m2;
	int found = false;

	memset(best_clock, 0, sizeof(*best_clock));
	best_error_ppm = 1000000;

	/*
	 * Based on hardware doc, the n always set to 1, and m1 always
	 * set to 2.  If requires to support 200Mhz refclk, we need to
	 * revisit this because n may not 1 anymore.
	 */
	clock.n = 1, clock.m1 = 2;
	target *= 5;	/* fast clock */

	for (clock.p1 = limit->p1.max; clock.p1 >= limit->p1.min; clock.p1--) {
		for (clock.p2 = limit->p2.p2_fast;
				clock.p2 >= limit->p2.p2_slow;
				clock.p2 -= clock.p2 > 10 ? 2 : 1) {
			unsigned int error_ppm;

			clock.p = clock.p1 * clock.p2;

			m2 = DIV_ROUND_CLOSEST_ULL(((uint64_t)target * clock.p *
					clock.n) << 22, refclk * clock.m1);

			if (m2 > INT_MAX/clock.m1)
				continue;

			clock.m2 = m2;

			chv_calc_dpll_params(refclk, &clock);

			if (!intel_PLL_is_valid(dev, limit, &clock))
				continue;

			if (!vlv_PLL_is_optimal(dev, target, &clock, best_clock,
						best_error_ppm, &error_ppm))
				continue;

			*best_clock = clock;
			best_error_ppm = error_ppm;
			found = true;
		}
	}

	return found;
}

bool bxt_find_best_dpll(struct intel_crtc_state *crtc_state, int target_clock,
			struct dpll *best_clock)
{
	int refclk = 100000;
	const struct intel_limit *limit = &intel_limits_bxt;

	return chv_find_best_dpll(limit, crtc_state,
				  target_clock, refclk, NULL, best_clock);
}

bool intel_crtc_active(struct drm_crtc *crtc)
{
	struct intel_crtc *intel_crtc = to_intel_crtc(crtc);

	/* Be paranoid as we can arrive here with only partial
	 * state retrieved from the hardware during setup.
	 *
	 * We can ditch the adjusted_mode.crtc_clock check as soon
	 * as Haswell has gained clock readout/fastboot support.
	 *
	 * We can ditch the crtc->primary->fb check as soon as we can
	 * properly reconstruct framebuffers.
	 *
	 * FIXME: The intel_crtc->active here should be switched to
	 * crtc->state->active once we have proper CRTC states wired up
	 * for atomic.
	 */
	return intel_crtc->active && crtc->primary->state->fb &&
		intel_crtc->config->base.adjusted_mode.crtc_clock;
}

enum transcoder intel_pipe_to_cpu_transcoder(struct drm_i915_private *dev_priv,
					     enum pipe pipe)
{
	struct drm_crtc *crtc = dev_priv->pipe_to_crtc_mapping[pipe];
	struct intel_crtc *intel_crtc = to_intel_crtc(crtc);

	return intel_crtc->config->cpu_transcoder;
}

static bool pipe_dsl_stopped(struct drm_device *dev, enum pipe pipe)
{
	struct drm_i915_private *dev_priv = to_i915(dev);
	i915_reg_t reg = PIPEDSL(pipe);
	u32 line1, line2;
	u32 line_mask;

	if (IS_GEN2(dev))
		line_mask = DSL_LINEMASK_GEN2;
	else
		line_mask = DSL_LINEMASK_GEN3;

	line1 = I915_READ(reg) & line_mask;
	msleep(5);
	line2 = I915_READ(reg) & line_mask;

	return line1 == line2;
}

/*
 * intel_wait_for_pipe_off - wait for pipe to turn off
 * @crtc: crtc whose pipe to wait for
 *
 * After disabling a pipe, we can't wait for vblank in the usual way,
 * spinning on the vblank interrupt status bit, since we won't actually
 * see an interrupt when the pipe is disabled.
 *
 * On Gen4 and above:
 *   wait for the pipe register state bit to turn off
 *
 * Otherwise:
 *   wait for the display line value to settle (it usually
 *   ends up stopping at the start of the next frame).
 *
 */
static void intel_wait_for_pipe_off(struct intel_crtc *crtc)
{
	struct drm_device *dev = crtc->base.dev;
	struct drm_i915_private *dev_priv = to_i915(dev);
	enum transcoder cpu_transcoder = crtc->config->cpu_transcoder;
	enum pipe pipe = crtc->pipe;

	if (INTEL_INFO(dev)->gen >= 4) {
		i915_reg_t reg = PIPECONF(cpu_transcoder);

		/* Wait for the Pipe State to go off */
		if (intel_wait_for_register(dev_priv,
					    reg, I965_PIPECONF_ACTIVE, 0,
					    100))
			WARN(1, "pipe_off wait timed out\n");
	} else {
		/* Wait for the display line to settle */
		if (wait_for(pipe_dsl_stopped(dev, pipe), 100))
			WARN(1, "pipe_off wait timed out\n");
	}
}

/* Only for pre-ILK configs */
void assert_pll(struct drm_i915_private *dev_priv,
		enum pipe pipe, bool state)
{
	u32 val;
	bool cur_state;

	val = I915_READ(DPLL(pipe));
	cur_state = !!(val & DPLL_VCO_ENABLE);
	I915_STATE_WARN(cur_state != state,
	     "PLL state assertion failure (expected %s, current %s)\n",
			onoff(state), onoff(cur_state));
}

/* XXX: the dsi pll is shared between MIPI DSI ports */
void assert_dsi_pll(struct drm_i915_private *dev_priv, bool state)
{
	u32 val;
	bool cur_state;

	mutex_lock(&dev_priv->sb_lock);
	val = vlv_cck_read(dev_priv, CCK_REG_DSI_PLL_CONTROL);
	mutex_unlock(&dev_priv->sb_lock);

	cur_state = val & DSI_PLL_VCO_EN;
	I915_STATE_WARN(cur_state != state,
	     "DSI PLL state assertion failure (expected %s, current %s)\n",
			onoff(state), onoff(cur_state));
}

static void assert_fdi_tx(struct drm_i915_private *dev_priv,
			  enum pipe pipe, bool state)
{
	bool cur_state;
	enum transcoder cpu_transcoder = intel_pipe_to_cpu_transcoder(dev_priv,
								      pipe);

	if (HAS_DDI(dev_priv)) {
		/* DDI does not have a specific FDI_TX register */
		u32 val = I915_READ(TRANS_DDI_FUNC_CTL(cpu_transcoder));
		cur_state = !!(val & TRANS_DDI_FUNC_ENABLE);
	} else {
		u32 val = I915_READ(FDI_TX_CTL(pipe));
		cur_state = !!(val & FDI_TX_ENABLE);
	}
	I915_STATE_WARN(cur_state != state,
	     "FDI TX state assertion failure (expected %s, current %s)\n",
			onoff(state), onoff(cur_state));
}
#define assert_fdi_tx_enabled(d, p) assert_fdi_tx(d, p, true)
#define assert_fdi_tx_disabled(d, p) assert_fdi_tx(d, p, false)

static void assert_fdi_rx(struct drm_i915_private *dev_priv,
			  enum pipe pipe, bool state)
{
	u32 val;
	bool cur_state;

	val = I915_READ(FDI_RX_CTL(pipe));
	cur_state = !!(val & FDI_RX_ENABLE);
	I915_STATE_WARN(cur_state != state,
	     "FDI RX state assertion failure (expected %s, current %s)\n",
			onoff(state), onoff(cur_state));
}
#define assert_fdi_rx_enabled(d, p) assert_fdi_rx(d, p, true)
#define assert_fdi_rx_disabled(d, p) assert_fdi_rx(d, p, false)

static void assert_fdi_tx_pll_enabled(struct drm_i915_private *dev_priv,
				      enum pipe pipe)
{
	u32 val;

	/* ILK FDI PLL is always enabled */
	if (IS_GEN5(dev_priv))
		return;

	/* On Haswell, DDI ports are responsible for the FDI PLL setup */
	if (HAS_DDI(dev_priv))
		return;

	val = I915_READ(FDI_TX_CTL(pipe));
	I915_STATE_WARN(!(val & FDI_TX_PLL_ENABLE), "FDI TX PLL assertion failure, should be active but is disabled\n");
}

void assert_fdi_rx_pll(struct drm_i915_private *dev_priv,
		       enum pipe pipe, bool state)
{
	u32 val;
	bool cur_state;

	val = I915_READ(FDI_RX_CTL(pipe));
	cur_state = !!(val & FDI_RX_PLL_ENABLE);
	I915_STATE_WARN(cur_state != state,
	     "FDI RX PLL assertion failure (expected %s, current %s)\n",
			onoff(state), onoff(cur_state));
}

void assert_panel_unlocked(struct drm_i915_private *dev_priv,
			   enum pipe pipe)
{
	struct drm_device *dev = &dev_priv->drm;
	i915_reg_t pp_reg;
	u32 val;
	enum pipe panel_pipe = PIPE_A;
	bool locked = true;

	if (WARN_ON(HAS_DDI(dev)))
		return;

	if (HAS_PCH_SPLIT(dev)) {
		u32 port_sel;

		pp_reg = PP_CONTROL(0);
		port_sel = I915_READ(PP_ON_DELAYS(0)) & PANEL_PORT_SELECT_MASK;

		if (port_sel == PANEL_PORT_SELECT_LVDS &&
		    I915_READ(PCH_LVDS) & LVDS_PIPEB_SELECT)
			panel_pipe = PIPE_B;
		/* XXX: else fix for eDP */
	} else if (IS_VALLEYVIEW(dev) || IS_CHERRYVIEW(dev)) {
		/* presumably write lock depends on pipe, not port select */
		pp_reg = PP_CONTROL(pipe);
		panel_pipe = pipe;
	} else {
		pp_reg = PP_CONTROL(0);
		if (I915_READ(LVDS) & LVDS_PIPEB_SELECT)
			panel_pipe = PIPE_B;
	}

	val = I915_READ(pp_reg);
	if (!(val & PANEL_POWER_ON) ||
	    ((val & PANEL_UNLOCK_MASK) == PANEL_UNLOCK_REGS))
		locked = false;

	I915_STATE_WARN(panel_pipe == pipe && locked,
	     "panel assertion failure, pipe %c regs locked\n",
	     pipe_name(pipe));
}

static void assert_cursor(struct drm_i915_private *dev_priv,
			  enum pipe pipe, bool state)
{
	struct drm_device *dev = &dev_priv->drm;
	bool cur_state;

	if (IS_845G(dev) || IS_I865G(dev))
		cur_state = I915_READ(CURCNTR(PIPE_A)) & CURSOR_ENABLE;
	else
		cur_state = I915_READ(CURCNTR(pipe)) & CURSOR_MODE;

	I915_STATE_WARN(cur_state != state,
	     "cursor on pipe %c assertion failure (expected %s, current %s)\n",
			pipe_name(pipe), onoff(state), onoff(cur_state));
}
#define assert_cursor_enabled(d, p) assert_cursor(d, p, true)
#define assert_cursor_disabled(d, p) assert_cursor(d, p, false)

void assert_pipe(struct drm_i915_private *dev_priv,
		 enum pipe pipe, bool state)
{
	bool cur_state;
	enum transcoder cpu_transcoder = intel_pipe_to_cpu_transcoder(dev_priv,
								      pipe);
	enum intel_display_power_domain power_domain;

	/* if we need the pipe quirk it must be always on */
	if ((pipe == PIPE_A && dev_priv->quirks & QUIRK_PIPEA_FORCE) ||
	    (pipe == PIPE_B && dev_priv->quirks & QUIRK_PIPEB_FORCE))
		state = true;

	power_domain = POWER_DOMAIN_TRANSCODER(cpu_transcoder);
	if (intel_display_power_get_if_enabled(dev_priv, power_domain)) {
		u32 val = I915_READ(PIPECONF(cpu_transcoder));
		cur_state = !!(val & PIPECONF_ENABLE);

		intel_display_power_put(dev_priv, power_domain);
	} else {
		cur_state = false;
	}

	I915_STATE_WARN(cur_state != state,
	     "pipe %c assertion failure (expected %s, current %s)\n",
			pipe_name(pipe), onoff(state), onoff(cur_state));
}

static void assert_plane(struct drm_i915_private *dev_priv,
			 enum plane plane, bool state)
{
	u32 val;
	bool cur_state;

	val = I915_READ(DSPCNTR(plane));
	cur_state = !!(val & DISPLAY_PLANE_ENABLE);
	I915_STATE_WARN(cur_state != state,
	     "plane %c assertion failure (expected %s, current %s)\n",
			plane_name(plane), onoff(state), onoff(cur_state));
}

#define assert_plane_enabled(d, p) assert_plane(d, p, true)
#define assert_plane_disabled(d, p) assert_plane(d, p, false)

static void assert_planes_disabled(struct drm_i915_private *dev_priv,
				   enum pipe pipe)
{
	struct drm_device *dev = &dev_priv->drm;
	int i;

	/* Primary planes are fixed to pipes on gen4+ */
	if (INTEL_INFO(dev)->gen >= 4) {
		u32 val = I915_READ(DSPCNTR(pipe));
		I915_STATE_WARN(val & DISPLAY_PLANE_ENABLE,
		     "plane %c assertion failure, should be disabled but not\n",
		     plane_name(pipe));
		return;
	}

	/* Need to check both planes against the pipe */
	for_each_pipe(dev_priv, i) {
		u32 val = I915_READ(DSPCNTR(i));
		enum pipe cur_pipe = (val & DISPPLANE_SEL_PIPE_MASK) >>
			DISPPLANE_SEL_PIPE_SHIFT;
		I915_STATE_WARN((val & DISPLAY_PLANE_ENABLE) && pipe == cur_pipe,
		     "plane %c assertion failure, should be off on pipe %c but is still active\n",
		     plane_name(i), pipe_name(pipe));
	}
}

static void assert_sprites_disabled(struct drm_i915_private *dev_priv,
				    enum pipe pipe)
{
	struct drm_device *dev = &dev_priv->drm;
	int sprite;

	if (INTEL_INFO(dev)->gen >= 9) {
		for_each_sprite(dev_priv, pipe, sprite) {
			u32 val = I915_READ(PLANE_CTL(pipe, sprite));
			I915_STATE_WARN(val & PLANE_CTL_ENABLE,
			     "plane %d assertion failure, should be off on pipe %c but is still active\n",
			     sprite, pipe_name(pipe));
		}
	} else if (IS_VALLEYVIEW(dev) || IS_CHERRYVIEW(dev)) {
		for_each_sprite(dev_priv, pipe, sprite) {
			u32 val = I915_READ(SPCNTR(pipe, sprite));
			I915_STATE_WARN(val & SP_ENABLE,
			     "sprite %c assertion failure, should be off on pipe %c but is still active\n",
			     sprite_name(pipe, sprite), pipe_name(pipe));
		}
	} else if (INTEL_INFO(dev)->gen >= 7) {
		u32 val = I915_READ(SPRCTL(pipe));
		I915_STATE_WARN(val & SPRITE_ENABLE,
		     "sprite %c assertion failure, should be off on pipe %c but is still active\n",
		     plane_name(pipe), pipe_name(pipe));
	} else if (INTEL_INFO(dev)->gen >= 5) {
		u32 val = I915_READ(DVSCNTR(pipe));
		I915_STATE_WARN(val & DVS_ENABLE,
		     "sprite %c assertion failure, should be off on pipe %c but is still active\n",
		     plane_name(pipe), pipe_name(pipe));
	}
}

static void assert_vblank_disabled(struct drm_crtc *crtc)
{
	if (I915_STATE_WARN_ON(drm_crtc_vblank_get(crtc) == 0))
		drm_crtc_vblank_put(crtc);
}

void assert_pch_transcoder_disabled(struct drm_i915_private *dev_priv,
				    enum pipe pipe)
{
	u32 val;
	bool enabled;

	val = I915_READ(PCH_TRANSCONF(pipe));
	enabled = !!(val & TRANS_ENABLE);
	I915_STATE_WARN(enabled,
	     "transcoder assertion failed, should be off on pipe %c but is still active\n",
	     pipe_name(pipe));
}

static bool dp_pipe_enabled(struct drm_i915_private *dev_priv,
			    enum pipe pipe, u32 port_sel, u32 val)
{
	if ((val & DP_PORT_EN) == 0)
		return false;

	if (HAS_PCH_CPT(dev_priv)) {
		u32 trans_dp_ctl = I915_READ(TRANS_DP_CTL(pipe));
		if ((trans_dp_ctl & TRANS_DP_PORT_SEL_MASK) != port_sel)
			return false;
	} else if (IS_CHERRYVIEW(dev_priv)) {
		if ((val & DP_PIPE_MASK_CHV) != DP_PIPE_SELECT_CHV(pipe))
			return false;
	} else {
		if ((val & DP_PIPE_MASK) != (pipe << 30))
			return false;
	}
	return true;
}

static bool hdmi_pipe_enabled(struct drm_i915_private *dev_priv,
			      enum pipe pipe, u32 val)
{
	if ((val & SDVO_ENABLE) == 0)
		return false;

	if (HAS_PCH_CPT(dev_priv)) {
		if ((val & SDVO_PIPE_SEL_MASK_CPT) != SDVO_PIPE_SEL_CPT(pipe))
			return false;
	} else if (IS_CHERRYVIEW(dev_priv)) {
		if ((val & SDVO_PIPE_SEL_MASK_CHV) != SDVO_PIPE_SEL_CHV(pipe))
			return false;
	} else {
		if ((val & SDVO_PIPE_SEL_MASK) != SDVO_PIPE_SEL(pipe))
			return false;
	}
	return true;
}

static bool lvds_pipe_enabled(struct drm_i915_private *dev_priv,
			      enum pipe pipe, u32 val)
{
	if ((val & LVDS_PORT_EN) == 0)
		return false;

	if (HAS_PCH_CPT(dev_priv)) {
		if ((val & PORT_TRANS_SEL_MASK) != PORT_TRANS_SEL_CPT(pipe))
			return false;
	} else {
		if ((val & LVDS_PIPE_MASK) != LVDS_PIPE(pipe))
			return false;
	}
	return true;
}

static bool adpa_pipe_enabled(struct drm_i915_private *dev_priv,
			      enum pipe pipe, u32 val)
{
	if ((val & ADPA_DAC_ENABLE) == 0)
		return false;
	if (HAS_PCH_CPT(dev_priv)) {
		if ((val & PORT_TRANS_SEL_MASK) != PORT_TRANS_SEL_CPT(pipe))
			return false;
	} else {
		if ((val & ADPA_PIPE_SELECT_MASK) != ADPA_PIPE_SELECT(pipe))
			return false;
	}
	return true;
}

static void assert_pch_dp_disabled(struct drm_i915_private *dev_priv,
				   enum pipe pipe, i915_reg_t reg,
				   u32 port_sel)
{
	u32 val = I915_READ(reg);
	I915_STATE_WARN(dp_pipe_enabled(dev_priv, pipe, port_sel, val),
	     "PCH DP (0x%08x) enabled on transcoder %c, should be disabled\n",
	     i915_mmio_reg_offset(reg), pipe_name(pipe));

	I915_STATE_WARN(HAS_PCH_IBX(dev_priv) && (val & DP_PORT_EN) == 0
	     && (val & DP_PIPEB_SELECT),
	     "IBX PCH dp port still using transcoder B\n");
}

static void assert_pch_hdmi_disabled(struct drm_i915_private *dev_priv,
				     enum pipe pipe, i915_reg_t reg)
{
	u32 val = I915_READ(reg);
	I915_STATE_WARN(hdmi_pipe_enabled(dev_priv, pipe, val),
	     "PCH HDMI (0x%08x) enabled on transcoder %c, should be disabled\n",
	     i915_mmio_reg_offset(reg), pipe_name(pipe));

	I915_STATE_WARN(HAS_PCH_IBX(dev_priv) && (val & SDVO_ENABLE) == 0
	     && (val & SDVO_PIPE_B_SELECT),
	     "IBX PCH hdmi port still using transcoder B\n");
}

static void assert_pch_ports_disabled(struct drm_i915_private *dev_priv,
				      enum pipe pipe)
{
	u32 val;

	assert_pch_dp_disabled(dev_priv, pipe, PCH_DP_B, TRANS_DP_PORT_SEL_B);
	assert_pch_dp_disabled(dev_priv, pipe, PCH_DP_C, TRANS_DP_PORT_SEL_C);
	assert_pch_dp_disabled(dev_priv, pipe, PCH_DP_D, TRANS_DP_PORT_SEL_D);

	val = I915_READ(PCH_ADPA);
	I915_STATE_WARN(adpa_pipe_enabled(dev_priv, pipe, val),
	     "PCH VGA enabled on transcoder %c, should be disabled\n",
	     pipe_name(pipe));

	val = I915_READ(PCH_LVDS);
	I915_STATE_WARN(lvds_pipe_enabled(dev_priv, pipe, val),
	     "PCH LVDS enabled on transcoder %c, should be disabled\n",
	     pipe_name(pipe));

	assert_pch_hdmi_disabled(dev_priv, pipe, PCH_HDMIB);
	assert_pch_hdmi_disabled(dev_priv, pipe, PCH_HDMIC);
	assert_pch_hdmi_disabled(dev_priv, pipe, PCH_HDMID);
}

static void _vlv_enable_pll(struct intel_crtc *crtc,
			    const struct intel_crtc_state *pipe_config)
{
	struct drm_i915_private *dev_priv = to_i915(crtc->base.dev);
	enum pipe pipe = crtc->pipe;

	I915_WRITE(DPLL(pipe), pipe_config->dpll_hw_state.dpll);
	POSTING_READ(DPLL(pipe));
	udelay(150);

	if (intel_wait_for_register(dev_priv,
				    DPLL(pipe),
				    DPLL_LOCK_VLV,
				    DPLL_LOCK_VLV,
				    1))
		DRM_ERROR("DPLL %d failed to lock\n", pipe);
}

static void vlv_enable_pll(struct intel_crtc *crtc,
			   const struct intel_crtc_state *pipe_config)
{
	struct drm_i915_private *dev_priv = to_i915(crtc->base.dev);
	enum pipe pipe = crtc->pipe;

	assert_pipe_disabled(dev_priv, pipe);

	/* PLL is protected by panel, make sure we can write it */
	assert_panel_unlocked(dev_priv, pipe);

	if (pipe_config->dpll_hw_state.dpll & DPLL_VCO_ENABLE)
		_vlv_enable_pll(crtc, pipe_config);

	I915_WRITE(DPLL_MD(pipe), pipe_config->dpll_hw_state.dpll_md);
	POSTING_READ(DPLL_MD(pipe));
}


static void _chv_enable_pll(struct intel_crtc *crtc,
			    const struct intel_crtc_state *pipe_config)
{
	struct drm_i915_private *dev_priv = to_i915(crtc->base.dev);
	enum pipe pipe = crtc->pipe;
	enum dpio_channel port = vlv_pipe_to_channel(pipe);
	u32 tmp;

	mutex_lock(&dev_priv->sb_lock);

	/* Enable back the 10bit clock to display controller */
	tmp = vlv_dpio_read(dev_priv, pipe, CHV_CMN_DW14(port));
	tmp |= DPIO_DCLKP_EN;
	vlv_dpio_write(dev_priv, pipe, CHV_CMN_DW14(port), tmp);

	mutex_unlock(&dev_priv->sb_lock);

	/*
	 * Need to wait > 100ns between dclkp clock enable bit and PLL enable.
	 */
	udelay(1);

	/* Enable PLL */
	I915_WRITE(DPLL(pipe), pipe_config->dpll_hw_state.dpll);

	/* Check PLL is locked */
	if (intel_wait_for_register(dev_priv,
				    DPLL(pipe), DPLL_LOCK_VLV, DPLL_LOCK_VLV,
				    1))
		DRM_ERROR("PLL %d failed to lock\n", pipe);
}

static void chv_enable_pll(struct intel_crtc *crtc,
			   const struct intel_crtc_state *pipe_config)
{
	struct drm_i915_private *dev_priv = to_i915(crtc->base.dev);
	enum pipe pipe = crtc->pipe;

	assert_pipe_disabled(dev_priv, pipe);

	/* PLL is protected by panel, make sure we can write it */
	assert_panel_unlocked(dev_priv, pipe);

	if (pipe_config->dpll_hw_state.dpll & DPLL_VCO_ENABLE)
		_chv_enable_pll(crtc, pipe_config);

	if (pipe != PIPE_A) {
		/*
		 * WaPixelRepeatModeFixForC0:chv
		 *
		 * DPLLCMD is AWOL. Use chicken bits to propagate
		 * the value from DPLLBMD to either pipe B or C.
		 */
		I915_WRITE(CBR4_VLV, pipe == PIPE_B ? CBR_DPLLBMD_PIPE_B : CBR_DPLLBMD_PIPE_C);
		I915_WRITE(DPLL_MD(PIPE_B), pipe_config->dpll_hw_state.dpll_md);
		I915_WRITE(CBR4_VLV, 0);
		dev_priv->chv_dpll_md[pipe] = pipe_config->dpll_hw_state.dpll_md;

		/*
		 * DPLLB VGA mode also seems to cause problems.
		 * We should always have it disabled.
		 */
		WARN_ON((I915_READ(DPLL(PIPE_B)) & DPLL_VGA_MODE_DIS) == 0);
	} else {
		I915_WRITE(DPLL_MD(pipe), pipe_config->dpll_hw_state.dpll_md);
		POSTING_READ(DPLL_MD(pipe));
	}
}

static int intel_num_dvo_pipes(struct drm_device *dev)
{
	struct intel_crtc *crtc;
	int count = 0;

	for_each_intel_crtc(dev, crtc) {
		count += crtc->base.state->active &&
			intel_crtc_has_type(crtc->config, INTEL_OUTPUT_DVO);
	}

	return count;
}

static void i9xx_enable_pll(struct intel_crtc *crtc)
{
	struct drm_device *dev = crtc->base.dev;
	struct drm_i915_private *dev_priv = to_i915(dev);
	i915_reg_t reg = DPLL(crtc->pipe);
	u32 dpll = crtc->config->dpll_hw_state.dpll;

	assert_pipe_disabled(dev_priv, crtc->pipe);

	/* PLL is protected by panel, make sure we can write it */
	if (IS_MOBILE(dev) && !IS_I830(dev))
		assert_panel_unlocked(dev_priv, crtc->pipe);

	/* Enable DVO 2x clock on both PLLs if necessary */
	if (IS_I830(dev) && intel_num_dvo_pipes(dev) > 0) {
		/*
		 * It appears to be important that we don't enable this
		 * for the current pipe before otherwise configuring the
		 * PLL. No idea how this should be handled if multiple
		 * DVO outputs are enabled simultaneosly.
		 */
		dpll |= DPLL_DVO_2X_MODE;
		I915_WRITE(DPLL(!crtc->pipe),
			   I915_READ(DPLL(!crtc->pipe)) | DPLL_DVO_2X_MODE);
	}

	/*
	 * Apparently we need to have VGA mode enabled prior to changing
	 * the P1/P2 dividers. Otherwise the DPLL will keep using the old
	 * dividers, even though the register value does change.
	 */
	I915_WRITE(reg, 0);

	I915_WRITE(reg, dpll);

	/* Wait for the clocks to stabilize. */
	POSTING_READ(reg);
	udelay(150);

	if (INTEL_INFO(dev)->gen >= 4) {
		I915_WRITE(DPLL_MD(crtc->pipe),
			   crtc->config->dpll_hw_state.dpll_md);
	} else {
		/* The pixel multiplier can only be updated once the
		 * DPLL is enabled and the clocks are stable.
		 *
		 * So write it again.
		 */
		I915_WRITE(reg, dpll);
	}

	/* We do this three times for luck */
	I915_WRITE(reg, dpll);
	POSTING_READ(reg);
	udelay(150); /* wait for warmup */
	I915_WRITE(reg, dpll);
	POSTING_READ(reg);
	udelay(150); /* wait for warmup */
	I915_WRITE(reg, dpll);
	POSTING_READ(reg);
	udelay(150); /* wait for warmup */
}

/**
 * i9xx_disable_pll - disable a PLL
 * @dev_priv: i915 private structure
 * @pipe: pipe PLL to disable
 *
 * Disable the PLL for @pipe, making sure the pipe is off first.
 *
 * Note!  This is for pre-ILK only.
 */
static void i9xx_disable_pll(struct intel_crtc *crtc)
{
	struct drm_device *dev = crtc->base.dev;
	struct drm_i915_private *dev_priv = to_i915(dev);
	enum pipe pipe = crtc->pipe;

	/* Disable DVO 2x clock on both PLLs if necessary */
	if (IS_I830(dev) &&
	    intel_crtc_has_type(crtc->config, INTEL_OUTPUT_DVO) &&
	    !intel_num_dvo_pipes(dev)) {
		I915_WRITE(DPLL(PIPE_B),
			   I915_READ(DPLL(PIPE_B)) & ~DPLL_DVO_2X_MODE);
		I915_WRITE(DPLL(PIPE_A),
			   I915_READ(DPLL(PIPE_A)) & ~DPLL_DVO_2X_MODE);
	}

	/* Don't disable pipe or pipe PLLs if needed */
	if ((pipe == PIPE_A && dev_priv->quirks & QUIRK_PIPEA_FORCE) ||
	    (pipe == PIPE_B && dev_priv->quirks & QUIRK_PIPEB_FORCE))
		return;

	/* Make sure the pipe isn't still relying on us */
	assert_pipe_disabled(dev_priv, pipe);

	I915_WRITE(DPLL(pipe), DPLL_VGA_MODE_DIS);
	POSTING_READ(DPLL(pipe));
}

static void vlv_disable_pll(struct drm_i915_private *dev_priv, enum pipe pipe)
{
	u32 val;

	/* Make sure the pipe isn't still relying on us */
	assert_pipe_disabled(dev_priv, pipe);

	val = DPLL_INTEGRATED_REF_CLK_VLV |
		DPLL_REF_CLK_ENABLE_VLV | DPLL_VGA_MODE_DIS;
	if (pipe != PIPE_A)
		val |= DPLL_INTEGRATED_CRI_CLK_VLV;

	I915_WRITE(DPLL(pipe), val);
	POSTING_READ(DPLL(pipe));
}

static void chv_disable_pll(struct drm_i915_private *dev_priv, enum pipe pipe)
{
	enum dpio_channel port = vlv_pipe_to_channel(pipe);
	u32 val;

	/* Make sure the pipe isn't still relying on us */
	assert_pipe_disabled(dev_priv, pipe);

	val = DPLL_SSC_REF_CLK_CHV |
		DPLL_REF_CLK_ENABLE_VLV | DPLL_VGA_MODE_DIS;
	if (pipe != PIPE_A)
		val |= DPLL_INTEGRATED_CRI_CLK_VLV;

	I915_WRITE(DPLL(pipe), val);
	POSTING_READ(DPLL(pipe));

	mutex_lock(&dev_priv->sb_lock);

	/* Disable 10bit clock to display controller */
	val = vlv_dpio_read(dev_priv, pipe, CHV_CMN_DW14(port));
	val &= ~DPIO_DCLKP_EN;
	vlv_dpio_write(dev_priv, pipe, CHV_CMN_DW14(port), val);

	mutex_unlock(&dev_priv->sb_lock);
}

void vlv_wait_port_ready(struct drm_i915_private *dev_priv,
			 struct intel_digital_port *dport,
			 unsigned int expected_mask)
{
	u32 port_mask;
	i915_reg_t dpll_reg;

	switch (dport->port) {
	case PORT_B:
		port_mask = DPLL_PORTB_READY_MASK;
		dpll_reg = DPLL(0);
		break;
	case PORT_C:
		port_mask = DPLL_PORTC_READY_MASK;
		dpll_reg = DPLL(0);
		expected_mask <<= 4;
		break;
	case PORT_D:
		port_mask = DPLL_PORTD_READY_MASK;
		dpll_reg = DPIO_PHY_STATUS;
		break;
	default:
		BUG();
	}

	if (intel_wait_for_register(dev_priv,
				    dpll_reg, port_mask, expected_mask,
				    1000))
		WARN(1, "timed out waiting for port %c ready: got 0x%x, expected 0x%x\n",
		     port_name(dport->port), I915_READ(dpll_reg) & port_mask, expected_mask);
}

static void ironlake_enable_pch_transcoder(struct drm_i915_private *dev_priv,
					   enum pipe pipe)
{
	struct drm_device *dev = &dev_priv->drm;
	struct drm_crtc *crtc = dev_priv->pipe_to_crtc_mapping[pipe];
	struct intel_crtc *intel_crtc = to_intel_crtc(crtc);
	i915_reg_t reg;
	uint32_t val, pipeconf_val;

	/* Make sure PCH DPLL is enabled */
	assert_shared_dpll_enabled(dev_priv, intel_crtc->config->shared_dpll);

	/* FDI must be feeding us bits for PCH ports */
	assert_fdi_tx_enabled(dev_priv, pipe);
	assert_fdi_rx_enabled(dev_priv, pipe);

	if (HAS_PCH_CPT(dev)) {
		/* Workaround: Set the timing override bit before enabling the
		 * pch transcoder. */
		reg = TRANS_CHICKEN2(pipe);
		val = I915_READ(reg);
		val |= TRANS_CHICKEN2_TIMING_OVERRIDE;
		I915_WRITE(reg, val);
	}

	reg = PCH_TRANSCONF(pipe);
	val = I915_READ(reg);
	pipeconf_val = I915_READ(PIPECONF(pipe));

	if (HAS_PCH_IBX(dev_priv)) {
		/*
		 * Make the BPC in transcoder be consistent with
		 * that in pipeconf reg. For HDMI we must use 8bpc
		 * here for both 8bpc and 12bpc.
		 */
		val &= ~PIPECONF_BPC_MASK;
		if (intel_crtc_has_type(intel_crtc->config, INTEL_OUTPUT_HDMI))
			val |= PIPECONF_8BPC;
		else
			val |= pipeconf_val & PIPECONF_BPC_MASK;
	}

	val &= ~TRANS_INTERLACE_MASK;
	if ((pipeconf_val & PIPECONF_INTERLACE_MASK) == PIPECONF_INTERLACED_ILK)
		if (HAS_PCH_IBX(dev_priv) &&
		    intel_crtc_has_type(intel_crtc->config, INTEL_OUTPUT_SDVO))
			val |= TRANS_LEGACY_INTERLACED_ILK;
		else
			val |= TRANS_INTERLACED;
	else
		val |= TRANS_PROGRESSIVE;

	I915_WRITE(reg, val | TRANS_ENABLE);
	if (intel_wait_for_register(dev_priv,
				    reg, TRANS_STATE_ENABLE, TRANS_STATE_ENABLE,
				    100))
		DRM_ERROR("failed to enable transcoder %c\n", pipe_name(pipe));
}

static void lpt_enable_pch_transcoder(struct drm_i915_private *dev_priv,
				      enum transcoder cpu_transcoder)
{
	u32 val, pipeconf_val;

	/* FDI must be feeding us bits for PCH ports */
	assert_fdi_tx_enabled(dev_priv, (enum pipe) cpu_transcoder);
	assert_fdi_rx_enabled(dev_priv, TRANSCODER_A);

	/* Workaround: set timing override bit. */
	val = I915_READ(TRANS_CHICKEN2(PIPE_A));
	val |= TRANS_CHICKEN2_TIMING_OVERRIDE;
	I915_WRITE(TRANS_CHICKEN2(PIPE_A), val);

	val = TRANS_ENABLE;
	pipeconf_val = I915_READ(PIPECONF(cpu_transcoder));

	if ((pipeconf_val & PIPECONF_INTERLACE_MASK_HSW) ==
	    PIPECONF_INTERLACED_ILK)
		val |= TRANS_INTERLACED;
	else
		val |= TRANS_PROGRESSIVE;

	I915_WRITE(LPT_TRANSCONF, val);
	if (intel_wait_for_register(dev_priv,
				    LPT_TRANSCONF,
				    TRANS_STATE_ENABLE,
				    TRANS_STATE_ENABLE,
				    100))
		DRM_ERROR("Failed to enable PCH transcoder\n");
}

static void ironlake_disable_pch_transcoder(struct drm_i915_private *dev_priv,
					    enum pipe pipe)
{
	struct drm_device *dev = &dev_priv->drm;
	i915_reg_t reg;
	uint32_t val;

	/* FDI relies on the transcoder */
	assert_fdi_tx_disabled(dev_priv, pipe);
	assert_fdi_rx_disabled(dev_priv, pipe);

	/* Ports must be off as well */
	assert_pch_ports_disabled(dev_priv, pipe);

	reg = PCH_TRANSCONF(pipe);
	val = I915_READ(reg);
	val &= ~TRANS_ENABLE;
	I915_WRITE(reg, val);
	/* wait for PCH transcoder off, transcoder state */
	if (intel_wait_for_register(dev_priv,
				    reg, TRANS_STATE_ENABLE, 0,
				    50))
		DRM_ERROR("failed to disable transcoder %c\n", pipe_name(pipe));

	if (HAS_PCH_CPT(dev)) {
		/* Workaround: Clear the timing override chicken bit again. */
		reg = TRANS_CHICKEN2(pipe);
		val = I915_READ(reg);
		val &= ~TRANS_CHICKEN2_TIMING_OVERRIDE;
		I915_WRITE(reg, val);
	}
}

static void lpt_disable_pch_transcoder(struct drm_i915_private *dev_priv)
{
	u32 val;

	val = I915_READ(LPT_TRANSCONF);
	val &= ~TRANS_ENABLE;
	I915_WRITE(LPT_TRANSCONF, val);
	/* wait for PCH transcoder off, transcoder state */
	if (intel_wait_for_register(dev_priv,
				    LPT_TRANSCONF, TRANS_STATE_ENABLE, 0,
				    50))
		DRM_ERROR("Failed to disable PCH transcoder\n");

	/* Workaround: clear timing override bit. */
	val = I915_READ(TRANS_CHICKEN2(PIPE_A));
	val &= ~TRANS_CHICKEN2_TIMING_OVERRIDE;
	I915_WRITE(TRANS_CHICKEN2(PIPE_A), val);
}

/**
 * intel_enable_pipe - enable a pipe, asserting requirements
 * @crtc: crtc responsible for the pipe
 *
 * Enable @crtc's pipe, making sure that various hardware specific requirements
 * are met, if applicable, e.g. PLL enabled, LVDS pairs enabled, etc.
 */
static void intel_enable_pipe(struct intel_crtc *crtc)
{
	struct drm_device *dev = crtc->base.dev;
	struct drm_i915_private *dev_priv = to_i915(dev);
	enum pipe pipe = crtc->pipe;
	enum transcoder cpu_transcoder = crtc->config->cpu_transcoder;
	enum pipe pch_transcoder;
	i915_reg_t reg;
	u32 val;

	DRM_DEBUG_KMS("enabling pipe %c\n", pipe_name(pipe));

	assert_planes_disabled(dev_priv, pipe);
	assert_cursor_disabled(dev_priv, pipe);
	assert_sprites_disabled(dev_priv, pipe);

	if (HAS_PCH_LPT(dev_priv))
		pch_transcoder = TRANSCODER_A;
	else
		pch_transcoder = pipe;

	/*
	 * A pipe without a PLL won't actually be able to drive bits from
	 * a plane.  On ILK+ the pipe PLLs are integrated, so we don't
	 * need the check.
	 */
	if (HAS_GMCH_DISPLAY(dev_priv)) {
		if (intel_crtc_has_type(crtc->config, INTEL_OUTPUT_DSI))
			assert_dsi_pll_enabled(dev_priv);
		else
			assert_pll_enabled(dev_priv, pipe);
	} else {
		if (crtc->config->has_pch_encoder) {
			/* if driving the PCH, we need FDI enabled */
			assert_fdi_rx_pll_enabled(dev_priv, pch_transcoder);
			assert_fdi_tx_pll_enabled(dev_priv,
						  (enum pipe) cpu_transcoder);
		}
		/* FIXME: assert CPU port conditions for SNB+ */
	}

	reg = PIPECONF(cpu_transcoder);
	val = I915_READ(reg);
	if (val & PIPECONF_ENABLE) {
		WARN_ON(!((pipe == PIPE_A && dev_priv->quirks & QUIRK_PIPEA_FORCE) ||
			  (pipe == PIPE_B && dev_priv->quirks & QUIRK_PIPEB_FORCE)));
		return;
	}

	I915_WRITE(reg, val | PIPECONF_ENABLE);
	POSTING_READ(reg);

	/*
	 * Until the pipe starts DSL will read as 0, which would cause
	 * an apparent vblank timestamp jump, which messes up also the
	 * frame count when it's derived from the timestamps. So let's
	 * wait for the pipe to start properly before we call
	 * drm_crtc_vblank_on()
	 */
	if (dev->max_vblank_count == 0 &&
	    wait_for(intel_get_crtc_scanline(crtc) != crtc->scanline_offset, 50))
		DRM_ERROR("pipe %c didn't start\n", pipe_name(pipe));
}

/**
 * intel_disable_pipe - disable a pipe, asserting requirements
 * @crtc: crtc whose pipes is to be disabled
 *
 * Disable the pipe of @crtc, making sure that various hardware
 * specific requirements are met, if applicable, e.g. plane
 * disabled, panel fitter off, etc.
 *
 * Will wait until the pipe has shut down before returning.
 */
static void intel_disable_pipe(struct intel_crtc *crtc)
{
	struct drm_i915_private *dev_priv = to_i915(crtc->base.dev);
	enum transcoder cpu_transcoder = crtc->config->cpu_transcoder;
	enum pipe pipe = crtc->pipe;
	i915_reg_t reg;
	u32 val;

	DRM_DEBUG_KMS("disabling pipe %c\n", pipe_name(pipe));

	/*
	 * Make sure planes won't keep trying to pump pixels to us,
	 * or we might hang the display.
	 */
	assert_planes_disabled(dev_priv, pipe);
	assert_cursor_disabled(dev_priv, pipe);
	assert_sprites_disabled(dev_priv, pipe);

	reg = PIPECONF(cpu_transcoder);
	val = I915_READ(reg);
	if ((val & PIPECONF_ENABLE) == 0)
		return;

	/*
	 * Double wide has implications for planes
	 * so best keep it disabled when not needed.
	 */
	if (crtc->config->double_wide)
		val &= ~PIPECONF_DOUBLE_WIDE;

	/* Don't disable pipe or pipe PLLs if needed */
	if (!(pipe == PIPE_A && dev_priv->quirks & QUIRK_PIPEA_FORCE) &&
	    !(pipe == PIPE_B && dev_priv->quirks & QUIRK_PIPEB_FORCE))
		val &= ~PIPECONF_ENABLE;

	I915_WRITE(reg, val);
	if ((val & PIPECONF_ENABLE) == 0)
		intel_wait_for_pipe_off(crtc);
}

static unsigned int intel_tile_size(const struct drm_i915_private *dev_priv)
{
	return IS_GEN2(dev_priv) ? 2048 : 4096;
}

static unsigned int intel_tile_width_bytes(const struct drm_i915_private *dev_priv,
					   uint64_t fb_modifier, unsigned int cpp)
{
	switch (fb_modifier) {
	case DRM_FORMAT_MOD_NONE:
		return cpp;
	case I915_FORMAT_MOD_X_TILED:
		if (IS_GEN2(dev_priv))
			return 128;
		else
			return 512;
	case I915_FORMAT_MOD_Y_TILED:
		if (IS_GEN2(dev_priv) || HAS_128_BYTE_Y_TILING(dev_priv))
			return 128;
		else
			return 512;
	case I915_FORMAT_MOD_Yf_TILED:
		switch (cpp) {
		case 1:
			return 64;
		case 2:
		case 4:
			return 128;
		case 8:
		case 16:
			return 256;
		default:
			MISSING_CASE(cpp);
			return cpp;
		}
		break;
	default:
		MISSING_CASE(fb_modifier);
		return cpp;
	}
}

unsigned int intel_tile_height(const struct drm_i915_private *dev_priv,
			       uint64_t fb_modifier, unsigned int cpp)
{
	if (fb_modifier == DRM_FORMAT_MOD_NONE)
		return 1;
	else
		return intel_tile_size(dev_priv) /
			intel_tile_width_bytes(dev_priv, fb_modifier, cpp);
}

/* Return the tile dimensions in pixel units */
static void intel_tile_dims(const struct drm_i915_private *dev_priv,
			    unsigned int *tile_width,
			    unsigned int *tile_height,
			    uint64_t fb_modifier,
			    unsigned int cpp)
{
	unsigned int tile_width_bytes =
		intel_tile_width_bytes(dev_priv, fb_modifier, cpp);

	*tile_width = tile_width_bytes / cpp;
	*tile_height = intel_tile_size(dev_priv) / tile_width_bytes;
}

unsigned int
intel_fb_align_height(struct drm_device *dev, unsigned int height,
		      uint32_t pixel_format, uint64_t fb_modifier)
{
	unsigned int cpp = drm_format_plane_cpp(pixel_format, 0);
	unsigned int tile_height = intel_tile_height(to_i915(dev), fb_modifier, cpp);

	return ALIGN(height, tile_height);
}

unsigned int intel_rotation_info_size(const struct intel_rotation_info *rot_info)
{
	unsigned int size = 0;
	int i;

	for (i = 0 ; i < ARRAY_SIZE(rot_info->plane); i++)
		size += rot_info->plane[i].width * rot_info->plane[i].height;

	return size;
}

static void
intel_fill_fb_ggtt_view(struct i915_ggtt_view *view,
			const struct drm_framebuffer *fb,
			unsigned int rotation)
{
	if (intel_rotation_90_or_270(rotation)) {
		*view = i915_ggtt_view_rotated;
		view->params.rotated = to_intel_framebuffer(fb)->rot_info;
	} else {
		*view = i915_ggtt_view_normal;
	}
}

static unsigned int intel_linear_alignment(const struct drm_i915_private *dev_priv)
{
	if (INTEL_INFO(dev_priv)->gen >= 9)
		return 256 * 1024;
	else if (IS_BROADWATER(dev_priv) || IS_CRESTLINE(dev_priv) ||
		 IS_VALLEYVIEW(dev_priv) || IS_CHERRYVIEW(dev_priv))
		return 128 * 1024;
	else if (INTEL_INFO(dev_priv)->gen >= 4)
		return 4 * 1024;
	else
		return 0;
}

static unsigned int intel_surf_alignment(const struct drm_i915_private *dev_priv,
					 uint64_t fb_modifier)
{
	switch (fb_modifier) {
	case DRM_FORMAT_MOD_NONE:
		return intel_linear_alignment(dev_priv);
	case I915_FORMAT_MOD_X_TILED:
		if (INTEL_INFO(dev_priv)->gen >= 9)
			return 256 * 1024;
		return 0;
	case I915_FORMAT_MOD_Y_TILED:
	case I915_FORMAT_MOD_Yf_TILED:
		return 1 * 1024 * 1024;
	default:
		MISSING_CASE(fb_modifier);
		return 0;
	}
}

int
intel_pin_and_fence_fb_obj(struct drm_framebuffer *fb,
			   unsigned int rotation)
{
	struct drm_device *dev = fb->dev;
	struct drm_i915_private *dev_priv = to_i915(dev);
	struct drm_i915_gem_object *obj = intel_fb_obj(fb);
	struct i915_ggtt_view view;
	u32 alignment;
	int ret;

	WARN_ON(!mutex_is_locked(&dev->struct_mutex));

	alignment = intel_surf_alignment(dev_priv, fb->modifier[0]);

	intel_fill_fb_ggtt_view(&view, fb, rotation);

	/* Note that the w/a also requires 64 PTE of padding following the
	 * bo. We currently fill all unused PTE with the shadow page and so
	 * we should always have valid PTE following the scanout preventing
	 * the VT-d warning.
	 */
	if (intel_scanout_needs_vtd_wa(dev_priv) && alignment < 256 * 1024)
		alignment = 256 * 1024;

	/*
	 * Global gtt pte registers are special registers which actually forward
	 * writes to a chunk of system memory. Which means that there is no risk
	 * that the register values disappear as soon as we call
	 * intel_runtime_pm_put(), so it is correct to wrap only the
	 * pin/unpin/fence and not more.
	 */
	intel_runtime_pm_get(dev_priv);

	ret = i915_gem_object_pin_to_display_plane(obj, alignment,
						   &view);
	if (ret)
		goto err_pm;

	/* Install a fence for tiled scan-out. Pre-i965 always needs a
	 * fence, whereas 965+ only requires a fence if using
	 * framebuffer compression.  For simplicity, we always install
	 * a fence as the cost is not that onerous.
	 */
	if (view.type == I915_GGTT_VIEW_NORMAL) {
		ret = i915_gem_object_get_fence(obj);
		if (ret == -EDEADLK) {
			/*
			 * -EDEADLK means there are no free fences
			 * no pending flips.
			 *
			 * This is propagated to atomic, but it uses
			 * -EDEADLK to force a locking recovery, so
			 * change the returned error to -EBUSY.
			 */
			ret = -EBUSY;
			goto err_unpin;
		} else if (ret)
			goto err_unpin;

		i915_gem_object_pin_fence(obj);
	}

	intel_runtime_pm_put(dev_priv);
	return 0;

err_unpin:
	i915_gem_object_unpin_from_display_plane(obj, &view);
err_pm:
	intel_runtime_pm_put(dev_priv);
	return ret;
}

void intel_unpin_fb_obj(struct drm_framebuffer *fb, unsigned int rotation)
{
	struct drm_i915_gem_object *obj = intel_fb_obj(fb);
	struct i915_ggtt_view view;

	WARN_ON(!mutex_is_locked(&obj->base.dev->struct_mutex));

	intel_fill_fb_ggtt_view(&view, fb, rotation);

	if (view.type == I915_GGTT_VIEW_NORMAL)
		i915_gem_object_unpin_fence(obj);

	i915_gem_object_unpin_from_display_plane(obj, &view);
}

static int intel_fb_pitch(const struct drm_framebuffer *fb, int plane,
			  unsigned int rotation)
{
	if (intel_rotation_90_or_270(rotation))
		return to_intel_framebuffer(fb)->rotated[plane].pitch;
	else
		return fb->pitches[plane];
}

/*
 * Convert the x/y offsets into a linear offset.
 * Only valid with 0/180 degree rotation, which is fine since linear
 * offset is only used with linear buffers on pre-hsw and tiled buffers
 * with gen2/3, and 90/270 degree rotations isn't supported on any of them.
 */
u32 intel_fb_xy_to_linear(int x, int y,
			  const struct intel_plane_state *state,
			  int plane)
{
	const struct drm_framebuffer *fb = state->base.fb;
	unsigned int cpp = drm_format_plane_cpp(fb->pixel_format, plane);
	unsigned int pitch = fb->pitches[plane];

	return y * pitch + x * cpp;
}

/*
 * Add the x/y offsets derived from fb->offsets[] to the user
 * specified plane src x/y offsets. The resulting x/y offsets
 * specify the start of scanout from the beginning of the gtt mapping.
 */
void intel_add_fb_offsets(int *x, int *y,
			  const struct intel_plane_state *state,
			  int plane)

{
	const struct intel_framebuffer *intel_fb = to_intel_framebuffer(state->base.fb);
	unsigned int rotation = state->base.rotation;

	if (intel_rotation_90_or_270(rotation)) {
		*x += intel_fb->rotated[plane].x;
		*y += intel_fb->rotated[plane].y;
	} else {
		*x += intel_fb->normal[plane].x;
		*y += intel_fb->normal[plane].y;
	}
}

/*
 * Input tile dimensions and pitch must already be
 * rotated to match x and y, and in pixel units.
 */
static u32 _intel_adjust_tile_offset(int *x, int *y,
				     unsigned int tile_width,
				     unsigned int tile_height,
				     unsigned int tile_size,
				     unsigned int pitch_tiles,
				     u32 old_offset,
				     u32 new_offset)
{
	unsigned int pitch_pixels = pitch_tiles * tile_width;
	unsigned int tiles;

	WARN_ON(old_offset & (tile_size - 1));
	WARN_ON(new_offset & (tile_size - 1));
	WARN_ON(new_offset > old_offset);

	tiles = (old_offset - new_offset) / tile_size;

	*y += tiles / pitch_tiles * tile_height;
	*x += tiles % pitch_tiles * tile_width;

	/* minimize x in case it got needlessly big */
	*y += *x / pitch_pixels * tile_height;
	*x %= pitch_pixels;

	return new_offset;
}

/*
 * Adjust the tile offset by moving the difference into
 * the x/y offsets.
 */
static u32 intel_adjust_tile_offset(int *x, int *y,
				    const struct intel_plane_state *state, int plane,
				    u32 old_offset, u32 new_offset)
{
	const struct drm_i915_private *dev_priv = to_i915(state->base.plane->dev);
	const struct drm_framebuffer *fb = state->base.fb;
	unsigned int cpp = drm_format_plane_cpp(fb->pixel_format, plane);
	unsigned int rotation = state->base.rotation;
	unsigned int pitch = intel_fb_pitch(fb, plane, rotation);

	WARN_ON(new_offset > old_offset);

	if (fb->modifier[plane] != DRM_FORMAT_MOD_NONE) {
		unsigned int tile_size, tile_width, tile_height;
		unsigned int pitch_tiles;

		tile_size = intel_tile_size(dev_priv);
		intel_tile_dims(dev_priv, &tile_width, &tile_height,
				fb->modifier[plane], cpp);

		if (intel_rotation_90_or_270(rotation)) {
			pitch_tiles = pitch / tile_height;
			swap(tile_width, tile_height);
		} else {
			pitch_tiles = pitch / (tile_width * cpp);
		}

		_intel_adjust_tile_offset(x, y, tile_width, tile_height,
					  tile_size, pitch_tiles,
					  old_offset, new_offset);
	} else {
		old_offset += *y * pitch + *x * cpp;

		*y = (old_offset - new_offset) / pitch;
		*x = ((old_offset - new_offset) - *y * pitch) / cpp;
	}

	return new_offset;
}

/*
 * Computes the linear offset to the base tile and adjusts
 * x, y. bytes per pixel is assumed to be a power-of-two.
 *
 * In the 90/270 rotated case, x and y are assumed
 * to be already rotated to match the rotated GTT view, and
 * pitch is the tile_height aligned framebuffer height.
 *
 * This function is used when computing the derived information
 * under intel_framebuffer, so using any of that information
 * here is not allowed. Anything under drm_framebuffer can be
 * used. This is why the user has to pass in the pitch since it
 * is specified in the rotated orientation.
 */
static u32 _intel_compute_tile_offset(const struct drm_i915_private *dev_priv,
				      int *x, int *y,
				      const struct drm_framebuffer *fb, int plane,
				      unsigned int pitch,
				      unsigned int rotation,
				      u32 alignment)
{
	uint64_t fb_modifier = fb->modifier[plane];
	unsigned int cpp = drm_format_plane_cpp(fb->pixel_format, plane);
	u32 offset, offset_aligned;

	if (alignment)
		alignment--;

	if (fb_modifier != DRM_FORMAT_MOD_NONE) {
		unsigned int tile_size, tile_width, tile_height;
		unsigned int tile_rows, tiles, pitch_tiles;

		tile_size = intel_tile_size(dev_priv);
		intel_tile_dims(dev_priv, &tile_width, &tile_height,
				fb_modifier, cpp);

		if (intel_rotation_90_or_270(rotation)) {
			pitch_tiles = pitch / tile_height;
			swap(tile_width, tile_height);
		} else {
			pitch_tiles = pitch / (tile_width * cpp);
		}

		tile_rows = *y / tile_height;
		*y %= tile_height;

		tiles = *x / tile_width;
		*x %= tile_width;

		offset = (tile_rows * pitch_tiles + tiles) * tile_size;
		offset_aligned = offset & ~alignment;

		_intel_adjust_tile_offset(x, y, tile_width, tile_height,
					  tile_size, pitch_tiles,
					  offset, offset_aligned);
	} else {
		offset = *y * pitch + *x * cpp;
		offset_aligned = offset & ~alignment;

		*y = (offset & alignment) / pitch;
		*x = ((offset & alignment) - *y * pitch) / cpp;
	}

	return offset_aligned;
}

u32 intel_compute_tile_offset(int *x, int *y,
			      const struct intel_plane_state *state,
			      int plane)
{
	const struct drm_i915_private *dev_priv = to_i915(state->base.plane->dev);
	const struct drm_framebuffer *fb = state->base.fb;
	unsigned int rotation = state->base.rotation;
	int pitch = intel_fb_pitch(fb, plane, rotation);
	u32 alignment;

	/* AUX_DIST needs only 4K alignment */
	if (fb->pixel_format == DRM_FORMAT_NV12 && plane == 1)
		alignment = 4096;
	else
		alignment = intel_surf_alignment(dev_priv, fb->modifier[plane]);

	return _intel_compute_tile_offset(dev_priv, x, y, fb, plane, pitch,
					  rotation, alignment);
}

/* Convert the fb->offset[] linear offset into x/y offsets */
static void intel_fb_offset_to_xy(int *x, int *y,
				  const struct drm_framebuffer *fb, int plane)
{
	unsigned int cpp = drm_format_plane_cpp(fb->pixel_format, plane);
	unsigned int pitch = fb->pitches[plane];
	u32 linear_offset = fb->offsets[plane];

	*y = linear_offset / pitch;
	*x = linear_offset % pitch / cpp;
}

static unsigned int intel_fb_modifier_to_tiling(uint64_t fb_modifier)
{
	switch (fb_modifier) {
	case I915_FORMAT_MOD_X_TILED:
		return I915_TILING_X;
	case I915_FORMAT_MOD_Y_TILED:
		return I915_TILING_Y;
	default:
		return I915_TILING_NONE;
	}
}

static int
intel_fill_fb_info(struct drm_i915_private *dev_priv,
		   struct drm_framebuffer *fb)
{
	struct intel_framebuffer *intel_fb = to_intel_framebuffer(fb);
	struct intel_rotation_info *rot_info = &intel_fb->rot_info;
	u32 gtt_offset_rotated = 0;
	unsigned int max_size = 0;
	uint32_t format = fb->pixel_format;
	int i, num_planes = drm_format_num_planes(format);
	unsigned int tile_size = intel_tile_size(dev_priv);

	for (i = 0; i < num_planes; i++) {
		unsigned int width, height;
		unsigned int cpp, size;
		u32 offset;
		int x, y;

		cpp = drm_format_plane_cpp(format, i);
		width = drm_format_plane_width(fb->width, format, i);
		height = drm_format_plane_height(fb->height, format, i);

		intel_fb_offset_to_xy(&x, &y, fb, i);

		/*
		 * The fence (if used) is aligned to the start of the object
		 * so having the framebuffer wrap around across the edge of the
		 * fenced region doesn't really work. We have no API to configure
		 * the fence start offset within the object (nor could we probably
		 * on gen2/3). So it's just easier if we just require that the
		 * fb layout agrees with the fence layout. We already check that the
		 * fb stride matches the fence stride elsewhere.
		 */
		if (i915_gem_object_is_tiled(intel_fb->obj) &&
		    (x + width) * cpp > fb->pitches[i]) {
			DRM_DEBUG("bad fb plane %d offset: 0x%x\n",
				  i, fb->offsets[i]);
			return -EINVAL;
		}

		/*
		 * First pixel of the framebuffer from
		 * the start of the normal gtt mapping.
		 */
		intel_fb->normal[i].x = x;
		intel_fb->normal[i].y = y;

		offset = _intel_compute_tile_offset(dev_priv, &x, &y,
						    fb, 0, fb->pitches[i],
						    BIT(DRM_ROTATE_0), tile_size);
		offset /= tile_size;

		if (fb->modifier[i] != DRM_FORMAT_MOD_NONE) {
			unsigned int tile_width, tile_height;
			unsigned int pitch_tiles;
			struct drm_rect r;

			intel_tile_dims(dev_priv, &tile_width, &tile_height,
					fb->modifier[i], cpp);

			rot_info->plane[i].offset = offset;
			rot_info->plane[i].stride = DIV_ROUND_UP(fb->pitches[i], tile_width * cpp);
			rot_info->plane[i].width = DIV_ROUND_UP(x + width, tile_width);
			rot_info->plane[i].height = DIV_ROUND_UP(y + height, tile_height);

			intel_fb->rotated[i].pitch =
				rot_info->plane[i].height * tile_height;

			/* how many tiles does this plane need */
			size = rot_info->plane[i].stride * rot_info->plane[i].height;
			/*
			 * If the plane isn't horizontally tile aligned,
			 * we need one more tile.
			 */
			if (x != 0)
				size++;

			/* rotate the x/y offsets to match the GTT view */
			r.x1 = x;
			r.y1 = y;
			r.x2 = x + width;
			r.y2 = y + height;
			drm_rect_rotate(&r,
					rot_info->plane[i].width * tile_width,
					rot_info->plane[i].height * tile_height,
					BIT(DRM_ROTATE_270));
			x = r.x1;
			y = r.y1;

			/* rotate the tile dimensions to match the GTT view */
			pitch_tiles = intel_fb->rotated[i].pitch / tile_height;
			swap(tile_width, tile_height);

			/*
			 * We only keep the x/y offsets, so push all of the
			 * gtt offset into the x/y offsets.
			 */
			_intel_adjust_tile_offset(&x, &y, tile_size,
						  tile_width, tile_height, pitch_tiles,
						  gtt_offset_rotated * tile_size, 0);

			gtt_offset_rotated += rot_info->plane[i].width * rot_info->plane[i].height;

			/*
			 * First pixel of the framebuffer from
			 * the start of the rotated gtt mapping.
			 */
			intel_fb->rotated[i].x = x;
			intel_fb->rotated[i].y = y;
		} else {
			size = DIV_ROUND_UP((y + height) * fb->pitches[i] +
					    x * cpp, tile_size);
		}

		/* how many tiles in total needed in the bo */
		max_size = max(max_size, offset + size);
	}

	if (max_size * tile_size > to_intel_framebuffer(fb)->obj->base.size) {
		DRM_DEBUG("fb too big for bo (need %u bytes, have %zu bytes)\n",
			  max_size * tile_size, to_intel_framebuffer(fb)->obj->base.size);
		return -EINVAL;
	}

	return 0;
}

static int i9xx_format_to_fourcc(int format)
{
	switch (format) {
	case DISPPLANE_8BPP:
		return DRM_FORMAT_C8;
	case DISPPLANE_BGRX555:
		return DRM_FORMAT_XRGB1555;
	case DISPPLANE_BGRX565:
		return DRM_FORMAT_RGB565;
	default:
	case DISPPLANE_BGRX888:
		return DRM_FORMAT_XRGB8888;
	case DISPPLANE_RGBX888:
		return DRM_FORMAT_XBGR8888;
	case DISPPLANE_BGRX101010:
		return DRM_FORMAT_XRGB2101010;
	case DISPPLANE_RGBX101010:
		return DRM_FORMAT_XBGR2101010;
	}
}

static int skl_format_to_fourcc(int format, bool rgb_order, bool alpha)
{
	switch (format) {
	case PLANE_CTL_FORMAT_RGB_565:
		return DRM_FORMAT_RGB565;
	default:
	case PLANE_CTL_FORMAT_XRGB_8888:
		if (rgb_order) {
			if (alpha)
				return DRM_FORMAT_ABGR8888;
			else
				return DRM_FORMAT_XBGR8888;
		} else {
			if (alpha)
				return DRM_FORMAT_ARGB8888;
			else
				return DRM_FORMAT_XRGB8888;
		}
	case PLANE_CTL_FORMAT_XRGB_2101010:
		if (rgb_order)
			return DRM_FORMAT_XBGR2101010;
		else
			return DRM_FORMAT_XRGB2101010;
	}
}

static bool
intel_alloc_initial_plane_obj(struct intel_crtc *crtc,
			      struct intel_initial_plane_config *plane_config)
{
	struct drm_device *dev = crtc->base.dev;
	struct drm_i915_private *dev_priv = to_i915(dev);
	struct i915_ggtt *ggtt = &dev_priv->ggtt;
	struct drm_i915_gem_object *obj = NULL;
	struct drm_mode_fb_cmd2 mode_cmd = { 0 };
	struct drm_framebuffer *fb = &plane_config->fb->base;
	u32 base_aligned = round_down(plane_config->base, PAGE_SIZE);
	u32 size_aligned = round_up(plane_config->base + plane_config->size,
				    PAGE_SIZE);

	size_aligned -= base_aligned;

	if (plane_config->size == 0)
		return false;

	/* If the FB is too big, just don't use it since fbdev is not very
	 * important and we should probably use that space with FBC or other
	 * features. */
	if (size_aligned * 2 > ggtt->stolen_usable_size)
		return false;

	mutex_lock(&dev->struct_mutex);

	obj = i915_gem_object_create_stolen_for_preallocated(dev,
							     base_aligned,
							     base_aligned,
							     size_aligned);
	if (!obj) {
		mutex_unlock(&dev->struct_mutex);
		return false;
	}

	if (plane_config->tiling == I915_TILING_X)
		obj->tiling_and_stride = fb->pitches[0] | I915_TILING_X;

	mode_cmd.pixel_format = fb->pixel_format;
	mode_cmd.width = fb->width;
	mode_cmd.height = fb->height;
	mode_cmd.pitches[0] = fb->pitches[0];
	mode_cmd.modifier[0] = fb->modifier[0];
	mode_cmd.flags = DRM_MODE_FB_MODIFIERS;

	if (intel_framebuffer_init(dev, to_intel_framebuffer(fb),
				   &mode_cmd, obj)) {
		DRM_DEBUG_KMS("intel fb init failed\n");
		goto out_unref_obj;
	}

	mutex_unlock(&dev->struct_mutex);

	DRM_DEBUG_KMS("initial plane fb obj %p\n", obj);
	return true;

out_unref_obj:
	i915_gem_object_put(obj);
	mutex_unlock(&dev->struct_mutex);
	return false;
}

/* Update plane->state->fb to match plane->fb after driver-internal updates */
static void
update_state_fb(struct drm_plane *plane)
{
	if (plane->fb == plane->state->fb)
		return;

	if (plane->state->fb)
		drm_framebuffer_unreference(plane->state->fb);
	plane->state->fb = plane->fb;
	if (plane->state->fb)
		drm_framebuffer_reference(plane->state->fb);
}

static void
intel_find_initial_plane_obj(struct intel_crtc *intel_crtc,
			     struct intel_initial_plane_config *plane_config)
{
	struct drm_device *dev = intel_crtc->base.dev;
	struct drm_i915_private *dev_priv = to_i915(dev);
	struct drm_crtc *c;
	struct intel_crtc *i;
	struct drm_i915_gem_object *obj;
	struct drm_plane *primary = intel_crtc->base.primary;
	struct drm_plane_state *plane_state = primary->state;
	struct drm_crtc_state *crtc_state = intel_crtc->base.state;
	struct intel_plane *intel_plane = to_intel_plane(primary);
	struct intel_plane_state *intel_state =
		to_intel_plane_state(plane_state);
	struct drm_framebuffer *fb;

	if (!plane_config->fb)
		return;

	if (intel_alloc_initial_plane_obj(intel_crtc, plane_config)) {
		fb = &plane_config->fb->base;
		goto valid_fb;
	}

	kfree(plane_config->fb);

	/*
	 * Failed to alloc the obj, check to see if we should share
	 * an fb with another CRTC instead
	 */
	for_each_crtc(dev, c) {
		i = to_intel_crtc(c);

		if (c == &intel_crtc->base)
			continue;

		if (!i->active)
			continue;

		fb = c->primary->fb;
		if (!fb)
			continue;

		obj = intel_fb_obj(fb);
		if (i915_gem_obj_ggtt_offset(obj) == plane_config->base) {
			drm_framebuffer_reference(fb);
			goto valid_fb;
		}
	}

	/*
	 * We've failed to reconstruct the BIOS FB.  Current display state
	 * indicates that the primary plane is visible, but has a NULL FB,
	 * which will lead to problems later if we don't fix it up.  The
	 * simplest solution is to just disable the primary plane now and
	 * pretend the BIOS never had it enabled.
	 */
	to_intel_plane_state(plane_state)->visible = false;
	crtc_state->plane_mask &= ~(1 << drm_plane_index(primary));
	intel_pre_disable_primary_noatomic(&intel_crtc->base);
	intel_plane->disable_plane(primary, &intel_crtc->base);

	return;

valid_fb:
	plane_state->src_x = 0;
	plane_state->src_y = 0;
	plane_state->src_w = fb->width << 16;
	plane_state->src_h = fb->height << 16;

	plane_state->crtc_x = 0;
	plane_state->crtc_y = 0;
	plane_state->crtc_w = fb->width;
	plane_state->crtc_h = fb->height;

	intel_state->src.x1 = plane_state->src_x;
	intel_state->src.y1 = plane_state->src_y;
	intel_state->src.x2 = plane_state->src_x + plane_state->src_w;
	intel_state->src.y2 = plane_state->src_y + plane_state->src_h;
	intel_state->dst.x1 = plane_state->crtc_x;
	intel_state->dst.y1 = plane_state->crtc_y;
	intel_state->dst.x2 = plane_state->crtc_x + plane_state->crtc_w;
	intel_state->dst.y2 = plane_state->crtc_y + plane_state->crtc_h;

	obj = intel_fb_obj(fb);
	if (i915_gem_object_is_tiled(obj))
		dev_priv->preserve_bios_swizzle = true;

	drm_framebuffer_reference(fb);
	primary->fb = primary->state->fb = fb;
	primary->crtc = primary->state->crtc = &intel_crtc->base;
	intel_crtc->base.state->plane_mask |= (1 << drm_plane_index(primary));
	atomic_or(to_intel_plane(primary)->frontbuffer_bit,
		  &obj->frontbuffer_bits);
}

static int skl_max_plane_width(const struct drm_framebuffer *fb, int plane,
			       unsigned int rotation)
{
	int cpp = drm_format_plane_cpp(fb->pixel_format, plane);

	switch (fb->modifier[plane]) {
	case DRM_FORMAT_MOD_NONE:
	case I915_FORMAT_MOD_X_TILED:
		switch (cpp) {
		case 8:
			return 4096;
		case 4:
		case 2:
		case 1:
			return 8192;
		default:
			MISSING_CASE(cpp);
			break;
		}
		break;
	case I915_FORMAT_MOD_Y_TILED:
	case I915_FORMAT_MOD_Yf_TILED:
		switch (cpp) {
		case 8:
			return 2048;
		case 4:
			return 4096;
		case 2:
		case 1:
			return 8192;
		default:
			MISSING_CASE(cpp);
			break;
		}
		break;
	default:
		MISSING_CASE(fb->modifier[plane]);
	}

	return 2048;
}

static int skl_check_main_surface(struct intel_plane_state *plane_state)
{
	const struct drm_i915_private *dev_priv = to_i915(plane_state->base.plane->dev);
	const struct drm_framebuffer *fb = plane_state->base.fb;
	unsigned int rotation = plane_state->base.rotation;
	int x = plane_state->src.x1 >> 16;
	int y = plane_state->src.y1 >> 16;
	int w = drm_rect_width(&plane_state->src) >> 16;
	int h = drm_rect_height(&plane_state->src) >> 16;
	int max_width = skl_max_plane_width(fb, 0, rotation);
	int max_height = 4096;
	u32 alignment, offset, aux_offset = plane_state->aux.offset;

	if (w > max_width || h > max_height) {
		DRM_DEBUG_KMS("requested Y/RGB source size %dx%d too big (limit %dx%d)\n",
			      w, h, max_width, max_height);
		return -EINVAL;
	}

	intel_add_fb_offsets(&x, &y, plane_state, 0);
	offset = intel_compute_tile_offset(&x, &y, plane_state, 0);

	alignment = intel_surf_alignment(dev_priv, fb->modifier[0]);

	/*
	 * AUX surface offset is specified as the distance from the
	 * main surface offset, and it must be non-negative. Make
	 * sure that is what we will get.
	 */
	if (offset > aux_offset)
		offset = intel_adjust_tile_offset(&x, &y, plane_state, 0,
						  offset, aux_offset & ~(alignment - 1));

	/*
	 * When using an X-tiled surface, the plane blows up
	 * if the x offset + width exceed the stride.
	 *
	 * TODO: linear and Y-tiled seem fine, Yf untested,
	 */
	if (fb->modifier[0] == I915_FORMAT_MOD_X_TILED) {
		int cpp = drm_format_plane_cpp(fb->pixel_format, 0);

		while ((x + w) * cpp > fb->pitches[0]) {
			if (offset == 0) {
				DRM_DEBUG_KMS("Unable to find suitable display surface offset\n");
				return -EINVAL;
			}

			offset = intel_adjust_tile_offset(&x, &y, plane_state, 0,
							  offset, offset - alignment);
		}
	}

	plane_state->main.offset = offset;
	plane_state->main.x = x;
	plane_state->main.y = y;

	return 0;
}

static int skl_check_nv12_aux_surface(struct intel_plane_state *plane_state)
{
	const struct drm_framebuffer *fb = plane_state->base.fb;
	unsigned int rotation = plane_state->base.rotation;
	int max_width = skl_max_plane_width(fb, 1, rotation);
	int max_height = 4096;
	int x = plane_state->src.x1 >> 17;
	int y = plane_state->src.y1 >> 17;
	int w = drm_rect_width(&plane_state->src) >> 17;
	int h = drm_rect_height(&plane_state->src) >> 17;
	u32 offset;

	intel_add_fb_offsets(&x, &y, plane_state, 1);
	offset = intel_compute_tile_offset(&x, &y, plane_state, 1);

	/* FIXME not quite sure how/if these apply to the chroma plane */
	if (w > max_width || h > max_height) {
		DRM_DEBUG_KMS("CbCr source size %dx%d too big (limit %dx%d)\n",
			      w, h, max_width, max_height);
		return -EINVAL;
	}

	plane_state->aux.offset = offset;
	plane_state->aux.x = x;
	plane_state->aux.y = y;

	return 0;
}

int skl_check_plane_surface(struct intel_plane_state *plane_state)
{
	const struct drm_framebuffer *fb = plane_state->base.fb;
	unsigned int rotation = plane_state->base.rotation;
	int ret;

	/* Rotate src coordinates to match rotated GTT view */
	if (intel_rotation_90_or_270(rotation))
		drm_rect_rotate(&plane_state->src,
				fb->width, fb->height, BIT(DRM_ROTATE_270));

	/*
	 * Handle the AUX surface first since
	 * the main surface setup depends on it.
	 */
	if (fb->pixel_format == DRM_FORMAT_NV12) {
		ret = skl_check_nv12_aux_surface(plane_state);
		if (ret)
			return ret;
	} else {
		plane_state->aux.offset = ~0xfff;
		plane_state->aux.x = 0;
		plane_state->aux.y = 0;
	}

	ret = skl_check_main_surface(plane_state);
	if (ret)
		return ret;

	return 0;
}

static void i9xx_update_primary_plane(struct drm_plane *primary,
				      const struct intel_crtc_state *crtc_state,
				      const struct intel_plane_state *plane_state)
{
	struct drm_device *dev = primary->dev;
	struct drm_i915_private *dev_priv = to_i915(dev);
	struct intel_crtc *intel_crtc = to_intel_crtc(crtc_state->base.crtc);
	struct drm_framebuffer *fb = plane_state->base.fb;
	struct drm_i915_gem_object *obj = intel_fb_obj(fb);
	int plane = intel_crtc->plane;
	u32 linear_offset;
	u32 dspcntr;
	i915_reg_t reg = DSPCNTR(plane);
	unsigned int rotation = plane_state->base.rotation;
	int x = plane_state->src.x1 >> 16;
	int y = plane_state->src.y1 >> 16;

	dspcntr = DISPPLANE_GAMMA_ENABLE;

	dspcntr |= DISPLAY_PLANE_ENABLE;

	if (INTEL_INFO(dev)->gen < 4) {
		if (intel_crtc->pipe == PIPE_B)
			dspcntr |= DISPPLANE_SEL_PIPE_B;

		/* pipesrc and dspsize control the size that is scaled from,
		 * which should always be the user's requested size.
		 */
		I915_WRITE(DSPSIZE(plane),
			   ((crtc_state->pipe_src_h - 1) << 16) |
			   (crtc_state->pipe_src_w - 1));
		I915_WRITE(DSPPOS(plane), 0);
	} else if (IS_CHERRYVIEW(dev) && plane == PLANE_B) {
		I915_WRITE(PRIMSIZE(plane),
			   ((crtc_state->pipe_src_h - 1) << 16) |
			   (crtc_state->pipe_src_w - 1));
		I915_WRITE(PRIMPOS(plane), 0);
		I915_WRITE(PRIMCNSTALPHA(plane), 0);
	}

	switch (fb->pixel_format) {
	case DRM_FORMAT_C8:
		dspcntr |= DISPPLANE_8BPP;
		break;
	case DRM_FORMAT_XRGB1555:
		dspcntr |= DISPPLANE_BGRX555;
		break;
	case DRM_FORMAT_RGB565:
		dspcntr |= DISPPLANE_BGRX565;
		break;
	case DRM_FORMAT_XRGB8888:
		dspcntr |= DISPPLANE_BGRX888;
		break;
	case DRM_FORMAT_XBGR8888:
		dspcntr |= DISPPLANE_RGBX888;
		break;
	case DRM_FORMAT_XRGB2101010:
		dspcntr |= DISPPLANE_BGRX101010;
		break;
	case DRM_FORMAT_XBGR2101010:
		dspcntr |= DISPPLANE_RGBX101010;
		break;
	default:
		BUG();
	}

	if (INTEL_GEN(dev_priv) >= 4 &&
	    fb->modifier[0] == I915_FORMAT_MOD_X_TILED)
		dspcntr |= DISPPLANE_TILED;

	if (IS_G4X(dev))
		dspcntr |= DISPPLANE_TRICKLE_FEED_DISABLE;

	intel_add_fb_offsets(&x, &y, plane_state, 0);

	if (INTEL_INFO(dev)->gen >= 4)
		intel_crtc->dspaddr_offset =
			intel_compute_tile_offset(&x, &y, plane_state, 0);

	if (rotation == BIT(DRM_ROTATE_180)) {
		dspcntr |= DISPPLANE_ROTATE_180;

		x += (crtc_state->pipe_src_w - 1);
		y += (crtc_state->pipe_src_h - 1);
	}

	linear_offset = intel_fb_xy_to_linear(x, y, plane_state, 0);

	if (INTEL_INFO(dev)->gen < 4)
		intel_crtc->dspaddr_offset = linear_offset;

	intel_crtc->adjusted_x = x;
	intel_crtc->adjusted_y = y;

	I915_WRITE(reg, dspcntr);

	I915_WRITE(DSPSTRIDE(plane), fb->pitches[0]);
	if (INTEL_INFO(dev)->gen >= 4) {
		I915_WRITE(DSPSURF(plane),
			   intel_fb_gtt_offset(fb, rotation) +
			   intel_crtc->dspaddr_offset);
		I915_WRITE(DSPTILEOFF(plane), (y << 16) | x);
		I915_WRITE(DSPLINOFF(plane), linear_offset);
	} else
		I915_WRITE(DSPADDR(plane), i915_gem_obj_ggtt_offset(obj) + linear_offset);
	POSTING_READ(reg);
}

static void i9xx_disable_primary_plane(struct drm_plane *primary,
				       struct drm_crtc *crtc)
{
	struct drm_device *dev = crtc->dev;
	struct drm_i915_private *dev_priv = to_i915(dev);
	struct intel_crtc *intel_crtc = to_intel_crtc(crtc);
	int plane = intel_crtc->plane;

	I915_WRITE(DSPCNTR(plane), 0);
	if (INTEL_INFO(dev_priv)->gen >= 4)
		I915_WRITE(DSPSURF(plane), 0);
	else
		I915_WRITE(DSPADDR(plane), 0);
	POSTING_READ(DSPCNTR(plane));
}

static void ironlake_update_primary_plane(struct drm_plane *primary,
					  const struct intel_crtc_state *crtc_state,
					  const struct intel_plane_state *plane_state)
{
	struct drm_device *dev = primary->dev;
	struct drm_i915_private *dev_priv = to_i915(dev);
	struct intel_crtc *intel_crtc = to_intel_crtc(crtc_state->base.crtc);
	struct drm_framebuffer *fb = plane_state->base.fb;
	int plane = intel_crtc->plane;
	u32 linear_offset;
	u32 dspcntr;
	i915_reg_t reg = DSPCNTR(plane);
	unsigned int rotation = plane_state->base.rotation;
	int x = plane_state->src.x1 >> 16;
	int y = plane_state->src.y1 >> 16;

	dspcntr = DISPPLANE_GAMMA_ENABLE;
	dspcntr |= DISPLAY_PLANE_ENABLE;

	if (IS_HASWELL(dev) || IS_BROADWELL(dev))
		dspcntr |= DISPPLANE_PIPE_CSC_ENABLE;

	switch (fb->pixel_format) {
	case DRM_FORMAT_C8:
		dspcntr |= DISPPLANE_8BPP;
		break;
	case DRM_FORMAT_RGB565:
		dspcntr |= DISPPLANE_BGRX565;
		break;
	case DRM_FORMAT_XRGB8888:
		dspcntr |= DISPPLANE_BGRX888;
		break;
	case DRM_FORMAT_XBGR8888:
		dspcntr |= DISPPLANE_RGBX888;
		break;
	case DRM_FORMAT_XRGB2101010:
		dspcntr |= DISPPLANE_BGRX101010;
		break;
	case DRM_FORMAT_XBGR2101010:
		dspcntr |= DISPPLANE_RGBX101010;
		break;
	default:
		BUG();
	}

	if (fb->modifier[0] == I915_FORMAT_MOD_X_TILED)
		dspcntr |= DISPPLANE_TILED;

	if (!IS_HASWELL(dev) && !IS_BROADWELL(dev))
		dspcntr |= DISPPLANE_TRICKLE_FEED_DISABLE;

	intel_add_fb_offsets(&x, &y, plane_state, 0);

	intel_crtc->dspaddr_offset =
		intel_compute_tile_offset(&x, &y, plane_state, 0);

	if (rotation == BIT(DRM_ROTATE_180)) {
		dspcntr |= DISPPLANE_ROTATE_180;

		if (!IS_HASWELL(dev) && !IS_BROADWELL(dev)) {
			x += (crtc_state->pipe_src_w - 1);
			y += (crtc_state->pipe_src_h - 1);
		}
	}

	linear_offset = intel_fb_xy_to_linear(x, y, plane_state, 0);

	intel_crtc->adjusted_x = x;
	intel_crtc->adjusted_y = y;

	I915_WRITE(reg, dspcntr);

	I915_WRITE(DSPSTRIDE(plane), fb->pitches[0]);
	I915_WRITE(DSPSURF(plane),
		   intel_fb_gtt_offset(fb, rotation) +
		   intel_crtc->dspaddr_offset);
	if (IS_HASWELL(dev) || IS_BROADWELL(dev)) {
		I915_WRITE(DSPOFFSET(plane), (y << 16) | x);
	} else {
		I915_WRITE(DSPTILEOFF(plane), (y << 16) | x);
		I915_WRITE(DSPLINOFF(plane), linear_offset);
	}
	POSTING_READ(reg);
}

u32 intel_fb_stride_alignment(const struct drm_i915_private *dev_priv,
			      uint64_t fb_modifier, uint32_t pixel_format)
{
	if (fb_modifier == DRM_FORMAT_MOD_NONE) {
		return 64;
	} else {
		int cpp = drm_format_plane_cpp(pixel_format, 0);

		return intel_tile_width_bytes(dev_priv, fb_modifier, cpp);
	}
}

u32 intel_fb_gtt_offset(struct drm_framebuffer *fb,
			unsigned int rotation)
{
	struct drm_i915_gem_object *obj = intel_fb_obj(fb);
	struct i915_ggtt_view view;
	u64 offset;

	intel_fill_fb_ggtt_view(&view, fb, rotation);

	offset = i915_gem_obj_ggtt_offset_view(obj, &view);

	WARN_ON(upper_32_bits(offset));

	return lower_32_bits(offset);
}

static void skl_detach_scaler(struct intel_crtc *intel_crtc, int id)
{
	struct drm_device *dev = intel_crtc->base.dev;
	struct drm_i915_private *dev_priv = to_i915(dev);

	I915_WRITE(SKL_PS_CTRL(intel_crtc->pipe, id), 0);
	I915_WRITE(SKL_PS_WIN_POS(intel_crtc->pipe, id), 0);
	I915_WRITE(SKL_PS_WIN_SZ(intel_crtc->pipe, id), 0);
}

/*
 * This function detaches (aka. unbinds) unused scalers in hardware
 */
static void skl_detach_scalers(struct intel_crtc *intel_crtc)
{
	struct intel_crtc_scaler_state *scaler_state;
	int i;

	scaler_state = &intel_crtc->config->scaler_state;

	/* loop through and disable scalers that aren't in use */
	for (i = 0; i < intel_crtc->num_scalers; i++) {
		if (!scaler_state->scalers[i].in_use)
			skl_detach_scaler(intel_crtc, i);
	}
}

u32 skl_plane_stride(const struct drm_framebuffer *fb, int plane,
		     unsigned int rotation)
{
	const struct drm_i915_private *dev_priv = to_i915(fb->dev);
	u32 stride = intel_fb_pitch(fb, plane, rotation);

	/*
	 * The stride is either expressed as a multiple of 64 bytes chunks for
	 * linear buffers or in number of tiles for tiled buffers.
	 */
	if (intel_rotation_90_or_270(rotation)) {
		int cpp = drm_format_plane_cpp(fb->pixel_format, plane);

		stride /= intel_tile_height(dev_priv, fb->modifier[0], cpp);
	} else {
		stride /= intel_fb_stride_alignment(dev_priv, fb->modifier[0],
						    fb->pixel_format);
	}

	return stride;
}

u32 skl_plane_ctl_format(uint32_t pixel_format)
{
	switch (pixel_format) {
	case DRM_FORMAT_C8:
		return PLANE_CTL_FORMAT_INDEXED;
	case DRM_FORMAT_RGB565:
		return PLANE_CTL_FORMAT_RGB_565;
	case DRM_FORMAT_XBGR8888:
		return PLANE_CTL_FORMAT_XRGB_8888 | PLANE_CTL_ORDER_RGBX;
	case DRM_FORMAT_XRGB8888:
		return PLANE_CTL_FORMAT_XRGB_8888;
	/*
	 * XXX: For ARBG/ABGR formats we default to expecting scanout buffers
	 * to be already pre-multiplied. We need to add a knob (or a different
	 * DRM_FORMAT) for user-space to configure that.
	 */
	case DRM_FORMAT_ABGR8888:
		return PLANE_CTL_FORMAT_XRGB_8888 | PLANE_CTL_ORDER_RGBX |
			PLANE_CTL_ALPHA_SW_PREMULTIPLY;
	case DRM_FORMAT_ARGB8888:
		return PLANE_CTL_FORMAT_XRGB_8888 |
			PLANE_CTL_ALPHA_SW_PREMULTIPLY;
	case DRM_FORMAT_XRGB2101010:
		return PLANE_CTL_FORMAT_XRGB_2101010;
	case DRM_FORMAT_XBGR2101010:
		return PLANE_CTL_ORDER_RGBX | PLANE_CTL_FORMAT_XRGB_2101010;
	case DRM_FORMAT_YUYV:
		return PLANE_CTL_FORMAT_YUV422 | PLANE_CTL_YUV422_YUYV;
	case DRM_FORMAT_YVYU:
		return PLANE_CTL_FORMAT_YUV422 | PLANE_CTL_YUV422_YVYU;
	case DRM_FORMAT_UYVY:
		return PLANE_CTL_FORMAT_YUV422 | PLANE_CTL_YUV422_UYVY;
	case DRM_FORMAT_VYUY:
		return PLANE_CTL_FORMAT_YUV422 | PLANE_CTL_YUV422_VYUY;
	default:
		MISSING_CASE(pixel_format);
	}

	return 0;
}

u32 skl_plane_ctl_tiling(uint64_t fb_modifier)
{
	switch (fb_modifier) {
	case DRM_FORMAT_MOD_NONE:
		break;
	case I915_FORMAT_MOD_X_TILED:
		return PLANE_CTL_TILED_X;
	case I915_FORMAT_MOD_Y_TILED:
		return PLANE_CTL_TILED_Y;
	case I915_FORMAT_MOD_Yf_TILED:
		return PLANE_CTL_TILED_YF;
	default:
		MISSING_CASE(fb_modifier);
	}

	return 0;
}

u32 skl_plane_ctl_rotation(unsigned int rotation)
{
	switch (rotation) {
	case BIT(DRM_ROTATE_0):
		break;
	/*
	 * DRM_ROTATE_ is counter clockwise to stay compatible with Xrandr
	 * while i915 HW rotation is clockwise, thats why this swapping.
	 */
	case BIT(DRM_ROTATE_90):
		return PLANE_CTL_ROTATE_270;
	case BIT(DRM_ROTATE_180):
		return PLANE_CTL_ROTATE_180;
	case BIT(DRM_ROTATE_270):
		return PLANE_CTL_ROTATE_90;
	default:
		MISSING_CASE(rotation);
	}

	return 0;
}

static void skylake_update_primary_plane(struct drm_plane *plane,
					 const struct intel_crtc_state *crtc_state,
					 const struct intel_plane_state *plane_state)
{
	struct drm_device *dev = plane->dev;
	struct drm_i915_private *dev_priv = to_i915(dev);
	struct intel_crtc *intel_crtc = to_intel_crtc(crtc_state->base.crtc);
	struct drm_framebuffer *fb = plane_state->base.fb;
	int pipe = intel_crtc->pipe;
	u32 plane_ctl;
	unsigned int rotation = plane_state->base.rotation;
	u32 stride = skl_plane_stride(fb, 0, rotation);
	u32 surf_addr = plane_state->main.offset;
	int scaler_id = plane_state->scaler_id;
	int src_x = plane_state->main.x;
	int src_y = plane_state->main.y;
	int src_w = drm_rect_width(&plane_state->src) >> 16;
	int src_h = drm_rect_height(&plane_state->src) >> 16;
	int dst_x = plane_state->dst.x1;
	int dst_y = plane_state->dst.y1;
	int dst_w = drm_rect_width(&plane_state->dst);
	int dst_h = drm_rect_height(&plane_state->dst);

	plane_ctl = PLANE_CTL_ENABLE |
		    PLANE_CTL_PIPE_GAMMA_ENABLE |
		    PLANE_CTL_PIPE_CSC_ENABLE;

	plane_ctl |= skl_plane_ctl_format(fb->pixel_format);
	plane_ctl |= skl_plane_ctl_tiling(fb->modifier[0]);
	plane_ctl |= PLANE_CTL_PLANE_GAMMA_DISABLE;
	plane_ctl |= skl_plane_ctl_rotation(rotation);

	/* Sizes are 0 based */
	src_w--;
	src_h--;
	dst_w--;
	dst_h--;

	intel_crtc->adjusted_x = src_x;
	intel_crtc->adjusted_y = src_y;

	I915_WRITE(PLANE_CTL(pipe, 0), plane_ctl);
	I915_WRITE(PLANE_OFFSET(pipe, 0), (src_y << 16) | src_x);
	I915_WRITE(PLANE_STRIDE(pipe, 0), stride);
	I915_WRITE(PLANE_SIZE(pipe, 0), (src_h << 16) | src_w);

	if (scaler_id >= 0) {
		uint32_t ps_ctrl = 0;

		WARN_ON(!dst_w || !dst_h);
		ps_ctrl = PS_SCALER_EN | PS_PLANE_SEL(0) |
			crtc_state->scaler_state.scalers[scaler_id].mode;
		I915_WRITE(SKL_PS_CTRL(pipe, scaler_id), ps_ctrl);
		I915_WRITE(SKL_PS_PWR_GATE(pipe, scaler_id), 0);
		I915_WRITE(SKL_PS_WIN_POS(pipe, scaler_id), (dst_x << 16) | dst_y);
		I915_WRITE(SKL_PS_WIN_SZ(pipe, scaler_id), (dst_w << 16) | dst_h);
		I915_WRITE(PLANE_POS(pipe, 0), 0);
	} else {
		I915_WRITE(PLANE_POS(pipe, 0), (dst_y << 16) | dst_x);
	}

	I915_WRITE(PLANE_SURF(pipe, 0),
		   intel_fb_gtt_offset(fb, rotation) + surf_addr);

	POSTING_READ(PLANE_SURF(pipe, 0));
}

static void skylake_disable_primary_plane(struct drm_plane *primary,
					  struct drm_crtc *crtc)
{
	struct drm_device *dev = crtc->dev;
	struct drm_i915_private *dev_priv = to_i915(dev);
	int pipe = to_intel_crtc(crtc)->pipe;

	I915_WRITE(PLANE_CTL(pipe, 0), 0);
	I915_WRITE(PLANE_SURF(pipe, 0), 0);
	POSTING_READ(PLANE_SURF(pipe, 0));
}

/* Assume fb object is pinned & idle & fenced and just update base pointers */
static int
intel_pipe_set_base_atomic(struct drm_crtc *crtc, struct drm_framebuffer *fb,
			   int x, int y, enum mode_set_atomic state)
{
	/* Support for kgdboc is disabled, this needs a major rework. */
	DRM_ERROR("legacy panic handler not supported any more.\n");

	return -ENODEV;
}

static void intel_complete_page_flips(struct drm_i915_private *dev_priv)
{
	struct intel_crtc *crtc;

	for_each_intel_crtc(&dev_priv->drm, crtc)
		intel_finish_page_flip_cs(dev_priv, crtc->pipe);
}

static void intel_update_primary_planes(struct drm_device *dev)
{
	struct drm_crtc *crtc;

	for_each_crtc(dev, crtc) {
		struct intel_plane *plane = to_intel_plane(crtc->primary);
		struct intel_plane_state *plane_state =
			to_intel_plane_state(plane->base.state);

		if (plane_state->visible)
			plane->update_plane(&plane->base,
					    to_intel_crtc_state(crtc->state),
					    plane_state);
	}
}
<<<<<<< HEAD

static int
__intel_display_resume(struct drm_device *dev,
		       struct drm_atomic_state *state)
{
	struct drm_crtc_state *crtc_state;
	struct drm_crtc *crtc;
	int i, ret;

=======

static int
__intel_display_resume(struct drm_device *dev,
		       struct drm_atomic_state *state)
{
	struct drm_crtc_state *crtc_state;
	struct drm_crtc *crtc;
	int i, ret;

>>>>>>> 0b1de5d5
	intel_modeset_setup_hw_state(dev);
	i915_redisable_vga(dev);

	if (!state)
		return 0;

	for_each_crtc_in_state(state, crtc, crtc_state, i) {
		/*
		 * Force recalculation even if we restore
		 * current state. With fast modeset this may not result
		 * in a modeset when the state is compatible.
		 */
		crtc_state->mode_changed = true;
	}

	/* ignore any reset values/BIOS leftovers in the WM registers */
	to_intel_atomic_state(state)->skip_intermediate_wm = true;

	ret = drm_atomic_commit(state);

	WARN_ON(ret == -EDEADLK);
	return ret;
<<<<<<< HEAD
=======
}

static bool gpu_reset_clobbers_display(struct drm_i915_private *dev_priv)
{
	return intel_has_gpu_reset(dev_priv) &&
		INTEL_GEN(dev_priv) < 5 && !IS_G4X(dev_priv);
>>>>>>> 0b1de5d5
}

void intel_prepare_reset(struct drm_i915_private *dev_priv)
{
	struct drm_device *dev = &dev_priv->drm;
	struct drm_modeset_acquire_ctx *ctx = &dev_priv->reset_ctx;
	struct drm_atomic_state *state;
	int ret;
<<<<<<< HEAD

	/* no reset support for gen2 */
	if (IS_GEN2(dev_priv))
		return;
=======
>>>>>>> 0b1de5d5

	/*
	 * Need mode_config.mutex so that we don't
	 * trample ongoing ->detect() and whatnot.
	 */
	mutex_lock(&dev->mode_config.mutex);
	drm_modeset_acquire_init(ctx, 0);
	while (1) {
		ret = drm_modeset_lock_all_ctx(dev, ctx);
		if (ret != -EDEADLK)
			break;

		drm_modeset_backoff(ctx);
	}

	/* reset doesn't touch the display, but flips might get nuked anyway, */
<<<<<<< HEAD
	if (INTEL_GEN(dev_priv) >= 5 || IS_G4X(dev_priv))
=======
	if (!i915.force_reset_modeset_test &&
	    !gpu_reset_clobbers_display(dev_priv))
>>>>>>> 0b1de5d5
		return;

	/*
	 * Disabling the crtcs gracefully seems nicer. Also the
	 * g33 docs say we should at least disable all the planes.
	 */
	state = drm_atomic_helper_duplicate_state(dev, ctx);
	if (IS_ERR(state)) {
		ret = PTR_ERR(state);
		state = NULL;
		DRM_ERROR("Duplicating state failed with %i\n", ret);
		goto err;
	}

	ret = drm_atomic_helper_disable_all(dev, ctx);
	if (ret) {
		DRM_ERROR("Suspending crtc's failed with %i\n", ret);
		goto err;
	}

	dev_priv->modeset_restore_state = state;
	state->acquire_ctx = ctx;
	return;

err:
	drm_atomic_state_free(state);
}

void intel_finish_reset(struct drm_i915_private *dev_priv)
{
	struct drm_device *dev = &dev_priv->drm;
	struct drm_modeset_acquire_ctx *ctx = &dev_priv->reset_ctx;
	struct drm_atomic_state *state = dev_priv->modeset_restore_state;
	int ret;

	/*
	 * Flips in the rings will be nuked by the reset,
	 * so complete all pending flips so that user space
	 * will get its events and not get stuck.
	 */
	intel_complete_page_flips(dev_priv);

	dev_priv->modeset_restore_state = NULL;

	dev_priv->modeset_restore_state = NULL;

	/* reset doesn't touch the display */
	if (!gpu_reset_clobbers_display(dev_priv)) {
		if (!state) {
			/*
			 * Flips in the rings have been nuked by the reset,
			 * so update the base address of all primary
			 * planes to the the last fb to make sure we're
			 * showing the correct fb after a reset.
			 *
			 * FIXME: Atomic will make this obsolete since we won't schedule
			 * CS-based flips (which might get lost in gpu resets) any more.
			 */
			intel_update_primary_planes(dev);
		} else {
			ret = __intel_display_resume(dev, state);
			if (ret)
				DRM_ERROR("Restoring old state failed with %i\n", ret);
		}
	} else {
		/*
		 * The display has been reset as well,
		 * so need a full re-initialization.
		 */
<<<<<<< HEAD
		intel_update_primary_planes(dev);
	} else {
		/*
		 * The display has been reset as well,
		 * so need a full re-initialization.
		 */
		intel_runtime_pm_disable_interrupts(dev_priv);
		intel_runtime_pm_enable_interrupts(dev_priv);

		intel_modeset_init_hw(dev);

		spin_lock_irq(&dev_priv->irq_lock);
		if (dev_priv->display.hpd_irq_setup)
			dev_priv->display.hpd_irq_setup(dev_priv);
		spin_unlock_irq(&dev_priv->irq_lock);

=======
		intel_runtime_pm_disable_interrupts(dev_priv);
		intel_runtime_pm_enable_interrupts(dev_priv);

		intel_modeset_init_hw(dev);

		spin_lock_irq(&dev_priv->irq_lock);
		if (dev_priv->display.hpd_irq_setup)
			dev_priv->display.hpd_irq_setup(dev_priv);
		spin_unlock_irq(&dev_priv->irq_lock);

>>>>>>> 0b1de5d5
		ret = __intel_display_resume(dev, state);
		if (ret)
			DRM_ERROR("Restoring old state failed with %i\n", ret);

		intel_hpd_init(dev_priv);
	}

	drm_modeset_drop_locks(ctx);
	drm_modeset_acquire_fini(ctx);
	mutex_unlock(&dev->mode_config.mutex);
}

static bool intel_crtc_has_pending_flip(struct drm_crtc *crtc)
{
	struct drm_device *dev = crtc->dev;
	struct intel_crtc *intel_crtc = to_intel_crtc(crtc);
	unsigned reset_counter;
	bool pending;

	reset_counter = i915_reset_counter(&to_i915(dev)->gpu_error);
	if (intel_crtc->reset_counter != reset_counter)
		return false;

	spin_lock_irq(&dev->event_lock);
	pending = to_intel_crtc(crtc)->flip_work != NULL;
	spin_unlock_irq(&dev->event_lock);

	return pending;
}

static void intel_update_pipe_config(struct intel_crtc *crtc,
				     struct intel_crtc_state *old_crtc_state)
{
	struct drm_device *dev = crtc->base.dev;
	struct drm_i915_private *dev_priv = to_i915(dev);
	struct intel_crtc_state *pipe_config =
		to_intel_crtc_state(crtc->base.state);

	/* drm_atomic_helper_update_legacy_modeset_state might not be called. */
	crtc->base.mode = crtc->base.state->mode;

	DRM_DEBUG_KMS("Updating pipe size %ix%i -> %ix%i\n",
		      old_crtc_state->pipe_src_w, old_crtc_state->pipe_src_h,
		      pipe_config->pipe_src_w, pipe_config->pipe_src_h);

	/*
	 * Update pipe size and adjust fitter if needed: the reason for this is
	 * that in compute_mode_changes we check the native mode (not the pfit
	 * mode) to see if we can flip rather than do a full mode set. In the
	 * fastboot case, we'll flip, but if we don't update the pipesrc and
	 * pfit state, we'll end up with a big fb scanned out into the wrong
	 * sized surface.
	 */

	I915_WRITE(PIPESRC(crtc->pipe),
		   ((pipe_config->pipe_src_w - 1) << 16) |
		   (pipe_config->pipe_src_h - 1));

	/* on skylake this is done by detaching scalers */
	if (INTEL_INFO(dev)->gen >= 9) {
		skl_detach_scalers(crtc);

		if (pipe_config->pch_pfit.enabled)
			skylake_pfit_enable(crtc);
	} else if (HAS_PCH_SPLIT(dev)) {
		if (pipe_config->pch_pfit.enabled)
			ironlake_pfit_enable(crtc);
		else if (old_crtc_state->pch_pfit.enabled)
			ironlake_pfit_disable(crtc, true);
	}
}

static void intel_fdi_normal_train(struct drm_crtc *crtc)
{
	struct drm_device *dev = crtc->dev;
	struct drm_i915_private *dev_priv = to_i915(dev);
	struct intel_crtc *intel_crtc = to_intel_crtc(crtc);
	int pipe = intel_crtc->pipe;
	i915_reg_t reg;
	u32 temp;

	/* enable normal train */
	reg = FDI_TX_CTL(pipe);
	temp = I915_READ(reg);
	if (IS_IVYBRIDGE(dev)) {
		temp &= ~FDI_LINK_TRAIN_NONE_IVB;
		temp |= FDI_LINK_TRAIN_NONE_IVB | FDI_TX_ENHANCE_FRAME_ENABLE;
	} else {
		temp &= ~FDI_LINK_TRAIN_NONE;
		temp |= FDI_LINK_TRAIN_NONE | FDI_TX_ENHANCE_FRAME_ENABLE;
	}
	I915_WRITE(reg, temp);

	reg = FDI_RX_CTL(pipe);
	temp = I915_READ(reg);
	if (HAS_PCH_CPT(dev)) {
		temp &= ~FDI_LINK_TRAIN_PATTERN_MASK_CPT;
		temp |= FDI_LINK_TRAIN_NORMAL_CPT;
	} else {
		temp &= ~FDI_LINK_TRAIN_NONE;
		temp |= FDI_LINK_TRAIN_NONE;
	}
	I915_WRITE(reg, temp | FDI_RX_ENHANCE_FRAME_ENABLE);

	/* wait one idle pattern time */
	POSTING_READ(reg);
	udelay(1000);

	/* IVB wants error correction enabled */
	if (IS_IVYBRIDGE(dev))
		I915_WRITE(reg, I915_READ(reg) | FDI_FS_ERRC_ENABLE |
			   FDI_FE_ERRC_ENABLE);
}

/* The FDI link training functions for ILK/Ibexpeak. */
static void ironlake_fdi_link_train(struct drm_crtc *crtc)
{
	struct drm_device *dev = crtc->dev;
	struct drm_i915_private *dev_priv = to_i915(dev);
	struct intel_crtc *intel_crtc = to_intel_crtc(crtc);
	int pipe = intel_crtc->pipe;
	i915_reg_t reg;
	u32 temp, tries;

	/* FDI needs bits from pipe first */
	assert_pipe_enabled(dev_priv, pipe);

	/* Train 1: umask FDI RX Interrupt symbol_lock and bit_lock bit
	   for train result */
	reg = FDI_RX_IMR(pipe);
	temp = I915_READ(reg);
	temp &= ~FDI_RX_SYMBOL_LOCK;
	temp &= ~FDI_RX_BIT_LOCK;
	I915_WRITE(reg, temp);
	I915_READ(reg);
	udelay(150);

	/* enable CPU FDI TX and PCH FDI RX */
	reg = FDI_TX_CTL(pipe);
	temp = I915_READ(reg);
	temp &= ~FDI_DP_PORT_WIDTH_MASK;
	temp |= FDI_DP_PORT_WIDTH(intel_crtc->config->fdi_lanes);
	temp &= ~FDI_LINK_TRAIN_NONE;
	temp |= FDI_LINK_TRAIN_PATTERN_1;
	I915_WRITE(reg, temp | FDI_TX_ENABLE);

	reg = FDI_RX_CTL(pipe);
	temp = I915_READ(reg);
	temp &= ~FDI_LINK_TRAIN_NONE;
	temp |= FDI_LINK_TRAIN_PATTERN_1;
	I915_WRITE(reg, temp | FDI_RX_ENABLE);

	POSTING_READ(reg);
	udelay(150);

	/* Ironlake workaround, enable clock pointer after FDI enable*/
	I915_WRITE(FDI_RX_CHICKEN(pipe), FDI_RX_PHASE_SYNC_POINTER_OVR);
	I915_WRITE(FDI_RX_CHICKEN(pipe), FDI_RX_PHASE_SYNC_POINTER_OVR |
		   FDI_RX_PHASE_SYNC_POINTER_EN);

	reg = FDI_RX_IIR(pipe);
	for (tries = 0; tries < 5; tries++) {
		temp = I915_READ(reg);
		DRM_DEBUG_KMS("FDI_RX_IIR 0x%x\n", temp);

		if ((temp & FDI_RX_BIT_LOCK)) {
			DRM_DEBUG_KMS("FDI train 1 done.\n");
			I915_WRITE(reg, temp | FDI_RX_BIT_LOCK);
			break;
		}
	}
	if (tries == 5)
		DRM_ERROR("FDI train 1 fail!\n");

	/* Train 2 */
	reg = FDI_TX_CTL(pipe);
	temp = I915_READ(reg);
	temp &= ~FDI_LINK_TRAIN_NONE;
	temp |= FDI_LINK_TRAIN_PATTERN_2;
	I915_WRITE(reg, temp);

	reg = FDI_RX_CTL(pipe);
	temp = I915_READ(reg);
	temp &= ~FDI_LINK_TRAIN_NONE;
	temp |= FDI_LINK_TRAIN_PATTERN_2;
	I915_WRITE(reg, temp);

	POSTING_READ(reg);
	udelay(150);

	reg = FDI_RX_IIR(pipe);
	for (tries = 0; tries < 5; tries++) {
		temp = I915_READ(reg);
		DRM_DEBUG_KMS("FDI_RX_IIR 0x%x\n", temp);

		if (temp & FDI_RX_SYMBOL_LOCK) {
			I915_WRITE(reg, temp | FDI_RX_SYMBOL_LOCK);
			DRM_DEBUG_KMS("FDI train 2 done.\n");
			break;
		}
	}
	if (tries == 5)
		DRM_ERROR("FDI train 2 fail!\n");

	DRM_DEBUG_KMS("FDI train done\n");

}

static const int snb_b_fdi_train_param[] = {
	FDI_LINK_TRAIN_400MV_0DB_SNB_B,
	FDI_LINK_TRAIN_400MV_6DB_SNB_B,
	FDI_LINK_TRAIN_600MV_3_5DB_SNB_B,
	FDI_LINK_TRAIN_800MV_0DB_SNB_B,
};

/* The FDI link training functions for SNB/Cougarpoint. */
static void gen6_fdi_link_train(struct drm_crtc *crtc)
{
	struct drm_device *dev = crtc->dev;
	struct drm_i915_private *dev_priv = to_i915(dev);
	struct intel_crtc *intel_crtc = to_intel_crtc(crtc);
	int pipe = intel_crtc->pipe;
	i915_reg_t reg;
	u32 temp, i, retry;

	/* Train 1: umask FDI RX Interrupt symbol_lock and bit_lock bit
	   for train result */
	reg = FDI_RX_IMR(pipe);
	temp = I915_READ(reg);
	temp &= ~FDI_RX_SYMBOL_LOCK;
	temp &= ~FDI_RX_BIT_LOCK;
	I915_WRITE(reg, temp);

	POSTING_READ(reg);
	udelay(150);

	/* enable CPU FDI TX and PCH FDI RX */
	reg = FDI_TX_CTL(pipe);
	temp = I915_READ(reg);
	temp &= ~FDI_DP_PORT_WIDTH_MASK;
	temp |= FDI_DP_PORT_WIDTH(intel_crtc->config->fdi_lanes);
	temp &= ~FDI_LINK_TRAIN_NONE;
	temp |= FDI_LINK_TRAIN_PATTERN_1;
	temp &= ~FDI_LINK_TRAIN_VOL_EMP_MASK;
	/* SNB-B */
	temp |= FDI_LINK_TRAIN_400MV_0DB_SNB_B;
	I915_WRITE(reg, temp | FDI_TX_ENABLE);

	I915_WRITE(FDI_RX_MISC(pipe),
		   FDI_RX_TP1_TO_TP2_48 | FDI_RX_FDI_DELAY_90);

	reg = FDI_RX_CTL(pipe);
	temp = I915_READ(reg);
	if (HAS_PCH_CPT(dev)) {
		temp &= ~FDI_LINK_TRAIN_PATTERN_MASK_CPT;
		temp |= FDI_LINK_TRAIN_PATTERN_1_CPT;
	} else {
		temp &= ~FDI_LINK_TRAIN_NONE;
		temp |= FDI_LINK_TRAIN_PATTERN_1;
	}
	I915_WRITE(reg, temp | FDI_RX_ENABLE);

	POSTING_READ(reg);
	udelay(150);

	for (i = 0; i < 4; i++) {
		reg = FDI_TX_CTL(pipe);
		temp = I915_READ(reg);
		temp &= ~FDI_LINK_TRAIN_VOL_EMP_MASK;
		temp |= snb_b_fdi_train_param[i];
		I915_WRITE(reg, temp);

		POSTING_READ(reg);
		udelay(500);

		for (retry = 0; retry < 5; retry++) {
			reg = FDI_RX_IIR(pipe);
			temp = I915_READ(reg);
			DRM_DEBUG_KMS("FDI_RX_IIR 0x%x\n", temp);
			if (temp & FDI_RX_BIT_LOCK) {
				I915_WRITE(reg, temp | FDI_RX_BIT_LOCK);
				DRM_DEBUG_KMS("FDI train 1 done.\n");
				break;
			}
			udelay(50);
		}
		if (retry < 5)
			break;
	}
	if (i == 4)
		DRM_ERROR("FDI train 1 fail!\n");

	/* Train 2 */
	reg = FDI_TX_CTL(pipe);
	temp = I915_READ(reg);
	temp &= ~FDI_LINK_TRAIN_NONE;
	temp |= FDI_LINK_TRAIN_PATTERN_2;
	if (IS_GEN6(dev)) {
		temp &= ~FDI_LINK_TRAIN_VOL_EMP_MASK;
		/* SNB-B */
		temp |= FDI_LINK_TRAIN_400MV_0DB_SNB_B;
	}
	I915_WRITE(reg, temp);

	reg = FDI_RX_CTL(pipe);
	temp = I915_READ(reg);
	if (HAS_PCH_CPT(dev)) {
		temp &= ~FDI_LINK_TRAIN_PATTERN_MASK_CPT;
		temp |= FDI_LINK_TRAIN_PATTERN_2_CPT;
	} else {
		temp &= ~FDI_LINK_TRAIN_NONE;
		temp |= FDI_LINK_TRAIN_PATTERN_2;
	}
	I915_WRITE(reg, temp);

	POSTING_READ(reg);
	udelay(150);

	for (i = 0; i < 4; i++) {
		reg = FDI_TX_CTL(pipe);
		temp = I915_READ(reg);
		temp &= ~FDI_LINK_TRAIN_VOL_EMP_MASK;
		temp |= snb_b_fdi_train_param[i];
		I915_WRITE(reg, temp);

		POSTING_READ(reg);
		udelay(500);

		for (retry = 0; retry < 5; retry++) {
			reg = FDI_RX_IIR(pipe);
			temp = I915_READ(reg);
			DRM_DEBUG_KMS("FDI_RX_IIR 0x%x\n", temp);
			if (temp & FDI_RX_SYMBOL_LOCK) {
				I915_WRITE(reg, temp | FDI_RX_SYMBOL_LOCK);
				DRM_DEBUG_KMS("FDI train 2 done.\n");
				break;
			}
			udelay(50);
		}
		if (retry < 5)
			break;
	}
	if (i == 4)
		DRM_ERROR("FDI train 2 fail!\n");

	DRM_DEBUG_KMS("FDI train done.\n");
}

/* Manual link training for Ivy Bridge A0 parts */
static void ivb_manual_fdi_link_train(struct drm_crtc *crtc)
{
	struct drm_device *dev = crtc->dev;
	struct drm_i915_private *dev_priv = to_i915(dev);
	struct intel_crtc *intel_crtc = to_intel_crtc(crtc);
	int pipe = intel_crtc->pipe;
	i915_reg_t reg;
	u32 temp, i, j;

	/* Train 1: umask FDI RX Interrupt symbol_lock and bit_lock bit
	   for train result */
	reg = FDI_RX_IMR(pipe);
	temp = I915_READ(reg);
	temp &= ~FDI_RX_SYMBOL_LOCK;
	temp &= ~FDI_RX_BIT_LOCK;
	I915_WRITE(reg, temp);

	POSTING_READ(reg);
	udelay(150);

	DRM_DEBUG_KMS("FDI_RX_IIR before link train 0x%x\n",
		      I915_READ(FDI_RX_IIR(pipe)));

	/* Try each vswing and preemphasis setting twice before moving on */
	for (j = 0; j < ARRAY_SIZE(snb_b_fdi_train_param) * 2; j++) {
		/* disable first in case we need to retry */
		reg = FDI_TX_CTL(pipe);
		temp = I915_READ(reg);
		temp &= ~(FDI_LINK_TRAIN_AUTO | FDI_LINK_TRAIN_NONE_IVB);
		temp &= ~FDI_TX_ENABLE;
		I915_WRITE(reg, temp);

		reg = FDI_RX_CTL(pipe);
		temp = I915_READ(reg);
		temp &= ~FDI_LINK_TRAIN_AUTO;
		temp &= ~FDI_LINK_TRAIN_PATTERN_MASK_CPT;
		temp &= ~FDI_RX_ENABLE;
		I915_WRITE(reg, temp);

		/* enable CPU FDI TX and PCH FDI RX */
		reg = FDI_TX_CTL(pipe);
		temp = I915_READ(reg);
		temp &= ~FDI_DP_PORT_WIDTH_MASK;
		temp |= FDI_DP_PORT_WIDTH(intel_crtc->config->fdi_lanes);
		temp |= FDI_LINK_TRAIN_PATTERN_1_IVB;
		temp &= ~FDI_LINK_TRAIN_VOL_EMP_MASK;
		temp |= snb_b_fdi_train_param[j/2];
		temp |= FDI_COMPOSITE_SYNC;
		I915_WRITE(reg, temp | FDI_TX_ENABLE);

		I915_WRITE(FDI_RX_MISC(pipe),
			   FDI_RX_TP1_TO_TP2_48 | FDI_RX_FDI_DELAY_90);

		reg = FDI_RX_CTL(pipe);
		temp = I915_READ(reg);
		temp |= FDI_LINK_TRAIN_PATTERN_1_CPT;
		temp |= FDI_COMPOSITE_SYNC;
		I915_WRITE(reg, temp | FDI_RX_ENABLE);

		POSTING_READ(reg);
		udelay(1); /* should be 0.5us */

		for (i = 0; i < 4; i++) {
			reg = FDI_RX_IIR(pipe);
			temp = I915_READ(reg);
			DRM_DEBUG_KMS("FDI_RX_IIR 0x%x\n", temp);

			if (temp & FDI_RX_BIT_LOCK ||
			    (I915_READ(reg) & FDI_RX_BIT_LOCK)) {
				I915_WRITE(reg, temp | FDI_RX_BIT_LOCK);
				DRM_DEBUG_KMS("FDI train 1 done, level %i.\n",
					      i);
				break;
			}
			udelay(1); /* should be 0.5us */
		}
		if (i == 4) {
			DRM_DEBUG_KMS("FDI train 1 fail on vswing %d\n", j / 2);
			continue;
		}

		/* Train 2 */
		reg = FDI_TX_CTL(pipe);
		temp = I915_READ(reg);
		temp &= ~FDI_LINK_TRAIN_NONE_IVB;
		temp |= FDI_LINK_TRAIN_PATTERN_2_IVB;
		I915_WRITE(reg, temp);

		reg = FDI_RX_CTL(pipe);
		temp = I915_READ(reg);
		temp &= ~FDI_LINK_TRAIN_PATTERN_MASK_CPT;
		temp |= FDI_LINK_TRAIN_PATTERN_2_CPT;
		I915_WRITE(reg, temp);

		POSTING_READ(reg);
		udelay(2); /* should be 1.5us */

		for (i = 0; i < 4; i++) {
			reg = FDI_RX_IIR(pipe);
			temp = I915_READ(reg);
			DRM_DEBUG_KMS("FDI_RX_IIR 0x%x\n", temp);

			if (temp & FDI_RX_SYMBOL_LOCK ||
			    (I915_READ(reg) & FDI_RX_SYMBOL_LOCK)) {
				I915_WRITE(reg, temp | FDI_RX_SYMBOL_LOCK);
				DRM_DEBUG_KMS("FDI train 2 done, level %i.\n",
					      i);
				goto train_done;
			}
			udelay(2); /* should be 1.5us */
		}
		if (i == 4)
			DRM_DEBUG_KMS("FDI train 2 fail on vswing %d\n", j / 2);
	}

train_done:
	DRM_DEBUG_KMS("FDI train done.\n");
}

static void ironlake_fdi_pll_enable(struct intel_crtc *intel_crtc)
{
	struct drm_device *dev = intel_crtc->base.dev;
	struct drm_i915_private *dev_priv = to_i915(dev);
	int pipe = intel_crtc->pipe;
	i915_reg_t reg;
	u32 temp;

	/* enable PCH FDI RX PLL, wait warmup plus DMI latency */
	reg = FDI_RX_CTL(pipe);
	temp = I915_READ(reg);
	temp &= ~(FDI_DP_PORT_WIDTH_MASK | (0x7 << 16));
	temp |= FDI_DP_PORT_WIDTH(intel_crtc->config->fdi_lanes);
	temp |= (I915_READ(PIPECONF(pipe)) & PIPECONF_BPC_MASK) << 11;
	I915_WRITE(reg, temp | FDI_RX_PLL_ENABLE);

	POSTING_READ(reg);
	udelay(200);

	/* Switch from Rawclk to PCDclk */
	temp = I915_READ(reg);
	I915_WRITE(reg, temp | FDI_PCDCLK);

	POSTING_READ(reg);
	udelay(200);

	/* Enable CPU FDI TX PLL, always on for Ironlake */
	reg = FDI_TX_CTL(pipe);
	temp = I915_READ(reg);
	if ((temp & FDI_TX_PLL_ENABLE) == 0) {
		I915_WRITE(reg, temp | FDI_TX_PLL_ENABLE);

		POSTING_READ(reg);
		udelay(100);
	}
}

static void ironlake_fdi_pll_disable(struct intel_crtc *intel_crtc)
{
	struct drm_device *dev = intel_crtc->base.dev;
	struct drm_i915_private *dev_priv = to_i915(dev);
	int pipe = intel_crtc->pipe;
	i915_reg_t reg;
	u32 temp;

	/* Switch from PCDclk to Rawclk */
	reg = FDI_RX_CTL(pipe);
	temp = I915_READ(reg);
	I915_WRITE(reg, temp & ~FDI_PCDCLK);

	/* Disable CPU FDI TX PLL */
	reg = FDI_TX_CTL(pipe);
	temp = I915_READ(reg);
	I915_WRITE(reg, temp & ~FDI_TX_PLL_ENABLE);

	POSTING_READ(reg);
	udelay(100);

	reg = FDI_RX_CTL(pipe);
	temp = I915_READ(reg);
	I915_WRITE(reg, temp & ~FDI_RX_PLL_ENABLE);

	/* Wait for the clocks to turn off. */
	POSTING_READ(reg);
	udelay(100);
}

static void ironlake_fdi_disable(struct drm_crtc *crtc)
{
	struct drm_device *dev = crtc->dev;
	struct drm_i915_private *dev_priv = to_i915(dev);
	struct intel_crtc *intel_crtc = to_intel_crtc(crtc);
	int pipe = intel_crtc->pipe;
	i915_reg_t reg;
	u32 temp;

	/* disable CPU FDI tx and PCH FDI rx */
	reg = FDI_TX_CTL(pipe);
	temp = I915_READ(reg);
	I915_WRITE(reg, temp & ~FDI_TX_ENABLE);
	POSTING_READ(reg);

	reg = FDI_RX_CTL(pipe);
	temp = I915_READ(reg);
	temp &= ~(0x7 << 16);
	temp |= (I915_READ(PIPECONF(pipe)) & PIPECONF_BPC_MASK) << 11;
	I915_WRITE(reg, temp & ~FDI_RX_ENABLE);

	POSTING_READ(reg);
	udelay(100);

	/* Ironlake workaround, disable clock pointer after downing FDI */
	if (HAS_PCH_IBX(dev))
		I915_WRITE(FDI_RX_CHICKEN(pipe), FDI_RX_PHASE_SYNC_POINTER_OVR);

	/* still set train pattern 1 */
	reg = FDI_TX_CTL(pipe);
	temp = I915_READ(reg);
	temp &= ~FDI_LINK_TRAIN_NONE;
	temp |= FDI_LINK_TRAIN_PATTERN_1;
	I915_WRITE(reg, temp);

	reg = FDI_RX_CTL(pipe);
	temp = I915_READ(reg);
	if (HAS_PCH_CPT(dev)) {
		temp &= ~FDI_LINK_TRAIN_PATTERN_MASK_CPT;
		temp |= FDI_LINK_TRAIN_PATTERN_1_CPT;
	} else {
		temp &= ~FDI_LINK_TRAIN_NONE;
		temp |= FDI_LINK_TRAIN_PATTERN_1;
	}
	/* BPC in FDI rx is consistent with that in PIPECONF */
	temp &= ~(0x07 << 16);
	temp |= (I915_READ(PIPECONF(pipe)) & PIPECONF_BPC_MASK) << 11;
	I915_WRITE(reg, temp);

	POSTING_READ(reg);
	udelay(100);
}

bool intel_has_pending_fb_unpin(struct drm_device *dev)
{
	struct intel_crtc *crtc;

	/* Note that we don't need to be called with mode_config.lock here
	 * as our list of CRTC objects is static for the lifetime of the
	 * device and so cannot disappear as we iterate. Similarly, we can
	 * happily treat the predicates as racy, atomic checks as userspace
	 * cannot claim and pin a new fb without at least acquring the
	 * struct_mutex and so serialising with us.
	 */
	for_each_intel_crtc(dev, crtc) {
		if (atomic_read(&crtc->unpin_work_count) == 0)
			continue;

		if (crtc->flip_work)
			intel_wait_for_vblank(dev, crtc->pipe);

		return true;
	}

	return false;
}

static void page_flip_completed(struct intel_crtc *intel_crtc)
{
	struct drm_i915_private *dev_priv = to_i915(intel_crtc->base.dev);
	struct intel_flip_work *work = intel_crtc->flip_work;

	intel_crtc->flip_work = NULL;

	if (work->event)
		drm_crtc_send_vblank_event(&intel_crtc->base, work->event);

	drm_crtc_vblank_put(&intel_crtc->base);

	wake_up_all(&dev_priv->pending_flip_queue);
	queue_work(dev_priv->wq, &work->unpin_work);

	trace_i915_flip_complete(intel_crtc->plane,
				 work->pending_flip_obj);
}

static int intel_crtc_wait_for_pending_flips(struct drm_crtc *crtc)
{
	struct drm_device *dev = crtc->dev;
	struct drm_i915_private *dev_priv = to_i915(dev);
	long ret;

	WARN_ON(waitqueue_active(&dev_priv->pending_flip_queue));

	ret = wait_event_interruptible_timeout(
					dev_priv->pending_flip_queue,
					!intel_crtc_has_pending_flip(crtc),
					60*HZ);

	if (ret < 0)
		return ret;

	if (ret == 0) {
		struct intel_crtc *intel_crtc = to_intel_crtc(crtc);
		struct intel_flip_work *work;

		spin_lock_irq(&dev->event_lock);
		work = intel_crtc->flip_work;
		if (work && !is_mmio_work(work)) {
			WARN_ONCE(1, "Removing stuck page flip\n");
			page_flip_completed(intel_crtc);
		}
		spin_unlock_irq(&dev->event_lock);
	}

	return 0;
}

static void lpt_disable_iclkip(struct drm_i915_private *dev_priv)
{
	u32 temp;

	I915_WRITE(PIXCLK_GATE, PIXCLK_GATE_GATE);

	mutex_lock(&dev_priv->sb_lock);

	temp = intel_sbi_read(dev_priv, SBI_SSCCTL6, SBI_ICLK);
	temp |= SBI_SSCCTL_DISABLE;
	intel_sbi_write(dev_priv, SBI_SSCCTL6, temp, SBI_ICLK);

	mutex_unlock(&dev_priv->sb_lock);
}

/* Program iCLKIP clock to the desired frequency */
static void lpt_program_iclkip(struct drm_crtc *crtc)
{
	struct drm_i915_private *dev_priv = to_i915(crtc->dev);
	int clock = to_intel_crtc(crtc)->config->base.adjusted_mode.crtc_clock;
	u32 divsel, phaseinc, auxdiv, phasedir = 0;
	u32 temp;

	lpt_disable_iclkip(dev_priv);

	/* The iCLK virtual clock root frequency is in MHz,
	 * but the adjusted_mode->crtc_clock in in KHz. To get the
	 * divisors, it is necessary to divide one by another, so we
	 * convert the virtual clock precision to KHz here for higher
	 * precision.
	 */
	for (auxdiv = 0; auxdiv < 2; auxdiv++) {
		u32 iclk_virtual_root_freq = 172800 * 1000;
		u32 iclk_pi_range = 64;
		u32 desired_divisor;

		desired_divisor = DIV_ROUND_CLOSEST(iclk_virtual_root_freq,
						    clock << auxdiv);
		divsel = (desired_divisor / iclk_pi_range) - 2;
		phaseinc = desired_divisor % iclk_pi_range;

		/*
		 * Near 20MHz is a corner case which is
		 * out of range for the 7-bit divisor
		 */
		if (divsel <= 0x7f)
			break;
	}

	/* This should not happen with any sane values */
	WARN_ON(SBI_SSCDIVINTPHASE_DIVSEL(divsel) &
		~SBI_SSCDIVINTPHASE_DIVSEL_MASK);
	WARN_ON(SBI_SSCDIVINTPHASE_DIR(phasedir) &
		~SBI_SSCDIVINTPHASE_INCVAL_MASK);

	DRM_DEBUG_KMS("iCLKIP clock: found settings for %dKHz refresh rate: auxdiv=%x, divsel=%x, phasedir=%x, phaseinc=%x\n",
			clock,
			auxdiv,
			divsel,
			phasedir,
			phaseinc);

	mutex_lock(&dev_priv->sb_lock);

	/* Program SSCDIVINTPHASE6 */
	temp = intel_sbi_read(dev_priv, SBI_SSCDIVINTPHASE6, SBI_ICLK);
	temp &= ~SBI_SSCDIVINTPHASE_DIVSEL_MASK;
	temp |= SBI_SSCDIVINTPHASE_DIVSEL(divsel);
	temp &= ~SBI_SSCDIVINTPHASE_INCVAL_MASK;
	temp |= SBI_SSCDIVINTPHASE_INCVAL(phaseinc);
	temp |= SBI_SSCDIVINTPHASE_DIR(phasedir);
	temp |= SBI_SSCDIVINTPHASE_PROPAGATE;
	intel_sbi_write(dev_priv, SBI_SSCDIVINTPHASE6, temp, SBI_ICLK);

	/* Program SSCAUXDIV */
	temp = intel_sbi_read(dev_priv, SBI_SSCAUXDIV6, SBI_ICLK);
	temp &= ~SBI_SSCAUXDIV_FINALDIV2SEL(1);
	temp |= SBI_SSCAUXDIV_FINALDIV2SEL(auxdiv);
	intel_sbi_write(dev_priv, SBI_SSCAUXDIV6, temp, SBI_ICLK);

	/* Enable modulator and associated divider */
	temp = intel_sbi_read(dev_priv, SBI_SSCCTL6, SBI_ICLK);
	temp &= ~SBI_SSCCTL_DISABLE;
	intel_sbi_write(dev_priv, SBI_SSCCTL6, temp, SBI_ICLK);

	mutex_unlock(&dev_priv->sb_lock);

	/* Wait for initialization time */
	udelay(24);

	I915_WRITE(PIXCLK_GATE, PIXCLK_GATE_UNGATE);
}

int lpt_get_iclkip(struct drm_i915_private *dev_priv)
{
	u32 divsel, phaseinc, auxdiv;
	u32 iclk_virtual_root_freq = 172800 * 1000;
	u32 iclk_pi_range = 64;
	u32 desired_divisor;
	u32 temp;

	if ((I915_READ(PIXCLK_GATE) & PIXCLK_GATE_UNGATE) == 0)
		return 0;

	mutex_lock(&dev_priv->sb_lock);

	temp = intel_sbi_read(dev_priv, SBI_SSCCTL6, SBI_ICLK);
	if (temp & SBI_SSCCTL_DISABLE) {
		mutex_unlock(&dev_priv->sb_lock);
		return 0;
	}

	temp = intel_sbi_read(dev_priv, SBI_SSCDIVINTPHASE6, SBI_ICLK);
	divsel = (temp & SBI_SSCDIVINTPHASE_DIVSEL_MASK) >>
		SBI_SSCDIVINTPHASE_DIVSEL_SHIFT;
	phaseinc = (temp & SBI_SSCDIVINTPHASE_INCVAL_MASK) >>
		SBI_SSCDIVINTPHASE_INCVAL_SHIFT;

	temp = intel_sbi_read(dev_priv, SBI_SSCAUXDIV6, SBI_ICLK);
	auxdiv = (temp & SBI_SSCAUXDIV_FINALDIV2SEL_MASK) >>
		SBI_SSCAUXDIV_FINALDIV2SEL_SHIFT;

	mutex_unlock(&dev_priv->sb_lock);

	desired_divisor = (divsel + 2) * iclk_pi_range + phaseinc;

	return DIV_ROUND_CLOSEST(iclk_virtual_root_freq,
				 desired_divisor << auxdiv);
}

static void ironlake_pch_transcoder_set_timings(struct intel_crtc *crtc,
						enum pipe pch_transcoder)
{
	struct drm_device *dev = crtc->base.dev;
	struct drm_i915_private *dev_priv = to_i915(dev);
	enum transcoder cpu_transcoder = crtc->config->cpu_transcoder;

	I915_WRITE(PCH_TRANS_HTOTAL(pch_transcoder),
		   I915_READ(HTOTAL(cpu_transcoder)));
	I915_WRITE(PCH_TRANS_HBLANK(pch_transcoder),
		   I915_READ(HBLANK(cpu_transcoder)));
	I915_WRITE(PCH_TRANS_HSYNC(pch_transcoder),
		   I915_READ(HSYNC(cpu_transcoder)));

	I915_WRITE(PCH_TRANS_VTOTAL(pch_transcoder),
		   I915_READ(VTOTAL(cpu_transcoder)));
	I915_WRITE(PCH_TRANS_VBLANK(pch_transcoder),
		   I915_READ(VBLANK(cpu_transcoder)));
	I915_WRITE(PCH_TRANS_VSYNC(pch_transcoder),
		   I915_READ(VSYNC(cpu_transcoder)));
	I915_WRITE(PCH_TRANS_VSYNCSHIFT(pch_transcoder),
		   I915_READ(VSYNCSHIFT(cpu_transcoder)));
}

static void cpt_set_fdi_bc_bifurcation(struct drm_device *dev, bool enable)
{
	struct drm_i915_private *dev_priv = to_i915(dev);
	uint32_t temp;

	temp = I915_READ(SOUTH_CHICKEN1);
	if (!!(temp & FDI_BC_BIFURCATION_SELECT) == enable)
		return;

	WARN_ON(I915_READ(FDI_RX_CTL(PIPE_B)) & FDI_RX_ENABLE);
	WARN_ON(I915_READ(FDI_RX_CTL(PIPE_C)) & FDI_RX_ENABLE);

	temp &= ~FDI_BC_BIFURCATION_SELECT;
	if (enable)
		temp |= FDI_BC_BIFURCATION_SELECT;

	DRM_DEBUG_KMS("%sabling fdi C rx\n", enable ? "en" : "dis");
	I915_WRITE(SOUTH_CHICKEN1, temp);
	POSTING_READ(SOUTH_CHICKEN1);
}

static void ivybridge_update_fdi_bc_bifurcation(struct intel_crtc *intel_crtc)
{
	struct drm_device *dev = intel_crtc->base.dev;

	switch (intel_crtc->pipe) {
	case PIPE_A:
		break;
	case PIPE_B:
		if (intel_crtc->config->fdi_lanes > 2)
			cpt_set_fdi_bc_bifurcation(dev, false);
		else
			cpt_set_fdi_bc_bifurcation(dev, true);

		break;
	case PIPE_C:
		cpt_set_fdi_bc_bifurcation(dev, true);

		break;
	default:
		BUG();
	}
}

/* Return which DP Port should be selected for Transcoder DP control */
static enum port
intel_trans_dp_port_sel(struct drm_crtc *crtc)
{
	struct drm_device *dev = crtc->dev;
	struct intel_encoder *encoder;

	for_each_encoder_on_crtc(dev, crtc, encoder) {
		if (encoder->type == INTEL_OUTPUT_DP ||
		    encoder->type == INTEL_OUTPUT_EDP)
			return enc_to_dig_port(&encoder->base)->port;
	}

	return -1;
}

/*
 * Enable PCH resources required for PCH ports:
 *   - PCH PLLs
 *   - FDI training & RX/TX
 *   - update transcoder timings
 *   - DP transcoding bits
 *   - transcoder
 */
static void ironlake_pch_enable(struct drm_crtc *crtc)
{
	struct drm_device *dev = crtc->dev;
	struct drm_i915_private *dev_priv = to_i915(dev);
	struct intel_crtc *intel_crtc = to_intel_crtc(crtc);
	int pipe = intel_crtc->pipe;
	u32 temp;

	assert_pch_transcoder_disabled(dev_priv, pipe);

	if (IS_IVYBRIDGE(dev))
		ivybridge_update_fdi_bc_bifurcation(intel_crtc);

	/* Write the TU size bits before fdi link training, so that error
	 * detection works. */
	I915_WRITE(FDI_RX_TUSIZE1(pipe),
		   I915_READ(PIPE_DATA_M1(pipe)) & TU_SIZE_MASK);

	/* For PCH output, training FDI link */
	dev_priv->display.fdi_link_train(crtc);

	/* We need to program the right clock selection before writing the pixel
	 * mutliplier into the DPLL. */
	if (HAS_PCH_CPT(dev)) {
		u32 sel;

		temp = I915_READ(PCH_DPLL_SEL);
		temp |= TRANS_DPLL_ENABLE(pipe);
		sel = TRANS_DPLLB_SEL(pipe);
		if (intel_crtc->config->shared_dpll ==
		    intel_get_shared_dpll_by_id(dev_priv, DPLL_ID_PCH_PLL_B))
			temp |= sel;
		else
			temp &= ~sel;
		I915_WRITE(PCH_DPLL_SEL, temp);
	}

	/* XXX: pch pll's can be enabled any time before we enable the PCH
	 * transcoder, and we actually should do this to not upset any PCH
	 * transcoder that already use the clock when we share it.
	 *
	 * Note that enable_shared_dpll tries to do the right thing, but
	 * get_shared_dpll unconditionally resets the pll - we need that to have
	 * the right LVDS enable sequence. */
	intel_enable_shared_dpll(intel_crtc);

	/* set transcoder timing, panel must allow it */
	assert_panel_unlocked(dev_priv, pipe);
	ironlake_pch_transcoder_set_timings(intel_crtc, pipe);

	intel_fdi_normal_train(crtc);

	/* For PCH DP, enable TRANS_DP_CTL */
	if (HAS_PCH_CPT(dev) && intel_crtc_has_dp_encoder(intel_crtc->config)) {
		const struct drm_display_mode *adjusted_mode =
			&intel_crtc->config->base.adjusted_mode;
		u32 bpc = (I915_READ(PIPECONF(pipe)) & PIPECONF_BPC_MASK) >> 5;
		i915_reg_t reg = TRANS_DP_CTL(pipe);
		temp = I915_READ(reg);
		temp &= ~(TRANS_DP_PORT_SEL_MASK |
			  TRANS_DP_SYNC_MASK |
			  TRANS_DP_BPC_MASK);
		temp |= TRANS_DP_OUTPUT_ENABLE;
		temp |= bpc << 9; /* same format but at 11:9 */

		if (adjusted_mode->flags & DRM_MODE_FLAG_PHSYNC)
			temp |= TRANS_DP_HSYNC_ACTIVE_HIGH;
		if (adjusted_mode->flags & DRM_MODE_FLAG_PVSYNC)
			temp |= TRANS_DP_VSYNC_ACTIVE_HIGH;

		switch (intel_trans_dp_port_sel(crtc)) {
		case PORT_B:
			temp |= TRANS_DP_PORT_SEL_B;
			break;
		case PORT_C:
			temp |= TRANS_DP_PORT_SEL_C;
			break;
		case PORT_D:
			temp |= TRANS_DP_PORT_SEL_D;
			break;
		default:
			BUG();
		}

		I915_WRITE(reg, temp);
	}

	ironlake_enable_pch_transcoder(dev_priv, pipe);
}

static void lpt_pch_enable(struct drm_crtc *crtc)
{
	struct drm_device *dev = crtc->dev;
	struct drm_i915_private *dev_priv = to_i915(dev);
	struct intel_crtc *intel_crtc = to_intel_crtc(crtc);
	enum transcoder cpu_transcoder = intel_crtc->config->cpu_transcoder;

	assert_pch_transcoder_disabled(dev_priv, TRANSCODER_A);

	lpt_program_iclkip(crtc);

	/* Set transcoder timing. */
	ironlake_pch_transcoder_set_timings(intel_crtc, PIPE_A);

	lpt_enable_pch_transcoder(dev_priv, cpu_transcoder);
}

static void cpt_verify_modeset(struct drm_device *dev, int pipe)
{
	struct drm_i915_private *dev_priv = to_i915(dev);
	i915_reg_t dslreg = PIPEDSL(pipe);
	u32 temp;

	temp = I915_READ(dslreg);
	udelay(500);
	if (wait_for(I915_READ(dslreg) != temp, 5)) {
		if (wait_for(I915_READ(dslreg) != temp, 5))
			DRM_ERROR("mode set failed: pipe %c stuck\n", pipe_name(pipe));
	}
}

static int
skl_update_scaler(struct intel_crtc_state *crtc_state, bool force_detach,
		  unsigned scaler_user, int *scaler_id, unsigned int rotation,
		  int src_w, int src_h, int dst_w, int dst_h)
{
	struct intel_crtc_scaler_state *scaler_state =
		&crtc_state->scaler_state;
	struct intel_crtc *intel_crtc =
		to_intel_crtc(crtc_state->base.crtc);
	int need_scaling;

	need_scaling = intel_rotation_90_or_270(rotation) ?
		(src_h != dst_w || src_w != dst_h):
		(src_w != dst_w || src_h != dst_h);

	/*
	 * if plane is being disabled or scaler is no more required or force detach
	 *  - free scaler binded to this plane/crtc
	 *  - in order to do this, update crtc->scaler_usage
	 *
	 * Here scaler state in crtc_state is set free so that
	 * scaler can be assigned to other user. Actual register
	 * update to free the scaler is done in plane/panel-fit programming.
	 * For this purpose crtc/plane_state->scaler_id isn't reset here.
	 */
	if (force_detach || !need_scaling) {
		if (*scaler_id >= 0) {
			scaler_state->scaler_users &= ~(1 << scaler_user);
			scaler_state->scalers[*scaler_id].in_use = 0;

			DRM_DEBUG_KMS("scaler_user index %u.%u: "
				"Staged freeing scaler id %d scaler_users = 0x%x\n",
				intel_crtc->pipe, scaler_user, *scaler_id,
				scaler_state->scaler_users);
			*scaler_id = -1;
		}
		return 0;
	}

	/* range checks */
	if (src_w < SKL_MIN_SRC_W || src_h < SKL_MIN_SRC_H ||
		dst_w < SKL_MIN_DST_W || dst_h < SKL_MIN_DST_H ||

		src_w > SKL_MAX_SRC_W || src_h > SKL_MAX_SRC_H ||
		dst_w > SKL_MAX_DST_W || dst_h > SKL_MAX_DST_H) {
		DRM_DEBUG_KMS("scaler_user index %u.%u: src %ux%u dst %ux%u "
			"size is out of scaler range\n",
			intel_crtc->pipe, scaler_user, src_w, src_h, dst_w, dst_h);
		return -EINVAL;
	}

	/* mark this plane as a scaler user in crtc_state */
	scaler_state->scaler_users |= (1 << scaler_user);
	DRM_DEBUG_KMS("scaler_user index %u.%u: "
		"staged scaling request for %ux%u->%ux%u scaler_users = 0x%x\n",
		intel_crtc->pipe, scaler_user, src_w, src_h, dst_w, dst_h,
		scaler_state->scaler_users);

	return 0;
}

/**
 * skl_update_scaler_crtc - Stages update to scaler state for a given crtc.
 *
 * @state: crtc's scaler state
 *
 * Return
 *     0 - scaler_usage updated successfully
 *    error - requested scaling cannot be supported or other error condition
 */
int skl_update_scaler_crtc(struct intel_crtc_state *state)
{
	struct intel_crtc *intel_crtc = to_intel_crtc(state->base.crtc);
	const struct drm_display_mode *adjusted_mode = &state->base.adjusted_mode;

	DRM_DEBUG_KMS("Updating scaler for [CRTC:%d:%s] scaler_user index %u.%u\n",
		      intel_crtc->base.base.id, intel_crtc->base.name,
		      intel_crtc->pipe, SKL_CRTC_INDEX);

	return skl_update_scaler(state, !state->base.active, SKL_CRTC_INDEX,
		&state->scaler_state.scaler_id, BIT(DRM_ROTATE_0),
		state->pipe_src_w, state->pipe_src_h,
		adjusted_mode->crtc_hdisplay, adjusted_mode->crtc_vdisplay);
}

/**
 * skl_update_scaler_plane - Stages update to scaler state for a given plane.
 *
 * @state: crtc's scaler state
 * @plane_state: atomic plane state to update
 *
 * Return
 *     0 - scaler_usage updated successfully
 *    error - requested scaling cannot be supported or other error condition
 */
static int skl_update_scaler_plane(struct intel_crtc_state *crtc_state,
				   struct intel_plane_state *plane_state)
{

	struct intel_crtc *intel_crtc = to_intel_crtc(crtc_state->base.crtc);
	struct intel_plane *intel_plane =
		to_intel_plane(plane_state->base.plane);
	struct drm_framebuffer *fb = plane_state->base.fb;
	int ret;

	bool force_detach = !fb || !plane_state->visible;

	DRM_DEBUG_KMS("Updating scaler for [PLANE:%d:%s] scaler_user index %u.%u\n",
		      intel_plane->base.base.id, intel_plane->base.name,
		      intel_crtc->pipe, drm_plane_index(&intel_plane->base));

	ret = skl_update_scaler(crtc_state, force_detach,
				drm_plane_index(&intel_plane->base),
				&plane_state->scaler_id,
				plane_state->base.rotation,
				drm_rect_width(&plane_state->src) >> 16,
				drm_rect_height(&plane_state->src) >> 16,
				drm_rect_width(&plane_state->dst),
				drm_rect_height(&plane_state->dst));

	if (ret || plane_state->scaler_id < 0)
		return ret;

	/* check colorkey */
	if (plane_state->ckey.flags != I915_SET_COLORKEY_NONE) {
		DRM_DEBUG_KMS("[PLANE:%d:%s] scaling with color key not allowed",
			      intel_plane->base.base.id,
			      intel_plane->base.name);
		return -EINVAL;
	}

	/* Check src format */
	switch (fb->pixel_format) {
	case DRM_FORMAT_RGB565:
	case DRM_FORMAT_XBGR8888:
	case DRM_FORMAT_XRGB8888:
	case DRM_FORMAT_ABGR8888:
	case DRM_FORMAT_ARGB8888:
	case DRM_FORMAT_XRGB2101010:
	case DRM_FORMAT_XBGR2101010:
	case DRM_FORMAT_YUYV:
	case DRM_FORMAT_YVYU:
	case DRM_FORMAT_UYVY:
	case DRM_FORMAT_VYUY:
		break;
	default:
		DRM_DEBUG_KMS("[PLANE:%d:%s] FB:%d unsupported scaling format 0x%x\n",
			      intel_plane->base.base.id, intel_plane->base.name,
			      fb->base.id, fb->pixel_format);
		return -EINVAL;
	}

	return 0;
}

static void skylake_scaler_disable(struct intel_crtc *crtc)
{
	int i;

	for (i = 0; i < crtc->num_scalers; i++)
		skl_detach_scaler(crtc, i);
}

static void skylake_pfit_enable(struct intel_crtc *crtc)
{
	struct drm_device *dev = crtc->base.dev;
	struct drm_i915_private *dev_priv = to_i915(dev);
	int pipe = crtc->pipe;
	struct intel_crtc_scaler_state *scaler_state =
		&crtc->config->scaler_state;

	DRM_DEBUG_KMS("for crtc_state = %p\n", crtc->config);

	if (crtc->config->pch_pfit.enabled) {
		int id;

		if (WARN_ON(crtc->config->scaler_state.scaler_id < 0)) {
			DRM_ERROR("Requesting pfit without getting a scaler first\n");
			return;
		}

		id = scaler_state->scaler_id;
		I915_WRITE(SKL_PS_CTRL(pipe, id), PS_SCALER_EN |
			PS_FILTER_MEDIUM | scaler_state->scalers[id].mode);
		I915_WRITE(SKL_PS_WIN_POS(pipe, id), crtc->config->pch_pfit.pos);
		I915_WRITE(SKL_PS_WIN_SZ(pipe, id), crtc->config->pch_pfit.size);

		DRM_DEBUG_KMS("for crtc_state = %p scaler_id = %d\n", crtc->config, id);
	}
}

static void ironlake_pfit_enable(struct intel_crtc *crtc)
{
	struct drm_device *dev = crtc->base.dev;
	struct drm_i915_private *dev_priv = to_i915(dev);
	int pipe = crtc->pipe;

	if (crtc->config->pch_pfit.enabled) {
		/* Force use of hard-coded filter coefficients
		 * as some pre-programmed values are broken,
		 * e.g. x201.
		 */
		if (IS_IVYBRIDGE(dev) || IS_HASWELL(dev))
			I915_WRITE(PF_CTL(pipe), PF_ENABLE | PF_FILTER_MED_3x3 |
						 PF_PIPE_SEL_IVB(pipe));
		else
			I915_WRITE(PF_CTL(pipe), PF_ENABLE | PF_FILTER_MED_3x3);
		I915_WRITE(PF_WIN_POS(pipe), crtc->config->pch_pfit.pos);
		I915_WRITE(PF_WIN_SZ(pipe), crtc->config->pch_pfit.size);
	}
}

void hsw_enable_ips(struct intel_crtc *crtc)
{
	struct drm_device *dev = crtc->base.dev;
	struct drm_i915_private *dev_priv = to_i915(dev);

	if (!crtc->config->ips_enabled)
		return;

	/*
	 * We can only enable IPS after we enable a plane and wait for a vblank
	 * This function is called from post_plane_update, which is run after
	 * a vblank wait.
	 */

	assert_plane_enabled(dev_priv, crtc->plane);
	if (IS_BROADWELL(dev)) {
		mutex_lock(&dev_priv->rps.hw_lock);
		WARN_ON(sandybridge_pcode_write(dev_priv, DISPLAY_IPS_CONTROL, 0xc0000000));
		mutex_unlock(&dev_priv->rps.hw_lock);
		/* Quoting Art Runyan: "its not safe to expect any particular
		 * value in IPS_CTL bit 31 after enabling IPS through the
		 * mailbox." Moreover, the mailbox may return a bogus state,
		 * so we need to just enable it and continue on.
		 */
	} else {
		I915_WRITE(IPS_CTL, IPS_ENABLE);
		/* The bit only becomes 1 in the next vblank, so this wait here
		 * is essentially intel_wait_for_vblank. If we don't have this
		 * and don't wait for vblanks until the end of crtc_enable, then
		 * the HW state readout code will complain that the expected
		 * IPS_CTL value is not the one we read. */
		if (intel_wait_for_register(dev_priv,
					    IPS_CTL, IPS_ENABLE, IPS_ENABLE,
					    50))
			DRM_ERROR("Timed out waiting for IPS enable\n");
	}
}

void hsw_disable_ips(struct intel_crtc *crtc)
{
	struct drm_device *dev = crtc->base.dev;
	struct drm_i915_private *dev_priv = to_i915(dev);

	if (!crtc->config->ips_enabled)
		return;

	assert_plane_enabled(dev_priv, crtc->plane);
	if (IS_BROADWELL(dev)) {
		mutex_lock(&dev_priv->rps.hw_lock);
		WARN_ON(sandybridge_pcode_write(dev_priv, DISPLAY_IPS_CONTROL, 0));
		mutex_unlock(&dev_priv->rps.hw_lock);
		/* wait for pcode to finish disabling IPS, which may take up to 42ms */
		if (intel_wait_for_register(dev_priv,
					    IPS_CTL, IPS_ENABLE, 0,
					    42))
			DRM_ERROR("Timed out waiting for IPS disable\n");
	} else {
		I915_WRITE(IPS_CTL, 0);
		POSTING_READ(IPS_CTL);
	}

	/* We need to wait for a vblank before we can disable the plane. */
	intel_wait_for_vblank(dev, crtc->pipe);
}

static void intel_crtc_dpms_overlay_disable(struct intel_crtc *intel_crtc)
{
	if (intel_crtc->overlay) {
		struct drm_device *dev = intel_crtc->base.dev;
		struct drm_i915_private *dev_priv = to_i915(dev);

		mutex_lock(&dev->struct_mutex);
		dev_priv->mm.interruptible = false;
		(void) intel_overlay_switch_off(intel_crtc->overlay);
		dev_priv->mm.interruptible = true;
		mutex_unlock(&dev->struct_mutex);
	}

	/* Let userspace switch the overlay on again. In most cases userspace
	 * has to recompute where to put it anyway.
	 */
}

/**
 * intel_post_enable_primary - Perform operations after enabling primary plane
 * @crtc: the CRTC whose primary plane was just enabled
 *
 * Performs potentially sleeping operations that must be done after the primary
 * plane is enabled, such as updating FBC and IPS.  Note that this may be
 * called due to an explicit primary plane update, or due to an implicit
 * re-enable that is caused when a sprite plane is updated to no longer
 * completely hide the primary plane.
 */
static void
intel_post_enable_primary(struct drm_crtc *crtc)
{
	struct drm_device *dev = crtc->dev;
	struct drm_i915_private *dev_priv = to_i915(dev);
	struct intel_crtc *intel_crtc = to_intel_crtc(crtc);
	int pipe = intel_crtc->pipe;

	/*
	 * FIXME IPS should be fine as long as one plane is
	 * enabled, but in practice it seems to have problems
	 * when going from primary only to sprite only and vice
	 * versa.
	 */
	hsw_enable_ips(intel_crtc);

	/*
	 * Gen2 reports pipe underruns whenever all planes are disabled.
	 * So don't enable underrun reporting before at least some planes
	 * are enabled.
	 * FIXME: Need to fix the logic to work when we turn off all planes
	 * but leave the pipe running.
	 */
	if (IS_GEN2(dev))
		intel_set_cpu_fifo_underrun_reporting(dev_priv, pipe, true);

	/* Underruns don't always raise interrupts, so check manually. */
	intel_check_cpu_fifo_underruns(dev_priv);
	intel_check_pch_fifo_underruns(dev_priv);
}

/* FIXME move all this to pre_plane_update() with proper state tracking */
static void
intel_pre_disable_primary(struct drm_crtc *crtc)
{
	struct drm_device *dev = crtc->dev;
	struct drm_i915_private *dev_priv = to_i915(dev);
	struct intel_crtc *intel_crtc = to_intel_crtc(crtc);
	int pipe = intel_crtc->pipe;

	/*
	 * Gen2 reports pipe underruns whenever all planes are disabled.
	 * So diasble underrun reporting before all the planes get disabled.
	 * FIXME: Need to fix the logic to work when we turn off all planes
	 * but leave the pipe running.
	 */
	if (IS_GEN2(dev))
		intel_set_cpu_fifo_underrun_reporting(dev_priv, pipe, false);

	/*
	 * FIXME IPS should be fine as long as one plane is
	 * enabled, but in practice it seems to have problems
	 * when going from primary only to sprite only and vice
	 * versa.
	 */
	hsw_disable_ips(intel_crtc);
}

/* FIXME get rid of this and use pre_plane_update */
static void
intel_pre_disable_primary_noatomic(struct drm_crtc *crtc)
{
	struct drm_device *dev = crtc->dev;
	struct drm_i915_private *dev_priv = to_i915(dev);
	struct intel_crtc *intel_crtc = to_intel_crtc(crtc);
	int pipe = intel_crtc->pipe;

	intel_pre_disable_primary(crtc);

	/*
	 * Vblank time updates from the shadow to live plane control register
	 * are blocked if the memory self-refresh mode is active at that
	 * moment. So to make sure the plane gets truly disabled, disable
	 * first the self-refresh mode. The self-refresh enable bit in turn
	 * will be checked/applied by the HW only at the next frame start
	 * event which is after the vblank start event, so we need to have a
	 * wait-for-vblank between disabling the plane and the pipe.
	 */
	if (HAS_GMCH_DISPLAY(dev)) {
		intel_set_memory_cxsr(dev_priv, false);
		dev_priv->wm.vlv.cxsr = false;
		intel_wait_for_vblank(dev, pipe);
	}
}

static void intel_post_plane_update(struct intel_crtc_state *old_crtc_state)
{
	struct intel_crtc *crtc = to_intel_crtc(old_crtc_state->base.crtc);
	struct drm_atomic_state *old_state = old_crtc_state->base.state;
	struct intel_crtc_state *pipe_config =
		to_intel_crtc_state(crtc->base.state);
	struct drm_plane *primary = crtc->base.primary;
	struct drm_plane_state *old_pri_state =
		drm_atomic_get_existing_plane_state(old_state, primary);

	intel_frontbuffer_flip(to_i915(crtc->base.dev), pipe_config->fb_bits);

	crtc->wm.cxsr_allowed = true;

	if (pipe_config->update_wm_post && pipe_config->base.active)
		intel_update_watermarks(&crtc->base);

	if (old_pri_state) {
		struct intel_plane_state *primary_state =
			to_intel_plane_state(primary->state);
		struct intel_plane_state *old_primary_state =
			to_intel_plane_state(old_pri_state);

		intel_fbc_post_update(crtc);

		if (primary_state->visible &&
		    (needs_modeset(&pipe_config->base) ||
		     !old_primary_state->visible))
			intel_post_enable_primary(&crtc->base);
	}
}

static void intel_pre_plane_update(struct intel_crtc_state *old_crtc_state)
{
	struct intel_crtc *crtc = to_intel_crtc(old_crtc_state->base.crtc);
	struct drm_device *dev = crtc->base.dev;
	struct drm_i915_private *dev_priv = to_i915(dev);
	struct intel_crtc_state *pipe_config =
		to_intel_crtc_state(crtc->base.state);
	struct drm_atomic_state *old_state = old_crtc_state->base.state;
	struct drm_plane *primary = crtc->base.primary;
	struct drm_plane_state *old_pri_state =
		drm_atomic_get_existing_plane_state(old_state, primary);
	bool modeset = needs_modeset(&pipe_config->base);

	if (old_pri_state) {
		struct intel_plane_state *primary_state =
			to_intel_plane_state(primary->state);
		struct intel_plane_state *old_primary_state =
			to_intel_plane_state(old_pri_state);

		intel_fbc_pre_update(crtc, pipe_config, primary_state);

		if (old_primary_state->visible &&
		    (modeset || !primary_state->visible))
			intel_pre_disable_primary(&crtc->base);
	}

	if (pipe_config->disable_cxsr && HAS_GMCH_DISPLAY(dev)) {
		crtc->wm.cxsr_allowed = false;

		/*
		 * Vblank time updates from the shadow to live plane control register
		 * are blocked if the memory self-refresh mode is active at that
		 * moment. So to make sure the plane gets truly disabled, disable
		 * first the self-refresh mode. The self-refresh enable bit in turn
		 * will be checked/applied by the HW only at the next frame start
		 * event which is after the vblank start event, so we need to have a
		 * wait-for-vblank between disabling the plane and the pipe.
		 */
		if (old_crtc_state->base.active) {
			intel_set_memory_cxsr(dev_priv, false);
			dev_priv->wm.vlv.cxsr = false;
			intel_wait_for_vblank(dev, crtc->pipe);
		}
	}

	/*
	 * IVB workaround: must disable low power watermarks for at least
	 * one frame before enabling scaling.  LP watermarks can be re-enabled
	 * when scaling is disabled.
	 *
	 * WaCxSRDisabledForSpriteScaling:ivb
	 */
	if (pipe_config->disable_lp_wm) {
		ilk_disable_lp_wm(dev);
		intel_wait_for_vblank(dev, crtc->pipe);
	}

	/*
	 * If we're doing a modeset, we're done.  No need to do any pre-vblank
	 * watermark programming here.
	 */
	if (needs_modeset(&pipe_config->base))
		return;

	/*
	 * For platforms that support atomic watermarks, program the
	 * 'intermediate' watermarks immediately.  On pre-gen9 platforms, these
	 * will be the intermediate values that are safe for both pre- and
	 * post- vblank; when vblank happens, the 'active' values will be set
	 * to the final 'target' values and we'll do this again to get the
	 * optimal watermarks.  For gen9+ platforms, the values we program here
	 * will be the final target values which will get automatically latched
	 * at vblank time; no further programming will be necessary.
	 *
	 * If a platform hasn't been transitioned to atomic watermarks yet,
	 * we'll continue to update watermarks the old way, if flags tell
	 * us to.
	 */
	if (dev_priv->display.initial_watermarks != NULL)
		dev_priv->display.initial_watermarks(pipe_config);
	else if (pipe_config->update_wm_pre)
		intel_update_watermarks(&crtc->base);
}

static void intel_crtc_disable_planes(struct drm_crtc *crtc, unsigned plane_mask)
{
	struct drm_device *dev = crtc->dev;
	struct intel_crtc *intel_crtc = to_intel_crtc(crtc);
	struct drm_plane *p;
	int pipe = intel_crtc->pipe;

	intel_crtc_dpms_overlay_disable(intel_crtc);

	drm_for_each_plane_mask(p, dev, plane_mask)
		to_intel_plane(p)->disable_plane(p, crtc);

	/*
	 * FIXME: Once we grow proper nuclear flip support out of this we need
	 * to compute the mask of flip planes precisely. For the time being
	 * consider this a flip to a NULL plane.
	 */
	intel_frontbuffer_flip(to_i915(dev), INTEL_FRONTBUFFER_ALL_MASK(pipe));
}

static void ironlake_crtc_enable(struct drm_crtc *crtc)
{
	struct drm_device *dev = crtc->dev;
	struct drm_i915_private *dev_priv = to_i915(dev);
	struct intel_crtc *intel_crtc = to_intel_crtc(crtc);
	struct intel_encoder *encoder;
	int pipe = intel_crtc->pipe;
	struct intel_crtc_state *pipe_config =
		to_intel_crtc_state(crtc->state);

	if (WARN_ON(intel_crtc->active))
		return;

	/*
	 * Sometimes spurious CPU pipe underruns happen during FDI
	 * training, at least with VGA+HDMI cloning. Suppress them.
	 *
	 * On ILK we get an occasional spurious CPU pipe underruns
	 * between eDP port A enable and vdd enable. Also PCH port
	 * enable seems to result in the occasional CPU pipe underrun.
	 *
	 * Spurious PCH underruns also occur during PCH enabling.
	 */
	if (intel_crtc->config->has_pch_encoder || IS_GEN5(dev_priv))
		intel_set_cpu_fifo_underrun_reporting(dev_priv, pipe, false);
	if (intel_crtc->config->has_pch_encoder)
		intel_set_pch_fifo_underrun_reporting(dev_priv, pipe, false);

	if (intel_crtc->config->has_pch_encoder)
		intel_prepare_shared_dpll(intel_crtc);

	if (intel_crtc_has_dp_encoder(intel_crtc->config))
		intel_dp_set_m_n(intel_crtc, M1_N1);

	intel_set_pipe_timings(intel_crtc);
	intel_set_pipe_src_size(intel_crtc);

	if (intel_crtc->config->has_pch_encoder) {
		intel_cpu_transcoder_set_m_n(intel_crtc,
				     &intel_crtc->config->fdi_m_n, NULL);
	}

	ironlake_set_pipeconf(crtc);

	intel_crtc->active = true;

	for_each_encoder_on_crtc(dev, crtc, encoder)
		if (encoder->pre_enable)
			encoder->pre_enable(encoder);

	if (intel_crtc->config->has_pch_encoder) {
		/* Note: FDI PLL enabling _must_ be done before we enable the
		 * cpu pipes, hence this is separate from all the other fdi/pch
		 * enabling. */
		ironlake_fdi_pll_enable(intel_crtc);
	} else {
		assert_fdi_tx_disabled(dev_priv, pipe);
		assert_fdi_rx_disabled(dev_priv, pipe);
	}

	ironlake_pfit_enable(intel_crtc);

	/*
	 * On ILK+ LUT must be loaded before the pipe is running but with
	 * clocks enabled
	 */
	intel_color_load_luts(&pipe_config->base);

	if (dev_priv->display.initial_watermarks != NULL)
		dev_priv->display.initial_watermarks(intel_crtc->config);
	intel_enable_pipe(intel_crtc);

	if (intel_crtc->config->has_pch_encoder)
		ironlake_pch_enable(crtc);

	assert_vblank_disabled(crtc);
	drm_crtc_vblank_on(crtc);

	for_each_encoder_on_crtc(dev, crtc, encoder)
		encoder->enable(encoder);

	if (HAS_PCH_CPT(dev))
		cpt_verify_modeset(dev, intel_crtc->pipe);

	/* Must wait for vblank to avoid spurious PCH FIFO underruns */
	if (intel_crtc->config->has_pch_encoder)
		intel_wait_for_vblank(dev, pipe);
	intel_set_cpu_fifo_underrun_reporting(dev_priv, pipe, true);
	intel_set_pch_fifo_underrun_reporting(dev_priv, pipe, true);
}

/* IPS only exists on ULT machines and is tied to pipe A. */
static bool hsw_crtc_supports_ips(struct intel_crtc *crtc)
{
	return HAS_IPS(crtc->base.dev) && crtc->pipe == PIPE_A;
}

static void haswell_crtc_enable(struct drm_crtc *crtc)
{
	struct drm_device *dev = crtc->dev;
	struct drm_i915_private *dev_priv = to_i915(dev);
	struct intel_crtc *intel_crtc = to_intel_crtc(crtc);
	struct intel_encoder *encoder;
	int pipe = intel_crtc->pipe, hsw_workaround_pipe;
	enum transcoder cpu_transcoder = intel_crtc->config->cpu_transcoder;
	struct intel_crtc_state *pipe_config =
		to_intel_crtc_state(crtc->state);

	if (WARN_ON(intel_crtc->active))
		return;

	if (intel_crtc->config->has_pch_encoder)
		intel_set_pch_fifo_underrun_reporting(dev_priv, TRANSCODER_A,
						      false);

	for_each_encoder_on_crtc(dev, crtc, encoder)
		if (encoder->pre_pll_enable)
			encoder->pre_pll_enable(encoder);

	if (intel_crtc->config->shared_dpll)
		intel_enable_shared_dpll(intel_crtc);

	if (intel_crtc_has_dp_encoder(intel_crtc->config))
		intel_dp_set_m_n(intel_crtc, M1_N1);

	if (!transcoder_is_dsi(cpu_transcoder))
		intel_set_pipe_timings(intel_crtc);

	intel_set_pipe_src_size(intel_crtc);

	if (cpu_transcoder != TRANSCODER_EDP &&
	    !transcoder_is_dsi(cpu_transcoder)) {
		I915_WRITE(PIPE_MULT(cpu_transcoder),
			   intel_crtc->config->pixel_multiplier - 1);
	}

	if (intel_crtc->config->has_pch_encoder) {
		intel_cpu_transcoder_set_m_n(intel_crtc,
				     &intel_crtc->config->fdi_m_n, NULL);
	}

	if (!transcoder_is_dsi(cpu_transcoder))
		haswell_set_pipeconf(crtc);

	haswell_set_pipemisc(crtc);

	intel_color_set_csc(&pipe_config->base);

	intel_crtc->active = true;

	if (intel_crtc->config->has_pch_encoder)
		intel_set_cpu_fifo_underrun_reporting(dev_priv, pipe, false);
	else
		intel_set_cpu_fifo_underrun_reporting(dev_priv, pipe, true);

	for_each_encoder_on_crtc(dev, crtc, encoder) {
		if (encoder->pre_enable)
			encoder->pre_enable(encoder);
	}

	if (intel_crtc->config->has_pch_encoder)
		dev_priv->display.fdi_link_train(crtc);

	if (!transcoder_is_dsi(cpu_transcoder))
		intel_ddi_enable_pipe_clock(intel_crtc);

	if (INTEL_INFO(dev)->gen >= 9)
		skylake_pfit_enable(intel_crtc);
	else
		ironlake_pfit_enable(intel_crtc);

	/*
	 * On ILK+ LUT must be loaded before the pipe is running but with
	 * clocks enabled
	 */
	intel_color_load_luts(&pipe_config->base);

	intel_ddi_set_pipe_settings(crtc);
	if (!transcoder_is_dsi(cpu_transcoder))
		intel_ddi_enable_transcoder_func(crtc);

	if (dev_priv->display.initial_watermarks != NULL)
		dev_priv->display.initial_watermarks(pipe_config);
	else
		intel_update_watermarks(crtc);

	/* XXX: Do the pipe assertions at the right place for BXT DSI. */
	if (!transcoder_is_dsi(cpu_transcoder))
		intel_enable_pipe(intel_crtc);

	if (intel_crtc->config->has_pch_encoder)
		lpt_pch_enable(crtc);

	if (intel_crtc->config->dp_encoder_is_mst)
		intel_ddi_set_vc_payload_alloc(crtc, true);

	assert_vblank_disabled(crtc);
	drm_crtc_vblank_on(crtc);

	for_each_encoder_on_crtc(dev, crtc, encoder) {
		encoder->enable(encoder);
		intel_opregion_notify_encoder(encoder, true);
	}

	if (intel_crtc->config->has_pch_encoder) {
		intel_wait_for_vblank(dev, pipe);
		intel_wait_for_vblank(dev, pipe);
		intel_set_cpu_fifo_underrun_reporting(dev_priv, pipe, true);
		intel_set_pch_fifo_underrun_reporting(dev_priv, TRANSCODER_A,
						      true);
	}

	/* If we change the relative order between pipe/planes enabling, we need
	 * to change the workaround. */
	hsw_workaround_pipe = pipe_config->hsw_workaround_pipe;
	if (IS_HASWELL(dev) && hsw_workaround_pipe != INVALID_PIPE) {
		intel_wait_for_vblank(dev, hsw_workaround_pipe);
		intel_wait_for_vblank(dev, hsw_workaround_pipe);
	}
}

static void ironlake_pfit_disable(struct intel_crtc *crtc, bool force)
{
	struct drm_device *dev = crtc->base.dev;
	struct drm_i915_private *dev_priv = to_i915(dev);
	int pipe = crtc->pipe;

	/* To avoid upsetting the power well on haswell only disable the pfit if
	 * it's in use. The hw state code will make sure we get this right. */
	if (force || crtc->config->pch_pfit.enabled) {
		I915_WRITE(PF_CTL(pipe), 0);
		I915_WRITE(PF_WIN_POS(pipe), 0);
		I915_WRITE(PF_WIN_SZ(pipe), 0);
	}
}

static void ironlake_crtc_disable(struct drm_crtc *crtc)
{
	struct drm_device *dev = crtc->dev;
	struct drm_i915_private *dev_priv = to_i915(dev);
	struct intel_crtc *intel_crtc = to_intel_crtc(crtc);
	struct intel_encoder *encoder;
	int pipe = intel_crtc->pipe;

	/*
	 * Sometimes spurious CPU pipe underruns happen when the
	 * pipe is already disabled, but FDI RX/TX is still enabled.
	 * Happens at least with VGA+HDMI cloning. Suppress them.
	 */
	if (intel_crtc->config->has_pch_encoder) {
		intel_set_cpu_fifo_underrun_reporting(dev_priv, pipe, false);
		intel_set_pch_fifo_underrun_reporting(dev_priv, pipe, false);
	}

	for_each_encoder_on_crtc(dev, crtc, encoder)
		encoder->disable(encoder);

	drm_crtc_vblank_off(crtc);
	assert_vblank_disabled(crtc);

	intel_disable_pipe(intel_crtc);

	ironlake_pfit_disable(intel_crtc, false);

	if (intel_crtc->config->has_pch_encoder)
		ironlake_fdi_disable(crtc);

	for_each_encoder_on_crtc(dev, crtc, encoder)
		if (encoder->post_disable)
			encoder->post_disable(encoder);

	if (intel_crtc->config->has_pch_encoder) {
		ironlake_disable_pch_transcoder(dev_priv, pipe);

		if (HAS_PCH_CPT(dev)) {
			i915_reg_t reg;
			u32 temp;

			/* disable TRANS_DP_CTL */
			reg = TRANS_DP_CTL(pipe);
			temp = I915_READ(reg);
			temp &= ~(TRANS_DP_OUTPUT_ENABLE |
				  TRANS_DP_PORT_SEL_MASK);
			temp |= TRANS_DP_PORT_SEL_NONE;
			I915_WRITE(reg, temp);

			/* disable DPLL_SEL */
			temp = I915_READ(PCH_DPLL_SEL);
			temp &= ~(TRANS_DPLL_ENABLE(pipe) | TRANS_DPLLB_SEL(pipe));
			I915_WRITE(PCH_DPLL_SEL, temp);
		}

		ironlake_fdi_pll_disable(intel_crtc);
	}

	intel_set_cpu_fifo_underrun_reporting(dev_priv, pipe, true);
	intel_set_pch_fifo_underrun_reporting(dev_priv, pipe, true);
}

static void haswell_crtc_disable(struct drm_crtc *crtc)
{
	struct drm_device *dev = crtc->dev;
	struct drm_i915_private *dev_priv = to_i915(dev);
	struct intel_crtc *intel_crtc = to_intel_crtc(crtc);
	struct intel_encoder *encoder;
	enum transcoder cpu_transcoder = intel_crtc->config->cpu_transcoder;

	if (intel_crtc->config->has_pch_encoder)
		intel_set_pch_fifo_underrun_reporting(dev_priv, TRANSCODER_A,
						      false);

	for_each_encoder_on_crtc(dev, crtc, encoder) {
		intel_opregion_notify_encoder(encoder, false);
		encoder->disable(encoder);
	}

	drm_crtc_vblank_off(crtc);
	assert_vblank_disabled(crtc);

	/* XXX: Do the pipe assertions at the right place for BXT DSI. */
	if (!transcoder_is_dsi(cpu_transcoder))
		intel_disable_pipe(intel_crtc);

	if (intel_crtc->config->dp_encoder_is_mst)
		intel_ddi_set_vc_payload_alloc(crtc, false);

	if (!transcoder_is_dsi(cpu_transcoder))
		intel_ddi_disable_transcoder_func(dev_priv, cpu_transcoder);

	if (INTEL_INFO(dev)->gen >= 9)
		skylake_scaler_disable(intel_crtc);
	else
		ironlake_pfit_disable(intel_crtc, false);

	if (!transcoder_is_dsi(cpu_transcoder))
		intel_ddi_disable_pipe_clock(intel_crtc);

	for_each_encoder_on_crtc(dev, crtc, encoder)
		if (encoder->post_disable)
			encoder->post_disable(encoder);

	if (intel_crtc->config->has_pch_encoder) {
		lpt_disable_pch_transcoder(dev_priv);
		lpt_disable_iclkip(dev_priv);
		intel_ddi_fdi_disable(crtc);

		intel_set_pch_fifo_underrun_reporting(dev_priv, TRANSCODER_A,
						      true);
	}
}

static void i9xx_pfit_enable(struct intel_crtc *crtc)
{
	struct drm_device *dev = crtc->base.dev;
	struct drm_i915_private *dev_priv = to_i915(dev);
	struct intel_crtc_state *pipe_config = crtc->config;

	if (!pipe_config->gmch_pfit.control)
		return;

	/*
	 * The panel fitter should only be adjusted whilst the pipe is disabled,
	 * according to register description and PRM.
	 */
	WARN_ON(I915_READ(PFIT_CONTROL) & PFIT_ENABLE);
	assert_pipe_disabled(dev_priv, crtc->pipe);

	I915_WRITE(PFIT_PGM_RATIOS, pipe_config->gmch_pfit.pgm_ratios);
	I915_WRITE(PFIT_CONTROL, pipe_config->gmch_pfit.control);

	/* Border color in case we don't scale up to the full screen. Black by
	 * default, change to something else for debugging. */
	I915_WRITE(BCLRPAT(crtc->pipe), 0);
}

static enum intel_display_power_domain port_to_power_domain(enum port port)
{
	switch (port) {
	case PORT_A:
		return POWER_DOMAIN_PORT_DDI_A_LANES;
	case PORT_B:
		return POWER_DOMAIN_PORT_DDI_B_LANES;
	case PORT_C:
		return POWER_DOMAIN_PORT_DDI_C_LANES;
	case PORT_D:
		return POWER_DOMAIN_PORT_DDI_D_LANES;
	case PORT_E:
		return POWER_DOMAIN_PORT_DDI_E_LANES;
	default:
		MISSING_CASE(port);
		return POWER_DOMAIN_PORT_OTHER;
	}
}

static enum intel_display_power_domain port_to_aux_power_domain(enum port port)
{
	switch (port) {
	case PORT_A:
		return POWER_DOMAIN_AUX_A;
	case PORT_B:
		return POWER_DOMAIN_AUX_B;
	case PORT_C:
		return POWER_DOMAIN_AUX_C;
	case PORT_D:
		return POWER_DOMAIN_AUX_D;
	case PORT_E:
		/* FIXME: Check VBT for actual wiring of PORT E */
		return POWER_DOMAIN_AUX_D;
	default:
		MISSING_CASE(port);
		return POWER_DOMAIN_AUX_A;
	}
}

enum intel_display_power_domain
intel_display_port_power_domain(struct intel_encoder *intel_encoder)
{
	struct drm_device *dev = intel_encoder->base.dev;
	struct intel_digital_port *intel_dig_port;

	switch (intel_encoder->type) {
	case INTEL_OUTPUT_UNKNOWN:
		/* Only DDI platforms should ever use this output type */
		WARN_ON_ONCE(!HAS_DDI(dev));
	case INTEL_OUTPUT_DP:
	case INTEL_OUTPUT_HDMI:
	case INTEL_OUTPUT_EDP:
		intel_dig_port = enc_to_dig_port(&intel_encoder->base);
		return port_to_power_domain(intel_dig_port->port);
	case INTEL_OUTPUT_DP_MST:
		intel_dig_port = enc_to_mst(&intel_encoder->base)->primary;
		return port_to_power_domain(intel_dig_port->port);
	case INTEL_OUTPUT_ANALOG:
		return POWER_DOMAIN_PORT_CRT;
	case INTEL_OUTPUT_DSI:
		return POWER_DOMAIN_PORT_DSI;
	default:
		return POWER_DOMAIN_PORT_OTHER;
	}
}

enum intel_display_power_domain
intel_display_port_aux_power_domain(struct intel_encoder *intel_encoder)
{
	struct drm_device *dev = intel_encoder->base.dev;
	struct intel_digital_port *intel_dig_port;

	switch (intel_encoder->type) {
	case INTEL_OUTPUT_UNKNOWN:
	case INTEL_OUTPUT_HDMI:
		/*
		 * Only DDI platforms should ever use these output types.
		 * We can get here after the HDMI detect code has already set
		 * the type of the shared encoder. Since we can't be sure
		 * what's the status of the given connectors, play safe and
		 * run the DP detection too.
		 */
		WARN_ON_ONCE(!HAS_DDI(dev));
	case INTEL_OUTPUT_DP:
	case INTEL_OUTPUT_EDP:
		intel_dig_port = enc_to_dig_port(&intel_encoder->base);
		return port_to_aux_power_domain(intel_dig_port->port);
	case INTEL_OUTPUT_DP_MST:
		intel_dig_port = enc_to_mst(&intel_encoder->base)->primary;
		return port_to_aux_power_domain(intel_dig_port->port);
	default:
		MISSING_CASE(intel_encoder->type);
		return POWER_DOMAIN_AUX_A;
	}
}

static unsigned long get_crtc_power_domains(struct drm_crtc *crtc,
					    struct intel_crtc_state *crtc_state)
{
	struct drm_device *dev = crtc->dev;
	struct drm_encoder *encoder;
	struct intel_crtc *intel_crtc = to_intel_crtc(crtc);
	enum pipe pipe = intel_crtc->pipe;
	unsigned long mask;
	enum transcoder transcoder = crtc_state->cpu_transcoder;

	if (!crtc_state->base.active)
		return 0;

	mask = BIT(POWER_DOMAIN_PIPE(pipe));
	mask |= BIT(POWER_DOMAIN_TRANSCODER(transcoder));
	if (crtc_state->pch_pfit.enabled ||
	    crtc_state->pch_pfit.force_thru)
		mask |= BIT(POWER_DOMAIN_PIPE_PANEL_FITTER(pipe));

	drm_for_each_encoder_mask(encoder, dev, crtc_state->base.encoder_mask) {
		struct intel_encoder *intel_encoder = to_intel_encoder(encoder);

		mask |= BIT(intel_display_port_power_domain(intel_encoder));
	}

	if (crtc_state->shared_dpll)
		mask |= BIT(POWER_DOMAIN_PLLS);

	return mask;
}

static unsigned long
modeset_get_crtc_power_domains(struct drm_crtc *crtc,
			       struct intel_crtc_state *crtc_state)
{
	struct drm_i915_private *dev_priv = to_i915(crtc->dev);
	struct intel_crtc *intel_crtc = to_intel_crtc(crtc);
	enum intel_display_power_domain domain;
	unsigned long domains, new_domains, old_domains;

	old_domains = intel_crtc->enabled_power_domains;
	intel_crtc->enabled_power_domains = new_domains =
		get_crtc_power_domains(crtc, crtc_state);

	domains = new_domains & ~old_domains;

	for_each_power_domain(domain, domains)
		intel_display_power_get(dev_priv, domain);

	return old_domains & ~new_domains;
}

static void modeset_put_power_domains(struct drm_i915_private *dev_priv,
				      unsigned long domains)
{
	enum intel_display_power_domain domain;

	for_each_power_domain(domain, domains)
		intel_display_power_put(dev_priv, domain);
}

static int intel_compute_max_dotclk(struct drm_i915_private *dev_priv)
{
	int max_cdclk_freq = dev_priv->max_cdclk_freq;

	if (INTEL_INFO(dev_priv)->gen >= 9 ||
	    IS_HASWELL(dev_priv) || IS_BROADWELL(dev_priv))
		return max_cdclk_freq;
	else if (IS_CHERRYVIEW(dev_priv))
		return max_cdclk_freq*95/100;
	else if (INTEL_INFO(dev_priv)->gen < 4)
		return 2*max_cdclk_freq*90/100;
	else
		return max_cdclk_freq*90/100;
}

static int skl_calc_cdclk(int max_pixclk, int vco);

static void intel_update_max_cdclk(struct drm_device *dev)
{
	struct drm_i915_private *dev_priv = to_i915(dev);

	if (IS_SKYLAKE(dev) || IS_KABYLAKE(dev)) {
		u32 limit = I915_READ(SKL_DFSM) & SKL_DFSM_CDCLK_LIMIT_MASK;
		int max_cdclk, vco;

		vco = dev_priv->skl_preferred_vco_freq;
		WARN_ON(vco != 8100000 && vco != 8640000);

		/*
		 * Use the lower (vco 8640) cdclk values as a
		 * first guess. skl_calc_cdclk() will correct it
		 * if the preferred vco is 8100 instead.
		 */
		if (limit == SKL_DFSM_CDCLK_LIMIT_675)
			max_cdclk = 617143;
		else if (limit == SKL_DFSM_CDCLK_LIMIT_540)
			max_cdclk = 540000;
		else if (limit == SKL_DFSM_CDCLK_LIMIT_450)
			max_cdclk = 432000;
		else
			max_cdclk = 308571;

		dev_priv->max_cdclk_freq = skl_calc_cdclk(max_cdclk, vco);
	} else if (IS_BROXTON(dev)) {
		dev_priv->max_cdclk_freq = 624000;
	} else if (IS_BROADWELL(dev))  {
		/*
		 * FIXME with extra cooling we can allow
		 * 540 MHz for ULX and 675 Mhz for ULT.
		 * How can we know if extra cooling is
		 * available? PCI ID, VTB, something else?
		 */
		if (I915_READ(FUSE_STRAP) & HSW_CDCLK_LIMIT)
			dev_priv->max_cdclk_freq = 450000;
		else if (IS_BDW_ULX(dev))
			dev_priv->max_cdclk_freq = 450000;
		else if (IS_BDW_ULT(dev))
			dev_priv->max_cdclk_freq = 540000;
		else
			dev_priv->max_cdclk_freq = 675000;
	} else if (IS_CHERRYVIEW(dev)) {
		dev_priv->max_cdclk_freq = 320000;
	} else if (IS_VALLEYVIEW(dev)) {
		dev_priv->max_cdclk_freq = 400000;
	} else {
		/* otherwise assume cdclk is fixed */
		dev_priv->max_cdclk_freq = dev_priv->cdclk_freq;
	}

	dev_priv->max_dotclk_freq = intel_compute_max_dotclk(dev_priv);

	DRM_DEBUG_DRIVER("Max CD clock rate: %d kHz\n",
			 dev_priv->max_cdclk_freq);

	DRM_DEBUG_DRIVER("Max dotclock rate: %d kHz\n",
			 dev_priv->max_dotclk_freq);
}

static void intel_update_cdclk(struct drm_device *dev)
{
	struct drm_i915_private *dev_priv = to_i915(dev);

	dev_priv->cdclk_freq = dev_priv->display.get_display_clock_speed(dev);

	if (INTEL_GEN(dev_priv) >= 9)
		DRM_DEBUG_DRIVER("Current CD clock rate: %d kHz, VCO: %d kHz, ref: %d kHz\n",
				 dev_priv->cdclk_freq, dev_priv->cdclk_pll.vco,
				 dev_priv->cdclk_pll.ref);
	else
		DRM_DEBUG_DRIVER("Current CD clock rate: %d kHz\n",
				 dev_priv->cdclk_freq);

	/*
	 * 9:0 CMBUS [sic] CDCLK frequency (cdfreq):
	 * Programmng [sic] note: bit[9:2] should be programmed to the number
	 * of cdclk that generates 4MHz reference clock freq which is used to
	 * generate GMBus clock. This will vary with the cdclk freq.
	 */
	if (IS_VALLEYVIEW(dev_priv) || IS_CHERRYVIEW(dev_priv))
		I915_WRITE(GMBUSFREQ_VLV, DIV_ROUND_UP(dev_priv->cdclk_freq, 1000));
}

/* convert from kHz to .1 fixpoint MHz with -1MHz offset */
static int skl_cdclk_decimal(int cdclk)
{
	return DIV_ROUND_CLOSEST(cdclk - 1000, 500);
}

static int bxt_de_pll_vco(struct drm_i915_private *dev_priv, int cdclk)
{
	int ratio;

	if (cdclk == dev_priv->cdclk_pll.ref)
		return 0;

	switch (cdclk) {
	default:
		MISSING_CASE(cdclk);
	case 144000:
	case 288000:
	case 384000:
	case 576000:
		ratio = 60;
		break;
	case 624000:
		ratio = 65;
		break;
	}

	return dev_priv->cdclk_pll.ref * ratio;
}

static void bxt_de_pll_disable(struct drm_i915_private *dev_priv)
{
	I915_WRITE(BXT_DE_PLL_ENABLE, 0);

	/* Timeout 200us */
	if (intel_wait_for_register(dev_priv,
				    BXT_DE_PLL_ENABLE, BXT_DE_PLL_LOCK, 0,
				    1))
		DRM_ERROR("timeout waiting for DE PLL unlock\n");

	dev_priv->cdclk_pll.vco = 0;
}

static void bxt_de_pll_enable(struct drm_i915_private *dev_priv, int vco)
{
	int ratio = DIV_ROUND_CLOSEST(vco, dev_priv->cdclk_pll.ref);
	u32 val;

	val = I915_READ(BXT_DE_PLL_CTL);
	val &= ~BXT_DE_PLL_RATIO_MASK;
	val |= BXT_DE_PLL_RATIO(ratio);
	I915_WRITE(BXT_DE_PLL_CTL, val);

	I915_WRITE(BXT_DE_PLL_ENABLE, BXT_DE_PLL_PLL_ENABLE);

	/* Timeout 200us */
	if (intel_wait_for_register(dev_priv,
				    BXT_DE_PLL_ENABLE,
				    BXT_DE_PLL_LOCK,
				    BXT_DE_PLL_LOCK,
				    1))
		DRM_ERROR("timeout waiting for DE PLL lock\n");

	dev_priv->cdclk_pll.vco = vco;
}

static void bxt_set_cdclk(struct drm_i915_private *dev_priv, int cdclk)
{
	u32 val, divider;
	int vco, ret;

	vco = bxt_de_pll_vco(dev_priv, cdclk);

	DRM_DEBUG_DRIVER("Changing CDCLK to %d kHz (VCO %d kHz)\n", cdclk, vco);

	/* cdclk = vco / 2 / div{1,1.5,2,4} */
	switch (DIV_ROUND_CLOSEST(vco, cdclk)) {
	case 8:
		divider = BXT_CDCLK_CD2X_DIV_SEL_4;
		break;
	case 4:
		divider = BXT_CDCLK_CD2X_DIV_SEL_2;
		break;
	case 3:
		divider = BXT_CDCLK_CD2X_DIV_SEL_1_5;
		break;
	case 2:
		divider = BXT_CDCLK_CD2X_DIV_SEL_1;
		break;
	default:
		WARN_ON(cdclk != dev_priv->cdclk_pll.ref);
		WARN_ON(vco != 0);

		divider = BXT_CDCLK_CD2X_DIV_SEL_1;
		break;
	}

	/* Inform power controller of upcoming frequency change */
	mutex_lock(&dev_priv->rps.hw_lock);
	ret = sandybridge_pcode_write(dev_priv, HSW_PCODE_DE_WRITE_FREQ_REQ,
				      0x80000000);
	mutex_unlock(&dev_priv->rps.hw_lock);

	if (ret) {
		DRM_ERROR("PCode CDCLK freq change notify failed (err %d, freq %d)\n",
			  ret, cdclk);
		return;
	}

	if (dev_priv->cdclk_pll.vco != 0 &&
	    dev_priv->cdclk_pll.vco != vco)
		bxt_de_pll_disable(dev_priv);

	if (dev_priv->cdclk_pll.vco != vco)
		bxt_de_pll_enable(dev_priv, vco);

	val = divider | skl_cdclk_decimal(cdclk);
	/*
	 * FIXME if only the cd2x divider needs changing, it could be done
	 * without shutting off the pipe (if only one pipe is active).
	 */
	val |= BXT_CDCLK_CD2X_PIPE_NONE;
	/*
	 * Disable SSA Precharge when CD clock frequency < 500 MHz,
	 * enable otherwise.
	 */
	if (cdclk >= 500000)
		val |= BXT_CDCLK_SSA_PRECHARGE_ENABLE;
	I915_WRITE(CDCLK_CTL, val);

	mutex_lock(&dev_priv->rps.hw_lock);
	ret = sandybridge_pcode_write(dev_priv, HSW_PCODE_DE_WRITE_FREQ_REQ,
				      DIV_ROUND_UP(cdclk, 25000));
	mutex_unlock(&dev_priv->rps.hw_lock);

	if (ret) {
		DRM_ERROR("PCode CDCLK freq set failed, (err %d, freq %d)\n",
			  ret, cdclk);
		return;
	}

	intel_update_cdclk(&dev_priv->drm);
}

static void bxt_sanitize_cdclk(struct drm_i915_private *dev_priv)
{
	u32 cdctl, expected;

	intel_update_cdclk(&dev_priv->drm);

	if (dev_priv->cdclk_pll.vco == 0 ||
	    dev_priv->cdclk_freq == dev_priv->cdclk_pll.ref)
		goto sanitize;

	/* DPLL okay; verify the cdclock
	 *
	 * Some BIOS versions leave an incorrect decimal frequency value and
	 * set reserved MBZ bits in CDCLK_CTL at least during exiting from S4,
	 * so sanitize this register.
	 */
	cdctl = I915_READ(CDCLK_CTL);
	/*
	 * Let's ignore the pipe field, since BIOS could have configured the
	 * dividers both synching to an active pipe, or asynchronously
	 * (PIPE_NONE).
	 */
	cdctl &= ~BXT_CDCLK_CD2X_PIPE_NONE;

	expected = (cdctl & BXT_CDCLK_CD2X_DIV_SEL_MASK) |
		   skl_cdclk_decimal(dev_priv->cdclk_freq);
	/*
	 * Disable SSA Precharge when CD clock frequency < 500 MHz,
	 * enable otherwise.
	 */
	if (dev_priv->cdclk_freq >= 500000)
		expected |= BXT_CDCLK_SSA_PRECHARGE_ENABLE;

	if (cdctl == expected)
		/* All well; nothing to sanitize */
		return;

sanitize:
	DRM_DEBUG_KMS("Sanitizing cdclk programmed by pre-os\n");

	/* force cdclk programming */
	dev_priv->cdclk_freq = 0;

	/* force full PLL disable + enable */
	dev_priv->cdclk_pll.vco = -1;
}

void bxt_init_cdclk(struct drm_i915_private *dev_priv)
{
	bxt_sanitize_cdclk(dev_priv);

	if (dev_priv->cdclk_freq != 0 && dev_priv->cdclk_pll.vco != 0)
		return;

	/*
	 * FIXME:
	 * - The initial CDCLK needs to be read from VBT.
	 *   Need to make this change after VBT has changes for BXT.
	 */
	bxt_set_cdclk(dev_priv, bxt_calc_cdclk(0));
}

void bxt_uninit_cdclk(struct drm_i915_private *dev_priv)
{
	bxt_set_cdclk(dev_priv, dev_priv->cdclk_pll.ref);
}

static int skl_calc_cdclk(int max_pixclk, int vco)
{
	if (vco == 8640000) {
		if (max_pixclk > 540000)
			return 617143;
		else if (max_pixclk > 432000)
			return 540000;
		else if (max_pixclk > 308571)
			return 432000;
		else
			return 308571;
	} else {
		if (max_pixclk > 540000)
			return 675000;
		else if (max_pixclk > 450000)
			return 540000;
		else if (max_pixclk > 337500)
			return 450000;
		else
			return 337500;
	}
}

static void
skl_dpll0_update(struct drm_i915_private *dev_priv)
{
	u32 val;

	dev_priv->cdclk_pll.ref = 24000;
	dev_priv->cdclk_pll.vco = 0;

	val = I915_READ(LCPLL1_CTL);
	if ((val & LCPLL_PLL_ENABLE) == 0)
		return;

	if (WARN_ON((val & LCPLL_PLL_LOCK) == 0))
		return;

	val = I915_READ(DPLL_CTRL1);

	if (WARN_ON((val & (DPLL_CTRL1_HDMI_MODE(SKL_DPLL0) |
			    DPLL_CTRL1_SSC(SKL_DPLL0) |
			    DPLL_CTRL1_OVERRIDE(SKL_DPLL0))) !=
		    DPLL_CTRL1_OVERRIDE(SKL_DPLL0)))
		return;

	switch (val & DPLL_CTRL1_LINK_RATE_MASK(SKL_DPLL0)) {
	case DPLL_CTRL1_LINK_RATE(DPLL_CTRL1_LINK_RATE_810, SKL_DPLL0):
	case DPLL_CTRL1_LINK_RATE(DPLL_CTRL1_LINK_RATE_1350, SKL_DPLL0):
	case DPLL_CTRL1_LINK_RATE(DPLL_CTRL1_LINK_RATE_1620, SKL_DPLL0):
	case DPLL_CTRL1_LINK_RATE(DPLL_CTRL1_LINK_RATE_2700, SKL_DPLL0):
		dev_priv->cdclk_pll.vco = 8100000;
		break;
	case DPLL_CTRL1_LINK_RATE(DPLL_CTRL1_LINK_RATE_1080, SKL_DPLL0):
	case DPLL_CTRL1_LINK_RATE(DPLL_CTRL1_LINK_RATE_2160, SKL_DPLL0):
		dev_priv->cdclk_pll.vco = 8640000;
		break;
	default:
		MISSING_CASE(val & DPLL_CTRL1_LINK_RATE_MASK(SKL_DPLL0));
		break;
	}
}

void skl_set_preferred_cdclk_vco(struct drm_i915_private *dev_priv, int vco)
{
	bool changed = dev_priv->skl_preferred_vco_freq != vco;

	dev_priv->skl_preferred_vco_freq = vco;

	if (changed)
		intel_update_max_cdclk(&dev_priv->drm);
}

static void
skl_dpll0_enable(struct drm_i915_private *dev_priv, int vco)
{
	int min_cdclk = skl_calc_cdclk(0, vco);
	u32 val;

	WARN_ON(vco != 8100000 && vco != 8640000);

	/* select the minimum CDCLK before enabling DPLL 0 */
	val = CDCLK_FREQ_337_308 | skl_cdclk_decimal(min_cdclk);
	I915_WRITE(CDCLK_CTL, val);
	POSTING_READ(CDCLK_CTL);

	/*
	 * We always enable DPLL0 with the lowest link rate possible, but still
	 * taking into account the VCO required to operate the eDP panel at the
	 * desired frequency. The usual DP link rates operate with a VCO of
	 * 8100 while the eDP 1.4 alternate link rates need a VCO of 8640.
	 * The modeset code is responsible for the selection of the exact link
	 * rate later on, with the constraint of choosing a frequency that
	 * works with vco.
	 */
	val = I915_READ(DPLL_CTRL1);

	val &= ~(DPLL_CTRL1_HDMI_MODE(SKL_DPLL0) | DPLL_CTRL1_SSC(SKL_DPLL0) |
		 DPLL_CTRL1_LINK_RATE_MASK(SKL_DPLL0));
	val |= DPLL_CTRL1_OVERRIDE(SKL_DPLL0);
	if (vco == 8640000)
		val |= DPLL_CTRL1_LINK_RATE(DPLL_CTRL1_LINK_RATE_1080,
					    SKL_DPLL0);
	else
		val |= DPLL_CTRL1_LINK_RATE(DPLL_CTRL1_LINK_RATE_810,
					    SKL_DPLL0);

	I915_WRITE(DPLL_CTRL1, val);
	POSTING_READ(DPLL_CTRL1);

	I915_WRITE(LCPLL1_CTL, I915_READ(LCPLL1_CTL) | LCPLL_PLL_ENABLE);

	if (intel_wait_for_register(dev_priv,
				    LCPLL1_CTL, LCPLL_PLL_LOCK, LCPLL_PLL_LOCK,
				    5))
		DRM_ERROR("DPLL0 not locked\n");

	dev_priv->cdclk_pll.vco = vco;

	/* We'll want to keep using the current vco from now on. */
	skl_set_preferred_cdclk_vco(dev_priv, vco);
}

static void
skl_dpll0_disable(struct drm_i915_private *dev_priv)
{
	I915_WRITE(LCPLL1_CTL, I915_READ(LCPLL1_CTL) & ~LCPLL_PLL_ENABLE);
	if (intel_wait_for_register(dev_priv,
				   LCPLL1_CTL, LCPLL_PLL_LOCK, 0,
				   1))
		DRM_ERROR("Couldn't disable DPLL0\n");

	dev_priv->cdclk_pll.vco = 0;
}

static bool skl_cdclk_pcu_ready(struct drm_i915_private *dev_priv)
{
	int ret;
	u32 val;

	/* inform PCU we want to change CDCLK */
	val = SKL_CDCLK_PREPARE_FOR_CHANGE;
	mutex_lock(&dev_priv->rps.hw_lock);
	ret = sandybridge_pcode_read(dev_priv, SKL_PCODE_CDCLK_CONTROL, &val);
	mutex_unlock(&dev_priv->rps.hw_lock);

	return ret == 0 && (val & SKL_CDCLK_READY_FOR_CHANGE);
}

static bool skl_cdclk_wait_for_pcu_ready(struct drm_i915_private *dev_priv)
{
	return _wait_for(skl_cdclk_pcu_ready(dev_priv), 3000, 10) == 0;
}

static void skl_set_cdclk(struct drm_i915_private *dev_priv, int cdclk, int vco)
{
	struct drm_device *dev = &dev_priv->drm;
	u32 freq_select, pcu_ack;

	WARN_ON((cdclk == 24000) != (vco == 0));

	DRM_DEBUG_DRIVER("Changing CDCLK to %d kHz (VCO %d kHz)\n", cdclk, vco);

	if (!skl_cdclk_wait_for_pcu_ready(dev_priv)) {
		DRM_ERROR("failed to inform PCU about cdclk change\n");
		return;
	}

	/* set CDCLK_CTL */
	switch (cdclk) {
	case 450000:
	case 432000:
		freq_select = CDCLK_FREQ_450_432;
		pcu_ack = 1;
		break;
	case 540000:
		freq_select = CDCLK_FREQ_540;
		pcu_ack = 2;
		break;
	case 308571:
	case 337500:
	default:
		freq_select = CDCLK_FREQ_337_308;
		pcu_ack = 0;
		break;
	case 617143:
	case 675000:
		freq_select = CDCLK_FREQ_675_617;
		pcu_ack = 3;
		break;
	}

	if (dev_priv->cdclk_pll.vco != 0 &&
	    dev_priv->cdclk_pll.vco != vco)
		skl_dpll0_disable(dev_priv);

	if (dev_priv->cdclk_pll.vco != vco)
		skl_dpll0_enable(dev_priv, vco);

	I915_WRITE(CDCLK_CTL, freq_select | skl_cdclk_decimal(cdclk));
	POSTING_READ(CDCLK_CTL);

	/* inform PCU of the change */
	mutex_lock(&dev_priv->rps.hw_lock);
	sandybridge_pcode_write(dev_priv, SKL_PCODE_CDCLK_CONTROL, pcu_ack);
	mutex_unlock(&dev_priv->rps.hw_lock);

	intel_update_cdclk(dev);
}

static void skl_sanitize_cdclk(struct drm_i915_private *dev_priv);

void skl_uninit_cdclk(struct drm_i915_private *dev_priv)
{
	skl_set_cdclk(dev_priv, dev_priv->cdclk_pll.ref, 0);
}

void skl_init_cdclk(struct drm_i915_private *dev_priv)
{
	int cdclk, vco;

	skl_sanitize_cdclk(dev_priv);

	if (dev_priv->cdclk_freq != 0 && dev_priv->cdclk_pll.vco != 0) {
		/*
		 * Use the current vco as our initial
		 * guess as to what the preferred vco is.
		 */
		if (dev_priv->skl_preferred_vco_freq == 0)
			skl_set_preferred_cdclk_vco(dev_priv,
						    dev_priv->cdclk_pll.vco);
		return;
	}

	vco = dev_priv->skl_preferred_vco_freq;
	if (vco == 0)
		vco = 8100000;
	cdclk = skl_calc_cdclk(0, vco);

	skl_set_cdclk(dev_priv, cdclk, vco);
}

static void skl_sanitize_cdclk(struct drm_i915_private *dev_priv)
{
	uint32_t cdctl, expected;

	/*
	 * check if the pre-os intialized the display
	 * There is SWF18 scratchpad register defined which is set by the
	 * pre-os which can be used by the OS drivers to check the status
	 */
	if ((I915_READ(SWF_ILK(0x18)) & 0x00FFFFFF) == 0)
		goto sanitize;

	intel_update_cdclk(&dev_priv->drm);
	/* Is PLL enabled and locked ? */
	if (dev_priv->cdclk_pll.vco == 0 ||
	    dev_priv->cdclk_freq == dev_priv->cdclk_pll.ref)
		goto sanitize;

	/* DPLL okay; verify the cdclock
	 *
	 * Noticed in some instances that the freq selection is correct but
	 * decimal part is programmed wrong from BIOS where pre-os does not
	 * enable display. Verify the same as well.
	 */
	cdctl = I915_READ(CDCLK_CTL);
	expected = (cdctl & CDCLK_FREQ_SEL_MASK) |
		skl_cdclk_decimal(dev_priv->cdclk_freq);
	if (cdctl == expected)
		/* All well; nothing to sanitize */
		return;

sanitize:
	DRM_DEBUG_KMS("Sanitizing cdclk programmed by pre-os\n");

	/* force cdclk programming */
	dev_priv->cdclk_freq = 0;
	/* force full PLL disable + enable */
	dev_priv->cdclk_pll.vco = -1;
}

/* Adjust CDclk dividers to allow high res or save power if possible */
static void valleyview_set_cdclk(struct drm_device *dev, int cdclk)
{
	struct drm_i915_private *dev_priv = to_i915(dev);
	u32 val, cmd;

	WARN_ON(dev_priv->display.get_display_clock_speed(dev)
					!= dev_priv->cdclk_freq);

	if (cdclk >= 320000) /* jump to highest voltage for 400MHz too */
		cmd = 2;
	else if (cdclk == 266667)
		cmd = 1;
	else
		cmd = 0;

	mutex_lock(&dev_priv->rps.hw_lock);
	val = vlv_punit_read(dev_priv, PUNIT_REG_DSPFREQ);
	val &= ~DSPFREQGUAR_MASK;
	val |= (cmd << DSPFREQGUAR_SHIFT);
	vlv_punit_write(dev_priv, PUNIT_REG_DSPFREQ, val);
	if (wait_for((vlv_punit_read(dev_priv, PUNIT_REG_DSPFREQ) &
		      DSPFREQSTAT_MASK) == (cmd << DSPFREQSTAT_SHIFT),
		     50)) {
		DRM_ERROR("timed out waiting for CDclk change\n");
	}
	mutex_unlock(&dev_priv->rps.hw_lock);

	mutex_lock(&dev_priv->sb_lock);

	if (cdclk == 400000) {
		u32 divider;

		divider = DIV_ROUND_CLOSEST(dev_priv->hpll_freq << 1, cdclk) - 1;

		/* adjust cdclk divider */
		val = vlv_cck_read(dev_priv, CCK_DISPLAY_CLOCK_CONTROL);
		val &= ~CCK_FREQUENCY_VALUES;
		val |= divider;
		vlv_cck_write(dev_priv, CCK_DISPLAY_CLOCK_CONTROL, val);

		if (wait_for((vlv_cck_read(dev_priv, CCK_DISPLAY_CLOCK_CONTROL) &
			      CCK_FREQUENCY_STATUS) == (divider << CCK_FREQUENCY_STATUS_SHIFT),
			     50))
			DRM_ERROR("timed out waiting for CDclk change\n");
	}

	/* adjust self-refresh exit latency value */
	val = vlv_bunit_read(dev_priv, BUNIT_REG_BISOC);
	val &= ~0x7f;

	/*
	 * For high bandwidth configs, we set a higher latency in the bunit
	 * so that the core display fetch happens in time to avoid underruns.
	 */
	if (cdclk == 400000)
		val |= 4500 / 250; /* 4.5 usec */
	else
		val |= 3000 / 250; /* 3.0 usec */
	vlv_bunit_write(dev_priv, BUNIT_REG_BISOC, val);

	mutex_unlock(&dev_priv->sb_lock);

	intel_update_cdclk(dev);
}

static void cherryview_set_cdclk(struct drm_device *dev, int cdclk)
{
	struct drm_i915_private *dev_priv = to_i915(dev);
	u32 val, cmd;

	WARN_ON(dev_priv->display.get_display_clock_speed(dev)
						!= dev_priv->cdclk_freq);

	switch (cdclk) {
	case 333333:
	case 320000:
	case 266667:
	case 200000:
		break;
	default:
		MISSING_CASE(cdclk);
		return;
	}

	/*
	 * Specs are full of misinformation, but testing on actual
	 * hardware has shown that we just need to write the desired
	 * CCK divider into the Punit register.
	 */
	cmd = DIV_ROUND_CLOSEST(dev_priv->hpll_freq << 1, cdclk) - 1;

	mutex_lock(&dev_priv->rps.hw_lock);
	val = vlv_punit_read(dev_priv, PUNIT_REG_DSPFREQ);
	val &= ~DSPFREQGUAR_MASK_CHV;
	val |= (cmd << DSPFREQGUAR_SHIFT_CHV);
	vlv_punit_write(dev_priv, PUNIT_REG_DSPFREQ, val);
	if (wait_for((vlv_punit_read(dev_priv, PUNIT_REG_DSPFREQ) &
		      DSPFREQSTAT_MASK_CHV) == (cmd << DSPFREQSTAT_SHIFT_CHV),
		     50)) {
		DRM_ERROR("timed out waiting for CDclk change\n");
	}
	mutex_unlock(&dev_priv->rps.hw_lock);

	intel_update_cdclk(dev);
}

static int valleyview_calc_cdclk(struct drm_i915_private *dev_priv,
				 int max_pixclk)
{
	int freq_320 = (dev_priv->hpll_freq <<  1) % 320000 != 0 ? 333333 : 320000;
	int limit = IS_CHERRYVIEW(dev_priv) ? 95 : 90;

	/*
	 * Really only a few cases to deal with, as only 4 CDclks are supported:
	 *   200MHz
	 *   267MHz
	 *   320/333MHz (depends on HPLL freq)
	 *   400MHz (VLV only)
	 * So we check to see whether we're above 90% (VLV) or 95% (CHV)
	 * of the lower bin and adjust if needed.
	 *
	 * We seem to get an unstable or solid color picture at 200MHz.
	 * Not sure what's wrong. For now use 200MHz only when all pipes
	 * are off.
	 */
	if (!IS_CHERRYVIEW(dev_priv) &&
	    max_pixclk > freq_320*limit/100)
		return 400000;
	else if (max_pixclk > 266667*limit/100)
		return freq_320;
	else if (max_pixclk > 0)
		return 266667;
	else
		return 200000;
}

static int bxt_calc_cdclk(int max_pixclk)
{
	if (max_pixclk > 576000)
		return 624000;
	else if (max_pixclk > 384000)
		return 576000;
	else if (max_pixclk > 288000)
		return 384000;
	else if (max_pixclk > 144000)
		return 288000;
	else
		return 144000;
}

/* Compute the max pixel clock for new configuration. */
static int intel_mode_max_pixclk(struct drm_device *dev,
				 struct drm_atomic_state *state)
{
	struct intel_atomic_state *intel_state = to_intel_atomic_state(state);
	struct drm_i915_private *dev_priv = to_i915(dev);
	struct drm_crtc *crtc;
	struct drm_crtc_state *crtc_state;
	unsigned max_pixclk = 0, i;
	enum pipe pipe;

	memcpy(intel_state->min_pixclk, dev_priv->min_pixclk,
	       sizeof(intel_state->min_pixclk));

	for_each_crtc_in_state(state, crtc, crtc_state, i) {
		int pixclk = 0;

		if (crtc_state->enable)
			pixclk = crtc_state->adjusted_mode.crtc_clock;

		intel_state->min_pixclk[i] = pixclk;
	}

	for_each_pipe(dev_priv, pipe)
		max_pixclk = max(intel_state->min_pixclk[pipe], max_pixclk);

	return max_pixclk;
}

static int valleyview_modeset_calc_cdclk(struct drm_atomic_state *state)
{
	struct drm_device *dev = state->dev;
	struct drm_i915_private *dev_priv = to_i915(dev);
	int max_pixclk = intel_mode_max_pixclk(dev, state);
	struct intel_atomic_state *intel_state =
		to_intel_atomic_state(state);

	intel_state->cdclk = intel_state->dev_cdclk =
		valleyview_calc_cdclk(dev_priv, max_pixclk);

	if (!intel_state->active_crtcs)
		intel_state->dev_cdclk = valleyview_calc_cdclk(dev_priv, 0);

	return 0;
}

static int bxt_modeset_calc_cdclk(struct drm_atomic_state *state)
{
	int max_pixclk = ilk_max_pixel_rate(state);
	struct intel_atomic_state *intel_state =
		to_intel_atomic_state(state);

	intel_state->cdclk = intel_state->dev_cdclk =
		bxt_calc_cdclk(max_pixclk);

	if (!intel_state->active_crtcs)
		intel_state->dev_cdclk = bxt_calc_cdclk(0);

	return 0;
}

static void vlv_program_pfi_credits(struct drm_i915_private *dev_priv)
{
	unsigned int credits, default_credits;

	if (IS_CHERRYVIEW(dev_priv))
		default_credits = PFI_CREDIT(12);
	else
		default_credits = PFI_CREDIT(8);

	if (dev_priv->cdclk_freq >= dev_priv->czclk_freq) {
		/* CHV suggested value is 31 or 63 */
		if (IS_CHERRYVIEW(dev_priv))
			credits = PFI_CREDIT_63;
		else
			credits = PFI_CREDIT(15);
	} else {
		credits = default_credits;
	}

	/*
	 * WA - write default credits before re-programming
	 * FIXME: should we also set the resend bit here?
	 */
	I915_WRITE(GCI_CONTROL, VGA_FAST_MODE_DISABLE |
		   default_credits);

	I915_WRITE(GCI_CONTROL, VGA_FAST_MODE_DISABLE |
		   credits | PFI_CREDIT_RESEND);

	/*
	 * FIXME is this guaranteed to clear
	 * immediately or should we poll for it?
	 */
	WARN_ON(I915_READ(GCI_CONTROL) & PFI_CREDIT_RESEND);
}

static void valleyview_modeset_commit_cdclk(struct drm_atomic_state *old_state)
{
	struct drm_device *dev = old_state->dev;
	struct drm_i915_private *dev_priv = to_i915(dev);
	struct intel_atomic_state *old_intel_state =
		to_intel_atomic_state(old_state);
	unsigned req_cdclk = old_intel_state->dev_cdclk;

	/*
	 * FIXME: We can end up here with all power domains off, yet
	 * with a CDCLK frequency other than the minimum. To account
	 * for this take the PIPE-A power domain, which covers the HW
	 * blocks needed for the following programming. This can be
	 * removed once it's guaranteed that we get here either with
	 * the minimum CDCLK set, or the required power domains
	 * enabled.
	 */
	intel_display_power_get(dev_priv, POWER_DOMAIN_PIPE_A);

	if (IS_CHERRYVIEW(dev))
		cherryview_set_cdclk(dev, req_cdclk);
	else
		valleyview_set_cdclk(dev, req_cdclk);

	vlv_program_pfi_credits(dev_priv);

	intel_display_power_put(dev_priv, POWER_DOMAIN_PIPE_A);
}

static void valleyview_crtc_enable(struct drm_crtc *crtc)
{
	struct drm_device *dev = crtc->dev;
	struct drm_i915_private *dev_priv = to_i915(dev);
	struct intel_crtc *intel_crtc = to_intel_crtc(crtc);
	struct intel_encoder *encoder;
	struct intel_crtc_state *pipe_config =
		to_intel_crtc_state(crtc->state);
	int pipe = intel_crtc->pipe;

	if (WARN_ON(intel_crtc->active))
		return;

	if (intel_crtc_has_dp_encoder(intel_crtc->config))
		intel_dp_set_m_n(intel_crtc, M1_N1);

	intel_set_pipe_timings(intel_crtc);
	intel_set_pipe_src_size(intel_crtc);

	if (IS_CHERRYVIEW(dev) && pipe == PIPE_B) {
		struct drm_i915_private *dev_priv = to_i915(dev);

		I915_WRITE(CHV_BLEND(pipe), CHV_BLEND_LEGACY);
		I915_WRITE(CHV_CANVAS(pipe), 0);
	}

	i9xx_set_pipeconf(intel_crtc);

	intel_crtc->active = true;

	intel_set_cpu_fifo_underrun_reporting(dev_priv, pipe, true);

	for_each_encoder_on_crtc(dev, crtc, encoder)
		if (encoder->pre_pll_enable)
			encoder->pre_pll_enable(encoder);

	if (IS_CHERRYVIEW(dev)) {
		chv_prepare_pll(intel_crtc, intel_crtc->config);
		chv_enable_pll(intel_crtc, intel_crtc->config);
	} else {
		vlv_prepare_pll(intel_crtc, intel_crtc->config);
		vlv_enable_pll(intel_crtc, intel_crtc->config);
	}

	for_each_encoder_on_crtc(dev, crtc, encoder)
		if (encoder->pre_enable)
			encoder->pre_enable(encoder);

	i9xx_pfit_enable(intel_crtc);

	intel_color_load_luts(&pipe_config->base);

	intel_update_watermarks(crtc);
	intel_enable_pipe(intel_crtc);

	assert_vblank_disabled(crtc);
	drm_crtc_vblank_on(crtc);

	for_each_encoder_on_crtc(dev, crtc, encoder)
		encoder->enable(encoder);
}

static void i9xx_set_pll_dividers(struct intel_crtc *crtc)
{
	struct drm_device *dev = crtc->base.dev;
	struct drm_i915_private *dev_priv = to_i915(dev);

	I915_WRITE(FP0(crtc->pipe), crtc->config->dpll_hw_state.fp0);
	I915_WRITE(FP1(crtc->pipe), crtc->config->dpll_hw_state.fp1);
}

static void i9xx_crtc_enable(struct drm_crtc *crtc)
{
	struct drm_device *dev = crtc->dev;
	struct drm_i915_private *dev_priv = to_i915(dev);
	struct intel_crtc *intel_crtc = to_intel_crtc(crtc);
	struct intel_encoder *encoder;
	struct intel_crtc_state *pipe_config =
		to_intel_crtc_state(crtc->state);
	enum pipe pipe = intel_crtc->pipe;

	if (WARN_ON(intel_crtc->active))
		return;

	i9xx_set_pll_dividers(intel_crtc);

	if (intel_crtc_has_dp_encoder(intel_crtc->config))
		intel_dp_set_m_n(intel_crtc, M1_N1);

	intel_set_pipe_timings(intel_crtc);
	intel_set_pipe_src_size(intel_crtc);

	i9xx_set_pipeconf(intel_crtc);

	intel_crtc->active = true;

	if (!IS_GEN2(dev))
		intel_set_cpu_fifo_underrun_reporting(dev_priv, pipe, true);

	for_each_encoder_on_crtc(dev, crtc, encoder)
		if (encoder->pre_enable)
			encoder->pre_enable(encoder);

	i9xx_enable_pll(intel_crtc);

	i9xx_pfit_enable(intel_crtc);

	intel_color_load_luts(&pipe_config->base);

	intel_update_watermarks(crtc);
	intel_enable_pipe(intel_crtc);

	assert_vblank_disabled(crtc);
	drm_crtc_vblank_on(crtc);

	for_each_encoder_on_crtc(dev, crtc, encoder)
		encoder->enable(encoder);
}

static void i9xx_pfit_disable(struct intel_crtc *crtc)
{
	struct drm_device *dev = crtc->base.dev;
	struct drm_i915_private *dev_priv = to_i915(dev);

	if (!crtc->config->gmch_pfit.control)
		return;

	assert_pipe_disabled(dev_priv, crtc->pipe);

	DRM_DEBUG_DRIVER("disabling pfit, current: 0x%08x\n",
			 I915_READ(PFIT_CONTROL));
	I915_WRITE(PFIT_CONTROL, 0);
}

static void i9xx_crtc_disable(struct drm_crtc *crtc)
{
	struct drm_device *dev = crtc->dev;
	struct drm_i915_private *dev_priv = to_i915(dev);
	struct intel_crtc *intel_crtc = to_intel_crtc(crtc);
	struct intel_encoder *encoder;
	int pipe = intel_crtc->pipe;

	/*
	 * On gen2 planes are double buffered but the pipe isn't, so we must
	 * wait for planes to fully turn off before disabling the pipe.
	 */
	if (IS_GEN2(dev))
		intel_wait_for_vblank(dev, pipe);

	for_each_encoder_on_crtc(dev, crtc, encoder)
		encoder->disable(encoder);

	drm_crtc_vblank_off(crtc);
	assert_vblank_disabled(crtc);

	intel_disable_pipe(intel_crtc);

	i9xx_pfit_disable(intel_crtc);

	for_each_encoder_on_crtc(dev, crtc, encoder)
		if (encoder->post_disable)
			encoder->post_disable(encoder);

	if (!intel_crtc_has_type(intel_crtc->config, INTEL_OUTPUT_DSI)) {
		if (IS_CHERRYVIEW(dev))
			chv_disable_pll(dev_priv, pipe);
		else if (IS_VALLEYVIEW(dev))
			vlv_disable_pll(dev_priv, pipe);
		else
			i9xx_disable_pll(intel_crtc);
	}

	for_each_encoder_on_crtc(dev, crtc, encoder)
		if (encoder->post_pll_disable)
			encoder->post_pll_disable(encoder);

	if (!IS_GEN2(dev))
		intel_set_cpu_fifo_underrun_reporting(dev_priv, pipe, false);
}

static void intel_crtc_disable_noatomic(struct drm_crtc *crtc)
{
	struct intel_encoder *encoder;
	struct intel_crtc *intel_crtc = to_intel_crtc(crtc);
	struct drm_i915_private *dev_priv = to_i915(crtc->dev);
	enum intel_display_power_domain domain;
	unsigned long domains;

	if (!intel_crtc->active)
		return;

	if (to_intel_plane_state(crtc->primary->state)->visible) {
		WARN_ON(intel_crtc->flip_work);

		intel_pre_disable_primary_noatomic(crtc);

		intel_crtc_disable_planes(crtc, 1 << drm_plane_index(crtc->primary));
		to_intel_plane_state(crtc->primary->state)->visible = false;
	}

	dev_priv->display.crtc_disable(crtc);

	DRM_DEBUG_KMS("[CRTC:%d:%s] hw state adjusted, was enabled, now disabled\n",
		      crtc->base.id, crtc->name);

	WARN_ON(drm_atomic_set_mode_for_crtc(crtc->state, NULL) < 0);
	crtc->state->active = false;
	intel_crtc->active = false;
	crtc->enabled = false;
	crtc->state->connector_mask = 0;
	crtc->state->encoder_mask = 0;

	for_each_encoder_on_crtc(crtc->dev, crtc, encoder)
		encoder->base.crtc = NULL;

	intel_fbc_disable(intel_crtc);
	intel_update_watermarks(crtc);
	intel_disable_shared_dpll(intel_crtc);

	domains = intel_crtc->enabled_power_domains;
	for_each_power_domain(domain, domains)
		intel_display_power_put(dev_priv, domain);
	intel_crtc->enabled_power_domains = 0;

	dev_priv->active_crtcs &= ~(1 << intel_crtc->pipe);
	dev_priv->min_pixclk[intel_crtc->pipe] = 0;
}

/*
 * turn all crtc's off, but do not adjust state
 * This has to be paired with a call to intel_modeset_setup_hw_state.
 */
int intel_display_suspend(struct drm_device *dev)
{
	struct drm_i915_private *dev_priv = to_i915(dev);
	struct drm_atomic_state *state;
	int ret;

	state = drm_atomic_helper_suspend(dev);
	ret = PTR_ERR_OR_ZERO(state);
	if (ret)
		DRM_ERROR("Suspending crtc's failed with %i\n", ret);
	else
		dev_priv->modeset_restore_state = state;
	return ret;
}

void intel_encoder_destroy(struct drm_encoder *encoder)
{
	struct intel_encoder *intel_encoder = to_intel_encoder(encoder);

	drm_encoder_cleanup(encoder);
	kfree(intel_encoder);
}

/* Cross check the actual hw state with our own modeset state tracking (and it's
 * internal consistency). */
static void intel_connector_verify_state(struct intel_connector *connector)
{
	struct drm_crtc *crtc = connector->base.state->crtc;

	DRM_DEBUG_KMS("[CONNECTOR:%d:%s]\n",
		      connector->base.base.id,
		      connector->base.name);

	if (connector->get_hw_state(connector)) {
		struct intel_encoder *encoder = connector->encoder;
		struct drm_connector_state *conn_state = connector->base.state;

		I915_STATE_WARN(!crtc,
			 "connector enabled without attached crtc\n");

		if (!crtc)
			return;

		I915_STATE_WARN(!crtc->state->active,
		      "connector is active, but attached crtc isn't\n");

		if (!encoder || encoder->type == INTEL_OUTPUT_DP_MST)
			return;

		I915_STATE_WARN(conn_state->best_encoder != &encoder->base,
			"atomic encoder doesn't match attached encoder\n");

		I915_STATE_WARN(conn_state->crtc != encoder->base.crtc,
			"attached encoder crtc differs from connector crtc\n");
	} else {
		I915_STATE_WARN(crtc && crtc->state->active,
			"attached crtc is active, but connector isn't\n");
		I915_STATE_WARN(!crtc && connector->base.state->best_encoder,
			"best encoder set without crtc!\n");
	}
}

int intel_connector_init(struct intel_connector *connector)
{
	drm_atomic_helper_connector_reset(&connector->base);

	if (!connector->base.state)
		return -ENOMEM;

	return 0;
}

struct intel_connector *intel_connector_alloc(void)
{
	struct intel_connector *connector;

	connector = kzalloc(sizeof *connector, GFP_KERNEL);
	if (!connector)
		return NULL;

	if (intel_connector_init(connector) < 0) {
		kfree(connector);
		return NULL;
	}

	return connector;
}

/* Simple connector->get_hw_state implementation for encoders that support only
 * one connector and no cloning and hence the encoder state determines the state
 * of the connector. */
bool intel_connector_get_hw_state(struct intel_connector *connector)
{
	enum pipe pipe = 0;
	struct intel_encoder *encoder = connector->encoder;

	return encoder->get_hw_state(encoder, &pipe);
}

static int pipe_required_fdi_lanes(struct intel_crtc_state *crtc_state)
{
	if (crtc_state->base.enable && crtc_state->has_pch_encoder)
		return crtc_state->fdi_lanes;

	return 0;
}

static int ironlake_check_fdi_lanes(struct drm_device *dev, enum pipe pipe,
				     struct intel_crtc_state *pipe_config)
{
	struct drm_atomic_state *state = pipe_config->base.state;
	struct intel_crtc *other_crtc;
	struct intel_crtc_state *other_crtc_state;

	DRM_DEBUG_KMS("checking fdi config on pipe %c, lanes %i\n",
		      pipe_name(pipe), pipe_config->fdi_lanes);
	if (pipe_config->fdi_lanes > 4) {
		DRM_DEBUG_KMS("invalid fdi lane config on pipe %c: %i lanes\n",
			      pipe_name(pipe), pipe_config->fdi_lanes);
		return -EINVAL;
	}

	if (IS_HASWELL(dev) || IS_BROADWELL(dev)) {
		if (pipe_config->fdi_lanes > 2) {
			DRM_DEBUG_KMS("only 2 lanes on haswell, required: %i lanes\n",
				      pipe_config->fdi_lanes);
			return -EINVAL;
		} else {
			return 0;
		}
	}

	if (INTEL_INFO(dev)->num_pipes == 2)
		return 0;

	/* Ivybridge 3 pipe is really complicated */
	switch (pipe) {
	case PIPE_A:
		return 0;
	case PIPE_B:
		if (pipe_config->fdi_lanes <= 2)
			return 0;

		other_crtc = to_intel_crtc(intel_get_crtc_for_pipe(dev, PIPE_C));
		other_crtc_state =
			intel_atomic_get_crtc_state(state, other_crtc);
		if (IS_ERR(other_crtc_state))
			return PTR_ERR(other_crtc_state);

		if (pipe_required_fdi_lanes(other_crtc_state) > 0) {
			DRM_DEBUG_KMS("invalid shared fdi lane config on pipe %c: %i lanes\n",
				      pipe_name(pipe), pipe_config->fdi_lanes);
			return -EINVAL;
		}
		return 0;
	case PIPE_C:
		if (pipe_config->fdi_lanes > 2) {
			DRM_DEBUG_KMS("only 2 lanes on pipe %c: required %i lanes\n",
				      pipe_name(pipe), pipe_config->fdi_lanes);
			return -EINVAL;
		}

		other_crtc = to_intel_crtc(intel_get_crtc_for_pipe(dev, PIPE_B));
		other_crtc_state =
			intel_atomic_get_crtc_state(state, other_crtc);
		if (IS_ERR(other_crtc_state))
			return PTR_ERR(other_crtc_state);

		if (pipe_required_fdi_lanes(other_crtc_state) > 2) {
			DRM_DEBUG_KMS("fdi link B uses too many lanes to enable link C\n");
			return -EINVAL;
		}
		return 0;
	default:
		BUG();
	}
}

#define RETRY 1
static int ironlake_fdi_compute_config(struct intel_crtc *intel_crtc,
				       struct intel_crtc_state *pipe_config)
{
	struct drm_device *dev = intel_crtc->base.dev;
	const struct drm_display_mode *adjusted_mode = &pipe_config->base.adjusted_mode;
	int lane, link_bw, fdi_dotclock, ret;
	bool needs_recompute = false;

retry:
	/* FDI is a binary signal running at ~2.7GHz, encoding
	 * each output octet as 10 bits. The actual frequency
	 * is stored as a divider into a 100MHz clock, and the
	 * mode pixel clock is stored in units of 1KHz.
	 * Hence the bw of each lane in terms of the mode signal
	 * is:
	 */
	link_bw = intel_fdi_link_freq(to_i915(dev), pipe_config);

	fdi_dotclock = adjusted_mode->crtc_clock;

	lane = ironlake_get_lanes_required(fdi_dotclock, link_bw,
					   pipe_config->pipe_bpp);

	pipe_config->fdi_lanes = lane;

	intel_link_compute_m_n(pipe_config->pipe_bpp, lane, fdi_dotclock,
			       link_bw, &pipe_config->fdi_m_n);

	ret = ironlake_check_fdi_lanes(dev, intel_crtc->pipe, pipe_config);
	if (ret == -EINVAL && pipe_config->pipe_bpp > 6*3) {
		pipe_config->pipe_bpp -= 2*3;
		DRM_DEBUG_KMS("fdi link bw constraint, reducing pipe bpp to %i\n",
			      pipe_config->pipe_bpp);
		needs_recompute = true;
		pipe_config->bw_constrained = true;

		goto retry;
	}

	if (needs_recompute)
		return RETRY;

	return ret;
}

static bool pipe_config_supports_ips(struct drm_i915_private *dev_priv,
				     struct intel_crtc_state *pipe_config)
{
	if (pipe_config->pipe_bpp > 24)
		return false;

	/* HSW can handle pixel rate up to cdclk? */
	if (IS_HASWELL(dev_priv))
		return true;

	/*
	 * We compare against max which means we must take
	 * the increased cdclk requirement into account when
	 * calculating the new cdclk.
	 *
	 * Should measure whether using a lower cdclk w/o IPS
	 */
	return ilk_pipe_pixel_rate(pipe_config) <=
		dev_priv->max_cdclk_freq * 95 / 100;
}

static void hsw_compute_ips_config(struct intel_crtc *crtc,
				   struct intel_crtc_state *pipe_config)
{
	struct drm_device *dev = crtc->base.dev;
	struct drm_i915_private *dev_priv = to_i915(dev);

	pipe_config->ips_enabled = i915.enable_ips &&
		hsw_crtc_supports_ips(crtc) &&
		pipe_config_supports_ips(dev_priv, pipe_config);
}

static bool intel_crtc_supports_double_wide(const struct intel_crtc *crtc)
{
	const struct drm_i915_private *dev_priv = to_i915(crtc->base.dev);

	/* GDG double wide on either pipe, otherwise pipe A only */
	return INTEL_INFO(dev_priv)->gen < 4 &&
		(crtc->pipe == PIPE_A || IS_I915G(dev_priv));
}

static int intel_crtc_compute_config(struct intel_crtc *crtc,
				     struct intel_crtc_state *pipe_config)
{
	struct drm_device *dev = crtc->base.dev;
	struct drm_i915_private *dev_priv = to_i915(dev);
	const struct drm_display_mode *adjusted_mode = &pipe_config->base.adjusted_mode;
	int clock_limit = dev_priv->max_dotclk_freq;

	if (INTEL_INFO(dev)->gen < 4) {
		clock_limit = dev_priv->max_cdclk_freq * 9 / 10;

		/*
		 * Enable double wide mode when the dot clock
		 * is > 90% of the (display) core speed.
		 */
		if (intel_crtc_supports_double_wide(crtc) &&
		    adjusted_mode->crtc_clock > clock_limit) {
			clock_limit = dev_priv->max_dotclk_freq;
			pipe_config->double_wide = true;
		}
	}

	if (adjusted_mode->crtc_clock > clock_limit) {
		DRM_DEBUG_KMS("requested pixel clock (%d kHz) too high (max: %d kHz, double wide: %s)\n",
			      adjusted_mode->crtc_clock, clock_limit,
			      yesno(pipe_config->double_wide));
		return -EINVAL;
	}

	/*
	 * Pipe horizontal size must be even in:
	 * - DVO ganged mode
	 * - LVDS dual channel mode
	 * - Double wide pipe
	 */
	if ((intel_crtc_has_type(pipe_config, INTEL_OUTPUT_LVDS) &&
	     intel_is_dual_link_lvds(dev)) || pipe_config->double_wide)
		pipe_config->pipe_src_w &= ~1;

	/* Cantiga+ cannot handle modes with a hsync front porch of 0.
	 * WaPruneModeWithIncorrectHsyncOffset:ctg,elk,ilk,snb,ivb,vlv,hsw.
	 */
	if ((INTEL_INFO(dev)->gen > 4 || IS_G4X(dev)) &&
		adjusted_mode->crtc_hsync_start == adjusted_mode->crtc_hdisplay)
		return -EINVAL;

	if (HAS_IPS(dev))
		hsw_compute_ips_config(crtc, pipe_config);

	if (pipe_config->has_pch_encoder)
		return ironlake_fdi_compute_config(crtc, pipe_config);

	return 0;
}

static int skylake_get_display_clock_speed(struct drm_device *dev)
{
	struct drm_i915_private *dev_priv = to_i915(dev);
	uint32_t cdctl;

	skl_dpll0_update(dev_priv);

	if (dev_priv->cdclk_pll.vco == 0)
		return dev_priv->cdclk_pll.ref;

	cdctl = I915_READ(CDCLK_CTL);

	if (dev_priv->cdclk_pll.vco == 8640000) {
		switch (cdctl & CDCLK_FREQ_SEL_MASK) {
		case CDCLK_FREQ_450_432:
			return 432000;
		case CDCLK_FREQ_337_308:
			return 308571;
		case CDCLK_FREQ_540:
			return 540000;
		case CDCLK_FREQ_675_617:
			return 617143;
		default:
			MISSING_CASE(cdctl & CDCLK_FREQ_SEL_MASK);
		}
	} else {
		switch (cdctl & CDCLK_FREQ_SEL_MASK) {
		case CDCLK_FREQ_450_432:
			return 450000;
		case CDCLK_FREQ_337_308:
			return 337500;
		case CDCLK_FREQ_540:
			return 540000;
		case CDCLK_FREQ_675_617:
			return 675000;
		default:
			MISSING_CASE(cdctl & CDCLK_FREQ_SEL_MASK);
		}
	}

	return dev_priv->cdclk_pll.ref;
}

static void bxt_de_pll_update(struct drm_i915_private *dev_priv)
{
	u32 val;

	dev_priv->cdclk_pll.ref = 19200;
	dev_priv->cdclk_pll.vco = 0;

	val = I915_READ(BXT_DE_PLL_ENABLE);
	if ((val & BXT_DE_PLL_PLL_ENABLE) == 0)
		return;

	if (WARN_ON((val & BXT_DE_PLL_LOCK) == 0))
		return;

	val = I915_READ(BXT_DE_PLL_CTL);
	dev_priv->cdclk_pll.vco = (val & BXT_DE_PLL_RATIO_MASK) *
		dev_priv->cdclk_pll.ref;
}

static int broxton_get_display_clock_speed(struct drm_device *dev)
{
	struct drm_i915_private *dev_priv = to_i915(dev);
	u32 divider;
	int div, vco;

	bxt_de_pll_update(dev_priv);

	vco = dev_priv->cdclk_pll.vco;
	if (vco == 0)
		return dev_priv->cdclk_pll.ref;

	divider = I915_READ(CDCLK_CTL) & BXT_CDCLK_CD2X_DIV_SEL_MASK;

	switch (divider) {
	case BXT_CDCLK_CD2X_DIV_SEL_1:
		div = 2;
		break;
	case BXT_CDCLK_CD2X_DIV_SEL_1_5:
		div = 3;
		break;
	case BXT_CDCLK_CD2X_DIV_SEL_2:
		div = 4;
		break;
	case BXT_CDCLK_CD2X_DIV_SEL_4:
		div = 8;
		break;
	default:
		MISSING_CASE(divider);
		return dev_priv->cdclk_pll.ref;
	}

	return DIV_ROUND_CLOSEST(vco, div);
}

static int broadwell_get_display_clock_speed(struct drm_device *dev)
{
	struct drm_i915_private *dev_priv = to_i915(dev);
	uint32_t lcpll = I915_READ(LCPLL_CTL);
	uint32_t freq = lcpll & LCPLL_CLK_FREQ_MASK;

	if (lcpll & LCPLL_CD_SOURCE_FCLK)
		return 800000;
	else if (I915_READ(FUSE_STRAP) & HSW_CDCLK_LIMIT)
		return 450000;
	else if (freq == LCPLL_CLK_FREQ_450)
		return 450000;
	else if (freq == LCPLL_CLK_FREQ_54O_BDW)
		return 540000;
	else if (freq == LCPLL_CLK_FREQ_337_5_BDW)
		return 337500;
	else
		return 675000;
}

static int haswell_get_display_clock_speed(struct drm_device *dev)
{
	struct drm_i915_private *dev_priv = to_i915(dev);
	uint32_t lcpll = I915_READ(LCPLL_CTL);
	uint32_t freq = lcpll & LCPLL_CLK_FREQ_MASK;

	if (lcpll & LCPLL_CD_SOURCE_FCLK)
		return 800000;
	else if (I915_READ(FUSE_STRAP) & HSW_CDCLK_LIMIT)
		return 450000;
	else if (freq == LCPLL_CLK_FREQ_450)
		return 450000;
	else if (IS_HSW_ULT(dev))
		return 337500;
	else
		return 540000;
}

static int valleyview_get_display_clock_speed(struct drm_device *dev)
{
	return vlv_get_cck_clock_hpll(to_i915(dev), "cdclk",
				      CCK_DISPLAY_CLOCK_CONTROL);
}

static int ilk_get_display_clock_speed(struct drm_device *dev)
{
	return 450000;
}

static int i945_get_display_clock_speed(struct drm_device *dev)
{
	return 400000;
}

static int i915_get_display_clock_speed(struct drm_device *dev)
{
	return 333333;
}

static int i9xx_misc_get_display_clock_speed(struct drm_device *dev)
{
	return 200000;
}

static int pnv_get_display_clock_speed(struct drm_device *dev)
{
	u16 gcfgc = 0;

	pci_read_config_word(dev->pdev, GCFGC, &gcfgc);

	switch (gcfgc & GC_DISPLAY_CLOCK_MASK) {
	case GC_DISPLAY_CLOCK_267_MHZ_PNV:
		return 266667;
	case GC_DISPLAY_CLOCK_333_MHZ_PNV:
		return 333333;
	case GC_DISPLAY_CLOCK_444_MHZ_PNV:
		return 444444;
	case GC_DISPLAY_CLOCK_200_MHZ_PNV:
		return 200000;
	default:
		DRM_ERROR("Unknown pnv display core clock 0x%04x\n", gcfgc);
	case GC_DISPLAY_CLOCK_133_MHZ_PNV:
		return 133333;
	case GC_DISPLAY_CLOCK_167_MHZ_PNV:
		return 166667;
	}
}

static int i915gm_get_display_clock_speed(struct drm_device *dev)
{
	u16 gcfgc = 0;

	pci_read_config_word(dev->pdev, GCFGC, &gcfgc);

	if (gcfgc & GC_LOW_FREQUENCY_ENABLE)
		return 133333;
	else {
		switch (gcfgc & GC_DISPLAY_CLOCK_MASK) {
		case GC_DISPLAY_CLOCK_333_MHZ:
			return 333333;
		default:
		case GC_DISPLAY_CLOCK_190_200_MHZ:
			return 190000;
		}
	}
}

static int i865_get_display_clock_speed(struct drm_device *dev)
{
	return 266667;
}

static int i85x_get_display_clock_speed(struct drm_device *dev)
{
	u16 hpllcc = 0;

	/*
	 * 852GM/852GMV only supports 133 MHz and the HPLLCC
	 * encoding is different :(
	 * FIXME is this the right way to detect 852GM/852GMV?
	 */
	if (dev->pdev->revision == 0x1)
		return 133333;

	pci_bus_read_config_word(dev->pdev->bus,
				 PCI_DEVFN(0, 3), HPLLCC, &hpllcc);

	/* Assume that the hardware is in the high speed state.  This
	 * should be the default.
	 */
	switch (hpllcc & GC_CLOCK_CONTROL_MASK) {
	case GC_CLOCK_133_200:
	case GC_CLOCK_133_200_2:
	case GC_CLOCK_100_200:
		return 200000;
	case GC_CLOCK_166_250:
		return 250000;
	case GC_CLOCK_100_133:
		return 133333;
	case GC_CLOCK_133_266:
	case GC_CLOCK_133_266_2:
	case GC_CLOCK_166_266:
		return 266667;
	}

	/* Shouldn't happen */
	return 0;
}

static int i830_get_display_clock_speed(struct drm_device *dev)
{
	return 133333;
}

static unsigned int intel_hpll_vco(struct drm_device *dev)
{
	struct drm_i915_private *dev_priv = to_i915(dev);
	static const unsigned int blb_vco[8] = {
		[0] = 3200000,
		[1] = 4000000,
		[2] = 5333333,
		[3] = 4800000,
		[4] = 6400000,
	};
	static const unsigned int pnv_vco[8] = {
		[0] = 3200000,
		[1] = 4000000,
		[2] = 5333333,
		[3] = 4800000,
		[4] = 2666667,
	};
	static const unsigned int cl_vco[8] = {
		[0] = 3200000,
		[1] = 4000000,
		[2] = 5333333,
		[3] = 6400000,
		[4] = 3333333,
		[5] = 3566667,
		[6] = 4266667,
	};
	static const unsigned int elk_vco[8] = {
		[0] = 3200000,
		[1] = 4000000,
		[2] = 5333333,
		[3] = 4800000,
	};
	static const unsigned int ctg_vco[8] = {
		[0] = 3200000,
		[1] = 4000000,
		[2] = 5333333,
		[3] = 6400000,
		[4] = 2666667,
		[5] = 4266667,
	};
	const unsigned int *vco_table;
	unsigned int vco;
	uint8_t tmp = 0;

	/* FIXME other chipsets? */
	if (IS_GM45(dev))
		vco_table = ctg_vco;
	else if (IS_G4X(dev))
		vco_table = elk_vco;
	else if (IS_CRESTLINE(dev))
		vco_table = cl_vco;
	else if (IS_PINEVIEW(dev))
		vco_table = pnv_vco;
	else if (IS_G33(dev))
		vco_table = blb_vco;
	else
		return 0;

	tmp = I915_READ(IS_MOBILE(dev) ? HPLLVCO_MOBILE : HPLLVCO);

	vco = vco_table[tmp & 0x7];
	if (vco == 0)
		DRM_ERROR("Bad HPLL VCO (HPLLVCO=0x%02x)\n", tmp);
	else
		DRM_DEBUG_KMS("HPLL VCO %u kHz\n", vco);

	return vco;
}

static int gm45_get_display_clock_speed(struct drm_device *dev)
{
	unsigned int cdclk_sel, vco = intel_hpll_vco(dev);
	uint16_t tmp = 0;

	pci_read_config_word(dev->pdev, GCFGC, &tmp);

	cdclk_sel = (tmp >> 12) & 0x1;

	switch (vco) {
	case 2666667:
	case 4000000:
	case 5333333:
		return cdclk_sel ? 333333 : 222222;
	case 3200000:
		return cdclk_sel ? 320000 : 228571;
	default:
		DRM_ERROR("Unable to determine CDCLK. HPLL VCO=%u, CFGC=0x%04x\n", vco, tmp);
		return 222222;
	}
}

static int i965gm_get_display_clock_speed(struct drm_device *dev)
{
	static const uint8_t div_3200[] = { 16, 10,  8 };
	static const uint8_t div_4000[] = { 20, 12, 10 };
	static const uint8_t div_5333[] = { 24, 16, 14 };
	const uint8_t *div_table;
	unsigned int cdclk_sel, vco = intel_hpll_vco(dev);
	uint16_t tmp = 0;

	pci_read_config_word(dev->pdev, GCFGC, &tmp);

	cdclk_sel = ((tmp >> 8) & 0x1f) - 1;

	if (cdclk_sel >= ARRAY_SIZE(div_3200))
		goto fail;

	switch (vco) {
	case 3200000:
		div_table = div_3200;
		break;
	case 4000000:
		div_table = div_4000;
		break;
	case 5333333:
		div_table = div_5333;
		break;
	default:
		goto fail;
	}

	return DIV_ROUND_CLOSEST(vco, div_table[cdclk_sel]);

fail:
	DRM_ERROR("Unable to determine CDCLK. HPLL VCO=%u kHz, CFGC=0x%04x\n", vco, tmp);
	return 200000;
}

static int g33_get_display_clock_speed(struct drm_device *dev)
{
	static const uint8_t div_3200[] = { 12, 10,  8,  7, 5, 16 };
	static const uint8_t div_4000[] = { 14, 12, 10,  8, 6, 20 };
	static const uint8_t div_4800[] = { 20, 14, 12, 10, 8, 24 };
	static const uint8_t div_5333[] = { 20, 16, 12, 12, 8, 28 };
	const uint8_t *div_table;
	unsigned int cdclk_sel, vco = intel_hpll_vco(dev);
	uint16_t tmp = 0;

	pci_read_config_word(dev->pdev, GCFGC, &tmp);

	cdclk_sel = (tmp >> 4) & 0x7;

	if (cdclk_sel >= ARRAY_SIZE(div_3200))
		goto fail;

	switch (vco) {
	case 3200000:
		div_table = div_3200;
		break;
	case 4000000:
		div_table = div_4000;
		break;
	case 4800000:
		div_table = div_4800;
		break;
	case 5333333:
		div_table = div_5333;
		break;
	default:
		goto fail;
	}

	return DIV_ROUND_CLOSEST(vco, div_table[cdclk_sel]);

fail:
	DRM_ERROR("Unable to determine CDCLK. HPLL VCO=%u kHz, CFGC=0x%08x\n", vco, tmp);
	return 190476;
}

static void
intel_reduce_m_n_ratio(uint32_t *num, uint32_t *den)
{
	while (*num > DATA_LINK_M_N_MASK ||
	       *den > DATA_LINK_M_N_MASK) {
		*num >>= 1;
		*den >>= 1;
	}
}

static void compute_m_n(unsigned int m, unsigned int n,
			uint32_t *ret_m, uint32_t *ret_n)
{
	*ret_n = min_t(unsigned int, roundup_pow_of_two(n), DATA_LINK_N_MAX);
	*ret_m = div_u64((uint64_t) m * *ret_n, n);
	intel_reduce_m_n_ratio(ret_m, ret_n);
}

void
intel_link_compute_m_n(int bits_per_pixel, int nlanes,
		       int pixel_clock, int link_clock,
		       struct intel_link_m_n *m_n)
{
	m_n->tu = 64;

	compute_m_n(bits_per_pixel * pixel_clock,
		    link_clock * nlanes * 8,
		    &m_n->gmch_m, &m_n->gmch_n);

	compute_m_n(pixel_clock, link_clock,
		    &m_n->link_m, &m_n->link_n);
}

static inline bool intel_panel_use_ssc(struct drm_i915_private *dev_priv)
{
	if (i915.panel_use_ssc >= 0)
		return i915.panel_use_ssc != 0;
	return dev_priv->vbt.lvds_use_ssc
		&& !(dev_priv->quirks & QUIRK_LVDS_SSC_DISABLE);
}

static uint32_t pnv_dpll_compute_fp(struct dpll *dpll)
{
	return (1 << dpll->n) << 16 | dpll->m2;
}

static uint32_t i9xx_dpll_compute_fp(struct dpll *dpll)
{
	return dpll->n << 16 | dpll->m1 << 8 | dpll->m2;
}

static void i9xx_update_pll_dividers(struct intel_crtc *crtc,
				     struct intel_crtc_state *crtc_state,
				     struct dpll *reduced_clock)
{
	struct drm_device *dev = crtc->base.dev;
	u32 fp, fp2 = 0;

	if (IS_PINEVIEW(dev)) {
		fp = pnv_dpll_compute_fp(&crtc_state->dpll);
		if (reduced_clock)
			fp2 = pnv_dpll_compute_fp(reduced_clock);
	} else {
		fp = i9xx_dpll_compute_fp(&crtc_state->dpll);
		if (reduced_clock)
			fp2 = i9xx_dpll_compute_fp(reduced_clock);
	}

	crtc_state->dpll_hw_state.fp0 = fp;

	crtc->lowfreq_avail = false;
	if (intel_crtc_has_type(crtc_state, INTEL_OUTPUT_LVDS) &&
	    reduced_clock) {
		crtc_state->dpll_hw_state.fp1 = fp2;
		crtc->lowfreq_avail = true;
	} else {
		crtc_state->dpll_hw_state.fp1 = fp;
	}
}

static void vlv_pllb_recal_opamp(struct drm_i915_private *dev_priv, enum pipe
		pipe)
{
	u32 reg_val;

	/*
	 * PLLB opamp always calibrates to max value of 0x3f, force enable it
	 * and set it to a reasonable value instead.
	 */
	reg_val = vlv_dpio_read(dev_priv, pipe, VLV_PLL_DW9(1));
	reg_val &= 0xffffff00;
	reg_val |= 0x00000030;
	vlv_dpio_write(dev_priv, pipe, VLV_PLL_DW9(1), reg_val);

	reg_val = vlv_dpio_read(dev_priv, pipe, VLV_REF_DW13);
	reg_val &= 0x8cffffff;
	reg_val = 0x8c000000;
	vlv_dpio_write(dev_priv, pipe, VLV_REF_DW13, reg_val);

	reg_val = vlv_dpio_read(dev_priv, pipe, VLV_PLL_DW9(1));
	reg_val &= 0xffffff00;
	vlv_dpio_write(dev_priv, pipe, VLV_PLL_DW9(1), reg_val);

	reg_val = vlv_dpio_read(dev_priv, pipe, VLV_REF_DW13);
	reg_val &= 0x00ffffff;
	reg_val |= 0xb0000000;
	vlv_dpio_write(dev_priv, pipe, VLV_REF_DW13, reg_val);
}

static void intel_pch_transcoder_set_m_n(struct intel_crtc *crtc,
					 struct intel_link_m_n *m_n)
{
	struct drm_device *dev = crtc->base.dev;
	struct drm_i915_private *dev_priv = to_i915(dev);
	int pipe = crtc->pipe;

	I915_WRITE(PCH_TRANS_DATA_M1(pipe), TU_SIZE(m_n->tu) | m_n->gmch_m);
	I915_WRITE(PCH_TRANS_DATA_N1(pipe), m_n->gmch_n);
	I915_WRITE(PCH_TRANS_LINK_M1(pipe), m_n->link_m);
	I915_WRITE(PCH_TRANS_LINK_N1(pipe), m_n->link_n);
}

static void intel_cpu_transcoder_set_m_n(struct intel_crtc *crtc,
					 struct intel_link_m_n *m_n,
					 struct intel_link_m_n *m2_n2)
{
	struct drm_device *dev = crtc->base.dev;
	struct drm_i915_private *dev_priv = to_i915(dev);
	int pipe = crtc->pipe;
	enum transcoder transcoder = crtc->config->cpu_transcoder;

	if (INTEL_INFO(dev)->gen >= 5) {
		I915_WRITE(PIPE_DATA_M1(transcoder), TU_SIZE(m_n->tu) | m_n->gmch_m);
		I915_WRITE(PIPE_DATA_N1(transcoder), m_n->gmch_n);
		I915_WRITE(PIPE_LINK_M1(transcoder), m_n->link_m);
		I915_WRITE(PIPE_LINK_N1(transcoder), m_n->link_n);
		/* M2_N2 registers to be set only for gen < 8 (M2_N2 available
		 * for gen < 8) and if DRRS is supported (to make sure the
		 * registers are not unnecessarily accessed).
		 */
		if (m2_n2 && (IS_CHERRYVIEW(dev) || INTEL_INFO(dev)->gen < 8) &&
			crtc->config->has_drrs) {
			I915_WRITE(PIPE_DATA_M2(transcoder),
					TU_SIZE(m2_n2->tu) | m2_n2->gmch_m);
			I915_WRITE(PIPE_DATA_N2(transcoder), m2_n2->gmch_n);
			I915_WRITE(PIPE_LINK_M2(transcoder), m2_n2->link_m);
			I915_WRITE(PIPE_LINK_N2(transcoder), m2_n2->link_n);
		}
	} else {
		I915_WRITE(PIPE_DATA_M_G4X(pipe), TU_SIZE(m_n->tu) | m_n->gmch_m);
		I915_WRITE(PIPE_DATA_N_G4X(pipe), m_n->gmch_n);
		I915_WRITE(PIPE_LINK_M_G4X(pipe), m_n->link_m);
		I915_WRITE(PIPE_LINK_N_G4X(pipe), m_n->link_n);
	}
}

void intel_dp_set_m_n(struct intel_crtc *crtc, enum link_m_n_set m_n)
{
	struct intel_link_m_n *dp_m_n, *dp_m2_n2 = NULL;

	if (m_n == M1_N1) {
		dp_m_n = &crtc->config->dp_m_n;
		dp_m2_n2 = &crtc->config->dp_m2_n2;
	} else if (m_n == M2_N2) {

		/*
		 * M2_N2 registers are not supported. Hence m2_n2 divider value
		 * needs to be programmed into M1_N1.
		 */
		dp_m_n = &crtc->config->dp_m2_n2;
	} else {
		DRM_ERROR("Unsupported divider value\n");
		return;
	}

	if (crtc->config->has_pch_encoder)
		intel_pch_transcoder_set_m_n(crtc, &crtc->config->dp_m_n);
	else
		intel_cpu_transcoder_set_m_n(crtc, dp_m_n, dp_m2_n2);
}

static void vlv_compute_dpll(struct intel_crtc *crtc,
			     struct intel_crtc_state *pipe_config)
{
	pipe_config->dpll_hw_state.dpll = DPLL_INTEGRATED_REF_CLK_VLV |
		DPLL_REF_CLK_ENABLE_VLV | DPLL_VGA_MODE_DIS;
	if (crtc->pipe != PIPE_A)
		pipe_config->dpll_hw_state.dpll |= DPLL_INTEGRATED_CRI_CLK_VLV;

	/* DPLL not used with DSI, but still need the rest set up */
	if (!intel_crtc_has_type(pipe_config, INTEL_OUTPUT_DSI))
		pipe_config->dpll_hw_state.dpll |= DPLL_VCO_ENABLE |
			DPLL_EXT_BUFFER_ENABLE_VLV;

	pipe_config->dpll_hw_state.dpll_md =
		(pipe_config->pixel_multiplier - 1) << DPLL_MD_UDI_MULTIPLIER_SHIFT;
}

static void chv_compute_dpll(struct intel_crtc *crtc,
			     struct intel_crtc_state *pipe_config)
{
	pipe_config->dpll_hw_state.dpll = DPLL_SSC_REF_CLK_CHV |
		DPLL_REF_CLK_ENABLE_VLV | DPLL_VGA_MODE_DIS;
	if (crtc->pipe != PIPE_A)
		pipe_config->dpll_hw_state.dpll |= DPLL_INTEGRATED_CRI_CLK_VLV;

	/* DPLL not used with DSI, but still need the rest set up */
	if (!intel_crtc_has_type(pipe_config, INTEL_OUTPUT_DSI))
		pipe_config->dpll_hw_state.dpll |= DPLL_VCO_ENABLE;

	pipe_config->dpll_hw_state.dpll_md =
		(pipe_config->pixel_multiplier - 1) << DPLL_MD_UDI_MULTIPLIER_SHIFT;
}

static void vlv_prepare_pll(struct intel_crtc *crtc,
			    const struct intel_crtc_state *pipe_config)
{
	struct drm_device *dev = crtc->base.dev;
	struct drm_i915_private *dev_priv = to_i915(dev);
	enum pipe pipe = crtc->pipe;
	u32 mdiv;
	u32 bestn, bestm1, bestm2, bestp1, bestp2;
	u32 coreclk, reg_val;

	/* Enable Refclk */
	I915_WRITE(DPLL(pipe),
		   pipe_config->dpll_hw_state.dpll &
		   ~(DPLL_VCO_ENABLE | DPLL_EXT_BUFFER_ENABLE_VLV));

	/* No need to actually set up the DPLL with DSI */
	if ((pipe_config->dpll_hw_state.dpll & DPLL_VCO_ENABLE) == 0)
		return;

	mutex_lock(&dev_priv->sb_lock);

	bestn = pipe_config->dpll.n;
	bestm1 = pipe_config->dpll.m1;
	bestm2 = pipe_config->dpll.m2;
	bestp1 = pipe_config->dpll.p1;
	bestp2 = pipe_config->dpll.p2;

	/* See eDP HDMI DPIO driver vbios notes doc */

	/* PLL B needs special handling */
	if (pipe == PIPE_B)
		vlv_pllb_recal_opamp(dev_priv, pipe);

	/* Set up Tx target for periodic Rcomp update */
	vlv_dpio_write(dev_priv, pipe, VLV_PLL_DW9_BCAST, 0x0100000f);

	/* Disable target IRef on PLL */
	reg_val = vlv_dpio_read(dev_priv, pipe, VLV_PLL_DW8(pipe));
	reg_val &= 0x00ffffff;
	vlv_dpio_write(dev_priv, pipe, VLV_PLL_DW8(pipe), reg_val);

	/* Disable fast lock */
	vlv_dpio_write(dev_priv, pipe, VLV_CMN_DW0, 0x610);

	/* Set idtafcrecal before PLL is enabled */
	mdiv = ((bestm1 << DPIO_M1DIV_SHIFT) | (bestm2 & DPIO_M2DIV_MASK));
	mdiv |= ((bestp1 << DPIO_P1_SHIFT) | (bestp2 << DPIO_P2_SHIFT));
	mdiv |= ((bestn << DPIO_N_SHIFT));
	mdiv |= (1 << DPIO_K_SHIFT);

	/*
	 * Post divider depends on pixel clock rate, DAC vs digital (and LVDS,
	 * but we don't support that).
	 * Note: don't use the DAC post divider as it seems unstable.
	 */
	mdiv |= (DPIO_POST_DIV_HDMIDP << DPIO_POST_DIV_SHIFT);
	vlv_dpio_write(dev_priv, pipe, VLV_PLL_DW3(pipe), mdiv);

	mdiv |= DPIO_ENABLE_CALIBRATION;
	vlv_dpio_write(dev_priv, pipe, VLV_PLL_DW3(pipe), mdiv);

	/* Set HBR and RBR LPF coefficients */
	if (pipe_config->port_clock == 162000 ||
	    intel_crtc_has_type(crtc->config, INTEL_OUTPUT_ANALOG) ||
	    intel_crtc_has_type(crtc->config, INTEL_OUTPUT_HDMI))
		vlv_dpio_write(dev_priv, pipe, VLV_PLL_DW10(pipe),
				 0x009f0003);
	else
		vlv_dpio_write(dev_priv, pipe, VLV_PLL_DW10(pipe),
				 0x00d0000f);

	if (intel_crtc_has_dp_encoder(pipe_config)) {
		/* Use SSC source */
		if (pipe == PIPE_A)
			vlv_dpio_write(dev_priv, pipe, VLV_PLL_DW5(pipe),
					 0x0df40000);
		else
			vlv_dpio_write(dev_priv, pipe, VLV_PLL_DW5(pipe),
					 0x0df70000);
	} else { /* HDMI or VGA */
		/* Use bend source */
		if (pipe == PIPE_A)
			vlv_dpio_write(dev_priv, pipe, VLV_PLL_DW5(pipe),
					 0x0df70000);
		else
			vlv_dpio_write(dev_priv, pipe, VLV_PLL_DW5(pipe),
					 0x0df40000);
	}

	coreclk = vlv_dpio_read(dev_priv, pipe, VLV_PLL_DW7(pipe));
	coreclk = (coreclk & 0x0000ff00) | 0x01c00000;
	if (intel_crtc_has_dp_encoder(crtc->config))
		coreclk |= 0x01000000;
	vlv_dpio_write(dev_priv, pipe, VLV_PLL_DW7(pipe), coreclk);

	vlv_dpio_write(dev_priv, pipe, VLV_PLL_DW11(pipe), 0x87871000);
	mutex_unlock(&dev_priv->sb_lock);
}

static void chv_prepare_pll(struct intel_crtc *crtc,
			    const struct intel_crtc_state *pipe_config)
{
	struct drm_device *dev = crtc->base.dev;
	struct drm_i915_private *dev_priv = to_i915(dev);
	enum pipe pipe = crtc->pipe;
	enum dpio_channel port = vlv_pipe_to_channel(pipe);
	u32 loopfilter, tribuf_calcntr;
	u32 bestn, bestm1, bestm2, bestp1, bestp2, bestm2_frac;
	u32 dpio_val;
	int vco;

	/* Enable Refclk and SSC */
	I915_WRITE(DPLL(pipe),
		   pipe_config->dpll_hw_state.dpll & ~DPLL_VCO_ENABLE);

	/* No need to actually set up the DPLL with DSI */
	if ((pipe_config->dpll_hw_state.dpll & DPLL_VCO_ENABLE) == 0)
		return;

	bestn = pipe_config->dpll.n;
	bestm2_frac = pipe_config->dpll.m2 & 0x3fffff;
	bestm1 = pipe_config->dpll.m1;
	bestm2 = pipe_config->dpll.m2 >> 22;
	bestp1 = pipe_config->dpll.p1;
	bestp2 = pipe_config->dpll.p2;
	vco = pipe_config->dpll.vco;
	dpio_val = 0;
	loopfilter = 0;

	mutex_lock(&dev_priv->sb_lock);

	/* p1 and p2 divider */
	vlv_dpio_write(dev_priv, pipe, CHV_CMN_DW13(port),
			5 << DPIO_CHV_S1_DIV_SHIFT |
			bestp1 << DPIO_CHV_P1_DIV_SHIFT |
			bestp2 << DPIO_CHV_P2_DIV_SHIFT |
			1 << DPIO_CHV_K_DIV_SHIFT);

	/* Feedback post-divider - m2 */
	vlv_dpio_write(dev_priv, pipe, CHV_PLL_DW0(port), bestm2);

	/* Feedback refclk divider - n and m1 */
	vlv_dpio_write(dev_priv, pipe, CHV_PLL_DW1(port),
			DPIO_CHV_M1_DIV_BY_2 |
			1 << DPIO_CHV_N_DIV_SHIFT);

	/* M2 fraction division */
	vlv_dpio_write(dev_priv, pipe, CHV_PLL_DW2(port), bestm2_frac);

	/* M2 fraction division enable */
	dpio_val = vlv_dpio_read(dev_priv, pipe, CHV_PLL_DW3(port));
	dpio_val &= ~(DPIO_CHV_FEEDFWD_GAIN_MASK | DPIO_CHV_FRAC_DIV_EN);
	dpio_val |= (2 << DPIO_CHV_FEEDFWD_GAIN_SHIFT);
	if (bestm2_frac)
		dpio_val |= DPIO_CHV_FRAC_DIV_EN;
	vlv_dpio_write(dev_priv, pipe, CHV_PLL_DW3(port), dpio_val);

	/* Program digital lock detect threshold */
	dpio_val = vlv_dpio_read(dev_priv, pipe, CHV_PLL_DW9(port));
	dpio_val &= ~(DPIO_CHV_INT_LOCK_THRESHOLD_MASK |
					DPIO_CHV_INT_LOCK_THRESHOLD_SEL_COARSE);
	dpio_val |= (0x5 << DPIO_CHV_INT_LOCK_THRESHOLD_SHIFT);
	if (!bestm2_frac)
		dpio_val |= DPIO_CHV_INT_LOCK_THRESHOLD_SEL_COARSE;
	vlv_dpio_write(dev_priv, pipe, CHV_PLL_DW9(port), dpio_val);

	/* Loop filter */
	if (vco == 5400000) {
		loopfilter |= (0x3 << DPIO_CHV_PROP_COEFF_SHIFT);
		loopfilter |= (0x8 << DPIO_CHV_INT_COEFF_SHIFT);
		loopfilter |= (0x1 << DPIO_CHV_GAIN_CTRL_SHIFT);
		tribuf_calcntr = 0x9;
	} else if (vco <= 6200000) {
		loopfilter |= (0x5 << DPIO_CHV_PROP_COEFF_SHIFT);
		loopfilter |= (0xB << DPIO_CHV_INT_COEFF_SHIFT);
		loopfilter |= (0x3 << DPIO_CHV_GAIN_CTRL_SHIFT);
		tribuf_calcntr = 0x9;
	} else if (vco <= 6480000) {
		loopfilter |= (0x4 << DPIO_CHV_PROP_COEFF_SHIFT);
		loopfilter |= (0x9 << DPIO_CHV_INT_COEFF_SHIFT);
		loopfilter |= (0x3 << DPIO_CHV_GAIN_CTRL_SHIFT);
		tribuf_calcntr = 0x8;
	} else {
		/* Not supported. Apply the same limits as in the max case */
		loopfilter |= (0x4 << DPIO_CHV_PROP_COEFF_SHIFT);
		loopfilter |= (0x9 << DPIO_CHV_INT_COEFF_SHIFT);
		loopfilter |= (0x3 << DPIO_CHV_GAIN_CTRL_SHIFT);
		tribuf_calcntr = 0;
	}
	vlv_dpio_write(dev_priv, pipe, CHV_PLL_DW6(port), loopfilter);

	dpio_val = vlv_dpio_read(dev_priv, pipe, CHV_PLL_DW8(port));
	dpio_val &= ~DPIO_CHV_TDC_TARGET_CNT_MASK;
	dpio_val |= (tribuf_calcntr << DPIO_CHV_TDC_TARGET_CNT_SHIFT);
	vlv_dpio_write(dev_priv, pipe, CHV_PLL_DW8(port), dpio_val);

	/* AFC Recal */
	vlv_dpio_write(dev_priv, pipe, CHV_CMN_DW14(port),
			vlv_dpio_read(dev_priv, pipe, CHV_CMN_DW14(port)) |
			DPIO_AFC_RECAL);

	mutex_unlock(&dev_priv->sb_lock);
}

/**
 * vlv_force_pll_on - forcibly enable just the PLL
 * @dev_priv: i915 private structure
 * @pipe: pipe PLL to enable
 * @dpll: PLL configuration
 *
 * Enable the PLL for @pipe using the supplied @dpll config. To be used
 * in cases where we need the PLL enabled even when @pipe is not going to
 * be enabled.
 */
int vlv_force_pll_on(struct drm_device *dev, enum pipe pipe,
		     const struct dpll *dpll)
{
	struct intel_crtc *crtc =
		to_intel_crtc(intel_get_crtc_for_pipe(dev, pipe));
	struct intel_crtc_state *pipe_config;

	pipe_config = kzalloc(sizeof(*pipe_config), GFP_KERNEL);
	if (!pipe_config)
		return -ENOMEM;

	pipe_config->base.crtc = &crtc->base;
	pipe_config->pixel_multiplier = 1;
	pipe_config->dpll = *dpll;

	if (IS_CHERRYVIEW(dev)) {
		chv_compute_dpll(crtc, pipe_config);
		chv_prepare_pll(crtc, pipe_config);
		chv_enable_pll(crtc, pipe_config);
	} else {
		vlv_compute_dpll(crtc, pipe_config);
		vlv_prepare_pll(crtc, pipe_config);
		vlv_enable_pll(crtc, pipe_config);
	}

	kfree(pipe_config);

	return 0;
}

/**
 * vlv_force_pll_off - forcibly disable just the PLL
 * @dev_priv: i915 private structure
 * @pipe: pipe PLL to disable
 *
 * Disable the PLL for @pipe. To be used in cases where we need
 * the PLL enabled even when @pipe is not going to be enabled.
 */
void vlv_force_pll_off(struct drm_device *dev, enum pipe pipe)
{
	if (IS_CHERRYVIEW(dev))
		chv_disable_pll(to_i915(dev), pipe);
	else
		vlv_disable_pll(to_i915(dev), pipe);
}

static void i9xx_compute_dpll(struct intel_crtc *crtc,
			      struct intel_crtc_state *crtc_state,
			      struct dpll *reduced_clock)
{
	struct drm_device *dev = crtc->base.dev;
	struct drm_i915_private *dev_priv = to_i915(dev);
	u32 dpll;
	struct dpll *clock = &crtc_state->dpll;

	i9xx_update_pll_dividers(crtc, crtc_state, reduced_clock);

	dpll = DPLL_VGA_MODE_DIS;

	if (intel_crtc_has_type(crtc_state, INTEL_OUTPUT_LVDS))
		dpll |= DPLLB_MODE_LVDS;
	else
		dpll |= DPLLB_MODE_DAC_SERIAL;

	if (IS_I945G(dev) || IS_I945GM(dev) || IS_G33(dev)) {
		dpll |= (crtc_state->pixel_multiplier - 1)
			<< SDVO_MULTIPLIER_SHIFT_HIRES;
	}

	if (intel_crtc_has_type(crtc_state, INTEL_OUTPUT_SDVO) ||
	    intel_crtc_has_type(crtc_state, INTEL_OUTPUT_HDMI))
		dpll |= DPLL_SDVO_HIGH_SPEED;

	if (intel_crtc_has_dp_encoder(crtc_state))
		dpll |= DPLL_SDVO_HIGH_SPEED;

	/* compute bitmask from p1 value */
	if (IS_PINEVIEW(dev))
		dpll |= (1 << (clock->p1 - 1)) << DPLL_FPA01_P1_POST_DIV_SHIFT_PINEVIEW;
	else {
		dpll |= (1 << (clock->p1 - 1)) << DPLL_FPA01_P1_POST_DIV_SHIFT;
		if (IS_G4X(dev) && reduced_clock)
			dpll |= (1 << (reduced_clock->p1 - 1)) << DPLL_FPA1_P1_POST_DIV_SHIFT;
	}
	switch (clock->p2) {
	case 5:
		dpll |= DPLL_DAC_SERIAL_P2_CLOCK_DIV_5;
		break;
	case 7:
		dpll |= DPLLB_LVDS_P2_CLOCK_DIV_7;
		break;
	case 10:
		dpll |= DPLL_DAC_SERIAL_P2_CLOCK_DIV_10;
		break;
	case 14:
		dpll |= DPLLB_LVDS_P2_CLOCK_DIV_14;
		break;
	}
	if (INTEL_INFO(dev)->gen >= 4)
		dpll |= (6 << PLL_LOAD_PULSE_PHASE_SHIFT);

	if (crtc_state->sdvo_tv_clock)
		dpll |= PLL_REF_INPUT_TVCLKINBC;
	else if (intel_crtc_has_type(crtc_state, INTEL_OUTPUT_LVDS) &&
		 intel_panel_use_ssc(dev_priv))
		dpll |= PLLB_REF_INPUT_SPREADSPECTRUMIN;
	else
		dpll |= PLL_REF_INPUT_DREFCLK;

	dpll |= DPLL_VCO_ENABLE;
	crtc_state->dpll_hw_state.dpll = dpll;

	if (INTEL_INFO(dev)->gen >= 4) {
		u32 dpll_md = (crtc_state->pixel_multiplier - 1)
			<< DPLL_MD_UDI_MULTIPLIER_SHIFT;
		crtc_state->dpll_hw_state.dpll_md = dpll_md;
	}
}

static void i8xx_compute_dpll(struct intel_crtc *crtc,
			      struct intel_crtc_state *crtc_state,
			      struct dpll *reduced_clock)
{
	struct drm_device *dev = crtc->base.dev;
	struct drm_i915_private *dev_priv = to_i915(dev);
	u32 dpll;
	struct dpll *clock = &crtc_state->dpll;

	i9xx_update_pll_dividers(crtc, crtc_state, reduced_clock);

	dpll = DPLL_VGA_MODE_DIS;

	if (intel_crtc_has_type(crtc_state, INTEL_OUTPUT_LVDS)) {
		dpll |= (1 << (clock->p1 - 1)) << DPLL_FPA01_P1_POST_DIV_SHIFT;
	} else {
		if (clock->p1 == 2)
			dpll |= PLL_P1_DIVIDE_BY_TWO;
		else
			dpll |= (clock->p1 - 2) << DPLL_FPA01_P1_POST_DIV_SHIFT;
		if (clock->p2 == 4)
			dpll |= PLL_P2_DIVIDE_BY_4;
	}

	if (!IS_I830(dev) && intel_crtc_has_type(crtc_state, INTEL_OUTPUT_DVO))
		dpll |= DPLL_DVO_2X_MODE;

	if (intel_crtc_has_type(crtc_state, INTEL_OUTPUT_LVDS) &&
	    intel_panel_use_ssc(dev_priv))
		dpll |= PLLB_REF_INPUT_SPREADSPECTRUMIN;
	else
		dpll |= PLL_REF_INPUT_DREFCLK;

	dpll |= DPLL_VCO_ENABLE;
	crtc_state->dpll_hw_state.dpll = dpll;
}

static void intel_set_pipe_timings(struct intel_crtc *intel_crtc)
{
	struct drm_device *dev = intel_crtc->base.dev;
	struct drm_i915_private *dev_priv = to_i915(dev);
	enum pipe pipe = intel_crtc->pipe;
	enum transcoder cpu_transcoder = intel_crtc->config->cpu_transcoder;
	const struct drm_display_mode *adjusted_mode = &intel_crtc->config->base.adjusted_mode;
	uint32_t crtc_vtotal, crtc_vblank_end;
	int vsyncshift = 0;

	/* We need to be careful not to changed the adjusted mode, for otherwise
	 * the hw state checker will get angry at the mismatch. */
	crtc_vtotal = adjusted_mode->crtc_vtotal;
	crtc_vblank_end = adjusted_mode->crtc_vblank_end;

	if (adjusted_mode->flags & DRM_MODE_FLAG_INTERLACE) {
		/* the chip adds 2 halflines automatically */
		crtc_vtotal -= 1;
		crtc_vblank_end -= 1;

		if (intel_crtc_has_type(intel_crtc->config, INTEL_OUTPUT_SDVO))
			vsyncshift = (adjusted_mode->crtc_htotal - 1) / 2;
		else
			vsyncshift = adjusted_mode->crtc_hsync_start -
				adjusted_mode->crtc_htotal / 2;
		if (vsyncshift < 0)
			vsyncshift += adjusted_mode->crtc_htotal;
	}

	if (INTEL_INFO(dev)->gen > 3)
		I915_WRITE(VSYNCSHIFT(cpu_transcoder), vsyncshift);

	I915_WRITE(HTOTAL(cpu_transcoder),
		   (adjusted_mode->crtc_hdisplay - 1) |
		   ((adjusted_mode->crtc_htotal - 1) << 16));
	I915_WRITE(HBLANK(cpu_transcoder),
		   (adjusted_mode->crtc_hblank_start - 1) |
		   ((adjusted_mode->crtc_hblank_end - 1) << 16));
	I915_WRITE(HSYNC(cpu_transcoder),
		   (adjusted_mode->crtc_hsync_start - 1) |
		   ((adjusted_mode->crtc_hsync_end - 1) << 16));

	I915_WRITE(VTOTAL(cpu_transcoder),
		   (adjusted_mode->crtc_vdisplay - 1) |
		   ((crtc_vtotal - 1) << 16));
	I915_WRITE(VBLANK(cpu_transcoder),
		   (adjusted_mode->crtc_vblank_start - 1) |
		   ((crtc_vblank_end - 1) << 16));
	I915_WRITE(VSYNC(cpu_transcoder),
		   (adjusted_mode->crtc_vsync_start - 1) |
		   ((adjusted_mode->crtc_vsync_end - 1) << 16));

	/* Workaround: when the EDP input selection is B, the VTOTAL_B must be
	 * programmed with the VTOTAL_EDP value. Same for VTOTAL_C. This is
	 * documented on the DDI_FUNC_CTL register description, EDP Input Select
	 * bits. */
	if (IS_HASWELL(dev) && cpu_transcoder == TRANSCODER_EDP &&
	    (pipe == PIPE_B || pipe == PIPE_C))
		I915_WRITE(VTOTAL(pipe), I915_READ(VTOTAL(cpu_transcoder)));

}

static void intel_set_pipe_src_size(struct intel_crtc *intel_crtc)
{
	struct drm_device *dev = intel_crtc->base.dev;
	struct drm_i915_private *dev_priv = to_i915(dev);
	enum pipe pipe = intel_crtc->pipe;

	/* pipesrc controls the size that is scaled from, which should
	 * always be the user's requested size.
	 */
	I915_WRITE(PIPESRC(pipe),
		   ((intel_crtc->config->pipe_src_w - 1) << 16) |
		   (intel_crtc->config->pipe_src_h - 1));
}

static void intel_get_pipe_timings(struct intel_crtc *crtc,
				   struct intel_crtc_state *pipe_config)
{
	struct drm_device *dev = crtc->base.dev;
	struct drm_i915_private *dev_priv = to_i915(dev);
	enum transcoder cpu_transcoder = pipe_config->cpu_transcoder;
	uint32_t tmp;

	tmp = I915_READ(HTOTAL(cpu_transcoder));
	pipe_config->base.adjusted_mode.crtc_hdisplay = (tmp & 0xffff) + 1;
	pipe_config->base.adjusted_mode.crtc_htotal = ((tmp >> 16) & 0xffff) + 1;
	tmp = I915_READ(HBLANK(cpu_transcoder));
	pipe_config->base.adjusted_mode.crtc_hblank_start = (tmp & 0xffff) + 1;
	pipe_config->base.adjusted_mode.crtc_hblank_end = ((tmp >> 16) & 0xffff) + 1;
	tmp = I915_READ(HSYNC(cpu_transcoder));
	pipe_config->base.adjusted_mode.crtc_hsync_start = (tmp & 0xffff) + 1;
	pipe_config->base.adjusted_mode.crtc_hsync_end = ((tmp >> 16) & 0xffff) + 1;

	tmp = I915_READ(VTOTAL(cpu_transcoder));
	pipe_config->base.adjusted_mode.crtc_vdisplay = (tmp & 0xffff) + 1;
	pipe_config->base.adjusted_mode.crtc_vtotal = ((tmp >> 16) & 0xffff) + 1;
	tmp = I915_READ(VBLANK(cpu_transcoder));
	pipe_config->base.adjusted_mode.crtc_vblank_start = (tmp & 0xffff) + 1;
	pipe_config->base.adjusted_mode.crtc_vblank_end = ((tmp >> 16) & 0xffff) + 1;
	tmp = I915_READ(VSYNC(cpu_transcoder));
	pipe_config->base.adjusted_mode.crtc_vsync_start = (tmp & 0xffff) + 1;
	pipe_config->base.adjusted_mode.crtc_vsync_end = ((tmp >> 16) & 0xffff) + 1;

	if (I915_READ(PIPECONF(cpu_transcoder)) & PIPECONF_INTERLACE_MASK) {
		pipe_config->base.adjusted_mode.flags |= DRM_MODE_FLAG_INTERLACE;
		pipe_config->base.adjusted_mode.crtc_vtotal += 1;
		pipe_config->base.adjusted_mode.crtc_vblank_end += 1;
	}
}

static void intel_get_pipe_src_size(struct intel_crtc *crtc,
				    struct intel_crtc_state *pipe_config)
{
	struct drm_device *dev = crtc->base.dev;
	struct drm_i915_private *dev_priv = to_i915(dev);
	u32 tmp;

	tmp = I915_READ(PIPESRC(crtc->pipe));
	pipe_config->pipe_src_h = (tmp & 0xffff) + 1;
	pipe_config->pipe_src_w = ((tmp >> 16) & 0xffff) + 1;

	pipe_config->base.mode.vdisplay = pipe_config->pipe_src_h;
	pipe_config->base.mode.hdisplay = pipe_config->pipe_src_w;
}

void intel_mode_from_pipe_config(struct drm_display_mode *mode,
				 struct intel_crtc_state *pipe_config)
{
	mode->hdisplay = pipe_config->base.adjusted_mode.crtc_hdisplay;
	mode->htotal = pipe_config->base.adjusted_mode.crtc_htotal;
	mode->hsync_start = pipe_config->base.adjusted_mode.crtc_hsync_start;
	mode->hsync_end = pipe_config->base.adjusted_mode.crtc_hsync_end;

	mode->vdisplay = pipe_config->base.adjusted_mode.crtc_vdisplay;
	mode->vtotal = pipe_config->base.adjusted_mode.crtc_vtotal;
	mode->vsync_start = pipe_config->base.adjusted_mode.crtc_vsync_start;
	mode->vsync_end = pipe_config->base.adjusted_mode.crtc_vsync_end;

	mode->flags = pipe_config->base.adjusted_mode.flags;
	mode->type = DRM_MODE_TYPE_DRIVER;

	mode->clock = pipe_config->base.adjusted_mode.crtc_clock;
	mode->flags |= pipe_config->base.adjusted_mode.flags;

	mode->hsync = drm_mode_hsync(mode);
	mode->vrefresh = drm_mode_vrefresh(mode);
	drm_mode_set_name(mode);
}

static void i9xx_set_pipeconf(struct intel_crtc *intel_crtc)
{
	struct drm_device *dev = intel_crtc->base.dev;
	struct drm_i915_private *dev_priv = to_i915(dev);
	uint32_t pipeconf;

	pipeconf = 0;

	if ((intel_crtc->pipe == PIPE_A && dev_priv->quirks & QUIRK_PIPEA_FORCE) ||
	    (intel_crtc->pipe == PIPE_B && dev_priv->quirks & QUIRK_PIPEB_FORCE))
		pipeconf |= I915_READ(PIPECONF(intel_crtc->pipe)) & PIPECONF_ENABLE;

	if (intel_crtc->config->double_wide)
		pipeconf |= PIPECONF_DOUBLE_WIDE;

	/* only g4x and later have fancy bpc/dither controls */
	if (IS_G4X(dev) || IS_VALLEYVIEW(dev) || IS_CHERRYVIEW(dev)) {
		/* Bspec claims that we can't use dithering for 30bpp pipes. */
		if (intel_crtc->config->dither && intel_crtc->config->pipe_bpp != 30)
			pipeconf |= PIPECONF_DITHER_EN |
				    PIPECONF_DITHER_TYPE_SP;

		switch (intel_crtc->config->pipe_bpp) {
		case 18:
			pipeconf |= PIPECONF_6BPC;
			break;
		case 24:
			pipeconf |= PIPECONF_8BPC;
			break;
		case 30:
			pipeconf |= PIPECONF_10BPC;
			break;
		default:
			/* Case prevented by intel_choose_pipe_bpp_dither. */
			BUG();
		}
	}

	if (HAS_PIPE_CXSR(dev)) {
		if (intel_crtc->lowfreq_avail) {
			DRM_DEBUG_KMS("enabling CxSR downclocking\n");
			pipeconf |= PIPECONF_CXSR_DOWNCLOCK;
		} else {
			DRM_DEBUG_KMS("disabling CxSR downclocking\n");
		}
	}

	if (intel_crtc->config->base.adjusted_mode.flags & DRM_MODE_FLAG_INTERLACE) {
		if (INTEL_INFO(dev)->gen < 4 ||
		    intel_crtc_has_type(intel_crtc->config, INTEL_OUTPUT_SDVO))
			pipeconf |= PIPECONF_INTERLACE_W_FIELD_INDICATION;
		else
			pipeconf |= PIPECONF_INTERLACE_W_SYNC_SHIFT;
	} else
		pipeconf |= PIPECONF_PROGRESSIVE;

	if ((IS_VALLEYVIEW(dev) || IS_CHERRYVIEW(dev)) &&
	     intel_crtc->config->limited_color_range)
		pipeconf |= PIPECONF_COLOR_RANGE_SELECT;

	I915_WRITE(PIPECONF(intel_crtc->pipe), pipeconf);
	POSTING_READ(PIPECONF(intel_crtc->pipe));
}

static int i8xx_crtc_compute_clock(struct intel_crtc *crtc,
				   struct intel_crtc_state *crtc_state)
{
	struct drm_device *dev = crtc->base.dev;
	struct drm_i915_private *dev_priv = to_i915(dev);
	const struct intel_limit *limit;
	int refclk = 48000;

	memset(&crtc_state->dpll_hw_state, 0,
	       sizeof(crtc_state->dpll_hw_state));

	if (intel_crtc_has_type(crtc_state, INTEL_OUTPUT_LVDS)) {
		if (intel_panel_use_ssc(dev_priv)) {
			refclk = dev_priv->vbt.lvds_ssc_freq;
			DRM_DEBUG_KMS("using SSC reference clock of %d kHz\n", refclk);
		}

		limit = &intel_limits_i8xx_lvds;
	} else if (intel_crtc_has_type(crtc_state, INTEL_OUTPUT_DVO)) {
		limit = &intel_limits_i8xx_dvo;
	} else {
		limit = &intel_limits_i8xx_dac;
	}

	if (!crtc_state->clock_set &&
	    !i9xx_find_best_dpll(limit, crtc_state, crtc_state->port_clock,
				 refclk, NULL, &crtc_state->dpll)) {
		DRM_ERROR("Couldn't find PLL settings for mode!\n");
		return -EINVAL;
	}

	i8xx_compute_dpll(crtc, crtc_state, NULL);

	return 0;
}

static int g4x_crtc_compute_clock(struct intel_crtc *crtc,
				  struct intel_crtc_state *crtc_state)
{
	struct drm_device *dev = crtc->base.dev;
	struct drm_i915_private *dev_priv = to_i915(dev);
	const struct intel_limit *limit;
	int refclk = 96000;

	memset(&crtc_state->dpll_hw_state, 0,
	       sizeof(crtc_state->dpll_hw_state));

	if (intel_crtc_has_type(crtc_state, INTEL_OUTPUT_LVDS)) {
		if (intel_panel_use_ssc(dev_priv)) {
			refclk = dev_priv->vbt.lvds_ssc_freq;
			DRM_DEBUG_KMS("using SSC reference clock of %d kHz\n", refclk);
		}

		if (intel_is_dual_link_lvds(dev))
			limit = &intel_limits_g4x_dual_channel_lvds;
		else
			limit = &intel_limits_g4x_single_channel_lvds;
	} else if (intel_crtc_has_type(crtc_state, INTEL_OUTPUT_HDMI) ||
		   intel_crtc_has_type(crtc_state, INTEL_OUTPUT_ANALOG)) {
		limit = &intel_limits_g4x_hdmi;
	} else if (intel_crtc_has_type(crtc_state, INTEL_OUTPUT_SDVO)) {
		limit = &intel_limits_g4x_sdvo;
	} else {
		/* The option is for other outputs */
		limit = &intel_limits_i9xx_sdvo;
	}

	if (!crtc_state->clock_set &&
	    !g4x_find_best_dpll(limit, crtc_state, crtc_state->port_clock,
				refclk, NULL, &crtc_state->dpll)) {
		DRM_ERROR("Couldn't find PLL settings for mode!\n");
		return -EINVAL;
	}

	i9xx_compute_dpll(crtc, crtc_state, NULL);

	return 0;
}

static int pnv_crtc_compute_clock(struct intel_crtc *crtc,
				  struct intel_crtc_state *crtc_state)
{
	struct drm_device *dev = crtc->base.dev;
	struct drm_i915_private *dev_priv = to_i915(dev);
	const struct intel_limit *limit;
	int refclk = 96000;

	memset(&crtc_state->dpll_hw_state, 0,
	       sizeof(crtc_state->dpll_hw_state));

	if (intel_crtc_has_type(crtc_state, INTEL_OUTPUT_LVDS)) {
		if (intel_panel_use_ssc(dev_priv)) {
			refclk = dev_priv->vbt.lvds_ssc_freq;
			DRM_DEBUG_KMS("using SSC reference clock of %d kHz\n", refclk);
		}

		limit = &intel_limits_pineview_lvds;
	} else {
		limit = &intel_limits_pineview_sdvo;
	}

	if (!crtc_state->clock_set &&
	    !pnv_find_best_dpll(limit, crtc_state, crtc_state->port_clock,
				refclk, NULL, &crtc_state->dpll)) {
		DRM_ERROR("Couldn't find PLL settings for mode!\n");
		return -EINVAL;
	}

	i9xx_compute_dpll(crtc, crtc_state, NULL);

	return 0;
}

static int i9xx_crtc_compute_clock(struct intel_crtc *crtc,
				   struct intel_crtc_state *crtc_state)
{
	struct drm_device *dev = crtc->base.dev;
	struct drm_i915_private *dev_priv = to_i915(dev);
	const struct intel_limit *limit;
	int refclk = 96000;

	memset(&crtc_state->dpll_hw_state, 0,
	       sizeof(crtc_state->dpll_hw_state));

	if (intel_crtc_has_type(crtc_state, INTEL_OUTPUT_LVDS)) {
		if (intel_panel_use_ssc(dev_priv)) {
			refclk = dev_priv->vbt.lvds_ssc_freq;
			DRM_DEBUG_KMS("using SSC reference clock of %d kHz\n", refclk);
		}

		limit = &intel_limits_i9xx_lvds;
	} else {
		limit = &intel_limits_i9xx_sdvo;
	}

	if (!crtc_state->clock_set &&
	    !i9xx_find_best_dpll(limit, crtc_state, crtc_state->port_clock,
				 refclk, NULL, &crtc_state->dpll)) {
		DRM_ERROR("Couldn't find PLL settings for mode!\n");
		return -EINVAL;
	}

	i9xx_compute_dpll(crtc, crtc_state, NULL);

	return 0;
}

static int chv_crtc_compute_clock(struct intel_crtc *crtc,
				  struct intel_crtc_state *crtc_state)
{
	int refclk = 100000;
	const struct intel_limit *limit = &intel_limits_chv;

	memset(&crtc_state->dpll_hw_state, 0,
	       sizeof(crtc_state->dpll_hw_state));

	if (!crtc_state->clock_set &&
	    !chv_find_best_dpll(limit, crtc_state, crtc_state->port_clock,
				refclk, NULL, &crtc_state->dpll)) {
		DRM_ERROR("Couldn't find PLL settings for mode!\n");
		return -EINVAL;
	}

	chv_compute_dpll(crtc, crtc_state);

	return 0;
}

static int vlv_crtc_compute_clock(struct intel_crtc *crtc,
				  struct intel_crtc_state *crtc_state)
{
	int refclk = 100000;
	const struct intel_limit *limit = &intel_limits_vlv;

	memset(&crtc_state->dpll_hw_state, 0,
	       sizeof(crtc_state->dpll_hw_state));

	if (!crtc_state->clock_set &&
	    !vlv_find_best_dpll(limit, crtc_state, crtc_state->port_clock,
				refclk, NULL, &crtc_state->dpll)) {
		DRM_ERROR("Couldn't find PLL settings for mode!\n");
		return -EINVAL;
	}

	vlv_compute_dpll(crtc, crtc_state);

	return 0;
}

static void i9xx_get_pfit_config(struct intel_crtc *crtc,
				 struct intel_crtc_state *pipe_config)
{
	struct drm_device *dev = crtc->base.dev;
	struct drm_i915_private *dev_priv = to_i915(dev);
	uint32_t tmp;

	if (INTEL_INFO(dev)->gen <= 3 && (IS_I830(dev) || !IS_MOBILE(dev)))
		return;

	tmp = I915_READ(PFIT_CONTROL);
	if (!(tmp & PFIT_ENABLE))
		return;

	/* Check whether the pfit is attached to our pipe. */
	if (INTEL_INFO(dev)->gen < 4) {
		if (crtc->pipe != PIPE_B)
			return;
	} else {
		if ((tmp & PFIT_PIPE_MASK) != (crtc->pipe << PFIT_PIPE_SHIFT))
			return;
	}

	pipe_config->gmch_pfit.control = tmp;
	pipe_config->gmch_pfit.pgm_ratios = I915_READ(PFIT_PGM_RATIOS);
}

static void vlv_crtc_clock_get(struct intel_crtc *crtc,
			       struct intel_crtc_state *pipe_config)
{
	struct drm_device *dev = crtc->base.dev;
	struct drm_i915_private *dev_priv = to_i915(dev);
	int pipe = pipe_config->cpu_transcoder;
	struct dpll clock;
	u32 mdiv;
	int refclk = 100000;

	/* In case of DSI, DPLL will not be used */
	if ((pipe_config->dpll_hw_state.dpll & DPLL_VCO_ENABLE) == 0)
		return;

	mutex_lock(&dev_priv->sb_lock);
	mdiv = vlv_dpio_read(dev_priv, pipe, VLV_PLL_DW3(pipe));
	mutex_unlock(&dev_priv->sb_lock);

	clock.m1 = (mdiv >> DPIO_M1DIV_SHIFT) & 7;
	clock.m2 = mdiv & DPIO_M2DIV_MASK;
	clock.n = (mdiv >> DPIO_N_SHIFT) & 0xf;
	clock.p1 = (mdiv >> DPIO_P1_SHIFT) & 7;
	clock.p2 = (mdiv >> DPIO_P2_SHIFT) & 0x1f;

	pipe_config->port_clock = vlv_calc_dpll_params(refclk, &clock);
}

static void
i9xx_get_initial_plane_config(struct intel_crtc *crtc,
			      struct intel_initial_plane_config *plane_config)
{
	struct drm_device *dev = crtc->base.dev;
	struct drm_i915_private *dev_priv = to_i915(dev);
	u32 val, base, offset;
	int pipe = crtc->pipe, plane = crtc->plane;
	int fourcc, pixel_format;
	unsigned int aligned_height;
	struct drm_framebuffer *fb;
	struct intel_framebuffer *intel_fb;

	val = I915_READ(DSPCNTR(plane));
	if (!(val & DISPLAY_PLANE_ENABLE))
		return;

	intel_fb = kzalloc(sizeof(*intel_fb), GFP_KERNEL);
	if (!intel_fb) {
		DRM_DEBUG_KMS("failed to alloc fb\n");
		return;
	}

	fb = &intel_fb->base;

	if (INTEL_INFO(dev)->gen >= 4) {
		if (val & DISPPLANE_TILED) {
			plane_config->tiling = I915_TILING_X;
			fb->modifier[0] = I915_FORMAT_MOD_X_TILED;
		}
	}

	pixel_format = val & DISPPLANE_PIXFORMAT_MASK;
	fourcc = i9xx_format_to_fourcc(pixel_format);
	fb->pixel_format = fourcc;
	fb->bits_per_pixel = drm_format_plane_cpp(fourcc, 0) * 8;

	if (INTEL_INFO(dev)->gen >= 4) {
		if (plane_config->tiling)
			offset = I915_READ(DSPTILEOFF(plane));
		else
			offset = I915_READ(DSPLINOFF(plane));
		base = I915_READ(DSPSURF(plane)) & 0xfffff000;
	} else {
		base = I915_READ(DSPADDR(plane));
	}
	plane_config->base = base;

	val = I915_READ(PIPESRC(pipe));
	fb->width = ((val >> 16) & 0xfff) + 1;
	fb->height = ((val >> 0) & 0xfff) + 1;

	val = I915_READ(DSPSTRIDE(pipe));
	fb->pitches[0] = val & 0xffffffc0;

	aligned_height = intel_fb_align_height(dev, fb->height,
					       fb->pixel_format,
					       fb->modifier[0]);

	plane_config->size = fb->pitches[0] * aligned_height;

	DRM_DEBUG_KMS("pipe/plane %c/%d with fb: size=%dx%d@%d, offset=%x, pitch %d, size 0x%x\n",
		      pipe_name(pipe), plane, fb->width, fb->height,
		      fb->bits_per_pixel, base, fb->pitches[0],
		      plane_config->size);

	plane_config->fb = intel_fb;
}

static void chv_crtc_clock_get(struct intel_crtc *crtc,
			       struct intel_crtc_state *pipe_config)
{
	struct drm_device *dev = crtc->base.dev;
	struct drm_i915_private *dev_priv = to_i915(dev);
	int pipe = pipe_config->cpu_transcoder;
	enum dpio_channel port = vlv_pipe_to_channel(pipe);
	struct dpll clock;
	u32 cmn_dw13, pll_dw0, pll_dw1, pll_dw2, pll_dw3;
	int refclk = 100000;

	/* In case of DSI, DPLL will not be used */
	if ((pipe_config->dpll_hw_state.dpll & DPLL_VCO_ENABLE) == 0)
		return;

	mutex_lock(&dev_priv->sb_lock);
	cmn_dw13 = vlv_dpio_read(dev_priv, pipe, CHV_CMN_DW13(port));
	pll_dw0 = vlv_dpio_read(dev_priv, pipe, CHV_PLL_DW0(port));
	pll_dw1 = vlv_dpio_read(dev_priv, pipe, CHV_PLL_DW1(port));
	pll_dw2 = vlv_dpio_read(dev_priv, pipe, CHV_PLL_DW2(port));
	pll_dw3 = vlv_dpio_read(dev_priv, pipe, CHV_PLL_DW3(port));
	mutex_unlock(&dev_priv->sb_lock);

	clock.m1 = (pll_dw1 & 0x7) == DPIO_CHV_M1_DIV_BY_2 ? 2 : 0;
	clock.m2 = (pll_dw0 & 0xff) << 22;
	if (pll_dw3 & DPIO_CHV_FRAC_DIV_EN)
		clock.m2 |= pll_dw2 & 0x3fffff;
	clock.n = (pll_dw1 >> DPIO_CHV_N_DIV_SHIFT) & 0xf;
	clock.p1 = (cmn_dw13 >> DPIO_CHV_P1_DIV_SHIFT) & 0x7;
	clock.p2 = (cmn_dw13 >> DPIO_CHV_P2_DIV_SHIFT) & 0x1f;

	pipe_config->port_clock = chv_calc_dpll_params(refclk, &clock);
}

static bool i9xx_get_pipe_config(struct intel_crtc *crtc,
				 struct intel_crtc_state *pipe_config)
{
	struct drm_device *dev = crtc->base.dev;
	struct drm_i915_private *dev_priv = to_i915(dev);
	enum intel_display_power_domain power_domain;
	uint32_t tmp;
	bool ret;

	power_domain = POWER_DOMAIN_PIPE(crtc->pipe);
	if (!intel_display_power_get_if_enabled(dev_priv, power_domain))
		return false;

	pipe_config->cpu_transcoder = (enum transcoder) crtc->pipe;
	pipe_config->shared_dpll = NULL;

	ret = false;

	tmp = I915_READ(PIPECONF(crtc->pipe));
	if (!(tmp & PIPECONF_ENABLE))
		goto out;

	if (IS_G4X(dev) || IS_VALLEYVIEW(dev) || IS_CHERRYVIEW(dev)) {
		switch (tmp & PIPECONF_BPC_MASK) {
		case PIPECONF_6BPC:
			pipe_config->pipe_bpp = 18;
			break;
		case PIPECONF_8BPC:
			pipe_config->pipe_bpp = 24;
			break;
		case PIPECONF_10BPC:
			pipe_config->pipe_bpp = 30;
			break;
		default:
			break;
		}
	}

	if ((IS_VALLEYVIEW(dev) || IS_CHERRYVIEW(dev)) &&
	    (tmp & PIPECONF_COLOR_RANGE_SELECT))
		pipe_config->limited_color_range = true;

	if (INTEL_INFO(dev)->gen < 4)
		pipe_config->double_wide = tmp & PIPECONF_DOUBLE_WIDE;

	intel_get_pipe_timings(crtc, pipe_config);
	intel_get_pipe_src_size(crtc, pipe_config);

	i9xx_get_pfit_config(crtc, pipe_config);

	if (INTEL_INFO(dev)->gen >= 4) {
		/* No way to read it out on pipes B and C */
		if (IS_CHERRYVIEW(dev) && crtc->pipe != PIPE_A)
			tmp = dev_priv->chv_dpll_md[crtc->pipe];
		else
			tmp = I915_READ(DPLL_MD(crtc->pipe));
		pipe_config->pixel_multiplier =
			((tmp & DPLL_MD_UDI_MULTIPLIER_MASK)
			 >> DPLL_MD_UDI_MULTIPLIER_SHIFT) + 1;
		pipe_config->dpll_hw_state.dpll_md = tmp;
	} else if (IS_I945G(dev) || IS_I945GM(dev) || IS_G33(dev)) {
		tmp = I915_READ(DPLL(crtc->pipe));
		pipe_config->pixel_multiplier =
			((tmp & SDVO_MULTIPLIER_MASK)
			 >> SDVO_MULTIPLIER_SHIFT_HIRES) + 1;
	} else {
		/* Note that on i915G/GM the pixel multiplier is in the sdvo
		 * port and will be fixed up in the encoder->get_config
		 * function. */
		pipe_config->pixel_multiplier = 1;
	}
	pipe_config->dpll_hw_state.dpll = I915_READ(DPLL(crtc->pipe));
	if (!IS_VALLEYVIEW(dev) && !IS_CHERRYVIEW(dev)) {
		/*
		 * DPLL_DVO_2X_MODE must be enabled for both DPLLs
		 * on 830. Filter it out here so that we don't
		 * report errors due to that.
		 */
		if (IS_I830(dev))
			pipe_config->dpll_hw_state.dpll &= ~DPLL_DVO_2X_MODE;

		pipe_config->dpll_hw_state.fp0 = I915_READ(FP0(crtc->pipe));
		pipe_config->dpll_hw_state.fp1 = I915_READ(FP1(crtc->pipe));
	} else {
		/* Mask out read-only status bits. */
		pipe_config->dpll_hw_state.dpll &= ~(DPLL_LOCK_VLV |
						     DPLL_PORTC_READY_MASK |
						     DPLL_PORTB_READY_MASK);
	}

	if (IS_CHERRYVIEW(dev))
		chv_crtc_clock_get(crtc, pipe_config);
	else if (IS_VALLEYVIEW(dev))
		vlv_crtc_clock_get(crtc, pipe_config);
	else
		i9xx_crtc_clock_get(crtc, pipe_config);

	/*
	 * Normally the dotclock is filled in by the encoder .get_config()
	 * but in case the pipe is enabled w/o any ports we need a sane
	 * default.
	 */
	pipe_config->base.adjusted_mode.crtc_clock =
		pipe_config->port_clock / pipe_config->pixel_multiplier;

	ret = true;

out:
	intel_display_power_put(dev_priv, power_domain);

	return ret;
}

static void ironlake_init_pch_refclk(struct drm_device *dev)
{
	struct drm_i915_private *dev_priv = to_i915(dev);
	struct intel_encoder *encoder;
	int i;
	u32 val, final;
	bool has_lvds = false;
	bool has_cpu_edp = false;
	bool has_panel = false;
	bool has_ck505 = false;
	bool can_ssc = false;
	bool using_ssc_source = false;

	/* We need to take the global config into account */
	for_each_intel_encoder(dev, encoder) {
		switch (encoder->type) {
		case INTEL_OUTPUT_LVDS:
			has_panel = true;
			has_lvds = true;
			break;
		case INTEL_OUTPUT_EDP:
			has_panel = true;
			if (enc_to_dig_port(&encoder->base)->port == PORT_A)
				has_cpu_edp = true;
			break;
		default:
			break;
		}
	}

	if (HAS_PCH_IBX(dev)) {
		has_ck505 = dev_priv->vbt.display_clock_mode;
		can_ssc = has_ck505;
	} else {
		has_ck505 = false;
		can_ssc = true;
	}

	/* Check if any DPLLs are using the SSC source */
	for (i = 0; i < dev_priv->num_shared_dpll; i++) {
		u32 temp = I915_READ(PCH_DPLL(i));

		if (!(temp & DPLL_VCO_ENABLE))
			continue;

		if ((temp & PLL_REF_INPUT_MASK) ==
		    PLLB_REF_INPUT_SPREADSPECTRUMIN) {
			using_ssc_source = true;
			break;
		}
	}

	DRM_DEBUG_KMS("has_panel %d has_lvds %d has_ck505 %d using_ssc_source %d\n",
		      has_panel, has_lvds, has_ck505, using_ssc_source);

	/* Ironlake: try to setup display ref clock before DPLL
	 * enabling. This is only under driver's control after
	 * PCH B stepping, previous chipset stepping should be
	 * ignoring this setting.
	 */
	val = I915_READ(PCH_DREF_CONTROL);

	/* As we must carefully and slowly disable/enable each source in turn,
	 * compute the final state we want first and check if we need to
	 * make any changes at all.
	 */
	final = val;
	final &= ~DREF_NONSPREAD_SOURCE_MASK;
	if (has_ck505)
		final |= DREF_NONSPREAD_CK505_ENABLE;
	else
		final |= DREF_NONSPREAD_SOURCE_ENABLE;

	final &= ~DREF_SSC_SOURCE_MASK;
	final &= ~DREF_CPU_SOURCE_OUTPUT_MASK;
	final &= ~DREF_SSC1_ENABLE;

	if (has_panel) {
		final |= DREF_SSC_SOURCE_ENABLE;

		if (intel_panel_use_ssc(dev_priv) && can_ssc)
			final |= DREF_SSC1_ENABLE;

		if (has_cpu_edp) {
			if (intel_panel_use_ssc(dev_priv) && can_ssc)
				final |= DREF_CPU_SOURCE_OUTPUT_DOWNSPREAD;
			else
				final |= DREF_CPU_SOURCE_OUTPUT_NONSPREAD;
		} else
			final |= DREF_CPU_SOURCE_OUTPUT_DISABLE;
	} else if (using_ssc_source) {
		final |= DREF_SSC_SOURCE_ENABLE;
		final |= DREF_SSC1_ENABLE;
	}

	if (final == val)
		return;

	/* Always enable nonspread source */
	val &= ~DREF_NONSPREAD_SOURCE_MASK;

	if (has_ck505)
		val |= DREF_NONSPREAD_CK505_ENABLE;
	else
		val |= DREF_NONSPREAD_SOURCE_ENABLE;

	if (has_panel) {
		val &= ~DREF_SSC_SOURCE_MASK;
		val |= DREF_SSC_SOURCE_ENABLE;

		/* SSC must be turned on before enabling the CPU output  */
		if (intel_panel_use_ssc(dev_priv) && can_ssc) {
			DRM_DEBUG_KMS("Using SSC on panel\n");
			val |= DREF_SSC1_ENABLE;
		} else
			val &= ~DREF_SSC1_ENABLE;

		/* Get SSC going before enabling the outputs */
		I915_WRITE(PCH_DREF_CONTROL, val);
		POSTING_READ(PCH_DREF_CONTROL);
		udelay(200);

		val &= ~DREF_CPU_SOURCE_OUTPUT_MASK;

		/* Enable CPU source on CPU attached eDP */
		if (has_cpu_edp) {
			if (intel_panel_use_ssc(dev_priv) && can_ssc) {
				DRM_DEBUG_KMS("Using SSC on eDP\n");
				val |= DREF_CPU_SOURCE_OUTPUT_DOWNSPREAD;
			} else
				val |= DREF_CPU_SOURCE_OUTPUT_NONSPREAD;
		} else
			val |= DREF_CPU_SOURCE_OUTPUT_DISABLE;

		I915_WRITE(PCH_DREF_CONTROL, val);
		POSTING_READ(PCH_DREF_CONTROL);
		udelay(200);
	} else {
		DRM_DEBUG_KMS("Disabling CPU source output\n");

		val &= ~DREF_CPU_SOURCE_OUTPUT_MASK;

		/* Turn off CPU output */
		val |= DREF_CPU_SOURCE_OUTPUT_DISABLE;

		I915_WRITE(PCH_DREF_CONTROL, val);
		POSTING_READ(PCH_DREF_CONTROL);
		udelay(200);

		if (!using_ssc_source) {
			DRM_DEBUG_KMS("Disabling SSC source\n");

			/* Turn off the SSC source */
			val &= ~DREF_SSC_SOURCE_MASK;
			val |= DREF_SSC_SOURCE_DISABLE;

			/* Turn off SSC1 */
			val &= ~DREF_SSC1_ENABLE;

			I915_WRITE(PCH_DREF_CONTROL, val);
			POSTING_READ(PCH_DREF_CONTROL);
			udelay(200);
		}
	}

	BUG_ON(val != final);
}

static void lpt_reset_fdi_mphy(struct drm_i915_private *dev_priv)
{
	uint32_t tmp;

	tmp = I915_READ(SOUTH_CHICKEN2);
	tmp |= FDI_MPHY_IOSFSB_RESET_CTL;
	I915_WRITE(SOUTH_CHICKEN2, tmp);

	if (wait_for_us(I915_READ(SOUTH_CHICKEN2) &
			FDI_MPHY_IOSFSB_RESET_STATUS, 100))
		DRM_ERROR("FDI mPHY reset assert timeout\n");

	tmp = I915_READ(SOUTH_CHICKEN2);
	tmp &= ~FDI_MPHY_IOSFSB_RESET_CTL;
	I915_WRITE(SOUTH_CHICKEN2, tmp);

	if (wait_for_us((I915_READ(SOUTH_CHICKEN2) &
			 FDI_MPHY_IOSFSB_RESET_STATUS) == 0, 100))
		DRM_ERROR("FDI mPHY reset de-assert timeout\n");
}

/* WaMPhyProgramming:hsw */
static void lpt_program_fdi_mphy(struct drm_i915_private *dev_priv)
{
	uint32_t tmp;

	tmp = intel_sbi_read(dev_priv, 0x8008, SBI_MPHY);
	tmp &= ~(0xFF << 24);
	tmp |= (0x12 << 24);
	intel_sbi_write(dev_priv, 0x8008, tmp, SBI_MPHY);

	tmp = intel_sbi_read(dev_priv, 0x2008, SBI_MPHY);
	tmp |= (1 << 11);
	intel_sbi_write(dev_priv, 0x2008, tmp, SBI_MPHY);

	tmp = intel_sbi_read(dev_priv, 0x2108, SBI_MPHY);
	tmp |= (1 << 11);
	intel_sbi_write(dev_priv, 0x2108, tmp, SBI_MPHY);

	tmp = intel_sbi_read(dev_priv, 0x206C, SBI_MPHY);
	tmp |= (1 << 24) | (1 << 21) | (1 << 18);
	intel_sbi_write(dev_priv, 0x206C, tmp, SBI_MPHY);

	tmp = intel_sbi_read(dev_priv, 0x216C, SBI_MPHY);
	tmp |= (1 << 24) | (1 << 21) | (1 << 18);
	intel_sbi_write(dev_priv, 0x216C, tmp, SBI_MPHY);

	tmp = intel_sbi_read(dev_priv, 0x2080, SBI_MPHY);
	tmp &= ~(7 << 13);
	tmp |= (5 << 13);
	intel_sbi_write(dev_priv, 0x2080, tmp, SBI_MPHY);

	tmp = intel_sbi_read(dev_priv, 0x2180, SBI_MPHY);
	tmp &= ~(7 << 13);
	tmp |= (5 << 13);
	intel_sbi_write(dev_priv, 0x2180, tmp, SBI_MPHY);

	tmp = intel_sbi_read(dev_priv, 0x208C, SBI_MPHY);
	tmp &= ~0xFF;
	tmp |= 0x1C;
	intel_sbi_write(dev_priv, 0x208C, tmp, SBI_MPHY);

	tmp = intel_sbi_read(dev_priv, 0x218C, SBI_MPHY);
	tmp &= ~0xFF;
	tmp |= 0x1C;
	intel_sbi_write(dev_priv, 0x218C, tmp, SBI_MPHY);

	tmp = intel_sbi_read(dev_priv, 0x2098, SBI_MPHY);
	tmp &= ~(0xFF << 16);
	tmp |= (0x1C << 16);
	intel_sbi_write(dev_priv, 0x2098, tmp, SBI_MPHY);

	tmp = intel_sbi_read(dev_priv, 0x2198, SBI_MPHY);
	tmp &= ~(0xFF << 16);
	tmp |= (0x1C << 16);
	intel_sbi_write(dev_priv, 0x2198, tmp, SBI_MPHY);

	tmp = intel_sbi_read(dev_priv, 0x20C4, SBI_MPHY);
	tmp |= (1 << 27);
	intel_sbi_write(dev_priv, 0x20C4, tmp, SBI_MPHY);

	tmp = intel_sbi_read(dev_priv, 0x21C4, SBI_MPHY);
	tmp |= (1 << 27);
	intel_sbi_write(dev_priv, 0x21C4, tmp, SBI_MPHY);

	tmp = intel_sbi_read(dev_priv, 0x20EC, SBI_MPHY);
	tmp &= ~(0xF << 28);
	tmp |= (4 << 28);
	intel_sbi_write(dev_priv, 0x20EC, tmp, SBI_MPHY);

	tmp = intel_sbi_read(dev_priv, 0x21EC, SBI_MPHY);
	tmp &= ~(0xF << 28);
	tmp |= (4 << 28);
	intel_sbi_write(dev_priv, 0x21EC, tmp, SBI_MPHY);
}

/* Implements 3 different sequences from BSpec chapter "Display iCLK
 * Programming" based on the parameters passed:
 * - Sequence to enable CLKOUT_DP
 * - Sequence to enable CLKOUT_DP without spread
 * - Sequence to enable CLKOUT_DP for FDI usage and configure PCH FDI I/O
 */
static void lpt_enable_clkout_dp(struct drm_device *dev, bool with_spread,
				 bool with_fdi)
{
	struct drm_i915_private *dev_priv = to_i915(dev);
	uint32_t reg, tmp;

	if (WARN(with_fdi && !with_spread, "FDI requires downspread\n"))
		with_spread = true;
	if (WARN(HAS_PCH_LPT_LP(dev) && with_fdi, "LP PCH doesn't have FDI\n"))
		with_fdi = false;

	mutex_lock(&dev_priv->sb_lock);

	tmp = intel_sbi_read(dev_priv, SBI_SSCCTL, SBI_ICLK);
	tmp &= ~SBI_SSCCTL_DISABLE;
	tmp |= SBI_SSCCTL_PATHALT;
	intel_sbi_write(dev_priv, SBI_SSCCTL, tmp, SBI_ICLK);

	udelay(24);

	if (with_spread) {
		tmp = intel_sbi_read(dev_priv, SBI_SSCCTL, SBI_ICLK);
		tmp &= ~SBI_SSCCTL_PATHALT;
		intel_sbi_write(dev_priv, SBI_SSCCTL, tmp, SBI_ICLK);

		if (with_fdi) {
			lpt_reset_fdi_mphy(dev_priv);
			lpt_program_fdi_mphy(dev_priv);
		}
	}

	reg = HAS_PCH_LPT_LP(dev) ? SBI_GEN0 : SBI_DBUFF0;
	tmp = intel_sbi_read(dev_priv, reg, SBI_ICLK);
	tmp |= SBI_GEN0_CFG_BUFFENABLE_DISABLE;
	intel_sbi_write(dev_priv, reg, tmp, SBI_ICLK);

	mutex_unlock(&dev_priv->sb_lock);
}

/* Sequence to disable CLKOUT_DP */
static void lpt_disable_clkout_dp(struct drm_device *dev)
{
	struct drm_i915_private *dev_priv = to_i915(dev);
	uint32_t reg, tmp;

	mutex_lock(&dev_priv->sb_lock);

	reg = HAS_PCH_LPT_LP(dev) ? SBI_GEN0 : SBI_DBUFF0;
	tmp = intel_sbi_read(dev_priv, reg, SBI_ICLK);
	tmp &= ~SBI_GEN0_CFG_BUFFENABLE_DISABLE;
	intel_sbi_write(dev_priv, reg, tmp, SBI_ICLK);

	tmp = intel_sbi_read(dev_priv, SBI_SSCCTL, SBI_ICLK);
	if (!(tmp & SBI_SSCCTL_DISABLE)) {
		if (!(tmp & SBI_SSCCTL_PATHALT)) {
			tmp |= SBI_SSCCTL_PATHALT;
			intel_sbi_write(dev_priv, SBI_SSCCTL, tmp, SBI_ICLK);
			udelay(32);
		}
		tmp |= SBI_SSCCTL_DISABLE;
		intel_sbi_write(dev_priv, SBI_SSCCTL, tmp, SBI_ICLK);
	}

	mutex_unlock(&dev_priv->sb_lock);
}

#define BEND_IDX(steps) ((50 + (steps)) / 5)

static const uint16_t sscdivintphase[] = {
	[BEND_IDX( 50)] = 0x3B23,
	[BEND_IDX( 45)] = 0x3B23,
	[BEND_IDX( 40)] = 0x3C23,
	[BEND_IDX( 35)] = 0x3C23,
	[BEND_IDX( 30)] = 0x3D23,
	[BEND_IDX( 25)] = 0x3D23,
	[BEND_IDX( 20)] = 0x3E23,
	[BEND_IDX( 15)] = 0x3E23,
	[BEND_IDX( 10)] = 0x3F23,
	[BEND_IDX(  5)] = 0x3F23,
	[BEND_IDX(  0)] = 0x0025,
	[BEND_IDX( -5)] = 0x0025,
	[BEND_IDX(-10)] = 0x0125,
	[BEND_IDX(-15)] = 0x0125,
	[BEND_IDX(-20)] = 0x0225,
	[BEND_IDX(-25)] = 0x0225,
	[BEND_IDX(-30)] = 0x0325,
	[BEND_IDX(-35)] = 0x0325,
	[BEND_IDX(-40)] = 0x0425,
	[BEND_IDX(-45)] = 0x0425,
	[BEND_IDX(-50)] = 0x0525,
};

/*
 * Bend CLKOUT_DP
 * steps -50 to 50 inclusive, in steps of 5
 * < 0 slow down the clock, > 0 speed up the clock, 0 == no bend (135MHz)
 * change in clock period = -(steps / 10) * 5.787 ps
 */
static void lpt_bend_clkout_dp(struct drm_i915_private *dev_priv, int steps)
{
	uint32_t tmp;
	int idx = BEND_IDX(steps);

	if (WARN_ON(steps % 5 != 0))
		return;

	if (WARN_ON(idx >= ARRAY_SIZE(sscdivintphase)))
		return;

	mutex_lock(&dev_priv->sb_lock);

	if (steps % 10 != 0)
		tmp = 0xAAAAAAAB;
	else
		tmp = 0x00000000;
	intel_sbi_write(dev_priv, SBI_SSCDITHPHASE, tmp, SBI_ICLK);

	tmp = intel_sbi_read(dev_priv, SBI_SSCDIVINTPHASE, SBI_ICLK);
	tmp &= 0xffff0000;
	tmp |= sscdivintphase[idx];
	intel_sbi_write(dev_priv, SBI_SSCDIVINTPHASE, tmp, SBI_ICLK);

	mutex_unlock(&dev_priv->sb_lock);
}

#undef BEND_IDX

static void lpt_init_pch_refclk(struct drm_device *dev)
{
	struct intel_encoder *encoder;
	bool has_vga = false;

	for_each_intel_encoder(dev, encoder) {
		switch (encoder->type) {
		case INTEL_OUTPUT_ANALOG:
			has_vga = true;
			break;
		default:
			break;
		}
	}

	if (has_vga) {
		lpt_bend_clkout_dp(to_i915(dev), 0);
		lpt_enable_clkout_dp(dev, true, true);
	} else {
		lpt_disable_clkout_dp(dev);
	}
}

/*
 * Initialize reference clocks when the driver loads
 */
void intel_init_pch_refclk(struct drm_device *dev)
{
	if (HAS_PCH_IBX(dev) || HAS_PCH_CPT(dev))
		ironlake_init_pch_refclk(dev);
	else if (HAS_PCH_LPT(dev))
		lpt_init_pch_refclk(dev);
}

static void ironlake_set_pipeconf(struct drm_crtc *crtc)
{
	struct drm_i915_private *dev_priv = to_i915(crtc->dev);
	struct intel_crtc *intel_crtc = to_intel_crtc(crtc);
	int pipe = intel_crtc->pipe;
	uint32_t val;

	val = 0;

	switch (intel_crtc->config->pipe_bpp) {
	case 18:
		val |= PIPECONF_6BPC;
		break;
	case 24:
		val |= PIPECONF_8BPC;
		break;
	case 30:
		val |= PIPECONF_10BPC;
		break;
	case 36:
		val |= PIPECONF_12BPC;
		break;
	default:
		/* Case prevented by intel_choose_pipe_bpp_dither. */
		BUG();
	}

	if (intel_crtc->config->dither)
		val |= (PIPECONF_DITHER_EN | PIPECONF_DITHER_TYPE_SP);

	if (intel_crtc->config->base.adjusted_mode.flags & DRM_MODE_FLAG_INTERLACE)
		val |= PIPECONF_INTERLACED_ILK;
	else
		val |= PIPECONF_PROGRESSIVE;

	if (intel_crtc->config->limited_color_range)
		val |= PIPECONF_COLOR_RANGE_SELECT;

	I915_WRITE(PIPECONF(pipe), val);
	POSTING_READ(PIPECONF(pipe));
}

static void haswell_set_pipeconf(struct drm_crtc *crtc)
{
	struct drm_i915_private *dev_priv = to_i915(crtc->dev);
	struct intel_crtc *intel_crtc = to_intel_crtc(crtc);
	enum transcoder cpu_transcoder = intel_crtc->config->cpu_transcoder;
	u32 val = 0;

	if (IS_HASWELL(dev_priv) && intel_crtc->config->dither)
		val |= (PIPECONF_DITHER_EN | PIPECONF_DITHER_TYPE_SP);

	if (intel_crtc->config->base.adjusted_mode.flags & DRM_MODE_FLAG_INTERLACE)
		val |= PIPECONF_INTERLACED_ILK;
	else
		val |= PIPECONF_PROGRESSIVE;

	I915_WRITE(PIPECONF(cpu_transcoder), val);
	POSTING_READ(PIPECONF(cpu_transcoder));
}

static void haswell_set_pipemisc(struct drm_crtc *crtc)
{
	struct drm_i915_private *dev_priv = to_i915(crtc->dev);
	struct intel_crtc *intel_crtc = to_intel_crtc(crtc);

	if (IS_BROADWELL(dev_priv) || INTEL_INFO(dev_priv)->gen >= 9) {
		u32 val = 0;

		switch (intel_crtc->config->pipe_bpp) {
		case 18:
			val |= PIPEMISC_DITHER_6_BPC;
			break;
		case 24:
			val |= PIPEMISC_DITHER_8_BPC;
			break;
		case 30:
			val |= PIPEMISC_DITHER_10_BPC;
			break;
		case 36:
			val |= PIPEMISC_DITHER_12_BPC;
			break;
		default:
			/* Case prevented by pipe_config_set_bpp. */
			BUG();
		}

		if (intel_crtc->config->dither)
			val |= PIPEMISC_DITHER_ENABLE | PIPEMISC_DITHER_TYPE_SP;

		I915_WRITE(PIPEMISC(intel_crtc->pipe), val);
	}
}

int ironlake_get_lanes_required(int target_clock, int link_bw, int bpp)
{
	/*
	 * Account for spread spectrum to avoid
	 * oversubscribing the link. Max center spread
	 * is 2.5%; use 5% for safety's sake.
	 */
	u32 bps = target_clock * bpp * 21 / 20;
	return DIV_ROUND_UP(bps, link_bw * 8);
}

static bool ironlake_needs_fb_cb_tune(struct dpll *dpll, int factor)
{
	return i9xx_dpll_compute_m(dpll) < factor * dpll->n;
}

static void ironlake_compute_dpll(struct intel_crtc *intel_crtc,
				  struct intel_crtc_state *crtc_state,
				  struct dpll *reduced_clock)
{
	struct drm_crtc *crtc = &intel_crtc->base;
	struct drm_device *dev = crtc->dev;
	struct drm_i915_private *dev_priv = to_i915(dev);
	u32 dpll, fp, fp2;
	int factor;

	/* Enable autotuning of the PLL clock (if permissible) */
	factor = 21;
	if (intel_crtc_has_type(crtc_state, INTEL_OUTPUT_LVDS)) {
		if ((intel_panel_use_ssc(dev_priv) &&
		     dev_priv->vbt.lvds_ssc_freq == 100000) ||
		    (HAS_PCH_IBX(dev) && intel_is_dual_link_lvds(dev)))
			factor = 25;
	} else if (crtc_state->sdvo_tv_clock)
		factor = 20;

	fp = i9xx_dpll_compute_fp(&crtc_state->dpll);

	if (ironlake_needs_fb_cb_tune(&crtc_state->dpll, factor))
		fp |= FP_CB_TUNE;

	if (reduced_clock) {
		fp2 = i9xx_dpll_compute_fp(reduced_clock);

		if (reduced_clock->m < factor * reduced_clock->n)
			fp2 |= FP_CB_TUNE;
	} else {
		fp2 = fp;
	}

	dpll = 0;

	if (intel_crtc_has_type(crtc_state, INTEL_OUTPUT_LVDS))
		dpll |= DPLLB_MODE_LVDS;
	else
		dpll |= DPLLB_MODE_DAC_SERIAL;

	dpll |= (crtc_state->pixel_multiplier - 1)
		<< PLL_REF_SDVO_HDMI_MULTIPLIER_SHIFT;

	if (intel_crtc_has_type(crtc_state, INTEL_OUTPUT_SDVO) ||
	    intel_crtc_has_type(crtc_state, INTEL_OUTPUT_HDMI))
		dpll |= DPLL_SDVO_HIGH_SPEED;

	if (intel_crtc_has_dp_encoder(crtc_state))
		dpll |= DPLL_SDVO_HIGH_SPEED;

	/* compute bitmask from p1 value */
	dpll |= (1 << (crtc_state->dpll.p1 - 1)) << DPLL_FPA01_P1_POST_DIV_SHIFT;
	/* also FPA1 */
	dpll |= (1 << (crtc_state->dpll.p1 - 1)) << DPLL_FPA1_P1_POST_DIV_SHIFT;

	switch (crtc_state->dpll.p2) {
	case 5:
		dpll |= DPLL_DAC_SERIAL_P2_CLOCK_DIV_5;
		break;
	case 7:
		dpll |= DPLLB_LVDS_P2_CLOCK_DIV_7;
		break;
	case 10:
		dpll |= DPLL_DAC_SERIAL_P2_CLOCK_DIV_10;
		break;
	case 14:
		dpll |= DPLLB_LVDS_P2_CLOCK_DIV_14;
		break;
	}

	if (intel_crtc_has_type(crtc_state, INTEL_OUTPUT_LVDS) &&
	    intel_panel_use_ssc(dev_priv))
		dpll |= PLLB_REF_INPUT_SPREADSPECTRUMIN;
	else
		dpll |= PLL_REF_INPUT_DREFCLK;

	dpll |= DPLL_VCO_ENABLE;

	crtc_state->dpll_hw_state.dpll = dpll;
	crtc_state->dpll_hw_state.fp0 = fp;
	crtc_state->dpll_hw_state.fp1 = fp2;
}

static int ironlake_crtc_compute_clock(struct intel_crtc *crtc,
				       struct intel_crtc_state *crtc_state)
{
	struct drm_device *dev = crtc->base.dev;
	struct drm_i915_private *dev_priv = to_i915(dev);
	struct dpll reduced_clock;
	bool has_reduced_clock = false;
	struct intel_shared_dpll *pll;
	const struct intel_limit *limit;
	int refclk = 120000;

	memset(&crtc_state->dpll_hw_state, 0,
	       sizeof(crtc_state->dpll_hw_state));

	crtc->lowfreq_avail = false;

	/* CPU eDP is the only output that doesn't need a PCH PLL of its own. */
	if (!crtc_state->has_pch_encoder)
		return 0;

	if (intel_crtc_has_type(crtc_state, INTEL_OUTPUT_LVDS)) {
		if (intel_panel_use_ssc(dev_priv)) {
			DRM_DEBUG_KMS("using SSC reference clock of %d kHz\n",
				      dev_priv->vbt.lvds_ssc_freq);
			refclk = dev_priv->vbt.lvds_ssc_freq;
		}

		if (intel_is_dual_link_lvds(dev)) {
			if (refclk == 100000)
				limit = &intel_limits_ironlake_dual_lvds_100m;
			else
				limit = &intel_limits_ironlake_dual_lvds;
		} else {
			if (refclk == 100000)
				limit = &intel_limits_ironlake_single_lvds_100m;
			else
				limit = &intel_limits_ironlake_single_lvds;
		}
	} else {
		limit = &intel_limits_ironlake_dac;
	}

	if (!crtc_state->clock_set &&
	    !g4x_find_best_dpll(limit, crtc_state, crtc_state->port_clock,
				refclk, NULL, &crtc_state->dpll)) {
		DRM_ERROR("Couldn't find PLL settings for mode!\n");
		return -EINVAL;
	}

	ironlake_compute_dpll(crtc, crtc_state,
			      has_reduced_clock ? &reduced_clock : NULL);

	pll = intel_get_shared_dpll(crtc, crtc_state, NULL);
	if (pll == NULL) {
		DRM_DEBUG_DRIVER("failed to find PLL for pipe %c\n",
				 pipe_name(crtc->pipe));
		return -EINVAL;
	}

	if (intel_crtc_has_type(crtc_state, INTEL_OUTPUT_LVDS) &&
	    has_reduced_clock)
		crtc->lowfreq_avail = true;

	return 0;
}

static void intel_pch_transcoder_get_m_n(struct intel_crtc *crtc,
					 struct intel_link_m_n *m_n)
{
	struct drm_device *dev = crtc->base.dev;
	struct drm_i915_private *dev_priv = to_i915(dev);
	enum pipe pipe = crtc->pipe;

	m_n->link_m = I915_READ(PCH_TRANS_LINK_M1(pipe));
	m_n->link_n = I915_READ(PCH_TRANS_LINK_N1(pipe));
	m_n->gmch_m = I915_READ(PCH_TRANS_DATA_M1(pipe))
		& ~TU_SIZE_MASK;
	m_n->gmch_n = I915_READ(PCH_TRANS_DATA_N1(pipe));
	m_n->tu = ((I915_READ(PCH_TRANS_DATA_M1(pipe))
		    & TU_SIZE_MASK) >> TU_SIZE_SHIFT) + 1;
}

static void intel_cpu_transcoder_get_m_n(struct intel_crtc *crtc,
					 enum transcoder transcoder,
					 struct intel_link_m_n *m_n,
					 struct intel_link_m_n *m2_n2)
{
	struct drm_device *dev = crtc->base.dev;
	struct drm_i915_private *dev_priv = to_i915(dev);
	enum pipe pipe = crtc->pipe;

	if (INTEL_INFO(dev)->gen >= 5) {
		m_n->link_m = I915_READ(PIPE_LINK_M1(transcoder));
		m_n->link_n = I915_READ(PIPE_LINK_N1(transcoder));
		m_n->gmch_m = I915_READ(PIPE_DATA_M1(transcoder))
			& ~TU_SIZE_MASK;
		m_n->gmch_n = I915_READ(PIPE_DATA_N1(transcoder));
		m_n->tu = ((I915_READ(PIPE_DATA_M1(transcoder))
			    & TU_SIZE_MASK) >> TU_SIZE_SHIFT) + 1;
		/* Read M2_N2 registers only for gen < 8 (M2_N2 available for
		 * gen < 8) and if DRRS is supported (to make sure the
		 * registers are not unnecessarily read).
		 */
		if (m2_n2 && INTEL_INFO(dev)->gen < 8 &&
			crtc->config->has_drrs) {
			m2_n2->link_m = I915_READ(PIPE_LINK_M2(transcoder));
			m2_n2->link_n =	I915_READ(PIPE_LINK_N2(transcoder));
			m2_n2->gmch_m =	I915_READ(PIPE_DATA_M2(transcoder))
					& ~TU_SIZE_MASK;
			m2_n2->gmch_n =	I915_READ(PIPE_DATA_N2(transcoder));
			m2_n2->tu = ((I915_READ(PIPE_DATA_M2(transcoder))
					& TU_SIZE_MASK) >> TU_SIZE_SHIFT) + 1;
		}
	} else {
		m_n->link_m = I915_READ(PIPE_LINK_M_G4X(pipe));
		m_n->link_n = I915_READ(PIPE_LINK_N_G4X(pipe));
		m_n->gmch_m = I915_READ(PIPE_DATA_M_G4X(pipe))
			& ~TU_SIZE_MASK;
		m_n->gmch_n = I915_READ(PIPE_DATA_N_G4X(pipe));
		m_n->tu = ((I915_READ(PIPE_DATA_M_G4X(pipe))
			    & TU_SIZE_MASK) >> TU_SIZE_SHIFT) + 1;
	}
}

void intel_dp_get_m_n(struct intel_crtc *crtc,
		      struct intel_crtc_state *pipe_config)
{
	if (pipe_config->has_pch_encoder)
		intel_pch_transcoder_get_m_n(crtc, &pipe_config->dp_m_n);
	else
		intel_cpu_transcoder_get_m_n(crtc, pipe_config->cpu_transcoder,
					     &pipe_config->dp_m_n,
					     &pipe_config->dp_m2_n2);
}

static void ironlake_get_fdi_m_n_config(struct intel_crtc *crtc,
					struct intel_crtc_state *pipe_config)
{
	intel_cpu_transcoder_get_m_n(crtc, pipe_config->cpu_transcoder,
				     &pipe_config->fdi_m_n, NULL);
}

static void skylake_get_pfit_config(struct intel_crtc *crtc,
				    struct intel_crtc_state *pipe_config)
{
	struct drm_device *dev = crtc->base.dev;
	struct drm_i915_private *dev_priv = to_i915(dev);
	struct intel_crtc_scaler_state *scaler_state = &pipe_config->scaler_state;
	uint32_t ps_ctrl = 0;
	int id = -1;
	int i;

	/* find scaler attached to this pipe */
	for (i = 0; i < crtc->num_scalers; i++) {
		ps_ctrl = I915_READ(SKL_PS_CTRL(crtc->pipe, i));
		if (ps_ctrl & PS_SCALER_EN && !(ps_ctrl & PS_PLANE_SEL_MASK)) {
			id = i;
			pipe_config->pch_pfit.enabled = true;
			pipe_config->pch_pfit.pos = I915_READ(SKL_PS_WIN_POS(crtc->pipe, i));
			pipe_config->pch_pfit.size = I915_READ(SKL_PS_WIN_SZ(crtc->pipe, i));
			break;
		}
	}

	scaler_state->scaler_id = id;
	if (id >= 0) {
		scaler_state->scaler_users |= (1 << SKL_CRTC_INDEX);
	} else {
		scaler_state->scaler_users &= ~(1 << SKL_CRTC_INDEX);
	}
}

static void
skylake_get_initial_plane_config(struct intel_crtc *crtc,
				 struct intel_initial_plane_config *plane_config)
{
	struct drm_device *dev = crtc->base.dev;
	struct drm_i915_private *dev_priv = to_i915(dev);
	u32 val, base, offset, stride_mult, tiling;
	int pipe = crtc->pipe;
	int fourcc, pixel_format;
	unsigned int aligned_height;
	struct drm_framebuffer *fb;
	struct intel_framebuffer *intel_fb;

	intel_fb = kzalloc(sizeof(*intel_fb), GFP_KERNEL);
	if (!intel_fb) {
		DRM_DEBUG_KMS("failed to alloc fb\n");
		return;
	}

	fb = &intel_fb->base;

	val = I915_READ(PLANE_CTL(pipe, 0));
	if (!(val & PLANE_CTL_ENABLE))
		goto error;

	pixel_format = val & PLANE_CTL_FORMAT_MASK;
	fourcc = skl_format_to_fourcc(pixel_format,
				      val & PLANE_CTL_ORDER_RGBX,
				      val & PLANE_CTL_ALPHA_MASK);
	fb->pixel_format = fourcc;
	fb->bits_per_pixel = drm_format_plane_cpp(fourcc, 0) * 8;

	tiling = val & PLANE_CTL_TILED_MASK;
	switch (tiling) {
	case PLANE_CTL_TILED_LINEAR:
		fb->modifier[0] = DRM_FORMAT_MOD_NONE;
		break;
	case PLANE_CTL_TILED_X:
		plane_config->tiling = I915_TILING_X;
		fb->modifier[0] = I915_FORMAT_MOD_X_TILED;
		break;
	case PLANE_CTL_TILED_Y:
		fb->modifier[0] = I915_FORMAT_MOD_Y_TILED;
		break;
	case PLANE_CTL_TILED_YF:
		fb->modifier[0] = I915_FORMAT_MOD_Yf_TILED;
		break;
	default:
		MISSING_CASE(tiling);
		goto error;
	}

	base = I915_READ(PLANE_SURF(pipe, 0)) & 0xfffff000;
	plane_config->base = base;

	offset = I915_READ(PLANE_OFFSET(pipe, 0));

	val = I915_READ(PLANE_SIZE(pipe, 0));
	fb->height = ((val >> 16) & 0xfff) + 1;
	fb->width = ((val >> 0) & 0x1fff) + 1;

	val = I915_READ(PLANE_STRIDE(pipe, 0));
	stride_mult = intel_fb_stride_alignment(dev_priv, fb->modifier[0],
						fb->pixel_format);
	fb->pitches[0] = (val & 0x3ff) * stride_mult;

	aligned_height = intel_fb_align_height(dev, fb->height,
					       fb->pixel_format,
					       fb->modifier[0]);

	plane_config->size = fb->pitches[0] * aligned_height;

	DRM_DEBUG_KMS("pipe %c with fb: size=%dx%d@%d, offset=%x, pitch %d, size 0x%x\n",
		      pipe_name(pipe), fb->width, fb->height,
		      fb->bits_per_pixel, base, fb->pitches[0],
		      plane_config->size);

	plane_config->fb = intel_fb;
	return;

error:
	kfree(fb);
}

static void ironlake_get_pfit_config(struct intel_crtc *crtc,
				     struct intel_crtc_state *pipe_config)
{
	struct drm_device *dev = crtc->base.dev;
	struct drm_i915_private *dev_priv = to_i915(dev);
	uint32_t tmp;

	tmp = I915_READ(PF_CTL(crtc->pipe));

	if (tmp & PF_ENABLE) {
		pipe_config->pch_pfit.enabled = true;
		pipe_config->pch_pfit.pos = I915_READ(PF_WIN_POS(crtc->pipe));
		pipe_config->pch_pfit.size = I915_READ(PF_WIN_SZ(crtc->pipe));

		/* We currently do not free assignements of panel fitters on
		 * ivb/hsw (since we don't use the higher upscaling modes which
		 * differentiates them) so just WARN about this case for now. */
		if (IS_GEN7(dev)) {
			WARN_ON((tmp & PF_PIPE_SEL_MASK_IVB) !=
				PF_PIPE_SEL_IVB(crtc->pipe));
		}
	}
}

static void
ironlake_get_initial_plane_config(struct intel_crtc *crtc,
				  struct intel_initial_plane_config *plane_config)
{
	struct drm_device *dev = crtc->base.dev;
	struct drm_i915_private *dev_priv = to_i915(dev);
	u32 val, base, offset;
	int pipe = crtc->pipe;
	int fourcc, pixel_format;
	unsigned int aligned_height;
	struct drm_framebuffer *fb;
	struct intel_framebuffer *intel_fb;

	val = I915_READ(DSPCNTR(pipe));
	if (!(val & DISPLAY_PLANE_ENABLE))
		return;

	intel_fb = kzalloc(sizeof(*intel_fb), GFP_KERNEL);
	if (!intel_fb) {
		DRM_DEBUG_KMS("failed to alloc fb\n");
		return;
	}

	fb = &intel_fb->base;

	if (INTEL_INFO(dev)->gen >= 4) {
		if (val & DISPPLANE_TILED) {
			plane_config->tiling = I915_TILING_X;
			fb->modifier[0] = I915_FORMAT_MOD_X_TILED;
		}
	}

	pixel_format = val & DISPPLANE_PIXFORMAT_MASK;
	fourcc = i9xx_format_to_fourcc(pixel_format);
	fb->pixel_format = fourcc;
	fb->bits_per_pixel = drm_format_plane_cpp(fourcc, 0) * 8;

	base = I915_READ(DSPSURF(pipe)) & 0xfffff000;
	if (IS_HASWELL(dev) || IS_BROADWELL(dev)) {
		offset = I915_READ(DSPOFFSET(pipe));
	} else {
		if (plane_config->tiling)
			offset = I915_READ(DSPTILEOFF(pipe));
		else
			offset = I915_READ(DSPLINOFF(pipe));
	}
	plane_config->base = base;

	val = I915_READ(PIPESRC(pipe));
	fb->width = ((val >> 16) & 0xfff) + 1;
	fb->height = ((val >> 0) & 0xfff) + 1;

	val = I915_READ(DSPSTRIDE(pipe));
	fb->pitches[0] = val & 0xffffffc0;

	aligned_height = intel_fb_align_height(dev, fb->height,
					       fb->pixel_format,
					       fb->modifier[0]);

	plane_config->size = fb->pitches[0] * aligned_height;

	DRM_DEBUG_KMS("pipe %c with fb: size=%dx%d@%d, offset=%x, pitch %d, size 0x%x\n",
		      pipe_name(pipe), fb->width, fb->height,
		      fb->bits_per_pixel, base, fb->pitches[0],
		      plane_config->size);

	plane_config->fb = intel_fb;
}

static bool ironlake_get_pipe_config(struct intel_crtc *crtc,
				     struct intel_crtc_state *pipe_config)
{
	struct drm_device *dev = crtc->base.dev;
	struct drm_i915_private *dev_priv = to_i915(dev);
	enum intel_display_power_domain power_domain;
	uint32_t tmp;
	bool ret;

	power_domain = POWER_DOMAIN_PIPE(crtc->pipe);
	if (!intel_display_power_get_if_enabled(dev_priv, power_domain))
		return false;

	pipe_config->cpu_transcoder = (enum transcoder) crtc->pipe;
	pipe_config->shared_dpll = NULL;

	ret = false;
	tmp = I915_READ(PIPECONF(crtc->pipe));
	if (!(tmp & PIPECONF_ENABLE))
		goto out;

	switch (tmp & PIPECONF_BPC_MASK) {
	case PIPECONF_6BPC:
		pipe_config->pipe_bpp = 18;
		break;
	case PIPECONF_8BPC:
		pipe_config->pipe_bpp = 24;
		break;
	case PIPECONF_10BPC:
		pipe_config->pipe_bpp = 30;
		break;
	case PIPECONF_12BPC:
		pipe_config->pipe_bpp = 36;
		break;
	default:
		break;
	}

	if (tmp & PIPECONF_COLOR_RANGE_SELECT)
		pipe_config->limited_color_range = true;

	if (I915_READ(PCH_TRANSCONF(crtc->pipe)) & TRANS_ENABLE) {
		struct intel_shared_dpll *pll;
		enum intel_dpll_id pll_id;

		pipe_config->has_pch_encoder = true;

		tmp = I915_READ(FDI_RX_CTL(crtc->pipe));
		pipe_config->fdi_lanes = ((FDI_DP_PORT_WIDTH_MASK & tmp) >>
					  FDI_DP_PORT_WIDTH_SHIFT) + 1;

		ironlake_get_fdi_m_n_config(crtc, pipe_config);

		if (HAS_PCH_IBX(dev_priv)) {
			/*
			 * The pipe->pch transcoder and pch transcoder->pll
			 * mapping is fixed.
			 */
			pll_id = (enum intel_dpll_id) crtc->pipe;
		} else {
			tmp = I915_READ(PCH_DPLL_SEL);
			if (tmp & TRANS_DPLLB_SEL(crtc->pipe))
				pll_id = DPLL_ID_PCH_PLL_B;
			else
				pll_id= DPLL_ID_PCH_PLL_A;
		}

		pipe_config->shared_dpll =
			intel_get_shared_dpll_by_id(dev_priv, pll_id);
		pll = pipe_config->shared_dpll;

		WARN_ON(!pll->funcs.get_hw_state(dev_priv, pll,
						 &pipe_config->dpll_hw_state));

		tmp = pipe_config->dpll_hw_state.dpll;
		pipe_config->pixel_multiplier =
			((tmp & PLL_REF_SDVO_HDMI_MULTIPLIER_MASK)
			 >> PLL_REF_SDVO_HDMI_MULTIPLIER_SHIFT) + 1;

		ironlake_pch_clock_get(crtc, pipe_config);
	} else {
		pipe_config->pixel_multiplier = 1;
	}

	intel_get_pipe_timings(crtc, pipe_config);
	intel_get_pipe_src_size(crtc, pipe_config);

	ironlake_get_pfit_config(crtc, pipe_config);

	ret = true;

out:
	intel_display_power_put(dev_priv, power_domain);

	return ret;
}

static void assert_can_disable_lcpll(struct drm_i915_private *dev_priv)
{
	struct drm_device *dev = &dev_priv->drm;
	struct intel_crtc *crtc;

	for_each_intel_crtc(dev, crtc)
		I915_STATE_WARN(crtc->active, "CRTC for pipe %c enabled\n",
		     pipe_name(crtc->pipe));

	I915_STATE_WARN(I915_READ(HSW_PWR_WELL_DRIVER), "Power well on\n");
	I915_STATE_WARN(I915_READ(SPLL_CTL) & SPLL_PLL_ENABLE, "SPLL enabled\n");
	I915_STATE_WARN(I915_READ(WRPLL_CTL(0)) & WRPLL_PLL_ENABLE, "WRPLL1 enabled\n");
	I915_STATE_WARN(I915_READ(WRPLL_CTL(1)) & WRPLL_PLL_ENABLE, "WRPLL2 enabled\n");
	I915_STATE_WARN(I915_READ(PP_STATUS(0)) & PP_ON, "Panel power on\n");
	I915_STATE_WARN(I915_READ(BLC_PWM_CPU_CTL2) & BLM_PWM_ENABLE,
	     "CPU PWM1 enabled\n");
	if (IS_HASWELL(dev))
		I915_STATE_WARN(I915_READ(HSW_BLC_PWM2_CTL) & BLM_PWM_ENABLE,
		     "CPU PWM2 enabled\n");
	I915_STATE_WARN(I915_READ(BLC_PWM_PCH_CTL1) & BLM_PCH_PWM_ENABLE,
	     "PCH PWM1 enabled\n");
	I915_STATE_WARN(I915_READ(UTIL_PIN_CTL) & UTIL_PIN_ENABLE,
	     "Utility pin enabled\n");
	I915_STATE_WARN(I915_READ(PCH_GTC_CTL) & PCH_GTC_ENABLE, "PCH GTC enabled\n");

	/*
	 * In theory we can still leave IRQs enabled, as long as only the HPD
	 * interrupts remain enabled. We used to check for that, but since it's
	 * gen-specific and since we only disable LCPLL after we fully disable
	 * the interrupts, the check below should be enough.
	 */
	I915_STATE_WARN(intel_irqs_enabled(dev_priv), "IRQs enabled\n");
}

static uint32_t hsw_read_dcomp(struct drm_i915_private *dev_priv)
{
	struct drm_device *dev = &dev_priv->drm;

	if (IS_HASWELL(dev))
		return I915_READ(D_COMP_HSW);
	else
		return I915_READ(D_COMP_BDW);
}

static void hsw_write_dcomp(struct drm_i915_private *dev_priv, uint32_t val)
{
	struct drm_device *dev = &dev_priv->drm;

	if (IS_HASWELL(dev)) {
		mutex_lock(&dev_priv->rps.hw_lock);
		if (sandybridge_pcode_write(dev_priv, GEN6_PCODE_WRITE_D_COMP,
					    val))
			DRM_ERROR("Failed to write to D_COMP\n");
		mutex_unlock(&dev_priv->rps.hw_lock);
	} else {
		I915_WRITE(D_COMP_BDW, val);
		POSTING_READ(D_COMP_BDW);
	}
}

/*
 * This function implements pieces of two sequences from BSpec:
 * - Sequence for display software to disable LCPLL
 * - Sequence for display software to allow package C8+
 * The steps implemented here are just the steps that actually touch the LCPLL
 * register. Callers should take care of disabling all the display engine
 * functions, doing the mode unset, fixing interrupts, etc.
 */
static void hsw_disable_lcpll(struct drm_i915_private *dev_priv,
			      bool switch_to_fclk, bool allow_power_down)
{
	uint32_t val;

	assert_can_disable_lcpll(dev_priv);

	val = I915_READ(LCPLL_CTL);

	if (switch_to_fclk) {
		val |= LCPLL_CD_SOURCE_FCLK;
		I915_WRITE(LCPLL_CTL, val);

		if (wait_for_us(I915_READ(LCPLL_CTL) &
				LCPLL_CD_SOURCE_FCLK_DONE, 1))
			DRM_ERROR("Switching to FCLK failed\n");

		val = I915_READ(LCPLL_CTL);
	}

	val |= LCPLL_PLL_DISABLE;
	I915_WRITE(LCPLL_CTL, val);
	POSTING_READ(LCPLL_CTL);

	if (intel_wait_for_register(dev_priv, LCPLL_CTL, LCPLL_PLL_LOCK, 0, 1))
		DRM_ERROR("LCPLL still locked\n");

	val = hsw_read_dcomp(dev_priv);
	val |= D_COMP_COMP_DISABLE;
	hsw_write_dcomp(dev_priv, val);
	ndelay(100);

	if (wait_for((hsw_read_dcomp(dev_priv) & D_COMP_RCOMP_IN_PROGRESS) == 0,
		     1))
		DRM_ERROR("D_COMP RCOMP still in progress\n");

	if (allow_power_down) {
		val = I915_READ(LCPLL_CTL);
		val |= LCPLL_POWER_DOWN_ALLOW;
		I915_WRITE(LCPLL_CTL, val);
		POSTING_READ(LCPLL_CTL);
	}
}

/*
 * Fully restores LCPLL, disallowing power down and switching back to LCPLL
 * source.
 */
static void hsw_restore_lcpll(struct drm_i915_private *dev_priv)
{
	uint32_t val;

	val = I915_READ(LCPLL_CTL);

	if ((val & (LCPLL_PLL_LOCK | LCPLL_PLL_DISABLE | LCPLL_CD_SOURCE_FCLK |
		    LCPLL_POWER_DOWN_ALLOW)) == LCPLL_PLL_LOCK)
		return;

	/*
	 * Make sure we're not on PC8 state before disabling PC8, otherwise
	 * we'll hang the machine. To prevent PC8 state, just enable force_wake.
	 */
	intel_uncore_forcewake_get(dev_priv, FORCEWAKE_ALL);

	if (val & LCPLL_POWER_DOWN_ALLOW) {
		val &= ~LCPLL_POWER_DOWN_ALLOW;
		I915_WRITE(LCPLL_CTL, val);
		POSTING_READ(LCPLL_CTL);
	}

	val = hsw_read_dcomp(dev_priv);
	val |= D_COMP_COMP_FORCE;
	val &= ~D_COMP_COMP_DISABLE;
	hsw_write_dcomp(dev_priv, val);

	val = I915_READ(LCPLL_CTL);
	val &= ~LCPLL_PLL_DISABLE;
	I915_WRITE(LCPLL_CTL, val);

	if (intel_wait_for_register(dev_priv,
				    LCPLL_CTL, LCPLL_PLL_LOCK, LCPLL_PLL_LOCK,
				    5))
		DRM_ERROR("LCPLL not locked yet\n");

	if (val & LCPLL_CD_SOURCE_FCLK) {
		val = I915_READ(LCPLL_CTL);
		val &= ~LCPLL_CD_SOURCE_FCLK;
		I915_WRITE(LCPLL_CTL, val);

		if (wait_for_us((I915_READ(LCPLL_CTL) &
				 LCPLL_CD_SOURCE_FCLK_DONE) == 0, 1))
			DRM_ERROR("Switching back to LCPLL failed\n");
	}

	intel_uncore_forcewake_put(dev_priv, FORCEWAKE_ALL);
	intel_update_cdclk(&dev_priv->drm);
}

/*
 * Package states C8 and deeper are really deep PC states that can only be
 * reached when all the devices on the system allow it, so even if the graphics
 * device allows PC8+, it doesn't mean the system will actually get to these
 * states. Our driver only allows PC8+ when going into runtime PM.
 *
 * The requirements for PC8+ are that all the outputs are disabled, the power
 * well is disabled and most interrupts are disabled, and these are also
 * requirements for runtime PM. When these conditions are met, we manually do
 * the other conditions: disable the interrupts, clocks and switch LCPLL refclk
 * to Fclk. If we're in PC8+ and we get an non-hotplug interrupt, we can hard
 * hang the machine.
 *
 * When we really reach PC8 or deeper states (not just when we allow it) we lose
 * the state of some registers, so when we come back from PC8+ we need to
 * restore this state. We don't get into PC8+ if we're not in RC6, so we don't
 * need to take care of the registers kept by RC6. Notice that this happens even
 * if we don't put the device in PCI D3 state (which is what currently happens
 * because of the runtime PM support).
 *
 * For more, read "Display Sequences for Package C8" on the hardware
 * documentation.
 */
void hsw_enable_pc8(struct drm_i915_private *dev_priv)
{
	struct drm_device *dev = &dev_priv->drm;
	uint32_t val;

	DRM_DEBUG_KMS("Enabling package C8+\n");

	if (HAS_PCH_LPT_LP(dev)) {
		val = I915_READ(SOUTH_DSPCLK_GATE_D);
		val &= ~PCH_LP_PARTITION_LEVEL_DISABLE;
		I915_WRITE(SOUTH_DSPCLK_GATE_D, val);
	}

	lpt_disable_clkout_dp(dev);
	hsw_disable_lcpll(dev_priv, true, true);
}

void hsw_disable_pc8(struct drm_i915_private *dev_priv)
{
	struct drm_device *dev = &dev_priv->drm;
	uint32_t val;

	DRM_DEBUG_KMS("Disabling package C8+\n");

	hsw_restore_lcpll(dev_priv);
	lpt_init_pch_refclk(dev);

	if (HAS_PCH_LPT_LP(dev)) {
		val = I915_READ(SOUTH_DSPCLK_GATE_D);
		val |= PCH_LP_PARTITION_LEVEL_DISABLE;
		I915_WRITE(SOUTH_DSPCLK_GATE_D, val);
	}
}

static void bxt_modeset_commit_cdclk(struct drm_atomic_state *old_state)
{
	struct drm_device *dev = old_state->dev;
	struct intel_atomic_state *old_intel_state =
		to_intel_atomic_state(old_state);
	unsigned int req_cdclk = old_intel_state->dev_cdclk;

	bxt_set_cdclk(to_i915(dev), req_cdclk);
}

/* compute the max rate for new configuration */
static int ilk_max_pixel_rate(struct drm_atomic_state *state)
{
	struct intel_atomic_state *intel_state = to_intel_atomic_state(state);
	struct drm_i915_private *dev_priv = to_i915(state->dev);
	struct drm_crtc *crtc;
	struct drm_crtc_state *cstate;
	struct intel_crtc_state *crtc_state;
	unsigned max_pixel_rate = 0, i;
	enum pipe pipe;

	memcpy(intel_state->min_pixclk, dev_priv->min_pixclk,
	       sizeof(intel_state->min_pixclk));

	for_each_crtc_in_state(state, crtc, cstate, i) {
		int pixel_rate;

		crtc_state = to_intel_crtc_state(cstate);
		if (!crtc_state->base.enable) {
			intel_state->min_pixclk[i] = 0;
			continue;
		}

		pixel_rate = ilk_pipe_pixel_rate(crtc_state);

		/* pixel rate mustn't exceed 95% of cdclk with IPS on BDW */
		if (IS_BROADWELL(dev_priv) && crtc_state->ips_enabled)
			pixel_rate = DIV_ROUND_UP(pixel_rate * 100, 95);

		intel_state->min_pixclk[i] = pixel_rate;
	}

	for_each_pipe(dev_priv, pipe)
		max_pixel_rate = max(intel_state->min_pixclk[pipe], max_pixel_rate);

	return max_pixel_rate;
}

static void broadwell_set_cdclk(struct drm_device *dev, int cdclk)
{
	struct drm_i915_private *dev_priv = to_i915(dev);
	uint32_t val, data;
	int ret;

	if (WARN((I915_READ(LCPLL_CTL) &
		  (LCPLL_PLL_DISABLE | LCPLL_PLL_LOCK |
		   LCPLL_CD_CLOCK_DISABLE | LCPLL_ROOT_CD_CLOCK_DISABLE |
		   LCPLL_CD2X_CLOCK_DISABLE | LCPLL_POWER_DOWN_ALLOW |
		   LCPLL_CD_SOURCE_FCLK)) != LCPLL_PLL_LOCK,
		 "trying to change cdclk frequency with cdclk not enabled\n"))
		return;

	mutex_lock(&dev_priv->rps.hw_lock);
	ret = sandybridge_pcode_write(dev_priv,
				      BDW_PCODE_DISPLAY_FREQ_CHANGE_REQ, 0x0);
	mutex_unlock(&dev_priv->rps.hw_lock);
	if (ret) {
		DRM_ERROR("failed to inform pcode about cdclk change\n");
		return;
	}

	val = I915_READ(LCPLL_CTL);
	val |= LCPLL_CD_SOURCE_FCLK;
	I915_WRITE(LCPLL_CTL, val);

	if (wait_for_us(I915_READ(LCPLL_CTL) &
			LCPLL_CD_SOURCE_FCLK_DONE, 1))
		DRM_ERROR("Switching to FCLK failed\n");

	val = I915_READ(LCPLL_CTL);
	val &= ~LCPLL_CLK_FREQ_MASK;

	switch (cdclk) {
	case 450000:
		val |= LCPLL_CLK_FREQ_450;
		data = 0;
		break;
	case 540000:
		val |= LCPLL_CLK_FREQ_54O_BDW;
		data = 1;
		break;
	case 337500:
		val |= LCPLL_CLK_FREQ_337_5_BDW;
		data = 2;
		break;
	case 675000:
		val |= LCPLL_CLK_FREQ_675_BDW;
		data = 3;
		break;
	default:
		WARN(1, "invalid cdclk frequency\n");
		return;
	}

	I915_WRITE(LCPLL_CTL, val);

	val = I915_READ(LCPLL_CTL);
	val &= ~LCPLL_CD_SOURCE_FCLK;
	I915_WRITE(LCPLL_CTL, val);

	if (wait_for_us((I915_READ(LCPLL_CTL) &
			LCPLL_CD_SOURCE_FCLK_DONE) == 0, 1))
		DRM_ERROR("Switching back to LCPLL failed\n");

	mutex_lock(&dev_priv->rps.hw_lock);
	sandybridge_pcode_write(dev_priv, HSW_PCODE_DE_WRITE_FREQ_REQ, data);
	mutex_unlock(&dev_priv->rps.hw_lock);

	I915_WRITE(CDCLK_FREQ, DIV_ROUND_CLOSEST(cdclk, 1000) - 1);

	intel_update_cdclk(dev);

	WARN(cdclk != dev_priv->cdclk_freq,
	     "cdclk requested %d kHz but got %d kHz\n",
	     cdclk, dev_priv->cdclk_freq);
}

static int broadwell_calc_cdclk(int max_pixclk)
{
	if (max_pixclk > 540000)
		return 675000;
	else if (max_pixclk > 450000)
		return 540000;
	else if (max_pixclk > 337500)
		return 450000;
	else
		return 337500;
}

static int broadwell_modeset_calc_cdclk(struct drm_atomic_state *state)
{
	struct drm_i915_private *dev_priv = to_i915(state->dev);
	struct intel_atomic_state *intel_state = to_intel_atomic_state(state);
	int max_pixclk = ilk_max_pixel_rate(state);
	int cdclk;

	/*
	 * FIXME should also account for plane ratio
	 * once 64bpp pixel formats are supported.
	 */
	cdclk = broadwell_calc_cdclk(max_pixclk);

	if (cdclk > dev_priv->max_cdclk_freq) {
		DRM_DEBUG_KMS("requested cdclk (%d kHz) exceeds max (%d kHz)\n",
			      cdclk, dev_priv->max_cdclk_freq);
		return -EINVAL;
	}

	intel_state->cdclk = intel_state->dev_cdclk = cdclk;
	if (!intel_state->active_crtcs)
		intel_state->dev_cdclk = broadwell_calc_cdclk(0);

	return 0;
}

static void broadwell_modeset_commit_cdclk(struct drm_atomic_state *old_state)
{
	struct drm_device *dev = old_state->dev;
	struct intel_atomic_state *old_intel_state =
		to_intel_atomic_state(old_state);
	unsigned req_cdclk = old_intel_state->dev_cdclk;

	broadwell_set_cdclk(dev, req_cdclk);
}

static int skl_modeset_calc_cdclk(struct drm_atomic_state *state)
{
	struct intel_atomic_state *intel_state = to_intel_atomic_state(state);
	struct drm_i915_private *dev_priv = to_i915(state->dev);
	const int max_pixclk = ilk_max_pixel_rate(state);
	int vco = intel_state->cdclk_pll_vco;
	int cdclk;

	/*
	 * FIXME should also account for plane ratio
	 * once 64bpp pixel formats are supported.
	 */
	cdclk = skl_calc_cdclk(max_pixclk, vco);

	/*
	 * FIXME move the cdclk caclulation to
	 * compute_config() so we can fail gracegully.
	 */
	if (cdclk > dev_priv->max_cdclk_freq) {
		DRM_ERROR("requested cdclk (%d kHz) exceeds max (%d kHz)\n",
			  cdclk, dev_priv->max_cdclk_freq);
		cdclk = dev_priv->max_cdclk_freq;
	}

	intel_state->cdclk = intel_state->dev_cdclk = cdclk;
	if (!intel_state->active_crtcs)
		intel_state->dev_cdclk = skl_calc_cdclk(0, vco);

	return 0;
}

static void skl_modeset_commit_cdclk(struct drm_atomic_state *old_state)
{
	struct drm_i915_private *dev_priv = to_i915(old_state->dev);
	struct intel_atomic_state *intel_state = to_intel_atomic_state(old_state);
	unsigned int req_cdclk = intel_state->dev_cdclk;
	unsigned int req_vco = intel_state->cdclk_pll_vco;

	skl_set_cdclk(dev_priv, req_cdclk, req_vco);
}

static int haswell_crtc_compute_clock(struct intel_crtc *crtc,
				      struct intel_crtc_state *crtc_state)
{
	if (!intel_crtc_has_type(crtc_state, INTEL_OUTPUT_DSI)) {
		if (!intel_ddi_pll_select(crtc, crtc_state))
			return -EINVAL;
	}

	crtc->lowfreq_avail = false;

	return 0;
}

static void bxt_get_ddi_pll(struct drm_i915_private *dev_priv,
				enum port port,
				struct intel_crtc_state *pipe_config)
{
	enum intel_dpll_id id;

	switch (port) {
	case PORT_A:
		pipe_config->ddi_pll_sel = SKL_DPLL0;
		id = DPLL_ID_SKL_DPLL0;
		break;
	case PORT_B:
		pipe_config->ddi_pll_sel = SKL_DPLL1;
		id = DPLL_ID_SKL_DPLL1;
		break;
	case PORT_C:
		pipe_config->ddi_pll_sel = SKL_DPLL2;
		id = DPLL_ID_SKL_DPLL2;
		break;
	default:
		DRM_ERROR("Incorrect port type\n");
		return;
	}

	pipe_config->shared_dpll = intel_get_shared_dpll_by_id(dev_priv, id);
}

static void skylake_get_ddi_pll(struct drm_i915_private *dev_priv,
				enum port port,
				struct intel_crtc_state *pipe_config)
{
	enum intel_dpll_id id;
	u32 temp;

	temp = I915_READ(DPLL_CTRL2) & DPLL_CTRL2_DDI_CLK_SEL_MASK(port);
	pipe_config->ddi_pll_sel = temp >> (port * 3 + 1);

	switch (pipe_config->ddi_pll_sel) {
	case SKL_DPLL0:
		id = DPLL_ID_SKL_DPLL0;
		break;
	case SKL_DPLL1:
		id = DPLL_ID_SKL_DPLL1;
		break;
	case SKL_DPLL2:
		id = DPLL_ID_SKL_DPLL2;
		break;
	case SKL_DPLL3:
		id = DPLL_ID_SKL_DPLL3;
		break;
	default:
		MISSING_CASE(pipe_config->ddi_pll_sel);
		return;
	}

	pipe_config->shared_dpll = intel_get_shared_dpll_by_id(dev_priv, id);
}

static void haswell_get_ddi_pll(struct drm_i915_private *dev_priv,
				enum port port,
				struct intel_crtc_state *pipe_config)
{
	enum intel_dpll_id id;

	pipe_config->ddi_pll_sel = I915_READ(PORT_CLK_SEL(port));

	switch (pipe_config->ddi_pll_sel) {
	case PORT_CLK_SEL_WRPLL1:
		id = DPLL_ID_WRPLL1;
		break;
	case PORT_CLK_SEL_WRPLL2:
		id = DPLL_ID_WRPLL2;
		break;
	case PORT_CLK_SEL_SPLL:
		id = DPLL_ID_SPLL;
		break;
	case PORT_CLK_SEL_LCPLL_810:
		id = DPLL_ID_LCPLL_810;
		break;
	case PORT_CLK_SEL_LCPLL_1350:
		id = DPLL_ID_LCPLL_1350;
		break;
	case PORT_CLK_SEL_LCPLL_2700:
		id = DPLL_ID_LCPLL_2700;
		break;
	default:
		MISSING_CASE(pipe_config->ddi_pll_sel);
		/* fall through */
	case PORT_CLK_SEL_NONE:
		return;
	}

	pipe_config->shared_dpll = intel_get_shared_dpll_by_id(dev_priv, id);
}

static bool hsw_get_transcoder_state(struct intel_crtc *crtc,
				     struct intel_crtc_state *pipe_config,
				     unsigned long *power_domain_mask)
{
	struct drm_device *dev = crtc->base.dev;
	struct drm_i915_private *dev_priv = to_i915(dev);
	enum intel_display_power_domain power_domain;
	u32 tmp;

	/*
	 * The pipe->transcoder mapping is fixed with the exception of the eDP
	 * transcoder handled below.
	 */
	pipe_config->cpu_transcoder = (enum transcoder) crtc->pipe;

	/*
	 * XXX: Do intel_display_power_get_if_enabled before reading this (for
	 * consistency and less surprising code; it's in always on power).
	 */
	tmp = I915_READ(TRANS_DDI_FUNC_CTL(TRANSCODER_EDP));
	if (tmp & TRANS_DDI_FUNC_ENABLE) {
		enum pipe trans_edp_pipe;
		switch (tmp & TRANS_DDI_EDP_INPUT_MASK) {
		default:
			WARN(1, "unknown pipe linked to edp transcoder\n");
		case TRANS_DDI_EDP_INPUT_A_ONOFF:
		case TRANS_DDI_EDP_INPUT_A_ON:
			trans_edp_pipe = PIPE_A;
			break;
		case TRANS_DDI_EDP_INPUT_B_ONOFF:
			trans_edp_pipe = PIPE_B;
			break;
		case TRANS_DDI_EDP_INPUT_C_ONOFF:
			trans_edp_pipe = PIPE_C;
			break;
		}

		if (trans_edp_pipe == crtc->pipe)
			pipe_config->cpu_transcoder = TRANSCODER_EDP;
	}

	power_domain = POWER_DOMAIN_TRANSCODER(pipe_config->cpu_transcoder);
	if (!intel_display_power_get_if_enabled(dev_priv, power_domain))
		return false;
	*power_domain_mask |= BIT(power_domain);

	tmp = I915_READ(PIPECONF(pipe_config->cpu_transcoder));

	return tmp & PIPECONF_ENABLE;
}

static bool bxt_get_dsi_transcoder_state(struct intel_crtc *crtc,
					 struct intel_crtc_state *pipe_config,
					 unsigned long *power_domain_mask)
{
	struct drm_device *dev = crtc->base.dev;
	struct drm_i915_private *dev_priv = to_i915(dev);
	enum intel_display_power_domain power_domain;
	enum port port;
	enum transcoder cpu_transcoder;
	u32 tmp;

	for_each_port_masked(port, BIT(PORT_A) | BIT(PORT_C)) {
		if (port == PORT_A)
			cpu_transcoder = TRANSCODER_DSI_A;
		else
			cpu_transcoder = TRANSCODER_DSI_C;

		power_domain = POWER_DOMAIN_TRANSCODER(cpu_transcoder);
		if (!intel_display_power_get_if_enabled(dev_priv, power_domain))
			continue;
		*power_domain_mask |= BIT(power_domain);

		/*
		 * The PLL needs to be enabled with a valid divider
		 * configuration, otherwise accessing DSI registers will hang
		 * the machine. See BSpec North Display Engine
		 * registers/MIPI[BXT]. We can break out here early, since we
		 * need the same DSI PLL to be enabled for both DSI ports.
		 */
		if (!intel_dsi_pll_is_enabled(dev_priv))
			break;

		/* XXX: this works for video mode only */
		tmp = I915_READ(BXT_MIPI_PORT_CTRL(port));
		if (!(tmp & DPI_ENABLE))
			continue;

		tmp = I915_READ(MIPI_CTRL(port));
		if ((tmp & BXT_PIPE_SELECT_MASK) != BXT_PIPE_SELECT(crtc->pipe))
			continue;

		pipe_config->cpu_transcoder = cpu_transcoder;
		break;
	}

	return transcoder_is_dsi(pipe_config->cpu_transcoder);
}

static void haswell_get_ddi_port_state(struct intel_crtc *crtc,
				       struct intel_crtc_state *pipe_config)
{
	struct drm_device *dev = crtc->base.dev;
	struct drm_i915_private *dev_priv = to_i915(dev);
	struct intel_shared_dpll *pll;
	enum port port;
	uint32_t tmp;

	tmp = I915_READ(TRANS_DDI_FUNC_CTL(pipe_config->cpu_transcoder));

	port = (tmp & TRANS_DDI_PORT_MASK) >> TRANS_DDI_PORT_SHIFT;

	if (IS_SKYLAKE(dev) || IS_KABYLAKE(dev))
		skylake_get_ddi_pll(dev_priv, port, pipe_config);
	else if (IS_BROXTON(dev))
		bxt_get_ddi_pll(dev_priv, port, pipe_config);
	else
		haswell_get_ddi_pll(dev_priv, port, pipe_config);

	pll = pipe_config->shared_dpll;
	if (pll) {
		WARN_ON(!pll->funcs.get_hw_state(dev_priv, pll,
						 &pipe_config->dpll_hw_state));
	}

	/*
	 * Haswell has only FDI/PCH transcoder A. It is which is connected to
	 * DDI E. So just check whether this pipe is wired to DDI E and whether
	 * the PCH transcoder is on.
	 */
	if (INTEL_INFO(dev)->gen < 9 &&
	    (port == PORT_E) && I915_READ(LPT_TRANSCONF) & TRANS_ENABLE) {
		pipe_config->has_pch_encoder = true;

		tmp = I915_READ(FDI_RX_CTL(PIPE_A));
		pipe_config->fdi_lanes = ((FDI_DP_PORT_WIDTH_MASK & tmp) >>
					  FDI_DP_PORT_WIDTH_SHIFT) + 1;

		ironlake_get_fdi_m_n_config(crtc, pipe_config);
	}
}

static bool haswell_get_pipe_config(struct intel_crtc *crtc,
				    struct intel_crtc_state *pipe_config)
{
	struct drm_device *dev = crtc->base.dev;
	struct drm_i915_private *dev_priv = to_i915(dev);
	enum intel_display_power_domain power_domain;
	unsigned long power_domain_mask;
	bool active;

	power_domain = POWER_DOMAIN_PIPE(crtc->pipe);
	if (!intel_display_power_get_if_enabled(dev_priv, power_domain))
		return false;
	power_domain_mask = BIT(power_domain);

	pipe_config->shared_dpll = NULL;

	active = hsw_get_transcoder_state(crtc, pipe_config, &power_domain_mask);

	if (IS_BROXTON(dev_priv) &&
	    bxt_get_dsi_transcoder_state(crtc, pipe_config, &power_domain_mask)) {
		WARN_ON(active);
		active = true;
	}

	if (!active)
		goto out;

	if (!transcoder_is_dsi(pipe_config->cpu_transcoder)) {
		haswell_get_ddi_port_state(crtc, pipe_config);
		intel_get_pipe_timings(crtc, pipe_config);
	}

	intel_get_pipe_src_size(crtc, pipe_config);

	pipe_config->gamma_mode =
		I915_READ(GAMMA_MODE(crtc->pipe)) & GAMMA_MODE_MODE_MASK;

	if (INTEL_INFO(dev)->gen >= 9) {
		skl_init_scalers(dev, crtc, pipe_config);
	}

	if (INTEL_INFO(dev)->gen >= 9) {
		pipe_config->scaler_state.scaler_id = -1;
		pipe_config->scaler_state.scaler_users &= ~(1 << SKL_CRTC_INDEX);
	}

	power_domain = POWER_DOMAIN_PIPE_PANEL_FITTER(crtc->pipe);
	if (intel_display_power_get_if_enabled(dev_priv, power_domain)) {
		power_domain_mask |= BIT(power_domain);
		if (INTEL_INFO(dev)->gen >= 9)
			skylake_get_pfit_config(crtc, pipe_config);
		else
			ironlake_get_pfit_config(crtc, pipe_config);
	}

	if (IS_HASWELL(dev))
		pipe_config->ips_enabled = hsw_crtc_supports_ips(crtc) &&
			(I915_READ(IPS_CTL) & IPS_ENABLE);

	if (pipe_config->cpu_transcoder != TRANSCODER_EDP &&
	    !transcoder_is_dsi(pipe_config->cpu_transcoder)) {
		pipe_config->pixel_multiplier =
			I915_READ(PIPE_MULT(pipe_config->cpu_transcoder)) + 1;
	} else {
		pipe_config->pixel_multiplier = 1;
	}

out:
	for_each_power_domain(power_domain, power_domain_mask)
		intel_display_power_put(dev_priv, power_domain);

	return active;
}

static void i845_update_cursor(struct drm_crtc *crtc, u32 base,
			       const struct intel_plane_state *plane_state)
{
	struct drm_device *dev = crtc->dev;
	struct drm_i915_private *dev_priv = to_i915(dev);
	struct intel_crtc *intel_crtc = to_intel_crtc(crtc);
	uint32_t cntl = 0, size = 0;

	if (plane_state && plane_state->visible) {
		unsigned int width = plane_state->base.crtc_w;
		unsigned int height = plane_state->base.crtc_h;
		unsigned int stride = roundup_pow_of_two(width) * 4;

		switch (stride) {
		default:
			WARN_ONCE(1, "Invalid cursor width/stride, width=%u, stride=%u\n",
				  width, stride);
			stride = 256;
			/* fallthrough */
		case 256:
		case 512:
		case 1024:
		case 2048:
			break;
		}

		cntl |= CURSOR_ENABLE |
			CURSOR_GAMMA_ENABLE |
			CURSOR_FORMAT_ARGB |
			CURSOR_STRIDE(stride);

		size = (height << 12) | width;
	}

	if (intel_crtc->cursor_cntl != 0 &&
	    (intel_crtc->cursor_base != base ||
	     intel_crtc->cursor_size != size ||
	     intel_crtc->cursor_cntl != cntl)) {
		/* On these chipsets we can only modify the base/size/stride
		 * whilst the cursor is disabled.
		 */
		I915_WRITE(CURCNTR(PIPE_A), 0);
		POSTING_READ(CURCNTR(PIPE_A));
		intel_crtc->cursor_cntl = 0;
	}

	if (intel_crtc->cursor_base != base) {
		I915_WRITE(CURBASE(PIPE_A), base);
		intel_crtc->cursor_base = base;
	}

	if (intel_crtc->cursor_size != size) {
		I915_WRITE(CURSIZE, size);
		intel_crtc->cursor_size = size;
	}

	if (intel_crtc->cursor_cntl != cntl) {
		I915_WRITE(CURCNTR(PIPE_A), cntl);
		POSTING_READ(CURCNTR(PIPE_A));
		intel_crtc->cursor_cntl = cntl;
	}
}

static void i9xx_update_cursor(struct drm_crtc *crtc, u32 base,
			       const struct intel_plane_state *plane_state)
{
	struct drm_device *dev = crtc->dev;
	struct drm_i915_private *dev_priv = to_i915(dev);
	struct intel_crtc *intel_crtc = to_intel_crtc(crtc);
	int pipe = intel_crtc->pipe;
	uint32_t cntl = 0;

	if (plane_state && plane_state->visible) {
		cntl = MCURSOR_GAMMA_ENABLE;
		switch (plane_state->base.crtc_w) {
			case 64:
				cntl |= CURSOR_MODE_64_ARGB_AX;
				break;
			case 128:
				cntl |= CURSOR_MODE_128_ARGB_AX;
				break;
			case 256:
				cntl |= CURSOR_MODE_256_ARGB_AX;
				break;
			default:
				MISSING_CASE(plane_state->base.crtc_w);
				return;
		}
		cntl |= pipe << 28; /* Connect to correct pipe */

		if (HAS_DDI(dev))
			cntl |= CURSOR_PIPE_CSC_ENABLE;

		if (plane_state->base.rotation == BIT(DRM_ROTATE_180))
			cntl |= CURSOR_ROTATE_180;
	}

	if (intel_crtc->cursor_cntl != cntl) {
		I915_WRITE(CURCNTR(pipe), cntl);
		POSTING_READ(CURCNTR(pipe));
		intel_crtc->cursor_cntl = cntl;
	}

	/* and commit changes on next vblank */
	I915_WRITE(CURBASE(pipe), base);
	POSTING_READ(CURBASE(pipe));

	intel_crtc->cursor_base = base;
}

/* If no-part of the cursor is visible on the framebuffer, then the GPU may hang... */
static void intel_crtc_update_cursor(struct drm_crtc *crtc,
				     const struct intel_plane_state *plane_state)
{
	struct drm_device *dev = crtc->dev;
	struct drm_i915_private *dev_priv = to_i915(dev);
	struct intel_crtc *intel_crtc = to_intel_crtc(crtc);
	int pipe = intel_crtc->pipe;
	u32 base = intel_crtc->cursor_addr;
	u32 pos = 0;

	if (plane_state) {
		int x = plane_state->base.crtc_x;
		int y = plane_state->base.crtc_y;

		if (x < 0) {
			pos |= CURSOR_POS_SIGN << CURSOR_X_SHIFT;
			x = -x;
		}
		pos |= x << CURSOR_X_SHIFT;

		if (y < 0) {
			pos |= CURSOR_POS_SIGN << CURSOR_Y_SHIFT;
			y = -y;
		}
		pos |= y << CURSOR_Y_SHIFT;

		/* ILK+ do this automagically */
		if (HAS_GMCH_DISPLAY(dev) &&
		    plane_state->base.rotation == BIT(DRM_ROTATE_180)) {
			base += (plane_state->base.crtc_h *
				 plane_state->base.crtc_w - 1) * 4;
		}
	}

	I915_WRITE(CURPOS(pipe), pos);

	if (IS_845G(dev) || IS_I865G(dev))
		i845_update_cursor(crtc, base, plane_state);
	else
		i9xx_update_cursor(crtc, base, plane_state);
}

static bool cursor_size_ok(struct drm_device *dev,
			   uint32_t width, uint32_t height)
{
	if (width == 0 || height == 0)
		return false;

	/*
	 * 845g/865g are special in that they are only limited by
	 * the width of their cursors, the height is arbitrary up to
	 * the precision of the register. Everything else requires
	 * square cursors, limited to a few power-of-two sizes.
	 */
	if (IS_845G(dev) || IS_I865G(dev)) {
		if ((width & 63) != 0)
			return false;

		if (width > (IS_845G(dev) ? 64 : 512))
			return false;

		if (height > 1023)
			return false;
	} else {
		switch (width | height) {
		case 256:
		case 128:
			if (IS_GEN2(dev))
				return false;
		case 64:
			break;
		default:
			return false;
		}
	}

	return true;
}

/* VESA 640x480x72Hz mode to set on the pipe */
static struct drm_display_mode load_detect_mode = {
	DRM_MODE("640x480", DRM_MODE_TYPE_DEFAULT, 31500, 640, 664,
		 704, 832, 0, 480, 489, 491, 520, 0, DRM_MODE_FLAG_NHSYNC | DRM_MODE_FLAG_NVSYNC),
};

struct drm_framebuffer *
__intel_framebuffer_create(struct drm_device *dev,
			   struct drm_mode_fb_cmd2 *mode_cmd,
			   struct drm_i915_gem_object *obj)
{
	struct intel_framebuffer *intel_fb;
	int ret;

	intel_fb = kzalloc(sizeof(*intel_fb), GFP_KERNEL);
	if (!intel_fb)
		return ERR_PTR(-ENOMEM);

	ret = intel_framebuffer_init(dev, intel_fb, mode_cmd, obj);
	if (ret)
		goto err;

	return &intel_fb->base;

err:
	kfree(intel_fb);
	return ERR_PTR(ret);
}

static struct drm_framebuffer *
intel_framebuffer_create(struct drm_device *dev,
			 struct drm_mode_fb_cmd2 *mode_cmd,
			 struct drm_i915_gem_object *obj)
{
	struct drm_framebuffer *fb;
	int ret;

	ret = i915_mutex_lock_interruptible(dev);
	if (ret)
		return ERR_PTR(ret);
	fb = __intel_framebuffer_create(dev, mode_cmd, obj);
	mutex_unlock(&dev->struct_mutex);

	return fb;
}

static u32
intel_framebuffer_pitch_for_width(int width, int bpp)
{
	u32 pitch = DIV_ROUND_UP(width * bpp, 8);
	return ALIGN(pitch, 64);
}

static u32
intel_framebuffer_size_for_mode(struct drm_display_mode *mode, int bpp)
{
	u32 pitch = intel_framebuffer_pitch_for_width(mode->hdisplay, bpp);
	return PAGE_ALIGN(pitch * mode->vdisplay);
}

static struct drm_framebuffer *
intel_framebuffer_create_for_mode(struct drm_device *dev,
				  struct drm_display_mode *mode,
				  int depth, int bpp)
{
	struct drm_framebuffer *fb;
	struct drm_i915_gem_object *obj;
	struct drm_mode_fb_cmd2 mode_cmd = { 0 };

	obj = i915_gem_object_create(dev,
				    intel_framebuffer_size_for_mode(mode, bpp));
	if (IS_ERR(obj))
		return ERR_CAST(obj);

	mode_cmd.width = mode->hdisplay;
	mode_cmd.height = mode->vdisplay;
	mode_cmd.pitches[0] = intel_framebuffer_pitch_for_width(mode_cmd.width,
								bpp);
	mode_cmd.pixel_format = drm_mode_legacy_fb_format(bpp, depth);

	fb = intel_framebuffer_create(dev, &mode_cmd, obj);
	if (IS_ERR(fb))
		i915_gem_object_put_unlocked(obj);

	return fb;
}

static struct drm_framebuffer *
mode_fits_in_fbdev(struct drm_device *dev,
		   struct drm_display_mode *mode)
{
#ifdef CONFIG_DRM_FBDEV_EMULATION
	struct drm_i915_private *dev_priv = to_i915(dev);
	struct drm_i915_gem_object *obj;
	struct drm_framebuffer *fb;

	if (!dev_priv->fbdev)
		return NULL;

	if (!dev_priv->fbdev->fb)
		return NULL;

	obj = dev_priv->fbdev->fb->obj;
	BUG_ON(!obj);

	fb = &dev_priv->fbdev->fb->base;
	if (fb->pitches[0] < intel_framebuffer_pitch_for_width(mode->hdisplay,
							       fb->bits_per_pixel))
		return NULL;

	if (obj->base.size < mode->vdisplay * fb->pitches[0])
		return NULL;

	drm_framebuffer_reference(fb);
	return fb;
#else
	return NULL;
#endif
}

static int intel_modeset_setup_plane_state(struct drm_atomic_state *state,
					   struct drm_crtc *crtc,
					   struct drm_display_mode *mode,
					   struct drm_framebuffer *fb,
					   int x, int y)
{
	struct drm_plane_state *plane_state;
	int hdisplay, vdisplay;
	int ret;

	plane_state = drm_atomic_get_plane_state(state, crtc->primary);
	if (IS_ERR(plane_state))
		return PTR_ERR(plane_state);

	if (mode)
		drm_crtc_get_hv_timing(mode, &hdisplay, &vdisplay);
	else
		hdisplay = vdisplay = 0;

	ret = drm_atomic_set_crtc_for_plane(plane_state, fb ? crtc : NULL);
	if (ret)
		return ret;
	drm_atomic_set_fb_for_plane(plane_state, fb);
	plane_state->crtc_x = 0;
	plane_state->crtc_y = 0;
	plane_state->crtc_w = hdisplay;
	plane_state->crtc_h = vdisplay;
	plane_state->src_x = x << 16;
	plane_state->src_y = y << 16;
	plane_state->src_w = hdisplay << 16;
	plane_state->src_h = vdisplay << 16;

	return 0;
}

bool intel_get_load_detect_pipe(struct drm_connector *connector,
				struct drm_display_mode *mode,
				struct intel_load_detect_pipe *old,
				struct drm_modeset_acquire_ctx *ctx)
{
	struct intel_crtc *intel_crtc;
	struct intel_encoder *intel_encoder =
		intel_attached_encoder(connector);
	struct drm_crtc *possible_crtc;
	struct drm_encoder *encoder = &intel_encoder->base;
	struct drm_crtc *crtc = NULL;
	struct drm_device *dev = encoder->dev;
	struct drm_framebuffer *fb;
	struct drm_mode_config *config = &dev->mode_config;
	struct drm_atomic_state *state = NULL, *restore_state = NULL;
	struct drm_connector_state *connector_state;
	struct intel_crtc_state *crtc_state;
	int ret, i = -1;

	DRM_DEBUG_KMS("[CONNECTOR:%d:%s], [ENCODER:%d:%s]\n",
		      connector->base.id, connector->name,
		      encoder->base.id, encoder->name);

	old->restore_state = NULL;

retry:
	ret = drm_modeset_lock(&config->connection_mutex, ctx);
	if (ret)
		goto fail;

	/*
	 * Algorithm gets a little messy:
	 *
	 *   - if the connector already has an assigned crtc, use it (but make
	 *     sure it's on first)
	 *
	 *   - try to find the first unused crtc that can drive this connector,
	 *     and use that if we find one
	 */

	/* See if we already have a CRTC for this connector */
	if (connector->state->crtc) {
		crtc = connector->state->crtc;

		ret = drm_modeset_lock(&crtc->mutex, ctx);
		if (ret)
			goto fail;

		/* Make sure the crtc and connector are running */
		goto found;
	}

	/* Find an unused one (if possible) */
	for_each_crtc(dev, possible_crtc) {
		i++;
		if (!(encoder->possible_crtcs & (1 << i)))
			continue;

		ret = drm_modeset_lock(&possible_crtc->mutex, ctx);
		if (ret)
			goto fail;

		if (possible_crtc->state->enable) {
			drm_modeset_unlock(&possible_crtc->mutex);
			continue;
		}

		crtc = possible_crtc;
		break;
	}

	/*
	 * If we didn't find an unused CRTC, don't use any.
	 */
	if (!crtc) {
		DRM_DEBUG_KMS("no pipe available for load-detect\n");
		goto fail;
	}

found:
	intel_crtc = to_intel_crtc(crtc);

	ret = drm_modeset_lock(&crtc->primary->mutex, ctx);
	if (ret)
		goto fail;

	state = drm_atomic_state_alloc(dev);
	restore_state = drm_atomic_state_alloc(dev);
	if (!state || !restore_state) {
		ret = -ENOMEM;
		goto fail;
	}

	state->acquire_ctx = ctx;
	restore_state->acquire_ctx = ctx;

	connector_state = drm_atomic_get_connector_state(state, connector);
	if (IS_ERR(connector_state)) {
		ret = PTR_ERR(connector_state);
		goto fail;
	}

	ret = drm_atomic_set_crtc_for_connector(connector_state, crtc);
	if (ret)
		goto fail;

	crtc_state = intel_atomic_get_crtc_state(state, intel_crtc);
	if (IS_ERR(crtc_state)) {
		ret = PTR_ERR(crtc_state);
		goto fail;
	}

	crtc_state->base.active = crtc_state->base.enable = true;

	if (!mode)
		mode = &load_detect_mode;

	/* We need a framebuffer large enough to accommodate all accesses
	 * that the plane may generate whilst we perform load detection.
	 * We can not rely on the fbcon either being present (we get called
	 * during its initialisation to detect all boot displays, or it may
	 * not even exist) or that it is large enough to satisfy the
	 * requested mode.
	 */
	fb = mode_fits_in_fbdev(dev, mode);
	if (fb == NULL) {
		DRM_DEBUG_KMS("creating tmp fb for load-detection\n");
		fb = intel_framebuffer_create_for_mode(dev, mode, 24, 32);
	} else
		DRM_DEBUG_KMS("reusing fbdev for load-detection framebuffer\n");
	if (IS_ERR(fb)) {
		DRM_DEBUG_KMS("failed to allocate framebuffer for load-detection\n");
		goto fail;
	}

	ret = intel_modeset_setup_plane_state(state, crtc, mode, fb, 0, 0);
	if (ret)
		goto fail;

	drm_framebuffer_unreference(fb);

	ret = drm_atomic_set_mode_for_crtc(&crtc_state->base, mode);
	if (ret)
		goto fail;

	ret = PTR_ERR_OR_ZERO(drm_atomic_get_connector_state(restore_state, connector));
	if (!ret)
		ret = PTR_ERR_OR_ZERO(drm_atomic_get_crtc_state(restore_state, crtc));
	if (!ret)
		ret = PTR_ERR_OR_ZERO(drm_atomic_get_plane_state(restore_state, crtc->primary));
	if (ret) {
		DRM_DEBUG_KMS("Failed to create a copy of old state to restore: %i\n", ret);
		goto fail;
	}

	ret = drm_atomic_commit(state);
	if (ret) {
		DRM_DEBUG_KMS("failed to set mode on load-detect pipe\n");
		goto fail;
	}

	old->restore_state = restore_state;

	/* let the connector get through one full cycle before testing */
	intel_wait_for_vblank(dev, intel_crtc->pipe);
	return true;

fail:
	drm_atomic_state_free(state);
	drm_atomic_state_free(restore_state);
	restore_state = state = NULL;

	if (ret == -EDEADLK) {
		drm_modeset_backoff(ctx);
		goto retry;
	}

	return false;
}

void intel_release_load_detect_pipe(struct drm_connector *connector,
				    struct intel_load_detect_pipe *old,
				    struct drm_modeset_acquire_ctx *ctx)
{
	struct intel_encoder *intel_encoder =
		intel_attached_encoder(connector);
	struct drm_encoder *encoder = &intel_encoder->base;
	struct drm_atomic_state *state = old->restore_state;
	int ret;

	DRM_DEBUG_KMS("[CONNECTOR:%d:%s], [ENCODER:%d:%s]\n",
		      connector->base.id, connector->name,
		      encoder->base.id, encoder->name);

	if (!state)
		return;

	ret = drm_atomic_commit(state);
	if (ret) {
		DRM_DEBUG_KMS("Couldn't release load detect pipe: %i\n", ret);
		drm_atomic_state_free(state);
	}
}

static int i9xx_pll_refclk(struct drm_device *dev,
			   const struct intel_crtc_state *pipe_config)
{
	struct drm_i915_private *dev_priv = to_i915(dev);
	u32 dpll = pipe_config->dpll_hw_state.dpll;

	if ((dpll & PLL_REF_INPUT_MASK) == PLLB_REF_INPUT_SPREADSPECTRUMIN)
		return dev_priv->vbt.lvds_ssc_freq;
	else if (HAS_PCH_SPLIT(dev))
		return 120000;
	else if (!IS_GEN2(dev))
		return 96000;
	else
		return 48000;
}

/* Returns the clock of the currently programmed mode of the given pipe. */
static void i9xx_crtc_clock_get(struct intel_crtc *crtc,
				struct intel_crtc_state *pipe_config)
{
	struct drm_device *dev = crtc->base.dev;
	struct drm_i915_private *dev_priv = to_i915(dev);
	int pipe = pipe_config->cpu_transcoder;
	u32 dpll = pipe_config->dpll_hw_state.dpll;
	u32 fp;
	struct dpll clock;
	int port_clock;
	int refclk = i9xx_pll_refclk(dev, pipe_config);

	if ((dpll & DISPLAY_RATE_SELECT_FPA1) == 0)
		fp = pipe_config->dpll_hw_state.fp0;
	else
		fp = pipe_config->dpll_hw_state.fp1;

	clock.m1 = (fp & FP_M1_DIV_MASK) >> FP_M1_DIV_SHIFT;
	if (IS_PINEVIEW(dev)) {
		clock.n = ffs((fp & FP_N_PINEVIEW_DIV_MASK) >> FP_N_DIV_SHIFT) - 1;
		clock.m2 = (fp & FP_M2_PINEVIEW_DIV_MASK) >> FP_M2_DIV_SHIFT;
	} else {
		clock.n = (fp & FP_N_DIV_MASK) >> FP_N_DIV_SHIFT;
		clock.m2 = (fp & FP_M2_DIV_MASK) >> FP_M2_DIV_SHIFT;
	}

	if (!IS_GEN2(dev)) {
		if (IS_PINEVIEW(dev))
			clock.p1 = ffs((dpll & DPLL_FPA01_P1_POST_DIV_MASK_PINEVIEW) >>
				DPLL_FPA01_P1_POST_DIV_SHIFT_PINEVIEW);
		else
			clock.p1 = ffs((dpll & DPLL_FPA01_P1_POST_DIV_MASK) >>
			       DPLL_FPA01_P1_POST_DIV_SHIFT);

		switch (dpll & DPLL_MODE_MASK) {
		case DPLLB_MODE_DAC_SERIAL:
			clock.p2 = dpll & DPLL_DAC_SERIAL_P2_CLOCK_DIV_5 ?
				5 : 10;
			break;
		case DPLLB_MODE_LVDS:
			clock.p2 = dpll & DPLLB_LVDS_P2_CLOCK_DIV_7 ?
				7 : 14;
			break;
		default:
			DRM_DEBUG_KMS("Unknown DPLL mode %08x in programmed "
				  "mode\n", (int)(dpll & DPLL_MODE_MASK));
			return;
		}

		if (IS_PINEVIEW(dev))
			port_clock = pnv_calc_dpll_params(refclk, &clock);
		else
			port_clock = i9xx_calc_dpll_params(refclk, &clock);
	} else {
		u32 lvds = IS_I830(dev) ? 0 : I915_READ(LVDS);
		bool is_lvds = (pipe == 1) && (lvds & LVDS_PORT_EN);

		if (is_lvds) {
			clock.p1 = ffs((dpll & DPLL_FPA01_P1_POST_DIV_MASK_I830_LVDS) >>
				       DPLL_FPA01_P1_POST_DIV_SHIFT);

			if (lvds & LVDS_CLKB_POWER_UP)
				clock.p2 = 7;
			else
				clock.p2 = 14;
		} else {
			if (dpll & PLL_P1_DIVIDE_BY_TWO)
				clock.p1 = 2;
			else {
				clock.p1 = ((dpll & DPLL_FPA01_P1_POST_DIV_MASK_I830) >>
					    DPLL_FPA01_P1_POST_DIV_SHIFT) + 2;
			}
			if (dpll & PLL_P2_DIVIDE_BY_4)
				clock.p2 = 4;
			else
				clock.p2 = 2;
		}

		port_clock = i9xx_calc_dpll_params(refclk, &clock);
	}

	/*
	 * This value includes pixel_multiplier. We will use
	 * port_clock to compute adjusted_mode.crtc_clock in the
	 * encoder's get_config() function.
	 */
	pipe_config->port_clock = port_clock;
}

int intel_dotclock_calculate(int link_freq,
			     const struct intel_link_m_n *m_n)
{
	/*
	 * The calculation for the data clock is:
	 * pixel_clock = ((m/n)*(link_clock * nr_lanes))/bpp
	 * But we want to avoid losing precison if possible, so:
	 * pixel_clock = ((m * link_clock * nr_lanes)/(n*bpp))
	 *
	 * and the link clock is simpler:
	 * link_clock = (m * link_clock) / n
	 */

	if (!m_n->link_n)
		return 0;

	return div_u64((u64)m_n->link_m * link_freq, m_n->link_n);
}

static void ironlake_pch_clock_get(struct intel_crtc *crtc,
				   struct intel_crtc_state *pipe_config)
{
	struct drm_i915_private *dev_priv = to_i915(crtc->base.dev);

	/* read out port_clock from the DPLL */
	i9xx_crtc_clock_get(crtc, pipe_config);

	/*
	 * In case there is an active pipe without active ports,
	 * we may need some idea for the dotclock anyway.
	 * Calculate one based on the FDI configuration.
	 */
	pipe_config->base.adjusted_mode.crtc_clock =
		intel_dotclock_calculate(intel_fdi_link_freq(dev_priv, pipe_config),
					 &pipe_config->fdi_m_n);
}

/** Returns the currently programmed mode of the given pipe. */
struct drm_display_mode *intel_crtc_mode_get(struct drm_device *dev,
					     struct drm_crtc *crtc)
{
	struct drm_i915_private *dev_priv = to_i915(dev);
	struct intel_crtc *intel_crtc = to_intel_crtc(crtc);
	enum transcoder cpu_transcoder = intel_crtc->config->cpu_transcoder;
	struct drm_display_mode *mode;
	struct intel_crtc_state *pipe_config;
	int htot = I915_READ(HTOTAL(cpu_transcoder));
	int hsync = I915_READ(HSYNC(cpu_transcoder));
	int vtot = I915_READ(VTOTAL(cpu_transcoder));
	int vsync = I915_READ(VSYNC(cpu_transcoder));
	enum pipe pipe = intel_crtc->pipe;

	mode = kzalloc(sizeof(*mode), GFP_KERNEL);
	if (!mode)
		return NULL;

	pipe_config = kzalloc(sizeof(*pipe_config), GFP_KERNEL);
	if (!pipe_config) {
		kfree(mode);
		return NULL;
	}

	/*
	 * Construct a pipe_config sufficient for getting the clock info
	 * back out of crtc_clock_get.
	 *
	 * Note, if LVDS ever uses a non-1 pixel multiplier, we'll need
	 * to use a real value here instead.
	 */
	pipe_config->cpu_transcoder = (enum transcoder) pipe;
	pipe_config->pixel_multiplier = 1;
	pipe_config->dpll_hw_state.dpll = I915_READ(DPLL(pipe));
	pipe_config->dpll_hw_state.fp0 = I915_READ(FP0(pipe));
	pipe_config->dpll_hw_state.fp1 = I915_READ(FP1(pipe));
	i9xx_crtc_clock_get(intel_crtc, pipe_config);

	mode->clock = pipe_config->port_clock / pipe_config->pixel_multiplier;
	mode->hdisplay = (htot & 0xffff) + 1;
	mode->htotal = ((htot & 0xffff0000) >> 16) + 1;
	mode->hsync_start = (hsync & 0xffff) + 1;
	mode->hsync_end = ((hsync & 0xffff0000) >> 16) + 1;
	mode->vdisplay = (vtot & 0xffff) + 1;
	mode->vtotal = ((vtot & 0xffff0000) >> 16) + 1;
	mode->vsync_start = (vsync & 0xffff) + 1;
	mode->vsync_end = ((vsync & 0xffff0000) >> 16) + 1;

	drm_mode_set_name(mode);

	kfree(pipe_config);

	return mode;
}

static void intel_crtc_destroy(struct drm_crtc *crtc)
{
	struct intel_crtc *intel_crtc = to_intel_crtc(crtc);
	struct drm_device *dev = crtc->dev;
	struct intel_flip_work *work;

	spin_lock_irq(&dev->event_lock);
	work = intel_crtc->flip_work;
	intel_crtc->flip_work = NULL;
	spin_unlock_irq(&dev->event_lock);

	if (work) {
		cancel_work_sync(&work->mmio_work);
		cancel_work_sync(&work->unpin_work);
		kfree(work);
	}

	drm_crtc_cleanup(crtc);

	kfree(intel_crtc);
}

static void intel_unpin_work_fn(struct work_struct *__work)
{
	struct intel_flip_work *work =
		container_of(__work, struct intel_flip_work, unpin_work);
	struct intel_crtc *crtc = to_intel_crtc(work->crtc);
	struct drm_device *dev = crtc->base.dev;
	struct drm_plane *primary = crtc->base.primary;

	if (is_mmio_work(work))
		flush_work(&work->mmio_work);

	mutex_lock(&dev->struct_mutex);
	intel_unpin_fb_obj(work->old_fb, primary->state->rotation);
	i915_gem_object_put(work->pending_flip_obj);
	mutex_unlock(&dev->struct_mutex);

	i915_gem_request_put(work->flip_queued_req);

	intel_frontbuffer_flip_complete(to_i915(dev),
					to_intel_plane(primary)->frontbuffer_bit);
	intel_fbc_post_update(crtc);
	drm_framebuffer_unreference(work->old_fb);

	BUG_ON(atomic_read(&crtc->unpin_work_count) == 0);
	atomic_dec(&crtc->unpin_work_count);

	kfree(work);
}

/* Is 'a' after or equal to 'b'? */
static bool g4x_flip_count_after_eq(u32 a, u32 b)
{
	return !((a - b) & 0x80000000);
}

static bool __pageflip_finished_cs(struct intel_crtc *crtc,
				   struct intel_flip_work *work)
{
	struct drm_device *dev = crtc->base.dev;
	struct drm_i915_private *dev_priv = to_i915(dev);
	unsigned reset_counter;

	reset_counter = i915_reset_counter(&dev_priv->gpu_error);
	if (crtc->reset_counter != reset_counter)
		return true;

	/*
	 * The relevant registers doen't exist on pre-ctg.
	 * As the flip done interrupt doesn't trigger for mmio
	 * flips on gmch platforms, a flip count check isn't
	 * really needed there. But since ctg has the registers,
	 * include it in the check anyway.
	 */
	if (INTEL_INFO(dev)->gen < 5 && !IS_G4X(dev))
		return true;

	/*
	 * BDW signals flip done immediately if the plane
	 * is disabled, even if the plane enable is already
	 * armed to occur at the next vblank :(
	 */

	/*
	 * A DSPSURFLIVE check isn't enough in case the mmio and CS flips
	 * used the same base address. In that case the mmio flip might
	 * have completed, but the CS hasn't even executed the flip yet.
	 *
	 * A flip count check isn't enough as the CS might have updated
	 * the base address just after start of vblank, but before we
	 * managed to process the interrupt. This means we'd complete the
	 * CS flip too soon.
	 *
	 * Combining both checks should get us a good enough result. It may
	 * still happen that the CS flip has been executed, but has not
	 * yet actually completed. But in case the base address is the same
	 * anyway, we don't really care.
	 */
	return (I915_READ(DSPSURFLIVE(crtc->plane)) & ~0xfff) ==
		crtc->flip_work->gtt_offset &&
		g4x_flip_count_after_eq(I915_READ(PIPE_FLIPCOUNT_G4X(crtc->pipe)),
				    crtc->flip_work->flip_count);
}

static bool
__pageflip_finished_mmio(struct intel_crtc *crtc,
			       struct intel_flip_work *work)
{
	/*
	 * MMIO work completes when vblank is different from
	 * flip_queued_vblank.
	 *
	 * Reset counter value doesn't matter, this is handled by
	 * i915_wait_request finishing early, so no need to handle
	 * reset here.
	 */
	return intel_crtc_get_vblank_counter(crtc) != work->flip_queued_vblank;
}


static bool pageflip_finished(struct intel_crtc *crtc,
			      struct intel_flip_work *work)
{
	if (!atomic_read(&work->pending))
		return false;

	smp_rmb();

	if (is_mmio_work(work))
		return __pageflip_finished_mmio(crtc, work);
	else
		return __pageflip_finished_cs(crtc, work);
}

void intel_finish_page_flip_cs(struct drm_i915_private *dev_priv, int pipe)
{
	struct drm_device *dev = &dev_priv->drm;
	struct drm_crtc *crtc = dev_priv->pipe_to_crtc_mapping[pipe];
	struct intel_crtc *intel_crtc = to_intel_crtc(crtc);
	struct intel_flip_work *work;
	unsigned long flags;

	/* Ignore early vblank irqs */
	if (!crtc)
		return;

	/*
	 * This is called both by irq handlers and the reset code (to complete
	 * lost pageflips) so needs the full irqsave spinlocks.
	 */
	spin_lock_irqsave(&dev->event_lock, flags);
	work = intel_crtc->flip_work;

	if (work != NULL &&
	    !is_mmio_work(work) &&
	    pageflip_finished(intel_crtc, work))
		page_flip_completed(intel_crtc);

	spin_unlock_irqrestore(&dev->event_lock, flags);
}

void intel_finish_page_flip_mmio(struct drm_i915_private *dev_priv, int pipe)
{
	struct drm_device *dev = &dev_priv->drm;
	struct drm_crtc *crtc = dev_priv->pipe_to_crtc_mapping[pipe];
	struct intel_crtc *intel_crtc = to_intel_crtc(crtc);
	struct intel_flip_work *work;
	unsigned long flags;

	/* Ignore early vblank irqs */
	if (!crtc)
		return;

	/*
	 * This is called both by irq handlers and the reset code (to complete
	 * lost pageflips) so needs the full irqsave spinlocks.
	 */
	spin_lock_irqsave(&dev->event_lock, flags);
	work = intel_crtc->flip_work;

	if (work != NULL &&
	    is_mmio_work(work) &&
	    pageflip_finished(intel_crtc, work))
		page_flip_completed(intel_crtc);

	spin_unlock_irqrestore(&dev->event_lock, flags);
}

static inline void intel_mark_page_flip_active(struct intel_crtc *crtc,
					       struct intel_flip_work *work)
{
	work->flip_queued_vblank = intel_crtc_get_vblank_counter(crtc);

	/* Ensure that the work item is consistent when activating it ... */
	smp_mb__before_atomic();
	atomic_set(&work->pending, 1);
}

static int intel_gen2_queue_flip(struct drm_device *dev,
				 struct drm_crtc *crtc,
				 struct drm_framebuffer *fb,
				 struct drm_i915_gem_object *obj,
				 struct drm_i915_gem_request *req,
				 uint32_t flags)
{
	struct intel_ring *ring = req->ring;
	struct intel_crtc *intel_crtc = to_intel_crtc(crtc);
	u32 flip_mask;
	int ret;

	ret = intel_ring_begin(req, 6);
	if (ret)
		return ret;

	/* Can't queue multiple flips, so wait for the previous
	 * one to finish before executing the next.
	 */
	if (intel_crtc->plane)
		flip_mask = MI_WAIT_FOR_PLANE_B_FLIP;
	else
		flip_mask = MI_WAIT_FOR_PLANE_A_FLIP;
	intel_ring_emit(ring, MI_WAIT_FOR_EVENT | flip_mask);
	intel_ring_emit(ring, MI_NOOP);
	intel_ring_emit(ring, MI_DISPLAY_FLIP |
			MI_DISPLAY_FLIP_PLANE(intel_crtc->plane));
	intel_ring_emit(ring, fb->pitches[0]);
	intel_ring_emit(ring, intel_crtc->flip_work->gtt_offset);
	intel_ring_emit(ring, 0); /* aux display base address, unused */

	return 0;
}

static int intel_gen3_queue_flip(struct drm_device *dev,
				 struct drm_crtc *crtc,
				 struct drm_framebuffer *fb,
				 struct drm_i915_gem_object *obj,
				 struct drm_i915_gem_request *req,
				 uint32_t flags)
{
	struct intel_ring *ring = req->ring;
	struct intel_crtc *intel_crtc = to_intel_crtc(crtc);
	u32 flip_mask;
	int ret;

	ret = intel_ring_begin(req, 6);
	if (ret)
		return ret;

	if (intel_crtc->plane)
		flip_mask = MI_WAIT_FOR_PLANE_B_FLIP;
	else
		flip_mask = MI_WAIT_FOR_PLANE_A_FLIP;
	intel_ring_emit(ring, MI_WAIT_FOR_EVENT | flip_mask);
	intel_ring_emit(ring, MI_NOOP);
	intel_ring_emit(ring, MI_DISPLAY_FLIP_I915 |
			MI_DISPLAY_FLIP_PLANE(intel_crtc->plane));
	intel_ring_emit(ring, fb->pitches[0]);
	intel_ring_emit(ring, intel_crtc->flip_work->gtt_offset);
	intel_ring_emit(ring, MI_NOOP);

	return 0;
}

static int intel_gen4_queue_flip(struct drm_device *dev,
				 struct drm_crtc *crtc,
				 struct drm_framebuffer *fb,
				 struct drm_i915_gem_object *obj,
				 struct drm_i915_gem_request *req,
				 uint32_t flags)
{
	struct intel_ring *ring = req->ring;
	struct drm_i915_private *dev_priv = to_i915(dev);
	struct intel_crtc *intel_crtc = to_intel_crtc(crtc);
	uint32_t pf, pipesrc;
	int ret;

	ret = intel_ring_begin(req, 4);
	if (ret)
		return ret;

	/* i965+ uses the linear or tiled offsets from the
	 * Display Registers (which do not change across a page-flip)
	 * so we need only reprogram the base address.
	 */
	intel_ring_emit(ring, MI_DISPLAY_FLIP |
			MI_DISPLAY_FLIP_PLANE(intel_crtc->plane));
	intel_ring_emit(ring, fb->pitches[0]);
	intel_ring_emit(ring, intel_crtc->flip_work->gtt_offset |
			intel_fb_modifier_to_tiling(fb->modifier[0]));

	/* XXX Enabling the panel-fitter across page-flip is so far
	 * untested on non-native modes, so ignore it for now.
	 * pf = I915_READ(pipe == 0 ? PFA_CTL_1 : PFB_CTL_1) & PF_ENABLE;
	 */
	pf = 0;
	pipesrc = I915_READ(PIPESRC(intel_crtc->pipe)) & 0x0fff0fff;
	intel_ring_emit(ring, pf | pipesrc);

	return 0;
}

static int intel_gen6_queue_flip(struct drm_device *dev,
				 struct drm_crtc *crtc,
				 struct drm_framebuffer *fb,
				 struct drm_i915_gem_object *obj,
				 struct drm_i915_gem_request *req,
				 uint32_t flags)
{
	struct intel_ring *ring = req->ring;
	struct drm_i915_private *dev_priv = to_i915(dev);
	struct intel_crtc *intel_crtc = to_intel_crtc(crtc);
	uint32_t pf, pipesrc;
	int ret;

	ret = intel_ring_begin(req, 4);
	if (ret)
		return ret;

	intel_ring_emit(ring, MI_DISPLAY_FLIP |
			MI_DISPLAY_FLIP_PLANE(intel_crtc->plane));
	intel_ring_emit(ring, fb->pitches[0] |
			intel_fb_modifier_to_tiling(fb->modifier[0]));
	intel_ring_emit(ring, intel_crtc->flip_work->gtt_offset);

	/* Contrary to the suggestions in the documentation,
	 * "Enable Panel Fitter" does not seem to be required when page
	 * flipping with a non-native mode, and worse causes a normal
	 * modeset to fail.
	 * pf = I915_READ(PF_CTL(intel_crtc->pipe)) & PF_ENABLE;
	 */
	pf = 0;
	pipesrc = I915_READ(PIPESRC(intel_crtc->pipe)) & 0x0fff0fff;
	intel_ring_emit(ring, pf | pipesrc);

	return 0;
}

static int intel_gen7_queue_flip(struct drm_device *dev,
				 struct drm_crtc *crtc,
				 struct drm_framebuffer *fb,
				 struct drm_i915_gem_object *obj,
				 struct drm_i915_gem_request *req,
				 uint32_t flags)
{
	struct intel_ring *ring = req->ring;
	struct intel_crtc *intel_crtc = to_intel_crtc(crtc);
	uint32_t plane_bit = 0;
	int len, ret;

	switch (intel_crtc->plane) {
	case PLANE_A:
		plane_bit = MI_DISPLAY_FLIP_IVB_PLANE_A;
		break;
	case PLANE_B:
		plane_bit = MI_DISPLAY_FLIP_IVB_PLANE_B;
		break;
	case PLANE_C:
		plane_bit = MI_DISPLAY_FLIP_IVB_PLANE_C;
		break;
	default:
		WARN_ONCE(1, "unknown plane in flip command\n");
		return -ENODEV;
	}

	len = 4;
	if (req->engine->id == RCS) {
		len += 6;
		/*
		 * On Gen 8, SRM is now taking an extra dword to accommodate
		 * 48bits addresses, and we need a NOOP for the batch size to
		 * stay even.
		 */
		if (IS_GEN8(dev))
			len += 2;
	}

	/*
	 * BSpec MI_DISPLAY_FLIP for IVB:
	 * "The full packet must be contained within the same cache line."
	 *
	 * Currently the LRI+SRM+MI_DISPLAY_FLIP all fit within the same
	 * cacheline, if we ever start emitting more commands before
	 * the MI_DISPLAY_FLIP we may need to first emit everything else,
	 * then do the cacheline alignment, and finally emit the
	 * MI_DISPLAY_FLIP.
	 */
	ret = intel_ring_cacheline_align(req);
	if (ret)
		return ret;

	ret = intel_ring_begin(req, len);
	if (ret)
		return ret;

	/* Unmask the flip-done completion message. Note that the bspec says that
	 * we should do this for both the BCS and RCS, and that we must not unmask
	 * more than one flip event at any time (or ensure that one flip message
	 * can be sent by waiting for flip-done prior to queueing new flips).
	 * Experimentation says that BCS works despite DERRMR masking all
	 * flip-done completion events and that unmasking all planes at once
	 * for the RCS also doesn't appear to drop events. Setting the DERRMR
	 * to zero does lead to lockups within MI_DISPLAY_FLIP.
	 */
	if (req->engine->id == RCS) {
		intel_ring_emit(ring, MI_LOAD_REGISTER_IMM(1));
		intel_ring_emit_reg(ring, DERRMR);
		intel_ring_emit(ring, ~(DERRMR_PIPEA_PRI_FLIP_DONE |
					  DERRMR_PIPEB_PRI_FLIP_DONE |
					  DERRMR_PIPEC_PRI_FLIP_DONE));
		if (IS_GEN8(dev))
			intel_ring_emit(ring, MI_STORE_REGISTER_MEM_GEN8 |
					      MI_SRM_LRM_GLOBAL_GTT);
		else
			intel_ring_emit(ring, MI_STORE_REGISTER_MEM |
					      MI_SRM_LRM_GLOBAL_GTT);
		intel_ring_emit_reg(ring, DERRMR);
		intel_ring_emit(ring, req->engine->scratch.gtt_offset + 256);
		if (IS_GEN8(dev)) {
			intel_ring_emit(ring, 0);
			intel_ring_emit(ring, MI_NOOP);
		}
	}

	intel_ring_emit(ring, MI_DISPLAY_FLIP_I915 | plane_bit);
	intel_ring_emit(ring, fb->pitches[0] |
			intel_fb_modifier_to_tiling(fb->modifier[0]));
	intel_ring_emit(ring, intel_crtc->flip_work->gtt_offset);
	intel_ring_emit(ring, (MI_NOOP));

	return 0;
}

static bool use_mmio_flip(struct intel_engine_cs *engine,
			  struct drm_i915_gem_object *obj)
{
	struct reservation_object *resv;

	/*
	 * This is not being used for older platforms, because
	 * non-availability of flip done interrupt forces us to use
	 * CS flips. Older platforms derive flip done using some clever
	 * tricks involving the flip_pending status bits and vblank irqs.
	 * So using MMIO flips there would disrupt this mechanism.
	 */

	if (engine == NULL)
		return true;

	if (INTEL_GEN(engine->i915) < 5)
		return false;

	if (i915.use_mmio_flip < 0)
		return false;
	else if (i915.use_mmio_flip > 0)
		return true;
	else if (i915.enable_execlists)
		return true;

	resv = i915_gem_object_get_dmabuf_resv(obj);
	if (resv && !reservation_object_test_signaled_rcu(resv, false))
		return true;

	return engine != i915_gem_active_get_engine(&obj->last_write,
						    &obj->base.dev->struct_mutex);
}

static void skl_do_mmio_flip(struct intel_crtc *intel_crtc,
			     unsigned int rotation,
			     struct intel_flip_work *work)
{
	struct drm_device *dev = intel_crtc->base.dev;
	struct drm_i915_private *dev_priv = to_i915(dev);
	struct drm_framebuffer *fb = intel_crtc->base.primary->fb;
	const enum pipe pipe = intel_crtc->pipe;
	u32 ctl, stride = skl_plane_stride(fb, 0, rotation);

	ctl = I915_READ(PLANE_CTL(pipe, 0));
	ctl &= ~PLANE_CTL_TILED_MASK;
	switch (fb->modifier[0]) {
	case DRM_FORMAT_MOD_NONE:
		break;
	case I915_FORMAT_MOD_X_TILED:
		ctl |= PLANE_CTL_TILED_X;
		break;
	case I915_FORMAT_MOD_Y_TILED:
		ctl |= PLANE_CTL_TILED_Y;
		break;
	case I915_FORMAT_MOD_Yf_TILED:
		ctl |= PLANE_CTL_TILED_YF;
		break;
	default:
		MISSING_CASE(fb->modifier[0]);
	}

	/*
	 * Both PLANE_CTL and PLANE_STRIDE are not updated on vblank but on
	 * PLANE_SURF updates, the update is then guaranteed to be atomic.
	 */
	I915_WRITE(PLANE_CTL(pipe, 0), ctl);
	I915_WRITE(PLANE_STRIDE(pipe, 0), stride);

	I915_WRITE(PLANE_SURF(pipe, 0), work->gtt_offset);
	POSTING_READ(PLANE_SURF(pipe, 0));
}

static void ilk_do_mmio_flip(struct intel_crtc *intel_crtc,
			     struct intel_flip_work *work)
{
	struct drm_device *dev = intel_crtc->base.dev;
	struct drm_i915_private *dev_priv = to_i915(dev);
	struct drm_framebuffer *fb = intel_crtc->base.primary->fb;
	i915_reg_t reg = DSPCNTR(intel_crtc->plane);
	u32 dspcntr;

	dspcntr = I915_READ(reg);

	if (fb->modifier[0] == I915_FORMAT_MOD_X_TILED)
		dspcntr |= DISPPLANE_TILED;
	else
		dspcntr &= ~DISPPLANE_TILED;

	I915_WRITE(reg, dspcntr);

	I915_WRITE(DSPSURF(intel_crtc->plane), work->gtt_offset);
	POSTING_READ(DSPSURF(intel_crtc->plane));
}

static void intel_mmio_flip_work_func(struct work_struct *w)
{
	struct intel_flip_work *work =
		container_of(w, struct intel_flip_work, mmio_work);
	struct intel_crtc *crtc = to_intel_crtc(work->crtc);
	struct drm_i915_private *dev_priv = to_i915(crtc->base.dev);
	struct intel_framebuffer *intel_fb =
		to_intel_framebuffer(crtc->base.primary->fb);
	struct drm_i915_gem_object *obj = intel_fb->obj;
	struct reservation_object *resv;

	if (work->flip_queued_req)
		WARN_ON(i915_wait_request(work->flip_queued_req,
					  false, NULL,
					  NO_WAITBOOST));

	/* For framebuffer backed by dmabuf, wait for fence */
	resv = i915_gem_object_get_dmabuf_resv(obj);
	if (resv)
		WARN_ON(reservation_object_wait_timeout_rcu(resv, false, false,
							    MAX_SCHEDULE_TIMEOUT) < 0);

	intel_pipe_update_start(crtc);

	if (INTEL_GEN(dev_priv) >= 9)
		skl_do_mmio_flip(crtc, work->rotation, work);
	else
		/* use_mmio_flip() retricts MMIO flips to ilk+ */
		ilk_do_mmio_flip(crtc, work);

	intel_pipe_update_end(crtc, work);
}

static int intel_default_queue_flip(struct drm_device *dev,
				    struct drm_crtc *crtc,
				    struct drm_framebuffer *fb,
				    struct drm_i915_gem_object *obj,
				    struct drm_i915_gem_request *req,
				    uint32_t flags)
{
	return -ENODEV;
}

static bool __pageflip_stall_check_cs(struct drm_i915_private *dev_priv,
				      struct intel_crtc *intel_crtc,
				      struct intel_flip_work *work)
{
	u32 addr, vblank;

	if (!atomic_read(&work->pending))
		return false;

	smp_rmb();

	vblank = intel_crtc_get_vblank_counter(intel_crtc);
	if (work->flip_ready_vblank == 0) {
		if (work->flip_queued_req &&
		    !i915_gem_request_completed(work->flip_queued_req))
			return false;

		work->flip_ready_vblank = vblank;
	}

	if (vblank - work->flip_ready_vblank < 3)
		return false;

	/* Potential stall - if we see that the flip has happened,
	 * assume a missed interrupt. */
	if (INTEL_GEN(dev_priv) >= 4)
		addr = I915_HI_DISPBASE(I915_READ(DSPSURF(intel_crtc->plane)));
	else
		addr = I915_READ(DSPADDR(intel_crtc->plane));

	/* There is a potential issue here with a false positive after a flip
	 * to the same address. We could address this by checking for a
	 * non-incrementing frame counter.
	 */
	return addr == work->gtt_offset;
}

void intel_check_page_flip(struct drm_i915_private *dev_priv, int pipe)
{
	struct drm_device *dev = &dev_priv->drm;
	struct drm_crtc *crtc = dev_priv->pipe_to_crtc_mapping[pipe];
	struct intel_crtc *intel_crtc = to_intel_crtc(crtc);
	struct intel_flip_work *work;

	WARN_ON(!in_interrupt());

	if (crtc == NULL)
		return;

	spin_lock(&dev->event_lock);
	work = intel_crtc->flip_work;

	if (work != NULL && !is_mmio_work(work) &&
	    __pageflip_stall_check_cs(dev_priv, intel_crtc, work)) {
		WARN_ONCE(1,
			  "Kicking stuck page flip: queued at %d, now %d\n",
			work->flip_queued_vblank, intel_crtc_get_vblank_counter(intel_crtc));
		page_flip_completed(intel_crtc);
		work = NULL;
	}

	if (work != NULL && !is_mmio_work(work) &&
	    intel_crtc_get_vblank_counter(intel_crtc) - work->flip_queued_vblank > 1)
		intel_queue_rps_boost_for_request(work->flip_queued_req);
	spin_unlock(&dev->event_lock);
}

static int intel_crtc_page_flip(struct drm_crtc *crtc,
				struct drm_framebuffer *fb,
				struct drm_pending_vblank_event *event,
				uint32_t page_flip_flags)
{
	struct drm_device *dev = crtc->dev;
	struct drm_i915_private *dev_priv = to_i915(dev);
	struct drm_framebuffer *old_fb = crtc->primary->fb;
	struct drm_i915_gem_object *obj = intel_fb_obj(fb);
	struct intel_crtc *intel_crtc = to_intel_crtc(crtc);
	struct drm_plane *primary = crtc->primary;
	enum pipe pipe = intel_crtc->pipe;
	struct intel_flip_work *work;
	struct intel_engine_cs *engine;
	bool mmio_flip;
	struct drm_i915_gem_request *request;
	int ret;

	/*
	 * drm_mode_page_flip_ioctl() should already catch this, but double
	 * check to be safe.  In the future we may enable pageflipping from
	 * a disabled primary plane.
	 */
	if (WARN_ON(intel_fb_obj(old_fb) == NULL))
		return -EBUSY;

	/* Can't change pixel format via MI display flips. */
	if (fb->pixel_format != crtc->primary->fb->pixel_format)
		return -EINVAL;

	/*
	 * TILEOFF/LINOFF registers can't be changed via MI display flips.
	 * Note that pitch changes could also affect these register.
	 */
	if (INTEL_INFO(dev)->gen > 3 &&
	    (fb->offsets[0] != crtc->primary->fb->offsets[0] ||
	     fb->pitches[0] != crtc->primary->fb->pitches[0]))
		return -EINVAL;

	if (i915_terminally_wedged(&dev_priv->gpu_error))
		goto out_hang;

	work = kzalloc(sizeof(*work), GFP_KERNEL);
	if (work == NULL)
		return -ENOMEM;

	work->event = event;
	work->crtc = crtc;
	work->old_fb = old_fb;
	INIT_WORK(&work->unpin_work, intel_unpin_work_fn);

	ret = drm_crtc_vblank_get(crtc);
	if (ret)
		goto free_work;

	/* We borrow the event spin lock for protecting flip_work */
	spin_lock_irq(&dev->event_lock);
	if (intel_crtc->flip_work) {
		/* Before declaring the flip queue wedged, check if
		 * the hardware completed the operation behind our backs.
		 */
		if (pageflip_finished(intel_crtc, intel_crtc->flip_work)) {
			DRM_DEBUG_DRIVER("flip queue: previous flip completed, continuing\n");
			page_flip_completed(intel_crtc);
		} else {
			DRM_DEBUG_DRIVER("flip queue: crtc already busy\n");
			spin_unlock_irq(&dev->event_lock);

			drm_crtc_vblank_put(crtc);
			kfree(work);
			return -EBUSY;
		}
	}
	intel_crtc->flip_work = work;
	spin_unlock_irq(&dev->event_lock);

	if (atomic_read(&intel_crtc->unpin_work_count) >= 2)
		flush_workqueue(dev_priv->wq);

	/* Reference the objects for the scheduled work. */
	drm_framebuffer_reference(work->old_fb);

	crtc->primary->fb = fb;
	update_state_fb(crtc->primary);

	intel_fbc_pre_update(intel_crtc, intel_crtc->config,
			     to_intel_plane_state(primary->state));

	work->pending_flip_obj = i915_gem_object_get(obj);

	ret = i915_mutex_lock_interruptible(dev);
	if (ret)
		goto cleanup;

	intel_crtc->reset_counter = i915_reset_counter(&dev_priv->gpu_error);
	if (__i915_reset_in_progress_or_wedged(intel_crtc->reset_counter)) {
		ret = -EIO;
		goto cleanup;
	}

	atomic_inc(&intel_crtc->unpin_work_count);

	if (INTEL_INFO(dev)->gen >= 5 || IS_G4X(dev))
		work->flip_count = I915_READ(PIPE_FLIPCOUNT_G4X(pipe)) + 1;

	if (IS_VALLEYVIEW(dev) || IS_CHERRYVIEW(dev)) {
		engine = &dev_priv->engine[BCS];
		if (fb->modifier[0] != old_fb->modifier[0])
			/* vlv: DISPLAY_FLIP fails to change tiling */
			engine = NULL;
	} else if (IS_IVYBRIDGE(dev) || IS_HASWELL(dev)) {
		engine = &dev_priv->engine[BCS];
	} else if (INTEL_INFO(dev)->gen >= 7) {
		engine = i915_gem_active_get_engine(&obj->last_write,
						    &obj->base.dev->struct_mutex);
		if (engine == NULL || engine->id != RCS)
			engine = &dev_priv->engine[BCS];
	} else {
		engine = &dev_priv->engine[RCS];
	}

	mmio_flip = use_mmio_flip(engine, obj);

	ret = intel_pin_and_fence_fb_obj(fb, primary->state->rotation);
	if (ret)
		goto cleanup_pending;

	work->gtt_offset = intel_fb_gtt_offset(fb, primary->state->rotation);
	work->gtt_offset += intel_crtc->dspaddr_offset;
	work->rotation = crtc->primary->state->rotation;

	if (mmio_flip) {
		INIT_WORK(&work->mmio_work, intel_mmio_flip_work_func);

		work->flip_queued_req = i915_gem_active_get(&obj->last_write,
							    &obj->base.dev->struct_mutex);
		schedule_work(&work->mmio_work);
	} else {
		request = i915_gem_request_alloc(engine, engine->last_context);
		if (IS_ERR(request)) {
			ret = PTR_ERR(request);
			goto cleanup_unpin;
		}

		ret = i915_gem_object_sync(obj, request);
		if (ret)
			goto cleanup_request;

		ret = dev_priv->display.queue_flip(dev, crtc, fb, obj, request,
						   page_flip_flags);
		if (ret)
			goto cleanup_request;

		intel_mark_page_flip_active(intel_crtc, work);

		work->flip_queued_req = i915_gem_request_get(request);
		i915_add_request_no_flush(request);
	}

	i915_gem_track_fb(intel_fb_obj(old_fb), obj,
			  to_intel_plane(primary)->frontbuffer_bit);
	mutex_unlock(&dev->struct_mutex);

	intel_frontbuffer_flip_prepare(to_i915(dev),
				       to_intel_plane(primary)->frontbuffer_bit);

	trace_i915_flip_request(intel_crtc->plane, obj);

	return 0;

cleanup_request:
	i915_add_request_no_flush(request);
cleanup_unpin:
	intel_unpin_fb_obj(fb, crtc->primary->state->rotation);
cleanup_pending:
	atomic_dec(&intel_crtc->unpin_work_count);
	mutex_unlock(&dev->struct_mutex);
cleanup:
	crtc->primary->fb = old_fb;
	update_state_fb(crtc->primary);

	i915_gem_object_put_unlocked(obj);
	drm_framebuffer_unreference(work->old_fb);

	spin_lock_irq(&dev->event_lock);
	intel_crtc->flip_work = NULL;
	spin_unlock_irq(&dev->event_lock);

	drm_crtc_vblank_put(crtc);
free_work:
	kfree(work);

	if (ret == -EIO) {
		struct drm_atomic_state *state;
		struct drm_plane_state *plane_state;

out_hang:
		state = drm_atomic_state_alloc(dev);
		if (!state)
			return -ENOMEM;
		state->acquire_ctx = drm_modeset_legacy_acquire_ctx(crtc);

retry:
		plane_state = drm_atomic_get_plane_state(state, primary);
		ret = PTR_ERR_OR_ZERO(plane_state);
		if (!ret) {
			drm_atomic_set_fb_for_plane(plane_state, fb);

			ret = drm_atomic_set_crtc_for_plane(plane_state, crtc);
			if (!ret)
				ret = drm_atomic_commit(state);
		}

		if (ret == -EDEADLK) {
			drm_modeset_backoff(state->acquire_ctx);
			drm_atomic_state_clear(state);
			goto retry;
		}

		if (ret)
			drm_atomic_state_free(state);

		if (ret == 0 && event) {
			spin_lock_irq(&dev->event_lock);
			drm_crtc_send_vblank_event(crtc, event);
			spin_unlock_irq(&dev->event_lock);
		}
	}
	return ret;
}


/**
 * intel_wm_need_update - Check whether watermarks need updating
 * @plane: drm plane
 * @state: new plane state
 *
 * Check current plane state versus the new one to determine whether
 * watermarks need to be recalculated.
 *
 * Returns true or false.
 */
static bool intel_wm_need_update(struct drm_plane *plane,
				 struct drm_plane_state *state)
{
	struct intel_plane_state *new = to_intel_plane_state(state);
	struct intel_plane_state *cur = to_intel_plane_state(plane->state);

	/* Update watermarks on tiling or size changes. */
	if (new->visible != cur->visible)
		return true;

	if (!cur->base.fb || !new->base.fb)
		return false;

	if (cur->base.fb->modifier[0] != new->base.fb->modifier[0] ||
	    cur->base.rotation != new->base.rotation ||
	    drm_rect_width(&new->src) != drm_rect_width(&cur->src) ||
	    drm_rect_height(&new->src) != drm_rect_height(&cur->src) ||
	    drm_rect_width(&new->dst) != drm_rect_width(&cur->dst) ||
	    drm_rect_height(&new->dst) != drm_rect_height(&cur->dst))
		return true;

	return false;
}

static bool needs_scaling(struct intel_plane_state *state)
{
	int src_w = drm_rect_width(&state->src) >> 16;
	int src_h = drm_rect_height(&state->src) >> 16;
	int dst_w = drm_rect_width(&state->dst);
	int dst_h = drm_rect_height(&state->dst);

	return (src_w != dst_w || src_h != dst_h);
}

int intel_plane_atomic_calc_changes(struct drm_crtc_state *crtc_state,
				    struct drm_plane_state *plane_state)
{
	struct intel_crtc_state *pipe_config = to_intel_crtc_state(crtc_state);
	struct drm_crtc *crtc = crtc_state->crtc;
	struct intel_crtc *intel_crtc = to_intel_crtc(crtc);
	struct drm_plane *plane = plane_state->plane;
	struct drm_device *dev = crtc->dev;
	struct drm_i915_private *dev_priv = to_i915(dev);
	struct intel_plane_state *old_plane_state =
		to_intel_plane_state(plane->state);
	bool mode_changed = needs_modeset(crtc_state);
	bool was_crtc_enabled = crtc->state->active;
	bool is_crtc_enabled = crtc_state->active;
	bool turn_off, turn_on, visible, was_visible;
	struct drm_framebuffer *fb = plane_state->fb;
	int ret;

	if (INTEL_GEN(dev) >= 9 && plane->type != DRM_PLANE_TYPE_CURSOR) {
		ret = skl_update_scaler_plane(
			to_intel_crtc_state(crtc_state),
			to_intel_plane_state(plane_state));
		if (ret)
			return ret;
	}

	was_visible = old_plane_state->visible;
	visible = to_intel_plane_state(plane_state)->visible;

	if (!was_crtc_enabled && WARN_ON(was_visible))
		was_visible = false;

	/*
	 * Visibility is calculated as if the crtc was on, but
	 * after scaler setup everything depends on it being off
	 * when the crtc isn't active.
	 *
	 * FIXME this is wrong for watermarks. Watermarks should also
	 * be computed as if the pipe would be active. Perhaps move
	 * per-plane wm computation to the .check_plane() hook, and
	 * only combine the results from all planes in the current place?
	 */
	if (!is_crtc_enabled)
		to_intel_plane_state(plane_state)->visible = visible = false;

	if (!was_visible && !visible)
		return 0;

	if (fb != old_plane_state->base.fb)
		pipe_config->fb_changed = true;

	turn_off = was_visible && (!visible || mode_changed);
	turn_on = visible && (!was_visible || mode_changed);

	DRM_DEBUG_ATOMIC("[CRTC:%d:%s] has [PLANE:%d:%s] with fb %i\n",
			 intel_crtc->base.base.id,
			 intel_crtc->base.name,
			 plane->base.id, plane->name,
			 fb ? fb->base.id : -1);

	DRM_DEBUG_ATOMIC("[PLANE:%d:%s] visible %i -> %i, off %i, on %i, ms %i\n",
			 plane->base.id, plane->name,
			 was_visible, visible,
			 turn_off, turn_on, mode_changed);

	if (turn_on) {
		pipe_config->update_wm_pre = true;

		/* must disable cxsr around plane enable/disable */
		if (plane->type != DRM_PLANE_TYPE_CURSOR)
			pipe_config->disable_cxsr = true;
	} else if (turn_off) {
		pipe_config->update_wm_post = true;

		/* must disable cxsr around plane enable/disable */
		if (plane->type != DRM_PLANE_TYPE_CURSOR)
			pipe_config->disable_cxsr = true;
	} else if (intel_wm_need_update(plane, plane_state)) {
		/* FIXME bollocks */
		pipe_config->update_wm_pre = true;
		pipe_config->update_wm_post = true;
	}

	/* Pre-gen9 platforms need two-step watermark updates */
	if ((pipe_config->update_wm_pre || pipe_config->update_wm_post) &&
	    INTEL_INFO(dev)->gen < 9 && dev_priv->display.optimize_watermarks)
		to_intel_crtc_state(crtc_state)->wm.need_postvbl_update = true;

	if (visible || was_visible)
		pipe_config->fb_bits |= to_intel_plane(plane)->frontbuffer_bit;

	/*
	 * WaCxSRDisabledForSpriteScaling:ivb
	 *
	 * cstate->update_wm was already set above, so this flag will
	 * take effect when we commit and program watermarks.
	 */
	if (plane->type == DRM_PLANE_TYPE_OVERLAY && IS_IVYBRIDGE(dev) &&
	    needs_scaling(to_intel_plane_state(plane_state)) &&
	    !needs_scaling(old_plane_state))
		pipe_config->disable_lp_wm = true;

	return 0;
}

static bool encoders_cloneable(const struct intel_encoder *a,
			       const struct intel_encoder *b)
{
	/* masks could be asymmetric, so check both ways */
	return a == b || (a->cloneable & (1 << b->type) &&
			  b->cloneable & (1 << a->type));
}

static bool check_single_encoder_cloning(struct drm_atomic_state *state,
					 struct intel_crtc *crtc,
					 struct intel_encoder *encoder)
{
	struct intel_encoder *source_encoder;
	struct drm_connector *connector;
	struct drm_connector_state *connector_state;
	int i;

	for_each_connector_in_state(state, connector, connector_state, i) {
		if (connector_state->crtc != &crtc->base)
			continue;

		source_encoder =
			to_intel_encoder(connector_state->best_encoder);
		if (!encoders_cloneable(encoder, source_encoder))
			return false;
	}

	return true;
}

static int intel_crtc_atomic_check(struct drm_crtc *crtc,
				   struct drm_crtc_state *crtc_state)
{
	struct drm_device *dev = crtc->dev;
	struct drm_i915_private *dev_priv = to_i915(dev);
	struct intel_crtc *intel_crtc = to_intel_crtc(crtc);
	struct intel_crtc_state *pipe_config =
		to_intel_crtc_state(crtc_state);
	struct drm_atomic_state *state = crtc_state->state;
	int ret;
	bool mode_changed = needs_modeset(crtc_state);

	if (mode_changed && !crtc_state->active)
		pipe_config->update_wm_post = true;

	if (mode_changed && crtc_state->enable &&
	    dev_priv->display.crtc_compute_clock &&
	    !WARN_ON(pipe_config->shared_dpll)) {
		ret = dev_priv->display.crtc_compute_clock(intel_crtc,
							   pipe_config);
		if (ret)
			return ret;
	}

	if (crtc_state->color_mgmt_changed) {
		ret = intel_color_check(crtc, crtc_state);
		if (ret)
			return ret;

		/*
		 * Changing color management on Intel hardware is
		 * handled as part of planes update.
		 */
		crtc_state->planes_changed = true;
	}

	ret = 0;
	if (dev_priv->display.compute_pipe_wm) {
		ret = dev_priv->display.compute_pipe_wm(pipe_config);
		if (ret) {
			DRM_DEBUG_KMS("Target pipe watermarks are invalid\n");
			return ret;
		}
	}

	if (dev_priv->display.compute_intermediate_wm &&
	    !to_intel_atomic_state(state)->skip_intermediate_wm) {
		if (WARN_ON(!dev_priv->display.compute_pipe_wm))
			return 0;

		/*
		 * Calculate 'intermediate' watermarks that satisfy both the
		 * old state and the new state.  We can program these
		 * immediately.
		 */
		ret = dev_priv->display.compute_intermediate_wm(crtc->dev,
								intel_crtc,
								pipe_config);
		if (ret) {
			DRM_DEBUG_KMS("No valid intermediate pipe watermarks are possible\n");
			return ret;
		}
	} else if (dev_priv->display.compute_intermediate_wm) {
		if (HAS_PCH_SPLIT(dev_priv) && INTEL_GEN(dev_priv) < 9)
			pipe_config->wm.ilk.intermediate = pipe_config->wm.ilk.optimal;
	}

	if (INTEL_INFO(dev)->gen >= 9) {
		if (mode_changed)
			ret = skl_update_scaler_crtc(pipe_config);

		if (!ret)
			ret = intel_atomic_setup_scalers(dev, intel_crtc,
							 pipe_config);
	}

	return ret;
}

static const struct drm_crtc_helper_funcs intel_helper_funcs = {
	.mode_set_base_atomic = intel_pipe_set_base_atomic,
	.atomic_begin = intel_begin_crtc_commit,
	.atomic_flush = intel_finish_crtc_commit,
	.atomic_check = intel_crtc_atomic_check,
};

static void intel_modeset_update_connector_atomic_state(struct drm_device *dev)
{
	struct intel_connector *connector;

	for_each_intel_connector(dev, connector) {
		if (connector->base.state->crtc)
			drm_connector_unreference(&connector->base);

		if (connector->base.encoder) {
			connector->base.state->best_encoder =
				connector->base.encoder;
			connector->base.state->crtc =
				connector->base.encoder->crtc;

			drm_connector_reference(&connector->base);
		} else {
			connector->base.state->best_encoder = NULL;
			connector->base.state->crtc = NULL;
		}
	}
}

static void
connected_sink_compute_bpp(struct intel_connector *connector,
			   struct intel_crtc_state *pipe_config)
{
	int bpp = pipe_config->pipe_bpp;

	DRM_DEBUG_KMS("[CONNECTOR:%d:%s] checking for sink bpp constrains\n",
		connector->base.base.id,
		connector->base.name);

	/* Don't use an invalid EDID bpc value */
	if (connector->base.display_info.bpc &&
	    connector->base.display_info.bpc * 3 < bpp) {
		DRM_DEBUG_KMS("clamping display bpp (was %d) to EDID reported max of %d\n",
			      bpp, connector->base.display_info.bpc*3);
		pipe_config->pipe_bpp = connector->base.display_info.bpc*3;
	}

	/* Clamp bpp to 8 on screens without EDID 1.4 */
	if (connector->base.display_info.bpc == 0 && bpp > 24) {
		DRM_DEBUG_KMS("clamping display bpp (was %d) to default limit of 24\n",
			      bpp);
		pipe_config->pipe_bpp = 24;
	}
}

static int
compute_baseline_pipe_bpp(struct intel_crtc *crtc,
			  struct intel_crtc_state *pipe_config)
{
	struct drm_device *dev = crtc->base.dev;
	struct drm_atomic_state *state;
	struct drm_connector *connector;
	struct drm_connector_state *connector_state;
	int bpp, i;

	if ((IS_G4X(dev) || IS_VALLEYVIEW(dev) || IS_CHERRYVIEW(dev)))
		bpp = 10*3;
	else if (INTEL_INFO(dev)->gen >= 5)
		bpp = 12*3;
	else
		bpp = 8*3;


	pipe_config->pipe_bpp = bpp;

	state = pipe_config->base.state;

	/* Clamp display bpp to EDID value */
	for_each_connector_in_state(state, connector, connector_state, i) {
		if (connector_state->crtc != &crtc->base)
			continue;

		connected_sink_compute_bpp(to_intel_connector(connector),
					   pipe_config);
	}

	return bpp;
}

static void intel_dump_crtc_timings(const struct drm_display_mode *mode)
{
	DRM_DEBUG_KMS("crtc timings: %d %d %d %d %d %d %d %d %d, "
			"type: 0x%x flags: 0x%x\n",
		mode->crtc_clock,
		mode->crtc_hdisplay, mode->crtc_hsync_start,
		mode->crtc_hsync_end, mode->crtc_htotal,
		mode->crtc_vdisplay, mode->crtc_vsync_start,
		mode->crtc_vsync_end, mode->crtc_vtotal, mode->type, mode->flags);
}

static void intel_dump_pipe_config(struct intel_crtc *crtc,
				   struct intel_crtc_state *pipe_config,
				   const char *context)
{
	struct drm_device *dev = crtc->base.dev;
	struct drm_plane *plane;
	struct intel_plane *intel_plane;
	struct intel_plane_state *state;
	struct drm_framebuffer *fb;

	DRM_DEBUG_KMS("[CRTC:%d:%s]%s config %p for pipe %c\n",
		      crtc->base.base.id, crtc->base.name,
		      context, pipe_config, pipe_name(crtc->pipe));

	DRM_DEBUG_KMS("cpu_transcoder: %s\n", transcoder_name(pipe_config->cpu_transcoder));
	DRM_DEBUG_KMS("pipe bpp: %i, dithering: %i\n",
		      pipe_config->pipe_bpp, pipe_config->dither);
	DRM_DEBUG_KMS("fdi/pch: %i, lanes: %i, gmch_m: %u, gmch_n: %u, link_m: %u, link_n: %u, tu: %u\n",
		      pipe_config->has_pch_encoder,
		      pipe_config->fdi_lanes,
		      pipe_config->fdi_m_n.gmch_m, pipe_config->fdi_m_n.gmch_n,
		      pipe_config->fdi_m_n.link_m, pipe_config->fdi_m_n.link_n,
		      pipe_config->fdi_m_n.tu);
	DRM_DEBUG_KMS("dp: %i, lanes: %i, gmch_m: %u, gmch_n: %u, link_m: %u, link_n: %u, tu: %u\n",
		      intel_crtc_has_dp_encoder(pipe_config),
		      pipe_config->lane_count,
		      pipe_config->dp_m_n.gmch_m, pipe_config->dp_m_n.gmch_n,
		      pipe_config->dp_m_n.link_m, pipe_config->dp_m_n.link_n,
		      pipe_config->dp_m_n.tu);

	DRM_DEBUG_KMS("dp: %i, lanes: %i, gmch_m2: %u, gmch_n2: %u, link_m2: %u, link_n2: %u, tu2: %u\n",
		      intel_crtc_has_dp_encoder(pipe_config),
		      pipe_config->lane_count,
		      pipe_config->dp_m2_n2.gmch_m,
		      pipe_config->dp_m2_n2.gmch_n,
		      pipe_config->dp_m2_n2.link_m,
		      pipe_config->dp_m2_n2.link_n,
		      pipe_config->dp_m2_n2.tu);

	DRM_DEBUG_KMS("audio: %i, infoframes: %i\n",
		      pipe_config->has_audio,
		      pipe_config->has_infoframe);

	DRM_DEBUG_KMS("requested mode:\n");
	drm_mode_debug_printmodeline(&pipe_config->base.mode);
	DRM_DEBUG_KMS("adjusted mode:\n");
	drm_mode_debug_printmodeline(&pipe_config->base.adjusted_mode);
	intel_dump_crtc_timings(&pipe_config->base.adjusted_mode);
	DRM_DEBUG_KMS("port clock: %d\n", pipe_config->port_clock);
	DRM_DEBUG_KMS("pipe src size: %dx%d\n",
		      pipe_config->pipe_src_w, pipe_config->pipe_src_h);
	DRM_DEBUG_KMS("num_scalers: %d, scaler_users: 0x%x, scaler_id: %d\n",
		      crtc->num_scalers,
		      pipe_config->scaler_state.scaler_users,
		      pipe_config->scaler_state.scaler_id);
	DRM_DEBUG_KMS("gmch pfit: control: 0x%08x, ratios: 0x%08x, lvds border: 0x%08x\n",
		      pipe_config->gmch_pfit.control,
		      pipe_config->gmch_pfit.pgm_ratios,
		      pipe_config->gmch_pfit.lvds_border_bits);
	DRM_DEBUG_KMS("pch pfit: pos: 0x%08x, size: 0x%08x, %s\n",
		      pipe_config->pch_pfit.pos,
		      pipe_config->pch_pfit.size,
		      pipe_config->pch_pfit.enabled ? "enabled" : "disabled");
	DRM_DEBUG_KMS("ips: %i\n", pipe_config->ips_enabled);
	DRM_DEBUG_KMS("double wide: %i\n", pipe_config->double_wide);

	if (IS_BROXTON(dev)) {
		DRM_DEBUG_KMS("ddi_pll_sel: %u; dpll_hw_state: ebb0: 0x%x, ebb4: 0x%x,"
			      "pll0: 0x%x, pll1: 0x%x, pll2: 0x%x, pll3: 0x%x, "
			      "pll6: 0x%x, pll8: 0x%x, pll9: 0x%x, pll10: 0x%x, pcsdw12: 0x%x\n",
			      pipe_config->ddi_pll_sel,
			      pipe_config->dpll_hw_state.ebb0,
			      pipe_config->dpll_hw_state.ebb4,
			      pipe_config->dpll_hw_state.pll0,
			      pipe_config->dpll_hw_state.pll1,
			      pipe_config->dpll_hw_state.pll2,
			      pipe_config->dpll_hw_state.pll3,
			      pipe_config->dpll_hw_state.pll6,
			      pipe_config->dpll_hw_state.pll8,
			      pipe_config->dpll_hw_state.pll9,
			      pipe_config->dpll_hw_state.pll10,
			      pipe_config->dpll_hw_state.pcsdw12);
	} else if (IS_SKYLAKE(dev) || IS_KABYLAKE(dev)) {
		DRM_DEBUG_KMS("ddi_pll_sel: %u; dpll_hw_state: "
			      "ctrl1: 0x%x, cfgcr1: 0x%x, cfgcr2: 0x%x\n",
			      pipe_config->ddi_pll_sel,
			      pipe_config->dpll_hw_state.ctrl1,
			      pipe_config->dpll_hw_state.cfgcr1,
			      pipe_config->dpll_hw_state.cfgcr2);
	} else if (HAS_DDI(dev)) {
		DRM_DEBUG_KMS("ddi_pll_sel: 0x%x; dpll_hw_state: wrpll: 0x%x spll: 0x%x\n",
			      pipe_config->ddi_pll_sel,
			      pipe_config->dpll_hw_state.wrpll,
			      pipe_config->dpll_hw_state.spll);
	} else {
		DRM_DEBUG_KMS("dpll_hw_state: dpll: 0x%x, dpll_md: 0x%x, "
			      "fp0: 0x%x, fp1: 0x%x\n",
			      pipe_config->dpll_hw_state.dpll,
			      pipe_config->dpll_hw_state.dpll_md,
			      pipe_config->dpll_hw_state.fp0,
			      pipe_config->dpll_hw_state.fp1);
	}

	DRM_DEBUG_KMS("planes on this crtc\n");
	list_for_each_entry(plane, &dev->mode_config.plane_list, head) {
		intel_plane = to_intel_plane(plane);
		if (intel_plane->pipe != crtc->pipe)
			continue;

		state = to_intel_plane_state(plane->state);
		fb = state->base.fb;
		if (!fb) {
			DRM_DEBUG_KMS("[PLANE:%d:%s] disabled, scaler_id = %d\n",
				      plane->base.id, plane->name, state->scaler_id);
			continue;
		}

		DRM_DEBUG_KMS("[PLANE:%d:%s] enabled",
			      plane->base.id, plane->name);
		DRM_DEBUG_KMS("\tFB:%d, fb = %ux%u format = %s",
			      fb->base.id, fb->width, fb->height,
			      drm_get_format_name(fb->pixel_format));
		DRM_DEBUG_KMS("\tscaler:%d src %dx%d+%d+%d dst %dx%d+%d+%d\n",
			      state->scaler_id,
			      state->src.x1 >> 16, state->src.y1 >> 16,
			      drm_rect_width(&state->src) >> 16,
			      drm_rect_height(&state->src) >> 16,
			      state->dst.x1, state->dst.y1,
			      drm_rect_width(&state->dst),
			      drm_rect_height(&state->dst));
	}
}

static bool check_digital_port_conflicts(struct drm_atomic_state *state)
{
	struct drm_device *dev = state->dev;
	struct drm_connector *connector;
	unsigned int used_ports = 0;
	unsigned int used_mst_ports = 0;

	/*
	 * Walk the connector list instead of the encoder
	 * list to detect the problem on ddi platforms
	 * where there's just one encoder per digital port.
	 */
	drm_for_each_connector(connector, dev) {
		struct drm_connector_state *connector_state;
		struct intel_encoder *encoder;

		connector_state = drm_atomic_get_existing_connector_state(state, connector);
		if (!connector_state)
			connector_state = connector->state;

		if (!connector_state->best_encoder)
			continue;

		encoder = to_intel_encoder(connector_state->best_encoder);

		WARN_ON(!connector_state->crtc);

		switch (encoder->type) {
			unsigned int port_mask;
		case INTEL_OUTPUT_UNKNOWN:
			if (WARN_ON(!HAS_DDI(dev)))
				break;
		case INTEL_OUTPUT_DP:
		case INTEL_OUTPUT_HDMI:
		case INTEL_OUTPUT_EDP:
			port_mask = 1 << enc_to_dig_port(&encoder->base)->port;

			/* the same port mustn't appear more than once */
			if (used_ports & port_mask)
				return false;

			used_ports |= port_mask;
			break;
		case INTEL_OUTPUT_DP_MST:
			used_mst_ports |=
				1 << enc_to_mst(&encoder->base)->primary->port;
			break;
		default:
			break;
		}
	}

	/* can't mix MST and SST/HDMI on the same port */
	if (used_ports & used_mst_ports)
		return false;

	return true;
}

static void
clear_intel_crtc_state(struct intel_crtc_state *crtc_state)
{
	struct drm_crtc_state tmp_state;
	struct intel_crtc_scaler_state scaler_state;
	struct intel_dpll_hw_state dpll_hw_state;
	struct intel_shared_dpll *shared_dpll;
	uint32_t ddi_pll_sel;
	bool force_thru;

	/* FIXME: before the switch to atomic started, a new pipe_config was
	 * kzalloc'd. Code that depends on any field being zero should be
	 * fixed, so that the crtc_state can be safely duplicated. For now,
	 * only fields that are know to not cause problems are preserved. */

	tmp_state = crtc_state->base;
	scaler_state = crtc_state->scaler_state;
	shared_dpll = crtc_state->shared_dpll;
	dpll_hw_state = crtc_state->dpll_hw_state;
	ddi_pll_sel = crtc_state->ddi_pll_sel;
	force_thru = crtc_state->pch_pfit.force_thru;

	memset(crtc_state, 0, sizeof *crtc_state);

	crtc_state->base = tmp_state;
	crtc_state->scaler_state = scaler_state;
	crtc_state->shared_dpll = shared_dpll;
	crtc_state->dpll_hw_state = dpll_hw_state;
	crtc_state->ddi_pll_sel = ddi_pll_sel;
	crtc_state->pch_pfit.force_thru = force_thru;
}

static int
intel_modeset_pipe_config(struct drm_crtc *crtc,
			  struct intel_crtc_state *pipe_config)
{
	struct drm_atomic_state *state = pipe_config->base.state;
	struct intel_encoder *encoder;
	struct drm_connector *connector;
	struct drm_connector_state *connector_state;
	int base_bpp, ret = -EINVAL;
	int i;
	bool retry = true;

	clear_intel_crtc_state(pipe_config);

	pipe_config->cpu_transcoder =
		(enum transcoder) to_intel_crtc(crtc)->pipe;

	/*
	 * Sanitize sync polarity flags based on requested ones. If neither
	 * positive or negative polarity is requested, treat this as meaning
	 * negative polarity.
	 */
	if (!(pipe_config->base.adjusted_mode.flags &
	      (DRM_MODE_FLAG_PHSYNC | DRM_MODE_FLAG_NHSYNC)))
		pipe_config->base.adjusted_mode.flags |= DRM_MODE_FLAG_NHSYNC;

	if (!(pipe_config->base.adjusted_mode.flags &
	      (DRM_MODE_FLAG_PVSYNC | DRM_MODE_FLAG_NVSYNC)))
		pipe_config->base.adjusted_mode.flags |= DRM_MODE_FLAG_NVSYNC;

	base_bpp = compute_baseline_pipe_bpp(to_intel_crtc(crtc),
					     pipe_config);
	if (base_bpp < 0)
		goto fail;

	/*
	 * Determine the real pipe dimensions. Note that stereo modes can
	 * increase the actual pipe size due to the frame doubling and
	 * insertion of additional space for blanks between the frame. This
	 * is stored in the crtc timings. We use the requested mode to do this
	 * computation to clearly distinguish it from the adjusted mode, which
	 * can be changed by the connectors in the below retry loop.
	 */
	drm_crtc_get_hv_timing(&pipe_config->base.mode,
			       &pipe_config->pipe_src_w,
			       &pipe_config->pipe_src_h);

	for_each_connector_in_state(state, connector, connector_state, i) {
		if (connector_state->crtc != crtc)
			continue;

		encoder = to_intel_encoder(connector_state->best_encoder);

		if (!check_single_encoder_cloning(state, to_intel_crtc(crtc), encoder)) {
			DRM_DEBUG_KMS("rejecting invalid cloning configuration\n");
			goto fail;
		}

		/*
		 * Determine output_types before calling the .compute_config()
		 * hooks so that the hooks can use this information safely.
		 */
		pipe_config->output_types |= 1 << encoder->type;
	}

encoder_retry:
	/* Ensure the port clock defaults are reset when retrying. */
	pipe_config->port_clock = 0;
	pipe_config->pixel_multiplier = 1;

	/* Fill in default crtc timings, allow encoders to overwrite them. */
	drm_mode_set_crtcinfo(&pipe_config->base.adjusted_mode,
			      CRTC_STEREO_DOUBLE);

	/* Pass our mode to the connectors and the CRTC to give them a chance to
	 * adjust it according to limitations or connector properties, and also
	 * a chance to reject the mode entirely.
	 */
	for_each_connector_in_state(state, connector, connector_state, i) {
		if (connector_state->crtc != crtc)
			continue;

		encoder = to_intel_encoder(connector_state->best_encoder);

		if (!(encoder->compute_config(encoder, pipe_config))) {
			DRM_DEBUG_KMS("Encoder config failure\n");
			goto fail;
		}
	}

	/* Set default port clock if not overwritten by the encoder. Needs to be
	 * done afterwards in case the encoder adjusts the mode. */
	if (!pipe_config->port_clock)
		pipe_config->port_clock = pipe_config->base.adjusted_mode.crtc_clock
			* pipe_config->pixel_multiplier;

	ret = intel_crtc_compute_config(to_intel_crtc(crtc), pipe_config);
	if (ret < 0) {
		DRM_DEBUG_KMS("CRTC fixup failed\n");
		goto fail;
	}

	if (ret == RETRY) {
		if (WARN(!retry, "loop in pipe configuration computation\n")) {
			ret = -EINVAL;
			goto fail;
		}

		DRM_DEBUG_KMS("CRTC bw constrained, retrying\n");
		retry = false;
		goto encoder_retry;
	}

	/* Dithering seems to not pass-through bits correctly when it should, so
	 * only enable it on 6bpc panels. */
	pipe_config->dither = pipe_config->pipe_bpp == 6*3;
	DRM_DEBUG_KMS("hw max bpp: %i, pipe bpp: %i, dithering: %i\n",
		      base_bpp, pipe_config->pipe_bpp, pipe_config->dither);

fail:
	return ret;
}

static void
intel_modeset_update_crtc_state(struct drm_atomic_state *state)
{
	struct drm_crtc *crtc;
	struct drm_crtc_state *crtc_state;
	int i;

	/* Double check state. */
	for_each_crtc_in_state(state, crtc, crtc_state, i) {
		to_intel_crtc(crtc)->config = to_intel_crtc_state(crtc->state);

		/* Update hwmode for vblank functions */
		if (crtc->state->active)
			crtc->hwmode = crtc->state->adjusted_mode;
		else
			crtc->hwmode.crtc_clock = 0;

		/*
		 * Update legacy state to satisfy fbc code. This can
		 * be removed when fbc uses the atomic state.
		 */
		if (drm_atomic_get_existing_plane_state(state, crtc->primary)) {
			struct drm_plane_state *plane_state = crtc->primary->state;

			crtc->primary->fb = plane_state->fb;
			crtc->x = plane_state->src_x >> 16;
			crtc->y = plane_state->src_y >> 16;
		}
	}
}

static bool intel_fuzzy_clock_check(int clock1, int clock2)
{
	int diff;

	if (clock1 == clock2)
		return true;

	if (!clock1 || !clock2)
		return false;

	diff = abs(clock1 - clock2);

	if (((((diff + clock1 + clock2) * 100)) / (clock1 + clock2)) < 105)
		return true;

	return false;
}

#define for_each_intel_crtc_masked(dev, mask, intel_crtc) \
	list_for_each_entry((intel_crtc), \
			    &(dev)->mode_config.crtc_list, \
			    base.head) \
		for_each_if (mask & (1 <<(intel_crtc)->pipe))

static bool
intel_compare_m_n(unsigned int m, unsigned int n,
		  unsigned int m2, unsigned int n2,
		  bool exact)
{
	if (m == m2 && n == n2)
		return true;

	if (exact || !m || !n || !m2 || !n2)
		return false;

	BUILD_BUG_ON(DATA_LINK_M_N_MASK > INT_MAX);

	if (n > n2) {
		while (n > n2) {
			m2 <<= 1;
			n2 <<= 1;
		}
	} else if (n < n2) {
		while (n < n2) {
			m <<= 1;
			n <<= 1;
		}
	}

	if (n != n2)
		return false;

	return intel_fuzzy_clock_check(m, m2);
}

static bool
intel_compare_link_m_n(const struct intel_link_m_n *m_n,
		       struct intel_link_m_n *m2_n2,
		       bool adjust)
{
	if (m_n->tu == m2_n2->tu &&
	    intel_compare_m_n(m_n->gmch_m, m_n->gmch_n,
			      m2_n2->gmch_m, m2_n2->gmch_n, !adjust) &&
	    intel_compare_m_n(m_n->link_m, m_n->link_n,
			      m2_n2->link_m, m2_n2->link_n, !adjust)) {
		if (adjust)
			*m2_n2 = *m_n;

		return true;
	}

	return false;
}

static bool
intel_pipe_config_compare(struct drm_device *dev,
			  struct intel_crtc_state *current_config,
			  struct intel_crtc_state *pipe_config,
			  bool adjust)
{
	bool ret = true;

#define INTEL_ERR_OR_DBG_KMS(fmt, ...) \
	do { \
		if (!adjust) \
			DRM_ERROR(fmt, ##__VA_ARGS__); \
		else \
			DRM_DEBUG_KMS(fmt, ##__VA_ARGS__); \
	} while (0)

#define PIPE_CONF_CHECK_X(name)	\
	if (current_config->name != pipe_config->name) { \
		INTEL_ERR_OR_DBG_KMS("mismatch in " #name " " \
			  "(expected 0x%08x, found 0x%08x)\n", \
			  current_config->name, \
			  pipe_config->name); \
		ret = false; \
	}

#define PIPE_CONF_CHECK_I(name)	\
	if (current_config->name != pipe_config->name) { \
		INTEL_ERR_OR_DBG_KMS("mismatch in " #name " " \
			  "(expected %i, found %i)\n", \
			  current_config->name, \
			  pipe_config->name); \
		ret = false; \
	}

#define PIPE_CONF_CHECK_P(name)	\
	if (current_config->name != pipe_config->name) { \
		INTEL_ERR_OR_DBG_KMS("mismatch in " #name " " \
			  "(expected %p, found %p)\n", \
			  current_config->name, \
			  pipe_config->name); \
		ret = false; \
	}

#define PIPE_CONF_CHECK_M_N(name) \
	if (!intel_compare_link_m_n(&current_config->name, \
				    &pipe_config->name,\
				    adjust)) { \
		INTEL_ERR_OR_DBG_KMS("mismatch in " #name " " \
			  "(expected tu %i gmch %i/%i link %i/%i, " \
			  "found tu %i, gmch %i/%i link %i/%i)\n", \
			  current_config->name.tu, \
			  current_config->name.gmch_m, \
			  current_config->name.gmch_n, \
			  current_config->name.link_m, \
			  current_config->name.link_n, \
			  pipe_config->name.tu, \
			  pipe_config->name.gmch_m, \
			  pipe_config->name.gmch_n, \
			  pipe_config->name.link_m, \
			  pipe_config->name.link_n); \
		ret = false; \
	}

/* This is required for BDW+ where there is only one set of registers for
 * switching between high and low RR.
 * This macro can be used whenever a comparison has to be made between one
 * hw state and multiple sw state variables.
 */
#define PIPE_CONF_CHECK_M_N_ALT(name, alt_name) \
	if (!intel_compare_link_m_n(&current_config->name, \
				    &pipe_config->name, adjust) && \
	    !intel_compare_link_m_n(&current_config->alt_name, \
				    &pipe_config->name, adjust)) { \
		INTEL_ERR_OR_DBG_KMS("mismatch in " #name " " \
			  "(expected tu %i gmch %i/%i link %i/%i, " \
			  "or tu %i gmch %i/%i link %i/%i, " \
			  "found tu %i, gmch %i/%i link %i/%i)\n", \
			  current_config->name.tu, \
			  current_config->name.gmch_m, \
			  current_config->name.gmch_n, \
			  current_config->name.link_m, \
			  current_config->name.link_n, \
			  current_config->alt_name.tu, \
			  current_config->alt_name.gmch_m, \
			  current_config->alt_name.gmch_n, \
			  current_config->alt_name.link_m, \
			  current_config->alt_name.link_n, \
			  pipe_config->name.tu, \
			  pipe_config->name.gmch_m, \
			  pipe_config->name.gmch_n, \
			  pipe_config->name.link_m, \
			  pipe_config->name.link_n); \
		ret = false; \
	}

#define PIPE_CONF_CHECK_FLAGS(name, mask)	\
	if ((current_config->name ^ pipe_config->name) & (mask)) { \
		INTEL_ERR_OR_DBG_KMS("mismatch in " #name "(" #mask ") " \
			  "(expected %i, found %i)\n", \
			  current_config->name & (mask), \
			  pipe_config->name & (mask)); \
		ret = false; \
	}

#define PIPE_CONF_CHECK_CLOCK_FUZZY(name) \
	if (!intel_fuzzy_clock_check(current_config->name, pipe_config->name)) { \
		INTEL_ERR_OR_DBG_KMS("mismatch in " #name " " \
			  "(expected %i, found %i)\n", \
			  current_config->name, \
			  pipe_config->name); \
		ret = false; \
	}

#define PIPE_CONF_QUIRK(quirk)	\
	((current_config->quirks | pipe_config->quirks) & (quirk))

	PIPE_CONF_CHECK_I(cpu_transcoder);

	PIPE_CONF_CHECK_I(has_pch_encoder);
	PIPE_CONF_CHECK_I(fdi_lanes);
	PIPE_CONF_CHECK_M_N(fdi_m_n);

	PIPE_CONF_CHECK_I(lane_count);
	PIPE_CONF_CHECK_X(lane_lat_optim_mask);

	if (INTEL_INFO(dev)->gen < 8) {
		PIPE_CONF_CHECK_M_N(dp_m_n);

		if (current_config->has_drrs)
			PIPE_CONF_CHECK_M_N(dp_m2_n2);
	} else
		PIPE_CONF_CHECK_M_N_ALT(dp_m_n, dp_m2_n2);

	PIPE_CONF_CHECK_X(output_types);

	PIPE_CONF_CHECK_I(base.adjusted_mode.crtc_hdisplay);
	PIPE_CONF_CHECK_I(base.adjusted_mode.crtc_htotal);
	PIPE_CONF_CHECK_I(base.adjusted_mode.crtc_hblank_start);
	PIPE_CONF_CHECK_I(base.adjusted_mode.crtc_hblank_end);
	PIPE_CONF_CHECK_I(base.adjusted_mode.crtc_hsync_start);
	PIPE_CONF_CHECK_I(base.adjusted_mode.crtc_hsync_end);

	PIPE_CONF_CHECK_I(base.adjusted_mode.crtc_vdisplay);
	PIPE_CONF_CHECK_I(base.adjusted_mode.crtc_vtotal);
	PIPE_CONF_CHECK_I(base.adjusted_mode.crtc_vblank_start);
	PIPE_CONF_CHECK_I(base.adjusted_mode.crtc_vblank_end);
	PIPE_CONF_CHECK_I(base.adjusted_mode.crtc_vsync_start);
	PIPE_CONF_CHECK_I(base.adjusted_mode.crtc_vsync_end);

	PIPE_CONF_CHECK_I(pixel_multiplier);
	PIPE_CONF_CHECK_I(has_hdmi_sink);
	if ((INTEL_INFO(dev)->gen < 8 && !IS_HASWELL(dev)) ||
	    IS_VALLEYVIEW(dev) || IS_CHERRYVIEW(dev))
		PIPE_CONF_CHECK_I(limited_color_range);
	PIPE_CONF_CHECK_I(has_infoframe);

	PIPE_CONF_CHECK_I(has_audio);

	PIPE_CONF_CHECK_FLAGS(base.adjusted_mode.flags,
			      DRM_MODE_FLAG_INTERLACE);

	if (!PIPE_CONF_QUIRK(PIPE_CONFIG_QUIRK_MODE_SYNC_FLAGS)) {
		PIPE_CONF_CHECK_FLAGS(base.adjusted_mode.flags,
				      DRM_MODE_FLAG_PHSYNC);
		PIPE_CONF_CHECK_FLAGS(base.adjusted_mode.flags,
				      DRM_MODE_FLAG_NHSYNC);
		PIPE_CONF_CHECK_FLAGS(base.adjusted_mode.flags,
				      DRM_MODE_FLAG_PVSYNC);
		PIPE_CONF_CHECK_FLAGS(base.adjusted_mode.flags,
				      DRM_MODE_FLAG_NVSYNC);
	}

	PIPE_CONF_CHECK_X(gmch_pfit.control);
	/* pfit ratios are autocomputed by the hw on gen4+ */
	if (INTEL_INFO(dev)->gen < 4)
		PIPE_CONF_CHECK_X(gmch_pfit.pgm_ratios);
	PIPE_CONF_CHECK_X(gmch_pfit.lvds_border_bits);

	if (!adjust) {
		PIPE_CONF_CHECK_I(pipe_src_w);
		PIPE_CONF_CHECK_I(pipe_src_h);

		PIPE_CONF_CHECK_I(pch_pfit.enabled);
		if (current_config->pch_pfit.enabled) {
			PIPE_CONF_CHECK_X(pch_pfit.pos);
			PIPE_CONF_CHECK_X(pch_pfit.size);
		}

		PIPE_CONF_CHECK_I(scaler_state.scaler_id);
	}

	/* BDW+ don't expose a synchronous way to read the state */
	if (IS_HASWELL(dev))
		PIPE_CONF_CHECK_I(ips_enabled);

	PIPE_CONF_CHECK_I(double_wide);

	PIPE_CONF_CHECK_X(ddi_pll_sel);

	PIPE_CONF_CHECK_P(shared_dpll);
	PIPE_CONF_CHECK_X(dpll_hw_state.dpll);
	PIPE_CONF_CHECK_X(dpll_hw_state.dpll_md);
	PIPE_CONF_CHECK_X(dpll_hw_state.fp0);
	PIPE_CONF_CHECK_X(dpll_hw_state.fp1);
	PIPE_CONF_CHECK_X(dpll_hw_state.wrpll);
	PIPE_CONF_CHECK_X(dpll_hw_state.spll);
	PIPE_CONF_CHECK_X(dpll_hw_state.ctrl1);
	PIPE_CONF_CHECK_X(dpll_hw_state.cfgcr1);
	PIPE_CONF_CHECK_X(dpll_hw_state.cfgcr2);

	PIPE_CONF_CHECK_X(dsi_pll.ctrl);
	PIPE_CONF_CHECK_X(dsi_pll.div);

	if (IS_G4X(dev) || INTEL_INFO(dev)->gen >= 5)
		PIPE_CONF_CHECK_I(pipe_bpp);

	PIPE_CONF_CHECK_CLOCK_FUZZY(base.adjusted_mode.crtc_clock);
	PIPE_CONF_CHECK_CLOCK_FUZZY(port_clock);

#undef PIPE_CONF_CHECK_X
#undef PIPE_CONF_CHECK_I
#undef PIPE_CONF_CHECK_P
#undef PIPE_CONF_CHECK_FLAGS
#undef PIPE_CONF_CHECK_CLOCK_FUZZY
#undef PIPE_CONF_QUIRK
#undef INTEL_ERR_OR_DBG_KMS

	return ret;
}

static void intel_pipe_config_sanity_check(struct drm_i915_private *dev_priv,
					   const struct intel_crtc_state *pipe_config)
{
	if (pipe_config->has_pch_encoder) {
		int fdi_dotclock = intel_dotclock_calculate(intel_fdi_link_freq(dev_priv, pipe_config),
							    &pipe_config->fdi_m_n);
		int dotclock = pipe_config->base.adjusted_mode.crtc_clock;

		/*
		 * FDI already provided one idea for the dotclock.
		 * Yell if the encoder disagrees.
		 */
		WARN(!intel_fuzzy_clock_check(fdi_dotclock, dotclock),
		     "FDI dotclock and encoder dotclock mismatch, fdi: %i, encoder: %i\n",
		     fdi_dotclock, dotclock);
	}
}

static void verify_wm_state(struct drm_crtc *crtc,
			    struct drm_crtc_state *new_state)
{
	struct drm_device *dev = crtc->dev;
	struct drm_i915_private *dev_priv = to_i915(dev);
	struct skl_ddb_allocation hw_ddb, *sw_ddb;
	struct skl_ddb_entry *hw_entry, *sw_entry;
	struct intel_crtc *intel_crtc = to_intel_crtc(crtc);
	const enum pipe pipe = intel_crtc->pipe;
	int plane;

	if (INTEL_INFO(dev)->gen < 9 || !new_state->active)
		return;

	skl_ddb_get_hw_state(dev_priv, &hw_ddb);
	sw_ddb = &dev_priv->wm.skl_hw.ddb;

	/* planes */
	for_each_plane(dev_priv, pipe, plane) {
		hw_entry = &hw_ddb.plane[pipe][plane];
		sw_entry = &sw_ddb->plane[pipe][plane];

		if (skl_ddb_entry_equal(hw_entry, sw_entry))
			continue;

		DRM_ERROR("mismatch in DDB state pipe %c plane %d "
			  "(expected (%u,%u), found (%u,%u))\n",
			  pipe_name(pipe), plane + 1,
			  sw_entry->start, sw_entry->end,
			  hw_entry->start, hw_entry->end);
	}

	/* cursor */
	hw_entry = &hw_ddb.plane[pipe][PLANE_CURSOR];
	sw_entry = &sw_ddb->plane[pipe][PLANE_CURSOR];

	if (!skl_ddb_entry_equal(hw_entry, sw_entry)) {
		DRM_ERROR("mismatch in DDB state pipe %c cursor "
			  "(expected (%u,%u), found (%u,%u))\n",
			  pipe_name(pipe),
			  sw_entry->start, sw_entry->end,
			  hw_entry->start, hw_entry->end);
	}
}

static void
verify_connector_state(struct drm_device *dev, struct drm_crtc *crtc)
{
	struct drm_connector *connector;

	drm_for_each_connector(connector, dev) {
		struct drm_encoder *encoder = connector->encoder;
		struct drm_connector_state *state = connector->state;

		if (state->crtc != crtc)
			continue;

		intel_connector_verify_state(to_intel_connector(connector));

		I915_STATE_WARN(state->best_encoder != encoder,
		     "connector's atomic encoder doesn't match legacy encoder\n");
	}
}

static void
verify_encoder_state(struct drm_device *dev)
{
	struct intel_encoder *encoder;
	struct intel_connector *connector;

	for_each_intel_encoder(dev, encoder) {
		bool enabled = false;
		enum pipe pipe;

		DRM_DEBUG_KMS("[ENCODER:%d:%s]\n",
			      encoder->base.base.id,
			      encoder->base.name);

		for_each_intel_connector(dev, connector) {
			if (connector->base.state->best_encoder != &encoder->base)
				continue;
			enabled = true;

			I915_STATE_WARN(connector->base.state->crtc !=
					encoder->base.crtc,
			     "connector's crtc doesn't match encoder crtc\n");
		}

		I915_STATE_WARN(!!encoder->base.crtc != enabled,
		     "encoder's enabled state mismatch "
		     "(expected %i, found %i)\n",
		     !!encoder->base.crtc, enabled);

		if (!encoder->base.crtc) {
			bool active;

			active = encoder->get_hw_state(encoder, &pipe);
			I915_STATE_WARN(active,
			     "encoder detached but still enabled on pipe %c.\n",
			     pipe_name(pipe));
		}
	}
}

static void
verify_crtc_state(struct drm_crtc *crtc,
		  struct drm_crtc_state *old_crtc_state,
		  struct drm_crtc_state *new_crtc_state)
{
	struct drm_device *dev = crtc->dev;
	struct drm_i915_private *dev_priv = to_i915(dev);
	struct intel_encoder *encoder;
	struct intel_crtc *intel_crtc = to_intel_crtc(crtc);
	struct intel_crtc_state *pipe_config, *sw_config;
	struct drm_atomic_state *old_state;
	bool active;

	old_state = old_crtc_state->state;
	__drm_atomic_helper_crtc_destroy_state(old_crtc_state);
	pipe_config = to_intel_crtc_state(old_crtc_state);
	memset(pipe_config, 0, sizeof(*pipe_config));
	pipe_config->base.crtc = crtc;
	pipe_config->base.state = old_state;

	DRM_DEBUG_KMS("[CRTC:%d:%s]\n", crtc->base.id, crtc->name);

	active = dev_priv->display.get_pipe_config(intel_crtc, pipe_config);

	/* hw state is inconsistent with the pipe quirk */
	if ((intel_crtc->pipe == PIPE_A && dev_priv->quirks & QUIRK_PIPEA_FORCE) ||
	    (intel_crtc->pipe == PIPE_B && dev_priv->quirks & QUIRK_PIPEB_FORCE))
		active = new_crtc_state->active;

	I915_STATE_WARN(new_crtc_state->active != active,
	     "crtc active state doesn't match with hw state "
	     "(expected %i, found %i)\n", new_crtc_state->active, active);

	I915_STATE_WARN(intel_crtc->active != new_crtc_state->active,
	     "transitional active state does not match atomic hw state "
	     "(expected %i, found %i)\n", new_crtc_state->active, intel_crtc->active);

	for_each_encoder_on_crtc(dev, crtc, encoder) {
		enum pipe pipe;

		active = encoder->get_hw_state(encoder, &pipe);
		I915_STATE_WARN(active != new_crtc_state->active,
			"[ENCODER:%i] active %i with crtc active %i\n",
			encoder->base.base.id, active, new_crtc_state->active);

		I915_STATE_WARN(active && intel_crtc->pipe != pipe,
				"Encoder connected to wrong pipe %c\n",
				pipe_name(pipe));

		if (active) {
			pipe_config->output_types |= 1 << encoder->type;
			encoder->get_config(encoder, pipe_config);
		}
	}

	if (!new_crtc_state->active)
		return;

	intel_pipe_config_sanity_check(dev_priv, pipe_config);

	sw_config = to_intel_crtc_state(crtc->state);
	if (!intel_pipe_config_compare(dev, sw_config,
				       pipe_config, false)) {
		I915_STATE_WARN(1, "pipe state doesn't match!\n");
		intel_dump_pipe_config(intel_crtc, pipe_config,
				       "[hw state]");
		intel_dump_pipe_config(intel_crtc, sw_config,
				       "[sw state]");
	}
}

static void
verify_single_dpll_state(struct drm_i915_private *dev_priv,
			 struct intel_shared_dpll *pll,
			 struct drm_crtc *crtc,
			 struct drm_crtc_state *new_state)
{
	struct intel_dpll_hw_state dpll_hw_state;
	unsigned crtc_mask;
	bool active;

	memset(&dpll_hw_state, 0, sizeof(dpll_hw_state));

	DRM_DEBUG_KMS("%s\n", pll->name);

	active = pll->funcs.get_hw_state(dev_priv, pll, &dpll_hw_state);

	if (!(pll->flags & INTEL_DPLL_ALWAYS_ON)) {
		I915_STATE_WARN(!pll->on && pll->active_mask,
		     "pll in active use but not on in sw tracking\n");
		I915_STATE_WARN(pll->on && !pll->active_mask,
		     "pll is on but not used by any active crtc\n");
		I915_STATE_WARN(pll->on != active,
		     "pll on state mismatch (expected %i, found %i)\n",
		     pll->on, active);
	}

	if (!crtc) {
		I915_STATE_WARN(pll->active_mask & ~pll->config.crtc_mask,
				"more active pll users than references: %x vs %x\n",
				pll->active_mask, pll->config.crtc_mask);

		return;
	}

	crtc_mask = 1 << drm_crtc_index(crtc);

	if (new_state->active)
		I915_STATE_WARN(!(pll->active_mask & crtc_mask),
				"pll active mismatch (expected pipe %c in active mask 0x%02x)\n",
				pipe_name(drm_crtc_index(crtc)), pll->active_mask);
	else
		I915_STATE_WARN(pll->active_mask & crtc_mask,
				"pll active mismatch (didn't expect pipe %c in active mask 0x%02x)\n",
				pipe_name(drm_crtc_index(crtc)), pll->active_mask);

	I915_STATE_WARN(!(pll->config.crtc_mask & crtc_mask),
			"pll enabled crtcs mismatch (expected 0x%x in 0x%02x)\n",
			crtc_mask, pll->config.crtc_mask);

	I915_STATE_WARN(pll->on && memcmp(&pll->config.hw_state,
					  &dpll_hw_state,
					  sizeof(dpll_hw_state)),
			"pll hw state mismatch\n");
}

static void
verify_shared_dpll_state(struct drm_device *dev, struct drm_crtc *crtc,
			 struct drm_crtc_state *old_crtc_state,
			 struct drm_crtc_state *new_crtc_state)
{
	struct drm_i915_private *dev_priv = to_i915(dev);
	struct intel_crtc_state *old_state = to_intel_crtc_state(old_crtc_state);
	struct intel_crtc_state *new_state = to_intel_crtc_state(new_crtc_state);

	if (new_state->shared_dpll)
		verify_single_dpll_state(dev_priv, new_state->shared_dpll, crtc, new_crtc_state);

	if (old_state->shared_dpll &&
	    old_state->shared_dpll != new_state->shared_dpll) {
		unsigned crtc_mask = 1 << drm_crtc_index(crtc);
		struct intel_shared_dpll *pll = old_state->shared_dpll;

		I915_STATE_WARN(pll->active_mask & crtc_mask,
				"pll active mismatch (didn't expect pipe %c in active mask)\n",
				pipe_name(drm_crtc_index(crtc)));
		I915_STATE_WARN(pll->config.crtc_mask & crtc_mask,
				"pll enabled crtcs mismatch (found %x in enabled mask)\n",
				pipe_name(drm_crtc_index(crtc)));
	}
}

static void
intel_modeset_verify_crtc(struct drm_crtc *crtc,
			 struct drm_crtc_state *old_state,
			 struct drm_crtc_state *new_state)
{
	if (!needs_modeset(new_state) &&
	    !to_intel_crtc_state(new_state)->update_pipe)
		return;

	verify_wm_state(crtc, new_state);
	verify_connector_state(crtc->dev, crtc);
	verify_crtc_state(crtc, old_state, new_state);
	verify_shared_dpll_state(crtc->dev, crtc, old_state, new_state);
}

static void
verify_disabled_dpll_state(struct drm_device *dev)
{
	struct drm_i915_private *dev_priv = to_i915(dev);
	int i;

	for (i = 0; i < dev_priv->num_shared_dpll; i++)
		verify_single_dpll_state(dev_priv, &dev_priv->shared_dplls[i], NULL, NULL);
}

static void
intel_modeset_verify_disabled(struct drm_device *dev)
{
	verify_encoder_state(dev);
	verify_connector_state(dev, NULL);
	verify_disabled_dpll_state(dev);
}

static void update_scanline_offset(struct intel_crtc *crtc)
{
	struct drm_device *dev = crtc->base.dev;

	/*
	 * The scanline counter increments at the leading edge of hsync.
	 *
	 * On most platforms it starts counting from vtotal-1 on the
	 * first active line. That means the scanline counter value is
	 * always one less than what we would expect. Ie. just after
	 * start of vblank, which also occurs at start of hsync (on the
	 * last active line), the scanline counter will read vblank_start-1.
	 *
	 * On gen2 the scanline counter starts counting from 1 instead
	 * of vtotal-1, so we have to subtract one (or rather add vtotal-1
	 * to keep the value positive), instead of adding one.
	 *
	 * On HSW+ the behaviour of the scanline counter depends on the output
	 * type. For DP ports it behaves like most other platforms, but on HDMI
	 * there's an extra 1 line difference. So we need to add two instead of
	 * one to the value.
	 */
	if (IS_GEN2(dev)) {
		const struct drm_display_mode *adjusted_mode = &crtc->config->base.adjusted_mode;
		int vtotal;

		vtotal = adjusted_mode->crtc_vtotal;
		if (adjusted_mode->flags & DRM_MODE_FLAG_INTERLACE)
			vtotal /= 2;

		crtc->scanline_offset = vtotal - 1;
	} else if (HAS_DDI(dev) &&
		   intel_crtc_has_type(crtc->config, INTEL_OUTPUT_HDMI)) {
		crtc->scanline_offset = 2;
	} else
		crtc->scanline_offset = 1;
}

static void intel_modeset_clear_plls(struct drm_atomic_state *state)
{
	struct drm_device *dev = state->dev;
	struct drm_i915_private *dev_priv = to_i915(dev);
	struct intel_shared_dpll_config *shared_dpll = NULL;
	struct drm_crtc *crtc;
	struct drm_crtc_state *crtc_state;
	int i;

	if (!dev_priv->display.crtc_compute_clock)
		return;

	for_each_crtc_in_state(state, crtc, crtc_state, i) {
		struct intel_crtc *intel_crtc = to_intel_crtc(crtc);
		struct intel_shared_dpll *old_dpll =
			to_intel_crtc_state(crtc->state)->shared_dpll;

		if (!needs_modeset(crtc_state))
			continue;

		to_intel_crtc_state(crtc_state)->shared_dpll = NULL;

		if (!old_dpll)
			continue;

		if (!shared_dpll)
			shared_dpll = intel_atomic_get_shared_dpll_state(state);

		intel_shared_dpll_config_put(shared_dpll, old_dpll, intel_crtc);
	}
}

/*
 * This implements the workaround described in the "notes" section of the mode
 * set sequence documentation. When going from no pipes or single pipe to
 * multiple pipes, and planes are enabled after the pipe, we need to wait at
 * least 2 vblanks on the first pipe before enabling planes on the second pipe.
 */
static int haswell_mode_set_planes_workaround(struct drm_atomic_state *state)
{
	struct drm_crtc_state *crtc_state;
	struct intel_crtc *intel_crtc;
	struct drm_crtc *crtc;
	struct intel_crtc_state *first_crtc_state = NULL;
	struct intel_crtc_state *other_crtc_state = NULL;
	enum pipe first_pipe = INVALID_PIPE, enabled_pipe = INVALID_PIPE;
	int i;

	/* look at all crtc's that are going to be enabled in during modeset */
	for_each_crtc_in_state(state, crtc, crtc_state, i) {
		intel_crtc = to_intel_crtc(crtc);

		if (!crtc_state->active || !needs_modeset(crtc_state))
			continue;

		if (first_crtc_state) {
			other_crtc_state = to_intel_crtc_state(crtc_state);
			break;
		} else {
			first_crtc_state = to_intel_crtc_state(crtc_state);
			first_pipe = intel_crtc->pipe;
		}
	}

	/* No workaround needed? */
	if (!first_crtc_state)
		return 0;

	/* w/a possibly needed, check how many crtc's are already enabled. */
	for_each_intel_crtc(state->dev, intel_crtc) {
		struct intel_crtc_state *pipe_config;

		pipe_config = intel_atomic_get_crtc_state(state, intel_crtc);
		if (IS_ERR(pipe_config))
			return PTR_ERR(pipe_config);

		pipe_config->hsw_workaround_pipe = INVALID_PIPE;

		if (!pipe_config->base.active ||
		    needs_modeset(&pipe_config->base))
			continue;

		/* 2 or more enabled crtcs means no need for w/a */
		if (enabled_pipe != INVALID_PIPE)
			return 0;

		enabled_pipe = intel_crtc->pipe;
	}

	if (enabled_pipe != INVALID_PIPE)
		first_crtc_state->hsw_workaround_pipe = enabled_pipe;
	else if (other_crtc_state)
		other_crtc_state->hsw_workaround_pipe = first_pipe;

	return 0;
}

static int intel_modeset_all_pipes(struct drm_atomic_state *state)
{
	struct drm_crtc *crtc;
	struct drm_crtc_state *crtc_state;
	int ret = 0;

	/* add all active pipes to the state */
	for_each_crtc(state->dev, crtc) {
		crtc_state = drm_atomic_get_crtc_state(state, crtc);
		if (IS_ERR(crtc_state))
			return PTR_ERR(crtc_state);

		if (!crtc_state->active || needs_modeset(crtc_state))
			continue;

		crtc_state->mode_changed = true;

		ret = drm_atomic_add_affected_connectors(state, crtc);
		if (ret)
			break;

		ret = drm_atomic_add_affected_planes(state, crtc);
		if (ret)
			break;
	}

	return ret;
}

static int intel_modeset_checks(struct drm_atomic_state *state)
{
	struct intel_atomic_state *intel_state = to_intel_atomic_state(state);
	struct drm_i915_private *dev_priv = to_i915(state->dev);
	struct drm_crtc *crtc;
	struct drm_crtc_state *crtc_state;
	int ret = 0, i;

	if (!check_digital_port_conflicts(state)) {
		DRM_DEBUG_KMS("rejecting conflicting digital port configuration\n");
		return -EINVAL;
	}

	intel_state->modeset = true;
	intel_state->active_crtcs = dev_priv->active_crtcs;

	for_each_crtc_in_state(state, crtc, crtc_state, i) {
		if (crtc_state->active)
			intel_state->active_crtcs |= 1 << i;
		else
			intel_state->active_crtcs &= ~(1 << i);

		if (crtc_state->active != crtc->state->active)
			intel_state->active_pipe_changes |= drm_crtc_mask(crtc);
	}

	/*
	 * See if the config requires any additional preparation, e.g.
	 * to adjust global state with pipes off.  We need to do this
	 * here so we can get the modeset_pipe updated config for the new
	 * mode set on this crtc.  For other crtcs we need to use the
	 * adjusted_mode bits in the crtc directly.
	 */
	if (dev_priv->display.modeset_calc_cdclk) {
		if (!intel_state->cdclk_pll_vco)
			intel_state->cdclk_pll_vco = dev_priv->cdclk_pll.vco;
		if (!intel_state->cdclk_pll_vco)
			intel_state->cdclk_pll_vco = dev_priv->skl_preferred_vco_freq;

		ret = dev_priv->display.modeset_calc_cdclk(state);
		if (ret < 0)
			return ret;

		if (intel_state->dev_cdclk != dev_priv->cdclk_freq ||
		    intel_state->cdclk_pll_vco != dev_priv->cdclk_pll.vco)
			ret = intel_modeset_all_pipes(state);

		if (ret < 0)
			return ret;

		DRM_DEBUG_KMS("New cdclk calculated to be atomic %u, actual %u\n",
			      intel_state->cdclk, intel_state->dev_cdclk);
	} else
		to_intel_atomic_state(state)->cdclk = dev_priv->atomic_cdclk_freq;

	intel_modeset_clear_plls(state);

	if (IS_HASWELL(dev_priv))
		return haswell_mode_set_planes_workaround(state);

	return 0;
}

/*
 * Handle calculation of various watermark data at the end of the atomic check
 * phase.  The code here should be run after the per-crtc and per-plane 'check'
 * handlers to ensure that all derived state has been updated.
 */
static int calc_watermark_data(struct drm_atomic_state *state)
{
	struct drm_device *dev = state->dev;
	struct drm_i915_private *dev_priv = to_i915(dev);

	/* Is there platform-specific watermark information to calculate? */
	if (dev_priv->display.compute_global_watermarks)
		return dev_priv->display.compute_global_watermarks(state);

	return 0;
}

/**
 * intel_atomic_check - validate state object
 * @dev: drm device
 * @state: state to validate
 */
static int intel_atomic_check(struct drm_device *dev,
			      struct drm_atomic_state *state)
{
	struct drm_i915_private *dev_priv = to_i915(dev);
	struct intel_atomic_state *intel_state = to_intel_atomic_state(state);
	struct drm_crtc *crtc;
	struct drm_crtc_state *crtc_state;
	int ret, i;
	bool any_ms = false;

	ret = drm_atomic_helper_check_modeset(dev, state);
	if (ret)
		return ret;

	for_each_crtc_in_state(state, crtc, crtc_state, i) {
		struct intel_crtc_state *pipe_config =
			to_intel_crtc_state(crtc_state);

		/* Catch I915_MODE_FLAG_INHERITED */
		if (crtc_state->mode.private_flags != crtc->state->mode.private_flags)
			crtc_state->mode_changed = true;

		if (!needs_modeset(crtc_state))
			continue;

		if (!crtc_state->enable) {
			any_ms = true;
			continue;
		}

		/* FIXME: For only active_changed we shouldn't need to do any
		 * state recomputation at all. */

		ret = drm_atomic_add_affected_connectors(state, crtc);
		if (ret)
			return ret;

		ret = intel_modeset_pipe_config(crtc, pipe_config);
		if (ret) {
			intel_dump_pipe_config(to_intel_crtc(crtc),
					       pipe_config, "[failed]");
			return ret;
		}

		if (i915.fastboot &&
		    intel_pipe_config_compare(dev,
					to_intel_crtc_state(crtc->state),
					pipe_config, true)) {
			crtc_state->mode_changed = false;
			to_intel_crtc_state(crtc_state)->update_pipe = true;
		}

		if (needs_modeset(crtc_state))
			any_ms = true;

		ret = drm_atomic_add_affected_planes(state, crtc);
		if (ret)
			return ret;

		intel_dump_pipe_config(to_intel_crtc(crtc), pipe_config,
				       needs_modeset(crtc_state) ?
				       "[modeset]" : "[fastset]");
	}

	if (any_ms) {
		ret = intel_modeset_checks(state);

		if (ret)
			return ret;
	} else
		intel_state->cdclk = dev_priv->cdclk_freq;

	ret = drm_atomic_helper_check_planes(dev, state);
	if (ret)
		return ret;

	intel_fbc_choose_crtc(dev_priv, state);
	return calc_watermark_data(state);
}

static int intel_atomic_prepare_commit(struct drm_device *dev,
				       struct drm_atomic_state *state,
				       bool nonblock)
{
	struct drm_i915_private *dev_priv = to_i915(dev);
	struct drm_plane_state *plane_state;
	struct drm_crtc_state *crtc_state;
	struct drm_plane *plane;
	struct drm_crtc *crtc;
	int i, ret;

	for_each_crtc_in_state(state, crtc, crtc_state, i) {
		if (state->legacy_cursor_update)
			continue;

		ret = intel_crtc_wait_for_pending_flips(crtc);
		if (ret)
			return ret;

		if (atomic_read(&to_intel_crtc(crtc)->unpin_work_count) >= 2)
			flush_workqueue(dev_priv->wq);
	}

	ret = mutex_lock_interruptible(&dev->struct_mutex);
	if (ret)
		return ret;

	ret = drm_atomic_helper_prepare_planes(dev, state);
	mutex_unlock(&dev->struct_mutex);

	if (!ret && !nonblock) {
		for_each_plane_in_state(state, plane, plane_state, i) {
			struct intel_plane_state *intel_plane_state =
				to_intel_plane_state(plane_state);

			if (!intel_plane_state->wait_req)
				continue;

			ret = i915_wait_request(intel_plane_state->wait_req,
						true, NULL, NULL);
			if (ret) {
				/* Any hang should be swallowed by the wait */
				WARN_ON(ret == -EIO);
				mutex_lock(&dev->struct_mutex);
				drm_atomic_helper_cleanup_planes(dev, state);
				mutex_unlock(&dev->struct_mutex);
				break;
			}
		}
	}

	return ret;
}

u32 intel_crtc_get_vblank_counter(struct intel_crtc *crtc)
{
	struct drm_device *dev = crtc->base.dev;

	if (!dev->max_vblank_count)
		return drm_accurate_vblank_count(&crtc->base);

	return dev->driver->get_vblank_counter(dev, crtc->pipe);
}

static void intel_atomic_wait_for_vblanks(struct drm_device *dev,
					  struct drm_i915_private *dev_priv,
					  unsigned crtc_mask)
{
	unsigned last_vblank_count[I915_MAX_PIPES];
	enum pipe pipe;
	int ret;

	if (!crtc_mask)
		return;

	for_each_pipe(dev_priv, pipe) {
		struct drm_crtc *crtc = dev_priv->pipe_to_crtc_mapping[pipe];

		if (!((1 << pipe) & crtc_mask))
			continue;

		ret = drm_crtc_vblank_get(crtc);
		if (WARN_ON(ret != 0)) {
			crtc_mask &= ~(1 << pipe);
			continue;
		}

		last_vblank_count[pipe] = drm_crtc_vblank_count(crtc);
	}

	for_each_pipe(dev_priv, pipe) {
		struct drm_crtc *crtc = dev_priv->pipe_to_crtc_mapping[pipe];
		long lret;

		if (!((1 << pipe) & crtc_mask))
			continue;

		lret = wait_event_timeout(dev->vblank[pipe].queue,
				last_vblank_count[pipe] !=
					drm_crtc_vblank_count(crtc),
				msecs_to_jiffies(50));

		WARN(!lret, "pipe %c vblank wait timed out\n", pipe_name(pipe));

		drm_crtc_vblank_put(crtc);
	}
}

static bool needs_vblank_wait(struct intel_crtc_state *crtc_state)
{
	/* fb updated, need to unpin old fb */
	if (crtc_state->fb_changed)
		return true;

	/* wm changes, need vblank before final wm's */
	if (crtc_state->update_wm_post)
		return true;

	/*
	 * cxsr is re-enabled after vblank.
	 * This is already handled by crtc_state->update_wm_post,
	 * but added for clarity.
	 */
	if (crtc_state->disable_cxsr)
		return true;

	return false;
}

static void intel_atomic_commit_tail(struct drm_atomic_state *state)
{
	struct drm_device *dev = state->dev;
	struct intel_atomic_state *intel_state = to_intel_atomic_state(state);
	struct drm_i915_private *dev_priv = to_i915(dev);
	struct drm_crtc_state *old_crtc_state;
	struct drm_crtc *crtc;
	struct intel_crtc_state *intel_cstate;
	struct drm_plane *plane;
	struct drm_plane_state *plane_state;
	bool hw_check = intel_state->modeset;
	unsigned long put_domains[I915_MAX_PIPES] = {};
	unsigned crtc_vblank_mask = 0;
	int i, ret;

	for_each_plane_in_state(state, plane, plane_state, i) {
		struct intel_plane_state *intel_plane_state =
			to_intel_plane_state(plane_state);

		if (!intel_plane_state->wait_req)
			continue;

		ret = i915_wait_request(intel_plane_state->wait_req,
					true, NULL, NULL);
		/* EIO should be eaten, and we can't get interrupted in the
		 * worker, and blocking commits have waited already. */
		WARN_ON(ret);
	}

	drm_atomic_helper_wait_for_dependencies(state);

	if (intel_state->modeset) {
		memcpy(dev_priv->min_pixclk, intel_state->min_pixclk,
		       sizeof(intel_state->min_pixclk));
		dev_priv->active_crtcs = intel_state->active_crtcs;
		dev_priv->atomic_cdclk_freq = intel_state->cdclk;

		intel_display_power_get(dev_priv, POWER_DOMAIN_MODESET);
	}

	for_each_crtc_in_state(state, crtc, old_crtc_state, i) {
		struct intel_crtc *intel_crtc = to_intel_crtc(crtc);

		if (needs_modeset(crtc->state) ||
		    to_intel_crtc_state(crtc->state)->update_pipe) {
			hw_check = true;

			put_domains[to_intel_crtc(crtc)->pipe] =
				modeset_get_crtc_power_domains(crtc,
					to_intel_crtc_state(crtc->state));
		}

		if (!needs_modeset(crtc->state))
			continue;

		intel_pre_plane_update(to_intel_crtc_state(old_crtc_state));

		if (old_crtc_state->active) {
			intel_crtc_disable_planes(crtc, old_crtc_state->plane_mask);
			dev_priv->display.crtc_disable(crtc);
			intel_crtc->active = false;
			intel_fbc_disable(intel_crtc);
			intel_disable_shared_dpll(intel_crtc);

			/*
			 * Underruns don't always raise
			 * interrupts, so check manually.
			 */
			intel_check_cpu_fifo_underruns(dev_priv);
			intel_check_pch_fifo_underruns(dev_priv);

			if (!crtc->state->active)
				intel_update_watermarks(crtc);
		}
	}

	/* Only after disabling all output pipelines that will be changed can we
	 * update the the output configuration. */
	intel_modeset_update_crtc_state(state);

	if (intel_state->modeset) {
		drm_atomic_helper_update_legacy_modeset_state(state->dev, state);

		if (dev_priv->display.modeset_commit_cdclk &&
		    (intel_state->dev_cdclk != dev_priv->cdclk_freq ||
		     intel_state->cdclk_pll_vco != dev_priv->cdclk_pll.vco))
			dev_priv->display.modeset_commit_cdclk(state);

		intel_modeset_verify_disabled(dev);
	}

	/* Now enable the clocks, plane, pipe, and connectors that we set up. */
	for_each_crtc_in_state(state, crtc, old_crtc_state, i) {
		struct intel_crtc *intel_crtc = to_intel_crtc(crtc);
		bool modeset = needs_modeset(crtc->state);
		struct intel_crtc_state *pipe_config =
			to_intel_crtc_state(crtc->state);

		if (modeset && crtc->state->active) {
			update_scanline_offset(to_intel_crtc(crtc));
			dev_priv->display.crtc_enable(crtc);
		}

		/* Complete events for now disable pipes here. */
		if (modeset && !crtc->state->active && crtc->state->event) {
			spin_lock_irq(&dev->event_lock);
			drm_crtc_send_vblank_event(crtc, crtc->state->event);
			spin_unlock_irq(&dev->event_lock);

			crtc->state->event = NULL;
		}

		if (!modeset)
			intel_pre_plane_update(to_intel_crtc_state(old_crtc_state));

		if (crtc->state->active &&
		    drm_atomic_get_existing_plane_state(state, crtc->primary))
			intel_fbc_enable(intel_crtc, pipe_config, to_intel_plane_state(crtc->primary->state));

		if (crtc->state->active)
			drm_atomic_helper_commit_planes_on_crtc(old_crtc_state);

		if (pipe_config->base.active && needs_vblank_wait(pipe_config))
			crtc_vblank_mask |= 1 << i;
	}

	/* FIXME: We should call drm_atomic_helper_commit_hw_done() here
	 * already, but still need the state for the delayed optimization. To
	 * fix this:
	 * - wrap the optimization/post_plane_update stuff into a per-crtc work.
	 * - schedule that vblank worker _before_ calling hw_done
	 * - at the start of commit_tail, cancel it _synchrously
	 * - switch over to the vblank wait helper in the core after that since
	 *   we don't need out special handling any more.
	 */
	if (!state->legacy_cursor_update)
		intel_atomic_wait_for_vblanks(dev, dev_priv, crtc_vblank_mask);

	/*
	 * Now that the vblank has passed, we can go ahead and program the
	 * optimal watermarks on platforms that need two-step watermark
	 * programming.
	 *
	 * TODO: Move this (and other cleanup) to an async worker eventually.
	 */
	for_each_crtc_in_state(state, crtc, old_crtc_state, i) {
		intel_cstate = to_intel_crtc_state(crtc->state);

		if (dev_priv->display.optimize_watermarks)
			dev_priv->display.optimize_watermarks(intel_cstate);
	}

	for_each_crtc_in_state(state, crtc, old_crtc_state, i) {
		intel_post_plane_update(to_intel_crtc_state(old_crtc_state));

		if (put_domains[i])
			modeset_put_power_domains(dev_priv, put_domains[i]);

		intel_modeset_verify_crtc(crtc, old_crtc_state, crtc->state);
	}

	drm_atomic_helper_commit_hw_done(state);

	if (intel_state->modeset)
		intel_display_power_put(dev_priv, POWER_DOMAIN_MODESET);

	mutex_lock(&dev->struct_mutex);
	drm_atomic_helper_cleanup_planes(dev, state);
	mutex_unlock(&dev->struct_mutex);

	drm_atomic_helper_commit_cleanup_done(state);

	drm_atomic_state_free(state);

	/* As one of the primary mmio accessors, KMS has a high likelihood
	 * of triggering bugs in unclaimed access. After we finish
	 * modesetting, see if an error has been flagged, and if so
	 * enable debugging for the next modeset - and hope we catch
	 * the culprit.
	 *
	 * XXX note that we assume display power is on at this point.
	 * This might hold true now but we need to add pm helper to check
	 * unclaimed only when the hardware is on, as atomic commits
	 * can happen also when the device is completely off.
	 */
	intel_uncore_arm_unclaimed_mmio_detection(dev_priv);
}

static void intel_atomic_commit_work(struct work_struct *work)
{
	struct drm_atomic_state *state = container_of(work,
						      struct drm_atomic_state,
						      commit_work);
	intel_atomic_commit_tail(state);
}

static void intel_atomic_track_fbs(struct drm_atomic_state *state)
{
	struct drm_plane_state *old_plane_state;
	struct drm_plane *plane;
	int i;

	for_each_plane_in_state(state, plane, old_plane_state, i)
		i915_gem_track_fb(intel_fb_obj(old_plane_state->fb),
				  intel_fb_obj(plane->state->fb),
				  to_intel_plane(plane)->frontbuffer_bit);
}

/**
 * intel_atomic_commit - commit validated state object
 * @dev: DRM device
 * @state: the top-level driver state object
 * @nonblock: nonblocking commit
 *
 * This function commits a top-level state object that has been validated
 * with drm_atomic_helper_check().
 *
 * FIXME:  Atomic modeset support for i915 is not yet complete.  At the moment
 * nonblocking commits are only safe for pure plane updates. Everything else
 * should work though.
 *
 * RETURNS
 * Zero for success or -errno.
 */
static int intel_atomic_commit(struct drm_device *dev,
			       struct drm_atomic_state *state,
			       bool nonblock)
{
	struct intel_atomic_state *intel_state = to_intel_atomic_state(state);
	struct drm_i915_private *dev_priv = to_i915(dev);
	int ret = 0;

	if (intel_state->modeset && nonblock) {
		DRM_DEBUG_KMS("nonblocking commit for modeset not yet implemented.\n");
		return -EINVAL;
	}

	ret = drm_atomic_helper_setup_commit(state, nonblock);
	if (ret)
		return ret;

	INIT_WORK(&state->commit_work, intel_atomic_commit_work);

	ret = intel_atomic_prepare_commit(dev, state, nonblock);
	if (ret) {
		DRM_DEBUG_ATOMIC("Preparing state failed with %i\n", ret);
		return ret;
	}

	drm_atomic_helper_swap_state(state, true);
	dev_priv->wm.distrust_bios_wm = false;
	dev_priv->wm.skl_results = intel_state->wm_results;
	intel_shared_dpll_commit(state);
	intel_atomic_track_fbs(state);

	if (nonblock)
		queue_work(system_unbound_wq, &state->commit_work);
	else
		intel_atomic_commit_tail(state);

	return 0;
}

void intel_crtc_restore_mode(struct drm_crtc *crtc)
{
	struct drm_device *dev = crtc->dev;
	struct drm_atomic_state *state;
	struct drm_crtc_state *crtc_state;
	int ret;

	state = drm_atomic_state_alloc(dev);
	if (!state) {
		DRM_DEBUG_KMS("[CRTC:%d:%s] crtc restore failed, out of memory",
			      crtc->base.id, crtc->name);
		return;
	}

	state->acquire_ctx = drm_modeset_legacy_acquire_ctx(crtc);

retry:
	crtc_state = drm_atomic_get_crtc_state(state, crtc);
	ret = PTR_ERR_OR_ZERO(crtc_state);
	if (!ret) {
		if (!crtc_state->active)
			goto out;

		crtc_state->mode_changed = true;
		ret = drm_atomic_commit(state);
	}

	if (ret == -EDEADLK) {
		drm_atomic_state_clear(state);
		drm_modeset_backoff(state->acquire_ctx);
		goto retry;
	}

	if (ret)
out:
		drm_atomic_state_free(state);
}

#undef for_each_intel_crtc_masked

/*
 * FIXME: Remove this once i915 is fully DRIVER_ATOMIC by calling
 *        drm_atomic_helper_legacy_gamma_set() directly.
 */
static int intel_atomic_legacy_gamma_set(struct drm_crtc *crtc,
					 u16 *red, u16 *green, u16 *blue,
					 uint32_t size)
{
	struct drm_device *dev = crtc->dev;
	struct drm_mode_config *config = &dev->mode_config;
	struct drm_crtc_state *state;
	int ret;

	ret = drm_atomic_helper_legacy_gamma_set(crtc, red, green, blue, size);
	if (ret)
		return ret;

	/*
	 * Make sure we update the legacy properties so this works when
	 * atomic is not enabled.
	 */

	state = crtc->state;

	drm_object_property_set_value(&crtc->base,
				      config->degamma_lut_property,
				      (state->degamma_lut) ?
				      state->degamma_lut->base.id : 0);

	drm_object_property_set_value(&crtc->base,
				      config->ctm_property,
				      (state->ctm) ?
				      state->ctm->base.id : 0);

	drm_object_property_set_value(&crtc->base,
				      config->gamma_lut_property,
				      (state->gamma_lut) ?
				      state->gamma_lut->base.id : 0);

	return 0;
}

static const struct drm_crtc_funcs intel_crtc_funcs = {
	.gamma_set = intel_atomic_legacy_gamma_set,
	.set_config = drm_atomic_helper_set_config,
	.set_property = drm_atomic_helper_crtc_set_property,
	.destroy = intel_crtc_destroy,
	.page_flip = intel_crtc_page_flip,
	.atomic_duplicate_state = intel_crtc_duplicate_state,
	.atomic_destroy_state = intel_crtc_destroy_state,
};

/**
 * intel_prepare_plane_fb - Prepare fb for usage on plane
 * @plane: drm plane to prepare for
 * @fb: framebuffer to prepare for presentation
 *
 * Prepares a framebuffer for usage on a display plane.  Generally this
 * involves pinning the underlying object and updating the frontbuffer tracking
 * bits.  Some older platforms need special physical address handling for
 * cursor planes.
 *
 * Must be called with struct_mutex held.
 *
 * Returns 0 on success, negative error code on failure.
 */
int
intel_prepare_plane_fb(struct drm_plane *plane,
		       const struct drm_plane_state *new_state)
{
	struct drm_device *dev = plane->dev;
	struct drm_framebuffer *fb = new_state->fb;
	struct drm_i915_gem_object *obj = intel_fb_obj(fb);
	struct drm_i915_gem_object *old_obj = intel_fb_obj(plane->state->fb);
	struct reservation_object *resv;
	int ret = 0;

	if (!obj && !old_obj)
		return 0;

	if (old_obj) {
		struct drm_crtc_state *crtc_state =
			drm_atomic_get_existing_crtc_state(new_state->state, plane->state->crtc);

		/* Big Hammer, we also need to ensure that any pending
		 * MI_WAIT_FOR_EVENT inside a user batch buffer on the
		 * current scanout is retired before unpinning the old
		 * framebuffer. Note that we rely on userspace rendering
		 * into the buffer attached to the pipe they are waiting
		 * on. If not, userspace generates a GPU hang with IPEHR
		 * point to the MI_WAIT_FOR_EVENT.
		 *
		 * This should only fail upon a hung GPU, in which case we
		 * can safely continue.
		 */
		if (needs_modeset(crtc_state))
			ret = i915_gem_object_wait_rendering(old_obj, true);
		if (ret) {
			/* GPU hangs should have been swallowed by the wait */
			WARN_ON(ret == -EIO);
			return ret;
		}
	}

	if (!obj)
		return 0;

	/* For framebuffer backed by dmabuf, wait for fence */
	resv = i915_gem_object_get_dmabuf_resv(obj);
	if (resv) {
		long lret;

		lret = reservation_object_wait_timeout_rcu(resv, false, true,
							   MAX_SCHEDULE_TIMEOUT);
		if (lret == -ERESTARTSYS)
			return lret;

		WARN(lret < 0, "waiting returns %li\n", lret);
	}

	if (plane->type == DRM_PLANE_TYPE_CURSOR &&
	    INTEL_INFO(dev)->cursor_needs_physical) {
		int align = IS_I830(dev) ? 16 * 1024 : 256;
		ret = i915_gem_object_attach_phys(obj, align);
		if (ret)
			DRM_DEBUG_KMS("failed to attach phys object\n");
	} else {
		ret = intel_pin_and_fence_fb_obj(fb, new_state->rotation);
	}

	if (ret == 0) {
		to_intel_plane_state(new_state)->wait_req =
			i915_gem_active_get(&obj->last_write,
					    &obj->base.dev->struct_mutex);
	}

	return ret;
}

/**
 * intel_cleanup_plane_fb - Cleans up an fb after plane use
 * @plane: drm plane to clean up for
 * @fb: old framebuffer that was on plane
 *
 * Cleans up a framebuffer that has just been removed from a plane.
 *
 * Must be called with struct_mutex held.
 */
void
intel_cleanup_plane_fb(struct drm_plane *plane,
		       const struct drm_plane_state *old_state)
{
	struct drm_device *dev = plane->dev;
	struct intel_plane_state *old_intel_state;
	struct intel_plane_state *intel_state = to_intel_plane_state(plane->state);
	struct drm_i915_gem_object *old_obj = intel_fb_obj(old_state->fb);
	struct drm_i915_gem_object *obj = intel_fb_obj(plane->state->fb);

	old_intel_state = to_intel_plane_state(old_state);

	if (!obj && !old_obj)
		return;

	if (old_obj && (plane->type != DRM_PLANE_TYPE_CURSOR ||
	    !INTEL_INFO(dev)->cursor_needs_physical))
		intel_unpin_fb_obj(old_state->fb, old_state->rotation);

	i915_gem_request_assign(&intel_state->wait_req, NULL);
	i915_gem_request_assign(&old_intel_state->wait_req, NULL);
}

int
skl_max_scale(struct intel_crtc *intel_crtc, struct intel_crtc_state *crtc_state)
{
	int max_scale;
	int crtc_clock, cdclk;

	if (!intel_crtc || !crtc_state->base.enable)
		return DRM_PLANE_HELPER_NO_SCALING;

	crtc_clock = crtc_state->base.adjusted_mode.crtc_clock;
	cdclk = to_intel_atomic_state(crtc_state->base.state)->cdclk;

	if (WARN_ON_ONCE(!crtc_clock || cdclk < crtc_clock))
		return DRM_PLANE_HELPER_NO_SCALING;

	/*
	 * skl max scale is lower of:
	 *    close to 3 but not 3, -1 is for that purpose
	 *            or
	 *    cdclk/crtc_clock
	 */
	max_scale = min((1 << 16) * 3 - 1, (1 << 8) * ((cdclk << 8) / crtc_clock));

	return max_scale;
}

static int
intel_check_primary_plane(struct drm_plane *plane,
			  struct intel_crtc_state *crtc_state,
			  struct intel_plane_state *state)
{
	struct drm_i915_private *dev_priv = to_i915(plane->dev);
	struct drm_crtc *crtc = state->base.crtc;
	struct drm_framebuffer *fb = state->base.fb;
	int min_scale = DRM_PLANE_HELPER_NO_SCALING;
	int max_scale = DRM_PLANE_HELPER_NO_SCALING;
	bool can_position = false;
	int ret;

	if (INTEL_GEN(dev_priv) >= 9) {
		/* use scaler when colorkey is not required */
		if (state->ckey.flags == I915_SET_COLORKEY_NONE) {
			min_scale = 1;
			max_scale = skl_max_scale(to_intel_crtc(crtc), crtc_state);
		}
		can_position = true;
	}

	ret = drm_plane_helper_check_update(plane, crtc, fb, &state->src,
					    &state->dst, &state->clip,
					    state->base.rotation,
					    min_scale, max_scale,
					    can_position, true,
					    &state->visible);
	if (ret)
		return ret;

	if (!fb)
		return 0;

	if (INTEL_GEN(dev_priv) >= 9) {
		ret = skl_check_plane_surface(state);
		if (ret)
			return ret;
	}

	return 0;
}

static void intel_begin_crtc_commit(struct drm_crtc *crtc,
				    struct drm_crtc_state *old_crtc_state)
{
	struct drm_device *dev = crtc->dev;
	struct intel_crtc *intel_crtc = to_intel_crtc(crtc);
	struct intel_crtc_state *old_intel_state =
		to_intel_crtc_state(old_crtc_state);
	bool modeset = needs_modeset(crtc->state);

	/* Perform vblank evasion around commit operation */
	intel_pipe_update_start(intel_crtc);

	if (modeset)
		return;

	if (crtc->state->color_mgmt_changed || to_intel_crtc_state(crtc->state)->update_pipe) {
		intel_color_set_csc(crtc->state);
		intel_color_load_luts(crtc->state);
	}

	if (to_intel_crtc_state(crtc->state)->update_pipe)
		intel_update_pipe_config(intel_crtc, old_intel_state);
	else if (INTEL_INFO(dev)->gen >= 9)
		skl_detach_scalers(intel_crtc);
}

static void intel_finish_crtc_commit(struct drm_crtc *crtc,
				     struct drm_crtc_state *old_crtc_state)
{
	struct intel_crtc *intel_crtc = to_intel_crtc(crtc);

	intel_pipe_update_end(intel_crtc, NULL);
}

/**
 * intel_plane_destroy - destroy a plane
 * @plane: plane to destroy
 *
 * Common destruction function for all types of planes (primary, cursor,
 * sprite).
 */
void intel_plane_destroy(struct drm_plane *plane)
{
	if (!plane)
		return;

	drm_plane_cleanup(plane);
	kfree(to_intel_plane(plane));
}

const struct drm_plane_funcs intel_plane_funcs = {
	.update_plane = drm_atomic_helper_update_plane,
	.disable_plane = drm_atomic_helper_disable_plane,
	.destroy = intel_plane_destroy,
	.set_property = drm_atomic_helper_plane_set_property,
	.atomic_get_property = intel_plane_atomic_get_property,
	.atomic_set_property = intel_plane_atomic_set_property,
	.atomic_duplicate_state = intel_plane_duplicate_state,
	.atomic_destroy_state = intel_plane_destroy_state,

};

static struct drm_plane *intel_primary_plane_create(struct drm_device *dev,
						    int pipe)
{
	struct intel_plane *primary = NULL;
	struct intel_plane_state *state = NULL;
	const uint32_t *intel_primary_formats;
	unsigned int num_formats;
	int ret;

	primary = kzalloc(sizeof(*primary), GFP_KERNEL);
	if (!primary)
		goto fail;

	state = intel_create_plane_state(&primary->base);
	if (!state)
		goto fail;
	primary->base.state = &state->base;

	primary->can_scale = false;
	primary->max_downscale = 1;
	if (INTEL_INFO(dev)->gen >= 9) {
		primary->can_scale = true;
		state->scaler_id = -1;
	}
	primary->pipe = pipe;
	primary->plane = pipe;
	primary->frontbuffer_bit = INTEL_FRONTBUFFER_PRIMARY(pipe);
	primary->check_plane = intel_check_primary_plane;
	if (HAS_FBC(dev) && INTEL_INFO(dev)->gen < 4)
		primary->plane = !pipe;

	if (INTEL_INFO(dev)->gen >= 9) {
		intel_primary_formats = skl_primary_formats;
		num_formats = ARRAY_SIZE(skl_primary_formats);

		primary->update_plane = skylake_update_primary_plane;
		primary->disable_plane = skylake_disable_primary_plane;
	} else if (HAS_PCH_SPLIT(dev)) {
		intel_primary_formats = i965_primary_formats;
		num_formats = ARRAY_SIZE(i965_primary_formats);

		primary->update_plane = ironlake_update_primary_plane;
		primary->disable_plane = i9xx_disable_primary_plane;
	} else if (INTEL_INFO(dev)->gen >= 4) {
		intel_primary_formats = i965_primary_formats;
		num_formats = ARRAY_SIZE(i965_primary_formats);

		primary->update_plane = i9xx_update_primary_plane;
		primary->disable_plane = i9xx_disable_primary_plane;
	} else {
		intel_primary_formats = i8xx_primary_formats;
		num_formats = ARRAY_SIZE(i8xx_primary_formats);

		primary->update_plane = i9xx_update_primary_plane;
		primary->disable_plane = i9xx_disable_primary_plane;
	}

	if (INTEL_INFO(dev)->gen >= 9)
		ret = drm_universal_plane_init(dev, &primary->base, 0,
					       &intel_plane_funcs,
					       intel_primary_formats, num_formats,
					       DRM_PLANE_TYPE_PRIMARY,
					       "plane 1%c", pipe_name(pipe));
	else if (INTEL_INFO(dev)->gen >= 5 || IS_G4X(dev))
		ret = drm_universal_plane_init(dev, &primary->base, 0,
					       &intel_plane_funcs,
					       intel_primary_formats, num_formats,
					       DRM_PLANE_TYPE_PRIMARY,
					       "primary %c", pipe_name(pipe));
	else
		ret = drm_universal_plane_init(dev, &primary->base, 0,
					       &intel_plane_funcs,
					       intel_primary_formats, num_formats,
					       DRM_PLANE_TYPE_PRIMARY,
					       "plane %c", plane_name(primary->plane));
	if (ret)
		goto fail;

	if (INTEL_INFO(dev)->gen >= 4)
		intel_create_rotation_property(dev, primary);

	drm_plane_helper_add(&primary->base, &intel_plane_helper_funcs);

	return &primary->base;

fail:
	kfree(state);
	kfree(primary);

	return NULL;
}

void intel_create_rotation_property(struct drm_device *dev, struct intel_plane *plane)
{
	if (!dev->mode_config.rotation_property) {
		unsigned long flags = BIT(DRM_ROTATE_0) |
			BIT(DRM_ROTATE_180);

		if (INTEL_INFO(dev)->gen >= 9)
			flags |= BIT(DRM_ROTATE_90) | BIT(DRM_ROTATE_270);

		dev->mode_config.rotation_property =
			drm_mode_create_rotation_property(dev, flags);
	}
	if (dev->mode_config.rotation_property)
		drm_object_attach_property(&plane->base.base,
				dev->mode_config.rotation_property,
				plane->base.state->rotation);
}

static int
intel_check_cursor_plane(struct drm_plane *plane,
			 struct intel_crtc_state *crtc_state,
			 struct intel_plane_state *state)
{
	struct drm_crtc *crtc = crtc_state->base.crtc;
	struct drm_framebuffer *fb = state->base.fb;
	struct drm_i915_gem_object *obj = intel_fb_obj(fb);
	enum pipe pipe = to_intel_plane(plane)->pipe;
	unsigned stride;
	int ret;

	ret = drm_plane_helper_check_update(plane, crtc, fb, &state->src,
					    &state->dst, &state->clip,
					    state->base.rotation,
					    DRM_PLANE_HELPER_NO_SCALING,
					    DRM_PLANE_HELPER_NO_SCALING,
					    true, true, &state->visible);
	if (ret)
		return ret;

	/* if we want to turn off the cursor ignore width and height */
	if (!obj)
		return 0;

	/* Check for which cursor types we support */
	if (!cursor_size_ok(plane->dev, state->base.crtc_w, state->base.crtc_h)) {
		DRM_DEBUG("Cursor dimension %dx%d not supported\n",
			  state->base.crtc_w, state->base.crtc_h);
		return -EINVAL;
	}

	stride = roundup_pow_of_two(state->base.crtc_w) * 4;
	if (obj->base.size < stride * state->base.crtc_h) {
		DRM_DEBUG_KMS("buffer is too small\n");
		return -ENOMEM;
	}

	if (fb->modifier[0] != DRM_FORMAT_MOD_NONE) {
		DRM_DEBUG_KMS("cursor cannot be tiled\n");
		return -EINVAL;
	}

	/*
	 * There's something wrong with the cursor on CHV pipe C.
	 * If it straddles the left edge of the screen then
	 * moving it away from the edge or disabling it often
	 * results in a pipe underrun, and often that can lead to
	 * dead pipe (constant underrun reported, and it scans
	 * out just a solid color). To recover from that, the
	 * display power well must be turned off and on again.
	 * Refuse the put the cursor into that compromised position.
	 */
	if (IS_CHERRYVIEW(plane->dev) && pipe == PIPE_C &&
	    state->visible && state->base.crtc_x < 0) {
		DRM_DEBUG_KMS("CHV cursor C not allowed to straddle the left screen edge\n");
		return -EINVAL;
	}

	return 0;
}

static void
intel_disable_cursor_plane(struct drm_plane *plane,
			   struct drm_crtc *crtc)
{
	struct intel_crtc *intel_crtc = to_intel_crtc(crtc);

	intel_crtc->cursor_addr = 0;
	intel_crtc_update_cursor(crtc, NULL);
}

static void
intel_update_cursor_plane(struct drm_plane *plane,
			  const struct intel_crtc_state *crtc_state,
			  const struct intel_plane_state *state)
{
	struct drm_crtc *crtc = crtc_state->base.crtc;
	struct intel_crtc *intel_crtc = to_intel_crtc(crtc);
	struct drm_device *dev = plane->dev;
	struct drm_i915_gem_object *obj = intel_fb_obj(state->base.fb);
	uint32_t addr;

	if (!obj)
		addr = 0;
	else if (!INTEL_INFO(dev)->cursor_needs_physical)
		addr = i915_gem_obj_ggtt_offset(obj);
	else
		addr = obj->phys_handle->busaddr;

	intel_crtc->cursor_addr = addr;
	intel_crtc_update_cursor(crtc, state);
}

static struct drm_plane *intel_cursor_plane_create(struct drm_device *dev,
						   int pipe)
{
	struct intel_plane *cursor = NULL;
	struct intel_plane_state *state = NULL;
	int ret;

	cursor = kzalloc(sizeof(*cursor), GFP_KERNEL);
	if (!cursor)
		goto fail;

	state = intel_create_plane_state(&cursor->base);
	if (!state)
		goto fail;
	cursor->base.state = &state->base;

	cursor->can_scale = false;
	cursor->max_downscale = 1;
	cursor->pipe = pipe;
	cursor->plane = pipe;
	cursor->frontbuffer_bit = INTEL_FRONTBUFFER_CURSOR(pipe);
	cursor->check_plane = intel_check_cursor_plane;
	cursor->update_plane = intel_update_cursor_plane;
	cursor->disable_plane = intel_disable_cursor_plane;

	ret = drm_universal_plane_init(dev, &cursor->base, 0,
				       &intel_plane_funcs,
				       intel_cursor_formats,
				       ARRAY_SIZE(intel_cursor_formats),
				       DRM_PLANE_TYPE_CURSOR,
				       "cursor %c", pipe_name(pipe));
	if (ret)
		goto fail;

	if (INTEL_INFO(dev)->gen >= 4) {
		if (!dev->mode_config.rotation_property)
			dev->mode_config.rotation_property =
				drm_mode_create_rotation_property(dev,
							BIT(DRM_ROTATE_0) |
							BIT(DRM_ROTATE_180));
		if (dev->mode_config.rotation_property)
			drm_object_attach_property(&cursor->base.base,
				dev->mode_config.rotation_property,
				state->base.rotation);
	}

	if (INTEL_INFO(dev)->gen >=9)
		state->scaler_id = -1;

	drm_plane_helper_add(&cursor->base, &intel_plane_helper_funcs);

	return &cursor->base;

fail:
	kfree(state);
	kfree(cursor);

	return NULL;
}

static void skl_init_scalers(struct drm_device *dev, struct intel_crtc *intel_crtc,
	struct intel_crtc_state *crtc_state)
{
	int i;
	struct intel_scaler *intel_scaler;
	struct intel_crtc_scaler_state *scaler_state = &crtc_state->scaler_state;

	for (i = 0; i < intel_crtc->num_scalers; i++) {
		intel_scaler = &scaler_state->scalers[i];
		intel_scaler->in_use = 0;
		intel_scaler->mode = PS_SCALER_MODE_DYN;
	}

	scaler_state->scaler_id = -1;
}

static void intel_crtc_init(struct drm_device *dev, int pipe)
{
	struct drm_i915_private *dev_priv = to_i915(dev);
	struct intel_crtc *intel_crtc;
	struct intel_crtc_state *crtc_state = NULL;
	struct drm_plane *primary = NULL;
	struct drm_plane *cursor = NULL;
	int ret;

	intel_crtc = kzalloc(sizeof(*intel_crtc), GFP_KERNEL);
	if (intel_crtc == NULL)
		return;

	crtc_state = kzalloc(sizeof(*crtc_state), GFP_KERNEL);
	if (!crtc_state)
		goto fail;
	intel_crtc->config = crtc_state;
	intel_crtc->base.state = &crtc_state->base;
	crtc_state->base.crtc = &intel_crtc->base;

	/* initialize shared scalers */
	if (INTEL_INFO(dev)->gen >= 9) {
		if (pipe == PIPE_C)
			intel_crtc->num_scalers = 1;
		else
			intel_crtc->num_scalers = SKL_NUM_SCALERS;

		skl_init_scalers(dev, intel_crtc, crtc_state);
	}

	primary = intel_primary_plane_create(dev, pipe);
	if (!primary)
		goto fail;

	cursor = intel_cursor_plane_create(dev, pipe);
	if (!cursor)
		goto fail;

	ret = drm_crtc_init_with_planes(dev, &intel_crtc->base, primary,
					cursor, &intel_crtc_funcs,
					"pipe %c", pipe_name(pipe));
	if (ret)
		goto fail;

	/*
	 * On gen2/3 only plane A can do fbc, but the panel fitter and lvds port
	 * is hooked to pipe B. Hence we want plane A feeding pipe B.
	 */
	intel_crtc->pipe = pipe;
	intel_crtc->plane = pipe;
	if (HAS_FBC(dev) && INTEL_INFO(dev)->gen < 4) {
		DRM_DEBUG_KMS("swapping pipes & planes for FBC\n");
		intel_crtc->plane = !pipe;
	}

	intel_crtc->cursor_base = ~0;
	intel_crtc->cursor_cntl = ~0;
	intel_crtc->cursor_size = ~0;

	intel_crtc->wm.cxsr_allowed = true;

	BUG_ON(pipe >= ARRAY_SIZE(dev_priv->plane_to_crtc_mapping) ||
	       dev_priv->plane_to_crtc_mapping[intel_crtc->plane] != NULL);
	dev_priv->plane_to_crtc_mapping[intel_crtc->plane] = &intel_crtc->base;
	dev_priv->pipe_to_crtc_mapping[intel_crtc->pipe] = &intel_crtc->base;

	drm_crtc_helper_add(&intel_crtc->base, &intel_helper_funcs);

	intel_color_init(&intel_crtc->base);

	WARN_ON(drm_crtc_index(&intel_crtc->base) != intel_crtc->pipe);
	return;

fail:
	intel_plane_destroy(primary);
	intel_plane_destroy(cursor);
	kfree(crtc_state);
	kfree(intel_crtc);
}

enum pipe intel_get_pipe_from_connector(struct intel_connector *connector)
{
	struct drm_encoder *encoder = connector->base.encoder;
	struct drm_device *dev = connector->base.dev;

	WARN_ON(!drm_modeset_is_locked(&dev->mode_config.connection_mutex));

	if (!encoder || WARN_ON(!encoder->crtc))
		return INVALID_PIPE;

	return to_intel_crtc(encoder->crtc)->pipe;
}

int intel_get_pipe_from_crtc_id(struct drm_device *dev, void *data,
				struct drm_file *file)
{
	struct drm_i915_get_pipe_from_crtc_id *pipe_from_crtc_id = data;
	struct drm_crtc *drmmode_crtc;
	struct intel_crtc *crtc;

	drmmode_crtc = drm_crtc_find(dev, pipe_from_crtc_id->crtc_id);
	if (!drmmode_crtc)
		return -ENOENT;

	crtc = to_intel_crtc(drmmode_crtc);
	pipe_from_crtc_id->pipe = crtc->pipe;

	return 0;
}

static int intel_encoder_clones(struct intel_encoder *encoder)
{
	struct drm_device *dev = encoder->base.dev;
	struct intel_encoder *source_encoder;
	int index_mask = 0;
	int entry = 0;

	for_each_intel_encoder(dev, source_encoder) {
		if (encoders_cloneable(encoder, source_encoder))
			index_mask |= (1 << entry);

		entry++;
	}

	return index_mask;
}

static bool has_edp_a(struct drm_device *dev)
{
	struct drm_i915_private *dev_priv = to_i915(dev);

	if (!IS_MOBILE(dev))
		return false;

	if ((I915_READ(DP_A) & DP_DETECTED) == 0)
		return false;

	if (IS_GEN5(dev) && (I915_READ(FUSE_STRAP) & ILK_eDP_A_DISABLE))
		return false;

	return true;
}

static bool intel_crt_present(struct drm_device *dev)
{
	struct drm_i915_private *dev_priv = to_i915(dev);

	if (INTEL_INFO(dev)->gen >= 9)
		return false;

	if (IS_HSW_ULT(dev) || IS_BDW_ULT(dev))
		return false;

	if (IS_CHERRYVIEW(dev))
		return false;

	if (HAS_PCH_LPT_H(dev) && I915_READ(SFUSE_STRAP) & SFUSE_STRAP_CRT_DISABLED)
		return false;

	/* DDI E can't be used if DDI A requires 4 lanes */
	if (HAS_DDI(dev) && I915_READ(DDI_BUF_CTL(PORT_A)) & DDI_A_4_LANES)
		return false;

	if (!dev_priv->vbt.int_crt_support)
		return false;

	return true;
}

void intel_pps_unlock_regs_wa(struct drm_i915_private *dev_priv)
{
	int pps_num;
	int pps_idx;

	if (HAS_DDI(dev_priv))
		return;
	/*
	 * This w/a is needed at least on CPT/PPT, but to be sure apply it
	 * everywhere where registers can be write protected.
	 */
	if (IS_VALLEYVIEW(dev_priv) || IS_CHERRYVIEW(dev_priv))
		pps_num = 2;
	else
		pps_num = 1;

	for (pps_idx = 0; pps_idx < pps_num; pps_idx++) {
		u32 val = I915_READ(PP_CONTROL(pps_idx));

		val = (val & ~PANEL_UNLOCK_MASK) | PANEL_UNLOCK_REGS;
		I915_WRITE(PP_CONTROL(pps_idx), val);
	}
}

static void intel_pps_init(struct drm_i915_private *dev_priv)
{
	if (HAS_PCH_SPLIT(dev_priv) || IS_BROXTON(dev_priv))
		dev_priv->pps_mmio_base = PCH_PPS_BASE;
	else if (IS_VALLEYVIEW(dev_priv) || IS_CHERRYVIEW(dev_priv))
		dev_priv->pps_mmio_base = VLV_PPS_BASE;
	else
		dev_priv->pps_mmio_base = PPS_BASE;

	intel_pps_unlock_regs_wa(dev_priv);
}

static void intel_setup_outputs(struct drm_device *dev)
{
	struct drm_i915_private *dev_priv = to_i915(dev);
	struct intel_encoder *encoder;
	bool dpd_is_edp = false;

	intel_pps_init(dev_priv);

	/*
	 * intel_edp_init_connector() depends on this completing first, to
	 * prevent the registeration of both eDP and LVDS and the incorrect
	 * sharing of the PPS.
	 */
	intel_lvds_init(dev);

	if (intel_crt_present(dev))
		intel_crt_init(dev);

	if (IS_BROXTON(dev)) {
		/*
		 * FIXME: Broxton doesn't support port detection via the
		 * DDI_BUF_CTL_A or SFUSE_STRAP registers, find another way to
		 * detect the ports.
		 */
		intel_ddi_init(dev, PORT_A);
		intel_ddi_init(dev, PORT_B);
		intel_ddi_init(dev, PORT_C);

		intel_dsi_init(dev);
	} else if (HAS_DDI(dev)) {
		int found;

		/*
		 * Haswell uses DDI functions to detect digital outputs.
		 * On SKL pre-D0 the strap isn't connected, so we assume
		 * it's there.
		 */
		found = I915_READ(DDI_BUF_CTL(PORT_A)) & DDI_INIT_DISPLAY_DETECTED;
		/* WaIgnoreDDIAStrap: skl */
		if (found || IS_SKYLAKE(dev) || IS_KABYLAKE(dev))
			intel_ddi_init(dev, PORT_A);

		/* DDI B, C and D detection is indicated by the SFUSE_STRAP
		 * register */
		found = I915_READ(SFUSE_STRAP);

		if (found & SFUSE_STRAP_DDIB_DETECTED)
			intel_ddi_init(dev, PORT_B);
		if (found & SFUSE_STRAP_DDIC_DETECTED)
			intel_ddi_init(dev, PORT_C);
		if (found & SFUSE_STRAP_DDID_DETECTED)
			intel_ddi_init(dev, PORT_D);
		/*
		 * On SKL we don't have a way to detect DDI-E so we rely on VBT.
		 */
		if ((IS_SKYLAKE(dev) || IS_KABYLAKE(dev)) &&
		    (dev_priv->vbt.ddi_port_info[PORT_E].supports_dp ||
		     dev_priv->vbt.ddi_port_info[PORT_E].supports_dvi ||
		     dev_priv->vbt.ddi_port_info[PORT_E].supports_hdmi))
			intel_ddi_init(dev, PORT_E);

	} else if (HAS_PCH_SPLIT(dev)) {
		int found;
		dpd_is_edp = intel_dp_is_edp(dev, PORT_D);

		if (has_edp_a(dev))
			intel_dp_init(dev, DP_A, PORT_A);

		if (I915_READ(PCH_HDMIB) & SDVO_DETECTED) {
			/* PCH SDVOB multiplex with HDMIB */
			found = intel_sdvo_init(dev, PCH_SDVOB, PORT_B);
			if (!found)
				intel_hdmi_init(dev, PCH_HDMIB, PORT_B);
			if (!found && (I915_READ(PCH_DP_B) & DP_DETECTED))
				intel_dp_init(dev, PCH_DP_B, PORT_B);
		}

		if (I915_READ(PCH_HDMIC) & SDVO_DETECTED)
			intel_hdmi_init(dev, PCH_HDMIC, PORT_C);

		if (!dpd_is_edp && I915_READ(PCH_HDMID) & SDVO_DETECTED)
			intel_hdmi_init(dev, PCH_HDMID, PORT_D);

		if (I915_READ(PCH_DP_C) & DP_DETECTED)
			intel_dp_init(dev, PCH_DP_C, PORT_C);

		if (I915_READ(PCH_DP_D) & DP_DETECTED)
			intel_dp_init(dev, PCH_DP_D, PORT_D);
	} else if (IS_VALLEYVIEW(dev) || IS_CHERRYVIEW(dev)) {
		bool has_edp, has_port;

		/*
		 * The DP_DETECTED bit is the latched state of the DDC
		 * SDA pin at boot. However since eDP doesn't require DDC
		 * (no way to plug in a DP->HDMI dongle) the DDC pins for
		 * eDP ports may have been muxed to an alternate function.
		 * Thus we can't rely on the DP_DETECTED bit alone to detect
		 * eDP ports. Consult the VBT as well as DP_DETECTED to
		 * detect eDP ports.
		 *
		 * Sadly the straps seem to be missing sometimes even for HDMI
		 * ports (eg. on Voyo V3 - CHT x7-Z8700), so check both strap
		 * and VBT for the presence of the port. Additionally we can't
		 * trust the port type the VBT declares as we've seen at least
		 * HDMI ports that the VBT claim are DP or eDP.
		 */
		has_edp = intel_dp_is_edp(dev, PORT_B);
		has_port = intel_bios_is_port_present(dev_priv, PORT_B);
		if (I915_READ(VLV_DP_B) & DP_DETECTED || has_port)
			has_edp &= intel_dp_init(dev, VLV_DP_B, PORT_B);
		if ((I915_READ(VLV_HDMIB) & SDVO_DETECTED || has_port) && !has_edp)
			intel_hdmi_init(dev, VLV_HDMIB, PORT_B);

		has_edp = intel_dp_is_edp(dev, PORT_C);
		has_port = intel_bios_is_port_present(dev_priv, PORT_C);
		if (I915_READ(VLV_DP_C) & DP_DETECTED || has_port)
			has_edp &= intel_dp_init(dev, VLV_DP_C, PORT_C);
		if ((I915_READ(VLV_HDMIC) & SDVO_DETECTED || has_port) && !has_edp)
			intel_hdmi_init(dev, VLV_HDMIC, PORT_C);

		if (IS_CHERRYVIEW(dev)) {
			/*
			 * eDP not supported on port D,
			 * so no need to worry about it
			 */
			has_port = intel_bios_is_port_present(dev_priv, PORT_D);
			if (I915_READ(CHV_DP_D) & DP_DETECTED || has_port)
				intel_dp_init(dev, CHV_DP_D, PORT_D);
			if (I915_READ(CHV_HDMID) & SDVO_DETECTED || has_port)
				intel_hdmi_init(dev, CHV_HDMID, PORT_D);
		}

		intel_dsi_init(dev);
	} else if (!IS_GEN2(dev) && !IS_PINEVIEW(dev)) {
		bool found = false;

		if (I915_READ(GEN3_SDVOB) & SDVO_DETECTED) {
			DRM_DEBUG_KMS("probing SDVOB\n");
			found = intel_sdvo_init(dev, GEN3_SDVOB, PORT_B);
			if (!found && IS_G4X(dev)) {
				DRM_DEBUG_KMS("probing HDMI on SDVOB\n");
				intel_hdmi_init(dev, GEN4_HDMIB, PORT_B);
			}

			if (!found && IS_G4X(dev))
				intel_dp_init(dev, DP_B, PORT_B);
		}

		/* Before G4X SDVOC doesn't have its own detect register */

		if (I915_READ(GEN3_SDVOB) & SDVO_DETECTED) {
			DRM_DEBUG_KMS("probing SDVOC\n");
			found = intel_sdvo_init(dev, GEN3_SDVOC, PORT_C);
		}

		if (!found && (I915_READ(GEN3_SDVOC) & SDVO_DETECTED)) {

			if (IS_G4X(dev)) {
				DRM_DEBUG_KMS("probing HDMI on SDVOC\n");
				intel_hdmi_init(dev, GEN4_HDMIC, PORT_C);
			}
			if (IS_G4X(dev))
				intel_dp_init(dev, DP_C, PORT_C);
		}

		if (IS_G4X(dev) &&
		    (I915_READ(DP_D) & DP_DETECTED))
			intel_dp_init(dev, DP_D, PORT_D);
	} else if (IS_GEN2(dev))
		intel_dvo_init(dev);

	if (SUPPORTS_TV(dev))
		intel_tv_init(dev);

	intel_psr_init(dev);

	for_each_intel_encoder(dev, encoder) {
		encoder->base.possible_crtcs = encoder->crtc_mask;
		encoder->base.possible_clones =
			intel_encoder_clones(encoder);
	}

	intel_init_pch_refclk(dev);

	drm_helper_move_panel_connectors_to_head(dev);
}

static void intel_user_framebuffer_destroy(struct drm_framebuffer *fb)
{
	struct drm_device *dev = fb->dev;
	struct intel_framebuffer *intel_fb = to_intel_framebuffer(fb);

	drm_framebuffer_cleanup(fb);
	mutex_lock(&dev->struct_mutex);
	WARN_ON(!intel_fb->obj->framebuffer_references--);
	i915_gem_object_put(intel_fb->obj);
	mutex_unlock(&dev->struct_mutex);
	kfree(intel_fb);
}

static int intel_user_framebuffer_create_handle(struct drm_framebuffer *fb,
						struct drm_file *file,
						unsigned int *handle)
{
	struct intel_framebuffer *intel_fb = to_intel_framebuffer(fb);
	struct drm_i915_gem_object *obj = intel_fb->obj;

	if (obj->userptr.mm) {
		DRM_DEBUG("attempting to use a userptr for a framebuffer, denied\n");
		return -EINVAL;
	}

	return drm_gem_handle_create(file, &obj->base, handle);
}

static int intel_user_framebuffer_dirty(struct drm_framebuffer *fb,
					struct drm_file *file,
					unsigned flags, unsigned color,
					struct drm_clip_rect *clips,
					unsigned num_clips)
{
	struct drm_device *dev = fb->dev;
	struct intel_framebuffer *intel_fb = to_intel_framebuffer(fb);
	struct drm_i915_gem_object *obj = intel_fb->obj;

	mutex_lock(&dev->struct_mutex);
	intel_fb_obj_flush(obj, false, ORIGIN_DIRTYFB);
	mutex_unlock(&dev->struct_mutex);

	return 0;
}

static const struct drm_framebuffer_funcs intel_fb_funcs = {
	.destroy = intel_user_framebuffer_destroy,
	.create_handle = intel_user_framebuffer_create_handle,
	.dirty = intel_user_framebuffer_dirty,
};

static
u32 intel_fb_pitch_limit(struct drm_device *dev, uint64_t fb_modifier,
			 uint32_t pixel_format)
{
	u32 gen = INTEL_INFO(dev)->gen;

	if (gen >= 9) {
		int cpp = drm_format_plane_cpp(pixel_format, 0);

		/* "The stride in bytes must not exceed the of the size of 8K
		 *  pixels and 32K bytes."
		 */
		return min(8192 * cpp, 32768);
	} else if (gen >= 5 && !IS_VALLEYVIEW(dev) && !IS_CHERRYVIEW(dev)) {
		return 32*1024;
	} else if (gen >= 4) {
		if (fb_modifier == I915_FORMAT_MOD_X_TILED)
			return 16*1024;
		else
			return 32*1024;
	} else if (gen >= 3) {
		if (fb_modifier == I915_FORMAT_MOD_X_TILED)
			return 8*1024;
		else
			return 16*1024;
	} else {
		/* XXX DSPC is limited to 4k tiled */
		return 8*1024;
	}
}

static int intel_framebuffer_init(struct drm_device *dev,
				  struct intel_framebuffer *intel_fb,
				  struct drm_mode_fb_cmd2 *mode_cmd,
				  struct drm_i915_gem_object *obj)
{
	struct drm_i915_private *dev_priv = to_i915(dev);
	unsigned int tiling = i915_gem_object_get_tiling(obj);
	int ret;
	u32 pitch_limit, stride_alignment;

	WARN_ON(!mutex_is_locked(&dev->struct_mutex));

	if (mode_cmd->flags & DRM_MODE_FB_MODIFIERS) {
		/*
		 * If there's a fence, enforce that
		 * the fb modifier and tiling mode match.
		 */
		if (tiling != I915_TILING_NONE &&
		    tiling != intel_fb_modifier_to_tiling(mode_cmd->modifier[0])) {
			DRM_DEBUG("tiling_mode doesn't match fb modifier\n");
			return -EINVAL;
		}
	} else {
		if (tiling == I915_TILING_X) {
			mode_cmd->modifier[0] = I915_FORMAT_MOD_X_TILED;
		} else if (tiling == I915_TILING_Y) {
			DRM_DEBUG("No Y tiling for legacy addfb\n");
			return -EINVAL;
		}
	}

	/* Passed in modifier sanity checking. */
	switch (mode_cmd->modifier[0]) {
	case I915_FORMAT_MOD_Y_TILED:
	case I915_FORMAT_MOD_Yf_TILED:
		if (INTEL_INFO(dev)->gen < 9) {
			DRM_DEBUG("Unsupported tiling 0x%llx!\n",
				  mode_cmd->modifier[0]);
			return -EINVAL;
		}
	case DRM_FORMAT_MOD_NONE:
	case I915_FORMAT_MOD_X_TILED:
		break;
	default:
		DRM_DEBUG("Unsupported fb modifier 0x%llx!\n",
			  mode_cmd->modifier[0]);
		return -EINVAL;
	}

	/*
	 * gen2/3 display engine uses the fence if present,
	 * so the tiling mode must match the fb modifier exactly.
	 */
	if (INTEL_INFO(dev_priv)->gen < 4 &&
	    tiling != intel_fb_modifier_to_tiling(mode_cmd->modifier[0])) {
		DRM_DEBUG("tiling_mode must match fb modifier exactly on gen2/3\n");
		return -EINVAL;
	}

	stride_alignment = intel_fb_stride_alignment(dev_priv,
						     mode_cmd->modifier[0],
						     mode_cmd->pixel_format);
	if (mode_cmd->pitches[0] & (stride_alignment - 1)) {
		DRM_DEBUG("pitch (%d) must be at least %u byte aligned\n",
			  mode_cmd->pitches[0], stride_alignment);
		return -EINVAL;
	}

	pitch_limit = intel_fb_pitch_limit(dev, mode_cmd->modifier[0],
					   mode_cmd->pixel_format);
	if (mode_cmd->pitches[0] > pitch_limit) {
		DRM_DEBUG("%s pitch (%u) must be at less than %d\n",
			  mode_cmd->modifier[0] != DRM_FORMAT_MOD_NONE ?
			  "tiled" : "linear",
			  mode_cmd->pitches[0], pitch_limit);
		return -EINVAL;
	}

	/*
	 * If there's a fence, enforce that
	 * the fb pitch and fence stride match.
	 */
	if (tiling != I915_TILING_NONE &&
	    mode_cmd->pitches[0] != i915_gem_object_get_stride(obj)) {
		DRM_DEBUG("pitch (%d) must match tiling stride (%d)\n",
			  mode_cmd->pitches[0],
			  i915_gem_object_get_stride(obj));
		return -EINVAL;
	}

	/* Reject formats not supported by any plane early. */
	switch (mode_cmd->pixel_format) {
	case DRM_FORMAT_C8:
	case DRM_FORMAT_RGB565:
	case DRM_FORMAT_XRGB8888:
	case DRM_FORMAT_ARGB8888:
		break;
	case DRM_FORMAT_XRGB1555:
		if (INTEL_INFO(dev)->gen > 3) {
			DRM_DEBUG("unsupported pixel format: %s\n",
				  drm_get_format_name(mode_cmd->pixel_format));
			return -EINVAL;
		}
		break;
	case DRM_FORMAT_ABGR8888:
		if (!IS_VALLEYVIEW(dev) && !IS_CHERRYVIEW(dev) &&
		    INTEL_INFO(dev)->gen < 9) {
			DRM_DEBUG("unsupported pixel format: %s\n",
				  drm_get_format_name(mode_cmd->pixel_format));
			return -EINVAL;
		}
		break;
	case DRM_FORMAT_XBGR8888:
	case DRM_FORMAT_XRGB2101010:
	case DRM_FORMAT_XBGR2101010:
		if (INTEL_INFO(dev)->gen < 4) {
			DRM_DEBUG("unsupported pixel format: %s\n",
				  drm_get_format_name(mode_cmd->pixel_format));
			return -EINVAL;
		}
		break;
	case DRM_FORMAT_ABGR2101010:
		if (!IS_VALLEYVIEW(dev) && !IS_CHERRYVIEW(dev)) {
			DRM_DEBUG("unsupported pixel format: %s\n",
				  drm_get_format_name(mode_cmd->pixel_format));
			return -EINVAL;
		}
		break;
	case DRM_FORMAT_YUYV:
	case DRM_FORMAT_UYVY:
	case DRM_FORMAT_YVYU:
	case DRM_FORMAT_VYUY:
		if (INTEL_INFO(dev)->gen < 5) {
			DRM_DEBUG("unsupported pixel format: %s\n",
				  drm_get_format_name(mode_cmd->pixel_format));
			return -EINVAL;
		}
		break;
	default:
		DRM_DEBUG("unsupported pixel format: %s\n",
			  drm_get_format_name(mode_cmd->pixel_format));
		return -EINVAL;
	}

	/* FIXME need to adjust LINOFF/TILEOFF accordingly. */
	if (mode_cmd->offsets[0] != 0)
		return -EINVAL;

	drm_helper_mode_fill_fb_struct(&intel_fb->base, mode_cmd);
	intel_fb->obj = obj;

	ret = intel_fill_fb_info(dev_priv, &intel_fb->base);
	if (ret)
		return ret;

	ret = drm_framebuffer_init(dev, &intel_fb->base, &intel_fb_funcs);
	if (ret) {
		DRM_ERROR("framebuffer init failed %d\n", ret);
		return ret;
	}

	intel_fb->obj->framebuffer_references++;

	return 0;
}

static struct drm_framebuffer *
intel_user_framebuffer_create(struct drm_device *dev,
			      struct drm_file *filp,
			      const struct drm_mode_fb_cmd2 *user_mode_cmd)
{
	struct drm_framebuffer *fb;
	struct drm_i915_gem_object *obj;
	struct drm_mode_fb_cmd2 mode_cmd = *user_mode_cmd;

	obj = i915_gem_object_lookup(filp, mode_cmd.handles[0]);
	if (!obj)
		return ERR_PTR(-ENOENT);

	fb = intel_framebuffer_create(dev, &mode_cmd, obj);
	if (IS_ERR(fb))
		i915_gem_object_put_unlocked(obj);

	return fb;
}

#ifndef CONFIG_DRM_FBDEV_EMULATION
static inline void intel_fbdev_output_poll_changed(struct drm_device *dev)
{
}
#endif

static const struct drm_mode_config_funcs intel_mode_funcs = {
	.fb_create = intel_user_framebuffer_create,
	.output_poll_changed = intel_fbdev_output_poll_changed,
	.atomic_check = intel_atomic_check,
	.atomic_commit = intel_atomic_commit,
	.atomic_state_alloc = intel_atomic_state_alloc,
	.atomic_state_clear = intel_atomic_state_clear,
};

/**
 * intel_init_display_hooks - initialize the display modesetting hooks
 * @dev_priv: device private
 */
void intel_init_display_hooks(struct drm_i915_private *dev_priv)
{
	if (INTEL_INFO(dev_priv)->gen >= 9) {
		dev_priv->display.get_pipe_config = haswell_get_pipe_config;
		dev_priv->display.get_initial_plane_config =
			skylake_get_initial_plane_config;
		dev_priv->display.crtc_compute_clock =
			haswell_crtc_compute_clock;
		dev_priv->display.crtc_enable = haswell_crtc_enable;
		dev_priv->display.crtc_disable = haswell_crtc_disable;
	} else if (HAS_DDI(dev_priv)) {
		dev_priv->display.get_pipe_config = haswell_get_pipe_config;
		dev_priv->display.get_initial_plane_config =
			ironlake_get_initial_plane_config;
		dev_priv->display.crtc_compute_clock =
			haswell_crtc_compute_clock;
		dev_priv->display.crtc_enable = haswell_crtc_enable;
		dev_priv->display.crtc_disable = haswell_crtc_disable;
	} else if (HAS_PCH_SPLIT(dev_priv)) {
		dev_priv->display.get_pipe_config = ironlake_get_pipe_config;
		dev_priv->display.get_initial_plane_config =
			ironlake_get_initial_plane_config;
		dev_priv->display.crtc_compute_clock =
			ironlake_crtc_compute_clock;
		dev_priv->display.crtc_enable = ironlake_crtc_enable;
		dev_priv->display.crtc_disable = ironlake_crtc_disable;
	} else if (IS_CHERRYVIEW(dev_priv)) {
		dev_priv->display.get_pipe_config = i9xx_get_pipe_config;
		dev_priv->display.get_initial_plane_config =
			i9xx_get_initial_plane_config;
		dev_priv->display.crtc_compute_clock = chv_crtc_compute_clock;
		dev_priv->display.crtc_enable = valleyview_crtc_enable;
		dev_priv->display.crtc_disable = i9xx_crtc_disable;
	} else if (IS_VALLEYVIEW(dev_priv)) {
		dev_priv->display.get_pipe_config = i9xx_get_pipe_config;
		dev_priv->display.get_initial_plane_config =
			i9xx_get_initial_plane_config;
		dev_priv->display.crtc_compute_clock = vlv_crtc_compute_clock;
		dev_priv->display.crtc_enable = valleyview_crtc_enable;
		dev_priv->display.crtc_disable = i9xx_crtc_disable;
	} else if (IS_G4X(dev_priv)) {
		dev_priv->display.get_pipe_config = i9xx_get_pipe_config;
		dev_priv->display.get_initial_plane_config =
			i9xx_get_initial_plane_config;
		dev_priv->display.crtc_compute_clock = g4x_crtc_compute_clock;
		dev_priv->display.crtc_enable = i9xx_crtc_enable;
		dev_priv->display.crtc_disable = i9xx_crtc_disable;
	} else if (IS_PINEVIEW(dev_priv)) {
		dev_priv->display.get_pipe_config = i9xx_get_pipe_config;
		dev_priv->display.get_initial_plane_config =
			i9xx_get_initial_plane_config;
		dev_priv->display.crtc_compute_clock = pnv_crtc_compute_clock;
		dev_priv->display.crtc_enable = i9xx_crtc_enable;
		dev_priv->display.crtc_disable = i9xx_crtc_disable;
	} else if (!IS_GEN2(dev_priv)) {
		dev_priv->display.get_pipe_config = i9xx_get_pipe_config;
		dev_priv->display.get_initial_plane_config =
			i9xx_get_initial_plane_config;
		dev_priv->display.crtc_compute_clock = i9xx_crtc_compute_clock;
		dev_priv->display.crtc_enable = i9xx_crtc_enable;
		dev_priv->display.crtc_disable = i9xx_crtc_disable;
	} else {
		dev_priv->display.get_pipe_config = i9xx_get_pipe_config;
		dev_priv->display.get_initial_plane_config =
			i9xx_get_initial_plane_config;
		dev_priv->display.crtc_compute_clock = i8xx_crtc_compute_clock;
		dev_priv->display.crtc_enable = i9xx_crtc_enable;
		dev_priv->display.crtc_disable = i9xx_crtc_disable;
	}

	/* Returns the core display clock speed */
	if (IS_SKYLAKE(dev_priv) || IS_KABYLAKE(dev_priv))
		dev_priv->display.get_display_clock_speed =
			skylake_get_display_clock_speed;
	else if (IS_BROXTON(dev_priv))
		dev_priv->display.get_display_clock_speed =
			broxton_get_display_clock_speed;
	else if (IS_BROADWELL(dev_priv))
		dev_priv->display.get_display_clock_speed =
			broadwell_get_display_clock_speed;
	else if (IS_HASWELL(dev_priv))
		dev_priv->display.get_display_clock_speed =
			haswell_get_display_clock_speed;
	else if (IS_VALLEYVIEW(dev_priv) || IS_CHERRYVIEW(dev_priv))
		dev_priv->display.get_display_clock_speed =
			valleyview_get_display_clock_speed;
	else if (IS_GEN5(dev_priv))
		dev_priv->display.get_display_clock_speed =
			ilk_get_display_clock_speed;
	else if (IS_I945G(dev_priv) || IS_BROADWATER(dev_priv) ||
		 IS_GEN6(dev_priv) || IS_IVYBRIDGE(dev_priv))
		dev_priv->display.get_display_clock_speed =
			i945_get_display_clock_speed;
	else if (IS_GM45(dev_priv))
		dev_priv->display.get_display_clock_speed =
			gm45_get_display_clock_speed;
	else if (IS_CRESTLINE(dev_priv))
		dev_priv->display.get_display_clock_speed =
			i965gm_get_display_clock_speed;
	else if (IS_PINEVIEW(dev_priv))
		dev_priv->display.get_display_clock_speed =
			pnv_get_display_clock_speed;
	else if (IS_G33(dev_priv) || IS_G4X(dev_priv))
		dev_priv->display.get_display_clock_speed =
			g33_get_display_clock_speed;
	else if (IS_I915G(dev_priv))
		dev_priv->display.get_display_clock_speed =
			i915_get_display_clock_speed;
	else if (IS_I945GM(dev_priv) || IS_845G(dev_priv))
		dev_priv->display.get_display_clock_speed =
			i9xx_misc_get_display_clock_speed;
	else if (IS_I915GM(dev_priv))
		dev_priv->display.get_display_clock_speed =
			i915gm_get_display_clock_speed;
	else if (IS_I865G(dev_priv))
		dev_priv->display.get_display_clock_speed =
			i865_get_display_clock_speed;
	else if (IS_I85X(dev_priv))
		dev_priv->display.get_display_clock_speed =
			i85x_get_display_clock_speed;
	else { /* 830 */
		WARN(!IS_I830(dev_priv), "Unknown platform. Assuming 133 MHz CDCLK\n");
		dev_priv->display.get_display_clock_speed =
			i830_get_display_clock_speed;
	}

	if (IS_GEN5(dev_priv)) {
		dev_priv->display.fdi_link_train = ironlake_fdi_link_train;
	} else if (IS_GEN6(dev_priv)) {
		dev_priv->display.fdi_link_train = gen6_fdi_link_train;
	} else if (IS_IVYBRIDGE(dev_priv)) {
		/* FIXME: detect B0+ stepping and use auto training */
		dev_priv->display.fdi_link_train = ivb_manual_fdi_link_train;
	} else if (IS_HASWELL(dev_priv) || IS_BROADWELL(dev_priv)) {
		dev_priv->display.fdi_link_train = hsw_fdi_link_train;
	}

	if (IS_BROADWELL(dev_priv)) {
		dev_priv->display.modeset_commit_cdclk =
			broadwell_modeset_commit_cdclk;
		dev_priv->display.modeset_calc_cdclk =
			broadwell_modeset_calc_cdclk;
	} else if (IS_VALLEYVIEW(dev_priv) || IS_CHERRYVIEW(dev_priv)) {
		dev_priv->display.modeset_commit_cdclk =
			valleyview_modeset_commit_cdclk;
		dev_priv->display.modeset_calc_cdclk =
			valleyview_modeset_calc_cdclk;
	} else if (IS_BROXTON(dev_priv)) {
		dev_priv->display.modeset_commit_cdclk =
			bxt_modeset_commit_cdclk;
		dev_priv->display.modeset_calc_cdclk =
			bxt_modeset_calc_cdclk;
	} else if (IS_SKYLAKE(dev_priv) || IS_KABYLAKE(dev_priv)) {
		dev_priv->display.modeset_commit_cdclk =
			skl_modeset_commit_cdclk;
		dev_priv->display.modeset_calc_cdclk =
			skl_modeset_calc_cdclk;
	}

	switch (INTEL_INFO(dev_priv)->gen) {
	case 2:
		dev_priv->display.queue_flip = intel_gen2_queue_flip;
		break;

	case 3:
		dev_priv->display.queue_flip = intel_gen3_queue_flip;
		break;

	case 4:
	case 5:
		dev_priv->display.queue_flip = intel_gen4_queue_flip;
		break;

	case 6:
		dev_priv->display.queue_flip = intel_gen6_queue_flip;
		break;
	case 7:
	case 8: /* FIXME(BDW): Check that the gen8 RCS flip works. */
		dev_priv->display.queue_flip = intel_gen7_queue_flip;
		break;
	case 9:
		/* Drop through - unsupported since execlist only. */
	default:
		/* Default just returns -ENODEV to indicate unsupported */
		dev_priv->display.queue_flip = intel_default_queue_flip;
	}
}

/*
 * Some BIOSes insist on assuming the GPU's pipe A is enabled at suspend,
 * resume, or other times.  This quirk makes sure that's the case for
 * affected systems.
 */
static void quirk_pipea_force(struct drm_device *dev)
{
	struct drm_i915_private *dev_priv = to_i915(dev);

	dev_priv->quirks |= QUIRK_PIPEA_FORCE;
	DRM_INFO("applying pipe a force quirk\n");
}

static void quirk_pipeb_force(struct drm_device *dev)
{
	struct drm_i915_private *dev_priv = to_i915(dev);

	dev_priv->quirks |= QUIRK_PIPEB_FORCE;
	DRM_INFO("applying pipe b force quirk\n");
}

/*
 * Some machines (Lenovo U160) do not work with SSC on LVDS for some reason
 */
static void quirk_ssc_force_disable(struct drm_device *dev)
{
	struct drm_i915_private *dev_priv = to_i915(dev);
	dev_priv->quirks |= QUIRK_LVDS_SSC_DISABLE;
	DRM_INFO("applying lvds SSC disable quirk\n");
}

/*
 * A machine (e.g. Acer Aspire 5734Z) may need to invert the panel backlight
 * brightness value
 */
static void quirk_invert_brightness(struct drm_device *dev)
{
	struct drm_i915_private *dev_priv = to_i915(dev);
	dev_priv->quirks |= QUIRK_INVERT_BRIGHTNESS;
	DRM_INFO("applying inverted panel brightness quirk\n");
}

/* Some VBT's incorrectly indicate no backlight is present */
static void quirk_backlight_present(struct drm_device *dev)
{
	struct drm_i915_private *dev_priv = to_i915(dev);
	dev_priv->quirks |= QUIRK_BACKLIGHT_PRESENT;
	DRM_INFO("applying backlight present quirk\n");
}

struct intel_quirk {
	int device;
	int subsystem_vendor;
	int subsystem_device;
	void (*hook)(struct drm_device *dev);
};

/* For systems that don't have a meaningful PCI subdevice/subvendor ID */
struct intel_dmi_quirk {
	void (*hook)(struct drm_device *dev);
	const struct dmi_system_id (*dmi_id_list)[];
};

static int intel_dmi_reverse_brightness(const struct dmi_system_id *id)
{
	DRM_INFO("Backlight polarity reversed on %s\n", id->ident);
	return 1;
}

static const struct intel_dmi_quirk intel_dmi_quirks[] = {
	{
		.dmi_id_list = &(const struct dmi_system_id[]) {
			{
				.callback = intel_dmi_reverse_brightness,
				.ident = "NCR Corporation",
				.matches = {DMI_MATCH(DMI_SYS_VENDOR, "NCR Corporation"),
					    DMI_MATCH(DMI_PRODUCT_NAME, ""),
				},
			},
			{ }  /* terminating entry */
		},
		.hook = quirk_invert_brightness,
	},
};

static struct intel_quirk intel_quirks[] = {
	/* Toshiba Protege R-205, S-209 needs pipe A force quirk */
	{ 0x2592, 0x1179, 0x0001, quirk_pipea_force },

	/* ThinkPad T60 needs pipe A force quirk (bug #16494) */
	{ 0x2782, 0x17aa, 0x201a, quirk_pipea_force },

	/* 830 needs to leave pipe A & dpll A up */
	{ 0x3577, PCI_ANY_ID, PCI_ANY_ID, quirk_pipea_force },

	/* 830 needs to leave pipe B & dpll B up */
	{ 0x3577, PCI_ANY_ID, PCI_ANY_ID, quirk_pipeb_force },

	/* Lenovo U160 cannot use SSC on LVDS */
	{ 0x0046, 0x17aa, 0x3920, quirk_ssc_force_disable },

	/* Sony Vaio Y cannot use SSC on LVDS */
	{ 0x0046, 0x104d, 0x9076, quirk_ssc_force_disable },

	/* Acer Aspire 5734Z must invert backlight brightness */
	{ 0x2a42, 0x1025, 0x0459, quirk_invert_brightness },

	/* Acer/eMachines G725 */
	{ 0x2a42, 0x1025, 0x0210, quirk_invert_brightness },

	/* Acer/eMachines e725 */
	{ 0x2a42, 0x1025, 0x0212, quirk_invert_brightness },

	/* Acer/Packard Bell NCL20 */
	{ 0x2a42, 0x1025, 0x034b, quirk_invert_brightness },

	/* Acer Aspire 4736Z */
	{ 0x2a42, 0x1025, 0x0260, quirk_invert_brightness },

	/* Acer Aspire 5336 */
	{ 0x2a42, 0x1025, 0x048a, quirk_invert_brightness },

	/* Acer C720 and C720P Chromebooks (Celeron 2955U) have backlights */
	{ 0x0a06, 0x1025, 0x0a11, quirk_backlight_present },

	/* Acer C720 Chromebook (Core i3 4005U) */
	{ 0x0a16, 0x1025, 0x0a11, quirk_backlight_present },

	/* Apple Macbook 2,1 (Core 2 T7400) */
	{ 0x27a2, 0x8086, 0x7270, quirk_backlight_present },

	/* Apple Macbook 4,1 */
	{ 0x2a02, 0x106b, 0x00a1, quirk_backlight_present },

	/* Toshiba CB35 Chromebook (Celeron 2955U) */
	{ 0x0a06, 0x1179, 0x0a88, quirk_backlight_present },

	/* HP Chromebook 14 (Celeron 2955U) */
	{ 0x0a06, 0x103c, 0x21ed, quirk_backlight_present },

	/* Dell Chromebook 11 */
	{ 0x0a06, 0x1028, 0x0a35, quirk_backlight_present },

	/* Dell Chromebook 11 (2015 version) */
	{ 0x0a16, 0x1028, 0x0a35, quirk_backlight_present },
};

static void intel_init_quirks(struct drm_device *dev)
{
	struct pci_dev *d = dev->pdev;
	int i;

	for (i = 0; i < ARRAY_SIZE(intel_quirks); i++) {
		struct intel_quirk *q = &intel_quirks[i];

		if (d->device == q->device &&
		    (d->subsystem_vendor == q->subsystem_vendor ||
		     q->subsystem_vendor == PCI_ANY_ID) &&
		    (d->subsystem_device == q->subsystem_device ||
		     q->subsystem_device == PCI_ANY_ID))
			q->hook(dev);
	}
	for (i = 0; i < ARRAY_SIZE(intel_dmi_quirks); i++) {
		if (dmi_check_system(*intel_dmi_quirks[i].dmi_id_list) != 0)
			intel_dmi_quirks[i].hook(dev);
	}
}

/* Disable the VGA plane that we never use */
static void i915_disable_vga(struct drm_device *dev)
{
	struct drm_i915_private *dev_priv = to_i915(dev);
	u8 sr1;
	i915_reg_t vga_reg = i915_vgacntrl_reg(dev);

	/* WaEnableVGAAccessThroughIOPort:ctg,elk,ilk,snb,ivb,vlv,hsw */
	vga_get_uninterruptible(dev->pdev, VGA_RSRC_LEGACY_IO);
	outb(SR01, VGA_SR_INDEX);
	sr1 = inb(VGA_SR_DATA);
	outb(sr1 | 1<<5, VGA_SR_DATA);
	vga_put(dev->pdev, VGA_RSRC_LEGACY_IO);
	udelay(300);

	I915_WRITE(vga_reg, VGA_DISP_DISABLE);
	POSTING_READ(vga_reg);
}

void intel_modeset_init_hw(struct drm_device *dev)
{
	struct drm_i915_private *dev_priv = to_i915(dev);

	intel_update_cdclk(dev);

	dev_priv->atomic_cdclk_freq = dev_priv->cdclk_freq;

	intel_init_clock_gating(dev);
}

/*
 * Calculate what we think the watermarks should be for the state we've read
 * out of the hardware and then immediately program those watermarks so that
 * we ensure the hardware settings match our internal state.
 *
 * We can calculate what we think WM's should be by creating a duplicate of the
 * current state (which was constructed during hardware readout) and running it
 * through the atomic check code to calculate new watermark values in the
 * state object.
 */
static void sanitize_watermarks(struct drm_device *dev)
{
	struct drm_i915_private *dev_priv = to_i915(dev);
	struct drm_atomic_state *state;
	struct drm_crtc *crtc;
	struct drm_crtc_state *cstate;
	struct drm_modeset_acquire_ctx ctx;
	int ret;
	int i;

	/* Only supported on platforms that use atomic watermark design */
	if (!dev_priv->display.optimize_watermarks)
		return;

	/*
	 * We need to hold connection_mutex before calling duplicate_state so
	 * that the connector loop is protected.
	 */
	drm_modeset_acquire_init(&ctx, 0);
retry:
	ret = drm_modeset_lock_all_ctx(dev, &ctx);
	if (ret == -EDEADLK) {
		drm_modeset_backoff(&ctx);
		goto retry;
	} else if (WARN_ON(ret)) {
		goto fail;
	}

	state = drm_atomic_helper_duplicate_state(dev, &ctx);
	if (WARN_ON(IS_ERR(state)))
		goto fail;

	/*
	 * Hardware readout is the only time we don't want to calculate
	 * intermediate watermarks (since we don't trust the current
	 * watermarks).
	 */
	to_intel_atomic_state(state)->skip_intermediate_wm = true;

	ret = intel_atomic_check(dev, state);
	if (ret) {
		/*
		 * If we fail here, it means that the hardware appears to be
		 * programmed in a way that shouldn't be possible, given our
		 * understanding of watermark requirements.  This might mean a
		 * mistake in the hardware readout code or a mistake in the
		 * watermark calculations for a given platform.  Raise a WARN
		 * so that this is noticeable.
		 *
		 * If this actually happens, we'll have to just leave the
		 * BIOS-programmed watermarks untouched and hope for the best.
		 */
		WARN(true, "Could not determine valid watermarks for inherited state\n");
		goto fail;
	}

	/* Write calculated watermark values back */
	for_each_crtc_in_state(state, crtc, cstate, i) {
		struct intel_crtc_state *cs = to_intel_crtc_state(cstate);

		cs->wm.need_postvbl_update = true;
		dev_priv->display.optimize_watermarks(cs);
	}

	drm_atomic_state_free(state);
fail:
	drm_modeset_drop_locks(&ctx);
	drm_modeset_acquire_fini(&ctx);
}

void intel_modeset_init(struct drm_device *dev)
{
	struct drm_i915_private *dev_priv = to_i915(dev);
	struct i915_ggtt *ggtt = &dev_priv->ggtt;
	int sprite, ret;
	enum pipe pipe;
	struct intel_crtc *crtc;

	drm_mode_config_init(dev);

	dev->mode_config.min_width = 0;
	dev->mode_config.min_height = 0;

	dev->mode_config.preferred_depth = 24;
	dev->mode_config.prefer_shadow = 1;

	dev->mode_config.allow_fb_modifiers = true;

	dev->mode_config.funcs = &intel_mode_funcs;

	intel_init_quirks(dev);

	intel_init_pm(dev);

	if (INTEL_INFO(dev)->num_pipes == 0)
		return;

	/*
	 * There may be no VBT; and if the BIOS enabled SSC we can
	 * just keep using it to avoid unnecessary flicker.  Whereas if the
	 * BIOS isn't using it, don't assume it will work even if the VBT
	 * indicates as much.
	 */
	if (HAS_PCH_IBX(dev) || HAS_PCH_CPT(dev)) {
		bool bios_lvds_use_ssc = !!(I915_READ(PCH_DREF_CONTROL) &
					    DREF_SSC1_ENABLE);

		if (dev_priv->vbt.lvds_use_ssc != bios_lvds_use_ssc) {
			DRM_DEBUG_KMS("SSC %sabled by BIOS, overriding VBT which says %sabled\n",
				     bios_lvds_use_ssc ? "en" : "dis",
				     dev_priv->vbt.lvds_use_ssc ? "en" : "dis");
			dev_priv->vbt.lvds_use_ssc = bios_lvds_use_ssc;
		}
	}

	if (IS_GEN2(dev)) {
		dev->mode_config.max_width = 2048;
		dev->mode_config.max_height = 2048;
	} else if (IS_GEN3(dev)) {
		dev->mode_config.max_width = 4096;
		dev->mode_config.max_height = 4096;
	} else {
		dev->mode_config.max_width = 8192;
		dev->mode_config.max_height = 8192;
	}

	if (IS_845G(dev) || IS_I865G(dev)) {
		dev->mode_config.cursor_width = IS_845G(dev) ? 64 : 512;
		dev->mode_config.cursor_height = 1023;
	} else if (IS_GEN2(dev)) {
		dev->mode_config.cursor_width = GEN2_CURSOR_WIDTH;
		dev->mode_config.cursor_height = GEN2_CURSOR_HEIGHT;
	} else {
		dev->mode_config.cursor_width = MAX_CURSOR_WIDTH;
		dev->mode_config.cursor_height = MAX_CURSOR_HEIGHT;
	}

	dev->mode_config.fb_base = ggtt->mappable_base;

	DRM_DEBUG_KMS("%d display pipe%s available.\n",
		      INTEL_INFO(dev)->num_pipes,
		      INTEL_INFO(dev)->num_pipes > 1 ? "s" : "");

	for_each_pipe(dev_priv, pipe) {
		intel_crtc_init(dev, pipe);
		for_each_sprite(dev_priv, pipe, sprite) {
			ret = intel_plane_init(dev, pipe, sprite);
			if (ret)
				DRM_DEBUG_KMS("pipe %c sprite %c init failed: %d\n",
					      pipe_name(pipe), sprite_name(pipe, sprite), ret);
		}
	}

	intel_update_czclk(dev_priv);
	intel_update_cdclk(dev);

	intel_shared_dpll_init(dev);

	if (dev_priv->max_cdclk_freq == 0)
		intel_update_max_cdclk(dev);

	/* Just disable it once at startup */
	i915_disable_vga(dev);
	intel_setup_outputs(dev);

	drm_modeset_lock_all(dev);
	intel_modeset_setup_hw_state(dev);
	drm_modeset_unlock_all(dev);

	for_each_intel_crtc(dev, crtc) {
		struct intel_initial_plane_config plane_config = {};

		if (!crtc->active)
			continue;

		/*
		 * Note that reserving the BIOS fb up front prevents us
		 * from stuffing other stolen allocations like the ring
		 * on top.  This prevents some ugliness at boot time, and
		 * can even allow for smooth boot transitions if the BIOS
		 * fb is large enough for the active pipe configuration.
		 */
		dev_priv->display.get_initial_plane_config(crtc,
							   &plane_config);

		/*
		 * If the fb is shared between multiple heads, we'll
		 * just get the first one.
		 */
		intel_find_initial_plane_obj(crtc, &plane_config);
	}

	/*
	 * Make sure hardware watermarks really match the state we read out.
	 * Note that we need to do this after reconstructing the BIOS fb's
	 * since the watermark calculation done here will use pstate->fb.
	 */
	sanitize_watermarks(dev);
}

static void intel_enable_pipe_a(struct drm_device *dev)
{
	struct intel_connector *connector;
	struct drm_connector *crt = NULL;
	struct intel_load_detect_pipe load_detect_temp;
	struct drm_modeset_acquire_ctx *ctx = dev->mode_config.acquire_ctx;

	/* We can't just switch on the pipe A, we need to set things up with a
	 * proper mode and output configuration. As a gross hack, enable pipe A
	 * by enabling the load detect pipe once. */
	for_each_intel_connector(dev, connector) {
		if (connector->encoder->type == INTEL_OUTPUT_ANALOG) {
			crt = &connector->base;
			break;
		}
	}

	if (!crt)
		return;

	if (intel_get_load_detect_pipe(crt, NULL, &load_detect_temp, ctx))
		intel_release_load_detect_pipe(crt, &load_detect_temp, ctx);
}

static bool
intel_check_plane_mapping(struct intel_crtc *crtc)
{
	struct drm_device *dev = crtc->base.dev;
	struct drm_i915_private *dev_priv = to_i915(dev);
	u32 val;

	if (INTEL_INFO(dev)->num_pipes == 1)
		return true;

	val = I915_READ(DSPCNTR(!crtc->plane));

	if ((val & DISPLAY_PLANE_ENABLE) &&
	    (!!(val & DISPPLANE_SEL_PIPE_MASK) == crtc->pipe))
		return false;

	return true;
}

static bool intel_crtc_has_encoders(struct intel_crtc *crtc)
{
	struct drm_device *dev = crtc->base.dev;
	struct intel_encoder *encoder;

	for_each_encoder_on_crtc(dev, &crtc->base, encoder)
		return true;

	return false;
}

static bool intel_encoder_has_connectors(struct intel_encoder *encoder)
{
	struct drm_device *dev = encoder->base.dev;
	struct intel_connector *connector;

	for_each_connector_on_encoder(dev, &encoder->base, connector)
		return true;

	return false;
}

static bool has_pch_trancoder(struct drm_i915_private *dev_priv,
			      enum transcoder pch_transcoder)
{
	return HAS_PCH_IBX(dev_priv) || HAS_PCH_CPT(dev_priv) ||
		(HAS_PCH_LPT_H(dev_priv) && pch_transcoder == TRANSCODER_A);
}

static void intel_sanitize_crtc(struct intel_crtc *crtc)
{
	struct drm_device *dev = crtc->base.dev;
	struct drm_i915_private *dev_priv = to_i915(dev);
	enum transcoder cpu_transcoder = crtc->config->cpu_transcoder;

	/* Clear any frame start delays used for debugging left by the BIOS */
	if (!transcoder_is_dsi(cpu_transcoder)) {
		i915_reg_t reg = PIPECONF(cpu_transcoder);

		I915_WRITE(reg,
			   I915_READ(reg) & ~PIPECONF_FRAME_START_DELAY_MASK);
	}

	/* restore vblank interrupts to correct state */
	drm_crtc_vblank_reset(&crtc->base);
	if (crtc->active) {
		struct intel_plane *plane;

		drm_crtc_vblank_on(&crtc->base);

		/* Disable everything but the primary plane */
		for_each_intel_plane_on_crtc(dev, crtc, plane) {
			if (plane->base.type == DRM_PLANE_TYPE_PRIMARY)
				continue;

			plane->disable_plane(&plane->base, &crtc->base);
		}
	}

	/* We need to sanitize the plane -> pipe mapping first because this will
	 * disable the crtc (and hence change the state) if it is wrong. Note
	 * that gen4+ has a fixed plane -> pipe mapping.  */
	if (INTEL_INFO(dev)->gen < 4 && !intel_check_plane_mapping(crtc)) {
		bool plane;

		DRM_DEBUG_KMS("[CRTC:%d:%s] wrong plane connection detected!\n",
			      crtc->base.base.id, crtc->base.name);

		/* Pipe has the wrong plane attached and the plane is active.
		 * Temporarily change the plane mapping and disable everything
		 * ...  */
		plane = crtc->plane;
		to_intel_plane_state(crtc->base.primary->state)->visible = true;
		crtc->plane = !plane;
		intel_crtc_disable_noatomic(&crtc->base);
		crtc->plane = plane;
	}

	if (dev_priv->quirks & QUIRK_PIPEA_FORCE &&
	    crtc->pipe == PIPE_A && !crtc->active) {
		/* BIOS forgot to enable pipe A, this mostly happens after
		 * resume. Force-enable the pipe to fix this, the update_dpms
		 * call below we restore the pipe to the right state, but leave
		 * the required bits on. */
		intel_enable_pipe_a(dev);
	}

	/* Adjust the state of the output pipe according to whether we
	 * have active connectors/encoders. */
	if (crtc->active && !intel_crtc_has_encoders(crtc))
		intel_crtc_disable_noatomic(&crtc->base);

	if (crtc->active || HAS_GMCH_DISPLAY(dev)) {
		/*
		 * We start out with underrun reporting disabled to avoid races.
		 * For correct bookkeeping mark this on active crtcs.
		 *
		 * Also on gmch platforms we dont have any hardware bits to
		 * disable the underrun reporting. Which means we need to start
		 * out with underrun reporting disabled also on inactive pipes,
		 * since otherwise we'll complain about the garbage we read when
		 * e.g. coming up after runtime pm.
		 *
		 * No protection against concurrent access is required - at
		 * worst a fifo underrun happens which also sets this to false.
		 */
		crtc->cpu_fifo_underrun_disabled = true;
		/*
		 * We track the PCH trancoder underrun reporting state
		 * within the crtc. With crtc for pipe A housing the underrun
		 * reporting state for PCH transcoder A, crtc for pipe B housing
		 * it for PCH transcoder B, etc. LPT-H has only PCH transcoder A,
		 * and marking underrun reporting as disabled for the non-existing
		 * PCH transcoders B and C would prevent enabling the south
		 * error interrupt (see cpt_can_enable_serr_int()).
		 */
		if (has_pch_trancoder(dev_priv, (enum transcoder)crtc->pipe))
			crtc->pch_fifo_underrun_disabled = true;
	}
}

static void intel_sanitize_encoder(struct intel_encoder *encoder)
{
	struct intel_connector *connector;
	struct drm_device *dev = encoder->base.dev;

	/* We need to check both for a crtc link (meaning that the
	 * encoder is active and trying to read from a pipe) and the
	 * pipe itself being active. */
	bool has_active_crtc = encoder->base.crtc &&
		to_intel_crtc(encoder->base.crtc)->active;

	if (intel_encoder_has_connectors(encoder) && !has_active_crtc) {
		DRM_DEBUG_KMS("[ENCODER:%d:%s] has active connectors but no active pipe!\n",
			      encoder->base.base.id,
			      encoder->base.name);

		/* Connector is active, but has no active pipe. This is
		 * fallout from our resume register restoring. Disable
		 * the encoder manually again. */
		if (encoder->base.crtc) {
			DRM_DEBUG_KMS("[ENCODER:%d:%s] manually disabled\n",
				      encoder->base.base.id,
				      encoder->base.name);
			encoder->disable(encoder);
			if (encoder->post_disable)
				encoder->post_disable(encoder);
		}
		encoder->base.crtc = NULL;

		/* Inconsistent output/port/pipe state happens presumably due to
		 * a bug in one of the get_hw_state functions. Or someplace else
		 * in our code, like the register restore mess on resume. Clamp
		 * things to off as a safer default. */
		for_each_intel_connector(dev, connector) {
			if (connector->encoder != encoder)
				continue;
			connector->base.dpms = DRM_MODE_DPMS_OFF;
			connector->base.encoder = NULL;
		}
	}
	/* Enabled encoders without active connectors will be fixed in
	 * the crtc fixup. */
}

void i915_redisable_vga_power_on(struct drm_device *dev)
{
	struct drm_i915_private *dev_priv = to_i915(dev);
	i915_reg_t vga_reg = i915_vgacntrl_reg(dev);

	if (!(I915_READ(vga_reg) & VGA_DISP_DISABLE)) {
		DRM_DEBUG_KMS("Something enabled VGA plane, disabling it\n");
		i915_disable_vga(dev);
	}
}

void i915_redisable_vga(struct drm_device *dev)
{
	struct drm_i915_private *dev_priv = to_i915(dev);

	/* This function can be called both from intel_modeset_setup_hw_state or
	 * at a very early point in our resume sequence, where the power well
	 * structures are not yet restored. Since this function is at a very
	 * paranoid "someone might have enabled VGA while we were not looking"
	 * level, just check if the power well is enabled instead of trying to
	 * follow the "don't touch the power well if we don't need it" policy
	 * the rest of the driver uses. */
	if (!intel_display_power_get_if_enabled(dev_priv, POWER_DOMAIN_VGA))
		return;

	i915_redisable_vga_power_on(dev);

	intel_display_power_put(dev_priv, POWER_DOMAIN_VGA);
}

static bool primary_get_hw_state(struct intel_plane *plane)
{
	struct drm_i915_private *dev_priv = to_i915(plane->base.dev);

	return I915_READ(DSPCNTR(plane->plane)) & DISPLAY_PLANE_ENABLE;
}

/* FIXME read out full plane state for all planes */
static void readout_plane_state(struct intel_crtc *crtc)
{
	struct drm_plane *primary = crtc->base.primary;
	struct intel_plane_state *plane_state =
		to_intel_plane_state(primary->state);

	plane_state->visible = crtc->active &&
		primary_get_hw_state(to_intel_plane(primary));

	if (plane_state->visible)
		crtc->base.state->plane_mask |= 1 << drm_plane_index(primary);
}

static void intel_modeset_readout_hw_state(struct drm_device *dev)
{
	struct drm_i915_private *dev_priv = to_i915(dev);
	enum pipe pipe;
	struct intel_crtc *crtc;
	struct intel_encoder *encoder;
	struct intel_connector *connector;
	int i;

	dev_priv->active_crtcs = 0;

	for_each_intel_crtc(dev, crtc) {
		struct intel_crtc_state *crtc_state = crtc->config;
		int pixclk = 0;

		__drm_atomic_helper_crtc_destroy_state(&crtc_state->base);
		memset(crtc_state, 0, sizeof(*crtc_state));
		crtc_state->base.crtc = &crtc->base;

		crtc_state->base.active = crtc_state->base.enable =
			dev_priv->display.get_pipe_config(crtc, crtc_state);

		crtc->base.enabled = crtc_state->base.enable;
		crtc->active = crtc_state->base.active;

		if (crtc_state->base.active) {
			dev_priv->active_crtcs |= 1 << crtc->pipe;

			if (INTEL_GEN(dev_priv) >= 9 || IS_BROADWELL(dev_priv))
				pixclk = ilk_pipe_pixel_rate(crtc_state);
			else if (IS_VALLEYVIEW(dev_priv) || IS_CHERRYVIEW(dev_priv))
				pixclk = crtc_state->base.adjusted_mode.crtc_clock;
			else
				WARN_ON(dev_priv->display.modeset_calc_cdclk);

			/* pixel rate mustn't exceed 95% of cdclk with IPS on BDW */
			if (IS_BROADWELL(dev_priv) && crtc_state->ips_enabled)
				pixclk = DIV_ROUND_UP(pixclk * 100, 95);
		}

		dev_priv->min_pixclk[crtc->pipe] = pixclk;

		readout_plane_state(crtc);

		DRM_DEBUG_KMS("[CRTC:%d:%s] hw state readout: %s\n",
			      crtc->base.base.id, crtc->base.name,
			      crtc->active ? "enabled" : "disabled");
	}

	for (i = 0; i < dev_priv->num_shared_dpll; i++) {
		struct intel_shared_dpll *pll = &dev_priv->shared_dplls[i];

		pll->on = pll->funcs.get_hw_state(dev_priv, pll,
						  &pll->config.hw_state);
		pll->config.crtc_mask = 0;
		for_each_intel_crtc(dev, crtc) {
			if (crtc->active && crtc->config->shared_dpll == pll)
				pll->config.crtc_mask |= 1 << crtc->pipe;
		}
		pll->active_mask = pll->config.crtc_mask;

		DRM_DEBUG_KMS("%s hw state readout: crtc_mask 0x%08x, on %i\n",
			      pll->name, pll->config.crtc_mask, pll->on);
	}

	for_each_intel_encoder(dev, encoder) {
		pipe = 0;

		if (encoder->get_hw_state(encoder, &pipe)) {
			crtc = to_intel_crtc(dev_priv->pipe_to_crtc_mapping[pipe]);
			encoder->base.crtc = &crtc->base;
			crtc->config->output_types |= 1 << encoder->type;
			encoder->get_config(encoder, crtc->config);
		} else {
			encoder->base.crtc = NULL;
		}

		DRM_DEBUG_KMS("[ENCODER:%d:%s] hw state readout: %s, pipe %c\n",
			      encoder->base.base.id,
			      encoder->base.name,
			      encoder->base.crtc ? "enabled" : "disabled",
			      pipe_name(pipe));
	}

	for_each_intel_connector(dev, connector) {
		if (connector->get_hw_state(connector)) {
			connector->base.dpms = DRM_MODE_DPMS_ON;

			encoder = connector->encoder;
			connector->base.encoder = &encoder->base;

			if (encoder->base.crtc &&
			    encoder->base.crtc->state->active) {
				/*
				 * This has to be done during hardware readout
				 * because anything calling .crtc_disable may
				 * rely on the connector_mask being accurate.
				 */
				encoder->base.crtc->state->connector_mask |=
					1 << drm_connector_index(&connector->base);
				encoder->base.crtc->state->encoder_mask |=
					1 << drm_encoder_index(&encoder->base);
			}

		} else {
			connector->base.dpms = DRM_MODE_DPMS_OFF;
			connector->base.encoder = NULL;
		}
		DRM_DEBUG_KMS("[CONNECTOR:%d:%s] hw state readout: %s\n",
			      connector->base.base.id,
			      connector->base.name,
			      connector->base.encoder ? "enabled" : "disabled");
	}

	for_each_intel_crtc(dev, crtc) {
		crtc->base.hwmode = crtc->config->base.adjusted_mode;

		memset(&crtc->base.mode, 0, sizeof(crtc->base.mode));
		if (crtc->base.state->active) {
			intel_mode_from_pipe_config(&crtc->base.mode, crtc->config);
			intel_mode_from_pipe_config(&crtc->base.state->adjusted_mode, crtc->config);
			WARN_ON(drm_atomic_set_mode_for_crtc(crtc->base.state, &crtc->base.mode));

			/*
			 * The initial mode needs to be set in order to keep
			 * the atomic core happy. It wants a valid mode if the
			 * crtc's enabled, so we do the above call.
			 *
			 * At this point some state updated by the connectors
			 * in their ->detect() callback has not run yet, so
			 * no recalculation can be done yet.
			 *
			 * Even if we could do a recalculation and modeset
			 * right now it would cause a double modeset if
			 * fbdev or userspace chooses a different initial mode.
			 *
			 * If that happens, someone indicated they wanted a
			 * mode change, which means it's safe to do a full
			 * recalculation.
			 */
			crtc->base.state->mode.private_flags = I915_MODE_FLAG_INHERITED;

			drm_calc_timestamping_constants(&crtc->base, &crtc->base.hwmode);
			update_scanline_offset(crtc);
		}

		intel_pipe_config_sanity_check(dev_priv, crtc->config);
	}
}

/* Scan out the current hw modeset state,
 * and sanitizes it to the current state
 */
static void
intel_modeset_setup_hw_state(struct drm_device *dev)
{
	struct drm_i915_private *dev_priv = to_i915(dev);
	enum pipe pipe;
	struct intel_crtc *crtc;
	struct intel_encoder *encoder;
	int i;

	intel_modeset_readout_hw_state(dev);

	/* HW state is read out, now we need to sanitize this mess. */
	for_each_intel_encoder(dev, encoder) {
		intel_sanitize_encoder(encoder);
	}

	for_each_pipe(dev_priv, pipe) {
		crtc = to_intel_crtc(dev_priv->pipe_to_crtc_mapping[pipe]);
		intel_sanitize_crtc(crtc);
		intel_dump_pipe_config(crtc, crtc->config,
				       "[setup_hw_state]");
	}

	intel_modeset_update_connector_atomic_state(dev);

	for (i = 0; i < dev_priv->num_shared_dpll; i++) {
		struct intel_shared_dpll *pll = &dev_priv->shared_dplls[i];

		if (!pll->on || pll->active_mask)
			continue;

		DRM_DEBUG_KMS("%s enabled but not in use, disabling\n", pll->name);

		pll->funcs.disable(dev_priv, pll);
		pll->on = false;
	}

	if (IS_VALLEYVIEW(dev) || IS_CHERRYVIEW(dev))
		vlv_wm_get_hw_state(dev);
	else if (IS_GEN9(dev))
		skl_wm_get_hw_state(dev);
	else if (HAS_PCH_SPLIT(dev))
		ilk_wm_get_hw_state(dev);

	for_each_intel_crtc(dev, crtc) {
		unsigned long put_domains;

		put_domains = modeset_get_crtc_power_domains(&crtc->base, crtc->config);
		if (WARN_ON(put_domains))
			modeset_put_power_domains(dev_priv, put_domains);
	}
	intel_display_set_init_power(dev_priv, false);

	intel_fbc_init_pipe_state(dev_priv);
}

void intel_display_resume(struct drm_device *dev)
{
	struct drm_i915_private *dev_priv = to_i915(dev);
	struct drm_atomic_state *state = dev_priv->modeset_restore_state;
	struct drm_modeset_acquire_ctx ctx;
	int ret;

	dev_priv->modeset_restore_state = NULL;
	if (state)
		state->acquire_ctx = &ctx;

	/*
	 * This is a cludge because with real atomic modeset mode_config.mutex
	 * won't be taken. Unfortunately some probed state like
	 * audio_codec_enable is still protected by mode_config.mutex, so lock
	 * it here for now.
	 */
	mutex_lock(&dev->mode_config.mutex);
	drm_modeset_acquire_init(&ctx, 0);

	while (1) {
		ret = drm_modeset_lock_all_ctx(dev, &ctx);
		if (ret != -EDEADLK)
			break;

		drm_modeset_backoff(&ctx);
	}

	if (!ret)
		ret = __intel_display_resume(dev, state);

	drm_modeset_drop_locks(&ctx);
	drm_modeset_acquire_fini(&ctx);
	mutex_unlock(&dev->mode_config.mutex);

	if (ret) {
		DRM_ERROR("Restoring old state failed with %i\n", ret);
		drm_atomic_state_free(state);
	}
}

void intel_modeset_gem_init(struct drm_device *dev)
{
	struct drm_i915_private *dev_priv = to_i915(dev);
	struct drm_crtc *c;
	struct drm_i915_gem_object *obj;
	int ret;

	intel_init_gt_powersave(dev_priv);

	intel_modeset_init_hw(dev);

	intel_setup_overlay(dev_priv);

	/*
	 * Make sure any fbs we allocated at startup are properly
	 * pinned & fenced.  When we do the allocation it's too early
	 * for this.
	 */
	for_each_crtc(dev, c) {
		obj = intel_fb_obj(c->primary->fb);
		if (obj == NULL)
			continue;

		mutex_lock(&dev->struct_mutex);
		ret = intel_pin_and_fence_fb_obj(c->primary->fb,
						 c->primary->state->rotation);
		mutex_unlock(&dev->struct_mutex);
		if (ret) {
			DRM_ERROR("failed to pin boot fb on pipe %d\n",
				  to_intel_crtc(c)->pipe);
			drm_framebuffer_unreference(c->primary->fb);
			c->primary->fb = NULL;
			c->primary->crtc = c->primary->state->crtc = NULL;
			update_state_fb(c->primary);
			c->state->plane_mask &= ~(1 << drm_plane_index(c->primary));
		}
	}
}

int intel_connector_register(struct drm_connector *connector)
{
	struct intel_connector *intel_connector = to_intel_connector(connector);
	int ret;

	ret = intel_backlight_device_register(intel_connector);
	if (ret)
		goto err;

	return 0;

err:
	return ret;
}

void intel_connector_unregister(struct drm_connector *connector)
{
	struct intel_connector *intel_connector = to_intel_connector(connector);

	intel_backlight_device_unregister(intel_connector);
	intel_panel_destroy_backlight(connector);
}

void intel_modeset_cleanup(struct drm_device *dev)
{
	struct drm_i915_private *dev_priv = to_i915(dev);

	intel_disable_gt_powersave(dev_priv);

	/*
	 * Interrupts and polling as the first thing to avoid creating havoc.
	 * Too much stuff here (turning of connectors, ...) would
	 * experience fancy races otherwise.
	 */
	intel_irq_uninstall(dev_priv);

	/*
	 * Due to the hpd irq storm handling the hotplug work can re-arm the
	 * poll handlers. Hence disable polling after hpd handling is shut down.
	 */
	drm_kms_helper_poll_fini(dev);

	intel_unregister_dsm_handler();

	intel_fbc_global_disable(dev_priv);

	/* flush any delayed tasks or pending work */
	flush_scheduled_work();

	drm_mode_config_cleanup(dev);

	intel_cleanup_overlay(dev_priv);

	intel_cleanup_gt_powersave(dev_priv);

	intel_teardown_gmbus(dev);
}

void intel_connector_attach_encoder(struct intel_connector *connector,
				    struct intel_encoder *encoder)
{
	connector->encoder = encoder;
	drm_mode_connector_attach_encoder(&connector->base,
					  &encoder->base);
}

/*
 * set vga decode state - true == enable VGA decode
 */
int intel_modeset_vga_set_state(struct drm_device *dev, bool state)
{
	struct drm_i915_private *dev_priv = to_i915(dev);
	unsigned reg = INTEL_INFO(dev)->gen >= 6 ? SNB_GMCH_CTRL : INTEL_GMCH_CTRL;
	u16 gmch_ctrl;

	if (pci_read_config_word(dev_priv->bridge_dev, reg, &gmch_ctrl)) {
		DRM_ERROR("failed to read control word\n");
		return -EIO;
	}

	if (!!(gmch_ctrl & INTEL_GMCH_VGA_DISABLE) == !state)
		return 0;

	if (state)
		gmch_ctrl &= ~INTEL_GMCH_VGA_DISABLE;
	else
		gmch_ctrl |= INTEL_GMCH_VGA_DISABLE;

	if (pci_write_config_word(dev_priv->bridge_dev, reg, gmch_ctrl)) {
		DRM_ERROR("failed to write control word\n");
		return -EIO;
	}

	return 0;
}

struct intel_display_error_state {

	u32 power_well_driver;

	int num_transcoders;

	struct intel_cursor_error_state {
		u32 control;
		u32 position;
		u32 base;
		u32 size;
	} cursor[I915_MAX_PIPES];

	struct intel_pipe_error_state {
		bool power_domain_on;
		u32 source;
		u32 stat;
	} pipe[I915_MAX_PIPES];

	struct intel_plane_error_state {
		u32 control;
		u32 stride;
		u32 size;
		u32 pos;
		u32 addr;
		u32 surface;
		u32 tile_offset;
	} plane[I915_MAX_PIPES];

	struct intel_transcoder_error_state {
		bool power_domain_on;
		enum transcoder cpu_transcoder;

		u32 conf;

		u32 htotal;
		u32 hblank;
		u32 hsync;
		u32 vtotal;
		u32 vblank;
		u32 vsync;
	} transcoder[4];
};

struct intel_display_error_state *
intel_display_capture_error_state(struct drm_i915_private *dev_priv)
{
	struct intel_display_error_state *error;
	int transcoders[] = {
		TRANSCODER_A,
		TRANSCODER_B,
		TRANSCODER_C,
		TRANSCODER_EDP,
	};
	int i;

	if (INTEL_INFO(dev_priv)->num_pipes == 0)
		return NULL;

	error = kzalloc(sizeof(*error), GFP_ATOMIC);
	if (error == NULL)
		return NULL;

	if (IS_HASWELL(dev_priv) || IS_BROADWELL(dev_priv))
		error->power_well_driver = I915_READ(HSW_PWR_WELL_DRIVER);

	for_each_pipe(dev_priv, i) {
		error->pipe[i].power_domain_on =
			__intel_display_power_is_enabled(dev_priv,
							 POWER_DOMAIN_PIPE(i));
		if (!error->pipe[i].power_domain_on)
			continue;

		error->cursor[i].control = I915_READ(CURCNTR(i));
		error->cursor[i].position = I915_READ(CURPOS(i));
		error->cursor[i].base = I915_READ(CURBASE(i));

		error->plane[i].control = I915_READ(DSPCNTR(i));
		error->plane[i].stride = I915_READ(DSPSTRIDE(i));
		if (INTEL_GEN(dev_priv) <= 3) {
			error->plane[i].size = I915_READ(DSPSIZE(i));
			error->plane[i].pos = I915_READ(DSPPOS(i));
		}
		if (INTEL_GEN(dev_priv) <= 7 && !IS_HASWELL(dev_priv))
			error->plane[i].addr = I915_READ(DSPADDR(i));
		if (INTEL_GEN(dev_priv) >= 4) {
			error->plane[i].surface = I915_READ(DSPSURF(i));
			error->plane[i].tile_offset = I915_READ(DSPTILEOFF(i));
		}

		error->pipe[i].source = I915_READ(PIPESRC(i));

		if (HAS_GMCH_DISPLAY(dev_priv))
			error->pipe[i].stat = I915_READ(PIPESTAT(i));
	}

	/* Note: this does not include DSI transcoders. */
	error->num_transcoders = INTEL_INFO(dev_priv)->num_pipes;
	if (HAS_DDI(dev_priv))
		error->num_transcoders++; /* Account for eDP. */

	for (i = 0; i < error->num_transcoders; i++) {
		enum transcoder cpu_transcoder = transcoders[i];

		error->transcoder[i].power_domain_on =
			__intel_display_power_is_enabled(dev_priv,
				POWER_DOMAIN_TRANSCODER(cpu_transcoder));
		if (!error->transcoder[i].power_domain_on)
			continue;

		error->transcoder[i].cpu_transcoder = cpu_transcoder;

		error->transcoder[i].conf = I915_READ(PIPECONF(cpu_transcoder));
		error->transcoder[i].htotal = I915_READ(HTOTAL(cpu_transcoder));
		error->transcoder[i].hblank = I915_READ(HBLANK(cpu_transcoder));
		error->transcoder[i].hsync = I915_READ(HSYNC(cpu_transcoder));
		error->transcoder[i].vtotal = I915_READ(VTOTAL(cpu_transcoder));
		error->transcoder[i].vblank = I915_READ(VBLANK(cpu_transcoder));
		error->transcoder[i].vsync = I915_READ(VSYNC(cpu_transcoder));
	}

	return error;
}

#define err_printf(e, ...) i915_error_printf(e, __VA_ARGS__)

void
intel_display_print_error_state(struct drm_i915_error_state_buf *m,
				struct drm_device *dev,
				struct intel_display_error_state *error)
{
	struct drm_i915_private *dev_priv = to_i915(dev);
	int i;

	if (!error)
		return;

	err_printf(m, "Num Pipes: %d\n", INTEL_INFO(dev)->num_pipes);
	if (IS_HASWELL(dev) || IS_BROADWELL(dev))
		err_printf(m, "PWR_WELL_CTL2: %08x\n",
			   error->power_well_driver);
	for_each_pipe(dev_priv, i) {
		err_printf(m, "Pipe [%d]:\n", i);
		err_printf(m, "  Power: %s\n",
			   onoff(error->pipe[i].power_domain_on));
		err_printf(m, "  SRC: %08x\n", error->pipe[i].source);
		err_printf(m, "  STAT: %08x\n", error->pipe[i].stat);

		err_printf(m, "Plane [%d]:\n", i);
		err_printf(m, "  CNTR: %08x\n", error->plane[i].control);
		err_printf(m, "  STRIDE: %08x\n", error->plane[i].stride);
		if (INTEL_INFO(dev)->gen <= 3) {
			err_printf(m, "  SIZE: %08x\n", error->plane[i].size);
			err_printf(m, "  POS: %08x\n", error->plane[i].pos);
		}
		if (INTEL_INFO(dev)->gen <= 7 && !IS_HASWELL(dev))
			err_printf(m, "  ADDR: %08x\n", error->plane[i].addr);
		if (INTEL_INFO(dev)->gen >= 4) {
			err_printf(m, "  SURF: %08x\n", error->plane[i].surface);
			err_printf(m, "  TILEOFF: %08x\n", error->plane[i].tile_offset);
		}

		err_printf(m, "Cursor [%d]:\n", i);
		err_printf(m, "  CNTR: %08x\n", error->cursor[i].control);
		err_printf(m, "  POS: %08x\n", error->cursor[i].position);
		err_printf(m, "  BASE: %08x\n", error->cursor[i].base);
	}

	for (i = 0; i < error->num_transcoders; i++) {
		err_printf(m, "CPU transcoder: %s\n",
			   transcoder_name(error->transcoder[i].cpu_transcoder));
		err_printf(m, "  Power: %s\n",
			   onoff(error->transcoder[i].power_domain_on));
		err_printf(m, "  CONF: %08x\n", error->transcoder[i].conf);
		err_printf(m, "  HTOTAL: %08x\n", error->transcoder[i].htotal);
		err_printf(m, "  HBLANK: %08x\n", error->transcoder[i].hblank);
		err_printf(m, "  HSYNC: %08x\n", error->transcoder[i].hsync);
		err_printf(m, "  VTOTAL: %08x\n", error->transcoder[i].vtotal);
		err_printf(m, "  VBLANK: %08x\n", error->transcoder[i].vblank);
		err_printf(m, "  VSYNC: %08x\n", error->transcoder[i].vsync);
	}
}<|MERGE_RESOLUTION|>--- conflicted
+++ resolved
@@ -3491,7 +3491,6 @@
 					    plane_state);
 	}
 }
-<<<<<<< HEAD
 
 static int
 __intel_display_resume(struct drm_device *dev,
@@ -3501,17 +3500,6 @@
 	struct drm_crtc *crtc;
 	int i, ret;
 
-=======
-
-static int
-__intel_display_resume(struct drm_device *dev,
-		       struct drm_atomic_state *state)
-{
-	struct drm_crtc_state *crtc_state;
-	struct drm_crtc *crtc;
-	int i, ret;
-
->>>>>>> 0b1de5d5
 	intel_modeset_setup_hw_state(dev);
 	i915_redisable_vga(dev);
 
@@ -3534,15 +3522,12 @@
 
 	WARN_ON(ret == -EDEADLK);
 	return ret;
-<<<<<<< HEAD
-=======
 }
 
 static bool gpu_reset_clobbers_display(struct drm_i915_private *dev_priv)
 {
 	return intel_has_gpu_reset(dev_priv) &&
 		INTEL_GEN(dev_priv) < 5 && !IS_G4X(dev_priv);
->>>>>>> 0b1de5d5
 }
 
 void intel_prepare_reset(struct drm_i915_private *dev_priv)
@@ -3551,13 +3536,6 @@
 	struct drm_modeset_acquire_ctx *ctx = &dev_priv->reset_ctx;
 	struct drm_atomic_state *state;
 	int ret;
-<<<<<<< HEAD
-
-	/* no reset support for gen2 */
-	if (IS_GEN2(dev_priv))
-		return;
-=======
->>>>>>> 0b1de5d5
 
 	/*
 	 * Need mode_config.mutex so that we don't
@@ -3574,12 +3552,8 @@
 	}
 
 	/* reset doesn't touch the display, but flips might get nuked anyway, */
-<<<<<<< HEAD
-	if (INTEL_GEN(dev_priv) >= 5 || IS_G4X(dev_priv))
-=======
 	if (!i915.force_reset_modeset_test &&
 	    !gpu_reset_clobbers_display(dev_priv))
->>>>>>> 0b1de5d5
 		return;
 
 	/*
@@ -3621,8 +3595,6 @@
 	 * will get its events and not get stuck.
 	 */
 	intel_complete_page_flips(dev_priv);
-
-	dev_priv->modeset_restore_state = NULL;
 
 	dev_priv->modeset_restore_state = NULL;
 
@@ -3649,13 +3621,6 @@
 		 * The display has been reset as well,
 		 * so need a full re-initialization.
 		 */
-<<<<<<< HEAD
-		intel_update_primary_planes(dev);
-	} else {
-		/*
-		 * The display has been reset as well,
-		 * so need a full re-initialization.
-		 */
 		intel_runtime_pm_disable_interrupts(dev_priv);
 		intel_runtime_pm_enable_interrupts(dev_priv);
 
@@ -3666,18 +3631,6 @@
 			dev_priv->display.hpd_irq_setup(dev_priv);
 		spin_unlock_irq(&dev_priv->irq_lock);
 
-=======
-		intel_runtime_pm_disable_interrupts(dev_priv);
-		intel_runtime_pm_enable_interrupts(dev_priv);
-
-		intel_modeset_init_hw(dev);
-
-		spin_lock_irq(&dev_priv->irq_lock);
-		if (dev_priv->display.hpd_irq_setup)
-			dev_priv->display.hpd_irq_setup(dev_priv);
-		spin_unlock_irq(&dev_priv->irq_lock);
-
->>>>>>> 0b1de5d5
 		ret = __intel_display_resume(dev, state);
 		if (ret)
 			DRM_ERROR("Restoring old state failed with %i\n", ret);

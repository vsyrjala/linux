--- conflicted
+++ resolved
@@ -3408,17 +3408,11 @@
 	dst_w--;
 	dst_h--;
 
-<<<<<<< HEAD
 	intel_crtc->dspaddr_offset = surf_addr;
 
 	intel_crtc->adjusted_x = src_x;
 	intel_crtc->adjusted_y = src_y;
 
-=======
-	intel_crtc->adjusted_x = src_x;
-	intel_crtc->adjusted_y = src_y;
-
->>>>>>> c0d5fb4d
 	if (wm->dirty_pipes & drm_crtc_mask(&intel_crtc->base))
 		skl_write_plane_wm(intel_crtc, wm, 0);
 
@@ -3607,11 +3601,6 @@
 	 */
 	intel_complete_page_flips(dev_priv);
 
-<<<<<<< HEAD
-=======
-	dev_priv->modeset_restore_state = NULL;
-
->>>>>>> c0d5fb4d
 	dev_priv->modeset_restore_state = NULL;
 
 	/* reset doesn't touch the display */
@@ -12296,11 +12285,7 @@
 
 		work->flip_queued_req = i915_gem_active_get(&obj->last_write,
 							    &obj->base.dev->struct_mutex);
-<<<<<<< HEAD
 		queue_work(system_unbound_wq, &work->mmio_work);
-=======
-		schedule_work(&work->mmio_work);
->>>>>>> c0d5fb4d
 	} else {
 		request = i915_gem_request_alloc(engine, engine->last_context);
 		if (IS_ERR(request)) {
@@ -12884,11 +12869,8 @@
 			      state->base.dst.x1, state->base.dst.y1,
 			      drm_rect_width(&state->base.dst),
 			      drm_rect_height(&state->base.dst));
-<<<<<<< HEAD
-=======
 
 		kfree(format_name);
->>>>>>> c0d5fb4d
 	}
 }
 

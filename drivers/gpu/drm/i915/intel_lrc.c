--- conflicted
+++ resolved
@@ -1326,11 +1326,6 @@
 	}
 
 	GEM_BUG_ON(request->ctx != port[0].request->ctx);
-<<<<<<< HEAD
-	port[0].count = 0;
-	port[1].count = 0;
-=======
->>>>>>> 9eeb7304
 
 	/* Reset WaIdleLiteRestore:bdw,skl as well */
 	request->tail = request->wa_tail - WA_TAIL_DWORDS * sizeof(u32);

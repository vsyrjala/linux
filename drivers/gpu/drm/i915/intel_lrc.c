/*
 * Copyright © 2014 Intel Corporation
 *
 * Permission is hereby granted, free of charge, to any person obtaining a
 * copy of this software and associated documentation files (the "Software"),
 * to deal in the Software without restriction, including without limitation
 * the rights to use, copy, modify, merge, publish, distribute, sublicense,
 * and/or sell copies of the Software, and to permit persons to whom the
 * Software is furnished to do so, subject to the following conditions:
 *
 * The above copyright notice and this permission notice (including the next
 * paragraph) shall be included in all copies or substantial portions of the
 * Software.
 *
 * THE SOFTWARE IS PROVIDED "AS IS", WITHOUT WARRANTY OF ANY KIND, EXPRESS OR
 * IMPLIED, INCLUDING BUT NOT LIMITED TO THE WARRANTIES OF MERCHANTABILITY,
 * FITNESS FOR A PARTICULAR PURPOSE AND NONINFRINGEMENT.  IN NO EVENT SHALL
 * THE AUTHORS OR COPYRIGHT HOLDERS BE LIABLE FOR ANY CLAIM, DAMAGES OR OTHER
 * LIABILITY, WHETHER IN AN ACTION OF CONTRACT, TORT OR OTHERWISE, ARISING
 * FROM, OUT OF OR IN CONNECTION WITH THE SOFTWARE OR THE USE OR OTHER DEALINGS
 * IN THE SOFTWARE.
 *
 * Authors:
 *    Ben Widawsky <ben@bwidawsk.net>
 *    Michel Thierry <michel.thierry@intel.com>
 *    Thomas Daniel <thomas.daniel@intel.com>
 *    Oscar Mateo <oscar.mateo@intel.com>
 *
 */

/**
 * DOC: Logical Rings, Logical Ring Contexts and Execlists
 *
 * Motivation:
 * GEN8 brings an expansion of the HW contexts: "Logical Ring Contexts".
 * These expanded contexts enable a number of new abilities, especially
 * "Execlists" (also implemented in this file).
 *
 * One of the main differences with the legacy HW contexts is that logical
 * ring contexts incorporate many more things to the context's state, like
 * PDPs or ringbuffer control registers:
 *
 * The reason why PDPs are included in the context is straightforward: as
 * PPGTTs (per-process GTTs) are actually per-context, having the PDPs
 * contained there mean you don't need to do a ppgtt->switch_mm yourself,
 * instead, the GPU will do it for you on the context switch.
 *
 * But, what about the ringbuffer control registers (head, tail, etc..)?
 * shouldn't we just need a set of those per engine command streamer? This is
 * where the name "Logical Rings" starts to make sense: by virtualizing the
 * rings, the engine cs shifts to a new "ring buffer" with every context
 * switch. When you want to submit a workload to the GPU you: A) choose your
 * context, B) find its appropriate virtualized ring, C) write commands to it
 * and then, finally, D) tell the GPU to switch to that context.
 *
 * Instead of the legacy MI_SET_CONTEXT, the way you tell the GPU to switch
 * to a contexts is via a context execution list, ergo "Execlists".
 *
 * LRC implementation:
 * Regarding the creation of contexts, we have:
 *
 * - One global default context.
 * - One local default context for each opened fd.
 * - One local extra context for each context create ioctl call.
 *
 * Now that ringbuffers belong per-context (and not per-engine, like before)
 * and that contexts are uniquely tied to a given engine (and not reusable,
 * like before) we need:
 *
 * - One ringbuffer per-engine inside each context.
 * - One backing object per-engine inside each context.
 *
 * The global default context starts its life with these new objects fully
 * allocated and populated. The local default context for each opened fd is
 * more complex, because we don't know at creation time which engine is going
 * to use them. To handle this, we have implemented a deferred creation of LR
 * contexts:
 *
 * The local context starts its life as a hollow or blank holder, that only
 * gets populated for a given engine once we receive an execbuffer. If later
 * on we receive another execbuffer ioctl for the same context but a different
 * engine, we allocate/populate a new ringbuffer and context backing object and
 * so on.
 *
 * Finally, regarding local contexts created using the ioctl call: as they are
 * only allowed with the render ring, we can allocate & populate them right
 * away (no need to defer anything, at least for now).
 *
 * Execlists implementation:
 * Execlists are the new method by which, on gen8+ hardware, workloads are
 * submitted for execution (as opposed to the legacy, ringbuffer-based, method).
 * This method works as follows:
 *
 * When a request is committed, its commands (the BB start and any leading or
 * trailing commands, like the seqno breadcrumbs) are placed in the ringbuffer
 * for the appropriate context. The tail pointer in the hardware context is not
 * updated at this time, but instead, kept by the driver in the ringbuffer
 * structure. A structure representing this request is added to a request queue
 * for the appropriate engine: this structure contains a copy of the context's
 * tail after the request was written to the ring buffer and a pointer to the
 * context itself.
 *
 * If the engine's request queue was empty before the request was added, the
 * queue is processed immediately. Otherwise the queue will be processed during
 * a context switch interrupt. In any case, elements on the queue will get sent
 * (in pairs) to the GPU's ExecLists Submit Port (ELSP, for short) with a
 * globally unique 20-bits submission ID.
 *
 * When execution of a request completes, the GPU updates the context status
 * buffer with a context complete event and generates a context switch interrupt.
 * During the interrupt handling, the driver examines the events in the buffer:
 * for each context complete event, if the announced ID matches that on the head
 * of the request queue, then that request is retired and removed from the queue.
 *
 * After processing, if any requests were retired and the queue is not empty
 * then a new execution list can be submitted. The two requests at the front of
 * the queue are next to be submitted but since a context may not occur twice in
 * an execution list, if subsequent requests have the same ID as the first then
 * the two requests must be combined. This is done simply by discarding requests
 * at the head of the queue until either only one requests is left (in which case
 * we use a NULL second context) or the first two requests have unique IDs.
 *
 * By always executing the first two requests in the queue the driver ensures
 * that the GPU is kept as busy as possible. In the case where a single context
 * completes but a second context is still executing, the request for this second
 * context will be at the head of the queue when we remove the first one. This
 * request will then be resubmitted along with a new request for a different context,
 * which will cause the hardware to continue executing the second request and queue
 * the new request (the GPU detects the condition of a context getting preempted
 * with the same context and optimizes the context switch flow by not doing
 * preemption, but just sampling the new tail pointer).
 *
 */
#include <linux/interrupt.h>

#include <drm/drmP.h>
#include <drm/i915_drm.h>
#include "i915_drv.h"
#include "intel_mocs.h"

#define GEN9_LR_CONTEXT_RENDER_SIZE (22 * PAGE_SIZE)
#define GEN8_LR_CONTEXT_RENDER_SIZE (20 * PAGE_SIZE)
#define GEN8_LR_CONTEXT_OTHER_SIZE (2 * PAGE_SIZE)

#define RING_EXECLIST_QFULL		(1 << 0x2)
#define RING_EXECLIST1_VALID		(1 << 0x3)
#define RING_EXECLIST0_VALID		(1 << 0x4)
#define RING_EXECLIST_ACTIVE_STATUS	(3 << 0xE)
#define RING_EXECLIST1_ACTIVE		(1 << 0x11)
#define RING_EXECLIST0_ACTIVE		(1 << 0x12)

#define GEN8_CTX_STATUS_IDLE_ACTIVE	(1 << 0)
#define GEN8_CTX_STATUS_PREEMPTED	(1 << 1)
#define GEN8_CTX_STATUS_ELEMENT_SWITCH	(1 << 2)
#define GEN8_CTX_STATUS_ACTIVE_IDLE	(1 << 3)
#define GEN8_CTX_STATUS_COMPLETE	(1 << 4)
#define GEN8_CTX_STATUS_LITE_RESTORE	(1 << 15)

#define CTX_LRI_HEADER_0		0x01
#define CTX_CONTEXT_CONTROL		0x02
#define CTX_RING_HEAD			0x04
#define CTX_RING_TAIL			0x06
#define CTX_RING_BUFFER_START		0x08
#define CTX_RING_BUFFER_CONTROL		0x0a
#define CTX_BB_HEAD_U			0x0c
#define CTX_BB_HEAD_L			0x0e
#define CTX_BB_STATE			0x10
#define CTX_SECOND_BB_HEAD_U		0x12
#define CTX_SECOND_BB_HEAD_L		0x14
#define CTX_SECOND_BB_STATE		0x16
#define CTX_BB_PER_CTX_PTR		0x18
#define CTX_RCS_INDIRECT_CTX		0x1a
#define CTX_RCS_INDIRECT_CTX_OFFSET	0x1c
#define CTX_LRI_HEADER_1		0x21
#define CTX_CTX_TIMESTAMP		0x22
#define CTX_PDP3_UDW			0x24
#define CTX_PDP3_LDW			0x26
#define CTX_PDP2_UDW			0x28
#define CTX_PDP2_LDW			0x2a
#define CTX_PDP1_UDW			0x2c
#define CTX_PDP1_LDW			0x2e
#define CTX_PDP0_UDW			0x30
#define CTX_PDP0_LDW			0x32
#define CTX_LRI_HEADER_2		0x41
#define CTX_R_PWR_CLK_STATE		0x42
#define CTX_GPGPU_CSR_BASE_ADDRESS	0x44

#define GEN8_CTX_VALID (1<<0)
#define GEN8_CTX_FORCE_PD_RESTORE (1<<1)
#define GEN8_CTX_FORCE_RESTORE (1<<2)
#define GEN8_CTX_L3LLC_COHERENT (1<<5)
#define GEN8_CTX_PRIVILEGE (1<<8)

#define ASSIGN_CTX_REG(reg_state, pos, reg, val) do { \
	(reg_state)[(pos)+0] = i915_mmio_reg_offset(reg); \
	(reg_state)[(pos)+1] = (val); \
} while (0)

#define ASSIGN_CTX_PDP(ppgtt, reg_state, n) do {		\
	const u64 _addr = i915_page_dir_dma_addr((ppgtt), (n));	\
	reg_state[CTX_PDP ## n ## _UDW+1] = upper_32_bits(_addr); \
	reg_state[CTX_PDP ## n ## _LDW+1] = lower_32_bits(_addr); \
} while (0)

#define ASSIGN_CTX_PML4(ppgtt, reg_state) do { \
	reg_state[CTX_PDP0_UDW + 1] = upper_32_bits(px_dma(&ppgtt->pml4)); \
	reg_state[CTX_PDP0_LDW + 1] = lower_32_bits(px_dma(&ppgtt->pml4)); \
} while (0)

enum {
	ADVANCED_CONTEXT = 0,
	LEGACY_32B_CONTEXT,
	ADVANCED_AD_CONTEXT,
	LEGACY_64B_CONTEXT
};
#define GEN8_CTX_ADDRESSING_MODE_SHIFT 3
#define GEN8_CTX_ADDRESSING_MODE(dev)  (USES_FULL_48BIT_PPGTT(dev) ?\
		LEGACY_64B_CONTEXT :\
		LEGACY_32B_CONTEXT)
enum {
	FAULT_AND_HANG = 0,
	FAULT_AND_HALT, /* Debug only */
	FAULT_AND_STREAM,
	FAULT_AND_CONTINUE /* Unsupported */
};
#define GEN8_CTX_ID_SHIFT 32
#define GEN8_CTX_RCS_INDIRECT_CTX_OFFSET_DEFAULT	0x17
#define GEN9_CTX_RCS_INDIRECT_CTX_OFFSET_DEFAULT	0x26

static int intel_lr_context_pin(struct intel_context *ctx,
				struct intel_engine_cs *engine);

/**
 * intel_sanitize_enable_execlists() - sanitize i915.enable_execlists
 * @dev: DRM device.
 * @enable_execlists: value of i915.enable_execlists module parameter.
 *
 * Only certain platforms support Execlists (the prerequisites being
 * support for Logical Ring Contexts and Aliasing PPGTT or better).
 *
 * Return: 1 if Execlists is supported and has to be enabled.
 */
int intel_sanitize_enable_execlists(struct drm_device *dev, int enable_execlists)
{
	WARN_ON(i915.enable_ppgtt == -1);

	/* On platforms with execlist available, vGPU will only
	 * support execlist mode, no ring buffer mode.
	 */
	if (HAS_LOGICAL_RING_CONTEXTS(dev) && intel_vgpu_active(dev))
		return 1;

	if (INTEL_INFO(dev)->gen >= 9)
		return 1;

	if (enable_execlists == 0)
		return 0;

	if (HAS_LOGICAL_RING_CONTEXTS(dev) && USES_PPGTT(dev) &&
	    i915.use_mmio_flip >= 0)
		return 1;

	return 0;
}

static void
logical_ring_init_platform_invariants(struct intel_engine_cs *engine)
{
	struct drm_device *dev = engine->dev;

	if (IS_GEN8(dev) || IS_GEN9(dev))
		engine->idle_lite_restore_wa = ~0;

	engine->disable_lite_restore_wa = (IS_SKL_REVID(dev, 0, SKL_REVID_B0) ||
					IS_BXT_REVID(dev, 0, BXT_REVID_A1)) &&
					(engine->id == VCS || engine->id == VCS2);

	engine->ctx_desc_template = GEN8_CTX_VALID;
	engine->ctx_desc_template |= GEN8_CTX_ADDRESSING_MODE(dev) <<
				   GEN8_CTX_ADDRESSING_MODE_SHIFT;
	if (IS_GEN8(dev))
		engine->ctx_desc_template |= GEN8_CTX_L3LLC_COHERENT;
	engine->ctx_desc_template |= GEN8_CTX_PRIVILEGE;

	/* TODO: WaDisableLiteRestore when we start using semaphore
	 * signalling between Command Streamers */
	/* ring->ctx_desc_template |= GEN8_CTX_FORCE_RESTORE; */

	/* WaEnableForceRestoreInCtxtDescForVCS:skl */
	/* WaEnableForceRestoreInCtxtDescForVCS:bxt */
	if (engine->disable_lite_restore_wa)
		engine->ctx_desc_template |= GEN8_CTX_FORCE_RESTORE;
}

/**
 * intel_lr_context_descriptor_update() - calculate & cache the descriptor
 * 					  descriptor for a pinned context
 *
 * @ctx: Context to work on
 * @ring: Engine the descriptor will be used with
 *
 * The context descriptor encodes various attributes of a context,
 * including its GTT address and some flags. Because it's fairly
 * expensive to calculate, we'll just do it once and cache the result,
 * which remains valid until the context is unpinned.
 *
 * This is what a descriptor looks like, from LSB to MSB:
 *    bits 0-11:    flags, GEN8_CTX_* (cached in ctx_desc_template)
 *    bits 12-31:    LRCA, GTT address of (the HWSP of) this context
 *    bits 32-51:    ctx ID, a globally unique tag (the LRCA again!)
 *    bits 52-63:    reserved, may encode the engine ID (for GuC)
 */
static void
intel_lr_context_descriptor_update(struct intel_context *ctx,
				   struct intel_engine_cs *engine)
{
	uint64_t lrca, desc;

	lrca = ctx->engine[engine->id].lrc_vma->node.start +
	       LRC_PPHWSP_PN * PAGE_SIZE;

	desc = engine->ctx_desc_template;			   /* bits  0-11 */
	desc |= lrca;					   /* bits 12-31 */
	desc |= (lrca >> PAGE_SHIFT) << GEN8_CTX_ID_SHIFT; /* bits 32-51 */

	ctx->engine[engine->id].lrc_desc = desc;
}

uint64_t intel_lr_context_descriptor(struct intel_context *ctx,
				     struct intel_engine_cs *engine)
{
	return ctx->engine[engine->id].lrc_desc;
}

/**
 * intel_execlists_ctx_id() - get the Execlists Context ID
 * @ctx: Context to get the ID for
 * @ring: Engine to get the ID for
 *
 * Do not confuse with ctx->id! Unfortunately we have a name overload
 * here: the old context ID we pass to userspace as a handler so that
 * they can refer to a context, and the new context ID we pass to the
 * ELSP so that the GPU can inform us of the context status via
 * interrupts.
 *
 * The context ID is a portion of the context descriptor, so we can
 * just extract the required part from the cached descriptor.
 *
 * Return: 20-bits globally unique context ID.
 */
u32 intel_execlists_ctx_id(struct intel_context *ctx,
			   struct intel_engine_cs *engine)
{
	return intel_lr_context_descriptor(ctx, engine) >> GEN8_CTX_ID_SHIFT;
}

static void execlists_elsp_write(struct drm_i915_gem_request *rq0,
				 struct drm_i915_gem_request *rq1)
{

	struct intel_engine_cs *engine = rq0->engine;
	struct drm_device *dev = engine->dev;
	struct drm_i915_private *dev_priv = dev->dev_private;
	uint64_t desc[2];

	if (rq1) {
		desc[1] = intel_lr_context_descriptor(rq1->ctx, rq1->engine);
		rq1->elsp_submitted++;
	} else {
		desc[1] = 0;
	}

	desc[0] = intel_lr_context_descriptor(rq0->ctx, rq0->engine);
	rq0->elsp_submitted++;

	/* You must always write both descriptors in the order below. */
	I915_WRITE_FW(RING_ELSP(engine), upper_32_bits(desc[1]));
	I915_WRITE_FW(RING_ELSP(engine), lower_32_bits(desc[1]));

	I915_WRITE_FW(RING_ELSP(engine), upper_32_bits(desc[0]));
	/* The context is automatically loaded after the following */
	I915_WRITE_FW(RING_ELSP(engine), lower_32_bits(desc[0]));

	/* ELSP is a wo register, use another nearby reg for posting */
	POSTING_READ_FW(RING_EXECLIST_STATUS_LO(engine));
}

static void
execlists_update_context_pdps(struct i915_hw_ppgtt *ppgtt, u32 *reg_state)
{
	ASSIGN_CTX_PDP(ppgtt, reg_state, 3);
	ASSIGN_CTX_PDP(ppgtt, reg_state, 2);
	ASSIGN_CTX_PDP(ppgtt, reg_state, 1);
	ASSIGN_CTX_PDP(ppgtt, reg_state, 0);
}

static void execlists_update_context(struct drm_i915_gem_request *rq)
{
	struct intel_engine_cs *engine = rq->engine;
	struct i915_hw_ppgtt *ppgtt = rq->ctx->ppgtt;
	uint32_t *reg_state = rq->ctx->engine[engine->id].lrc_reg_state;

	reg_state[CTX_RING_TAIL+1] = rq->tail;

	/* True 32b PPGTT with dynamic page allocation: update PDP
	 * registers and point the unallocated PDPs to scratch page.
	 * PML4 is allocated during ppgtt init, so this is not needed
	 * in 48-bit mode.
	 */
	if (ppgtt && !USES_FULL_48BIT_PPGTT(ppgtt->base.dev))
		execlists_update_context_pdps(ppgtt, reg_state);
}

static void execlists_submit_requests(struct drm_i915_gem_request *rq0,
				      struct drm_i915_gem_request *rq1)
{
	struct drm_i915_private *dev_priv = rq0->i915;
	unsigned int fw_domains = rq0->engine->fw_domains;

	execlists_update_context(rq0);

	if (rq1)
		execlists_update_context(rq1);

	spin_lock_irq(&dev_priv->uncore.lock);
	intel_uncore_forcewake_get__locked(dev_priv, fw_domains);

	execlists_elsp_write(rq0, rq1);

	intel_uncore_forcewake_put__locked(dev_priv, fw_domains);
	spin_unlock_irq(&dev_priv->uncore.lock);
}

static void execlists_context_unqueue(struct intel_engine_cs *engine)
{
	struct drm_i915_gem_request *req0 = NULL, *req1 = NULL;
	struct drm_i915_gem_request *cursor, *tmp;

	assert_spin_locked(&engine->execlist_lock);

	/*
	 * If irqs are not active generate a warning as batches that finish
	 * without the irqs may get lost and a GPU Hang may occur.
	 */
	WARN_ON(!intel_irqs_enabled(engine->dev->dev_private));

	/* Try to read in pairs */
	list_for_each_entry_safe(cursor, tmp, &engine->execlist_queue,
				 execlist_link) {
		if (!req0) {
			req0 = cursor;
		} else if (req0->ctx == cursor->ctx) {
			/* Same ctx: ignore first request, as second request
			 * will update tail past first request's workload */
			cursor->elsp_submitted = req0->elsp_submitted;
			list_move_tail(&req0->execlist_link,
				       &engine->execlist_retired_req_list);
			req0 = cursor;
		} else {
			req1 = cursor;
			WARN_ON(req1->elsp_submitted);
			break;
		}
	}

	if (unlikely(!req0))
		return;

	if (req0->elsp_submitted & engine->idle_lite_restore_wa) {
		/*
		 * WaIdleLiteRestore: make sure we never cause a lite restore
		 * with HEAD==TAIL.
		 *
		 * Apply the wa NOOPS to prevent ring:HEAD == req:TAIL as we
		 * resubmit the request. See gen8_emit_request() for where we
		 * prepare the padding after the end of the request.
		 */
		struct intel_ringbuffer *ringbuf;

		ringbuf = req0->ctx->engine[engine->id].ringbuf;
		req0->tail += 8;
		req0->tail &= ringbuf->size - 1;
	}

	execlists_submit_requests(req0, req1);
}

static unsigned int
execlists_check_remove_request(struct intel_engine_cs *engine, u32 request_id)
{
	struct drm_i915_gem_request *head_req;

	assert_spin_locked(&engine->execlist_lock);

	head_req = list_first_entry_or_null(&engine->execlist_queue,
					    struct drm_i915_gem_request,
					    execlist_link);

	if (!head_req)
		return 0;

	if (unlikely(intel_execlists_ctx_id(head_req->ctx, engine) != request_id))
		return 0;

	WARN(head_req->elsp_submitted == 0, "Never submitted head request\n");

	if (--head_req->elsp_submitted > 0)
		return 0;

	list_move_tail(&head_req->execlist_link,
		       &engine->execlist_retired_req_list);

	return 1;
}

static u32
get_context_status(struct intel_engine_cs *engine, unsigned int read_pointer,
		   u32 *context_id)
{
	struct drm_i915_private *dev_priv = engine->dev->dev_private;
	u32 status;

	read_pointer %= GEN8_CSB_ENTRIES;

	status = I915_READ_FW(RING_CONTEXT_STATUS_BUF_LO(engine, read_pointer));

	if (status & GEN8_CTX_STATUS_IDLE_ACTIVE)
		return 0;

	*context_id = I915_READ_FW(RING_CONTEXT_STATUS_BUF_HI(engine,
							      read_pointer));

	return status;
}

/**
 * intel_lrc_irq_handler() - handle Context Switch interrupts
 * @engine: Engine Command Streamer to handle.
 *
 * Check the unread Context Status Buffers and manage the submission of new
 * contexts to the ELSP accordingly.
 */
static void intel_lrc_irq_handler(unsigned long data)
{
	struct intel_engine_cs *engine = (struct intel_engine_cs *)data;
	struct drm_i915_private *dev_priv = engine->dev->dev_private;
	u32 status_pointer;
	unsigned int read_pointer, write_pointer;
	u32 csb[GEN8_CSB_ENTRIES][2];
	unsigned int csb_read = 0, i;
	unsigned int submit_contexts = 0;

	intel_uncore_forcewake_get(dev_priv, engine->fw_domains);

	status_pointer = I915_READ_FW(RING_CONTEXT_STATUS_PTR(engine));

	read_pointer = engine->next_context_status_buffer;
	write_pointer = GEN8_CSB_WRITE_PTR(status_pointer);
	if (read_pointer > write_pointer)
		write_pointer += GEN8_CSB_ENTRIES;

	while (read_pointer < write_pointer) {
		if (WARN_ON_ONCE(csb_read == GEN8_CSB_ENTRIES))
			break;
		csb[csb_read][0] = get_context_status(engine, ++read_pointer,
						      &csb[csb_read][1]);
		csb_read++;
	}

	engine->next_context_status_buffer = write_pointer % GEN8_CSB_ENTRIES;

	/* Update the read pointer to the old write pointer. Manual ringbuffer
	 * management ftw </sarcasm> */
	I915_WRITE_FW(RING_CONTEXT_STATUS_PTR(engine),
		      _MASKED_FIELD(GEN8_CSB_READ_PTR_MASK,
				    engine->next_context_status_buffer << 8));

	intel_uncore_forcewake_put(dev_priv, engine->fw_domains);

	spin_lock(&engine->execlist_lock);

	for (i = 0; i < csb_read; i++) {
		if (unlikely(csb[i][0] & GEN8_CTX_STATUS_PREEMPTED)) {
			if (csb[i][0] & GEN8_CTX_STATUS_LITE_RESTORE) {
				if (execlists_check_remove_request(engine, csb[i][1]))
					WARN(1, "Lite Restored request removed from queue\n");
			} else
				WARN(1, "Preemption without Lite Restore\n");
		}

		if (csb[i][0] & (GEN8_CTX_STATUS_ACTIVE_IDLE |
		    GEN8_CTX_STATUS_ELEMENT_SWITCH))
			submit_contexts +=
				execlists_check_remove_request(engine, csb[i][1]);
	}

	if (submit_contexts) {
		if (!engine->disable_lite_restore_wa ||
		    (csb[i][0] & GEN8_CTX_STATUS_ACTIVE_IDLE))
			execlists_context_unqueue(engine);
	}

	spin_unlock(&engine->execlist_lock);

	if (unlikely(submit_contexts > 2))
		DRM_ERROR("More than two context complete events?\n");
}

static void execlists_context_queue(struct drm_i915_gem_request *request)
{
	struct intel_engine_cs *engine = request->engine;
	struct drm_i915_gem_request *cursor;
	int num_elements = 0;

	if (request->ctx != request->i915->kernel_context)
		intel_lr_context_pin(request->ctx, engine);

	i915_gem_request_reference(request);

	spin_lock_bh(&engine->execlist_lock);

	list_for_each_entry(cursor, &engine->execlist_queue, execlist_link)
		if (++num_elements > 2)
			break;

	if (num_elements > 2) {
		struct drm_i915_gem_request *tail_req;

		tail_req = list_last_entry(&engine->execlist_queue,
					   struct drm_i915_gem_request,
					   execlist_link);

		if (request->ctx == tail_req->ctx) {
			WARN(tail_req->elsp_submitted != 0,
				"More than 2 already-submitted reqs queued\n");
			list_move_tail(&tail_req->execlist_link,
				       &engine->execlist_retired_req_list);
		}
	}

	list_add_tail(&request->execlist_link, &engine->execlist_queue);
	if (num_elements == 0)
		execlists_context_unqueue(engine);

	spin_unlock_bh(&engine->execlist_lock);
}

static int logical_ring_invalidate_all_caches(struct drm_i915_gem_request *req)
{
	struct intel_engine_cs *engine = req->engine;
	uint32_t flush_domains;
	int ret;

	flush_domains = 0;
	if (engine->gpu_caches_dirty)
		flush_domains = I915_GEM_GPU_DOMAINS;

	ret = engine->emit_flush(req, I915_GEM_GPU_DOMAINS, flush_domains);
	if (ret)
		return ret;

	engine->gpu_caches_dirty = false;
	return 0;
}

static int execlists_move_to_gpu(struct drm_i915_gem_request *req,
				 struct list_head *vmas)
{
	const unsigned other_rings = ~intel_engine_flag(req->engine);
	struct i915_vma *vma;
	uint32_t flush_domains = 0;
	bool flush_chipset = false;
	int ret;

	list_for_each_entry(vma, vmas, exec_list) {
		struct drm_i915_gem_object *obj = vma->obj;

		if (obj->active & other_rings) {
			ret = i915_gem_object_sync(obj, req->engine, &req);
			if (ret)
				return ret;
		}

		if (obj->base.write_domain & I915_GEM_DOMAIN_CPU)
			flush_chipset |= i915_gem_clflush_object(obj, false);

		flush_domains |= obj->base.write_domain;
	}

	if (flush_domains & I915_GEM_DOMAIN_GTT)
		wmb();

	/* Unconditionally invalidate gpu caches and ensure that we do flush
	 * any residual writes from the previous batch.
	 */
	return logical_ring_invalidate_all_caches(req);
}

int intel_logical_ring_alloc_request_extras(struct drm_i915_gem_request *request)
{
	int ret = 0;

	request->ringbuf = request->ctx->engine[request->engine->id].ringbuf;

	if (i915.enable_guc_submission) {
		/*
		 * Check that the GuC has space for the request before
		 * going any further, as the i915_add_request() call
		 * later on mustn't fail ...
		 */
		struct intel_guc *guc = &request->i915->guc;

		ret = i915_guc_wq_check_space(guc->execbuf_client);
		if (ret)
			return ret;
	}

	if (request->ctx != request->i915->kernel_context)
		ret = intel_lr_context_pin(request->ctx, request->engine);

	return ret;
}

/*
 * intel_logical_ring_advance_and_submit() - advance the tail and submit the workload
 * @request: Request to advance the logical ringbuffer of.
 *
 * The tail is updated in our logical ringbuffer struct, not in the actual context. What
 * really happens during submission is that the context and current tail will be placed
 * on a queue waiting for the ELSP to be ready to accept a new context submission. At that
 * point, the tail *inside* the context is updated and the ELSP written to.
 */
static int
intel_logical_ring_advance_and_submit(struct drm_i915_gem_request *request)
{
	struct intel_ringbuffer *ringbuf = request->ringbuf;
	struct drm_i915_private *dev_priv = request->i915;
	struct intel_engine_cs *engine = request->engine;

	intel_logical_ring_advance(ringbuf);
	request->tail = ringbuf->tail;

	/*
	 * Here we add two extra NOOPs as padding to avoid
	 * lite restore of a context with HEAD==TAIL.
	 *
	 * Caller must reserve WA_TAIL_DWORDS for us!
	 */
	intel_logical_ring_emit(ringbuf, MI_NOOP);
	intel_logical_ring_emit(ringbuf, MI_NOOP);
	intel_logical_ring_advance(ringbuf);

	if (intel_engine_stopped(engine))
		return 0;

	if (engine->last_context != request->ctx) {
		if (engine->last_context)
			intel_lr_context_unpin(engine->last_context, engine);
		if (request->ctx != request->i915->kernel_context) {
			intel_lr_context_pin(request->ctx, engine);
			engine->last_context = request->ctx;
		} else {
			engine->last_context = NULL;
		}
	}

	if (dev_priv->guc.execbuf_client)
		i915_guc_submit(dev_priv->guc.execbuf_client, request);
	else
		execlists_context_queue(request);

	return 0;
}

<<<<<<< HEAD
static void __wrap_ring_buffer(struct intel_ringbuffer *ringbuf)
{
	uint32_t __iomem *virt;
	int rem = ringbuf->size - ringbuf->tail;

	virt = ringbuf->virtual_start + ringbuf->tail;
	rem /= 4;
	while (rem--)
		iowrite32(MI_NOOP, virt++);

	ringbuf->tail = 0;
	intel_ring_update_space(ringbuf);
}

static int logical_ring_prepare(struct drm_i915_gem_request *req, int bytes)
{
	struct intel_ringbuffer *ringbuf = req->ringbuf;
	int remain_usable = ringbuf->effective_size - ringbuf->tail;
	int remain_actual = ringbuf->size - ringbuf->tail;
	int ret, total_bytes, wait_bytes = 0;
	bool need_wrap = false;

	if (ringbuf->reserved_in_use)
		total_bytes = bytes;
	else
		total_bytes = bytes + ringbuf->reserved_size;

	if (unlikely(bytes > remain_usable)) {
		/*
		 * Not enough space for the basic request. So need to flush
		 * out the remainder and then wait for base + reserved.
		 */
		wait_bytes = remain_actual + total_bytes;
		need_wrap = true;
	} else {
		if (unlikely(total_bytes > remain_usable)) {
			/*
			 * The base request will fit but the reserved space
			 * falls off the end. So don't need an immediate wrap
			 * and only need to effectively wait for the reserved
			 * size space from the start of ringbuffer.
			 */
			wait_bytes = remain_actual + ringbuf->reserved_size;
		} else if (total_bytes > ringbuf->space) {
			/* No wrapping required, just waiting. */
			wait_bytes = total_bytes;
		}
	}

	if (wait_bytes) {
		ret = logical_ring_wait_for_space(req, wait_bytes);
		if (unlikely(ret))
			return ret;

		if (need_wrap)
			__wrap_ring_buffer(ringbuf);
	}

	return 0;
}

/**
 * intel_logical_ring_begin() - prepare the logical ringbuffer to accept some commands
 *
 * @req: The request to start some new work for
 * @num_dwords: number of DWORDs that we plan to write to the ringbuffer.
 *
 * The ringbuffer might not be ready to accept the commands right away (maybe it needs to
 * be wrapped, or wait a bit for the tail to be updated). This function takes care of that
 * and also preallocates a request (every workload submission is still mediated through
 * requests, same as it did with legacy ringbuffer submission).
 *
 * Return: non-zero if the ringbuffer is not ready to be written to.
 */
int intel_logical_ring_begin(struct drm_i915_gem_request *req, int num_dwords)
{
	struct drm_i915_private *dev_priv;
	int ret;

	WARN_ON(req == NULL);
	dev_priv = req->ring->dev->dev_private;

	ret = i915_gem_check_wedge(&dev_priv->gpu_error,
				   dev_priv->mm.interruptible);
	if (ret)
		return ret;

	ret = logical_ring_prepare(req, num_dwords * sizeof(uint32_t));
	if (ret)
		return ret;

	req->ringbuf->space -= num_dwords * sizeof(uint32_t);
	return 0;
}

=======
>>>>>>> 157d2c7f
int intel_logical_ring_reserve_space(struct drm_i915_gem_request *request)
{
	/*
	 * The first call merely notes the reserve request and is common for
	 * all back ends. The subsequent localised _begin() call actually
	 * ensures that the reservation is available. Without the begin, if
	 * the request creator immediately submitted the request without
	 * adding any commands to it then there might not actually be
	 * sufficient room for the submission commands.
	 */
	intel_ring_reserved_space_reserve(request->ringbuf, MIN_SPACE_FOR_ADD_REQUEST);

	return intel_ring_begin(request, 0);
}

/**
 * execlists_submission() - submit a batchbuffer for execution, Execlists style
 * @dev: DRM device.
 * @file: DRM file.
 * @ring: Engine Command Streamer to submit to.
 * @ctx: Context to employ for this submission.
 * @args: execbuffer call arguments.
 * @vmas: list of vmas.
 * @batch_obj: the batchbuffer to submit.
 * @exec_start: batchbuffer start virtual address pointer.
 * @dispatch_flags: translated execbuffer call flags.
 *
 * This is the evil twin version of i915_gem_ringbuffer_submission. It abstracts
 * away the submission details of the execbuffer ioctl call.
 *
 * Return: non-zero if the submission fails.
 */
int intel_execlists_submission(struct i915_execbuffer_params *params,
			       struct drm_i915_gem_execbuffer2 *args,
			       struct list_head *vmas)
{
	struct drm_device       *dev = params->dev;
	struct intel_engine_cs *engine = params->engine;
	struct drm_i915_private *dev_priv = dev->dev_private;
	struct intel_ringbuffer *ringbuf = params->ctx->engine[engine->id].ringbuf;
	u64 exec_start;
	int instp_mode;
	u32 instp_mask;
	int ret;

	instp_mode = args->flags & I915_EXEC_CONSTANTS_MASK;
	instp_mask = I915_EXEC_CONSTANTS_MASK;
	switch (instp_mode) {
	case I915_EXEC_CONSTANTS_REL_GENERAL:
	case I915_EXEC_CONSTANTS_ABSOLUTE:
	case I915_EXEC_CONSTANTS_REL_SURFACE:
		if (instp_mode != 0 && engine != &dev_priv->engine[RCS]) {
			DRM_DEBUG("non-0 rel constants mode on non-RCS\n");
			return -EINVAL;
		}

		if (instp_mode != dev_priv->relative_constants_mode) {
			if (instp_mode == I915_EXEC_CONSTANTS_REL_SURFACE) {
				DRM_DEBUG("rel surface constants mode invalid on gen5+\n");
				return -EINVAL;
			}

			/* The HW changed the meaning on this bit on gen6 */
			instp_mask &= ~I915_EXEC_CONSTANTS_REL_SURFACE;
		}
		break;
	default:
		DRM_DEBUG("execbuf with unknown constants: %d\n", instp_mode);
		return -EINVAL;
	}

	if (args->flags & I915_EXEC_GEN7_SOL_RESET) {
		DRM_DEBUG("sol reset is gen7 only\n");
		return -EINVAL;
	}

	ret = execlists_move_to_gpu(params->request, vmas);
	if (ret)
		return ret;

	if (engine == &dev_priv->engine[RCS] &&
	    instp_mode != dev_priv->relative_constants_mode) {
		ret = intel_ring_begin(params->request, 4);
		if (ret)
			return ret;

		intel_logical_ring_emit(ringbuf, MI_NOOP);
		intel_logical_ring_emit(ringbuf, MI_LOAD_REGISTER_IMM(1));
		intel_logical_ring_emit_reg(ringbuf, INSTPM);
		intel_logical_ring_emit(ringbuf, instp_mask << 16 | instp_mode);
		intel_logical_ring_advance(ringbuf);

		dev_priv->relative_constants_mode = instp_mode;
	}

	exec_start = params->batch_obj_vm_offset +
		     args->batch_start_offset;

	ret = engine->emit_bb_start(params->request, exec_start, params->dispatch_flags);
	if (ret)
		return ret;

	trace_i915_gem_ring_dispatch(params->request, params->dispatch_flags);

	i915_gem_execbuffer_move_to_active(vmas, params->request);

	return 0;
}

void intel_execlists_retire_requests(struct intel_engine_cs *engine)
{
	struct drm_i915_gem_request *req, *tmp;
	struct list_head retired_list;

	WARN_ON(!mutex_is_locked(&engine->dev->struct_mutex));
	if (list_empty(&engine->execlist_retired_req_list))
		return;

	INIT_LIST_HEAD(&retired_list);
	spin_lock_bh(&engine->execlist_lock);
	list_replace_init(&engine->execlist_retired_req_list, &retired_list);
	spin_unlock_bh(&engine->execlist_lock);

	list_for_each_entry_safe(req, tmp, &retired_list, execlist_link) {
		struct intel_context *ctx = req->ctx;
		struct drm_i915_gem_object *ctx_obj =
				ctx->engine[engine->id].state;

		if (ctx_obj && (ctx != req->i915->kernel_context))
			intel_lr_context_unpin(ctx, engine);

		list_del(&req->execlist_link);
		i915_gem_request_unreference(req);
	}
}

void intel_logical_ring_stop(struct intel_engine_cs *engine)
{
	struct drm_i915_private *dev_priv = engine->dev->dev_private;
	int ret;

	if (!intel_engine_initialized(engine))
		return;

	ret = intel_engine_idle(engine);
	if (ret)
		DRM_ERROR("failed to quiesce %s whilst cleaning up: %d\n",
			  engine->name, ret);

	/* TODO: Is this correct with Execlists enabled? */
	I915_WRITE_MODE(engine, _MASKED_BIT_ENABLE(STOP_RING));
	if (wait_for((I915_READ_MODE(engine) & MODE_IDLE) != 0, 1000)) {
		DRM_ERROR("%s :timed out trying to stop ring\n", engine->name);
		return;
	}
	I915_WRITE_MODE(engine, _MASKED_BIT_DISABLE(STOP_RING));
}

int logical_ring_flush_all_caches(struct drm_i915_gem_request *req)
{
	struct intel_engine_cs *engine = req->engine;
	int ret;

	if (!engine->gpu_caches_dirty)
		return 0;

	ret = engine->emit_flush(req, 0, I915_GEM_GPU_DOMAINS);
	if (ret)
		return ret;

	engine->gpu_caches_dirty = false;
	return 0;
}

static int intel_lr_context_do_pin(struct intel_context *ctx,
				   struct intel_engine_cs *engine)
{
	struct drm_device *dev = engine->dev;
	struct drm_i915_private *dev_priv = dev->dev_private;
	struct drm_i915_gem_object *ctx_obj = ctx->engine[engine->id].state;
	struct intel_ringbuffer *ringbuf = ctx->engine[engine->id].ringbuf;
	void *vaddr;
	u32 *lrc_reg_state;
	int ret;

	WARN_ON(!mutex_is_locked(&engine->dev->struct_mutex));

	ret = i915_gem_obj_ggtt_pin(ctx_obj, GEN8_LR_CONTEXT_ALIGN,
			PIN_OFFSET_BIAS | GUC_WOPCM_TOP);
	if (ret)
		return ret;

	vaddr = i915_gem_object_pin_map(ctx_obj);
	if (IS_ERR(vaddr)) {
		ret = PTR_ERR(vaddr);
		goto unpin_ctx_obj;
	}

	lrc_reg_state = vaddr + LRC_STATE_PN * PAGE_SIZE;

	ret = intel_pin_and_map_ringbuffer_obj(engine->dev, ringbuf);
	if (ret)
		goto unpin_map;

	ctx->engine[engine->id].lrc_vma = i915_gem_obj_to_ggtt(ctx_obj);
	intel_lr_context_descriptor_update(ctx, engine);
	lrc_reg_state[CTX_RING_BUFFER_START+1] = ringbuf->vma->node.start;
	ctx->engine[engine->id].lrc_reg_state = lrc_reg_state;
	ctx_obj->dirty = true;

	/* Invalidate GuC TLB. */
	if (i915.enable_guc_submission)
		I915_WRITE(GEN8_GTCR, GEN8_GTCR_INVALIDATE);

	return ret;

unpin_map:
	i915_gem_object_unpin_map(ctx_obj);
unpin_ctx_obj:
	i915_gem_object_ggtt_unpin(ctx_obj);

	return ret;
}

static int intel_lr_context_pin(struct intel_context *ctx,
				struct intel_engine_cs *engine)
{
	int ret = 0;

	if (ctx->engine[engine->id].pin_count++ == 0) {
		ret = intel_lr_context_do_pin(ctx, engine);
		if (ret)
			goto reset_pin_count;

		i915_gem_context_reference(ctx);
	}
	return ret;

reset_pin_count:
	ctx->engine[engine->id].pin_count = 0;
	return ret;
}

void intel_lr_context_unpin(struct intel_context *ctx,
			    struct intel_engine_cs *engine)
{
	struct drm_i915_gem_object *ctx_obj = ctx->engine[engine->id].state;

	WARN_ON(!mutex_is_locked(&ctx->i915->dev->struct_mutex));
	if (--ctx->engine[engine->id].pin_count == 0) {
		i915_gem_object_unpin_map(ctx_obj);
		intel_unpin_ringbuffer_obj(ctx->engine[engine->id].ringbuf);
		i915_gem_object_ggtt_unpin(ctx_obj);
		ctx->engine[engine->id].lrc_vma = NULL;
		ctx->engine[engine->id].lrc_desc = 0;
		ctx->engine[engine->id].lrc_reg_state = NULL;

		i915_gem_context_unreference(ctx);
	}
}

static int intel_logical_ring_workarounds_emit(struct drm_i915_gem_request *req)
{
	int ret, i;
	struct intel_engine_cs *engine = req->engine;
	struct intel_ringbuffer *ringbuf = req->ringbuf;
	struct drm_device *dev = engine->dev;
	struct drm_i915_private *dev_priv = dev->dev_private;
	struct i915_workarounds *w = &dev_priv->workarounds;

	if (w->count == 0)
		return 0;

	engine->gpu_caches_dirty = true;
	ret = logical_ring_flush_all_caches(req);
	if (ret)
		return ret;

	ret = intel_ring_begin(req, w->count * 2 + 2);
	if (ret)
		return ret;

	intel_logical_ring_emit(ringbuf, MI_LOAD_REGISTER_IMM(w->count));
	for (i = 0; i < w->count; i++) {
		intel_logical_ring_emit_reg(ringbuf, w->reg[i].addr);
		intel_logical_ring_emit(ringbuf, w->reg[i].value);
	}
	intel_logical_ring_emit(ringbuf, MI_NOOP);

	intel_logical_ring_advance(ringbuf);

	engine->gpu_caches_dirty = true;
	ret = logical_ring_flush_all_caches(req);
	if (ret)
		return ret;

	return 0;
}

#define wa_ctx_emit(batch, index, cmd)					\
	do {								\
		int __index = (index)++;				\
		if (WARN_ON(__index >= (PAGE_SIZE / sizeof(uint32_t)))) { \
			return -ENOSPC;					\
		}							\
		batch[__index] = (cmd);					\
	} while (0)

#define wa_ctx_emit_reg(batch, index, reg) \
	wa_ctx_emit((batch), (index), i915_mmio_reg_offset(reg))

/*
 * In this WA we need to set GEN8_L3SQCREG4[21:21] and reset it after
 * PIPE_CONTROL instruction. This is required for the flush to happen correctly
 * but there is a slight complication as this is applied in WA batch where the
 * values are only initialized once so we cannot take register value at the
 * beginning and reuse it further; hence we save its value to memory, upload a
 * constant value with bit21 set and then we restore it back with the saved value.
 * To simplify the WA, a constant value is formed by using the default value
 * of this register. This shouldn't be a problem because we are only modifying
 * it for a short period and this batch in non-premptible. We can ofcourse
 * use additional instructions that read the actual value of the register
 * at that time and set our bit of interest but it makes the WA complicated.
 *
 * This WA is also required for Gen9 so extracting as a function avoids
 * code duplication.
 */
static inline int gen8_emit_flush_coherentl3_wa(struct intel_engine_cs *engine,
						uint32_t *const batch,
						uint32_t index)
{
	uint32_t l3sqc4_flush = (0x40400000 | GEN8_LQSC_FLUSH_COHERENT_LINES);

	/*
	 * WaDisableLSQCROPERFforOCL:skl
	 * This WA is implemented in skl_init_clock_gating() but since
	 * this batch updates GEN8_L3SQCREG4 with default value we need to
	 * set this bit here to retain the WA during flush.
	 */
	if (IS_SKL_REVID(engine->dev, 0, SKL_REVID_E0))
		l3sqc4_flush |= GEN8_LQSC_RO_PERF_DIS;

	wa_ctx_emit(batch, index, (MI_STORE_REGISTER_MEM_GEN8 |
				   MI_SRM_LRM_GLOBAL_GTT));
	wa_ctx_emit_reg(batch, index, GEN8_L3SQCREG4);
	wa_ctx_emit(batch, index, engine->scratch.gtt_offset + 256);
	wa_ctx_emit(batch, index, 0);

	wa_ctx_emit(batch, index, MI_LOAD_REGISTER_IMM(1));
	wa_ctx_emit_reg(batch, index, GEN8_L3SQCREG4);
	wa_ctx_emit(batch, index, l3sqc4_flush);

	wa_ctx_emit(batch, index, GFX_OP_PIPE_CONTROL(6));
	wa_ctx_emit(batch, index, (PIPE_CONTROL_CS_STALL |
				   PIPE_CONTROL_DC_FLUSH_ENABLE));
	wa_ctx_emit(batch, index, 0);
	wa_ctx_emit(batch, index, 0);
	wa_ctx_emit(batch, index, 0);
	wa_ctx_emit(batch, index, 0);

	wa_ctx_emit(batch, index, (MI_LOAD_REGISTER_MEM_GEN8 |
				   MI_SRM_LRM_GLOBAL_GTT));
	wa_ctx_emit_reg(batch, index, GEN8_L3SQCREG4);
	wa_ctx_emit(batch, index, engine->scratch.gtt_offset + 256);
	wa_ctx_emit(batch, index, 0);

	return index;
}

static inline uint32_t wa_ctx_start(struct i915_wa_ctx_bb *wa_ctx,
				    uint32_t offset,
				    uint32_t start_alignment)
{
	return wa_ctx->offset = ALIGN(offset, start_alignment);
}

static inline int wa_ctx_end(struct i915_wa_ctx_bb *wa_ctx,
			     uint32_t offset,
			     uint32_t size_alignment)
{
	wa_ctx->size = offset - wa_ctx->offset;

	WARN(wa_ctx->size % size_alignment,
	     "wa_ctx_bb failed sanity checks: size %d is not aligned to %d\n",
	     wa_ctx->size, size_alignment);
	return 0;
}

/**
 * gen8_init_indirectctx_bb() - initialize indirect ctx batch with WA
 *
 * @ring: only applicable for RCS
 * @wa_ctx: structure representing wa_ctx
 *  offset: specifies start of the batch, should be cache-aligned. This is updated
 *    with the offset value received as input.
 *  size: size of the batch in DWORDS but HW expects in terms of cachelines
 * @batch: page in which WA are loaded
 * @offset: This field specifies the start of the batch, it should be
 *  cache-aligned otherwise it is adjusted accordingly.
 *  Typically we only have one indirect_ctx and per_ctx batch buffer which are
 *  initialized at the beginning and shared across all contexts but this field
 *  helps us to have multiple batches at different offsets and select them based
 *  on a criteria. At the moment this batch always start at the beginning of the page
 *  and at this point we don't have multiple wa_ctx batch buffers.
 *
 *  The number of WA applied are not known at the beginning; we use this field
 *  to return the no of DWORDS written.
 *
 *  It is to be noted that this batch does not contain MI_BATCH_BUFFER_END
 *  so it adds NOOPs as padding to make it cacheline aligned.
 *  MI_BATCH_BUFFER_END will be added to perctx batch and both of them together
 *  makes a complete batch buffer.
 *
 * Return: non-zero if we exceed the PAGE_SIZE limit.
 */

static int gen8_init_indirectctx_bb(struct intel_engine_cs *engine,
				    struct i915_wa_ctx_bb *wa_ctx,
				    uint32_t *const batch,
				    uint32_t *offset)
{
	uint32_t scratch_addr;
	uint32_t index = wa_ctx_start(wa_ctx, *offset, CACHELINE_DWORDS);

	/* WaDisableCtxRestoreArbitration:bdw,chv */
	wa_ctx_emit(batch, index, MI_ARB_ON_OFF | MI_ARB_DISABLE);

	/* WaFlushCoherentL3CacheLinesAtContextSwitch:bdw */
	if (IS_BROADWELL(engine->dev)) {
		int rc = gen8_emit_flush_coherentl3_wa(engine, batch, index);
		if (rc < 0)
			return rc;
		index = rc;
	}

	/* WaClearSlmSpaceAtContextSwitch:bdw,chv */
	/* Actual scratch location is at 128 bytes offset */
	scratch_addr = engine->scratch.gtt_offset + 2*CACHELINE_BYTES;

	wa_ctx_emit(batch, index, GFX_OP_PIPE_CONTROL(6));
	wa_ctx_emit(batch, index, (PIPE_CONTROL_FLUSH_L3 |
				   PIPE_CONTROL_GLOBAL_GTT_IVB |
				   PIPE_CONTROL_CS_STALL |
				   PIPE_CONTROL_QW_WRITE));
	wa_ctx_emit(batch, index, scratch_addr);
	wa_ctx_emit(batch, index, 0);
	wa_ctx_emit(batch, index, 0);
	wa_ctx_emit(batch, index, 0);

	/* Pad to end of cacheline */
	while (index % CACHELINE_DWORDS)
		wa_ctx_emit(batch, index, MI_NOOP);

	/*
	 * MI_BATCH_BUFFER_END is not required in Indirect ctx BB because
	 * execution depends on the length specified in terms of cache lines
	 * in the register CTX_RCS_INDIRECT_CTX
	 */

	return wa_ctx_end(wa_ctx, *offset = index, CACHELINE_DWORDS);
}

/**
 * gen8_init_perctx_bb() - initialize per ctx batch with WA
 *
 * @ring: only applicable for RCS
 * @wa_ctx: structure representing wa_ctx
 *  offset: specifies start of the batch, should be cache-aligned.
 *  size: size of the batch in DWORDS but HW expects in terms of cachelines
 * @batch: page in which WA are loaded
 * @offset: This field specifies the start of this batch.
 *   This batch is started immediately after indirect_ctx batch. Since we ensure
 *   that indirect_ctx ends on a cacheline this batch is aligned automatically.
 *
 *   The number of DWORDS written are returned using this field.
 *
 *  This batch is terminated with MI_BATCH_BUFFER_END and so we need not add padding
 *  to align it with cacheline as padding after MI_BATCH_BUFFER_END is redundant.
 */
static int gen8_init_perctx_bb(struct intel_engine_cs *engine,
			       struct i915_wa_ctx_bb *wa_ctx,
			       uint32_t *const batch,
			       uint32_t *offset)
{
	uint32_t index = wa_ctx_start(wa_ctx, *offset, CACHELINE_DWORDS);

	/* WaDisableCtxRestoreArbitration:bdw,chv */
	wa_ctx_emit(batch, index, MI_ARB_ON_OFF | MI_ARB_ENABLE);

	wa_ctx_emit(batch, index, MI_BATCH_BUFFER_END);

	return wa_ctx_end(wa_ctx, *offset = index, 1);
}

static int gen9_init_indirectctx_bb(struct intel_engine_cs *engine,
				    struct i915_wa_ctx_bb *wa_ctx,
				    uint32_t *const batch,
				    uint32_t *offset)
{
	int ret;
	struct drm_device *dev = engine->dev;
	uint32_t index = wa_ctx_start(wa_ctx, *offset, CACHELINE_DWORDS);

	/* WaDisableCtxRestoreArbitration:skl,bxt */
	if (IS_SKL_REVID(dev, 0, SKL_REVID_D0) ||
	    IS_BXT_REVID(dev, 0, BXT_REVID_A1))
		wa_ctx_emit(batch, index, MI_ARB_ON_OFF | MI_ARB_DISABLE);

	/* WaFlushCoherentL3CacheLinesAtContextSwitch:skl,bxt */
	ret = gen8_emit_flush_coherentl3_wa(engine, batch, index);
	if (ret < 0)
		return ret;
	index = ret;

	/* Pad to end of cacheline */
	while (index % CACHELINE_DWORDS)
		wa_ctx_emit(batch, index, MI_NOOP);

	return wa_ctx_end(wa_ctx, *offset = index, CACHELINE_DWORDS);
}

static int gen9_init_perctx_bb(struct intel_engine_cs *engine,
			       struct i915_wa_ctx_bb *wa_ctx,
			       uint32_t *const batch,
			       uint32_t *offset)
{
	struct drm_device *dev = engine->dev;
	uint32_t index = wa_ctx_start(wa_ctx, *offset, CACHELINE_DWORDS);

	/* WaSetDisablePixMaskCammingAndRhwoInCommonSliceChicken:skl,bxt */
	if (IS_SKL_REVID(dev, 0, SKL_REVID_B0) ||
	    IS_BXT_REVID(dev, 0, BXT_REVID_A1)) {
		wa_ctx_emit(batch, index, MI_LOAD_REGISTER_IMM(1));
		wa_ctx_emit_reg(batch, index, GEN9_SLICE_COMMON_ECO_CHICKEN0);
		wa_ctx_emit(batch, index,
			    _MASKED_BIT_ENABLE(DISABLE_PIXEL_MASK_CAMMING));
		wa_ctx_emit(batch, index, MI_NOOP);
	}

	/* WaClearTdlStateAckDirtyBits:bxt */
	if (IS_BXT_REVID(dev, 0, BXT_REVID_B0)) {
		wa_ctx_emit(batch, index, MI_LOAD_REGISTER_IMM(4));

		wa_ctx_emit_reg(batch, index, GEN8_STATE_ACK);
		wa_ctx_emit(batch, index, _MASKED_BIT_DISABLE(GEN9_SUBSLICE_TDL_ACK_BITS));

		wa_ctx_emit_reg(batch, index, GEN9_STATE_ACK_SLICE1);
		wa_ctx_emit(batch, index, _MASKED_BIT_DISABLE(GEN9_SUBSLICE_TDL_ACK_BITS));

		wa_ctx_emit_reg(batch, index, GEN9_STATE_ACK_SLICE2);
		wa_ctx_emit(batch, index, _MASKED_BIT_DISABLE(GEN9_SUBSLICE_TDL_ACK_BITS));

		wa_ctx_emit_reg(batch, index, GEN7_ROW_CHICKEN2);
		/* dummy write to CS, mask bits are 0 to ensure the register is not modified */
		wa_ctx_emit(batch, index, 0x0);
		wa_ctx_emit(batch, index, MI_NOOP);
	}

	/* WaDisableCtxRestoreArbitration:skl,bxt */
	if (IS_SKL_REVID(dev, 0, SKL_REVID_D0) ||
	    IS_BXT_REVID(dev, 0, BXT_REVID_A1))
		wa_ctx_emit(batch, index, MI_ARB_ON_OFF | MI_ARB_ENABLE);

	wa_ctx_emit(batch, index, MI_BATCH_BUFFER_END);

	return wa_ctx_end(wa_ctx, *offset = index, 1);
}

static int lrc_setup_wa_ctx_obj(struct intel_engine_cs *engine, u32 size)
{
	int ret;

	engine->wa_ctx.obj = i915_gem_alloc_object(engine->dev,
						   PAGE_ALIGN(size));
	if (!engine->wa_ctx.obj) {
		DRM_DEBUG_DRIVER("alloc LRC WA ctx backing obj failed.\n");
		return -ENOMEM;
	}

	ret = i915_gem_obj_ggtt_pin(engine->wa_ctx.obj, PAGE_SIZE, 0);
	if (ret) {
		DRM_DEBUG_DRIVER("pin LRC WA ctx backing obj failed: %d\n",
				 ret);
		drm_gem_object_unreference(&engine->wa_ctx.obj->base);
		return ret;
	}

	return 0;
}

static void lrc_destroy_wa_ctx_obj(struct intel_engine_cs *engine)
{
	if (engine->wa_ctx.obj) {
		i915_gem_object_ggtt_unpin(engine->wa_ctx.obj);
		drm_gem_object_unreference(&engine->wa_ctx.obj->base);
		engine->wa_ctx.obj = NULL;
	}
}

static int intel_init_workaround_bb(struct intel_engine_cs *engine)
{
	int ret;
	uint32_t *batch;
	uint32_t offset;
	struct page *page;
	struct i915_ctx_workarounds *wa_ctx = &engine->wa_ctx;

	WARN_ON(engine->id != RCS);

	/* update this when WA for higher Gen are added */
	if (INTEL_INFO(engine->dev)->gen > 9) {
		DRM_ERROR("WA batch buffer is not initialized for Gen%d\n",
			  INTEL_INFO(engine->dev)->gen);
		return 0;
	}

	/* some WA perform writes to scratch page, ensure it is valid */
	if (engine->scratch.obj == NULL) {
		DRM_ERROR("scratch page not allocated for %s\n", engine->name);
		return -EINVAL;
	}

	ret = lrc_setup_wa_ctx_obj(engine, PAGE_SIZE);
	if (ret) {
		DRM_DEBUG_DRIVER("Failed to setup context WA page: %d\n", ret);
		return ret;
	}

	page = i915_gem_object_get_dirty_page(wa_ctx->obj, 0);
	batch = kmap_atomic(page);
	offset = 0;

	if (INTEL_INFO(engine->dev)->gen == 8) {
		ret = gen8_init_indirectctx_bb(engine,
					       &wa_ctx->indirect_ctx,
					       batch,
					       &offset);
		if (ret)
			goto out;

		ret = gen8_init_perctx_bb(engine,
					  &wa_ctx->per_ctx,
					  batch,
					  &offset);
		if (ret)
			goto out;
	} else if (INTEL_INFO(engine->dev)->gen == 9) {
		ret = gen9_init_indirectctx_bb(engine,
					       &wa_ctx->indirect_ctx,
					       batch,
					       &offset);
		if (ret)
			goto out;

		ret = gen9_init_perctx_bb(engine,
					  &wa_ctx->per_ctx,
					  batch,
					  &offset);
		if (ret)
			goto out;
	}

out:
	kunmap_atomic(batch);
	if (ret)
		lrc_destroy_wa_ctx_obj(engine);

	return ret;
}

static void lrc_init_hws(struct intel_engine_cs *engine)
{
	struct drm_i915_private *dev_priv = engine->dev->dev_private;

	I915_WRITE(RING_HWS_PGA(engine->mmio_base),
		   (u32)engine->status_page.gfx_addr);
	POSTING_READ(RING_HWS_PGA(engine->mmio_base));
}

static int gen8_init_common_ring(struct intel_engine_cs *engine)
{
	struct drm_device *dev = engine->dev;
	struct drm_i915_private *dev_priv = dev->dev_private;
	unsigned int next_context_status_buffer_hw;

	lrc_init_hws(engine);

	I915_WRITE_IMR(engine,
		       ~(engine->irq_enable_mask | engine->irq_keep_mask));
	I915_WRITE(RING_HWSTAM(engine->mmio_base), 0xffffffff);

	I915_WRITE(RING_MODE_GEN7(engine),
		   _MASKED_BIT_DISABLE(GFX_REPLAY_MODE) |
		   _MASKED_BIT_ENABLE(GFX_RUN_LIST_ENABLE));
	POSTING_READ(RING_MODE_GEN7(engine));

	/*
	 * Instead of resetting the Context Status Buffer (CSB) read pointer to
	 * zero, we need to read the write pointer from hardware and use its
	 * value because "this register is power context save restored".
	 * Effectively, these states have been observed:
	 *
	 *      | Suspend-to-idle (freeze) | Suspend-to-RAM (mem) |
	 * BDW  | CSB regs not reset       | CSB regs reset       |
	 * CHT  | CSB regs not reset       | CSB regs not reset   |
	 * SKL  |         ?                |         ?            |
	 * BXT  |         ?                |         ?            |
	 */
	next_context_status_buffer_hw =
		GEN8_CSB_WRITE_PTR(I915_READ(RING_CONTEXT_STATUS_PTR(engine)));

	/*
	 * When the CSB registers are reset (also after power-up / gpu reset),
	 * CSB write pointer is set to all 1's, which is not valid, use '5' in
	 * this special case, so the first element read is CSB[0].
	 */
	if (next_context_status_buffer_hw == GEN8_CSB_PTR_MASK)
		next_context_status_buffer_hw = (GEN8_CSB_ENTRIES - 1);

	engine->next_context_status_buffer = next_context_status_buffer_hw;
	DRM_DEBUG_DRIVER("Execlists enabled for %s\n", engine->name);

	intel_engine_init_hangcheck(engine);

	return intel_mocs_init_engine(engine);
}

static int gen8_init_render_ring(struct intel_engine_cs *engine)
{
	struct drm_device *dev = engine->dev;
	struct drm_i915_private *dev_priv = dev->dev_private;
	int ret;

	ret = gen8_init_common_ring(engine);
	if (ret)
		return ret;

	/* We need to disable the AsyncFlip performance optimisations in order
	 * to use MI_WAIT_FOR_EVENT within the CS. It should already be
	 * programmed to '1' on all products.
	 *
	 * WaDisableAsyncFlipPerfMode:snb,ivb,hsw,vlv,bdw,chv
	 */
	I915_WRITE(MI_MODE, _MASKED_BIT_ENABLE(ASYNC_FLIP_PERF_DISABLE));

	I915_WRITE(INSTPM, _MASKED_BIT_ENABLE(INSTPM_FORCE_ORDERING));

	return init_workarounds_ring(engine);
}

static int gen9_init_render_ring(struct intel_engine_cs *engine)
{
	int ret;

	ret = gen8_init_common_ring(engine);
	if (ret)
		return ret;

	return init_workarounds_ring(engine);
}

static int intel_logical_ring_emit_pdps(struct drm_i915_gem_request *req)
{
	struct i915_hw_ppgtt *ppgtt = req->ctx->ppgtt;
	struct intel_engine_cs *engine = req->engine;
	struct intel_ringbuffer *ringbuf = req->ringbuf;
	const int num_lri_cmds = GEN8_LEGACY_PDPES * 2;
	int i, ret;

	ret = intel_ring_begin(req, num_lri_cmds * 2 + 2);
	if (ret)
		return ret;

	intel_logical_ring_emit(ringbuf, MI_LOAD_REGISTER_IMM(num_lri_cmds));
	for (i = GEN8_LEGACY_PDPES - 1; i >= 0; i--) {
		const dma_addr_t pd_daddr = i915_page_dir_dma_addr(ppgtt, i);

		intel_logical_ring_emit_reg(ringbuf,
					    GEN8_RING_PDP_UDW(engine, i));
		intel_logical_ring_emit(ringbuf, upper_32_bits(pd_daddr));
		intel_logical_ring_emit_reg(ringbuf,
					    GEN8_RING_PDP_LDW(engine, i));
		intel_logical_ring_emit(ringbuf, lower_32_bits(pd_daddr));
	}

	intel_logical_ring_emit(ringbuf, MI_NOOP);
	intel_logical_ring_advance(ringbuf);

	return 0;
}

static int gen8_emit_bb_start(struct drm_i915_gem_request *req,
			      u64 offset, unsigned dispatch_flags)
{
	struct intel_ringbuffer *ringbuf = req->ringbuf;
	bool ppgtt = !(dispatch_flags & I915_DISPATCH_SECURE);
	int ret;

	/* Don't rely in hw updating PDPs, specially in lite-restore.
	 * Ideally, we should set Force PD Restore in ctx descriptor,
	 * but we can't. Force Restore would be a second option, but
	 * it is unsafe in case of lite-restore (because the ctx is
	 * not idle). PML4 is allocated during ppgtt init so this is
	 * not needed in 48-bit.*/
	if (req->ctx->ppgtt &&
	    (intel_engine_flag(req->engine) & req->ctx->ppgtt->pd_dirty_rings)) {
		if (!USES_FULL_48BIT_PPGTT(req->i915) &&
		    !intel_vgpu_active(req->i915->dev)) {
			ret = intel_logical_ring_emit_pdps(req);
			if (ret)
				return ret;
		}

		req->ctx->ppgtt->pd_dirty_rings &= ~intel_engine_flag(req->engine);
	}

	ret = intel_ring_begin(req, 4);
	if (ret)
		return ret;

	/* FIXME(BDW): Address space and security selectors. */
	intel_logical_ring_emit(ringbuf, MI_BATCH_BUFFER_START_GEN8 |
				(ppgtt<<8) |
				(dispatch_flags & I915_DISPATCH_RS ?
				 MI_BATCH_RESOURCE_STREAMER : 0));
	intel_logical_ring_emit(ringbuf, lower_32_bits(offset));
	intel_logical_ring_emit(ringbuf, upper_32_bits(offset));
	intel_logical_ring_emit(ringbuf, MI_NOOP);
	intel_logical_ring_advance(ringbuf);

	return 0;
}

static bool gen8_logical_ring_get_irq(struct intel_engine_cs *engine)
{
	struct drm_device *dev = engine->dev;
	struct drm_i915_private *dev_priv = dev->dev_private;
	unsigned long flags;

	if (WARN_ON(!intel_irqs_enabled(dev_priv)))
		return false;

	spin_lock_irqsave(&dev_priv->irq_lock, flags);
	if (engine->irq_refcount++ == 0) {
		I915_WRITE_IMR(engine,
			       ~(engine->irq_enable_mask | engine->irq_keep_mask));
		POSTING_READ(RING_IMR(engine->mmio_base));
	}
	spin_unlock_irqrestore(&dev_priv->irq_lock, flags);

	return true;
}

static void gen8_logical_ring_put_irq(struct intel_engine_cs *engine)
{
	struct drm_device *dev = engine->dev;
	struct drm_i915_private *dev_priv = dev->dev_private;
	unsigned long flags;

	spin_lock_irqsave(&dev_priv->irq_lock, flags);
	if (--engine->irq_refcount == 0) {
		I915_WRITE_IMR(engine, ~engine->irq_keep_mask);
		POSTING_READ(RING_IMR(engine->mmio_base));
	}
	spin_unlock_irqrestore(&dev_priv->irq_lock, flags);
}

static int gen8_emit_flush(struct drm_i915_gem_request *request,
			   u32 invalidate_domains,
			   u32 unused)
{
	struct intel_ringbuffer *ringbuf = request->ringbuf;
	struct intel_engine_cs *engine = ringbuf->engine;
	struct drm_device *dev = engine->dev;
	struct drm_i915_private *dev_priv = dev->dev_private;
	uint32_t cmd;
	int ret;

	ret = intel_ring_begin(request, 4);
	if (ret)
		return ret;

	cmd = MI_FLUSH_DW + 1;

	/* We always require a command barrier so that subsequent
	 * commands, such as breadcrumb interrupts, are strictly ordered
	 * wrt the contents of the write cache being flushed to memory
	 * (and thus being coherent from the CPU).
	 */
	cmd |= MI_FLUSH_DW_STORE_INDEX | MI_FLUSH_DW_OP_STOREDW;

	if (invalidate_domains & I915_GEM_GPU_DOMAINS) {
		cmd |= MI_INVALIDATE_TLB;
		if (engine == &dev_priv->engine[VCS])
			cmd |= MI_INVALIDATE_BSD;
	}

	intel_logical_ring_emit(ringbuf, cmd);
	intel_logical_ring_emit(ringbuf,
				I915_GEM_HWS_SCRATCH_ADDR |
				MI_FLUSH_DW_USE_GTT);
	intel_logical_ring_emit(ringbuf, 0); /* upper addr */
	intel_logical_ring_emit(ringbuf, 0); /* value */
	intel_logical_ring_advance(ringbuf);

	return 0;
}

static int gen8_emit_flush_render(struct drm_i915_gem_request *request,
				  u32 invalidate_domains,
				  u32 flush_domains)
{
	struct intel_ringbuffer *ringbuf = request->ringbuf;
	struct intel_engine_cs *engine = ringbuf->engine;
	u32 scratch_addr = engine->scratch.gtt_offset + 2 * CACHELINE_BYTES;
	bool vf_flush_wa = false;
	u32 flags = 0;
	int ret;

	flags |= PIPE_CONTROL_CS_STALL;

	if (flush_domains) {
		flags |= PIPE_CONTROL_RENDER_TARGET_CACHE_FLUSH;
		flags |= PIPE_CONTROL_DEPTH_CACHE_FLUSH;
		flags |= PIPE_CONTROL_DC_FLUSH_ENABLE;
		flags |= PIPE_CONTROL_FLUSH_ENABLE;
	}

	if (invalidate_domains) {
		flags |= PIPE_CONTROL_TLB_INVALIDATE;
		flags |= PIPE_CONTROL_INSTRUCTION_CACHE_INVALIDATE;
		flags |= PIPE_CONTROL_TEXTURE_CACHE_INVALIDATE;
		flags |= PIPE_CONTROL_VF_CACHE_INVALIDATE;
		flags |= PIPE_CONTROL_CONST_CACHE_INVALIDATE;
		flags |= PIPE_CONTROL_STATE_CACHE_INVALIDATE;
		flags |= PIPE_CONTROL_QW_WRITE;
		flags |= PIPE_CONTROL_GLOBAL_GTT_IVB;

		/*
		 * On GEN9: before VF_CACHE_INVALIDATE we need to emit a NULL
		 * pipe control.
		 */
		if (IS_GEN9(engine->dev))
			vf_flush_wa = true;
	}

	ret = intel_ring_begin(request, vf_flush_wa ? 12 : 6);
	if (ret)
		return ret;

	if (vf_flush_wa) {
		intel_logical_ring_emit(ringbuf, GFX_OP_PIPE_CONTROL(6));
		intel_logical_ring_emit(ringbuf, 0);
		intel_logical_ring_emit(ringbuf, 0);
		intel_logical_ring_emit(ringbuf, 0);
		intel_logical_ring_emit(ringbuf, 0);
		intel_logical_ring_emit(ringbuf, 0);
	}

	intel_logical_ring_emit(ringbuf, GFX_OP_PIPE_CONTROL(6));
	intel_logical_ring_emit(ringbuf, flags);
	intel_logical_ring_emit(ringbuf, scratch_addr);
	intel_logical_ring_emit(ringbuf, 0);
	intel_logical_ring_emit(ringbuf, 0);
	intel_logical_ring_emit(ringbuf, 0);
	intel_logical_ring_advance(ringbuf);

	return 0;
}

static u32 gen8_get_seqno(struct intel_engine_cs *engine)
{
	return intel_read_status_page(engine, I915_GEM_HWS_INDEX);
}

static void gen8_set_seqno(struct intel_engine_cs *engine, u32 seqno)
{
	intel_write_status_page(engine, I915_GEM_HWS_INDEX, seqno);
}

static void bxt_a_seqno_barrier(struct intel_engine_cs *engine)
{
	/*
	 * On BXT A steppings there is a HW coherency issue whereby the
	 * MI_STORE_DATA_IMM storing the completed request's seqno
	 * occasionally doesn't invalidate the CPU cache. Work around this by
	 * clflushing the corresponding cacheline whenever the caller wants
	 * the coherency to be guaranteed. Note that this cacheline is known
	 * to be clean at this point, since we only write it in
	 * bxt_a_set_seqno(), where we also do a clflush after the write. So
	 * this clflush in practice becomes an invalidate operation.
	 */
	intel_flush_status_page(engine, I915_GEM_HWS_INDEX);
}

static void bxt_a_set_seqno(struct intel_engine_cs *engine, u32 seqno)
{
	intel_write_status_page(engine, I915_GEM_HWS_INDEX, seqno);

	/* See bxt_a_get_seqno() explaining the reason for the clflush. */
	intel_flush_status_page(engine, I915_GEM_HWS_INDEX);
}

/*
 * Reserve space for 2 NOOPs at the end of each request to be
 * used as a workaround for not being allowed to do lite
 * restore with HEAD==TAIL (WaIdleLiteRestore).
 */
#define WA_TAIL_DWORDS 2

static inline u32 hws_seqno_address(struct intel_engine_cs *engine)
{
	return engine->status_page.gfx_addr + I915_GEM_HWS_INDEX_ADDR;
}

static int gen8_emit_request(struct drm_i915_gem_request *request)
{
	struct intel_ringbuffer *ringbuf = request->ringbuf;
	int ret;

	ret = intel_ring_begin(request, 6 + WA_TAIL_DWORDS);
	if (ret)
		return ret;

	/* w/a: bit 5 needs to be zero for MI_FLUSH_DW address. */
	BUILD_BUG_ON(I915_GEM_HWS_INDEX_ADDR & (1 << 5));

	intel_logical_ring_emit(ringbuf,
				(MI_FLUSH_DW + 1) | MI_FLUSH_DW_OP_STOREDW);
	intel_logical_ring_emit(ringbuf,
				hws_seqno_address(request->engine) |
				MI_FLUSH_DW_USE_GTT);
	intel_logical_ring_emit(ringbuf, 0);
	intel_logical_ring_emit(ringbuf, i915_gem_request_get_seqno(request));
	intel_logical_ring_emit(ringbuf, MI_USER_INTERRUPT);
	intel_logical_ring_emit(ringbuf, MI_NOOP);
	return intel_logical_ring_advance_and_submit(request);
}

static int gen8_emit_request_render(struct drm_i915_gem_request *request)
{
	struct intel_ringbuffer *ringbuf = request->ringbuf;
	int ret;

<<<<<<< HEAD
	ret = intel_logical_ring_begin(request, 8 + WA_TAIL_DWORDS);
=======
	ret = intel_ring_begin(request, 8 + WA_TAIL_DWORDS);
>>>>>>> 157d2c7f
	if (ret)
		return ret;

	/* We're using qword write, seqno should be aligned to 8 bytes. */
	BUILD_BUG_ON(I915_GEM_HWS_INDEX & 1);

	/* w/a for post sync ops following a GPGPU operation we
	 * need a prior CS_STALL, which is emitted by the flush
	 * following the batch.
	 */
	intel_logical_ring_emit(ringbuf, GFX_OP_PIPE_CONTROL(6));
	intel_logical_ring_emit(ringbuf,
				(PIPE_CONTROL_GLOBAL_GTT_IVB |
				 PIPE_CONTROL_CS_STALL |
				 PIPE_CONTROL_QW_WRITE));
	intel_logical_ring_emit(ringbuf, hws_seqno_address(request->engine));
	intel_logical_ring_emit(ringbuf, 0);
	intel_logical_ring_emit(ringbuf, i915_gem_request_get_seqno(request));
	/* We're thrashing one dword of HWS. */
	intel_logical_ring_emit(ringbuf, 0);
	intel_logical_ring_emit(ringbuf, MI_USER_INTERRUPT);
	intel_logical_ring_emit(ringbuf, MI_NOOP);
	return intel_logical_ring_advance_and_submit(request);
}

static int intel_lr_context_render_state_init(struct drm_i915_gem_request *req)
{
	struct render_state so;
	int ret;

	ret = i915_gem_render_state_prepare(req->engine, &so);
	if (ret)
		return ret;

	if (so.rodata == NULL)
		return 0;

	ret = req->engine->emit_bb_start(req, so.ggtt_offset,
				       I915_DISPATCH_SECURE);
	if (ret)
		goto out;

	ret = req->engine->emit_bb_start(req,
				       (so.ggtt_offset + so.aux_batch_offset),
				       I915_DISPATCH_SECURE);
	if (ret)
		goto out;

	i915_vma_move_to_active(i915_gem_obj_to_ggtt(so.obj), req);

out:
	i915_gem_render_state_fini(&so);
	return ret;
}

static int gen8_init_rcs_context(struct drm_i915_gem_request *req)
{
	int ret;

	ret = intel_logical_ring_workarounds_emit(req);
	if (ret)
		return ret;

	ret = intel_rcs_context_init_mocs(req);
	/*
	 * Failing to program the MOCS is non-fatal.The system will not
	 * run at peak performance. So generate an error and carry on.
	 */
	if (ret)
		DRM_ERROR("MOCS failed to program: expect performance issues.\n");

	return intel_lr_context_render_state_init(req);
}

/**
 * intel_logical_ring_cleanup() - deallocate the Engine Command Streamer
 *
 * @ring: Engine Command Streamer.
 *
 */
void intel_logical_ring_cleanup(struct intel_engine_cs *engine)
{
	struct drm_i915_private *dev_priv;

	if (!intel_engine_initialized(engine))
		return;

	/*
	 * Tasklet cannot be active at this point due intel_mark_active/idle
	 * so this is just for documentation.
	 */
	if (WARN_ON(test_bit(TASKLET_STATE_SCHED, &engine->irq_tasklet.state)))
		tasklet_kill(&engine->irq_tasklet);

	dev_priv = engine->dev->dev_private;

	if (engine->buffer) {
		intel_logical_ring_stop(engine);
		WARN_ON((I915_READ_MODE(engine) & MODE_IDLE) == 0);
	}

	if (engine->cleanup)
		engine->cleanup(engine);

	i915_cmd_parser_fini_ring(engine);
	i915_gem_batch_pool_fini(&engine->batch_pool);

	if (engine->status_page.obj) {
		i915_gem_object_unpin_map(engine->status_page.obj);
		engine->status_page.obj = NULL;
	}

	engine->idle_lite_restore_wa = 0;
	engine->disable_lite_restore_wa = false;
	engine->ctx_desc_template = 0;

	lrc_destroy_wa_ctx_obj(engine);
	engine->dev = NULL;
}

static void
logical_ring_default_vfuncs(struct drm_device *dev,
			    struct intel_engine_cs *engine)
{
	/* Default vfuncs which can be overriden by each engine. */
	engine->init_hw = gen8_init_common_ring;
	engine->emit_request = gen8_emit_request;
	engine->emit_flush = gen8_emit_flush;
	engine->irq_get = gen8_logical_ring_get_irq;
	engine->irq_put = gen8_logical_ring_put_irq;
	engine->emit_bb_start = gen8_emit_bb_start;
	engine->get_seqno = gen8_get_seqno;
	engine->set_seqno = gen8_set_seqno;
	if (IS_BXT_REVID(dev, 0, BXT_REVID_A1)) {
		engine->irq_seqno_barrier = bxt_a_seqno_barrier;
		engine->set_seqno = bxt_a_set_seqno;
	}
}

static inline void
logical_ring_default_irqs(struct intel_engine_cs *engine, unsigned shift)
{
	engine->irq_enable_mask = GT_RENDER_USER_INTERRUPT << shift;
	engine->irq_keep_mask = GT_CONTEXT_SWITCH_INTERRUPT << shift;
}

static int
lrc_setup_hws(struct intel_engine_cs *engine,
	      struct drm_i915_gem_object *dctx_obj)
{
	void *hws;

	/* The HWSP is part of the default context object in LRC mode. */
	engine->status_page.gfx_addr = i915_gem_obj_ggtt_offset(dctx_obj) +
				       LRC_PPHWSP_PN * PAGE_SIZE;
	hws = i915_gem_object_pin_map(dctx_obj);
	if (IS_ERR(hws))
		return PTR_ERR(hws);
	engine->status_page.page_addr = hws + LRC_PPHWSP_PN * PAGE_SIZE;
	engine->status_page.obj = dctx_obj;

	return 0;
}

static int
logical_ring_init(struct drm_device *dev, struct intel_engine_cs *engine)
{
	struct drm_i915_private *dev_priv = to_i915(dev);
	struct intel_context *dctx = dev_priv->kernel_context;
	enum forcewake_domains fw_domains;
	int ret;

	/* Intentionally left blank. */
	engine->buffer = NULL;

	engine->dev = dev;
	INIT_LIST_HEAD(&engine->active_list);
	INIT_LIST_HEAD(&engine->request_list);
	i915_gem_batch_pool_init(dev, &engine->batch_pool);
	init_waitqueue_head(&engine->irq_queue);

	INIT_LIST_HEAD(&engine->buffers);
	INIT_LIST_HEAD(&engine->execlist_queue);
	INIT_LIST_HEAD(&engine->execlist_retired_req_list);
	spin_lock_init(&engine->execlist_lock);

	tasklet_init(&engine->irq_tasklet,
		     intel_lrc_irq_handler, (unsigned long)engine);

	logical_ring_init_platform_invariants(engine);

	fw_domains = intel_uncore_forcewake_for_reg(dev_priv,
						    RING_ELSP(engine),
						    FW_REG_WRITE);

	fw_domains |= intel_uncore_forcewake_for_reg(dev_priv,
						     RING_CONTEXT_STATUS_PTR(engine),
						     FW_REG_READ | FW_REG_WRITE);

	fw_domains |= intel_uncore_forcewake_for_reg(dev_priv,
						     RING_CONTEXT_STATUS_BUF_BASE(engine),
						     FW_REG_READ);

	engine->fw_domains = fw_domains;

	ret = i915_cmd_parser_init_ring(engine);
	if (ret)
		goto error;

	ret = intel_lr_context_deferred_alloc(dctx, engine);
	if (ret)
		goto error;

	/* As this is the default context, always pin it */
	ret = intel_lr_context_do_pin(dctx, engine);
	if (ret) {
		DRM_ERROR(
			"Failed to pin and map ringbuffer %s: %d\n",
			engine->name, ret);
		goto error;
	}

	/* And setup the hardware status page. */
	ret = lrc_setup_hws(engine, dctx->engine[engine->id].state);
	if (ret) {
		DRM_ERROR("Failed to set up hws %s: %d\n", engine->name, ret);
		goto error;
	}

	return 0;

error:
	intel_logical_ring_cleanup(engine);
	return ret;
}

static int logical_render_ring_init(struct drm_device *dev)
{
	struct drm_i915_private *dev_priv = dev->dev_private;
	struct intel_engine_cs *engine = &dev_priv->engine[RCS];
	int ret;

	engine->name = "render ring";
	engine->id = RCS;
	engine->exec_id = I915_EXEC_RENDER;
	engine->guc_id = GUC_RENDER_ENGINE;
	engine->mmio_base = RENDER_RING_BASE;

	logical_ring_default_irqs(engine, GEN8_RCS_IRQ_SHIFT);
	if (HAS_L3_DPF(dev))
		engine->irq_keep_mask |= GT_RENDER_L3_PARITY_ERROR_INTERRUPT;

	logical_ring_default_vfuncs(dev, engine);

	/* Override some for render ring. */
	if (INTEL_INFO(dev)->gen >= 9)
		engine->init_hw = gen9_init_render_ring;
	else
		engine->init_hw = gen8_init_render_ring;
	engine->init_context = gen8_init_rcs_context;
	engine->cleanup = intel_fini_pipe_control;
	engine->emit_flush = gen8_emit_flush_render;
	engine->emit_request = gen8_emit_request_render;

	engine->dev = dev;

	ret = intel_init_pipe_control(engine);
	if (ret)
		return ret;

	ret = intel_init_workaround_bb(engine);
	if (ret) {
		/*
		 * We continue even if we fail to initialize WA batch
		 * because we only expect rare glitches but nothing
		 * critical to prevent us from using GPU
		 */
		DRM_ERROR("WA batch buffer initialization failed: %d\n",
			  ret);
	}

	ret = logical_ring_init(dev, engine);
	if (ret) {
		lrc_destroy_wa_ctx_obj(engine);
	}

	return ret;
}

static int logical_bsd_ring_init(struct drm_device *dev)
{
	struct drm_i915_private *dev_priv = dev->dev_private;
	struct intel_engine_cs *engine = &dev_priv->engine[VCS];

	engine->name = "bsd ring";
	engine->id = VCS;
	engine->exec_id = I915_EXEC_BSD;
	engine->guc_id = GUC_VIDEO_ENGINE;
	engine->mmio_base = GEN6_BSD_RING_BASE;

	logical_ring_default_irqs(engine, GEN8_VCS1_IRQ_SHIFT);
	logical_ring_default_vfuncs(dev, engine);

	return logical_ring_init(dev, engine);
}

static int logical_bsd2_ring_init(struct drm_device *dev)
{
	struct drm_i915_private *dev_priv = dev->dev_private;
	struct intel_engine_cs *engine = &dev_priv->engine[VCS2];

	engine->name = "bsd2 ring";
	engine->id = VCS2;
	engine->exec_id = I915_EXEC_BSD;
	engine->guc_id = GUC_VIDEO_ENGINE2;
	engine->mmio_base = GEN8_BSD2_RING_BASE;

	logical_ring_default_irqs(engine, GEN8_VCS2_IRQ_SHIFT);
	logical_ring_default_vfuncs(dev, engine);

	return logical_ring_init(dev, engine);
}

static int logical_blt_ring_init(struct drm_device *dev)
{
	struct drm_i915_private *dev_priv = dev->dev_private;
	struct intel_engine_cs *engine = &dev_priv->engine[BCS];

	engine->name = "blitter ring";
	engine->id = BCS;
	engine->exec_id = I915_EXEC_BLT;
	engine->guc_id = GUC_BLITTER_ENGINE;
	engine->mmio_base = BLT_RING_BASE;

	logical_ring_default_irqs(engine, GEN8_BCS_IRQ_SHIFT);
	logical_ring_default_vfuncs(dev, engine);

	return logical_ring_init(dev, engine);
}

static int logical_vebox_ring_init(struct drm_device *dev)
{
	struct drm_i915_private *dev_priv = dev->dev_private;
	struct intel_engine_cs *engine = &dev_priv->engine[VECS];

	engine->name = "video enhancement ring";
	engine->id = VECS;
	engine->exec_id = I915_EXEC_VEBOX;
	engine->guc_id = GUC_VIDEOENHANCE_ENGINE;
	engine->mmio_base = VEBOX_RING_BASE;

	logical_ring_default_irqs(engine, GEN8_VECS_IRQ_SHIFT);
	logical_ring_default_vfuncs(dev, engine);

	return logical_ring_init(dev, engine);
}

/**
 * intel_logical_rings_init() - allocate, populate and init the Engine Command Streamers
 * @dev: DRM device.
 *
 * This function inits the engines for an Execlists submission style (the equivalent in the
 * legacy ringbuffer submission world would be i915_gem_init_engines). It does it only for
 * those engines that are present in the hardware.
 *
 * Return: non-zero if the initialization failed.
 */
int intel_logical_rings_init(struct drm_device *dev)
{
	struct drm_i915_private *dev_priv = dev->dev_private;
	int ret;

	ret = logical_render_ring_init(dev);
	if (ret)
		return ret;

	if (HAS_BSD(dev)) {
		ret = logical_bsd_ring_init(dev);
		if (ret)
			goto cleanup_render_ring;
	}

	if (HAS_BLT(dev)) {
		ret = logical_blt_ring_init(dev);
		if (ret)
			goto cleanup_bsd_ring;
	}

	if (HAS_VEBOX(dev)) {
		ret = logical_vebox_ring_init(dev);
		if (ret)
			goto cleanup_blt_ring;
	}

	if (HAS_BSD2(dev)) {
		ret = logical_bsd2_ring_init(dev);
		if (ret)
			goto cleanup_vebox_ring;
	}

	return 0;

cleanup_vebox_ring:
	intel_logical_ring_cleanup(&dev_priv->engine[VECS]);
cleanup_blt_ring:
	intel_logical_ring_cleanup(&dev_priv->engine[BCS]);
cleanup_bsd_ring:
	intel_logical_ring_cleanup(&dev_priv->engine[VCS]);
cleanup_render_ring:
	intel_logical_ring_cleanup(&dev_priv->engine[RCS]);

	return ret;
}

static u32
make_rpcs(struct drm_device *dev)
{
	u32 rpcs = 0;

	/*
	 * No explicit RPCS request is needed to ensure full
	 * slice/subslice/EU enablement prior to Gen9.
	*/
	if (INTEL_INFO(dev)->gen < 9)
		return 0;

	/*
	 * Starting in Gen9, render power gating can leave
	 * slice/subslice/EU in a partially enabled state. We
	 * must make an explicit request through RPCS for full
	 * enablement.
	*/
	if (INTEL_INFO(dev)->has_slice_pg) {
		rpcs |= GEN8_RPCS_S_CNT_ENABLE;
		rpcs |= INTEL_INFO(dev)->slice_total <<
			GEN8_RPCS_S_CNT_SHIFT;
		rpcs |= GEN8_RPCS_ENABLE;
	}

	if (INTEL_INFO(dev)->has_subslice_pg) {
		rpcs |= GEN8_RPCS_SS_CNT_ENABLE;
		rpcs |= INTEL_INFO(dev)->subslice_per_slice <<
			GEN8_RPCS_SS_CNT_SHIFT;
		rpcs |= GEN8_RPCS_ENABLE;
	}

	if (INTEL_INFO(dev)->has_eu_pg) {
		rpcs |= INTEL_INFO(dev)->eu_per_subslice <<
			GEN8_RPCS_EU_MIN_SHIFT;
		rpcs |= INTEL_INFO(dev)->eu_per_subslice <<
			GEN8_RPCS_EU_MAX_SHIFT;
		rpcs |= GEN8_RPCS_ENABLE;
	}

	return rpcs;
}

static u32 intel_lr_indirect_ctx_offset(struct intel_engine_cs *engine)
{
	u32 indirect_ctx_offset;

	switch (INTEL_INFO(engine->dev)->gen) {
	default:
		MISSING_CASE(INTEL_INFO(engine->dev)->gen);
		/* fall through */
	case 9:
		indirect_ctx_offset =
			GEN9_CTX_RCS_INDIRECT_CTX_OFFSET_DEFAULT;
		break;
	case 8:
		indirect_ctx_offset =
			GEN8_CTX_RCS_INDIRECT_CTX_OFFSET_DEFAULT;
		break;
	}

	return indirect_ctx_offset;
}

static int
populate_lr_context(struct intel_context *ctx,
		    struct drm_i915_gem_object *ctx_obj,
		    struct intel_engine_cs *engine,
		    struct intel_ringbuffer *ringbuf)
{
	struct drm_device *dev = engine->dev;
	struct drm_i915_private *dev_priv = dev->dev_private;
	struct i915_hw_ppgtt *ppgtt = ctx->ppgtt;
	void *vaddr;
	u32 *reg_state;
	int ret;

	if (!ppgtt)
		ppgtt = dev_priv->mm.aliasing_ppgtt;

	ret = i915_gem_object_set_to_cpu_domain(ctx_obj, true);
	if (ret) {
		DRM_DEBUG_DRIVER("Could not set to CPU domain\n");
		return ret;
	}

	vaddr = i915_gem_object_pin_map(ctx_obj);
	if (IS_ERR(vaddr)) {
		ret = PTR_ERR(vaddr);
		DRM_DEBUG_DRIVER("Could not map object pages! (%d)\n", ret);
		return ret;
	}
	ctx_obj->dirty = true;

	/* The second page of the context object contains some fields which must
	 * be set up prior to the first execution. */
	reg_state = vaddr + LRC_STATE_PN * PAGE_SIZE;

	/* A context is actually a big batch buffer with several MI_LOAD_REGISTER_IMM
	 * commands followed by (reg, value) pairs. The values we are setting here are
	 * only for the first context restore: on a subsequent save, the GPU will
	 * recreate this batchbuffer with new values (including all the missing
	 * MI_LOAD_REGISTER_IMM commands that we are not initializing here). */
	reg_state[CTX_LRI_HEADER_0] =
		MI_LOAD_REGISTER_IMM(engine->id == RCS ? 14 : 11) | MI_LRI_FORCE_POSTED;
	ASSIGN_CTX_REG(reg_state, CTX_CONTEXT_CONTROL,
		       RING_CONTEXT_CONTROL(engine),
		       _MASKED_BIT_ENABLE(CTX_CTRL_INHIBIT_SYN_CTX_SWITCH |
					  CTX_CTRL_ENGINE_CTX_RESTORE_INHIBIT |
					  (HAS_RESOURCE_STREAMER(dev) ?
					    CTX_CTRL_RS_CTX_ENABLE : 0)));
	ASSIGN_CTX_REG(reg_state, CTX_RING_HEAD, RING_HEAD(engine->mmio_base),
		       0);
	ASSIGN_CTX_REG(reg_state, CTX_RING_TAIL, RING_TAIL(engine->mmio_base),
		       0);
	/* Ring buffer start address is not known until the buffer is pinned.
	 * It is written to the context image in execlists_update_context()
	 */
	ASSIGN_CTX_REG(reg_state, CTX_RING_BUFFER_START,
		       RING_START(engine->mmio_base), 0);
	ASSIGN_CTX_REG(reg_state, CTX_RING_BUFFER_CONTROL,
		       RING_CTL(engine->mmio_base),
		       ((ringbuf->size - PAGE_SIZE) & RING_NR_PAGES) | RING_VALID);
	ASSIGN_CTX_REG(reg_state, CTX_BB_HEAD_U,
		       RING_BBADDR_UDW(engine->mmio_base), 0);
	ASSIGN_CTX_REG(reg_state, CTX_BB_HEAD_L,
		       RING_BBADDR(engine->mmio_base), 0);
	ASSIGN_CTX_REG(reg_state, CTX_BB_STATE,
		       RING_BBSTATE(engine->mmio_base),
		       RING_BB_PPGTT);
	ASSIGN_CTX_REG(reg_state, CTX_SECOND_BB_HEAD_U,
		       RING_SBBADDR_UDW(engine->mmio_base), 0);
	ASSIGN_CTX_REG(reg_state, CTX_SECOND_BB_HEAD_L,
		       RING_SBBADDR(engine->mmio_base), 0);
	ASSIGN_CTX_REG(reg_state, CTX_SECOND_BB_STATE,
		       RING_SBBSTATE(engine->mmio_base), 0);
	if (engine->id == RCS) {
		ASSIGN_CTX_REG(reg_state, CTX_BB_PER_CTX_PTR,
			       RING_BB_PER_CTX_PTR(engine->mmio_base), 0);
		ASSIGN_CTX_REG(reg_state, CTX_RCS_INDIRECT_CTX,
			       RING_INDIRECT_CTX(engine->mmio_base), 0);
		ASSIGN_CTX_REG(reg_state, CTX_RCS_INDIRECT_CTX_OFFSET,
			       RING_INDIRECT_CTX_OFFSET(engine->mmio_base), 0);
		if (engine->wa_ctx.obj) {
			struct i915_ctx_workarounds *wa_ctx = &engine->wa_ctx;
			uint32_t ggtt_offset = i915_gem_obj_ggtt_offset(wa_ctx->obj);

			reg_state[CTX_RCS_INDIRECT_CTX+1] =
				(ggtt_offset + wa_ctx->indirect_ctx.offset * sizeof(uint32_t)) |
				(wa_ctx->indirect_ctx.size / CACHELINE_DWORDS);

			reg_state[CTX_RCS_INDIRECT_CTX_OFFSET+1] =
				intel_lr_indirect_ctx_offset(engine) << 6;

			reg_state[CTX_BB_PER_CTX_PTR+1] =
				(ggtt_offset + wa_ctx->per_ctx.offset * sizeof(uint32_t)) |
				0x01;
		}
	}
	reg_state[CTX_LRI_HEADER_1] = MI_LOAD_REGISTER_IMM(9) | MI_LRI_FORCE_POSTED;
	ASSIGN_CTX_REG(reg_state, CTX_CTX_TIMESTAMP,
		       RING_CTX_TIMESTAMP(engine->mmio_base), 0);
	/* PDP values well be assigned later if needed */
	ASSIGN_CTX_REG(reg_state, CTX_PDP3_UDW, GEN8_RING_PDP_UDW(engine, 3),
		       0);
	ASSIGN_CTX_REG(reg_state, CTX_PDP3_LDW, GEN8_RING_PDP_LDW(engine, 3),
		       0);
	ASSIGN_CTX_REG(reg_state, CTX_PDP2_UDW, GEN8_RING_PDP_UDW(engine, 2),
		       0);
	ASSIGN_CTX_REG(reg_state, CTX_PDP2_LDW, GEN8_RING_PDP_LDW(engine, 2),
		       0);
	ASSIGN_CTX_REG(reg_state, CTX_PDP1_UDW, GEN8_RING_PDP_UDW(engine, 1),
		       0);
	ASSIGN_CTX_REG(reg_state, CTX_PDP1_LDW, GEN8_RING_PDP_LDW(engine, 1),
		       0);
	ASSIGN_CTX_REG(reg_state, CTX_PDP0_UDW, GEN8_RING_PDP_UDW(engine, 0),
		       0);
	ASSIGN_CTX_REG(reg_state, CTX_PDP0_LDW, GEN8_RING_PDP_LDW(engine, 0),
		       0);

	if (USES_FULL_48BIT_PPGTT(ppgtt->base.dev)) {
		/* 64b PPGTT (48bit canonical)
		 * PDP0_DESCRIPTOR contains the base address to PML4 and
		 * other PDP Descriptors are ignored.
		 */
		ASSIGN_CTX_PML4(ppgtt, reg_state);
	} else {
		/* 32b PPGTT
		 * PDP*_DESCRIPTOR contains the base address of space supported.
		 * With dynamic page allocation, PDPs may not be allocated at
		 * this point. Point the unallocated PDPs to the scratch page
		 */
		execlists_update_context_pdps(ppgtt, reg_state);
	}

	if (engine->id == RCS) {
		reg_state[CTX_LRI_HEADER_2] = MI_LOAD_REGISTER_IMM(1);
		ASSIGN_CTX_REG(reg_state, CTX_R_PWR_CLK_STATE, GEN8_R_PWR_CLK_STATE,
			       make_rpcs(dev));
	}

	i915_gem_object_unpin_map(ctx_obj);

	return 0;
}

/**
 * intel_lr_context_free() - free the LRC specific bits of a context
 * @ctx: the LR context to free.
 *
 * The real context freeing is done in i915_gem_context_free: this only
 * takes care of the bits that are LRC related: the per-engine backing
 * objects and the logical ringbuffer.
 */
void intel_lr_context_free(struct intel_context *ctx)
{
	int i;

	for (i = I915_NUM_ENGINES; --i >= 0; ) {
		struct intel_ringbuffer *ringbuf = ctx->engine[i].ringbuf;
		struct drm_i915_gem_object *ctx_obj = ctx->engine[i].state;

		if (!ctx_obj)
			continue;

		if (ctx == ctx->i915->kernel_context) {
			intel_unpin_ringbuffer_obj(ringbuf);
			i915_gem_object_ggtt_unpin(ctx_obj);
			i915_gem_object_unpin_map(ctx_obj);
		}

		WARN_ON(ctx->engine[i].pin_count);
		intel_ringbuffer_free(ringbuf);
		drm_gem_object_unreference(&ctx_obj->base);
	}
}

/**
 * intel_lr_context_size() - return the size of the context for an engine
 * @ring: which engine to find the context size for
 *
 * Each engine may require a different amount of space for a context image,
 * so when allocating (or copying) an image, this function can be used to
 * find the right size for the specific engine.
 *
 * Return: size (in bytes) of an engine-specific context image
 *
 * Note: this size includes the HWSP, which is part of the context image
 * in LRC mode, but does not include the "shared data page" used with
 * GuC submission. The caller should account for this if using the GuC.
 */
uint32_t intel_lr_context_size(struct intel_engine_cs *engine)
{
	int ret = 0;

	WARN_ON(INTEL_INFO(engine->dev)->gen < 8);

	switch (engine->id) {
	case RCS:
		if (INTEL_INFO(engine->dev)->gen >= 9)
			ret = GEN9_LR_CONTEXT_RENDER_SIZE;
		else
			ret = GEN8_LR_CONTEXT_RENDER_SIZE;
		break;
	case VCS:
	case BCS:
	case VECS:
	case VCS2:
		ret = GEN8_LR_CONTEXT_OTHER_SIZE;
		break;
	}

	return ret;
}

/**
 * intel_lr_context_deferred_alloc() - create the LRC specific bits of a context
 * @ctx: LR context to create.
 * @ring: engine to be used with the context.
 *
 * This function can be called more than once, with different engines, if we plan
 * to use the context with them. The context backing objects and the ringbuffers
 * (specially the ringbuffer backing objects) suck a lot of memory up, and that's why
 * the creation is a deferred call: it's better to make sure first that we need to use
 * a given ring with the context.
 *
 * Return: non-zero on error.
 */

int intel_lr_context_deferred_alloc(struct intel_context *ctx,
				    struct intel_engine_cs *engine)
{
	struct drm_device *dev = engine->dev;
	struct drm_i915_gem_object *ctx_obj;
	uint32_t context_size;
	struct intel_ringbuffer *ringbuf;
	int ret;

	WARN_ON(ctx->legacy_hw_ctx.rcs_state != NULL);
	WARN_ON(ctx->engine[engine->id].state);

	context_size = round_up(intel_lr_context_size(engine), 4096);

	/* One extra page as the sharing data between driver and GuC */
	context_size += PAGE_SIZE * LRC_PPHWSP_PN;

	ctx_obj = i915_gem_alloc_object(dev, context_size);
	if (!ctx_obj) {
		DRM_DEBUG_DRIVER("Alloc LRC backing obj failed.\n");
		return -ENOMEM;
	}

	ringbuf = intel_engine_create_ringbuffer(engine, 4 * PAGE_SIZE);
	if (IS_ERR(ringbuf)) {
		ret = PTR_ERR(ringbuf);
		goto error_deref_obj;
	}

	ret = populate_lr_context(ctx, ctx_obj, engine, ringbuf);
	if (ret) {
		DRM_DEBUG_DRIVER("Failed to populate LRC: %d\n", ret);
		goto error_ringbuf;
	}

	ctx->engine[engine->id].ringbuf = ringbuf;
	ctx->engine[engine->id].state = ctx_obj;

	if (ctx != ctx->i915->kernel_context && engine->init_context) {
		struct drm_i915_gem_request *req;

		req = i915_gem_request_alloc(engine, ctx);
		if (IS_ERR(req)) {
			ret = PTR_ERR(req);
			DRM_ERROR("ring create req: %d\n", ret);
			goto error_ringbuf;
		}

		ret = engine->init_context(req);
		i915_add_request_no_flush(req);
		if (ret) {
			DRM_ERROR("ring init context: %d\n",
				ret);
			goto error_ringbuf;
		}
	}
	return 0;

error_ringbuf:
	intel_ringbuffer_free(ringbuf);
error_deref_obj:
	drm_gem_object_unreference(&ctx_obj->base);
	ctx->engine[engine->id].ringbuf = NULL;
	ctx->engine[engine->id].state = NULL;
	return ret;
}

void intel_lr_context_reset(struct drm_i915_private *dev_priv,
			    struct intel_context *ctx)
{
	struct intel_engine_cs *engine;

	for_each_engine(engine, dev_priv) {
		struct drm_i915_gem_object *ctx_obj =
				ctx->engine[engine->id].state;
		struct intel_ringbuffer *ringbuf =
				ctx->engine[engine->id].ringbuf;
		void *vaddr;
		uint32_t *reg_state;

		if (!ctx_obj)
			continue;

		vaddr = i915_gem_object_pin_map(ctx_obj);
		if (WARN_ON(IS_ERR(vaddr)))
			continue;

		reg_state = vaddr + LRC_STATE_PN * PAGE_SIZE;
		ctx_obj->dirty = true;

		reg_state[CTX_RING_HEAD+1] = 0;
		reg_state[CTX_RING_TAIL+1] = 0;

		i915_gem_object_unpin_map(ctx_obj);

		ringbuf->head = 0;
		ringbuf->tail = 0;
	}
}<|MERGE_RESOLUTION|>--- conflicted
+++ resolved
@@ -772,104 +772,6 @@
 	return 0;
 }
 
-<<<<<<< HEAD
-static void __wrap_ring_buffer(struct intel_ringbuffer *ringbuf)
-{
-	uint32_t __iomem *virt;
-	int rem = ringbuf->size - ringbuf->tail;
-
-	virt = ringbuf->virtual_start + ringbuf->tail;
-	rem /= 4;
-	while (rem--)
-		iowrite32(MI_NOOP, virt++);
-
-	ringbuf->tail = 0;
-	intel_ring_update_space(ringbuf);
-}
-
-static int logical_ring_prepare(struct drm_i915_gem_request *req, int bytes)
-{
-	struct intel_ringbuffer *ringbuf = req->ringbuf;
-	int remain_usable = ringbuf->effective_size - ringbuf->tail;
-	int remain_actual = ringbuf->size - ringbuf->tail;
-	int ret, total_bytes, wait_bytes = 0;
-	bool need_wrap = false;
-
-	if (ringbuf->reserved_in_use)
-		total_bytes = bytes;
-	else
-		total_bytes = bytes + ringbuf->reserved_size;
-
-	if (unlikely(bytes > remain_usable)) {
-		/*
-		 * Not enough space for the basic request. So need to flush
-		 * out the remainder and then wait for base + reserved.
-		 */
-		wait_bytes = remain_actual + total_bytes;
-		need_wrap = true;
-	} else {
-		if (unlikely(total_bytes > remain_usable)) {
-			/*
-			 * The base request will fit but the reserved space
-			 * falls off the end. So don't need an immediate wrap
-			 * and only need to effectively wait for the reserved
-			 * size space from the start of ringbuffer.
-			 */
-			wait_bytes = remain_actual + ringbuf->reserved_size;
-		} else if (total_bytes > ringbuf->space) {
-			/* No wrapping required, just waiting. */
-			wait_bytes = total_bytes;
-		}
-	}
-
-	if (wait_bytes) {
-		ret = logical_ring_wait_for_space(req, wait_bytes);
-		if (unlikely(ret))
-			return ret;
-
-		if (need_wrap)
-			__wrap_ring_buffer(ringbuf);
-	}
-
-	return 0;
-}
-
-/**
- * intel_logical_ring_begin() - prepare the logical ringbuffer to accept some commands
- *
- * @req: The request to start some new work for
- * @num_dwords: number of DWORDs that we plan to write to the ringbuffer.
- *
- * The ringbuffer might not be ready to accept the commands right away (maybe it needs to
- * be wrapped, or wait a bit for the tail to be updated). This function takes care of that
- * and also preallocates a request (every workload submission is still mediated through
- * requests, same as it did with legacy ringbuffer submission).
- *
- * Return: non-zero if the ringbuffer is not ready to be written to.
- */
-int intel_logical_ring_begin(struct drm_i915_gem_request *req, int num_dwords)
-{
-	struct drm_i915_private *dev_priv;
-	int ret;
-
-	WARN_ON(req == NULL);
-	dev_priv = req->ring->dev->dev_private;
-
-	ret = i915_gem_check_wedge(&dev_priv->gpu_error,
-				   dev_priv->mm.interruptible);
-	if (ret)
-		return ret;
-
-	ret = logical_ring_prepare(req, num_dwords * sizeof(uint32_t));
-	if (ret)
-		return ret;
-
-	req->ringbuf->space -= num_dwords * sizeof(uint32_t);
-	return 0;
-}
-
-=======
->>>>>>> 157d2c7f
 int intel_logical_ring_reserve_space(struct drm_i915_gem_request *request)
 {
 	/*
@@ -1914,11 +1816,7 @@
 	struct intel_ringbuffer *ringbuf = request->ringbuf;
 	int ret;
 
-<<<<<<< HEAD
-	ret = intel_logical_ring_begin(request, 8 + WA_TAIL_DWORDS);
-=======
 	ret = intel_ring_begin(request, 8 + WA_TAIL_DWORDS);
->>>>>>> 157d2c7f
 	if (ret)
 		return ret;
 

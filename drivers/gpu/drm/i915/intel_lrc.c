--- conflicted
+++ resolved
@@ -716,12 +716,7 @@
 		int i;
 
 		priolist_for_each_request_consume(rq, rn, p, i) {
-<<<<<<< HEAD
-			GEM_BUG_ON(last &&
-				   need_preempt(engine, last, rq_prio(rq)));
-=======
 			GEM_BUG_ON(!assert_priority_queue(execlists, last, rq));
->>>>>>> 8d451a4b
 
 			/*
 			 * Can we combine this request with the current port?

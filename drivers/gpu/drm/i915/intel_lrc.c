/*
 * Copyright © 2014 Intel Corporation
 *
 * Permission is hereby granted, free of charge, to any person obtaining a
 * copy of this software and associated documentation files (the "Software"),
 * to deal in the Software without restriction, including without limitation
 * the rights to use, copy, modify, merge, publish, distribute, sublicense,
 * and/or sell copies of the Software, and to permit persons to whom the
 * Software is furnished to do so, subject to the following conditions:
 *
 * The above copyright notice and this permission notice (including the next
 * paragraph) shall be included in all copies or substantial portions of the
 * Software.
 *
 * THE SOFTWARE IS PROVIDED "AS IS", WITHOUT WARRANTY OF ANY KIND, EXPRESS OR
 * IMPLIED, INCLUDING BUT NOT LIMITED TO THE WARRANTIES OF MERCHANTABILITY,
 * FITNESS FOR A PARTICULAR PURPOSE AND NONINFRINGEMENT.  IN NO EVENT SHALL
 * THE AUTHORS OR COPYRIGHT HOLDERS BE LIABLE FOR ANY CLAIM, DAMAGES OR OTHER
 * LIABILITY, WHETHER IN AN ACTION OF CONTRACT, TORT OR OTHERWISE, ARISING
 * FROM, OUT OF OR IN CONNECTION WITH THE SOFTWARE OR THE USE OR OTHER DEALINGS
 * IN THE SOFTWARE.
 *
 * Authors:
 *    Ben Widawsky <ben@bwidawsk.net>
 *    Michel Thierry <michel.thierry@intel.com>
 *    Thomas Daniel <thomas.daniel@intel.com>
 *    Oscar Mateo <oscar.mateo@intel.com>
 *
 */

/**
 * DOC: Logical Rings, Logical Ring Contexts and Execlists
 *
 * Motivation:
 * GEN8 brings an expansion of the HW contexts: "Logical Ring Contexts".
 * These expanded contexts enable a number of new abilities, especially
 * "Execlists" (also implemented in this file).
 *
 * One of the main differences with the legacy HW contexts is that logical
 * ring contexts incorporate many more things to the context's state, like
 * PDPs or ringbuffer control registers:
 *
 * The reason why PDPs are included in the context is straightforward: as
 * PPGTTs (per-process GTTs) are actually per-context, having the PDPs
 * contained there mean you don't need to do a ppgtt->switch_mm yourself,
 * instead, the GPU will do it for you on the context switch.
 *
 * But, what about the ringbuffer control registers (head, tail, etc..)?
 * shouldn't we just need a set of those per engine command streamer? This is
 * where the name "Logical Rings" starts to make sense: by virtualizing the
 * rings, the engine cs shifts to a new "ring buffer" with every context
 * switch. When you want to submit a workload to the GPU you: A) choose your
 * context, B) find its appropriate virtualized ring, C) write commands to it
 * and then, finally, D) tell the GPU to switch to that context.
 *
 * Instead of the legacy MI_SET_CONTEXT, the way you tell the GPU to switch
 * to a contexts is via a context execution list, ergo "Execlists".
 *
 * LRC implementation:
 * Regarding the creation of contexts, we have:
 *
 * - One global default context.
 * - One local default context for each opened fd.
 * - One local extra context for each context create ioctl call.
 *
 * Now that ringbuffers belong per-context (and not per-engine, like before)
 * and that contexts are uniquely tied to a given engine (and not reusable,
 * like before) we need:
 *
 * - One ringbuffer per-engine inside each context.
 * - One backing object per-engine inside each context.
 *
 * The global default context starts its life with these new objects fully
 * allocated and populated. The local default context for each opened fd is
 * more complex, because we don't know at creation time which engine is going
 * to use them. To handle this, we have implemented a deferred creation of LR
 * contexts:
 *
 * The local context starts its life as a hollow or blank holder, that only
 * gets populated for a given engine once we receive an execbuffer. If later
 * on we receive another execbuffer ioctl for the same context but a different
 * engine, we allocate/populate a new ringbuffer and context backing object and
 * so on.
 *
 * Finally, regarding local contexts created using the ioctl call: as they are
 * only allowed with the render ring, we can allocate & populate them right
 * away (no need to defer anything, at least for now).
 *
 * Execlists implementation:
 * Execlists are the new method by which, on gen8+ hardware, workloads are
 * submitted for execution (as opposed to the legacy, ringbuffer-based, method).
 * This method works as follows:
 *
 * When a request is committed, its commands (the BB start and any leading or
 * trailing commands, like the seqno breadcrumbs) are placed in the ringbuffer
 * for the appropriate context. The tail pointer in the hardware context is not
 * updated at this time, but instead, kept by the driver in the ringbuffer
 * structure. A structure representing this request is added to a request queue
 * for the appropriate engine: this structure contains a copy of the context's
 * tail after the request was written to the ring buffer and a pointer to the
 * context itself.
 *
 * If the engine's request queue was empty before the request was added, the
 * queue is processed immediately. Otherwise the queue will be processed during
 * a context switch interrupt. In any case, elements on the queue will get sent
 * (in pairs) to the GPU's ExecLists Submit Port (ELSP, for short) with a
 * globally unique 20-bits submission ID.
 *
 * When execution of a request completes, the GPU updates the context status
 * buffer with a context complete event and generates a context switch interrupt.
 * During the interrupt handling, the driver examines the events in the buffer:
 * for each context complete event, if the announced ID matches that on the head
 * of the request queue, then that request is retired and removed from the queue.
 *
 * After processing, if any requests were retired and the queue is not empty
 * then a new execution list can be submitted. The two requests at the front of
 * the queue are next to be submitted but since a context may not occur twice in
 * an execution list, if subsequent requests have the same ID as the first then
 * the two requests must be combined. This is done simply by discarding requests
 * at the head of the queue until either only one requests is left (in which case
 * we use a NULL second context) or the first two requests have unique IDs.
 *
 * By always executing the first two requests in the queue the driver ensures
 * that the GPU is kept as busy as possible. In the case where a single context
 * completes but a second context is still executing, the request for this second
 * context will be at the head of the queue when we remove the first one. This
 * request will then be resubmitted along with a new request for a different context,
 * which will cause the hardware to continue executing the second request and queue
 * the new request (the GPU detects the condition of a context getting preempted
 * with the same context and optimizes the context switch flow by not doing
 * preemption, but just sampling the new tail pointer).
 *
 */
#include <linux/interrupt.h>

#include <drm/drmP.h>
#include <drm/i915_drm.h>
#include "i915_drv.h"
#include "i915_gem_render_state.h"
#include "intel_mocs.h"

#define RING_EXECLIST_QFULL		(1 << 0x2)
#define RING_EXECLIST1_VALID		(1 << 0x3)
#define RING_EXECLIST0_VALID		(1 << 0x4)
#define RING_EXECLIST_ACTIVE_STATUS	(3 << 0xE)
#define RING_EXECLIST1_ACTIVE		(1 << 0x11)
#define RING_EXECLIST0_ACTIVE		(1 << 0x12)

#define GEN8_CTX_STATUS_IDLE_ACTIVE	(1 << 0)
#define GEN8_CTX_STATUS_PREEMPTED	(1 << 1)
#define GEN8_CTX_STATUS_ELEMENT_SWITCH	(1 << 2)
#define GEN8_CTX_STATUS_ACTIVE_IDLE	(1 << 3)
#define GEN8_CTX_STATUS_COMPLETE	(1 << 4)
#define GEN8_CTX_STATUS_LITE_RESTORE	(1 << 15)

#define GEN8_CTX_STATUS_COMPLETED_MASK \
	 (GEN8_CTX_STATUS_ACTIVE_IDLE | \
	  GEN8_CTX_STATUS_PREEMPTED | \
	  GEN8_CTX_STATUS_ELEMENT_SWITCH)

#define CTX_LRI_HEADER_0		0x01
#define CTX_CONTEXT_CONTROL		0x02
#define CTX_RING_HEAD			0x04
#define CTX_RING_TAIL			0x06
#define CTX_RING_BUFFER_START		0x08
#define CTX_RING_BUFFER_CONTROL		0x0a
#define CTX_BB_HEAD_U			0x0c
#define CTX_BB_HEAD_L			0x0e
#define CTX_BB_STATE			0x10
#define CTX_SECOND_BB_HEAD_U		0x12
#define CTX_SECOND_BB_HEAD_L		0x14
#define CTX_SECOND_BB_STATE		0x16
#define CTX_BB_PER_CTX_PTR		0x18
#define CTX_RCS_INDIRECT_CTX		0x1a
#define CTX_RCS_INDIRECT_CTX_OFFSET	0x1c
#define CTX_LRI_HEADER_1		0x21
#define CTX_CTX_TIMESTAMP		0x22
#define CTX_PDP3_UDW			0x24
#define CTX_PDP3_LDW			0x26
#define CTX_PDP2_UDW			0x28
#define CTX_PDP2_LDW			0x2a
#define CTX_PDP1_UDW			0x2c
#define CTX_PDP1_LDW			0x2e
#define CTX_PDP0_UDW			0x30
#define CTX_PDP0_LDW			0x32
#define CTX_LRI_HEADER_2		0x41
#define CTX_R_PWR_CLK_STATE		0x42
#define CTX_GPGPU_CSR_BASE_ADDRESS	0x44

#define CTX_REG(reg_state, pos, reg, val) do { \
	(reg_state)[(pos)+0] = i915_mmio_reg_offset(reg); \
	(reg_state)[(pos)+1] = (val); \
} while (0)

#define ASSIGN_CTX_PDP(ppgtt, reg_state, n) do {		\
	const u64 _addr = i915_page_dir_dma_addr((ppgtt), (n));	\
	reg_state[CTX_PDP ## n ## _UDW+1] = upper_32_bits(_addr); \
	reg_state[CTX_PDP ## n ## _LDW+1] = lower_32_bits(_addr); \
} while (0)

#define ASSIGN_CTX_PML4(ppgtt, reg_state) do { \
	reg_state[CTX_PDP0_UDW + 1] = upper_32_bits(px_dma(&ppgtt->pml4)); \
	reg_state[CTX_PDP0_LDW + 1] = lower_32_bits(px_dma(&ppgtt->pml4)); \
} while (0)

#define GEN8_CTX_RCS_INDIRECT_CTX_OFFSET_DEFAULT	0x17
#define GEN9_CTX_RCS_INDIRECT_CTX_OFFSET_DEFAULT	0x26
#define GEN10_CTX_RCS_INDIRECT_CTX_OFFSET_DEFAULT	0x19

/* Typical size of the average request (2 pipecontrols and a MI_BB) */
#define EXECLISTS_REQUEST_SIZE 64 /* bytes */
#define WA_TAIL_DWORDS 2
#define WA_TAIL_BYTES (sizeof(u32) * WA_TAIL_DWORDS)
#define PREEMPT_ID 0x1

static int execlists_context_deferred_alloc(struct i915_gem_context *ctx,
					    struct intel_engine_cs *engine);
static void execlists_init_reg_state(u32 *reg_state,
				     struct i915_gem_context *ctx,
				     struct intel_engine_cs *engine,
				     struct intel_ring *ring);

/**
 * intel_sanitize_enable_execlists() - sanitize i915.enable_execlists
 * @dev_priv: i915 device private
 * @enable_execlists: value of i915.enable_execlists module parameter.
 *
 * Only certain platforms support Execlists (the prerequisites being
 * support for Logical Ring Contexts and Aliasing PPGTT or better).
 *
 * Return: 1 if Execlists is supported and has to be enabled.
 */
int intel_sanitize_enable_execlists(struct drm_i915_private *dev_priv, int enable_execlists)
{
	/* On platforms with execlist available, vGPU will only
	 * support execlist mode, no ring buffer mode.
	 */
	if (HAS_LOGICAL_RING_CONTEXTS(dev_priv) && intel_vgpu_active(dev_priv))
		return 1;

	if (INTEL_GEN(dev_priv) >= 9)
		return 1;

	if (enable_execlists == 0)
		return 0;

	if (HAS_LOGICAL_RING_CONTEXTS(dev_priv) &&
	    USES_PPGTT(dev_priv))
		return 1;

	return 0;
}

/**
 * intel_lr_context_descriptor_update() - calculate & cache the descriptor
 * 					  descriptor for a pinned context
 * @ctx: Context to work on
 * @engine: Engine the descriptor will be used with
 *
 * The context descriptor encodes various attributes of a context,
 * including its GTT address and some flags. Because it's fairly
 * expensive to calculate, we'll just do it once and cache the result,
 * which remains valid until the context is unpinned.
 *
 * This is what a descriptor looks like, from LSB to MSB::
 *
 *      bits  0-11:    flags, GEN8_CTX_* (cached in ctx->desc_template)
 *      bits 12-31:    LRCA, GTT address of (the HWSP of) this context
 *      bits 32-52:    ctx ID, a globally unique tag
 *      bits 53-54:    mbz, reserved for use by hardware
 *      bits 55-63:    group ID, currently unused and set to 0
 */
static void
intel_lr_context_descriptor_update(struct i915_gem_context *ctx,
				   struct intel_engine_cs *engine)
{
	struct intel_context *ce = &ctx->engine[engine->id];
	u64 desc;

	BUILD_BUG_ON(MAX_CONTEXT_HW_ID > (1<<GEN8_CTX_ID_WIDTH));

	desc = ctx->desc_template;				/* bits  0-11 */
	desc |= i915_ggtt_offset(ce->state) + LRC_HEADER_PAGES * PAGE_SIZE;
								/* bits 12-31 */
	desc |= (u64)ctx->hw_id << GEN8_CTX_ID_SHIFT;		/* bits 32-52 */

	ce->lrc_desc = desc;
}

static struct i915_priolist *
lookup_priolist(struct intel_engine_cs *engine,
		struct i915_priotree *pt,
		int prio)
{
	struct intel_engine_execlists * const execlists = &engine->execlists;
	struct i915_priolist *p;
	struct rb_node **parent, *rb;
	bool first = true;

	if (unlikely(execlists->no_priolist))
		prio = I915_PRIORITY_NORMAL;

find_priolist:
	/* most positive priority is scheduled first, equal priorities fifo */
	rb = NULL;
	parent = &execlists->queue.rb_node;
	while (*parent) {
		rb = *parent;
		p = rb_entry(rb, typeof(*p), node);
		if (prio > p->priority) {
			parent = &rb->rb_left;
		} else if (prio < p->priority) {
			parent = &rb->rb_right;
			first = false;
		} else {
			return p;
		}
	}

	if (prio == I915_PRIORITY_NORMAL) {
		p = &execlists->default_priolist;
	} else {
		p = kmem_cache_alloc(engine->i915->priorities, GFP_ATOMIC);
		/* Convert an allocation failure to a priority bump */
		if (unlikely(!p)) {
			prio = I915_PRIORITY_NORMAL; /* recurses just once */

			/* To maintain ordering with all rendering, after an
			 * allocation failure we have to disable all scheduling.
			 * Requests will then be executed in fifo, and schedule
			 * will ensure that dependencies are emitted in fifo.
			 * There will be still some reordering with existing
			 * requests, so if userspace lied about their
			 * dependencies that reordering may be visible.
			 */
			execlists->no_priolist = true;
			goto find_priolist;
		}
	}

	p->priority = prio;
	INIT_LIST_HEAD(&p->requests);
	rb_link_node(&p->node, rb, parent);
	rb_insert_color(&p->node, &execlists->queue);

	if (first)
		execlists->first = &p->node;

	return ptr_pack_bits(p, first, 1);
}

static void unwind_wa_tail(struct drm_i915_gem_request *rq)
{
	rq->tail = intel_ring_wrap(rq->ring, rq->wa_tail - WA_TAIL_BYTES);
	assert_ring_tail_valid(rq->ring, rq->tail);
}

static void __unwind_incomplete_requests(struct intel_engine_cs *engine)
{
	struct drm_i915_gem_request *rq, *rn;
	struct i915_priolist *uninitialized_var(p);
	int last_prio = I915_PRIORITY_INVALID;

	lockdep_assert_held(&engine->timeline->lock);

	list_for_each_entry_safe_reverse(rq, rn,
					 &engine->timeline->requests,
					 link) {
		if (i915_gem_request_completed(rq))
			return;

		__i915_gem_request_unsubmit(rq);
		unwind_wa_tail(rq);

		GEM_BUG_ON(rq->priotree.priority == I915_PRIORITY_INVALID);
		if (rq->priotree.priority != last_prio) {
			p = lookup_priolist(engine,
					    &rq->priotree,
					    rq->priotree.priority);
			p = ptr_mask_bits(p, 1);

			last_prio = rq->priotree.priority;
		}

		list_add(&rq->priotree.link, &p->requests);
	}
}

void
execlists_unwind_incomplete_requests(struct intel_engine_execlists *execlists)
{
	struct intel_engine_cs *engine =
		container_of(execlists, typeof(*engine), execlists);

	spin_lock_irq(&engine->timeline->lock);
	__unwind_incomplete_requests(engine);
	spin_unlock_irq(&engine->timeline->lock);
}

static inline void
execlists_context_status_change(struct drm_i915_gem_request *rq,
				unsigned long status)
{
	/*
	 * Only used when GVT-g is enabled now. When GVT-g is disabled,
	 * The compiler should eliminate this function as dead-code.
	 */
	if (!IS_ENABLED(CONFIG_DRM_I915_GVT))
		return;

	atomic_notifier_call_chain(&rq->engine->context_status_notifier,
				   status, rq);
}

static void
execlists_update_context_pdps(struct i915_hw_ppgtt *ppgtt, u32 *reg_state)
{
	ASSIGN_CTX_PDP(ppgtt, reg_state, 3);
	ASSIGN_CTX_PDP(ppgtt, reg_state, 2);
	ASSIGN_CTX_PDP(ppgtt, reg_state, 1);
	ASSIGN_CTX_PDP(ppgtt, reg_state, 0);
}

static u64 execlists_update_context(struct drm_i915_gem_request *rq)
{
	struct intel_context *ce = &rq->ctx->engine[rq->engine->id];
	struct i915_hw_ppgtt *ppgtt =
		rq->ctx->ppgtt ?: rq->i915->mm.aliasing_ppgtt;
	u32 *reg_state = ce->lrc_reg_state;

	reg_state[CTX_RING_TAIL+1] = intel_ring_set_tail(rq->ring, rq->tail);

	/* True 32b PPGTT with dynamic page allocation: update PDP
	 * registers and point the unallocated PDPs to scratch page.
	 * PML4 is allocated during ppgtt init, so this is not needed
	 * in 48-bit mode.
	 */
	if (ppgtt && !i915_vm_is_48bit(&ppgtt->base))
		execlists_update_context_pdps(ppgtt, reg_state);

	return ce->lrc_desc;
}

static inline void elsp_write(u64 desc, u32 __iomem *elsp)
{
	writel(upper_32_bits(desc), elsp);
	writel(lower_32_bits(desc), elsp);
}

static void execlists_submit_ports(struct intel_engine_cs *engine)
{
	struct execlist_port *port = engine->execlists.port;
	u32 __iomem *elsp =
		engine->i915->regs + i915_mmio_reg_offset(RING_ELSP(engine));
	unsigned int n;

	for (n = execlists_num_ports(&engine->execlists); n--; ) {
		struct drm_i915_gem_request *rq;
		unsigned int count;
		u64 desc;

		rq = port_unpack(&port[n], &count);
		if (rq) {
			GEM_BUG_ON(count > !n);
			if (!count++)
				execlists_context_status_change(rq, INTEL_CONTEXT_SCHEDULE_IN);
			port_set(&port[n], port_pack(rq, count));
			desc = execlists_update_context(rq);
			GEM_DEBUG_EXEC(port[n].context_id = upper_32_bits(desc));

			GEM_TRACE("%s in[%d]:  ctx=%d.%d, seqno=%x\n",
				  engine->name, n,
				  rq->ctx->hw_id, count,
				  rq->global_seqno);
		} else {
			GEM_BUG_ON(!n);
			desc = 0;
		}

		elsp_write(desc, elsp);
	}
}

static bool ctx_single_port_submission(const struct i915_gem_context *ctx)
{
	return (IS_ENABLED(CONFIG_DRM_I915_GVT) &&
		i915_gem_context_force_single_submission(ctx));
}

static bool can_merge_ctx(const struct i915_gem_context *prev,
			  const struct i915_gem_context *next)
{
	if (prev != next)
		return false;

	if (ctx_single_port_submission(prev))
		return false;

	return true;
}

static void port_assign(struct execlist_port *port,
			struct drm_i915_gem_request *rq)
{
	GEM_BUG_ON(rq == port_request(port));

	if (port_isset(port))
		i915_gem_request_put(port_request(port));

	port_set(port, port_pack(i915_gem_request_get(rq), port_count(port)));
}

static void inject_preempt_context(struct intel_engine_cs *engine)
{
	struct intel_context *ce =
		&engine->i915->preempt_context->engine[engine->id];
	u32 __iomem *elsp =
		engine->i915->regs + i915_mmio_reg_offset(RING_ELSP(engine));
	unsigned int n;

	GEM_BUG_ON(engine->i915->preempt_context->hw_id != PREEMPT_ID);
	GEM_BUG_ON(!IS_ALIGNED(ce->ring->size, WA_TAIL_BYTES));

	memset(ce->ring->vaddr + ce->ring->tail, 0, WA_TAIL_BYTES);
	ce->ring->tail += WA_TAIL_BYTES;
	ce->ring->tail &= (ce->ring->size - 1);
	ce->lrc_reg_state[CTX_RING_TAIL+1] = ce->ring->tail;

	GEM_TRACE("\n");
	for (n = execlists_num_ports(&engine->execlists); --n; )
		elsp_write(0, elsp);

	elsp_write(ce->lrc_desc, elsp);
}

static void execlists_dequeue(struct intel_engine_cs *engine)
{
	struct intel_engine_execlists * const execlists = &engine->execlists;
	struct execlist_port *port = execlists->port;
	const struct execlist_port * const last_port =
		&execlists->port[execlists->port_mask];
	struct drm_i915_gem_request *last = port_request(port);
	struct rb_node *rb;
	bool submit = false;

	/* Hardware submission is through 2 ports. Conceptually each port
	 * has a (RING_START, RING_HEAD, RING_TAIL) tuple. RING_START is
	 * static for a context, and unique to each, so we only execute
	 * requests belonging to a single context from each ring. RING_HEAD
	 * is maintained by the CS in the context image, it marks the place
	 * where it got up to last time, and through RING_TAIL we tell the CS
	 * where we want to execute up to this time.
	 *
	 * In this list the requests are in order of execution. Consecutive
	 * requests from the same context are adjacent in the ringbuffer. We
	 * can combine these requests into a single RING_TAIL update:
	 *
	 *              RING_HEAD...req1...req2
	 *                                    ^- RING_TAIL
	 * since to execute req2 the CS must first execute req1.
	 *
	 * Our goal then is to point each port to the end of a consecutive
	 * sequence of requests as being the most optimal (fewest wake ups
	 * and context switches) submission.
	 */

	spin_lock_irq(&engine->timeline->lock);
	rb = execlists->first;
	GEM_BUG_ON(rb_first(&execlists->queue) != rb);
	if (!rb)
		goto unlock;

	if (last) {
		/*
		 * Don't resubmit or switch until all outstanding
		 * preemptions (lite-restore) are seen. Then we
		 * know the next preemption status we see corresponds
		 * to this ELSP update.
		 */
		if (port_count(&port[0]) > 1)
			goto unlock;

		if (HAS_LOGICAL_RING_PREEMPTION(engine->i915) &&
		    rb_entry(rb, struct i915_priolist, node)->priority >
		    max(last->priotree.priority, 0)) {
			/*
			 * Switch to our empty preempt context so
			 * the state of the GPU is known (idle).
			 */
			inject_preempt_context(engine);
			execlists_set_active(execlists,
					     EXECLISTS_ACTIVE_PREEMPT);
			goto unlock;
		} else {
			/*
			 * In theory, we could coalesce more requests onto
			 * the second port (the first port is active, with
			 * no preemptions pending). However, that means we
			 * then have to deal with the possible lite-restore
			 * of the second port (as we submit the ELSP, there
			 * may be a context-switch) but also we may complete
			 * the resubmission before the context-switch. Ergo,
			 * coalescing onto the second port will cause a
			 * preemption event, but we cannot predict whether
			 * that will affect port[0] or port[1].
			 *
			 * If the second port is already active, we can wait
			 * until the next context-switch before contemplating
			 * new requests. The GPU will be busy and we should be
			 * able to resubmit the new ELSP before it idles,
			 * avoiding pipeline bubbles (momentary pauses where
			 * the driver is unable to keep up the supply of new
			 * work).
			 */
			if (port_count(&port[1]))
				goto unlock;

			/* WaIdleLiteRestore:bdw,skl
			 * Apply the wa NOOPs to prevent
			 * ring:HEAD == req:TAIL as we resubmit the
			 * request. See gen8_emit_breadcrumb() for
			 * where we prepare the padding after the
			 * end of the request.
			 */
			last->tail = last->wa_tail;
		}
	}

	do {
		struct i915_priolist *p = rb_entry(rb, typeof(*p), node);
		struct drm_i915_gem_request *rq, *rn;

		list_for_each_entry_safe(rq, rn, &p->requests, priotree.link) {
			/*
			 * Can we combine this request with the current port?
			 * It has to be the same context/ringbuffer and not
			 * have any exceptions (e.g. GVT saying never to
			 * combine contexts).
			 *
			 * If we can combine the requests, we can execute both
			 * by updating the RING_TAIL to point to the end of the
			 * second request, and so we never need to tell the
			 * hardware about the first.
			 */
			if (last && !can_merge_ctx(rq->ctx, last->ctx)) {
				/*
				 * If we are on the second port and cannot
				 * combine this request with the last, then we
				 * are done.
				 */
				if (port == last_port) {
					__list_del_many(&p->requests,
							&rq->priotree.link);
					goto done;
				}

				/*
				 * If GVT overrides us we only ever submit
				 * port[0], leaving port[1] empty. Note that we
				 * also have to be careful that we don't queue
				 * the same context (even though a different
				 * request) to the second port.
				 */
				if (ctx_single_port_submission(last->ctx) ||
				    ctx_single_port_submission(rq->ctx)) {
					__list_del_many(&p->requests,
							&rq->priotree.link);
					goto done;
				}

				GEM_BUG_ON(last->ctx == rq->ctx);

				if (submit)
					port_assign(port, last);
				port++;

				GEM_BUG_ON(port_isset(port));
			}

			INIT_LIST_HEAD(&rq->priotree.link);
			__i915_gem_request_submit(rq);
			trace_i915_gem_request_in(rq, port_index(port, execlists));
			last = rq;
			submit = true;
		}

		rb = rb_next(rb);
		rb_erase(&p->node, &execlists->queue);
		INIT_LIST_HEAD(&p->requests);
		if (p->priority != I915_PRIORITY_NORMAL)
			kmem_cache_free(engine->i915->priorities, p);
	} while (rb);
done:
	execlists->first = rb;
	if (submit)
		port_assign(port, last);
unlock:
	spin_unlock_irq(&engine->timeline->lock);

	if (submit) {
		execlists_set_active(execlists, EXECLISTS_ACTIVE_USER);
		execlists_submit_ports(engine);
	}
}

void
execlists_cancel_port_requests(struct intel_engine_execlists * const execlists)
{
	struct execlist_port *port = execlists->port;
	unsigned int num_ports = execlists_num_ports(execlists);

	while (num_ports-- && port_isset(port)) {
		struct drm_i915_gem_request *rq = port_request(port);

		GEM_BUG_ON(!execlists->active);
		execlists_context_status_change(rq, INTEL_CONTEXT_SCHEDULE_PREEMPTED);
		i915_gem_request_put(rq);

		memset(port, 0, sizeof(*port));
		port++;
	}
}

static void execlists_cancel_requests(struct intel_engine_cs *engine)
{
	struct intel_engine_execlists * const execlists = &engine->execlists;
	struct drm_i915_gem_request *rq, *rn;
	struct rb_node *rb;
	unsigned long flags;

	spin_lock_irqsave(&engine->timeline->lock, flags);

	/* Cancel the requests on the HW and clear the ELSP tracker. */
	execlists_cancel_port_requests(execlists);

	/* Mark all executing requests as skipped. */
	list_for_each_entry(rq, &engine->timeline->requests, link) {
		GEM_BUG_ON(!rq->global_seqno);
		if (!i915_gem_request_completed(rq))
			dma_fence_set_error(&rq->fence, -EIO);
	}

	/* Flush the queued requests to the timeline list (for retiring). */
	rb = execlists->first;
	while (rb) {
		struct i915_priolist *p = rb_entry(rb, typeof(*p), node);

		list_for_each_entry_safe(rq, rn, &p->requests, priotree.link) {
			INIT_LIST_HEAD(&rq->priotree.link);

			dma_fence_set_error(&rq->fence, -EIO);
			__i915_gem_request_submit(rq);
		}

		rb = rb_next(rb);
		rb_erase(&p->node, &execlists->queue);
		INIT_LIST_HEAD(&p->requests);
		if (p->priority != I915_PRIORITY_NORMAL)
			kmem_cache_free(engine->i915->priorities, p);
	}

	/* Remaining _unready_ requests will be nop'ed when submitted */


	execlists->queue = RB_ROOT;
	execlists->first = NULL;
	GEM_BUG_ON(port_isset(execlists->port));

	/*
	 * The port is checked prior to scheduling a tasklet, but
	 * just in case we have suspended the tasklet to do the
	 * wedging make sure that when it wakes, it decides there
	 * is no work to do by clearing the irq_posted bit.
	 */
	clear_bit(ENGINE_IRQ_EXECLIST, &engine->irq_posted);

	spin_unlock_irqrestore(&engine->timeline->lock, flags);
}

/*
 * Check the unread Context Status Buffers and manage the submission of new
 * contexts to the ELSP accordingly.
 */
static void intel_lrc_irq_handler(unsigned long data)
{
	struct intel_engine_cs * const engine = (struct intel_engine_cs *)data;
	struct intel_engine_execlists * const execlists = &engine->execlists;
	struct execlist_port * const port = execlists->port;
	struct drm_i915_private *dev_priv = engine->i915;

	/* We can skip acquiring intel_runtime_pm_get() here as it was taken
	 * on our behalf by the request (see i915_gem_mark_busy()) and it will
	 * not be relinquished until the device is idle (see
	 * i915_gem_idle_work_handler()). As a precaution, we make sure
	 * that all ELSP are drained i.e. we have processed the CSB,
	 * before allowing ourselves to idle and calling intel_runtime_pm_put().
	 */
	GEM_BUG_ON(!dev_priv->gt.awake);

	intel_uncore_forcewake_get(dev_priv, execlists->fw_domains);

	/* Prefer doing test_and_clear_bit() as a two stage operation to avoid
	 * imposing the cost of a locked atomic transaction when submitting a
	 * new request (outside of the context-switch interrupt).
	 */
	while (test_bit(ENGINE_IRQ_EXECLIST, &engine->irq_posted)) {
		/* The HWSP contains a (cacheable) mirror of the CSB */
		const u32 *buf =
			&engine->status_page.page_addr[I915_HWS_CSB_BUF0_INDEX];
		unsigned int head, tail;

		if (unlikely(execlists->csb_use_mmio)) {
			buf = (u32 * __force)
				(dev_priv->regs + i915_mmio_reg_offset(RING_CONTEXT_STATUS_BUF_LO(engine, 0)));
			execlists->csb_head = -1; /* force mmio read of CSB ptrs */
		}

		/* The write will be ordered by the uncached read (itself
		 * a memory barrier), so we do not need another in the form
		 * of a locked instruction. The race between the interrupt
		 * handler and the split test/clear is harmless as we order
		 * our clear before the CSB read. If the interrupt arrived
		 * first between the test and the clear, we read the updated
		 * CSB and clear the bit. If the interrupt arrives as we read
		 * the CSB or later (i.e. after we had cleared the bit) the bit
		 * is set and we do a new loop.
		 */
		__clear_bit(ENGINE_IRQ_EXECLIST, &engine->irq_posted);
		if (unlikely(execlists->csb_head == -1)) { /* following a reset */
			head = readl(dev_priv->regs + i915_mmio_reg_offset(RING_CONTEXT_STATUS_PTR(engine)));
			tail = GEN8_CSB_WRITE_PTR(head);
			head = GEN8_CSB_READ_PTR(head);
			execlists->csb_head = head;
		} else {
			const int write_idx =
				intel_hws_csb_write_index(dev_priv) -
				I915_HWS_CSB_BUF0_INDEX;

			head = execlists->csb_head;
			tail = READ_ONCE(buf[write_idx]);
		}
		GEM_TRACE("%s cs-irq head=%d [%d], tail=%d [%d]\n",
			  engine->name,
			  head, GEN8_CSB_READ_PTR(readl(dev_priv->regs + i915_mmio_reg_offset(RING_CONTEXT_STATUS_PTR(engine)))),
			  tail, GEN8_CSB_WRITE_PTR(readl(dev_priv->regs + i915_mmio_reg_offset(RING_CONTEXT_STATUS_PTR(engine)))));

		while (head != tail) {
			struct drm_i915_gem_request *rq;
			unsigned int status;
			unsigned int count;

			if (++head == GEN8_CSB_ENTRIES)
				head = 0;

			/* We are flying near dragons again.
			 *
			 * We hold a reference to the request in execlist_port[]
			 * but no more than that. We are operating in softirq
			 * context and so cannot hold any mutex or sleep. That
			 * prevents us stopping the requests we are processing
			 * in port[] from being retired simultaneously (the
			 * breadcrumb will be complete before we see the
			 * context-switch). As we only hold the reference to the
			 * request, any pointer chasing underneath the request
			 * is subject to a potential use-after-free. Thus we
			 * store all of the bookkeeping within port[] as
			 * required, and avoid using unguarded pointers beneath
			 * request itself. The same applies to the atomic
			 * status notifier.
			 */

			status = READ_ONCE(buf[2 * head]); /* maybe mmio! */
			GEM_TRACE("%s csb[%dd]: status=0x%08x:0x%08x\n",
				  engine->name, head,
				  status, buf[2*head + 1]);
			if (!(status & GEN8_CTX_STATUS_COMPLETED_MASK))
				continue;

			if (status & GEN8_CTX_STATUS_ACTIVE_IDLE &&
			    buf[2*head + 1] == PREEMPT_ID) {
				execlists_cancel_port_requests(execlists);
				execlists_unwind_incomplete_requests(execlists);

<<<<<<< HEAD
				spin_lock_irq(&engine->timeline->lock);
				unwind_incomplete_requests(engine);
				spin_unlock_irq(&engine->timeline->lock);

=======
>>>>>>> 10bf0a38
				GEM_BUG_ON(!execlists_is_active(execlists,
								EXECLISTS_ACTIVE_PREEMPT));
				execlists_clear_active(execlists,
						       EXECLISTS_ACTIVE_PREEMPT);
				continue;
			}

			if (status & GEN8_CTX_STATUS_PREEMPTED &&
			    execlists_is_active(execlists,
						EXECLISTS_ACTIVE_PREEMPT))
				continue;

			GEM_BUG_ON(!execlists_is_active(execlists,
							EXECLISTS_ACTIVE_USER));

			/* Check the context/desc id for this event matches */
			GEM_DEBUG_BUG_ON(buf[2 * head + 1] != port->context_id);

			rq = port_unpack(port, &count);
			GEM_TRACE("%s out[0]: ctx=%d.%d, seqno=%x\n",
				  engine->name,
				  rq->ctx->hw_id, count,
				  rq->global_seqno);
			GEM_BUG_ON(count == 0);
			if (--count == 0) {
				GEM_BUG_ON(status & GEN8_CTX_STATUS_PREEMPTED);
				GEM_BUG_ON(!i915_gem_request_completed(rq));
				execlists_context_status_change(rq, INTEL_CONTEXT_SCHEDULE_OUT);

				trace_i915_gem_request_out(rq);
				i915_gem_request_put(rq);

				execlists_port_complete(execlists, port);
			} else {
				port_set(port, port_pack(rq, count));
			}

			/* After the final element, the hw should be idle */
			GEM_BUG_ON(port_count(port) == 0 &&
				   !(status & GEN8_CTX_STATUS_ACTIVE_IDLE));
			if (port_count(port) == 0)
				execlists_clear_active(execlists,
						       EXECLISTS_ACTIVE_USER);
		}

		if (head != execlists->csb_head) {
			execlists->csb_head = head;
			writel(_MASKED_FIELD(GEN8_CSB_READ_PTR_MASK, head << 8),
			       dev_priv->regs + i915_mmio_reg_offset(RING_CONTEXT_STATUS_PTR(engine)));
		}
	}

	if (!execlists_is_active(execlists, EXECLISTS_ACTIVE_PREEMPT))
		execlists_dequeue(engine);

	intel_uncore_forcewake_put(dev_priv, execlists->fw_domains);
}

static void insert_request(struct intel_engine_cs *engine,
			   struct i915_priotree *pt,
			   int prio)
{
	struct i915_priolist *p = lookup_priolist(engine, pt, prio);

	list_add_tail(&pt->link, &ptr_mask_bits(p, 1)->requests);
	if (ptr_unmask_bits(p, 1))
		tasklet_hi_schedule(&engine->execlists.irq_tasklet);
}

static void execlists_submit_request(struct drm_i915_gem_request *request)
{
	struct intel_engine_cs *engine = request->engine;
	unsigned long flags;

	/* Will be called from irq-context when using foreign fences. */
	spin_lock_irqsave(&engine->timeline->lock, flags);

	insert_request(engine, &request->priotree, request->priotree.priority);

	GEM_BUG_ON(!engine->execlists.first);
	GEM_BUG_ON(list_empty(&request->priotree.link));

	spin_unlock_irqrestore(&engine->timeline->lock, flags);
}

static struct drm_i915_gem_request *pt_to_request(struct i915_priotree *pt)
{
	return container_of(pt, struct drm_i915_gem_request, priotree);
}

static struct intel_engine_cs *
pt_lock_engine(struct i915_priotree *pt, struct intel_engine_cs *locked)
{
	struct intel_engine_cs *engine = pt_to_request(pt)->engine;

	GEM_BUG_ON(!locked);

	if (engine != locked) {
		spin_unlock(&locked->timeline->lock);
		spin_lock(&engine->timeline->lock);
	}

	return engine;
}

static void execlists_schedule(struct drm_i915_gem_request *request, int prio)
{
	struct intel_engine_cs *engine;
	struct i915_dependency *dep, *p;
	struct i915_dependency stack;
	LIST_HEAD(dfs);

	GEM_BUG_ON(prio == I915_PRIORITY_INVALID);

	if (prio <= READ_ONCE(request->priotree.priority))
		return;

	/* Need BKL in order to use the temporary link inside i915_dependency */
	lockdep_assert_held(&request->i915->drm.struct_mutex);

	stack.signaler = &request->priotree;
	list_add(&stack.dfs_link, &dfs);

	/* Recursively bump all dependent priorities to match the new request.
	 *
	 * A naive approach would be to use recursion:
	 * static void update_priorities(struct i915_priotree *pt, prio) {
	 *	list_for_each_entry(dep, &pt->signalers_list, signal_link)
	 *		update_priorities(dep->signal, prio)
	 *	insert_request(pt);
	 * }
	 * but that may have unlimited recursion depth and so runs a very
	 * real risk of overunning the kernel stack. Instead, we build
	 * a flat list of all dependencies starting with the current request.
	 * As we walk the list of dependencies, we add all of its dependencies
	 * to the end of the list (this may include an already visited
	 * request) and continue to walk onwards onto the new dependencies. The
	 * end result is a topological list of requests in reverse order, the
	 * last element in the list is the request we must execute first.
	 */
	list_for_each_entry_safe(dep, p, &dfs, dfs_link) {
		struct i915_priotree *pt = dep->signaler;

		/* Within an engine, there can be no cycle, but we may
		 * refer to the same dependency chain multiple times
		 * (redundant dependencies are not eliminated) and across
		 * engines.
		 */
		list_for_each_entry(p, &pt->signalers_list, signal_link) {
			if (i915_gem_request_completed(pt_to_request(p->signaler)))
				continue;

			GEM_BUG_ON(p->signaler->priority < pt->priority);
			if (prio > READ_ONCE(p->signaler->priority))
				list_move_tail(&p->dfs_link, &dfs);
		}

		list_safe_reset_next(dep, p, dfs_link);
	}

	/* If we didn't need to bump any existing priorities, and we haven't
	 * yet submitted this request (i.e. there is no potential race with
	 * execlists_submit_request()), we can set our own priority and skip
	 * acquiring the engine locks.
	 */
	if (request->priotree.priority == I915_PRIORITY_INVALID) {
		GEM_BUG_ON(!list_empty(&request->priotree.link));
		request->priotree.priority = prio;
		if (stack.dfs_link.next == stack.dfs_link.prev)
			return;
		__list_del_entry(&stack.dfs_link);
	}

	engine = request->engine;
	spin_lock_irq(&engine->timeline->lock);

	/* Fifo and depth-first replacement ensure our deps execute before us */
	list_for_each_entry_safe_reverse(dep, p, &dfs, dfs_link) {
		struct i915_priotree *pt = dep->signaler;

		INIT_LIST_HEAD(&dep->dfs_link);

		engine = pt_lock_engine(pt, engine);

		if (prio <= pt->priority)
			continue;

		pt->priority = prio;
		if (!list_empty(&pt->link)) {
			__list_del_entry(&pt->link);
			insert_request(engine, pt, prio);
		}
	}

	spin_unlock_irq(&engine->timeline->lock);
}

static int __context_pin(struct i915_gem_context *ctx, struct i915_vma *vma)
{
	unsigned int flags;
	int err;

	/*
	 * Clear this page out of any CPU caches for coherent swap-in/out.
	 * We only want to do this on the first bind so that we do not stall
	 * on an active context (which by nature is already on the GPU).
	 */
	if (!(vma->flags & I915_VMA_GLOBAL_BIND)) {
		err = i915_gem_object_set_to_gtt_domain(vma->obj, true);
		if (err)
			return err;
	}

	flags = PIN_GLOBAL | PIN_HIGH;
	if (ctx->ggtt_offset_bias)
		flags |= PIN_OFFSET_BIAS | ctx->ggtt_offset_bias;

	return i915_vma_pin(vma, 0, GEN8_LR_CONTEXT_ALIGN, flags);
}

static struct intel_ring *
execlists_context_pin(struct intel_engine_cs *engine,
		      struct i915_gem_context *ctx)
{
	struct intel_context *ce = &ctx->engine[engine->id];
	void *vaddr;
	int ret;

	lockdep_assert_held(&ctx->i915->drm.struct_mutex);

	if (likely(ce->pin_count++))
		goto out;
	GEM_BUG_ON(!ce->pin_count); /* no overflow please! */

	if (!ce->state) {
		ret = execlists_context_deferred_alloc(ctx, engine);
		if (ret)
			goto err;
	}
	GEM_BUG_ON(!ce->state);

	ret = __context_pin(ctx, ce->state);
	if (ret)
		goto err;

	vaddr = i915_gem_object_pin_map(ce->state->obj, I915_MAP_WB);
	if (IS_ERR(vaddr)) {
		ret = PTR_ERR(vaddr);
		goto unpin_vma;
	}

	ret = intel_ring_pin(ce->ring, ctx->i915, ctx->ggtt_offset_bias);
	if (ret)
		goto unpin_map;

	intel_lr_context_descriptor_update(ctx, engine);

	ce->lrc_reg_state = vaddr + LRC_STATE_PN * PAGE_SIZE;
	ce->lrc_reg_state[CTX_RING_BUFFER_START+1] =
		i915_ggtt_offset(ce->ring->vma);

	ce->state->obj->pin_global++;
	i915_gem_context_get(ctx);
out:
	return ce->ring;

unpin_map:
	i915_gem_object_unpin_map(ce->state->obj);
unpin_vma:
	__i915_vma_unpin(ce->state);
err:
	ce->pin_count = 0;
	return ERR_PTR(ret);
}

static void execlists_context_unpin(struct intel_engine_cs *engine,
				    struct i915_gem_context *ctx)
{
	struct intel_context *ce = &ctx->engine[engine->id];

	lockdep_assert_held(&ctx->i915->drm.struct_mutex);
	GEM_BUG_ON(ce->pin_count == 0);

	if (--ce->pin_count)
		return;

	intel_ring_unpin(ce->ring);

	ce->state->obj->pin_global--;
	i915_gem_object_unpin_map(ce->state->obj);
	i915_vma_unpin(ce->state);

	i915_gem_context_put(ctx);
}

static int execlists_request_alloc(struct drm_i915_gem_request *request)
{
	struct intel_engine_cs *engine = request->engine;
	struct intel_context *ce = &request->ctx->engine[engine->id];
	u32 *cs;

	GEM_BUG_ON(!ce->pin_count);

	/* Flush enough space to reduce the likelihood of waiting after
	 * we start building the request - in which case we will just
	 * have to repeat work.
	 */
	request->reserved_space += EXECLISTS_REQUEST_SIZE;

	cs = intel_ring_begin(request, 0);
	if (IS_ERR(cs))
		return PTR_ERR(cs);

	/* Note that after this point, we have committed to using
	 * this request as it is being used to both track the
	 * state of engine initialisation and liveness of the
	 * golden renderstate above. Think twice before you try
	 * to cancel/unwind this request now.
	 */

	request->reserved_space -= EXECLISTS_REQUEST_SIZE;
	return 0;
}

/*
 * In this WA we need to set GEN8_L3SQCREG4[21:21] and reset it after
 * PIPE_CONTROL instruction. This is required for the flush to happen correctly
 * but there is a slight complication as this is applied in WA batch where the
 * values are only initialized once so we cannot take register value at the
 * beginning and reuse it further; hence we save its value to memory, upload a
 * constant value with bit21 set and then we restore it back with the saved value.
 * To simplify the WA, a constant value is formed by using the default value
 * of this register. This shouldn't be a problem because we are only modifying
 * it for a short period and this batch in non-premptible. We can ofcourse
 * use additional instructions that read the actual value of the register
 * at that time and set our bit of interest but it makes the WA complicated.
 *
 * This WA is also required for Gen9 so extracting as a function avoids
 * code duplication.
 */
static u32 *
gen8_emit_flush_coherentl3_wa(struct intel_engine_cs *engine, u32 *batch)
{
	*batch++ = MI_STORE_REGISTER_MEM_GEN8 | MI_SRM_LRM_GLOBAL_GTT;
	*batch++ = i915_mmio_reg_offset(GEN8_L3SQCREG4);
	*batch++ = i915_ggtt_offset(engine->scratch) + 256;
	*batch++ = 0;

	*batch++ = MI_LOAD_REGISTER_IMM(1);
	*batch++ = i915_mmio_reg_offset(GEN8_L3SQCREG4);
	*batch++ = 0x40400000 | GEN8_LQSC_FLUSH_COHERENT_LINES;

	batch = gen8_emit_pipe_control(batch,
				       PIPE_CONTROL_CS_STALL |
				       PIPE_CONTROL_DC_FLUSH_ENABLE,
				       0);

	*batch++ = MI_LOAD_REGISTER_MEM_GEN8 | MI_SRM_LRM_GLOBAL_GTT;
	*batch++ = i915_mmio_reg_offset(GEN8_L3SQCREG4);
	*batch++ = i915_ggtt_offset(engine->scratch) + 256;
	*batch++ = 0;

	return batch;
}

/*
 * Typically we only have one indirect_ctx and per_ctx batch buffer which are
 * initialized at the beginning and shared across all contexts but this field
 * helps us to have multiple batches at different offsets and select them based
 * on a criteria. At the moment this batch always start at the beginning of the page
 * and at this point we don't have multiple wa_ctx batch buffers.
 *
 * The number of WA applied are not known at the beginning; we use this field
 * to return the no of DWORDS written.
 *
 * It is to be noted that this batch does not contain MI_BATCH_BUFFER_END
 * so it adds NOOPs as padding to make it cacheline aligned.
 * MI_BATCH_BUFFER_END will be added to perctx batch and both of them together
 * makes a complete batch buffer.
 */
static u32 *gen8_init_indirectctx_bb(struct intel_engine_cs *engine, u32 *batch)
{
	/* WaDisableCtxRestoreArbitration:bdw,chv */
	*batch++ = MI_ARB_ON_OFF | MI_ARB_DISABLE;

	/* WaFlushCoherentL3CacheLinesAtContextSwitch:bdw */
	if (IS_BROADWELL(engine->i915))
		batch = gen8_emit_flush_coherentl3_wa(engine, batch);

	/* WaClearSlmSpaceAtContextSwitch:bdw,chv */
	/* Actual scratch location is at 128 bytes offset */
	batch = gen8_emit_pipe_control(batch,
				       PIPE_CONTROL_FLUSH_L3 |
				       PIPE_CONTROL_GLOBAL_GTT_IVB |
				       PIPE_CONTROL_CS_STALL |
				       PIPE_CONTROL_QW_WRITE,
				       i915_ggtt_offset(engine->scratch) +
				       2 * CACHELINE_BYTES);

	*batch++ = MI_ARB_ON_OFF | MI_ARB_ENABLE;

	/* Pad to end of cacheline */
	while ((unsigned long)batch % CACHELINE_BYTES)
		*batch++ = MI_NOOP;

	/*
	 * MI_BATCH_BUFFER_END is not required in Indirect ctx BB because
	 * execution depends on the length specified in terms of cache lines
	 * in the register CTX_RCS_INDIRECT_CTX
	 */

	return batch;
}

static u32 *gen9_init_indirectctx_bb(struct intel_engine_cs *engine, u32 *batch)
{
	*batch++ = MI_ARB_ON_OFF | MI_ARB_DISABLE;

	/* WaFlushCoherentL3CacheLinesAtContextSwitch:skl,bxt,glk */
	batch = gen8_emit_flush_coherentl3_wa(engine, batch);

	/* WaDisableGatherAtSetShaderCommonSlice:skl,bxt,kbl,glk */
	*batch++ = MI_LOAD_REGISTER_IMM(1);
	*batch++ = i915_mmio_reg_offset(COMMON_SLICE_CHICKEN2);
	*batch++ = _MASKED_BIT_DISABLE(
			GEN9_DISABLE_GATHER_AT_SET_SHADER_COMMON_SLICE);
	*batch++ = MI_NOOP;

	/* WaClearSlmSpaceAtContextSwitch:kbl */
	/* Actual scratch location is at 128 bytes offset */
	if (IS_KBL_REVID(engine->i915, 0, KBL_REVID_A0)) {
		batch = gen8_emit_pipe_control(batch,
					       PIPE_CONTROL_FLUSH_L3 |
					       PIPE_CONTROL_GLOBAL_GTT_IVB |
					       PIPE_CONTROL_CS_STALL |
					       PIPE_CONTROL_QW_WRITE,
					       i915_ggtt_offset(engine->scratch)
					       + 2 * CACHELINE_BYTES);
	}

	/* WaMediaPoolStateCmdInWABB:bxt,glk */
	if (HAS_POOLED_EU(engine->i915)) {
		/*
		 * EU pool configuration is setup along with golden context
		 * during context initialization. This value depends on
		 * device type (2x6 or 3x6) and needs to be updated based
		 * on which subslice is disabled especially for 2x6
		 * devices, however it is safe to load default
		 * configuration of 3x6 device instead of masking off
		 * corresponding bits because HW ignores bits of a disabled
		 * subslice and drops down to appropriate config. Please
		 * see render_state_setup() in i915_gem_render_state.c for
		 * possible configurations, to avoid duplication they are
		 * not shown here again.
		 */
		*batch++ = GEN9_MEDIA_POOL_STATE;
		*batch++ = GEN9_MEDIA_POOL_ENABLE;
		*batch++ = 0x00777000;
		*batch++ = 0;
		*batch++ = 0;
		*batch++ = 0;
	}

	*batch++ = MI_ARB_ON_OFF | MI_ARB_ENABLE;

	/* Pad to end of cacheline */
	while ((unsigned long)batch % CACHELINE_BYTES)
		*batch++ = MI_NOOP;

	return batch;
}

#define CTX_WA_BB_OBJ_SIZE (PAGE_SIZE)

static int lrc_setup_wa_ctx(struct intel_engine_cs *engine)
{
	struct drm_i915_gem_object *obj;
	struct i915_vma *vma;
	int err;

	obj = i915_gem_object_create(engine->i915, CTX_WA_BB_OBJ_SIZE);
	if (IS_ERR(obj))
		return PTR_ERR(obj);

	vma = i915_vma_instance(obj, &engine->i915->ggtt.base, NULL);
	if (IS_ERR(vma)) {
		err = PTR_ERR(vma);
		goto err;
	}

	err = i915_vma_pin(vma, 0, PAGE_SIZE, PIN_GLOBAL | PIN_HIGH);
	if (err)
		goto err;

	engine->wa_ctx.vma = vma;
	return 0;

err:
	i915_gem_object_put(obj);
	return err;
}

static void lrc_destroy_wa_ctx(struct intel_engine_cs *engine)
{
	i915_vma_unpin_and_release(&engine->wa_ctx.vma);
}

typedef u32 *(*wa_bb_func_t)(struct intel_engine_cs *engine, u32 *batch);

static int intel_init_workaround_bb(struct intel_engine_cs *engine)
{
	struct i915_ctx_workarounds *wa_ctx = &engine->wa_ctx;
	struct i915_wa_ctx_bb *wa_bb[2] = { &wa_ctx->indirect_ctx,
					    &wa_ctx->per_ctx };
	wa_bb_func_t wa_bb_fn[2];
	struct page *page;
	void *batch, *batch_ptr;
	unsigned int i;
	int ret;

	if (WARN_ON(engine->id != RCS || !engine->scratch))
		return -EINVAL;

	switch (INTEL_GEN(engine->i915)) {
	case 10:
		return 0;
	case 9:
		wa_bb_fn[0] = gen9_init_indirectctx_bb;
		wa_bb_fn[1] = NULL;
		break;
	case 8:
		wa_bb_fn[0] = gen8_init_indirectctx_bb;
		wa_bb_fn[1] = NULL;
		break;
	default:
		MISSING_CASE(INTEL_GEN(engine->i915));
		return 0;
	}

	ret = lrc_setup_wa_ctx(engine);
	if (ret) {
		DRM_DEBUG_DRIVER("Failed to setup context WA page: %d\n", ret);
		return ret;
	}

	page = i915_gem_object_get_dirty_page(wa_ctx->vma->obj, 0);
	batch = batch_ptr = kmap_atomic(page);

	/*
	 * Emit the two workaround batch buffers, recording the offset from the
	 * start of the workaround batch buffer object for each and their
	 * respective sizes.
	 */
	for (i = 0; i < ARRAY_SIZE(wa_bb_fn); i++) {
		wa_bb[i]->offset = batch_ptr - batch;
		if (WARN_ON(!IS_ALIGNED(wa_bb[i]->offset, CACHELINE_BYTES))) {
			ret = -EINVAL;
			break;
		}
		if (wa_bb_fn[i])
			batch_ptr = wa_bb_fn[i](engine, batch_ptr);
		wa_bb[i]->size = batch_ptr - (batch + wa_bb[i]->offset);
	}

	BUG_ON(batch_ptr - batch > CTX_WA_BB_OBJ_SIZE);

	kunmap_atomic(batch);
	if (ret)
		lrc_destroy_wa_ctx(engine);

	return ret;
}

static u8 gtiir[] = {
	[RCS] = 0,
	[BCS] = 0,
	[VCS] = 1,
	[VCS2] = 1,
	[VECS] = 3,
};

static int gen8_init_common_ring(struct intel_engine_cs *engine)
{
	struct drm_i915_private *dev_priv = engine->i915;
	struct intel_engine_execlists * const execlists = &engine->execlists;
	int ret;

	ret = intel_mocs_init_engine(engine);
	if (ret)
		return ret;

	intel_engine_reset_breadcrumbs(engine);
	intel_engine_init_hangcheck(engine);

	I915_WRITE(RING_HWSTAM(engine->mmio_base), 0xffffffff);
	I915_WRITE(RING_MODE_GEN7(engine),
		   _MASKED_BIT_ENABLE(GFX_RUN_LIST_ENABLE));
	I915_WRITE(RING_HWS_PGA(engine->mmio_base),
		   engine->status_page.ggtt_offset);
	POSTING_READ(RING_HWS_PGA(engine->mmio_base));

	DRM_DEBUG_DRIVER("Execlists enabled for %s\n", engine->name);

	GEM_BUG_ON(engine->id >= ARRAY_SIZE(gtiir));

	/*
	 * Clear any pending interrupt state.
	 *
	 * We do it twice out of paranoia that some of the IIR are double
	 * buffered, and if we only reset it once there may still be
	 * an interrupt pending.
	 */
	I915_WRITE(GEN8_GT_IIR(gtiir[engine->id]),
		   GT_CONTEXT_SWITCH_INTERRUPT << engine->irq_shift);
	I915_WRITE(GEN8_GT_IIR(gtiir[engine->id]),
		   GT_CONTEXT_SWITCH_INTERRUPT << engine->irq_shift);
	clear_bit(ENGINE_IRQ_EXECLIST, &engine->irq_posted);
	execlists->csb_head = -1;
	execlists->active = 0;

	/* After a GPU reset, we may have requests to replay */
	if (execlists->first)
		tasklet_schedule(&execlists->irq_tasklet);

	return 0;
}

static int gen8_init_render_ring(struct intel_engine_cs *engine)
{
	struct drm_i915_private *dev_priv = engine->i915;
	int ret;

	ret = gen8_init_common_ring(engine);
	if (ret)
		return ret;

	/* We need to disable the AsyncFlip performance optimisations in order
	 * to use MI_WAIT_FOR_EVENT within the CS. It should already be
	 * programmed to '1' on all products.
	 *
	 * WaDisableAsyncFlipPerfMode:snb,ivb,hsw,vlv,bdw,chv
	 */
	I915_WRITE(MI_MODE, _MASKED_BIT_ENABLE(ASYNC_FLIP_PERF_DISABLE));

	I915_WRITE(INSTPM, _MASKED_BIT_ENABLE(INSTPM_FORCE_ORDERING));

	return init_workarounds_ring(engine);
}

static int gen9_init_render_ring(struct intel_engine_cs *engine)
{
	int ret;

	ret = gen8_init_common_ring(engine);
	if (ret)
		return ret;

	return init_workarounds_ring(engine);
}

static void reset_common_ring(struct intel_engine_cs *engine,
			      struct drm_i915_gem_request *request)
{
	struct intel_engine_execlists * const execlists = &engine->execlists;
	struct intel_context *ce;
	unsigned long flags;

	spin_lock_irqsave(&engine->timeline->lock, flags);

	/*
	 * Catch up with any missed context-switch interrupts.
	 *
	 * Ideally we would just read the remaining CSB entries now that we
	 * know the gpu is idle. However, the CSB registers are sometimes^W
	 * often trashed across a GPU reset! Instead we have to rely on
	 * guessing the missed context-switch events by looking at what
	 * requests were completed.
	 */
	execlists_cancel_port_requests(execlists);

	/* Push back any incomplete requests for replay after the reset. */
	__unwind_incomplete_requests(engine);

	spin_unlock_irqrestore(&engine->timeline->lock, flags);

	/* If the request was innocent, we leave the request in the ELSP
	 * and will try to replay it on restarting. The context image may
	 * have been corrupted by the reset, in which case we may have
	 * to service a new GPU hang, but more likely we can continue on
	 * without impact.
	 *
	 * If the request was guilty, we presume the context is corrupt
	 * and have to at least restore the RING register in the context
	 * image back to the expected values to skip over the guilty request.
	 */
	if (!request || request->fence.error != -EIO)
		return;

	/* We want a simple context + ring to execute the breadcrumb update.
	 * We cannot rely on the context being intact across the GPU hang,
	 * so clear it and rebuild just what we need for the breadcrumb.
	 * All pending requests for this context will be zapped, and any
	 * future request will be after userspace has had the opportunity
	 * to recreate its own state.
	 */
	ce = &request->ctx->engine[engine->id];
	execlists_init_reg_state(ce->lrc_reg_state,
				 request->ctx, engine, ce->ring);

	/* Move the RING_HEAD onto the breadcrumb, past the hanging batch */
	ce->lrc_reg_state[CTX_RING_BUFFER_START+1] =
		i915_ggtt_offset(ce->ring->vma);
	ce->lrc_reg_state[CTX_RING_HEAD+1] = request->postfix;

	request->ring->head = request->postfix;
	intel_ring_update_space(request->ring);

	/* Reset WaIdleLiteRestore:bdw,skl as well */
	unwind_wa_tail(request);
}

static int intel_logical_ring_emit_pdps(struct drm_i915_gem_request *req)
{
	struct i915_hw_ppgtt *ppgtt = req->ctx->ppgtt;
	struct intel_engine_cs *engine = req->engine;
	const int num_lri_cmds = GEN8_3LVL_PDPES * 2;
	u32 *cs;
	int i;

	cs = intel_ring_begin(req, num_lri_cmds * 2 + 2);
	if (IS_ERR(cs))
		return PTR_ERR(cs);

	*cs++ = MI_LOAD_REGISTER_IMM(num_lri_cmds);
	for (i = GEN8_3LVL_PDPES - 1; i >= 0; i--) {
		const dma_addr_t pd_daddr = i915_page_dir_dma_addr(ppgtt, i);

		*cs++ = i915_mmio_reg_offset(GEN8_RING_PDP_UDW(engine, i));
		*cs++ = upper_32_bits(pd_daddr);
		*cs++ = i915_mmio_reg_offset(GEN8_RING_PDP_LDW(engine, i));
		*cs++ = lower_32_bits(pd_daddr);
	}

	*cs++ = MI_NOOP;
	intel_ring_advance(req, cs);

	return 0;
}

static int gen8_emit_bb_start(struct drm_i915_gem_request *req,
			      u64 offset, u32 len,
			      const unsigned int flags)
{
	u32 *cs;
	int ret;

	/* Don't rely in hw updating PDPs, specially in lite-restore.
	 * Ideally, we should set Force PD Restore in ctx descriptor,
	 * but we can't. Force Restore would be a second option, but
	 * it is unsafe in case of lite-restore (because the ctx is
	 * not idle). PML4 is allocated during ppgtt init so this is
	 * not needed in 48-bit.*/
	if (req->ctx->ppgtt &&
	    (intel_engine_flag(req->engine) & req->ctx->ppgtt->pd_dirty_rings) &&
	    !i915_vm_is_48bit(&req->ctx->ppgtt->base) &&
	    !intel_vgpu_active(req->i915)) {
		ret = intel_logical_ring_emit_pdps(req);
		if (ret)
			return ret;

		req->ctx->ppgtt->pd_dirty_rings &= ~intel_engine_flag(req->engine);
	}

	cs = intel_ring_begin(req, 4);
	if (IS_ERR(cs))
		return PTR_ERR(cs);

	/*
	 * WaDisableCtxRestoreArbitration:bdw,chv
	 *
	 * We don't need to perform MI_ARB_ENABLE as often as we do (in
	 * particular all the gen that do not need the w/a at all!), if we
	 * took care to make sure that on every switch into this context
	 * (both ordinary and for preemption) that arbitrartion was enabled
	 * we would be fine. However, there doesn't seem to be a downside to
	 * being paranoid and making sure it is set before each batch and
	 * every context-switch.
	 *
	 * Note that if we fail to enable arbitration before the request
	 * is complete, then we do not see the context-switch interrupt and
	 * the engine hangs (with RING_HEAD == RING_TAIL).
	 *
	 * That satisfies both the GPGPU w/a and our heavy-handed paranoia.
	 */
	*cs++ = MI_ARB_ON_OFF | MI_ARB_ENABLE;

	/* FIXME(BDW): Address space and security selectors. */
	*cs++ = MI_BATCH_BUFFER_START_GEN8 |
		(flags & I915_DISPATCH_SECURE ? 0 : BIT(8)) |
		(flags & I915_DISPATCH_RS ? MI_BATCH_RESOURCE_STREAMER : 0);
	*cs++ = lower_32_bits(offset);
	*cs++ = upper_32_bits(offset);
	intel_ring_advance(req, cs);

	return 0;
}

static void gen8_logical_ring_enable_irq(struct intel_engine_cs *engine)
{
	struct drm_i915_private *dev_priv = engine->i915;
	I915_WRITE_IMR(engine,
		       ~(engine->irq_enable_mask | engine->irq_keep_mask));
	POSTING_READ_FW(RING_IMR(engine->mmio_base));
}

static void gen8_logical_ring_disable_irq(struct intel_engine_cs *engine)
{
	struct drm_i915_private *dev_priv = engine->i915;
	I915_WRITE_IMR(engine, ~engine->irq_keep_mask);
}

static int gen8_emit_flush(struct drm_i915_gem_request *request, u32 mode)
{
	u32 cmd, *cs;

	cs = intel_ring_begin(request, 4);
	if (IS_ERR(cs))
		return PTR_ERR(cs);

	cmd = MI_FLUSH_DW + 1;

	/* We always require a command barrier so that subsequent
	 * commands, such as breadcrumb interrupts, are strictly ordered
	 * wrt the contents of the write cache being flushed to memory
	 * (and thus being coherent from the CPU).
	 */
	cmd |= MI_FLUSH_DW_STORE_INDEX | MI_FLUSH_DW_OP_STOREDW;

	if (mode & EMIT_INVALIDATE) {
		cmd |= MI_INVALIDATE_TLB;
		if (request->engine->id == VCS)
			cmd |= MI_INVALIDATE_BSD;
	}

	*cs++ = cmd;
	*cs++ = I915_GEM_HWS_SCRATCH_ADDR | MI_FLUSH_DW_USE_GTT;
	*cs++ = 0; /* upper addr */
	*cs++ = 0; /* value */
	intel_ring_advance(request, cs);

	return 0;
}

static int gen8_emit_flush_render(struct drm_i915_gem_request *request,
				  u32 mode)
{
	struct intel_engine_cs *engine = request->engine;
	u32 scratch_addr =
		i915_ggtt_offset(engine->scratch) + 2 * CACHELINE_BYTES;
	bool vf_flush_wa = false, dc_flush_wa = false;
	u32 *cs, flags = 0;
	int len;

	flags |= PIPE_CONTROL_CS_STALL;

	if (mode & EMIT_FLUSH) {
		flags |= PIPE_CONTROL_RENDER_TARGET_CACHE_FLUSH;
		flags |= PIPE_CONTROL_DEPTH_CACHE_FLUSH;
		flags |= PIPE_CONTROL_DC_FLUSH_ENABLE;
		flags |= PIPE_CONTROL_FLUSH_ENABLE;
	}

	if (mode & EMIT_INVALIDATE) {
		flags |= PIPE_CONTROL_TLB_INVALIDATE;
		flags |= PIPE_CONTROL_INSTRUCTION_CACHE_INVALIDATE;
		flags |= PIPE_CONTROL_TEXTURE_CACHE_INVALIDATE;
		flags |= PIPE_CONTROL_VF_CACHE_INVALIDATE;
		flags |= PIPE_CONTROL_CONST_CACHE_INVALIDATE;
		flags |= PIPE_CONTROL_STATE_CACHE_INVALIDATE;
		flags |= PIPE_CONTROL_QW_WRITE;
		flags |= PIPE_CONTROL_GLOBAL_GTT_IVB;

		/*
		 * On GEN9: before VF_CACHE_INVALIDATE we need to emit a NULL
		 * pipe control.
		 */
		if (IS_GEN9(request->i915))
			vf_flush_wa = true;

		/* WaForGAMHang:kbl */
		if (IS_KBL_REVID(request->i915, 0, KBL_REVID_B0))
			dc_flush_wa = true;
	}

	len = 6;

	if (vf_flush_wa)
		len += 6;

	if (dc_flush_wa)
		len += 12;

	cs = intel_ring_begin(request, len);
	if (IS_ERR(cs))
		return PTR_ERR(cs);

	if (vf_flush_wa)
		cs = gen8_emit_pipe_control(cs, 0, 0);

	if (dc_flush_wa)
		cs = gen8_emit_pipe_control(cs, PIPE_CONTROL_DC_FLUSH_ENABLE,
					    0);

	cs = gen8_emit_pipe_control(cs, flags, scratch_addr);

	if (dc_flush_wa)
		cs = gen8_emit_pipe_control(cs, PIPE_CONTROL_CS_STALL, 0);

	intel_ring_advance(request, cs);

	return 0;
}

/*
 * Reserve space for 2 NOOPs at the end of each request to be
 * used as a workaround for not being allowed to do lite
 * restore with HEAD==TAIL (WaIdleLiteRestore).
 */
static void gen8_emit_wa_tail(struct drm_i915_gem_request *request, u32 *cs)
{
	/* Ensure there's always at least one preemption point per-request. */
	*cs++ = MI_ARB_CHECK;
	*cs++ = MI_NOOP;
	request->wa_tail = intel_ring_offset(request, cs);
}

static void gen8_emit_breadcrumb(struct drm_i915_gem_request *request, u32 *cs)
{
	/* w/a: bit 5 needs to be zero for MI_FLUSH_DW address. */
	BUILD_BUG_ON(I915_GEM_HWS_INDEX_ADDR & (1 << 5));

	cs = gen8_emit_ggtt_write(cs, request->global_seqno,
				  intel_hws_seqno_address(request->engine));
	*cs++ = MI_USER_INTERRUPT;
	*cs++ = MI_NOOP;
	request->tail = intel_ring_offset(request, cs);
	assert_ring_tail_valid(request->ring, request->tail);

	gen8_emit_wa_tail(request, cs);
}
static const int gen8_emit_breadcrumb_sz = 6 + WA_TAIL_DWORDS;

static void gen8_emit_breadcrumb_rcs(struct drm_i915_gem_request *request,
					u32 *cs)
{
	/* We're using qword write, seqno should be aligned to 8 bytes. */
	BUILD_BUG_ON(I915_GEM_HWS_INDEX & 1);

	cs = gen8_emit_ggtt_write_rcs(cs, request->global_seqno,
				      intel_hws_seqno_address(request->engine));
	*cs++ = MI_USER_INTERRUPT;
	*cs++ = MI_NOOP;
	request->tail = intel_ring_offset(request, cs);
	assert_ring_tail_valid(request->ring, request->tail);

	gen8_emit_wa_tail(request, cs);
}
static const int gen8_emit_breadcrumb_rcs_sz = 8 + WA_TAIL_DWORDS;

static int gen8_init_rcs_context(struct drm_i915_gem_request *req)
{
	int ret;

	ret = intel_ring_workarounds_emit(req);
	if (ret)
		return ret;

	ret = intel_rcs_context_init_mocs(req);
	/*
	 * Failing to program the MOCS is non-fatal.The system will not
	 * run at peak performance. So generate an error and carry on.
	 */
	if (ret)
		DRM_ERROR("MOCS failed to program: expect performance issues.\n");

	return i915_gem_render_state_emit(req);
}

/**
 * intel_logical_ring_cleanup() - deallocate the Engine Command Streamer
 * @engine: Engine Command Streamer.
 */
void intel_logical_ring_cleanup(struct intel_engine_cs *engine)
{
	struct drm_i915_private *dev_priv;

	/*
	 * Tasklet cannot be active at this point due intel_mark_active/idle
	 * so this is just for documentation.
	 */
	if (WARN_ON(test_bit(TASKLET_STATE_SCHED, &engine->execlists.irq_tasklet.state)))
		tasklet_kill(&engine->execlists.irq_tasklet);

	dev_priv = engine->i915;

	if (engine->buffer) {
		WARN_ON((I915_READ_MODE(engine) & MODE_IDLE) == 0);
	}

	if (engine->cleanup)
		engine->cleanup(engine);

	intel_engine_cleanup_common(engine);

	lrc_destroy_wa_ctx(engine);
	engine->i915 = NULL;
	dev_priv->engine[engine->id] = NULL;
	kfree(engine);
}

static void execlists_set_default_submission(struct intel_engine_cs *engine)
{
	engine->submit_request = execlists_submit_request;
	engine->cancel_requests = execlists_cancel_requests;
	engine->schedule = execlists_schedule;
	engine->execlists.irq_tasklet.func = intel_lrc_irq_handler;

	engine->park = NULL;
	engine->unpark = NULL;
}

static void
logical_ring_default_vfuncs(struct intel_engine_cs *engine)
{
	/* Default vfuncs which can be overriden by each engine. */
	engine->init_hw = gen8_init_common_ring;
	engine->reset_hw = reset_common_ring;

	engine->context_pin = execlists_context_pin;
	engine->context_unpin = execlists_context_unpin;

	engine->request_alloc = execlists_request_alloc;

	engine->emit_flush = gen8_emit_flush;
	engine->emit_breadcrumb = gen8_emit_breadcrumb;
	engine->emit_breadcrumb_sz = gen8_emit_breadcrumb_sz;

	engine->set_default_submission = execlists_set_default_submission;

	engine->irq_enable = gen8_logical_ring_enable_irq;
	engine->irq_disable = gen8_logical_ring_disable_irq;
	engine->emit_bb_start = gen8_emit_bb_start;
}

static inline void
logical_ring_default_irqs(struct intel_engine_cs *engine)
{
	unsigned shift = engine->irq_shift;
	engine->irq_enable_mask = GT_RENDER_USER_INTERRUPT << shift;
	engine->irq_keep_mask = GT_CONTEXT_SWITCH_INTERRUPT << shift;
}

static void
logical_ring_setup(struct intel_engine_cs *engine)
{
	struct drm_i915_private *dev_priv = engine->i915;
	enum forcewake_domains fw_domains;

	intel_engine_setup_common(engine);

	/* Intentionally left blank. */
	engine->buffer = NULL;

	fw_domains = intel_uncore_forcewake_for_reg(dev_priv,
						    RING_ELSP(engine),
						    FW_REG_WRITE);

	fw_domains |= intel_uncore_forcewake_for_reg(dev_priv,
						     RING_CONTEXT_STATUS_PTR(engine),
						     FW_REG_READ | FW_REG_WRITE);

	fw_domains |= intel_uncore_forcewake_for_reg(dev_priv,
						     RING_CONTEXT_STATUS_BUF_BASE(engine),
						     FW_REG_READ);

	engine->execlists.fw_domains = fw_domains;

	tasklet_init(&engine->execlists.irq_tasklet,
		     intel_lrc_irq_handler, (unsigned long)engine);

	logical_ring_default_vfuncs(engine);
	logical_ring_default_irqs(engine);
}

static int logical_ring_init(struct intel_engine_cs *engine)
{
	int ret;

	ret = intel_engine_init_common(engine);
	if (ret)
		goto error;

	return 0;

error:
	intel_logical_ring_cleanup(engine);
	return ret;
}

int logical_render_ring_init(struct intel_engine_cs *engine)
{
	struct drm_i915_private *dev_priv = engine->i915;
	int ret;

	logical_ring_setup(engine);

	if (HAS_L3_DPF(dev_priv))
		engine->irq_keep_mask |= GT_RENDER_L3_PARITY_ERROR_INTERRUPT;

	/* Override some for render ring. */
	if (INTEL_GEN(dev_priv) >= 9)
		engine->init_hw = gen9_init_render_ring;
	else
		engine->init_hw = gen8_init_render_ring;
	engine->init_context = gen8_init_rcs_context;
	engine->emit_flush = gen8_emit_flush_render;
	engine->emit_breadcrumb = gen8_emit_breadcrumb_rcs;
	engine->emit_breadcrumb_sz = gen8_emit_breadcrumb_rcs_sz;

	ret = intel_engine_create_scratch(engine, PAGE_SIZE);
	if (ret)
		return ret;

	ret = intel_init_workaround_bb(engine);
	if (ret) {
		/*
		 * We continue even if we fail to initialize WA batch
		 * because we only expect rare glitches but nothing
		 * critical to prevent us from using GPU
		 */
		DRM_ERROR("WA batch buffer initialization failed: %d\n",
			  ret);
	}

	return logical_ring_init(engine);
}

int logical_xcs_ring_init(struct intel_engine_cs *engine)
{
	logical_ring_setup(engine);

	return logical_ring_init(engine);
}

static u32
make_rpcs(struct drm_i915_private *dev_priv)
{
	u32 rpcs = 0;

	/*
	 * No explicit RPCS request is needed to ensure full
	 * slice/subslice/EU enablement prior to Gen9.
	*/
	if (INTEL_GEN(dev_priv) < 9)
		return 0;

	/*
	 * Starting in Gen9, render power gating can leave
	 * slice/subslice/EU in a partially enabled state. We
	 * must make an explicit request through RPCS for full
	 * enablement.
	*/
	if (INTEL_INFO(dev_priv)->sseu.has_slice_pg) {
		rpcs |= GEN8_RPCS_S_CNT_ENABLE;
		rpcs |= hweight8(INTEL_INFO(dev_priv)->sseu.slice_mask) <<
			GEN8_RPCS_S_CNT_SHIFT;
		rpcs |= GEN8_RPCS_ENABLE;
	}

	if (INTEL_INFO(dev_priv)->sseu.has_subslice_pg) {
		rpcs |= GEN8_RPCS_SS_CNT_ENABLE;
		rpcs |= hweight8(INTEL_INFO(dev_priv)->sseu.subslice_mask) <<
			GEN8_RPCS_SS_CNT_SHIFT;
		rpcs |= GEN8_RPCS_ENABLE;
	}

	if (INTEL_INFO(dev_priv)->sseu.has_eu_pg) {
		rpcs |= INTEL_INFO(dev_priv)->sseu.eu_per_subslice <<
			GEN8_RPCS_EU_MIN_SHIFT;
		rpcs |= INTEL_INFO(dev_priv)->sseu.eu_per_subslice <<
			GEN8_RPCS_EU_MAX_SHIFT;
		rpcs |= GEN8_RPCS_ENABLE;
	}

	return rpcs;
}

static u32 intel_lr_indirect_ctx_offset(struct intel_engine_cs *engine)
{
	u32 indirect_ctx_offset;

	switch (INTEL_GEN(engine->i915)) {
	default:
		MISSING_CASE(INTEL_GEN(engine->i915));
		/* fall through */
	case 10:
		indirect_ctx_offset =
			GEN10_CTX_RCS_INDIRECT_CTX_OFFSET_DEFAULT;
		break;
	case 9:
		indirect_ctx_offset =
			GEN9_CTX_RCS_INDIRECT_CTX_OFFSET_DEFAULT;
		break;
	case 8:
		indirect_ctx_offset =
			GEN8_CTX_RCS_INDIRECT_CTX_OFFSET_DEFAULT;
		break;
	}

	return indirect_ctx_offset;
}

static void execlists_init_reg_state(u32 *regs,
				     struct i915_gem_context *ctx,
				     struct intel_engine_cs *engine,
				     struct intel_ring *ring)
{
	struct drm_i915_private *dev_priv = engine->i915;
	struct i915_hw_ppgtt *ppgtt = ctx->ppgtt ?: dev_priv->mm.aliasing_ppgtt;
	u32 base = engine->mmio_base;
	bool rcs = engine->id == RCS;

	/* A context is actually a big batch buffer with several
	 * MI_LOAD_REGISTER_IMM commands followed by (reg, value) pairs. The
	 * values we are setting here are only for the first context restore:
	 * on a subsequent save, the GPU will recreate this batchbuffer with new
	 * values (including all the missing MI_LOAD_REGISTER_IMM commands that
	 * we are not initializing here).
	 */
	regs[CTX_LRI_HEADER_0] = MI_LOAD_REGISTER_IMM(rcs ? 14 : 11) |
				 MI_LRI_FORCE_POSTED;

	CTX_REG(regs, CTX_CONTEXT_CONTROL, RING_CONTEXT_CONTROL(engine),
		_MASKED_BIT_ENABLE(CTX_CTRL_INHIBIT_SYN_CTX_SWITCH |
				   (HAS_RESOURCE_STREAMER(dev_priv) ?
				   CTX_CTRL_RS_CTX_ENABLE : 0)));
	CTX_REG(regs, CTX_RING_HEAD, RING_HEAD(base), 0);
	CTX_REG(regs, CTX_RING_TAIL, RING_TAIL(base), 0);
	CTX_REG(regs, CTX_RING_BUFFER_START, RING_START(base), 0);
	CTX_REG(regs, CTX_RING_BUFFER_CONTROL, RING_CTL(base),
		RING_CTL_SIZE(ring->size) | RING_VALID);
	CTX_REG(regs, CTX_BB_HEAD_U, RING_BBADDR_UDW(base), 0);
	CTX_REG(regs, CTX_BB_HEAD_L, RING_BBADDR(base), 0);
	CTX_REG(regs, CTX_BB_STATE, RING_BBSTATE(base), RING_BB_PPGTT);
	CTX_REG(regs, CTX_SECOND_BB_HEAD_U, RING_SBBADDR_UDW(base), 0);
	CTX_REG(regs, CTX_SECOND_BB_HEAD_L, RING_SBBADDR(base), 0);
	CTX_REG(regs, CTX_SECOND_BB_STATE, RING_SBBSTATE(base), 0);
	if (rcs) {
		struct i915_ctx_workarounds *wa_ctx = &engine->wa_ctx;

		CTX_REG(regs, CTX_RCS_INDIRECT_CTX, RING_INDIRECT_CTX(base), 0);
		CTX_REG(regs, CTX_RCS_INDIRECT_CTX_OFFSET,
			RING_INDIRECT_CTX_OFFSET(base), 0);
		if (wa_ctx->indirect_ctx.size) {
			u32 ggtt_offset = i915_ggtt_offset(wa_ctx->vma);

			regs[CTX_RCS_INDIRECT_CTX + 1] =
				(ggtt_offset + wa_ctx->indirect_ctx.offset) |
				(wa_ctx->indirect_ctx.size / CACHELINE_BYTES);

			regs[CTX_RCS_INDIRECT_CTX_OFFSET + 1] =
				intel_lr_indirect_ctx_offset(engine) << 6;
		}

		CTX_REG(regs, CTX_BB_PER_CTX_PTR, RING_BB_PER_CTX_PTR(base), 0);
		if (wa_ctx->per_ctx.size) {
			u32 ggtt_offset = i915_ggtt_offset(wa_ctx->vma);

			regs[CTX_BB_PER_CTX_PTR + 1] =
				(ggtt_offset + wa_ctx->per_ctx.offset) | 0x01;
		}
	}

	regs[CTX_LRI_HEADER_1] = MI_LOAD_REGISTER_IMM(9) | MI_LRI_FORCE_POSTED;

	CTX_REG(regs, CTX_CTX_TIMESTAMP, RING_CTX_TIMESTAMP(base), 0);
	/* PDP values well be assigned later if needed */
	CTX_REG(regs, CTX_PDP3_UDW, GEN8_RING_PDP_UDW(engine, 3), 0);
	CTX_REG(regs, CTX_PDP3_LDW, GEN8_RING_PDP_LDW(engine, 3), 0);
	CTX_REG(regs, CTX_PDP2_UDW, GEN8_RING_PDP_UDW(engine, 2), 0);
	CTX_REG(regs, CTX_PDP2_LDW, GEN8_RING_PDP_LDW(engine, 2), 0);
	CTX_REG(regs, CTX_PDP1_UDW, GEN8_RING_PDP_UDW(engine, 1), 0);
	CTX_REG(regs, CTX_PDP1_LDW, GEN8_RING_PDP_LDW(engine, 1), 0);
	CTX_REG(regs, CTX_PDP0_UDW, GEN8_RING_PDP_UDW(engine, 0), 0);
	CTX_REG(regs, CTX_PDP0_LDW, GEN8_RING_PDP_LDW(engine, 0), 0);

	if (ppgtt && i915_vm_is_48bit(&ppgtt->base)) {
		/* 64b PPGTT (48bit canonical)
		 * PDP0_DESCRIPTOR contains the base address to PML4 and
		 * other PDP Descriptors are ignored.
		 */
		ASSIGN_CTX_PML4(ppgtt, regs);
	}

	if (rcs) {
		regs[CTX_LRI_HEADER_2] = MI_LOAD_REGISTER_IMM(1);
		CTX_REG(regs, CTX_R_PWR_CLK_STATE, GEN8_R_PWR_CLK_STATE,
			make_rpcs(dev_priv));

		i915_oa_init_reg_state(engine, ctx, regs);
	}
}

static int
populate_lr_context(struct i915_gem_context *ctx,
		    struct drm_i915_gem_object *ctx_obj,
		    struct intel_engine_cs *engine,
		    struct intel_ring *ring)
{
	void *vaddr;
	u32 *regs;
	int ret;

	ret = i915_gem_object_set_to_cpu_domain(ctx_obj, true);
	if (ret) {
		DRM_DEBUG_DRIVER("Could not set to CPU domain\n");
		return ret;
	}

	vaddr = i915_gem_object_pin_map(ctx_obj, I915_MAP_WB);
	if (IS_ERR(vaddr)) {
		ret = PTR_ERR(vaddr);
		DRM_DEBUG_DRIVER("Could not map object pages! (%d)\n", ret);
		return ret;
	}
	ctx_obj->mm.dirty = true;

	if (engine->default_state) {
		/*
		 * We only want to copy over the template context state;
		 * skipping over the headers reserved for GuC communication,
		 * leaving those as zero.
		 */
		const unsigned long start = LRC_HEADER_PAGES * PAGE_SIZE;
		void *defaults;

		defaults = i915_gem_object_pin_map(engine->default_state,
						   I915_MAP_WB);
		if (IS_ERR(defaults))
			return PTR_ERR(defaults);

		memcpy(vaddr + start, defaults + start, engine->context_size);
		i915_gem_object_unpin_map(engine->default_state);
	}

	/* The second page of the context object contains some fields which must
	 * be set up prior to the first execution. */
	regs = vaddr + LRC_STATE_PN * PAGE_SIZE;
	execlists_init_reg_state(regs, ctx, engine, ring);
	if (!engine->default_state)
		regs[CTX_CONTEXT_CONTROL + 1] |=
			_MASKED_BIT_ENABLE(CTX_CTRL_ENGINE_CTX_RESTORE_INHIBIT);

	i915_gem_object_unpin_map(ctx_obj);

	return 0;
}

static int execlists_context_deferred_alloc(struct i915_gem_context *ctx,
					    struct intel_engine_cs *engine)
{
	struct drm_i915_gem_object *ctx_obj;
	struct intel_context *ce = &ctx->engine[engine->id];
	struct i915_vma *vma;
	uint32_t context_size;
	struct intel_ring *ring;
	int ret;

	WARN_ON(ce->state);

	context_size = round_up(engine->context_size, I915_GTT_PAGE_SIZE);

	/*
	 * Before the actual start of the context image, we insert a few pages
	 * for our own use and for sharing with the GuC.
	 */
	context_size += LRC_HEADER_PAGES * PAGE_SIZE;

	ctx_obj = i915_gem_object_create(ctx->i915, context_size);
	if (IS_ERR(ctx_obj)) {
		DRM_DEBUG_DRIVER("Alloc LRC backing obj failed.\n");
		return PTR_ERR(ctx_obj);
	}

	vma = i915_vma_instance(ctx_obj, &ctx->i915->ggtt.base, NULL);
	if (IS_ERR(vma)) {
		ret = PTR_ERR(vma);
		goto error_deref_obj;
	}

	ring = intel_engine_create_ring(engine, ctx->ring_size);
	if (IS_ERR(ring)) {
		ret = PTR_ERR(ring);
		goto error_deref_obj;
	}

	ret = populate_lr_context(ctx, ctx_obj, engine, ring);
	if (ret) {
		DRM_DEBUG_DRIVER("Failed to populate LRC: %d\n", ret);
		goto error_ring_free;
	}

	ce->ring = ring;
	ce->state = vma;

	return 0;

error_ring_free:
	intel_ring_free(ring);
error_deref_obj:
	i915_gem_object_put(ctx_obj);
	return ret;
}

void intel_lr_context_resume(struct drm_i915_private *dev_priv)
{
	struct intel_engine_cs *engine;
	struct i915_gem_context *ctx;
	enum intel_engine_id id;

	/* Because we emit WA_TAIL_DWORDS there may be a disparity
	 * between our bookkeeping in ce->ring->head and ce->ring->tail and
	 * that stored in context. As we only write new commands from
	 * ce->ring->tail onwards, everything before that is junk. If the GPU
	 * starts reading from its RING_HEAD from the context, it may try to
	 * execute that junk and die.
	 *
	 * So to avoid that we reset the context images upon resume. For
	 * simplicity, we just zero everything out.
	 */
	list_for_each_entry(ctx, &dev_priv->contexts.list, link) {
		for_each_engine(engine, dev_priv, id) {
			struct intel_context *ce = &ctx->engine[engine->id];
			u32 *reg;

			if (!ce->state)
				continue;

			reg = i915_gem_object_pin_map(ce->state->obj,
						      I915_MAP_WB);
			if (WARN_ON(IS_ERR(reg)))
				continue;

			reg += LRC_STATE_PN * PAGE_SIZE / sizeof(*reg);
			reg[CTX_RING_HEAD+1] = 0;
			reg[CTX_RING_TAIL+1] = 0;

			ce->state->obj->mm.dirty = true;
			i915_gem_object_unpin_map(ce->state->obj);

			intel_ring_reset(ce->ring, 0);
		}
	}
}<|MERGE_RESOLUTION|>--- conflicted
+++ resolved
@@ -881,13 +881,6 @@
 				execlists_cancel_port_requests(execlists);
 				execlists_unwind_incomplete_requests(execlists);
 
-<<<<<<< HEAD
-				spin_lock_irq(&engine->timeline->lock);
-				unwind_incomplete_requests(engine);
-				spin_unlock_irq(&engine->timeline->lock);
-
-=======
->>>>>>> 10bf0a38
 				GEM_BUG_ON(!execlists_is_active(execlists,
 								EXECLISTS_ACTIVE_PREEMPT));
 				execlists_clear_active(execlists,

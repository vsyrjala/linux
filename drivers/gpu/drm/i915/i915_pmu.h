--- conflicted
+++ resolved
@@ -100,8 +100,6 @@
 	 * @suspended_jiffies_last: Cached suspend time from PM core.
 	 */
 	unsigned long suspended_jiffies_last;
-<<<<<<< HEAD
-=======
 	/**
 	 * @i915_attr: Memory block holding device attributes.
 	 */
@@ -110,7 +108,6 @@
 	 * @pmu_attr: Memory block holding device attributes.
 	 */
 	void *pmu_attr;
->>>>>>> 963976cf
 };
 
 #ifdef CONFIG_PERF_EVENTS

--- conflicted
+++ resolved
@@ -178,15 +178,8 @@
 	struct intel_ring *ring;
 	struct intel_timeline __rcu *timeline;
 
-<<<<<<< HEAD
-	union {
-		struct list_head signal_link;
-		struct llist_node signal_node;
-	};
-=======
 	struct list_head signal_link;
 	struct llist_node signal_node;
->>>>>>> f7ed83cc
 
 	/*
 	 * The rcu epoch of when this request was allocated. Used to judiciously

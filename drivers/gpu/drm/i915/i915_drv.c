/* i915_drv.c -- i830,i845,i855,i865,i915 driver -*- linux-c -*-
 */
/*
 *
 * Copyright 2003 Tungsten Graphics, Inc., Cedar Park, Texas.
 * All Rights Reserved.
 *
 * Permission is hereby granted, free of charge, to any person obtaining a
 * copy of this software and associated documentation files (the
 * "Software"), to deal in the Software without restriction, including
 * without limitation the rights to use, copy, modify, merge, publish,
 * distribute, sub license, and/or sell copies of the Software, and to
 * permit persons to whom the Software is furnished to do so, subject to
 * the following conditions:
 *
 * The above copyright notice and this permission notice (including the
 * next paragraph) shall be included in all copies or substantial portions
 * of the Software.
 *
 * THE SOFTWARE IS PROVIDED "AS IS", WITHOUT WARRANTY OF ANY KIND, EXPRESS
 * OR IMPLIED, INCLUDING BUT NOT LIMITED TO THE WARRANTIES OF
 * MERCHANTABILITY, FITNESS FOR A PARTICULAR PURPOSE AND NON-INFRINGEMENT.
 * IN NO EVENT SHALL TUNGSTEN GRAPHICS AND/OR ITS SUPPLIERS BE LIABLE FOR
 * ANY CLAIM, DAMAGES OR OTHER LIABILITY, WHETHER IN AN ACTION OF CONTRACT,
 * TORT OR OTHERWISE, ARISING FROM, OUT OF OR IN CONNECTION WITH THE
 * SOFTWARE OR THE USE OR OTHER DEALINGS IN THE SOFTWARE.
 *
 */

#include <linux/acpi.h>
#include <linux/device.h>
#include <linux/oom.h>
#include <linux/module.h>
#include <linux/pci.h>
#include <linux/pm.h>
#include <linux/pm_runtime.h>
#include <linux/pnp.h>
#include <linux/slab.h>
#include <linux/vgaarb.h>
#include <linux/vga_switcheroo.h>
#include <linux/vt.h>
#include <acpi/video.h>

#include <drm/drmP.h>
#include <drm/drm_crtc_helper.h>
#include <drm/drm_atomic_helper.h>
#include <drm/i915_drm.h>

#include "i915_drv.h"
#include "i915_trace.h"
#include "i915_vgpu.h"
#include "intel_drv.h"
#include "intel_uc.h"

static struct drm_driver driver;

static unsigned int i915_load_fail_count;

bool __i915_inject_load_failure(const char *func, int line)
{
	if (i915_load_fail_count >= i915.inject_load_failure)
		return false;

	if (++i915_load_fail_count == i915.inject_load_failure) {
		DRM_INFO("Injecting failure at checkpoint %u [%s:%d]\n",
			 i915.inject_load_failure, func, line);
		return true;
	}

	return false;
}

#define FDO_BUG_URL "https://bugs.freedesktop.org/enter_bug.cgi?product=DRI"
#define FDO_BUG_MSG "Please file a bug at " FDO_BUG_URL " against DRM/Intel " \
		    "providing the dmesg log by booting with drm.debug=0xf"

void
__i915_printk(struct drm_i915_private *dev_priv, const char *level,
	      const char *fmt, ...)
{
	static bool shown_bug_once;
	struct device *kdev = dev_priv->drm.dev;
	bool is_error = level[1] <= KERN_ERR[1];
	bool is_debug = level[1] == KERN_DEBUG[1];
	struct va_format vaf;
	va_list args;

	if (is_debug && !(drm_debug & DRM_UT_DRIVER))
		return;

	va_start(args, fmt);

	vaf.fmt = fmt;
	vaf.va = &args;

	dev_printk(level, kdev, "[" DRM_NAME ":%ps] %pV",
		   __builtin_return_address(0), &vaf);

	if (is_error && !shown_bug_once) {
		dev_notice(kdev, "%s", FDO_BUG_MSG);
		shown_bug_once = true;
	}

	va_end(args);
}

static bool i915_error_injected(struct drm_i915_private *dev_priv)
{
	return i915.inject_load_failure &&
	       i915_load_fail_count == i915.inject_load_failure;
}

#define i915_load_error(dev_priv, fmt, ...)				     \
	__i915_printk(dev_priv,						     \
		      i915_error_injected(dev_priv) ? KERN_DEBUG : KERN_ERR, \
		      fmt, ##__VA_ARGS__)


static enum intel_pch intel_virt_detect_pch(struct drm_i915_private *dev_priv)
{
	enum intel_pch ret = PCH_NOP;

	/*
	 * In a virtualized passthrough environment we can be in a
	 * setup where the ISA bridge is not able to be passed through.
	 * In this case, a south bridge can be emulated and we have to
	 * make an educated guess as to which PCH is really there.
	 */

	if (IS_GEN5(dev_priv)) {
		ret = PCH_IBX;
		DRM_DEBUG_KMS("Assuming Ibex Peak PCH\n");
	} else if (IS_GEN6(dev_priv) || IS_IVYBRIDGE(dev_priv)) {
		ret = PCH_CPT;
		DRM_DEBUG_KMS("Assuming CouarPoint PCH\n");
	} else if (IS_HASWELL(dev_priv) || IS_BROADWELL(dev_priv)) {
		ret = PCH_LPT;
		DRM_DEBUG_KMS("Assuming LynxPoint PCH\n");
	} else if (IS_SKYLAKE(dev_priv) || IS_KABYLAKE(dev_priv)) {
		ret = PCH_SPT;
		DRM_DEBUG_KMS("Assuming SunrisePoint PCH\n");
	}

	return ret;
}

static void intel_detect_pch(struct drm_i915_private *dev_priv)
{
	struct pci_dev *pch = NULL;

	/* In all current cases, num_pipes is equivalent to the PCH_NOP setting
	 * (which really amounts to a PCH but no South Display).
	 */
	if (INTEL_INFO(dev_priv)->num_pipes == 0) {
		dev_priv->pch_type = PCH_NOP;
		return;
	}

	/*
	 * The reason to probe ISA bridge instead of Dev31:Fun0 is to
	 * make graphics device passthrough work easy for VMM, that only
	 * need to expose ISA bridge to let driver know the real hardware
	 * underneath. This is a requirement from virtualization team.
	 *
	 * In some virtualized environments (e.g. XEN), there is irrelevant
	 * ISA bridge in the system. To work reliably, we should scan trhough
	 * all the ISA bridge devices and check for the first match, instead
	 * of only checking the first one.
	 */
	while ((pch = pci_get_class(PCI_CLASS_BRIDGE_ISA << 8, pch))) {
		if (pch->vendor == PCI_VENDOR_ID_INTEL) {
			unsigned short id = pch->device & INTEL_PCH_DEVICE_ID_MASK;
			dev_priv->pch_id = id;

			if (id == INTEL_PCH_IBX_DEVICE_ID_TYPE) {
				dev_priv->pch_type = PCH_IBX;
				DRM_DEBUG_KMS("Found Ibex Peak PCH\n");
				WARN_ON(!IS_GEN5(dev_priv));
			} else if (id == INTEL_PCH_CPT_DEVICE_ID_TYPE) {
				dev_priv->pch_type = PCH_CPT;
				DRM_DEBUG_KMS("Found CougarPoint PCH\n");
				WARN_ON(!(IS_GEN6(dev_priv) ||
					IS_IVYBRIDGE(dev_priv)));
			} else if (id == INTEL_PCH_PPT_DEVICE_ID_TYPE) {
				/* PantherPoint is CPT compatible */
				dev_priv->pch_type = PCH_CPT;
				DRM_DEBUG_KMS("Found PantherPoint PCH\n");
				WARN_ON(!(IS_GEN6(dev_priv) ||
					IS_IVYBRIDGE(dev_priv)));
			} else if (id == INTEL_PCH_LPT_DEVICE_ID_TYPE) {
				dev_priv->pch_type = PCH_LPT;
				DRM_DEBUG_KMS("Found LynxPoint PCH\n");
				WARN_ON(!IS_HASWELL(dev_priv) &&
					!IS_BROADWELL(dev_priv));
				WARN_ON(IS_HSW_ULT(dev_priv) ||
					IS_BDW_ULT(dev_priv));
			} else if (id == INTEL_PCH_LPT_LP_DEVICE_ID_TYPE) {
				dev_priv->pch_type = PCH_LPT;
				DRM_DEBUG_KMS("Found LynxPoint LP PCH\n");
				WARN_ON(!IS_HASWELL(dev_priv) &&
					!IS_BROADWELL(dev_priv));
				WARN_ON(!IS_HSW_ULT(dev_priv) &&
					!IS_BDW_ULT(dev_priv));
			} else if (id == INTEL_PCH_SPT_DEVICE_ID_TYPE) {
				dev_priv->pch_type = PCH_SPT;
				DRM_DEBUG_KMS("Found SunrisePoint PCH\n");
				WARN_ON(!IS_SKYLAKE(dev_priv) &&
					!IS_KABYLAKE(dev_priv));
			} else if (id == INTEL_PCH_SPT_LP_DEVICE_ID_TYPE) {
				dev_priv->pch_type = PCH_SPT;
				DRM_DEBUG_KMS("Found SunrisePoint LP PCH\n");
				WARN_ON(!IS_SKYLAKE(dev_priv) &&
					!IS_KABYLAKE(dev_priv));
			} else if (id == INTEL_PCH_KBP_DEVICE_ID_TYPE) {
				dev_priv->pch_type = PCH_KBP;
				DRM_DEBUG_KMS("Found KabyPoint PCH\n");
				WARN_ON(!IS_SKYLAKE(dev_priv) &&
					!IS_KABYLAKE(dev_priv));
			} else if ((id == INTEL_PCH_P2X_DEVICE_ID_TYPE) ||
				   (id == INTEL_PCH_P3X_DEVICE_ID_TYPE) ||
				   ((id == INTEL_PCH_QEMU_DEVICE_ID_TYPE) &&
				    pch->subsystem_vendor ==
					    PCI_SUBVENDOR_ID_REDHAT_QUMRANET &&
				    pch->subsystem_device ==
					    PCI_SUBDEVICE_ID_QEMU)) {
				dev_priv->pch_type =
					intel_virt_detect_pch(dev_priv);
			} else
				continue;

			break;
		}
	}
	if (!pch)
		DRM_DEBUG_KMS("No PCH found.\n");

	pci_dev_put(pch);
}

static int i915_getparam(struct drm_device *dev, void *data,
			 struct drm_file *file_priv)
{
	struct drm_i915_private *dev_priv = to_i915(dev);
	struct pci_dev *pdev = dev_priv->drm.pdev;
	drm_i915_getparam_t *param = data;
	int value;

	switch (param->param) {
	case I915_PARAM_IRQ_ACTIVE:
	case I915_PARAM_ALLOW_BATCHBUFFER:
	case I915_PARAM_LAST_DISPATCH:
	case I915_PARAM_HAS_EXEC_CONSTANTS:
		/* Reject all old ums/dri params. */
		return -ENODEV;
	case I915_PARAM_CHIPSET_ID:
		value = pdev->device;
		break;
	case I915_PARAM_REVISION:
		value = pdev->revision;
		break;
	case I915_PARAM_NUM_FENCES_AVAIL:
		value = dev_priv->num_fence_regs;
		break;
	case I915_PARAM_HAS_OVERLAY:
		value = dev_priv->overlay ? 1 : 0;
		break;
	case I915_PARAM_HAS_BSD:
		value = !!dev_priv->engine[VCS];
		break;
	case I915_PARAM_HAS_BLT:
		value = !!dev_priv->engine[BCS];
		break;
	case I915_PARAM_HAS_VEBOX:
		value = !!dev_priv->engine[VECS];
		break;
	case I915_PARAM_HAS_BSD2:
		value = !!dev_priv->engine[VCS2];
		break;
	case I915_PARAM_HAS_LLC:
		value = HAS_LLC(dev_priv);
		break;
	case I915_PARAM_HAS_WT:
		value = HAS_WT(dev_priv);
		break;
	case I915_PARAM_HAS_ALIASING_PPGTT:
		value = USES_PPGTT(dev_priv);
		break;
	case I915_PARAM_HAS_SEMAPHORES:
		value = i915.semaphores;
		break;
	case I915_PARAM_HAS_SECURE_BATCHES:
		value = capable(CAP_SYS_ADMIN);
		break;
	case I915_PARAM_CMD_PARSER_VERSION:
		value = i915_cmd_parser_get_version(dev_priv);
		break;
	case I915_PARAM_SUBSLICE_TOTAL:
		value = sseu_subslice_total(&INTEL_INFO(dev_priv)->sseu);
		if (!value)
			return -ENODEV;
		break;
	case I915_PARAM_EU_TOTAL:
		value = INTEL_INFO(dev_priv)->sseu.eu_total;
		if (!value)
			return -ENODEV;
		break;
	case I915_PARAM_HAS_GPU_RESET:
		value = i915.enable_hangcheck && intel_has_gpu_reset(dev_priv);
		break;
	case I915_PARAM_HAS_RESOURCE_STREAMER:
		value = HAS_RESOURCE_STREAMER(dev_priv);
		break;
	case I915_PARAM_HAS_POOLED_EU:
		value = HAS_POOLED_EU(dev_priv);
		break;
	case I915_PARAM_MIN_EU_IN_POOL:
		value = INTEL_INFO(dev_priv)->sseu.min_eu_in_pool;
		break;
	case I915_PARAM_HUC_STATUS:
		intel_runtime_pm_get(dev_priv);
		value = I915_READ(HUC_STATUS2) & HUC_FW_VERIFIED;
		intel_runtime_pm_put(dev_priv);
		break;
	case I915_PARAM_MMAP_GTT_VERSION:
		/* Though we've started our numbering from 1, and so class all
		 * earlier versions as 0, in effect their value is undefined as
		 * the ioctl will report EINVAL for the unknown param!
		 */
		value = i915_gem_mmap_gtt_version();
		break;
	case I915_PARAM_HAS_SCHEDULER:
		value = dev_priv->engine[RCS] &&
			dev_priv->engine[RCS]->schedule;
		break;
	case I915_PARAM_MMAP_VERSION:
		/* Remember to bump this if the version changes! */
	case I915_PARAM_HAS_GEM:
	case I915_PARAM_HAS_PAGEFLIPPING:
	case I915_PARAM_HAS_EXECBUF2: /* depends on GEM */
	case I915_PARAM_HAS_RELAXED_FENCING:
	case I915_PARAM_HAS_COHERENT_RINGS:
	case I915_PARAM_HAS_RELAXED_DELTA:
	case I915_PARAM_HAS_GEN7_SOL_RESET:
	case I915_PARAM_HAS_WAIT_TIMEOUT:
	case I915_PARAM_HAS_PRIME_VMAP_FLUSH:
	case I915_PARAM_HAS_PINNED_BATCHES:
	case I915_PARAM_HAS_EXEC_NO_RELOC:
	case I915_PARAM_HAS_EXEC_HANDLE_LUT:
	case I915_PARAM_HAS_COHERENT_PHYS_GTT:
	case I915_PARAM_HAS_EXEC_SOFTPIN:
	case I915_PARAM_HAS_EXEC_ASYNC:
	case I915_PARAM_HAS_EXEC_FENCE:
		/* For the time being all of these are always true;
		 * if some supported hardware does not have one of these
		 * features this value needs to be provided from
		 * INTEL_INFO(), a feature macro, or similar.
		 */
		value = 1;
		break;
	default:
		DRM_DEBUG("Unknown parameter %d\n", param->param);
		return -EINVAL;
	}

	if (put_user(value, param->value))
		return -EFAULT;

	return 0;
}

static int i915_get_bridge_dev(struct drm_i915_private *dev_priv)
{
	dev_priv->bridge_dev = pci_get_bus_and_slot(0, PCI_DEVFN(0, 0));
	if (!dev_priv->bridge_dev) {
		DRM_ERROR("bridge device not found\n");
		return -1;
	}
	return 0;
}

/* Allocate space for the MCH regs if needed, return nonzero on error */
static int
intel_alloc_mchbar_resource(struct drm_i915_private *dev_priv)
{
	int reg = INTEL_GEN(dev_priv) >= 4 ? MCHBAR_I965 : MCHBAR_I915;
	u32 temp_lo, temp_hi = 0;
	u64 mchbar_addr;
	int ret;

	if (INTEL_GEN(dev_priv) >= 4)
		pci_read_config_dword(dev_priv->bridge_dev, reg + 4, &temp_hi);
	pci_read_config_dword(dev_priv->bridge_dev, reg, &temp_lo);
	mchbar_addr = ((u64)temp_hi << 32) | temp_lo;

	/* If ACPI doesn't have it, assume we need to allocate it ourselves */
#ifdef CONFIG_PNP
	if (mchbar_addr &&
	    pnp_range_reserved(mchbar_addr, mchbar_addr + MCHBAR_SIZE))
		return 0;
#endif

	/* Get some space for it */
	dev_priv->mch_res.name = "i915 MCHBAR";
	dev_priv->mch_res.flags = IORESOURCE_MEM;
	ret = pci_bus_alloc_resource(dev_priv->bridge_dev->bus,
				     &dev_priv->mch_res,
				     MCHBAR_SIZE, MCHBAR_SIZE,
				     PCIBIOS_MIN_MEM,
				     0, pcibios_align_resource,
				     dev_priv->bridge_dev);
	if (ret) {
		DRM_DEBUG_DRIVER("failed bus alloc: %d\n", ret);
		dev_priv->mch_res.start = 0;
		return ret;
	}

	if (INTEL_GEN(dev_priv) >= 4)
		pci_write_config_dword(dev_priv->bridge_dev, reg + 4,
				       upper_32_bits(dev_priv->mch_res.start));

	pci_write_config_dword(dev_priv->bridge_dev, reg,
			       lower_32_bits(dev_priv->mch_res.start));
	return 0;
}

/* Setup MCHBAR if possible, return true if we should disable it again */
static void
intel_setup_mchbar(struct drm_i915_private *dev_priv)
{
	int mchbar_reg = INTEL_GEN(dev_priv) >= 4 ? MCHBAR_I965 : MCHBAR_I915;
	u32 temp;
	bool enabled;

	if (IS_VALLEYVIEW(dev_priv) || IS_CHERRYVIEW(dev_priv))
		return;

	dev_priv->mchbar_need_disable = false;

	if (IS_I915G(dev_priv) || IS_I915GM(dev_priv)) {
		pci_read_config_dword(dev_priv->bridge_dev, DEVEN, &temp);
		enabled = !!(temp & DEVEN_MCHBAR_EN);
	} else {
		pci_read_config_dword(dev_priv->bridge_dev, mchbar_reg, &temp);
		enabled = temp & 1;
	}

	/* If it's already enabled, don't have to do anything */
	if (enabled)
		return;

	if (intel_alloc_mchbar_resource(dev_priv))
		return;

	dev_priv->mchbar_need_disable = true;

	/* Space is allocated or reserved, so enable it. */
	if (IS_I915G(dev_priv) || IS_I915GM(dev_priv)) {
		pci_write_config_dword(dev_priv->bridge_dev, DEVEN,
				       temp | DEVEN_MCHBAR_EN);
	} else {
		pci_read_config_dword(dev_priv->bridge_dev, mchbar_reg, &temp);
		pci_write_config_dword(dev_priv->bridge_dev, mchbar_reg, temp | 1);
	}
}

static void
intel_teardown_mchbar(struct drm_i915_private *dev_priv)
{
	int mchbar_reg = INTEL_GEN(dev_priv) >= 4 ? MCHBAR_I965 : MCHBAR_I915;

	if (dev_priv->mchbar_need_disable) {
		if (IS_I915G(dev_priv) || IS_I915GM(dev_priv)) {
			u32 deven_val;

			pci_read_config_dword(dev_priv->bridge_dev, DEVEN,
					      &deven_val);
			deven_val &= ~DEVEN_MCHBAR_EN;
			pci_write_config_dword(dev_priv->bridge_dev, DEVEN,
					       deven_val);
		} else {
			u32 mchbar_val;

			pci_read_config_dword(dev_priv->bridge_dev, mchbar_reg,
					      &mchbar_val);
			mchbar_val &= ~1;
			pci_write_config_dword(dev_priv->bridge_dev, mchbar_reg,
					       mchbar_val);
		}
	}

	if (dev_priv->mch_res.start)
		release_resource(&dev_priv->mch_res);
}

/* true = enable decode, false = disable decoder */
static unsigned int i915_vga_set_decode(void *cookie, bool state)
{
	struct drm_i915_private *dev_priv = cookie;

	intel_modeset_vga_set_state(dev_priv, state);
	if (state)
		return VGA_RSRC_LEGACY_IO | VGA_RSRC_LEGACY_MEM |
		       VGA_RSRC_NORMAL_IO | VGA_RSRC_NORMAL_MEM;
	else
		return VGA_RSRC_NORMAL_IO | VGA_RSRC_NORMAL_MEM;
}

static int i915_resume_switcheroo(struct drm_device *dev);
static int i915_suspend_switcheroo(struct drm_device *dev, pm_message_t state);

static void i915_switcheroo_set_state(struct pci_dev *pdev, enum vga_switcheroo_state state)
{
	struct drm_device *dev = pci_get_drvdata(pdev);
	pm_message_t pmm = { .event = PM_EVENT_SUSPEND };

	if (state == VGA_SWITCHEROO_ON) {
		pr_info("switched on\n");
		dev->switch_power_state = DRM_SWITCH_POWER_CHANGING;
		/* i915 resume handler doesn't set to D0 */
		pci_set_power_state(pdev, PCI_D0);
		i915_resume_switcheroo(dev);
		dev->switch_power_state = DRM_SWITCH_POWER_ON;
	} else {
		pr_info("switched off\n");
		dev->switch_power_state = DRM_SWITCH_POWER_CHANGING;
		i915_suspend_switcheroo(dev, pmm);
		dev->switch_power_state = DRM_SWITCH_POWER_OFF;
	}
}

static bool i915_switcheroo_can_switch(struct pci_dev *pdev)
{
	struct drm_device *dev = pci_get_drvdata(pdev);

	/*
	 * FIXME: open_count is protected by drm_global_mutex but that would lead to
	 * locking inversion with the driver load path. And the access here is
	 * completely racy anyway. So don't bother with locking for now.
	 */
	return dev->open_count == 0;
}

static const struct vga_switcheroo_client_ops i915_switcheroo_ops = {
	.set_gpu_state = i915_switcheroo_set_state,
	.reprobe = NULL,
	.can_switch = i915_switcheroo_can_switch,
};

static void i915_gem_fini(struct drm_i915_private *dev_priv)
{
	mutex_lock(&dev_priv->drm.struct_mutex);
	intel_uc_fini_hw(dev_priv);
	i915_gem_cleanup_engines(dev_priv);
	i915_gem_context_fini(dev_priv);
	mutex_unlock(&dev_priv->drm.struct_mutex);

	i915_gem_drain_freed_objects(dev_priv);

	WARN_ON(!list_empty(&dev_priv->context_list));
}

static int i915_load_modeset_init(struct drm_device *dev)
{
	struct drm_i915_private *dev_priv = to_i915(dev);
	struct pci_dev *pdev = dev_priv->drm.pdev;
	int ret;

	if (i915_inject_load_failure())
		return -ENODEV;

	intel_bios_init(dev_priv);

	/* If we have > 1 VGA cards, then we need to arbitrate access
	 * to the common VGA resources.
	 *
	 * If we are a secondary display controller (!PCI_DISPLAY_CLASS_VGA),
	 * then we do not take part in VGA arbitration and the
	 * vga_client_register() fails with -ENODEV.
	 */
	ret = vga_client_register(pdev, dev_priv, NULL, i915_vga_set_decode);
	if (ret && ret != -ENODEV)
		goto out;

	intel_register_dsm_handler();

	ret = vga_switcheroo_register_client(pdev, &i915_switcheroo_ops, false);
	if (ret)
		goto cleanup_vga_client;

	/* must happen before intel_power_domains_init_hw() on VLV/CHV */
	intel_update_rawclk(dev_priv);

	intel_power_domains_init_hw(dev_priv, false);

	intel_csr_ucode_init(dev_priv);

	ret = intel_irq_install(dev_priv);
	if (ret)
		goto cleanup_csr;

	intel_setup_gmbus(dev_priv);

	/* Important: The output setup functions called by modeset_init need
	 * working irqs for e.g. gmbus and dp aux transfers. */
	ret = intel_modeset_init(dev);
	if (ret)
		goto cleanup_irq;

	intel_uc_init_fw(dev_priv);

	ret = i915_gem_init(dev_priv);
	if (ret)
		goto cleanup_uc;

	intel_modeset_gem_init(dev);

	if (INTEL_INFO(dev_priv)->num_pipes == 0)
		return 0;

	ret = intel_fbdev_init(dev);
	if (ret)
		goto cleanup_gem;

	/* Only enable hotplug handling once the fbdev is fully set up. */
	intel_hpd_init(dev_priv);

	drm_kms_helper_poll_init(dev);

	return 0;

cleanup_gem:
	if (i915_gem_suspend(dev_priv))
		DRM_ERROR("failed to idle hardware; continuing to unload!\n");
	i915_gem_fini(dev_priv);
cleanup_uc:
	intel_uc_fini_fw(dev_priv);
cleanup_irq:
	drm_irq_uninstall(dev);
	intel_teardown_gmbus(dev_priv);
cleanup_csr:
	intel_csr_ucode_fini(dev_priv);
	intel_power_domains_fini(dev_priv);
	vga_switcheroo_unregister_client(pdev);
cleanup_vga_client:
	vga_client_register(pdev, NULL, NULL, NULL);
out:
	return ret;
}

static int i915_kick_out_firmware_fb(struct drm_i915_private *dev_priv)
{
	struct apertures_struct *ap;
	struct pci_dev *pdev = dev_priv->drm.pdev;
	struct i915_ggtt *ggtt = &dev_priv->ggtt;
	bool primary;
	int ret;

	ap = alloc_apertures(1);
	if (!ap)
		return -ENOMEM;

	ap->ranges[0].base = ggtt->mappable_base;
	ap->ranges[0].size = ggtt->mappable_end;

	primary =
		pdev->resource[PCI_ROM_RESOURCE].flags & IORESOURCE_ROM_SHADOW;

	ret = drm_fb_helper_remove_conflicting_framebuffers(ap, "inteldrmfb", primary);

	kfree(ap);

	return ret;
}

#if !defined(CONFIG_VGA_CONSOLE)
static int i915_kick_out_vgacon(struct drm_i915_private *dev_priv)
{
	return 0;
}
#elif !defined(CONFIG_DUMMY_CONSOLE)
static int i915_kick_out_vgacon(struct drm_i915_private *dev_priv)
{
	return -ENODEV;
}
#else
static int i915_kick_out_vgacon(struct drm_i915_private *dev_priv)
{
	int ret = 0;

	DRM_INFO("Replacing VGA console driver\n");

	console_lock();
	if (con_is_bound(&vga_con))
		ret = do_take_over_console(&dummy_con, 0, MAX_NR_CONSOLES - 1, 1);
	if (ret == 0) {
		ret = do_unregister_con_driver(&vga_con);

		/* Ignore "already unregistered". */
		if (ret == -ENODEV)
			ret = 0;
	}
	console_unlock();

	return ret;
}
#endif

static void intel_init_dpio(struct drm_i915_private *dev_priv)
{
	/*
	 * IOSF_PORT_DPIO is used for VLV x2 PHY (DP/HDMI B and C),
	 * CHV x1 PHY (DP/HDMI D)
	 * IOSF_PORT_DPIO_2 is used for CHV x2 PHY (DP/HDMI B and C)
	 */
	if (IS_CHERRYVIEW(dev_priv)) {
		DPIO_PHY_IOSF_PORT(DPIO_PHY0) = IOSF_PORT_DPIO_2;
		DPIO_PHY_IOSF_PORT(DPIO_PHY1) = IOSF_PORT_DPIO;
	} else if (IS_VALLEYVIEW(dev_priv)) {
		DPIO_PHY_IOSF_PORT(DPIO_PHY0) = IOSF_PORT_DPIO;
	}
}

static int i915_workqueues_init(struct drm_i915_private *dev_priv)
{
	/*
	 * The i915 workqueue is primarily used for batched retirement of
	 * requests (and thus managing bo) once the task has been completed
	 * by the GPU. i915_gem_retire_requests() is called directly when we
	 * need high-priority retirement, such as waiting for an explicit
	 * bo.
	 *
	 * It is also used for periodic low-priority events, such as
	 * idle-timers and recording error state.
	 *
	 * All tasks on the workqueue are expected to acquire the dev mutex
	 * so there is no point in running more than one instance of the
	 * workqueue at any time.  Use an ordered one.
	 */
	dev_priv->wq = alloc_ordered_workqueue("i915", 0);
	if (dev_priv->wq == NULL)
		goto out_err;

	dev_priv->hotplug.dp_wq = alloc_ordered_workqueue("i915-dp", 0);
	if (dev_priv->hotplug.dp_wq == NULL)
		goto out_free_wq;

	return 0;

out_free_wq:
	destroy_workqueue(dev_priv->wq);
out_err:
	DRM_ERROR("Failed to allocate workqueues.\n");

	return -ENOMEM;
}

static void i915_engines_cleanup(struct drm_i915_private *i915)
{
	struct intel_engine_cs *engine;
	enum intel_engine_id id;

	for_each_engine(engine, i915, id)
		kfree(engine);
}

static void i915_workqueues_cleanup(struct drm_i915_private *dev_priv)
{
	destroy_workqueue(dev_priv->hotplug.dp_wq);
	destroy_workqueue(dev_priv->wq);
}

/*
 * We don't keep the workarounds for pre-production hardware, so we expect our
 * driver to fail on these machines in one way or another. A little warning on
 * dmesg may help both the user and the bug triagers.
 */
static void intel_detect_preproduction_hw(struct drm_i915_private *dev_priv)
{
	bool pre = false;

	pre |= IS_HSW_EARLY_SDV(dev_priv);
	pre |= IS_SKL_REVID(dev_priv, 0, SKL_REVID_F0);
	pre |= IS_BXT_REVID(dev_priv, 0, BXT_REVID_B_LAST);

	if (pre) {
		DRM_ERROR("This is a pre-production stepping. "
			  "It may not be fully functional.\n");
		add_taint(TAINT_MACHINE_CHECK, LOCKDEP_STILL_OK);
	}
}

/**
 * i915_driver_init_early - setup state not requiring device access
 * @dev_priv: device private
 *
 * Initialize everything that is a "SW-only" state, that is state not
 * requiring accessing the device or exposing the driver via kernel internal
 * or userspace interfaces. Example steps belonging here: lock initialization,
 * system memory allocation, setting up device specific attributes and
 * function hooks not requiring accessing the device.
 */
static int i915_driver_init_early(struct drm_i915_private *dev_priv,
				  const struct pci_device_id *ent)
{
	const struct intel_device_info *match_info =
		(struct intel_device_info *)ent->driver_data;
	struct intel_device_info *device_info;
	int ret = 0;

	if (i915_inject_load_failure())
		return -ENODEV;

	/* Setup the write-once "constant" device info */
	device_info = mkwrite_device_info(dev_priv);
	memcpy(device_info, match_info, sizeof(*device_info));
	device_info->device_id = dev_priv->drm.pdev->device;

	BUG_ON(device_info->gen > sizeof(device_info->gen_mask) * BITS_PER_BYTE);
	device_info->gen_mask = BIT(device_info->gen - 1);

	spin_lock_init(&dev_priv->irq_lock);
	spin_lock_init(&dev_priv->gpu_error.lock);
	mutex_init(&dev_priv->backlight_lock);
	spin_lock_init(&dev_priv->uncore.lock);

	spin_lock_init(&dev_priv->mm.object_stat_lock);
	spin_lock_init(&dev_priv->mmio_flip_lock);
	mutex_init(&dev_priv->sb_lock);
	mutex_init(&dev_priv->modeset_restore_lock);
	mutex_init(&dev_priv->av_mutex);
	mutex_init(&dev_priv->wm.wm_mutex);
	mutex_init(&dev_priv->pps_mutex);

	intel_uc_init_early(dev_priv);
	i915_memcpy_init_early(dev_priv);

	ret = intel_engines_init_early(dev_priv);
	if (ret)
		return ret;

	ret = i915_workqueues_init(dev_priv);
	if (ret < 0)
		goto err_engines;

	/* This must be called before any calls to HAS_PCH_* */
	intel_detect_pch(dev_priv);

	intel_pm_setup(dev_priv);
	intel_init_dpio(dev_priv);
	intel_power_domains_init(dev_priv);
	intel_irq_init(dev_priv);
	intel_hangcheck_init(dev_priv);
	intel_init_display_hooks(dev_priv);
	intel_init_clock_gating_hooks(dev_priv);
	intel_init_audio_hooks(dev_priv);
	ret = i915_gem_load_init(dev_priv);
	if (ret < 0)
		goto err_workqueues;

	intel_display_crc_init(dev_priv);

	intel_device_info_dump(dev_priv);

	intel_detect_preproduction_hw(dev_priv);

	i915_perf_init(dev_priv);

	return 0;

err_workqueues:
	i915_workqueues_cleanup(dev_priv);
err_engines:
	i915_engines_cleanup(dev_priv);
	return ret;
}

/**
 * i915_driver_cleanup_early - cleanup the setup done in i915_driver_init_early()
 * @dev_priv: device private
 */
static void i915_driver_cleanup_early(struct drm_i915_private *dev_priv)
{
	i915_perf_fini(dev_priv);
	i915_gem_load_cleanup(dev_priv);
	i915_workqueues_cleanup(dev_priv);
	i915_engines_cleanup(dev_priv);
}

static int i915_mmio_setup(struct drm_i915_private *dev_priv)
{
	struct pci_dev *pdev = dev_priv->drm.pdev;
	int mmio_bar;
	int mmio_size;

	mmio_bar = IS_GEN2(dev_priv) ? 1 : 0;
	/*
	 * Before gen4, the registers and the GTT are behind different BARs.
	 * However, from gen4 onwards, the registers and the GTT are shared
	 * in the same BAR, so we want to restrict this ioremap from
	 * clobbering the GTT which we want ioremap_wc instead. Fortunately,
	 * the register BAR remains the same size for all the earlier
	 * generations up to Ironlake.
	 */
	if (INTEL_GEN(dev_priv) < 5)
		mmio_size = 512 * 1024;
	else
		mmio_size = 2 * 1024 * 1024;
	dev_priv->regs = pci_iomap(pdev, mmio_bar, mmio_size);
	if (dev_priv->regs == NULL) {
		DRM_ERROR("failed to map registers\n");

		return -EIO;
	}

	/* Try to make sure MCHBAR is enabled before poking at it */
	intel_setup_mchbar(dev_priv);

	return 0;
}

static void i915_mmio_cleanup(struct drm_i915_private *dev_priv)
{
	struct pci_dev *pdev = dev_priv->drm.pdev;

	intel_teardown_mchbar(dev_priv);
	pci_iounmap(pdev, dev_priv->regs);
}

/**
 * i915_driver_init_mmio - setup device MMIO
 * @dev_priv: device private
 *
 * Setup minimal device state necessary for MMIO accesses later in the
 * initialization sequence. The setup here should avoid any other device-wide
 * side effects or exposing the driver via kernel internal or user space
 * interfaces.
 */
static int i915_driver_init_mmio(struct drm_i915_private *dev_priv)
{
	int ret;

	if (i915_inject_load_failure())
		return -ENODEV;

	if (i915_get_bridge_dev(dev_priv))
		return -EIO;

	ret = i915_mmio_setup(dev_priv);
	if (ret < 0)
		goto put_bridge;

	intel_uncore_init(dev_priv);
	i915_gem_init_mmio(dev_priv);

	return 0;

put_bridge:
	pci_dev_put(dev_priv->bridge_dev);

	return ret;
}

/**
 * i915_driver_cleanup_mmio - cleanup the setup done in i915_driver_init_mmio()
 * @dev_priv: device private
 */
static void i915_driver_cleanup_mmio(struct drm_i915_private *dev_priv)
{
	intel_uncore_fini(dev_priv);
	i915_mmio_cleanup(dev_priv);
	pci_dev_put(dev_priv->bridge_dev);
}

static void intel_sanitize_options(struct drm_i915_private *dev_priv)
{
	i915.enable_execlists =
		intel_sanitize_enable_execlists(dev_priv,
						i915.enable_execlists);

	/*
	 * i915.enable_ppgtt is read-only, so do an early pass to validate the
	 * user's requested state against the hardware/driver capabilities.  We
	 * do this now so that we can print out any log messages once rather
	 * than every time we check intel_enable_ppgtt().
	 */
	i915.enable_ppgtt =
		intel_sanitize_enable_ppgtt(dev_priv, i915.enable_ppgtt);
	DRM_DEBUG_DRIVER("ppgtt mode: %i\n", i915.enable_ppgtt);

	i915.semaphores = intel_sanitize_semaphores(dev_priv, i915.semaphores);
	DRM_DEBUG_DRIVER("use GPU semaphores? %s\n", yesno(i915.semaphores));

	intel_uc_sanitize_options(dev_priv);
}

/**
 * i915_driver_init_hw - setup state requiring device access
 * @dev_priv: device private
 *
 * Setup state that requires accessing the device, but doesn't require
 * exposing the driver via kernel internal or userspace interfaces.
 */
static int i915_driver_init_hw(struct drm_i915_private *dev_priv)
{
	struct pci_dev *pdev = dev_priv->drm.pdev;
	int ret;

	if (i915_inject_load_failure())
		return -ENODEV;

	intel_device_info_runtime_init(dev_priv);

	intel_sanitize_options(dev_priv);

	ret = i915_ggtt_probe_hw(dev_priv);
	if (ret)
		return ret;

	/* WARNING: Apparently we must kick fbdev drivers before vgacon,
	 * otherwise the vga fbdev driver falls over. */
	ret = i915_kick_out_firmware_fb(dev_priv);
	if (ret) {
		DRM_ERROR("failed to remove conflicting framebuffer drivers\n");
		goto out_ggtt;
	}

	ret = i915_kick_out_vgacon(dev_priv);
	if (ret) {
		DRM_ERROR("failed to remove conflicting VGA console\n");
		goto out_ggtt;
	}

	ret = i915_ggtt_init_hw(dev_priv);
	if (ret)
		return ret;

	ret = i915_ggtt_enable_hw(dev_priv);
	if (ret) {
		DRM_ERROR("failed to enable GGTT\n");
		goto out_ggtt;
	}

	pci_set_master(pdev);

	/* overlay on gen2 is broken and can't address above 1G */
	if (IS_GEN2(dev_priv)) {
		ret = dma_set_coherent_mask(&pdev->dev, DMA_BIT_MASK(30));
		if (ret) {
			DRM_ERROR("failed to set DMA mask\n");

			goto out_ggtt;
		}
	}

	/* 965GM sometimes incorrectly writes to hardware status page (HWS)
	 * using 32bit addressing, overwriting memory if HWS is located
	 * above 4GB.
	 *
	 * The documentation also mentions an issue with undefined
	 * behaviour if any general state is accessed within a page above 4GB,
	 * which also needs to be handled carefully.
	 */
	if (IS_I965G(dev_priv) || IS_I965GM(dev_priv)) {
		ret = dma_set_coherent_mask(&pdev->dev, DMA_BIT_MASK(32));

		if (ret) {
			DRM_ERROR("failed to set DMA mask\n");

			goto out_ggtt;
		}
	}

	pm_qos_add_request(&dev_priv->pm_qos, PM_QOS_CPU_DMA_LATENCY,
			   PM_QOS_DEFAULT_VALUE);

	intel_uncore_sanitize(dev_priv);

	intel_opregion_setup(dev_priv);

	i915_gem_load_init_fences(dev_priv);

	/* On the 945G/GM, the chipset reports the MSI capability on the
	 * integrated graphics even though the support isn't actually there
	 * according to the published specs.  It doesn't appear to function
	 * correctly in testing on 945G.
	 * This may be a side effect of MSI having been made available for PEG
	 * and the registers being closely associated.
	 *
	 * According to chipset errata, on the 965GM, MSI interrupts may
	 * be lost or delayed, but we use them anyways to avoid
	 * stuck interrupts on some machines.
	 */
	if (!IS_I945G(dev_priv) && !IS_I945GM(dev_priv)) {
		if (pci_enable_msi(pdev) < 0)
			DRM_DEBUG_DRIVER("can't enable MSI");
	}

	ret = intel_gvt_init(dev_priv);
	if (ret)
		goto out_ggtt;

	return 0;

out_ggtt:
	i915_ggtt_cleanup_hw(dev_priv);

	return ret;
}

/**
 * i915_driver_cleanup_hw - cleanup the setup done in i915_driver_init_hw()
 * @dev_priv: device private
 */
static void i915_driver_cleanup_hw(struct drm_i915_private *dev_priv)
{
	struct pci_dev *pdev = dev_priv->drm.pdev;

	if (pdev->msi_enabled)
		pci_disable_msi(pdev);

	pm_qos_remove_request(&dev_priv->pm_qos);
	i915_ggtt_cleanup_hw(dev_priv);
}

/**
 * i915_driver_register - register the driver with the rest of the system
 * @dev_priv: device private
 *
 * Perform any steps necessary to make the driver available via kernel
 * internal or userspace interfaces.
 */
static void i915_driver_register(struct drm_i915_private *dev_priv)
{
	struct drm_device *dev = &dev_priv->drm;

	i915_gem_shrinker_init(dev_priv);

	/*
	 * Notify a valid surface after modesetting,
	 * when running inside a VM.
	 */
	if (intel_vgpu_active(dev_priv))
		I915_WRITE(vgtif_reg(display_ready), VGT_DRV_DISPLAY_READY);

	/* Reveal our presence to userspace */
	if (drm_dev_register(dev, 0) == 0) {
		i915_debugfs_register(dev_priv);
		i915_guc_log_register(dev_priv);
		i915_setup_sysfs(dev_priv);

		/* Depends on sysfs having been initialized */
		i915_perf_register(dev_priv);
	} else
		DRM_ERROR("Failed to register driver for userspace access!\n");

	if (INTEL_INFO(dev_priv)->num_pipes) {
		/* Must be done after probing outputs */
		intel_opregion_register(dev_priv);
		acpi_video_register();
	}

	if (IS_GEN5(dev_priv))
		intel_gpu_ips_init(dev_priv);

	intel_audio_init(dev_priv);

	/*
	 * Some ports require correctly set-up hpd registers for detection to
	 * work properly (leading to ghost connected connector status), e.g. VGA
	 * on gm45.  Hence we can only set up the initial fbdev config after hpd
	 * irqs are fully enabled. We do it last so that the async config
	 * cannot run before the connectors are registered.
	 */
	intel_fbdev_initial_config_async(dev);
}

/**
 * i915_driver_unregister - cleanup the registration done in i915_driver_regiser()
 * @dev_priv: device private
 */
static void i915_driver_unregister(struct drm_i915_private *dev_priv)
{
	intel_audio_deinit(dev_priv);

	intel_gpu_ips_teardown();
	acpi_video_unregister();
	intel_opregion_unregister(dev_priv);

	i915_perf_unregister(dev_priv);

	i915_teardown_sysfs(dev_priv);
	i915_guc_log_unregister(dev_priv);
	drm_dev_unregister(&dev_priv->drm);

	i915_gem_shrinker_cleanup(dev_priv);
}

/**
 * i915_driver_load - setup chip and create an initial config
 * @pdev: PCI device
 * @ent: matching PCI ID entry
 *
 * The driver load routine has to do several things:
 *   - drive output discovery via intel_modeset_init()
 *   - initialize the memory manager
 *   - allocate initial config memory
 *   - setup the DRM framebuffer with the allocated memory
 */
int i915_driver_load(struct pci_dev *pdev, const struct pci_device_id *ent)
{
	const struct intel_device_info *match_info =
		(struct intel_device_info *)ent->driver_data;
	struct drm_i915_private *dev_priv;
	int ret;

<<<<<<< HEAD
	/* Enable nuclear pageflip on ILK+ */
	if (!i915.nuclear_pageflip && match_info->gen < 5)
=======
	/* Enable nuclear pageflip on ILK+, except vlv/chv */
	if (!i915.nuclear_pageflip &&
	    (match_info->gen < 5 || match_info->has_gmch_display))
>>>>>>> d455937e
		driver.driver_features &= ~DRIVER_ATOMIC;

	ret = -ENOMEM;
	dev_priv = kzalloc(sizeof(*dev_priv), GFP_KERNEL);
	if (dev_priv)
		ret = drm_dev_init(&dev_priv->drm, &driver, &pdev->dev);
	if (ret) {
		DRM_DEV_ERROR(&pdev->dev, "allocation failed\n");
		goto out_free;
	}

	dev_priv->drm.pdev = pdev;
	dev_priv->drm.dev_private = dev_priv;

	ret = pci_enable_device(pdev);
	if (ret)
		goto out_fini;

	pci_set_drvdata(pdev, &dev_priv->drm);

	ret = i915_driver_init_early(dev_priv, ent);
	if (ret < 0)
		goto out_pci_disable;

	intel_runtime_pm_get(dev_priv);

	ret = i915_driver_init_mmio(dev_priv);
	if (ret < 0)
		goto out_runtime_pm_put;

	ret = i915_driver_init_hw(dev_priv);
	if (ret < 0)
		goto out_cleanup_mmio;

	/*
	 * TODO: move the vblank init and parts of modeset init steps into one
	 * of the i915_driver_init_/i915_driver_register functions according
	 * to the role/effect of the given init step.
	 */
	if (INTEL_INFO(dev_priv)->num_pipes) {
		ret = drm_vblank_init(&dev_priv->drm,
				      INTEL_INFO(dev_priv)->num_pipes);
		if (ret)
			goto out_cleanup_hw;
	}

	ret = i915_load_modeset_init(&dev_priv->drm);
	if (ret < 0)
		goto out_cleanup_vblank;

	i915_driver_register(dev_priv);

	intel_runtime_pm_enable(dev_priv);

	dev_priv->ipc_enabled = false;

	/* Everything is in place, we can now relax! */
	DRM_INFO("Initialized %s %d.%d.%d %s for %s on minor %d\n",
		 driver.name, driver.major, driver.minor, driver.patchlevel,
		 driver.date, pci_name(pdev), dev_priv->drm.primary->index);
	if (IS_ENABLED(CONFIG_DRM_I915_DEBUG))
		DRM_INFO("DRM_I915_DEBUG enabled\n");
	if (IS_ENABLED(CONFIG_DRM_I915_DEBUG_GEM))
		DRM_INFO("DRM_I915_DEBUG_GEM enabled\n");

	intel_runtime_pm_put(dev_priv);

	return 0;

out_cleanup_vblank:
	drm_vblank_cleanup(&dev_priv->drm);
out_cleanup_hw:
	i915_driver_cleanup_hw(dev_priv);
out_cleanup_mmio:
	i915_driver_cleanup_mmio(dev_priv);
out_runtime_pm_put:
	intel_runtime_pm_put(dev_priv);
	i915_driver_cleanup_early(dev_priv);
out_pci_disable:
	pci_disable_device(pdev);
out_fini:
	i915_load_error(dev_priv, "Device initialization failed (%d)\n", ret);
	drm_dev_fini(&dev_priv->drm);
out_free:
	kfree(dev_priv);
	return ret;
}

void i915_driver_unload(struct drm_device *dev)
{
	struct drm_i915_private *dev_priv = to_i915(dev);
	struct pci_dev *pdev = dev_priv->drm.pdev;
	struct drm_modeset_acquire_ctx ctx;
	int ret;

	intel_fbdev_fini(dev);

	if (i915_gem_suspend(dev_priv))
		DRM_ERROR("failed to idle hardware; continuing to unload!\n");

	intel_display_power_get(dev_priv, POWER_DOMAIN_INIT);

<<<<<<< HEAD
	drm_modeset_acquire_init(&ctx, 0);
	while (1) {
		ret = drm_modeset_lock_all_ctx(dev, &ctx);
		if (!ret)
			ret = drm_atomic_helper_disable_all(dev, &ctx);

		if (ret != -EDEADLK)
			break;

		drm_modeset_backoff(&ctx);
	}

	if (ret)
		DRM_ERROR("Disabling all crtc's during unload failed with %i\n", ret);

	drm_modeset_drop_locks(&ctx);
	drm_modeset_acquire_fini(&ctx);
=======
	drm_atomic_helper_shutdown(dev);
>>>>>>> d455937e

	intel_gvt_cleanup(dev_priv);

	i915_driver_unregister(dev_priv);

	drm_vblank_cleanup(dev);

	intel_modeset_cleanup(dev);

	/*
	 * free the memory space allocated for the child device
	 * config parsed from VBT
	 */
	if (dev_priv->vbt.child_dev && dev_priv->vbt.child_dev_num) {
		kfree(dev_priv->vbt.child_dev);
		dev_priv->vbt.child_dev = NULL;
		dev_priv->vbt.child_dev_num = 0;
	}
	kfree(dev_priv->vbt.sdvo_lvds_vbt_mode);
	dev_priv->vbt.sdvo_lvds_vbt_mode = NULL;
	kfree(dev_priv->vbt.lfp_lvds_vbt_mode);
	dev_priv->vbt.lfp_lvds_vbt_mode = NULL;

	vga_switcheroo_unregister_client(pdev);
	vga_client_register(pdev, NULL, NULL, NULL);

	intel_csr_ucode_fini(dev_priv);

	/* Free error state after interrupts are fully disabled. */
	cancel_delayed_work_sync(&dev_priv->gpu_error.hangcheck_work);
	i915_reset_error_state(dev_priv);

	/* Flush any outstanding unpin_work. */
	drain_workqueue(dev_priv->wq);

	i915_gem_fini(dev_priv);
	intel_uc_fini_fw(dev_priv);
	intel_fbc_cleanup_cfb(dev_priv);

	intel_power_domains_fini(dev_priv);

	i915_driver_cleanup_hw(dev_priv);
	i915_driver_cleanup_mmio(dev_priv);

	intel_display_power_put(dev_priv, POWER_DOMAIN_INIT);
}

static void i915_driver_release(struct drm_device *dev)
{
	struct drm_i915_private *dev_priv = to_i915(dev);

	i915_driver_cleanup_early(dev_priv);
	drm_dev_fini(&dev_priv->drm);

	kfree(dev_priv);
}

static int i915_driver_open(struct drm_device *dev, struct drm_file *file)
{
	int ret;

	ret = i915_gem_open(dev, file);
	if (ret)
		return ret;

	return 0;
}

/**
 * i915_driver_lastclose - clean up after all DRM clients have exited
 * @dev: DRM device
 *
 * Take care of cleaning up after all DRM clients have exited.  In the
 * mode setting case, we want to restore the kernel's initial mode (just
 * in case the last client left us in a bad state).
 *
 * Additionally, in the non-mode setting case, we'll tear down the GTT
 * and DMA structures, since the kernel won't be using them, and clea
 * up any GEM state.
 */
static void i915_driver_lastclose(struct drm_device *dev)
{
	intel_fbdev_restore_mode(dev);
	vga_switcheroo_process_delayed_switch();
}

static void i915_driver_postclose(struct drm_device *dev, struct drm_file *file)
{
	struct drm_i915_file_private *file_priv = file->driver_priv;

	mutex_lock(&dev->struct_mutex);
	i915_gem_context_close(dev, file);
	i915_gem_release(dev, file);
	mutex_unlock(&dev->struct_mutex);

	kfree(file_priv);
}

static void intel_suspend_encoders(struct drm_i915_private *dev_priv)
{
	struct drm_device *dev = &dev_priv->drm;
	struct intel_encoder *encoder;

	drm_modeset_lock_all(dev);
	for_each_intel_encoder(dev, encoder)
		if (encoder->suspend)
			encoder->suspend(encoder);
	drm_modeset_unlock_all(dev);
}

static int vlv_resume_prepare(struct drm_i915_private *dev_priv,
			      bool rpm_resume);
static int vlv_suspend_complete(struct drm_i915_private *dev_priv);

static bool suspend_to_idle(struct drm_i915_private *dev_priv)
{
#if IS_ENABLED(CONFIG_ACPI_SLEEP)
	if (acpi_target_system_state() < ACPI_STATE_S3)
		return true;
#endif
	return false;
}

static int i915_drm_suspend(struct drm_device *dev)
{
	struct drm_i915_private *dev_priv = to_i915(dev);
	struct pci_dev *pdev = dev_priv->drm.pdev;
	pci_power_t opregion_target_state;
	int error;

	/* ignore lid events during suspend */
	mutex_lock(&dev_priv->modeset_restore_lock);
	dev_priv->modeset_restore = MODESET_SUSPENDED;
	mutex_unlock(&dev_priv->modeset_restore_lock);

	disable_rpm_wakeref_asserts(dev_priv);

	/* We do a lot of poking in a lot of registers, make sure they work
	 * properly. */
	intel_display_set_init_power(dev_priv, true);

	drm_kms_helper_poll_disable(dev);

	pci_save_state(pdev);

	error = i915_gem_suspend(dev_priv);
	if (error) {
		dev_err(&pdev->dev,
			"GEM idle failed, resume might fail\n");
		goto out;
	}

	intel_display_suspend(dev);

	intel_dp_mst_suspend(dev);

	intel_runtime_pm_disable_interrupts(dev_priv);
	intel_hpd_cancel_work(dev_priv);

	intel_suspend_encoders(dev_priv);

	intel_suspend_hw(dev_priv);

	i915_gem_suspend_gtt_mappings(dev_priv);

	i915_save_state(dev_priv);

	opregion_target_state = suspend_to_idle(dev_priv) ? PCI_D1 : PCI_D3cold;
	intel_opregion_notify_adapter(dev_priv, opregion_target_state);

	intel_uncore_suspend(dev_priv);
	intel_opregion_unregister(dev_priv);

	intel_fbdev_set_suspend(dev, FBINFO_STATE_SUSPENDED, true);

	dev_priv->suspend_count++;

	intel_csr_ucode_suspend(dev_priv);

out:
	enable_rpm_wakeref_asserts(dev_priv);

	return error;
}

static int i915_drm_suspend_late(struct drm_device *dev, bool hibernation)
{
	struct drm_i915_private *dev_priv = to_i915(dev);
	struct pci_dev *pdev = dev_priv->drm.pdev;
	bool fw_csr;
	int ret;

	disable_rpm_wakeref_asserts(dev_priv);

	intel_display_set_init_power(dev_priv, false);

	fw_csr = !IS_GEN9_LP(dev_priv) &&
		suspend_to_idle(dev_priv) && dev_priv->csr.dmc_payload;
	/*
	 * In case of firmware assisted context save/restore don't manually
	 * deinit the power domains. This also means the CSR/DMC firmware will
	 * stay active, it will power down any HW resources as required and
	 * also enable deeper system power states that would be blocked if the
	 * firmware was inactive.
	 */
	if (!fw_csr)
		intel_power_domains_suspend(dev_priv);

	ret = 0;
	if (IS_GEN9_LP(dev_priv))
		bxt_enable_dc9(dev_priv);
	else if (IS_HASWELL(dev_priv) || IS_BROADWELL(dev_priv))
		hsw_enable_pc8(dev_priv);
	else if (IS_VALLEYVIEW(dev_priv) || IS_CHERRYVIEW(dev_priv))
		ret = vlv_suspend_complete(dev_priv);

	if (ret) {
		DRM_ERROR("Suspend complete failed: %d\n", ret);
		if (!fw_csr)
			intel_power_domains_init_hw(dev_priv, true);

		goto out;
	}

	pci_disable_device(pdev);
	/*
	 * During hibernation on some platforms the BIOS may try to access
	 * the device even though it's already in D3 and hang the machine. So
	 * leave the device in D0 on those platforms and hope the BIOS will
	 * power down the device properly. The issue was seen on multiple old
	 * GENs with different BIOS vendors, so having an explicit blacklist
	 * is inpractical; apply the workaround on everything pre GEN6. The
	 * platforms where the issue was seen:
	 * Lenovo Thinkpad X301, X61s, X60, T60, X41
	 * Fujitsu FSC S7110
	 * Acer Aspire 1830T
	 */
	if (!(hibernation && INTEL_GEN(dev_priv) < 6))
		pci_set_power_state(pdev, PCI_D3hot);

	dev_priv->suspended_to_idle = suspend_to_idle(dev_priv);

out:
	enable_rpm_wakeref_asserts(dev_priv);

	return ret;
}

static int i915_suspend_switcheroo(struct drm_device *dev, pm_message_t state)
{
	int error;

	if (!dev) {
		DRM_ERROR("dev: %p\n", dev);
		DRM_ERROR("DRM not initialized, aborting suspend.\n");
		return -ENODEV;
	}

	if (WARN_ON_ONCE(state.event != PM_EVENT_SUSPEND &&
			 state.event != PM_EVENT_FREEZE))
		return -EINVAL;

	if (dev->switch_power_state == DRM_SWITCH_POWER_OFF)
		return 0;

	error = i915_drm_suspend(dev);
	if (error)
		return error;

	return i915_drm_suspend_late(dev, false);
}

static int i915_drm_resume(struct drm_device *dev)
{
	struct drm_i915_private *dev_priv = to_i915(dev);
	int ret;

	disable_rpm_wakeref_asserts(dev_priv);
	intel_sanitize_gt_powersave(dev_priv);

	ret = i915_ggtt_enable_hw(dev_priv);
	if (ret)
		DRM_ERROR("failed to re-enable GGTT\n");

	intel_csr_ucode_resume(dev_priv);

	i915_gem_resume(dev_priv);

	i915_restore_state(dev_priv);
	intel_pps_unlock_regs_wa(dev_priv);
	intel_opregion_setup(dev_priv);

	intel_init_pch_refclk(dev_priv);

	/*
	 * Interrupts have to be enabled before any batches are run. If not the
	 * GPU will hang. i915_gem_init_hw() will initiate batches to
	 * update/restore the context.
	 *
	 * drm_mode_config_reset() needs AUX interrupts.
	 *
	 * Modeset enabling in intel_modeset_init_hw() also needs working
	 * interrupts.
	 */
	intel_runtime_pm_enable_interrupts(dev_priv);

	drm_mode_config_reset(dev);

	mutex_lock(&dev->struct_mutex);
	if (i915_gem_init_hw(dev_priv)) {
		DRM_ERROR("failed to re-initialize GPU, declaring wedged!\n");
		i915_gem_set_wedged(dev_priv);
	}
	mutex_unlock(&dev->struct_mutex);

	intel_guc_resume(dev_priv);

	intel_modeset_init_hw(dev);

	spin_lock_irq(&dev_priv->irq_lock);
	if (dev_priv->display.hpd_irq_setup)
		dev_priv->display.hpd_irq_setup(dev_priv);
	spin_unlock_irq(&dev_priv->irq_lock);

	intel_dp_mst_resume(dev);

	intel_display_resume(dev);

	drm_kms_helper_poll_enable(dev);

	/*
	 * ... but also need to make sure that hotplug processing
	 * doesn't cause havoc. Like in the driver load code we don't
	 * bother with the tiny race here where we might loose hotplug
	 * notifications.
	 * */
	intel_hpd_init(dev_priv);

	intel_opregion_register(dev_priv);

	intel_fbdev_set_suspend(dev, FBINFO_STATE_RUNNING, false);

	mutex_lock(&dev_priv->modeset_restore_lock);
	dev_priv->modeset_restore = MODESET_DONE;
	mutex_unlock(&dev_priv->modeset_restore_lock);

	intel_opregion_notify_adapter(dev_priv, PCI_D0);

	intel_autoenable_gt_powersave(dev_priv);

	enable_rpm_wakeref_asserts(dev_priv);

	return 0;
}

static int i915_drm_resume_early(struct drm_device *dev)
{
	struct drm_i915_private *dev_priv = to_i915(dev);
	struct pci_dev *pdev = dev_priv->drm.pdev;
	int ret;

	/*
	 * We have a resume ordering issue with the snd-hda driver also
	 * requiring our device to be power up. Due to the lack of a
	 * parent/child relationship we currently solve this with an early
	 * resume hook.
	 *
	 * FIXME: This should be solved with a special hdmi sink device or
	 * similar so that power domains can be employed.
	 */

	/*
	 * Note that we need to set the power state explicitly, since we
	 * powered off the device during freeze and the PCI core won't power
	 * it back up for us during thaw. Powering off the device during
	 * freeze is not a hard requirement though, and during the
	 * suspend/resume phases the PCI core makes sure we get here with the
	 * device powered on. So in case we change our freeze logic and keep
	 * the device powered we can also remove the following set power state
	 * call.
	 */
	ret = pci_set_power_state(pdev, PCI_D0);
	if (ret) {
		DRM_ERROR("failed to set PCI D0 power state (%d)\n", ret);
		goto out;
	}

	/*
	 * Note that pci_enable_device() first enables any parent bridge
	 * device and only then sets the power state for this device. The
	 * bridge enabling is a nop though, since bridge devices are resumed
	 * first. The order of enabling power and enabling the device is
	 * imposed by the PCI core as described above, so here we preserve the
	 * same order for the freeze/thaw phases.
	 *
	 * TODO: eventually we should remove pci_disable_device() /
	 * pci_enable_enable_device() from suspend/resume. Due to how they
	 * depend on the device enable refcount we can't anyway depend on them
	 * disabling/enabling the device.
	 */
	if (pci_enable_device(pdev)) {
		ret = -EIO;
		goto out;
	}

	pci_set_master(pdev);

	disable_rpm_wakeref_asserts(dev_priv);

	if (IS_VALLEYVIEW(dev_priv) || IS_CHERRYVIEW(dev_priv))
		ret = vlv_resume_prepare(dev_priv, false);
	if (ret)
		DRM_ERROR("Resume prepare failed: %d, continuing anyway\n",
			  ret);

	intel_uncore_resume_early(dev_priv);

	if (IS_GEN9_LP(dev_priv)) {
		if (!dev_priv->suspended_to_idle)
			gen9_sanitize_dc_state(dev_priv);
		bxt_disable_dc9(dev_priv);
	} else if (IS_HASWELL(dev_priv) || IS_BROADWELL(dev_priv)) {
		hsw_disable_pc8(dev_priv);
	}

	intel_uncore_sanitize(dev_priv);

	if (IS_GEN9_LP(dev_priv) ||
	    !(dev_priv->suspended_to_idle && dev_priv->csr.dmc_payload))
		intel_power_domains_init_hw(dev_priv, true);

	i915_gem_sanitize(dev_priv);

	enable_rpm_wakeref_asserts(dev_priv);

out:
	dev_priv->suspended_to_idle = false;

	return ret;
}

static int i915_resume_switcheroo(struct drm_device *dev)
{
	int ret;

	if (dev->switch_power_state == DRM_SWITCH_POWER_OFF)
		return 0;

	ret = i915_drm_resume_early(dev);
	if (ret)
		return ret;

	return i915_drm_resume(dev);
}

/**
 * i915_reset - reset chip after a hang
 * @dev_priv: device private to reset
 *
 * Reset the chip.  Useful if a hang is detected. Marks the device as wedged
 * on failure.
 *
 * Caller must hold the struct_mutex.
 *
 * Procedure is fairly simple:
 *   - reset the chip using the reset reg
 *   - re-init context state
 *   - re-init hardware status page
 *   - re-init ring buffer
 *   - re-init interrupt state
 *   - re-init display
 */
void i915_reset(struct drm_i915_private *dev_priv)
{
	struct i915_gpu_error *error = &dev_priv->gpu_error;
	int ret;

	lockdep_assert_held(&dev_priv->drm.struct_mutex);
	GEM_BUG_ON(!test_bit(I915_RESET_BACKOFF, &error->flags));

	if (!test_bit(I915_RESET_HANDOFF, &error->flags))
		return;

	/* Clear any previous failed attempts at recovery. Time to try again. */
	if (!i915_gem_unset_wedged(dev_priv))
		goto wakeup;

	error->reset_count++;

	pr_notice("drm/i915: Resetting chip after gpu hang\n");
	disable_irq(dev_priv->drm.irq);
	ret = i915_gem_reset_prepare(dev_priv);
	if (ret) {
		DRM_ERROR("GPU recovery failed\n");
		intel_gpu_reset(dev_priv, ALL_ENGINES);
		goto error;
	}

	ret = intel_gpu_reset(dev_priv, ALL_ENGINES);
	if (ret) {
		if (ret != -ENODEV)
			DRM_ERROR("Failed to reset chip: %i\n", ret);
		else
			DRM_DEBUG_DRIVER("GPU reset disabled\n");
		goto error;
	}

	i915_gem_reset(dev_priv);
	intel_overlay_reset(dev_priv);

	/* Ok, now get things going again... */

	/*
	 * Everything depends on having the GTT running, so we need to start
	 * there.  Fortunately we don't need to do this unless we reset the
	 * chip at a PCI level.
	 *
	 * Next we need to restore the context, but we don't use those
	 * yet either...
	 *
	 * Ring buffer needs to be re-initialized in the KMS case, or if X
	 * was running at the time of the reset (i.e. we weren't VT
	 * switched away).
	 */
	ret = i915_gem_init_hw(dev_priv);
	if (ret) {
		DRM_ERROR("Failed hw init on reset %d\n", ret);
		goto error;
	}

	i915_queue_hangcheck(dev_priv);

finish:
	i915_gem_reset_finish(dev_priv);
	enable_irq(dev_priv->drm.irq);

wakeup:
	clear_bit(I915_RESET_HANDOFF, &error->flags);
	wake_up_bit(&error->flags, I915_RESET_HANDOFF);
	return;

error:
	i915_gem_set_wedged(dev_priv);
	goto finish;
}

static int i915_pm_suspend(struct device *kdev)
{
	struct pci_dev *pdev = to_pci_dev(kdev);
	struct drm_device *dev = pci_get_drvdata(pdev);

	if (!dev) {
		dev_err(kdev, "DRM not initialized, aborting suspend.\n");
		return -ENODEV;
	}

	if (dev->switch_power_state == DRM_SWITCH_POWER_OFF)
		return 0;

	return i915_drm_suspend(dev);
}

static int i915_pm_suspend_late(struct device *kdev)
{
	struct drm_device *dev = &kdev_to_i915(kdev)->drm;

	/*
	 * We have a suspend ordering issue with the snd-hda driver also
	 * requiring our device to be power up. Due to the lack of a
	 * parent/child relationship we currently solve this with an late
	 * suspend hook.
	 *
	 * FIXME: This should be solved with a special hdmi sink device or
	 * similar so that power domains can be employed.
	 */
	if (dev->switch_power_state == DRM_SWITCH_POWER_OFF)
		return 0;

	return i915_drm_suspend_late(dev, false);
}

static int i915_pm_poweroff_late(struct device *kdev)
{
	struct drm_device *dev = &kdev_to_i915(kdev)->drm;

	if (dev->switch_power_state == DRM_SWITCH_POWER_OFF)
		return 0;

	return i915_drm_suspend_late(dev, true);
}

static int i915_pm_resume_early(struct device *kdev)
{
	struct drm_device *dev = &kdev_to_i915(kdev)->drm;

	if (dev->switch_power_state == DRM_SWITCH_POWER_OFF)
		return 0;

	return i915_drm_resume_early(dev);
}

static int i915_pm_resume(struct device *kdev)
{
	struct drm_device *dev = &kdev_to_i915(kdev)->drm;

	if (dev->switch_power_state == DRM_SWITCH_POWER_OFF)
		return 0;

	return i915_drm_resume(dev);
}

/* freeze: before creating the hibernation_image */
static int i915_pm_freeze(struct device *kdev)
{
	int ret;

	ret = i915_pm_suspend(kdev);
	if (ret)
		return ret;

	ret = i915_gem_freeze(kdev_to_i915(kdev));
	if (ret)
		return ret;

	return 0;
}

static int i915_pm_freeze_late(struct device *kdev)
{
	int ret;

	ret = i915_pm_suspend_late(kdev);
	if (ret)
		return ret;

	ret = i915_gem_freeze_late(kdev_to_i915(kdev));
	if (ret)
		return ret;

	return 0;
}

/* thaw: called after creating the hibernation image, but before turning off. */
static int i915_pm_thaw_early(struct device *kdev)
{
	return i915_pm_resume_early(kdev);
}

static int i915_pm_thaw(struct device *kdev)
{
	return i915_pm_resume(kdev);
}

/* restore: called after loading the hibernation image. */
static int i915_pm_restore_early(struct device *kdev)
{
	return i915_pm_resume_early(kdev);
}

static int i915_pm_restore(struct device *kdev)
{
	return i915_pm_resume(kdev);
}

/*
 * Save all Gunit registers that may be lost after a D3 and a subsequent
 * S0i[R123] transition. The list of registers needing a save/restore is
 * defined in the VLV2_S0IXRegs document. This documents marks all Gunit
 * registers in the following way:
 * - Driver: saved/restored by the driver
 * - Punit : saved/restored by the Punit firmware
 * - No, w/o marking: no need to save/restore, since the register is R/O or
 *                    used internally by the HW in a way that doesn't depend
 *                    keeping the content across a suspend/resume.
 * - Debug : used for debugging
 *
 * We save/restore all registers marked with 'Driver', with the following
 * exceptions:
 * - Registers out of use, including also registers marked with 'Debug'.
 *   These have no effect on the driver's operation, so we don't save/restore
 *   them to reduce the overhead.
 * - Registers that are fully setup by an initialization function called from
 *   the resume path. For example many clock gating and RPS/RC6 registers.
 * - Registers that provide the right functionality with their reset defaults.
 *
 * TODO: Except for registers that based on the above 3 criteria can be safely
 * ignored, we save/restore all others, practically treating the HW context as
 * a black-box for the driver. Further investigation is needed to reduce the
 * saved/restored registers even further, by following the same 3 criteria.
 */
static void vlv_save_gunit_s0ix_state(struct drm_i915_private *dev_priv)
{
	struct vlv_s0ix_state *s = &dev_priv->vlv_s0ix_state;
	int i;

	/* GAM 0x4000-0x4770 */
	s->wr_watermark		= I915_READ(GEN7_WR_WATERMARK);
	s->gfx_prio_ctrl	= I915_READ(GEN7_GFX_PRIO_CTRL);
	s->arb_mode		= I915_READ(ARB_MODE);
	s->gfx_pend_tlb0	= I915_READ(GEN7_GFX_PEND_TLB0);
	s->gfx_pend_tlb1	= I915_READ(GEN7_GFX_PEND_TLB1);

	for (i = 0; i < ARRAY_SIZE(s->lra_limits); i++)
		s->lra_limits[i] = I915_READ(GEN7_LRA_LIMITS(i));

	s->media_max_req_count	= I915_READ(GEN7_MEDIA_MAX_REQ_COUNT);
	s->gfx_max_req_count	= I915_READ(GEN7_GFX_MAX_REQ_COUNT);

	s->render_hwsp		= I915_READ(RENDER_HWS_PGA_GEN7);
	s->ecochk		= I915_READ(GAM_ECOCHK);
	s->bsd_hwsp		= I915_READ(BSD_HWS_PGA_GEN7);
	s->blt_hwsp		= I915_READ(BLT_HWS_PGA_GEN7);

	s->tlb_rd_addr		= I915_READ(GEN7_TLB_RD_ADDR);

	/* MBC 0x9024-0x91D0, 0x8500 */
	s->g3dctl		= I915_READ(VLV_G3DCTL);
	s->gsckgctl		= I915_READ(VLV_GSCKGCTL);
	s->mbctl		= I915_READ(GEN6_MBCTL);

	/* GCP 0x9400-0x9424, 0x8100-0x810C */
	s->ucgctl1		= I915_READ(GEN6_UCGCTL1);
	s->ucgctl3		= I915_READ(GEN6_UCGCTL3);
	s->rcgctl1		= I915_READ(GEN6_RCGCTL1);
	s->rcgctl2		= I915_READ(GEN6_RCGCTL2);
	s->rstctl		= I915_READ(GEN6_RSTCTL);
	s->misccpctl		= I915_READ(GEN7_MISCCPCTL);

	/* GPM 0xA000-0xAA84, 0x8000-0x80FC */
	s->gfxpause		= I915_READ(GEN6_GFXPAUSE);
	s->rpdeuhwtc		= I915_READ(GEN6_RPDEUHWTC);
	s->rpdeuc		= I915_READ(GEN6_RPDEUC);
	s->ecobus		= I915_READ(ECOBUS);
	s->pwrdwnupctl		= I915_READ(VLV_PWRDWNUPCTL);
	s->rp_down_timeout	= I915_READ(GEN6_RP_DOWN_TIMEOUT);
	s->rp_deucsw		= I915_READ(GEN6_RPDEUCSW);
	s->rcubmabdtmr		= I915_READ(GEN6_RCUBMABDTMR);
	s->rcedata		= I915_READ(VLV_RCEDATA);
	s->spare2gh		= I915_READ(VLV_SPAREG2H);

	/* Display CZ domain, 0x4400C-0x4402C, 0x4F000-0x4F11F */
	s->gt_imr		= I915_READ(GTIMR);
	s->gt_ier		= I915_READ(GTIER);
	s->pm_imr		= I915_READ(GEN6_PMIMR);
	s->pm_ier		= I915_READ(GEN6_PMIER);

	for (i = 0; i < ARRAY_SIZE(s->gt_scratch); i++)
		s->gt_scratch[i] = I915_READ(GEN7_GT_SCRATCH(i));

	/* GT SA CZ domain, 0x100000-0x138124 */
	s->tilectl		= I915_READ(TILECTL);
	s->gt_fifoctl		= I915_READ(GTFIFOCTL);
	s->gtlc_wake_ctrl	= I915_READ(VLV_GTLC_WAKE_CTRL);
	s->gtlc_survive		= I915_READ(VLV_GTLC_SURVIVABILITY_REG);
	s->pmwgicz		= I915_READ(VLV_PMWGICZ);

	/* Gunit-Display CZ domain, 0x182028-0x1821CF */
	s->gu_ctl0		= I915_READ(VLV_GU_CTL0);
	s->gu_ctl1		= I915_READ(VLV_GU_CTL1);
	s->pcbr			= I915_READ(VLV_PCBR);
	s->clock_gate_dis2	= I915_READ(VLV_GUNIT_CLOCK_GATE2);

	/*
	 * Not saving any of:
	 * DFT,		0x9800-0x9EC0
	 * SARB,	0xB000-0xB1FC
	 * GAC,		0x5208-0x524C, 0x14000-0x14C000
	 * PCI CFG
	 */
}

static void vlv_restore_gunit_s0ix_state(struct drm_i915_private *dev_priv)
{
	struct vlv_s0ix_state *s = &dev_priv->vlv_s0ix_state;
	u32 val;
	int i;

	/* GAM 0x4000-0x4770 */
	I915_WRITE(GEN7_WR_WATERMARK,	s->wr_watermark);
	I915_WRITE(GEN7_GFX_PRIO_CTRL,	s->gfx_prio_ctrl);
	I915_WRITE(ARB_MODE,		s->arb_mode | (0xffff << 16));
	I915_WRITE(GEN7_GFX_PEND_TLB0,	s->gfx_pend_tlb0);
	I915_WRITE(GEN7_GFX_PEND_TLB1,	s->gfx_pend_tlb1);

	for (i = 0; i < ARRAY_SIZE(s->lra_limits); i++)
		I915_WRITE(GEN7_LRA_LIMITS(i), s->lra_limits[i]);

	I915_WRITE(GEN7_MEDIA_MAX_REQ_COUNT, s->media_max_req_count);
	I915_WRITE(GEN7_GFX_MAX_REQ_COUNT, s->gfx_max_req_count);

	I915_WRITE(RENDER_HWS_PGA_GEN7,	s->render_hwsp);
	I915_WRITE(GAM_ECOCHK,		s->ecochk);
	I915_WRITE(BSD_HWS_PGA_GEN7,	s->bsd_hwsp);
	I915_WRITE(BLT_HWS_PGA_GEN7,	s->blt_hwsp);

	I915_WRITE(GEN7_TLB_RD_ADDR,	s->tlb_rd_addr);

	/* MBC 0x9024-0x91D0, 0x8500 */
	I915_WRITE(VLV_G3DCTL,		s->g3dctl);
	I915_WRITE(VLV_GSCKGCTL,	s->gsckgctl);
	I915_WRITE(GEN6_MBCTL,		s->mbctl);

	/* GCP 0x9400-0x9424, 0x8100-0x810C */
	I915_WRITE(GEN6_UCGCTL1,	s->ucgctl1);
	I915_WRITE(GEN6_UCGCTL3,	s->ucgctl3);
	I915_WRITE(GEN6_RCGCTL1,	s->rcgctl1);
	I915_WRITE(GEN6_RCGCTL2,	s->rcgctl2);
	I915_WRITE(GEN6_RSTCTL,		s->rstctl);
	I915_WRITE(GEN7_MISCCPCTL,	s->misccpctl);

	/* GPM 0xA000-0xAA84, 0x8000-0x80FC */
	I915_WRITE(GEN6_GFXPAUSE,	s->gfxpause);
	I915_WRITE(GEN6_RPDEUHWTC,	s->rpdeuhwtc);
	I915_WRITE(GEN6_RPDEUC,		s->rpdeuc);
	I915_WRITE(ECOBUS,		s->ecobus);
	I915_WRITE(VLV_PWRDWNUPCTL,	s->pwrdwnupctl);
	I915_WRITE(GEN6_RP_DOWN_TIMEOUT,s->rp_down_timeout);
	I915_WRITE(GEN6_RPDEUCSW,	s->rp_deucsw);
	I915_WRITE(GEN6_RCUBMABDTMR,	s->rcubmabdtmr);
	I915_WRITE(VLV_RCEDATA,		s->rcedata);
	I915_WRITE(VLV_SPAREG2H,	s->spare2gh);

	/* Display CZ domain, 0x4400C-0x4402C, 0x4F000-0x4F11F */
	I915_WRITE(GTIMR,		s->gt_imr);
	I915_WRITE(GTIER,		s->gt_ier);
	I915_WRITE(GEN6_PMIMR,		s->pm_imr);
	I915_WRITE(GEN6_PMIER,		s->pm_ier);

	for (i = 0; i < ARRAY_SIZE(s->gt_scratch); i++)
		I915_WRITE(GEN7_GT_SCRATCH(i), s->gt_scratch[i]);

	/* GT SA CZ domain, 0x100000-0x138124 */
	I915_WRITE(TILECTL,			s->tilectl);
	I915_WRITE(GTFIFOCTL,			s->gt_fifoctl);
	/*
	 * Preserve the GT allow wake and GFX force clock bit, they are not
	 * be restored, as they are used to control the s0ix suspend/resume
	 * sequence by the caller.
	 */
	val = I915_READ(VLV_GTLC_WAKE_CTRL);
	val &= VLV_GTLC_ALLOWWAKEREQ;
	val |= s->gtlc_wake_ctrl & ~VLV_GTLC_ALLOWWAKEREQ;
	I915_WRITE(VLV_GTLC_WAKE_CTRL, val);

	val = I915_READ(VLV_GTLC_SURVIVABILITY_REG);
	val &= VLV_GFX_CLK_FORCE_ON_BIT;
	val |= s->gtlc_survive & ~VLV_GFX_CLK_FORCE_ON_BIT;
	I915_WRITE(VLV_GTLC_SURVIVABILITY_REG, val);

	I915_WRITE(VLV_PMWGICZ,			s->pmwgicz);

	/* Gunit-Display CZ domain, 0x182028-0x1821CF */
	I915_WRITE(VLV_GU_CTL0,			s->gu_ctl0);
	I915_WRITE(VLV_GU_CTL1,			s->gu_ctl1);
	I915_WRITE(VLV_PCBR,			s->pcbr);
	I915_WRITE(VLV_GUNIT_CLOCK_GATE2,	s->clock_gate_dis2);
}

int vlv_force_gfx_clock(struct drm_i915_private *dev_priv, bool force_on)
{
	u32 val;
	int err;

	val = I915_READ(VLV_GTLC_SURVIVABILITY_REG);
	val &= ~VLV_GFX_CLK_FORCE_ON_BIT;
	if (force_on)
		val |= VLV_GFX_CLK_FORCE_ON_BIT;
	I915_WRITE(VLV_GTLC_SURVIVABILITY_REG, val);

	if (!force_on)
		return 0;

	err = intel_wait_for_register(dev_priv,
				      VLV_GTLC_SURVIVABILITY_REG,
				      VLV_GFX_CLK_STATUS_BIT,
				      VLV_GFX_CLK_STATUS_BIT,
				      20);
	if (err)
		DRM_ERROR("timeout waiting for GFX clock force-on (%08x)\n",
			  I915_READ(VLV_GTLC_SURVIVABILITY_REG));

	return err;
}

static int vlv_allow_gt_wake(struct drm_i915_private *dev_priv, bool allow)
{
	u32 val;
	int err = 0;

	val = I915_READ(VLV_GTLC_WAKE_CTRL);
	val &= ~VLV_GTLC_ALLOWWAKEREQ;
	if (allow)
		val |= VLV_GTLC_ALLOWWAKEREQ;
	I915_WRITE(VLV_GTLC_WAKE_CTRL, val);
	POSTING_READ(VLV_GTLC_WAKE_CTRL);

	err = intel_wait_for_register(dev_priv,
				      VLV_GTLC_PW_STATUS,
				      VLV_GTLC_ALLOWWAKEACK,
				      allow,
				      1);
	if (err)
		DRM_ERROR("timeout disabling GT waking\n");

	return err;
}

static int vlv_wait_for_gt_wells(struct drm_i915_private *dev_priv,
				 bool wait_for_on)
{
	u32 mask;
	u32 val;
	int err;

	mask = VLV_GTLC_PW_MEDIA_STATUS_MASK | VLV_GTLC_PW_RENDER_STATUS_MASK;
	val = wait_for_on ? mask : 0;
	if ((I915_READ(VLV_GTLC_PW_STATUS) & mask) == val)
		return 0;

	DRM_DEBUG_KMS("waiting for GT wells to go %s (%08x)\n",
		      onoff(wait_for_on),
		      I915_READ(VLV_GTLC_PW_STATUS));

	/*
	 * RC6 transitioning can be delayed up to 2 msec (see
	 * valleyview_enable_rps), use 3 msec for safety.
	 */
	err = intel_wait_for_register(dev_priv,
				      VLV_GTLC_PW_STATUS, mask, val,
				      3);
	if (err)
		DRM_ERROR("timeout waiting for GT wells to go %s\n",
			  onoff(wait_for_on));

	return err;
}

static void vlv_check_no_gt_access(struct drm_i915_private *dev_priv)
{
	if (!(I915_READ(VLV_GTLC_PW_STATUS) & VLV_GTLC_ALLOWWAKEERR))
		return;

	DRM_DEBUG_DRIVER("GT register access while GT waking disabled\n");
	I915_WRITE(VLV_GTLC_PW_STATUS, VLV_GTLC_ALLOWWAKEERR);
}

static int vlv_suspend_complete(struct drm_i915_private *dev_priv)
{
	u32 mask;
	int err;

	/*
	 * Bspec defines the following GT well on flags as debug only, so
	 * don't treat them as hard failures.
	 */
	(void)vlv_wait_for_gt_wells(dev_priv, false);

	mask = VLV_GTLC_RENDER_CTX_EXISTS | VLV_GTLC_MEDIA_CTX_EXISTS;
	WARN_ON((I915_READ(VLV_GTLC_WAKE_CTRL) & mask) != mask);

	vlv_check_no_gt_access(dev_priv);

	err = vlv_force_gfx_clock(dev_priv, true);
	if (err)
		goto err1;

	err = vlv_allow_gt_wake(dev_priv, false);
	if (err)
		goto err2;

	if (!IS_CHERRYVIEW(dev_priv))
		vlv_save_gunit_s0ix_state(dev_priv);

	err = vlv_force_gfx_clock(dev_priv, false);
	if (err)
		goto err2;

	return 0;

err2:
	/* For safety always re-enable waking and disable gfx clock forcing */
	vlv_allow_gt_wake(dev_priv, true);
err1:
	vlv_force_gfx_clock(dev_priv, false);

	return err;
}

static int vlv_resume_prepare(struct drm_i915_private *dev_priv,
				bool rpm_resume)
{
	int err;
	int ret;

	/*
	 * If any of the steps fail just try to continue, that's the best we
	 * can do at this point. Return the first error code (which will also
	 * leave RPM permanently disabled).
	 */
	ret = vlv_force_gfx_clock(dev_priv, true);

	if (!IS_CHERRYVIEW(dev_priv))
		vlv_restore_gunit_s0ix_state(dev_priv);

	err = vlv_allow_gt_wake(dev_priv, true);
	if (!ret)
		ret = err;

	err = vlv_force_gfx_clock(dev_priv, false);
	if (!ret)
		ret = err;

	vlv_check_no_gt_access(dev_priv);

	if (rpm_resume)
		intel_init_clock_gating(dev_priv);

	return ret;
}

static int intel_runtime_suspend(struct device *kdev)
{
	struct pci_dev *pdev = to_pci_dev(kdev);
	struct drm_device *dev = pci_get_drvdata(pdev);
	struct drm_i915_private *dev_priv = to_i915(dev);
	int ret;

	if (WARN_ON_ONCE(!(dev_priv->rps.enabled && intel_enable_rc6())))
		return -ENODEV;

	if (WARN_ON_ONCE(!HAS_RUNTIME_PM(dev_priv)))
		return -ENODEV;

	DRM_DEBUG_KMS("Suspending device\n");

	disable_rpm_wakeref_asserts(dev_priv);

	/*
	 * We are safe here against re-faults, since the fault handler takes
	 * an RPM reference.
	 */
	i915_gem_runtime_suspend(dev_priv);

	intel_guc_suspend(dev_priv);

	intel_runtime_pm_disable_interrupts(dev_priv);

	ret = 0;
	if (IS_GEN9_LP(dev_priv)) {
		bxt_display_core_uninit(dev_priv);
		bxt_enable_dc9(dev_priv);
	} else if (IS_HASWELL(dev_priv) || IS_BROADWELL(dev_priv)) {
		hsw_enable_pc8(dev_priv);
	} else if (IS_VALLEYVIEW(dev_priv) || IS_CHERRYVIEW(dev_priv)) {
		ret = vlv_suspend_complete(dev_priv);
	}

	if (ret) {
		DRM_ERROR("Runtime suspend failed, disabling it (%d)\n", ret);
		intel_runtime_pm_enable_interrupts(dev_priv);

		enable_rpm_wakeref_asserts(dev_priv);

		return ret;
	}

	intel_uncore_suspend(dev_priv);

	enable_rpm_wakeref_asserts(dev_priv);
	WARN_ON_ONCE(atomic_read(&dev_priv->pm.wakeref_count));

	if (intel_uncore_arm_unclaimed_mmio_detection(dev_priv))
		DRM_ERROR("Unclaimed access detected prior to suspending\n");

	dev_priv->pm.suspended = true;

	/*
	 * FIXME: We really should find a document that references the arguments
	 * used below!
	 */
	if (IS_BROADWELL(dev_priv)) {
		/*
		 * On Broadwell, if we use PCI_D1 the PCH DDI ports will stop
		 * being detected, and the call we do at intel_runtime_resume()
		 * won't be able to restore them. Since PCI_D3hot matches the
		 * actual specification and appears to be working, use it.
		 */
		intel_opregion_notify_adapter(dev_priv, PCI_D3hot);
	} else {
		/*
		 * current versions of firmware which depend on this opregion
		 * notification have repurposed the D1 definition to mean
		 * "runtime suspended" vs. what you would normally expect (D3)
		 * to distinguish it from notifications that might be sent via
		 * the suspend path.
		 */
		intel_opregion_notify_adapter(dev_priv, PCI_D1);
	}

	assert_forcewakes_inactive(dev_priv);

	if (!IS_VALLEYVIEW(dev_priv) && !IS_CHERRYVIEW(dev_priv))
		intel_hpd_poll_init(dev_priv);

	DRM_DEBUG_KMS("Device suspended\n");
	return 0;
}

static int intel_runtime_resume(struct device *kdev)
{
	struct pci_dev *pdev = to_pci_dev(kdev);
	struct drm_device *dev = pci_get_drvdata(pdev);
	struct drm_i915_private *dev_priv = to_i915(dev);
	int ret = 0;

	if (WARN_ON_ONCE(!HAS_RUNTIME_PM(dev_priv)))
		return -ENODEV;

	DRM_DEBUG_KMS("Resuming device\n");

	WARN_ON_ONCE(atomic_read(&dev_priv->pm.wakeref_count));
	disable_rpm_wakeref_asserts(dev_priv);

	intel_opregion_notify_adapter(dev_priv, PCI_D0);
	dev_priv->pm.suspended = false;
	if (intel_uncore_unclaimed_mmio(dev_priv))
		DRM_DEBUG_DRIVER("Unclaimed access during suspend, bios?\n");

	intel_guc_resume(dev_priv);

	if (IS_GEN6(dev_priv))
		intel_init_pch_refclk(dev_priv);

	if (IS_GEN9_LP(dev_priv)) {
		bxt_disable_dc9(dev_priv);
		bxt_display_core_init(dev_priv, true);
		if (dev_priv->csr.dmc_payload &&
		    (dev_priv->csr.allowed_dc_mask & DC_STATE_EN_UPTO_DC5))
			gen9_enable_dc5(dev_priv);
	} else if (IS_HASWELL(dev_priv) || IS_BROADWELL(dev_priv)) {
		hsw_disable_pc8(dev_priv);
	} else if (IS_VALLEYVIEW(dev_priv) || IS_CHERRYVIEW(dev_priv)) {
		ret = vlv_resume_prepare(dev_priv, true);
	}

	/*
	 * No point of rolling back things in case of an error, as the best
	 * we can do is to hope that things will still work (and disable RPM).
	 */
	i915_gem_init_swizzling(dev_priv);
	i915_gem_restore_fences(dev_priv);

	intel_runtime_pm_enable_interrupts(dev_priv);

	/*
	 * On VLV/CHV display interrupts are part of the display
	 * power well, so hpd is reinitialized from there. For
	 * everyone else do it here.
	 */
	if (!IS_VALLEYVIEW(dev_priv) && !IS_CHERRYVIEW(dev_priv))
		intel_hpd_init(dev_priv);

	enable_rpm_wakeref_asserts(dev_priv);

	if (ret)
		DRM_ERROR("Runtime resume failed, disabling it (%d)\n", ret);
	else
		DRM_DEBUG_KMS("Device resumed\n");

	return ret;
}

const struct dev_pm_ops i915_pm_ops = {
	/*
	 * S0ix (via system suspend) and S3 event handlers [PMSG_SUSPEND,
	 * PMSG_RESUME]
	 */
	.suspend = i915_pm_suspend,
	.suspend_late = i915_pm_suspend_late,
	.resume_early = i915_pm_resume_early,
	.resume = i915_pm_resume,

	/*
	 * S4 event handlers
	 * @freeze, @freeze_late    : called (1) before creating the
	 *                            hibernation image [PMSG_FREEZE] and
	 *                            (2) after rebooting, before restoring
	 *                            the image [PMSG_QUIESCE]
	 * @thaw, @thaw_early       : called (1) after creating the hibernation
	 *                            image, before writing it [PMSG_THAW]
	 *                            and (2) after failing to create or
	 *                            restore the image [PMSG_RECOVER]
	 * @poweroff, @poweroff_late: called after writing the hibernation
	 *                            image, before rebooting [PMSG_HIBERNATE]
	 * @restore, @restore_early : called after rebooting and restoring the
	 *                            hibernation image [PMSG_RESTORE]
	 */
	.freeze = i915_pm_freeze,
	.freeze_late = i915_pm_freeze_late,
	.thaw_early = i915_pm_thaw_early,
	.thaw = i915_pm_thaw,
	.poweroff = i915_pm_suspend,
	.poweroff_late = i915_pm_poweroff_late,
	.restore_early = i915_pm_restore_early,
	.restore = i915_pm_restore,

	/* S0ix (via runtime suspend) event handlers */
	.runtime_suspend = intel_runtime_suspend,
	.runtime_resume = intel_runtime_resume,
};

static const struct vm_operations_struct i915_gem_vm_ops = {
	.fault = i915_gem_fault,
	.open = drm_gem_vm_open,
	.close = drm_gem_vm_close,
};

static const struct file_operations i915_driver_fops = {
	.owner = THIS_MODULE,
	.open = drm_open,
	.release = drm_release,
	.unlocked_ioctl = drm_ioctl,
	.mmap = drm_gem_mmap,
	.poll = drm_poll,
	.read = drm_read,
	.compat_ioctl = i915_compat_ioctl,
	.llseek = noop_llseek,
};

static int
i915_gem_reject_pin_ioctl(struct drm_device *dev, void *data,
			  struct drm_file *file)
{
	return -ENODEV;
}

static const struct drm_ioctl_desc i915_ioctls[] = {
	DRM_IOCTL_DEF_DRV(I915_INIT, drm_noop, DRM_AUTH|DRM_MASTER|DRM_ROOT_ONLY),
	DRM_IOCTL_DEF_DRV(I915_FLUSH, drm_noop, DRM_AUTH),
	DRM_IOCTL_DEF_DRV(I915_FLIP, drm_noop, DRM_AUTH),
	DRM_IOCTL_DEF_DRV(I915_BATCHBUFFER, drm_noop, DRM_AUTH),
	DRM_IOCTL_DEF_DRV(I915_IRQ_EMIT, drm_noop, DRM_AUTH),
	DRM_IOCTL_DEF_DRV(I915_IRQ_WAIT, drm_noop, DRM_AUTH),
	DRM_IOCTL_DEF_DRV(I915_GETPARAM, i915_getparam, DRM_AUTH|DRM_RENDER_ALLOW),
	DRM_IOCTL_DEF_DRV(I915_SETPARAM, drm_noop, DRM_AUTH|DRM_MASTER|DRM_ROOT_ONLY),
	DRM_IOCTL_DEF_DRV(I915_ALLOC, drm_noop, DRM_AUTH),
	DRM_IOCTL_DEF_DRV(I915_FREE, drm_noop, DRM_AUTH),
	DRM_IOCTL_DEF_DRV(I915_INIT_HEAP, drm_noop, DRM_AUTH|DRM_MASTER|DRM_ROOT_ONLY),
	DRM_IOCTL_DEF_DRV(I915_CMDBUFFER, drm_noop, DRM_AUTH),
	DRM_IOCTL_DEF_DRV(I915_DESTROY_HEAP,  drm_noop, DRM_AUTH|DRM_MASTER|DRM_ROOT_ONLY),
	DRM_IOCTL_DEF_DRV(I915_SET_VBLANK_PIPE,  drm_noop, DRM_AUTH|DRM_MASTER|DRM_ROOT_ONLY),
	DRM_IOCTL_DEF_DRV(I915_GET_VBLANK_PIPE,  drm_noop, DRM_AUTH),
	DRM_IOCTL_DEF_DRV(I915_VBLANK_SWAP, drm_noop, DRM_AUTH),
	DRM_IOCTL_DEF_DRV(I915_HWS_ADDR, drm_noop, DRM_AUTH|DRM_MASTER|DRM_ROOT_ONLY),
	DRM_IOCTL_DEF_DRV(I915_GEM_INIT, drm_noop, DRM_AUTH|DRM_MASTER|DRM_ROOT_ONLY),
	DRM_IOCTL_DEF_DRV(I915_GEM_EXECBUFFER, i915_gem_execbuffer, DRM_AUTH),
	DRM_IOCTL_DEF_DRV(I915_GEM_EXECBUFFER2_WR, i915_gem_execbuffer2, DRM_AUTH|DRM_RENDER_ALLOW),
	DRM_IOCTL_DEF_DRV(I915_GEM_PIN, i915_gem_reject_pin_ioctl, DRM_AUTH|DRM_ROOT_ONLY),
	DRM_IOCTL_DEF_DRV(I915_GEM_UNPIN, i915_gem_reject_pin_ioctl, DRM_AUTH|DRM_ROOT_ONLY),
	DRM_IOCTL_DEF_DRV(I915_GEM_BUSY, i915_gem_busy_ioctl, DRM_AUTH|DRM_RENDER_ALLOW),
	DRM_IOCTL_DEF_DRV(I915_GEM_SET_CACHING, i915_gem_set_caching_ioctl, DRM_RENDER_ALLOW),
	DRM_IOCTL_DEF_DRV(I915_GEM_GET_CACHING, i915_gem_get_caching_ioctl, DRM_RENDER_ALLOW),
	DRM_IOCTL_DEF_DRV(I915_GEM_THROTTLE, i915_gem_throttle_ioctl, DRM_AUTH|DRM_RENDER_ALLOW),
	DRM_IOCTL_DEF_DRV(I915_GEM_ENTERVT, drm_noop, DRM_AUTH|DRM_MASTER|DRM_ROOT_ONLY),
	DRM_IOCTL_DEF_DRV(I915_GEM_LEAVEVT, drm_noop, DRM_AUTH|DRM_MASTER|DRM_ROOT_ONLY),
	DRM_IOCTL_DEF_DRV(I915_GEM_CREATE, i915_gem_create_ioctl, DRM_RENDER_ALLOW),
	DRM_IOCTL_DEF_DRV(I915_GEM_PREAD, i915_gem_pread_ioctl, DRM_RENDER_ALLOW),
	DRM_IOCTL_DEF_DRV(I915_GEM_PWRITE, i915_gem_pwrite_ioctl, DRM_RENDER_ALLOW),
	DRM_IOCTL_DEF_DRV(I915_GEM_MMAP, i915_gem_mmap_ioctl, DRM_RENDER_ALLOW),
	DRM_IOCTL_DEF_DRV(I915_GEM_MMAP_GTT, i915_gem_mmap_gtt_ioctl, DRM_RENDER_ALLOW),
	DRM_IOCTL_DEF_DRV(I915_GEM_SET_DOMAIN, i915_gem_set_domain_ioctl, DRM_RENDER_ALLOW),
	DRM_IOCTL_DEF_DRV(I915_GEM_SW_FINISH, i915_gem_sw_finish_ioctl, DRM_RENDER_ALLOW),
	DRM_IOCTL_DEF_DRV(I915_GEM_SET_TILING, i915_gem_set_tiling_ioctl, DRM_RENDER_ALLOW),
	DRM_IOCTL_DEF_DRV(I915_GEM_GET_TILING, i915_gem_get_tiling_ioctl, DRM_RENDER_ALLOW),
	DRM_IOCTL_DEF_DRV(I915_GEM_GET_APERTURE, i915_gem_get_aperture_ioctl, DRM_RENDER_ALLOW),
	DRM_IOCTL_DEF_DRV(I915_GET_PIPE_FROM_CRTC_ID, intel_get_pipe_from_crtc_id, 0),
	DRM_IOCTL_DEF_DRV(I915_GEM_MADVISE, i915_gem_madvise_ioctl, DRM_RENDER_ALLOW),
	DRM_IOCTL_DEF_DRV(I915_OVERLAY_PUT_IMAGE, intel_overlay_put_image_ioctl, DRM_MASTER|DRM_CONTROL_ALLOW),
	DRM_IOCTL_DEF_DRV(I915_OVERLAY_ATTRS, intel_overlay_attrs_ioctl, DRM_MASTER|DRM_CONTROL_ALLOW),
	DRM_IOCTL_DEF_DRV(I915_SET_SPRITE_COLORKEY, intel_sprite_set_colorkey, DRM_MASTER|DRM_CONTROL_ALLOW),
	DRM_IOCTL_DEF_DRV(I915_GET_SPRITE_COLORKEY, drm_noop, DRM_MASTER|DRM_CONTROL_ALLOW),
	DRM_IOCTL_DEF_DRV(I915_GEM_WAIT, i915_gem_wait_ioctl, DRM_AUTH|DRM_RENDER_ALLOW),
	DRM_IOCTL_DEF_DRV(I915_GEM_CONTEXT_CREATE, i915_gem_context_create_ioctl, DRM_RENDER_ALLOW),
	DRM_IOCTL_DEF_DRV(I915_GEM_CONTEXT_DESTROY, i915_gem_context_destroy_ioctl, DRM_RENDER_ALLOW),
	DRM_IOCTL_DEF_DRV(I915_REG_READ, i915_reg_read_ioctl, DRM_RENDER_ALLOW),
	DRM_IOCTL_DEF_DRV(I915_GET_RESET_STATS, i915_gem_context_reset_stats_ioctl, DRM_RENDER_ALLOW),
	DRM_IOCTL_DEF_DRV(I915_GEM_USERPTR, i915_gem_userptr_ioctl, DRM_RENDER_ALLOW),
	DRM_IOCTL_DEF_DRV(I915_GEM_CONTEXT_GETPARAM, i915_gem_context_getparam_ioctl, DRM_RENDER_ALLOW),
	DRM_IOCTL_DEF_DRV(I915_GEM_CONTEXT_SETPARAM, i915_gem_context_setparam_ioctl, DRM_RENDER_ALLOW),
	DRM_IOCTL_DEF_DRV(I915_PERF_OPEN, i915_perf_open_ioctl, DRM_RENDER_ALLOW),
};

static struct drm_driver driver = {
	/* Don't use MTRRs here; the Xserver or userspace app should
	 * deal with them for Intel hardware.
	 */
	.driver_features =
	    DRIVER_HAVE_IRQ | DRIVER_IRQ_SHARED | DRIVER_GEM | DRIVER_PRIME |
	    DRIVER_RENDER | DRIVER_MODESET | DRIVER_ATOMIC,
	.release = i915_driver_release,
	.open = i915_driver_open,
	.lastclose = i915_driver_lastclose,
	.postclose = i915_driver_postclose,
	.set_busid = drm_pci_set_busid,

	.gem_close_object = i915_gem_close_object,
	.gem_free_object_unlocked = i915_gem_free_object,
	.gem_vm_ops = &i915_gem_vm_ops,

	.prime_handle_to_fd = drm_gem_prime_handle_to_fd,
	.prime_fd_to_handle = drm_gem_prime_fd_to_handle,
	.gem_prime_export = i915_gem_prime_export,
	.gem_prime_import = i915_gem_prime_import,

	.dumb_create = i915_gem_dumb_create,
	.dumb_map_offset = i915_gem_mmap_gtt,
	.dumb_destroy = drm_gem_dumb_destroy,
	.ioctls = i915_ioctls,
	.num_ioctls = ARRAY_SIZE(i915_ioctls),
	.fops = &i915_driver_fops,
	.name = DRIVER_NAME,
	.desc = DRIVER_DESC,
	.date = DRIVER_DATE,
	.major = DRIVER_MAJOR,
	.minor = DRIVER_MINOR,
	.patchlevel = DRIVER_PATCHLEVEL,
};

#if IS_ENABLED(CONFIG_DRM_I915_SELFTEST)
#include "selftests/mock_drm.c"
#endif<|MERGE_RESOLUTION|>--- conflicted
+++ resolved
@@ -1213,14 +1213,8 @@
 	struct drm_i915_private *dev_priv;
 	int ret;
 
-<<<<<<< HEAD
 	/* Enable nuclear pageflip on ILK+ */
 	if (!i915.nuclear_pageflip && match_info->gen < 5)
-=======
-	/* Enable nuclear pageflip on ILK+, except vlv/chv */
-	if (!i915.nuclear_pageflip &&
-	    (match_info->gen < 5 || match_info->has_gmch_display))
->>>>>>> d455937e
 		driver.driver_features &= ~DRIVER_ATOMIC;
 
 	ret = -ENOMEM;
@@ -1313,8 +1307,6 @@
 {
 	struct drm_i915_private *dev_priv = to_i915(dev);
 	struct pci_dev *pdev = dev_priv->drm.pdev;
-	struct drm_modeset_acquire_ctx ctx;
-	int ret;
 
 	intel_fbdev_fini(dev);
 
@@ -1323,27 +1315,7 @@
 
 	intel_display_power_get(dev_priv, POWER_DOMAIN_INIT);
 
-<<<<<<< HEAD
-	drm_modeset_acquire_init(&ctx, 0);
-	while (1) {
-		ret = drm_modeset_lock_all_ctx(dev, &ctx);
-		if (!ret)
-			ret = drm_atomic_helper_disable_all(dev, &ctx);
-
-		if (ret != -EDEADLK)
-			break;
-
-		drm_modeset_backoff(&ctx);
-	}
-
-	if (ret)
-		DRM_ERROR("Disabling all crtc's during unload failed with %i\n", ret);
-
-	drm_modeset_drop_locks(&ctx);
-	drm_modeset_acquire_fini(&ctx);
-=======
 	drm_atomic_helper_shutdown(dev);
->>>>>>> d455937e
 
 	intel_gvt_cleanup(dev_priv);
 

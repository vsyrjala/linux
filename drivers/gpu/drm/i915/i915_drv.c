/* i915_drv.c -- i830,i845,i855,i865,i915 driver -*- linux-c -*-
 */
/*
 *
 * Copyright 2003 Tungsten Graphics, Inc., Cedar Park, Texas.
 * All Rights Reserved.
 *
 * Permission is hereby granted, free of charge, to any person obtaining a
 * copy of this software and associated documentation files (the
 * "Software"), to deal in the Software without restriction, including
 * without limitation the rights to use, copy, modify, merge, publish,
 * distribute, sub license, and/or sell copies of the Software, and to
 * permit persons to whom the Software is furnished to do so, subject to
 * the following conditions:
 *
 * The above copyright notice and this permission notice (including the
 * next paragraph) shall be included in all copies or substantial portions
 * of the Software.
 *
 * THE SOFTWARE IS PROVIDED "AS IS", WITHOUT WARRANTY OF ANY KIND, EXPRESS
 * OR IMPLIED, INCLUDING BUT NOT LIMITED TO THE WARRANTIES OF
 * MERCHANTABILITY, FITNESS FOR A PARTICULAR PURPOSE AND NON-INFRINGEMENT.
 * IN NO EVENT SHALL TUNGSTEN GRAPHICS AND/OR ITS SUPPLIERS BE LIABLE FOR
 * ANY CLAIM, DAMAGES OR OTHER LIABILITY, WHETHER IN AN ACTION OF CONTRACT,
 * TORT OR OTHERWISE, ARISING FROM, OUT OF OR IN CONNECTION WITH THE
 * SOFTWARE OR THE USE OR OTHER DEALINGS IN THE SOFTWARE.
 *
 */

#include <linux/device.h>
#include <linux/acpi.h>
#include <drm/drmP.h>
#include <drm/i915_drm.h>
#include "i915_drv.h"
#include "i915_trace.h"
#include "intel_drv.h"

#include <linux/apple-gmux.h>
#include <linux/console.h>
#include <linux/module.h>
#include <linux/pm_runtime.h>
#include <linux/vgaarb.h>
#include <linux/vga_switcheroo.h>
#include <drm/drm_crtc_helper.h>

static struct drm_driver driver;

#define GEN_DEFAULT_PIPEOFFSETS \
	.pipe_offsets = { PIPE_A_OFFSET, PIPE_B_OFFSET, \
			  PIPE_C_OFFSET, PIPE_EDP_OFFSET }, \
	.trans_offsets = { TRANSCODER_A_OFFSET, TRANSCODER_B_OFFSET, \
			   TRANSCODER_C_OFFSET, TRANSCODER_EDP_OFFSET }, \
	.palette_offsets = { PALETTE_A_OFFSET, PALETTE_B_OFFSET }

#define GEN_CHV_PIPEOFFSETS \
	.pipe_offsets = { PIPE_A_OFFSET, PIPE_B_OFFSET, \
			  CHV_PIPE_C_OFFSET }, \
	.trans_offsets = { TRANSCODER_A_OFFSET, TRANSCODER_B_OFFSET, \
			   CHV_TRANSCODER_C_OFFSET, }, \
	.palette_offsets = { PALETTE_A_OFFSET, PALETTE_B_OFFSET, \
			     CHV_PALETTE_C_OFFSET }

#define CURSOR_OFFSETS \
	.cursor_offsets = { CURSOR_A_OFFSET, CURSOR_B_OFFSET, CHV_CURSOR_C_OFFSET }

#define IVB_CURSOR_OFFSETS \
	.cursor_offsets = { CURSOR_A_OFFSET, IVB_CURSOR_B_OFFSET, IVB_CURSOR_C_OFFSET }

#define BDW_COLORS \
	.color = { .degamma_lut_size = 512, .gamma_lut_size = 512 }
#define CHV_COLORS \
	.color = { .degamma_lut_size = 65, .gamma_lut_size = 257 }

static const struct intel_device_info intel_i830_info = {
	.gen = 2, .is_mobile = 1, .cursor_needs_physical = 1, .num_pipes = 2,
	.has_overlay = 1, .overlay_needs_physical = 1,
	.ring_mask = RENDER_RING,
	GEN_DEFAULT_PIPEOFFSETS,
	CURSOR_OFFSETS,
};

static const struct intel_device_info intel_845g_info = {
	.gen = 2, .num_pipes = 1,
	.has_overlay = 1, .overlay_needs_physical = 1,
	.ring_mask = RENDER_RING,
	GEN_DEFAULT_PIPEOFFSETS,
	CURSOR_OFFSETS,
};

static const struct intel_device_info intel_i85x_info = {
	.gen = 2, .is_i85x = 1, .is_mobile = 1, .num_pipes = 2,
	.cursor_needs_physical = 1,
	.has_overlay = 1, .overlay_needs_physical = 1,
	.has_fbc = 1,
	.ring_mask = RENDER_RING,
	GEN_DEFAULT_PIPEOFFSETS,
	CURSOR_OFFSETS,
};

static const struct intel_device_info intel_i865g_info = {
	.gen = 2, .num_pipes = 1,
	.has_overlay = 1, .overlay_needs_physical = 1,
	.ring_mask = RENDER_RING,
	GEN_DEFAULT_PIPEOFFSETS,
	CURSOR_OFFSETS,
};

static const struct intel_device_info intel_i915g_info = {
	.gen = 3, .is_i915g = 1, .cursor_needs_physical = 1, .num_pipes = 2,
	.has_overlay = 1, .overlay_needs_physical = 1,
	.ring_mask = RENDER_RING,
	GEN_DEFAULT_PIPEOFFSETS,
	CURSOR_OFFSETS,
};
static const struct intel_device_info intel_i915gm_info = {
	.gen = 3, .is_mobile = 1, .num_pipes = 2,
	.cursor_needs_physical = 1,
	.has_overlay = 1, .overlay_needs_physical = 1,
	.supports_tv = 1,
	.has_fbc = 1,
	.ring_mask = RENDER_RING,
	GEN_DEFAULT_PIPEOFFSETS,
	CURSOR_OFFSETS,
};
static const struct intel_device_info intel_i945g_info = {
	.gen = 3, .has_hotplug = 1, .cursor_needs_physical = 1, .num_pipes = 2,
	.has_overlay = 1, .overlay_needs_physical = 1,
	.ring_mask = RENDER_RING,
	GEN_DEFAULT_PIPEOFFSETS,
	CURSOR_OFFSETS,
};
static const struct intel_device_info intel_i945gm_info = {
	.gen = 3, .is_i945gm = 1, .is_mobile = 1, .num_pipes = 2,
	.has_hotplug = 1, .cursor_needs_physical = 1,
	.has_overlay = 1, .overlay_needs_physical = 1,
	.supports_tv = 1,
	.has_fbc = 1,
	.ring_mask = RENDER_RING,
	GEN_DEFAULT_PIPEOFFSETS,
	CURSOR_OFFSETS,
};

static const struct intel_device_info intel_i965g_info = {
	.gen = 4, .is_broadwater = 1, .num_pipes = 2,
	.has_hotplug = 1,
	.has_overlay = 1,
	.ring_mask = RENDER_RING,
	GEN_DEFAULT_PIPEOFFSETS,
	CURSOR_OFFSETS,
};

static const struct intel_device_info intel_i965gm_info = {
	.gen = 4, .is_crestline = 1, .num_pipes = 2,
	.is_mobile = 1, .has_fbc = 1, .has_hotplug = 1,
	.has_overlay = 1,
	.supports_tv = 1,
	.ring_mask = RENDER_RING,
	GEN_DEFAULT_PIPEOFFSETS,
	CURSOR_OFFSETS,
};

static const struct intel_device_info intel_g33_info = {
	.gen = 3, .is_g33 = 1, .num_pipes = 2,
	.need_gfx_hws = 1, .has_hotplug = 1,
	.has_overlay = 1,
	.ring_mask = RENDER_RING,
	GEN_DEFAULT_PIPEOFFSETS,
	CURSOR_OFFSETS,
};

static const struct intel_device_info intel_g45_info = {
	.gen = 4, .is_g4x = 1, .need_gfx_hws = 1, .num_pipes = 2,
	.has_pipe_cxsr = 1, .has_hotplug = 1,
	.ring_mask = RENDER_RING | BSD_RING,
	GEN_DEFAULT_PIPEOFFSETS,
	CURSOR_OFFSETS,
};

static const struct intel_device_info intel_gm45_info = {
	.gen = 4, .is_g4x = 1, .num_pipes = 2,
	.is_mobile = 1, .need_gfx_hws = 1, .has_fbc = 1,
	.has_pipe_cxsr = 1, .has_hotplug = 1,
	.supports_tv = 1,
	.ring_mask = RENDER_RING | BSD_RING,
	GEN_DEFAULT_PIPEOFFSETS,
	CURSOR_OFFSETS,
};

static const struct intel_device_info intel_pineview_info = {
	.gen = 3, .is_g33 = 1, .is_pineview = 1, .is_mobile = 1, .num_pipes = 2,
	.need_gfx_hws = 1, .has_hotplug = 1,
	.has_overlay = 1,
	GEN_DEFAULT_PIPEOFFSETS,
	CURSOR_OFFSETS,
};

static const struct intel_device_info intel_ironlake_d_info = {
	.gen = 5, .num_pipes = 2,
	.need_gfx_hws = 1, .has_hotplug = 1,
	.ring_mask = RENDER_RING | BSD_RING,
	GEN_DEFAULT_PIPEOFFSETS,
	CURSOR_OFFSETS,
};

static const struct intel_device_info intel_ironlake_m_info = {
	.gen = 5, .is_mobile = 1, .num_pipes = 2,
	.need_gfx_hws = 1, .has_hotplug = 1,
	.has_fbc = 1,
	.ring_mask = RENDER_RING | BSD_RING,
	GEN_DEFAULT_PIPEOFFSETS,
	CURSOR_OFFSETS,
};

static const struct intel_device_info intel_sandybridge_d_info = {
	.gen = 6, .num_pipes = 2,
	.need_gfx_hws = 1, .has_hotplug = 1,
	.has_fbc = 1,
	.ring_mask = RENDER_RING | BSD_RING | BLT_RING,
	.has_llc = 1,
	GEN_DEFAULT_PIPEOFFSETS,
	CURSOR_OFFSETS,
};

static const struct intel_device_info intel_sandybridge_m_info = {
	.gen = 6, .is_mobile = 1, .num_pipes = 2,
	.need_gfx_hws = 1, .has_hotplug = 1,
	.has_fbc = 1,
	.ring_mask = RENDER_RING | BSD_RING | BLT_RING,
	.has_llc = 1,
	GEN_DEFAULT_PIPEOFFSETS,
	CURSOR_OFFSETS,
};

#define GEN7_FEATURES  \
	.gen = 7, .num_pipes = 3, \
	.need_gfx_hws = 1, .has_hotplug = 1, \
	.has_fbc = 1, \
	.ring_mask = RENDER_RING | BSD_RING | BLT_RING, \
	.has_llc = 1, \
	GEN_DEFAULT_PIPEOFFSETS, \
	IVB_CURSOR_OFFSETS

static const struct intel_device_info intel_ivybridge_d_info = {
	GEN7_FEATURES,
	.is_ivybridge = 1,
};

static const struct intel_device_info intel_ivybridge_m_info = {
	GEN7_FEATURES,
	.is_ivybridge = 1,
	.is_mobile = 1,
};

static const struct intel_device_info intel_ivybridge_q_info = {
	GEN7_FEATURES,
	.is_ivybridge = 1,
	.num_pipes = 0, /* legal, last one wins */
};

#define VLV_FEATURES  \
	.gen = 7, .num_pipes = 2, \
	.need_gfx_hws = 1, .has_hotplug = 1, \
	.ring_mask = RENDER_RING | BSD_RING | BLT_RING, \
	.display_mmio_offset = VLV_DISPLAY_BASE, \
	GEN_DEFAULT_PIPEOFFSETS, \
	CURSOR_OFFSETS

static const struct intel_device_info intel_valleyview_m_info = {
	VLV_FEATURES,
	.is_valleyview = 1,
	.is_mobile = 1,
};

static const struct intel_device_info intel_valleyview_d_info = {
	VLV_FEATURES,
	.is_valleyview = 1,
};

#define HSW_FEATURES  \
	GEN7_FEATURES, \
	.ring_mask = RENDER_RING | BSD_RING | BLT_RING | VEBOX_RING, \
	.has_ddi = 1, \
	.has_fpga_dbg = 1

static const struct intel_device_info intel_haswell_d_info = {
	HSW_FEATURES,
	.is_haswell = 1,
};

static const struct intel_device_info intel_haswell_m_info = {
	HSW_FEATURES,
	.is_haswell = 1,
	.is_mobile = 1,
};

#define BDW_FEATURES \
	HSW_FEATURES, \
	BDW_COLORS

static const struct intel_device_info intel_broadwell_d_info = {
	BDW_FEATURES,
	.gen = 8,
	.is_broadwell = 1,
};

static const struct intel_device_info intel_broadwell_m_info = {
	BDW_FEATURES,
	.gen = 8, .is_mobile = 1,
	.is_broadwell = 1,
};

static const struct intel_device_info intel_broadwell_gt3d_info = {
	BDW_FEATURES,
	.gen = 8,
	.is_broadwell = 1,
	.ring_mask = RENDER_RING | BSD_RING | BLT_RING | VEBOX_RING | BSD2_RING,
};

static const struct intel_device_info intel_broadwell_gt3m_info = {
	BDW_FEATURES,
	.gen = 8, .is_mobile = 1,
	.is_broadwell = 1,
	.ring_mask = RENDER_RING | BSD_RING | BLT_RING | VEBOX_RING | BSD2_RING,
};

static const struct intel_device_info intel_cherryview_info = {
	.gen = 8, .num_pipes = 3,
	.need_gfx_hws = 1, .has_hotplug = 1,
	.ring_mask = RENDER_RING | BSD_RING | BLT_RING | VEBOX_RING,
	.is_cherryview = 1,
	.display_mmio_offset = VLV_DISPLAY_BASE,
	GEN_CHV_PIPEOFFSETS,
	CURSOR_OFFSETS,
	CHV_COLORS,
};

static const struct intel_device_info intel_skylake_info = {
	BDW_FEATURES,
	.is_skylake = 1,
	.gen = 9,
};

static const struct intel_device_info intel_skylake_gt3_info = {
	BDW_FEATURES,
	.is_skylake = 1,
	.gen = 9,
	.ring_mask = RENDER_RING | BSD_RING | BLT_RING | VEBOX_RING | BSD2_RING,
};

static const struct intel_device_info intel_broxton_info = {
	.is_preliminary = 1,
	.is_broxton = 1,
	.gen = 9,
	.need_gfx_hws = 1, .has_hotplug = 1,
	.ring_mask = RENDER_RING | BSD_RING | BLT_RING | VEBOX_RING,
	.num_pipes = 3,
	.has_ddi = 1,
	.has_fpga_dbg = 1,
	.has_fbc = 1,
	GEN_DEFAULT_PIPEOFFSETS,
	IVB_CURSOR_OFFSETS,
	BDW_COLORS,
};

static const struct intel_device_info intel_kabylake_info = {
	BDW_FEATURES,
	.is_kabylake = 1,
	.gen = 9,
};

static const struct intel_device_info intel_kabylake_gt3_info = {
	BDW_FEATURES,
	.is_kabylake = 1,
	.gen = 9,
	.ring_mask = RENDER_RING | BSD_RING | BLT_RING | VEBOX_RING | BSD2_RING,
};

/*
 * Make sure any device matches here are from most specific to most
 * general.  For example, since the Quanta match is based on the subsystem
 * and subvendor IDs, we need it to come before the more general IVB
 * PCI ID matches, otherwise we'll use the wrong info struct above.
 */
static const struct pci_device_id pciidlist[] = {
	INTEL_I830_IDS(&intel_i830_info),
	INTEL_I845G_IDS(&intel_845g_info),
	INTEL_I85X_IDS(&intel_i85x_info),
	INTEL_I865G_IDS(&intel_i865g_info),
	INTEL_I915G_IDS(&intel_i915g_info),
	INTEL_I915GM_IDS(&intel_i915gm_info),
	INTEL_I945G_IDS(&intel_i945g_info),
	INTEL_I945GM_IDS(&intel_i945gm_info),
	INTEL_I965G_IDS(&intel_i965g_info),
	INTEL_G33_IDS(&intel_g33_info),
	INTEL_I965GM_IDS(&intel_i965gm_info),
	INTEL_GM45_IDS(&intel_gm45_info),
	INTEL_G45_IDS(&intel_g45_info),
	INTEL_PINEVIEW_IDS(&intel_pineview_info),
	INTEL_IRONLAKE_D_IDS(&intel_ironlake_d_info),
	INTEL_IRONLAKE_M_IDS(&intel_ironlake_m_info),
	INTEL_SNB_D_IDS(&intel_sandybridge_d_info),
	INTEL_SNB_M_IDS(&intel_sandybridge_m_info),
	INTEL_IVB_Q_IDS(&intel_ivybridge_q_info), /* must be first IVB */
	INTEL_IVB_M_IDS(&intel_ivybridge_m_info),
	INTEL_IVB_D_IDS(&intel_ivybridge_d_info),
	INTEL_HSW_D_IDS(&intel_haswell_d_info),
	INTEL_HSW_M_IDS(&intel_haswell_m_info),
	INTEL_VLV_M_IDS(&intel_valleyview_m_info),
	INTEL_VLV_D_IDS(&intel_valleyview_d_info),
	INTEL_BDW_GT12M_IDS(&intel_broadwell_m_info),
	INTEL_BDW_GT12D_IDS(&intel_broadwell_d_info),
	INTEL_BDW_GT3M_IDS(&intel_broadwell_gt3m_info),
	INTEL_BDW_GT3D_IDS(&intel_broadwell_gt3d_info),
	INTEL_CHV_IDS(&intel_cherryview_info),
	INTEL_SKL_GT1_IDS(&intel_skylake_info),
	INTEL_SKL_GT2_IDS(&intel_skylake_info),
	INTEL_SKL_GT3_IDS(&intel_skylake_gt3_info),
	INTEL_SKL_GT4_IDS(&intel_skylake_gt3_info),
	INTEL_BXT_IDS(&intel_broxton_info),
	INTEL_KBL_GT1_IDS(&intel_kabylake_info),
	INTEL_KBL_GT2_IDS(&intel_kabylake_info),
	INTEL_KBL_GT3_IDS(&intel_kabylake_gt3_info),
	INTEL_KBL_GT4_IDS(&intel_kabylake_gt3_info),
	{0, 0, 0}
};

MODULE_DEVICE_TABLE(pci, pciidlist);

static enum intel_pch intel_virt_detect_pch(struct drm_device *dev)
{
	enum intel_pch ret = PCH_NOP;

	/*
	 * In a virtualized passthrough environment we can be in a
	 * setup where the ISA bridge is not able to be passed through.
	 * In this case, a south bridge can be emulated and we have to
	 * make an educated guess as to which PCH is really there.
	 */

	if (IS_GEN5(dev)) {
		ret = PCH_IBX;
		DRM_DEBUG_KMS("Assuming Ibex Peak PCH\n");
	} else if (IS_GEN6(dev) || IS_IVYBRIDGE(dev)) {
		ret = PCH_CPT;
		DRM_DEBUG_KMS("Assuming CouarPoint PCH\n");
	} else if (IS_HASWELL(dev) || IS_BROADWELL(dev)) {
		ret = PCH_LPT;
		DRM_DEBUG_KMS("Assuming LynxPoint PCH\n");
	} else if (IS_SKYLAKE(dev) || IS_KABYLAKE(dev)) {
		ret = PCH_SPT;
		DRM_DEBUG_KMS("Assuming SunrisePoint PCH\n");
	}

	return ret;
}

void intel_detect_pch(struct drm_device *dev)
{
	struct drm_i915_private *dev_priv = dev->dev_private;
	struct pci_dev *pch = NULL;

	/* In all current cases, num_pipes is equivalent to the PCH_NOP setting
	 * (which really amounts to a PCH but no South Display).
	 */
	if (INTEL_INFO(dev)->num_pipes == 0) {
		dev_priv->pch_type = PCH_NOP;
		return;
	}

	/*
	 * The reason to probe ISA bridge instead of Dev31:Fun0 is to
	 * make graphics device passthrough work easy for VMM, that only
	 * need to expose ISA bridge to let driver know the real hardware
	 * underneath. This is a requirement from virtualization team.
	 *
	 * In some virtualized environments (e.g. XEN), there is irrelevant
	 * ISA bridge in the system. To work reliably, we should scan trhough
	 * all the ISA bridge devices and check for the first match, instead
	 * of only checking the first one.
	 */
	while ((pch = pci_get_class(PCI_CLASS_BRIDGE_ISA << 8, pch))) {
		if (pch->vendor == PCI_VENDOR_ID_INTEL) {
			unsigned short id = pch->device & INTEL_PCH_DEVICE_ID_MASK;
			dev_priv->pch_id = id;

			if (id == INTEL_PCH_IBX_DEVICE_ID_TYPE) {
				dev_priv->pch_type = PCH_IBX;
				DRM_DEBUG_KMS("Found Ibex Peak PCH\n");
				WARN_ON(!IS_GEN5(dev));
			} else if (id == INTEL_PCH_CPT_DEVICE_ID_TYPE) {
				dev_priv->pch_type = PCH_CPT;
				DRM_DEBUG_KMS("Found CougarPoint PCH\n");
				WARN_ON(!(IS_GEN6(dev) || IS_IVYBRIDGE(dev)));
			} else if (id == INTEL_PCH_PPT_DEVICE_ID_TYPE) {
				/* PantherPoint is CPT compatible */
				dev_priv->pch_type = PCH_CPT;
				DRM_DEBUG_KMS("Found PantherPoint PCH\n");
				WARN_ON(!(IS_GEN6(dev) || IS_IVYBRIDGE(dev)));
			} else if (id == INTEL_PCH_LPT_DEVICE_ID_TYPE) {
				dev_priv->pch_type = PCH_LPT;
				DRM_DEBUG_KMS("Found LynxPoint PCH\n");
				WARN_ON(!IS_HASWELL(dev) && !IS_BROADWELL(dev));
				WARN_ON(IS_HSW_ULT(dev) || IS_BDW_ULT(dev));
			} else if (id == INTEL_PCH_LPT_LP_DEVICE_ID_TYPE) {
				dev_priv->pch_type = PCH_LPT;
				DRM_DEBUG_KMS("Found LynxPoint LP PCH\n");
				WARN_ON(!IS_HASWELL(dev) && !IS_BROADWELL(dev));
				WARN_ON(!IS_HSW_ULT(dev) && !IS_BDW_ULT(dev));
			} else if (id == INTEL_PCH_SPT_DEVICE_ID_TYPE) {
				dev_priv->pch_type = PCH_SPT;
				DRM_DEBUG_KMS("Found SunrisePoint PCH\n");
				WARN_ON(!IS_SKYLAKE(dev) &&
					!IS_KABYLAKE(dev));
			} else if (id == INTEL_PCH_SPT_LP_DEVICE_ID_TYPE) {
				dev_priv->pch_type = PCH_SPT;
				DRM_DEBUG_KMS("Found SunrisePoint LP PCH\n");
				WARN_ON(!IS_SKYLAKE(dev) &&
					!IS_KABYLAKE(dev));
			} else if ((id == INTEL_PCH_P2X_DEVICE_ID_TYPE) ||
				   (id == INTEL_PCH_P3X_DEVICE_ID_TYPE) ||
				   ((id == INTEL_PCH_QEMU_DEVICE_ID_TYPE) &&
				    pch->subsystem_vendor == 0x1af4 &&
				    pch->subsystem_device == 0x1100)) {
				dev_priv->pch_type = intel_virt_detect_pch(dev);
			} else
				continue;

			break;
		}
	}
	if (!pch)
		DRM_DEBUG_KMS("No PCH found.\n");

	pci_dev_put(pch);
}

bool i915_semaphore_is_enabled(struct drm_i915_private *dev_priv)
{
	if (INTEL_GEN(dev_priv) < 6)
		return false;

	if (i915.semaphores >= 0)
		return i915.semaphores;

	/* TODO: make semaphores and Execlists play nicely together */
	if (i915.enable_execlists)
		return false;

#ifdef CONFIG_INTEL_IOMMU
	/* Enable semaphores on SNB when IO remapping is off */
	if (IS_GEN6(dev_priv) && intel_iommu_gfx_mapped)
		return false;
#endif

	return true;
}

static void intel_suspend_encoders(struct drm_i915_private *dev_priv)
{
	struct drm_device *dev = dev_priv->dev;
	struct intel_encoder *encoder;

	drm_modeset_lock_all(dev);
	for_each_intel_encoder(dev, encoder)
		if (encoder->suspend)
			encoder->suspend(encoder);
	drm_modeset_unlock_all(dev);
}

static int vlv_resume_prepare(struct drm_i915_private *dev_priv,
			      bool rpm_resume);
static int vlv_suspend_complete(struct drm_i915_private *dev_priv);

static bool suspend_to_idle(struct drm_i915_private *dev_priv)
{
#if IS_ENABLED(CONFIG_ACPI_SLEEP)
	if (acpi_target_system_state() < ACPI_STATE_S3)
		return true;
#endif
	return false;
}

static int i915_drm_suspend(struct drm_device *dev)
{
	struct drm_i915_private *dev_priv = dev->dev_private;
	pci_power_t opregion_target_state;
	int error;

	/* ignore lid events during suspend */
	mutex_lock(&dev_priv->modeset_restore_lock);
	dev_priv->modeset_restore = MODESET_SUSPENDED;
	mutex_unlock(&dev_priv->modeset_restore_lock);

	disable_rpm_wakeref_asserts(dev_priv);

	/* We do a lot of poking in a lot of registers, make sure they work
	 * properly. */
	intel_display_set_init_power(dev_priv, true);

	drm_kms_helper_poll_disable(dev);

	pci_save_state(dev->pdev);

	error = i915_gem_suspend(dev);
	if (error) {
		dev_err(&dev->pdev->dev,
			"GEM idle failed, resume might fail\n");
		goto out;
	}

	intel_guc_suspend(dev);

	intel_suspend_gt_powersave(dev_priv);

	intel_display_suspend(dev);

	intel_dp_mst_suspend(dev);

	intel_runtime_pm_disable_interrupts(dev_priv);
	intel_hpd_cancel_work(dev_priv);

	intel_suspend_encoders(dev_priv);

	intel_suspend_hw(dev);

	i915_gem_suspend_gtt_mappings(dev);

	i915_save_state(dev);

	opregion_target_state = suspend_to_idle(dev_priv) ? PCI_D1 : PCI_D3cold;
	intel_opregion_notify_adapter(dev_priv, opregion_target_state);

	intel_uncore_forcewake_reset(dev_priv, false);
	intel_opregion_unregister(dev_priv);

	intel_fbdev_set_suspend(dev, FBINFO_STATE_SUSPENDED, true);

	dev_priv->suspend_count++;

	intel_display_set_init_power(dev_priv, false);

	intel_csr_ucode_suspend(dev_priv);

out:
	enable_rpm_wakeref_asserts(dev_priv);

	return error;
}

static int i915_drm_suspend_late(struct drm_device *drm_dev, bool hibernation)
{
	struct drm_i915_private *dev_priv = drm_dev->dev_private;
	bool fw_csr;
	int ret;

	disable_rpm_wakeref_asserts(dev_priv);

	fw_csr = !IS_BROXTON(dev_priv) &&
		suspend_to_idle(dev_priv) && dev_priv->csr.dmc_payload;
	/*
	 * In case of firmware assisted context save/restore don't manually
	 * deinit the power domains. This also means the CSR/DMC firmware will
	 * stay active, it will power down any HW resources as required and
	 * also enable deeper system power states that would be blocked if the
	 * firmware was inactive.
	 */
	if (!fw_csr)
		intel_power_domains_suspend(dev_priv);

	ret = 0;
	if (IS_BROXTON(dev_priv))
		bxt_enable_dc9(dev_priv);
	else if (IS_HASWELL(dev_priv) || IS_BROADWELL(dev_priv))
		hsw_enable_pc8(dev_priv);
	else if (IS_VALLEYVIEW(dev_priv) || IS_CHERRYVIEW(dev_priv))
		ret = vlv_suspend_complete(dev_priv);

	if (ret) {
		DRM_ERROR("Suspend complete failed: %d\n", ret);
		if (!fw_csr)
			intel_power_domains_init_hw(dev_priv, true);

		goto out;
	}

	pci_disable_device(drm_dev->pdev);
	/*
	 * During hibernation on some platforms the BIOS may try to access
	 * the device even though it's already in D3 and hang the machine. So
	 * leave the device in D0 on those platforms and hope the BIOS will
	 * power down the device properly. The issue was seen on multiple old
	 * GENs with different BIOS vendors, so having an explicit blacklist
	 * is inpractical; apply the workaround on everything pre GEN6. The
	 * platforms where the issue was seen:
	 * Lenovo Thinkpad X301, X61s, X60, T60, X41
	 * Fujitsu FSC S7110
	 * Acer Aspire 1830T
	 */
	if (!(hibernation && INTEL_INFO(dev_priv)->gen < 6))
		pci_set_power_state(drm_dev->pdev, PCI_D3hot);

	dev_priv->suspended_to_idle = suspend_to_idle(dev_priv);

out:
	enable_rpm_wakeref_asserts(dev_priv);

	return ret;
}

int i915_suspend_switcheroo(struct drm_device *dev, pm_message_t state)
{
	int error;

	if (!dev || !dev->dev_private) {
		DRM_ERROR("dev: %p\n", dev);
		DRM_ERROR("DRM not initialized, aborting suspend.\n");
		return -ENODEV;
	}

	if (WARN_ON_ONCE(state.event != PM_EVENT_SUSPEND &&
			 state.event != PM_EVENT_FREEZE))
		return -EINVAL;

	if (dev->switch_power_state == DRM_SWITCH_POWER_OFF)
		return 0;

	error = i915_drm_suspend(dev);
	if (error)
		return error;

	return i915_drm_suspend_late(dev, false);
}

static int i915_drm_resume(struct drm_device *dev)
{
	struct drm_i915_private *dev_priv = dev->dev_private;
	int ret;

	disable_rpm_wakeref_asserts(dev_priv);

	ret = i915_ggtt_enable_hw(dev);
	if (ret)
		DRM_ERROR("failed to re-enable GGTT\n");

	intel_csr_ucode_resume(dev_priv);

	mutex_lock(&dev->struct_mutex);
	i915_gem_restore_gtt_mappings(dev);
	mutex_unlock(&dev->struct_mutex);

	i915_restore_state(dev);
	intel_opregion_setup(dev_priv);

	intel_init_pch_refclk(dev);
	drm_mode_config_reset(dev);

	/*
	 * Interrupts have to be enabled before any batches are run. If not the
	 * GPU will hang. i915_gem_init_hw() will initiate batches to
	 * update/restore the context.
	 *
	 * Modeset enabling in intel_modeset_init_hw() also needs working
	 * interrupts.
	 */
	intel_runtime_pm_enable_interrupts(dev_priv);

	mutex_lock(&dev->struct_mutex);
	if (i915_gem_init_hw(dev)) {
		DRM_ERROR("failed to re-initialize GPU, declaring wedged!\n");
			atomic_or(I915_WEDGED, &dev_priv->gpu_error.reset_counter);
	}
	mutex_unlock(&dev->struct_mutex);

	intel_guc_resume(dev);

	intel_modeset_init_hw(dev);

	spin_lock_irq(&dev_priv->irq_lock);
	if (dev_priv->display.hpd_irq_setup)
		dev_priv->display.hpd_irq_setup(dev_priv);
	spin_unlock_irq(&dev_priv->irq_lock);

	intel_dp_mst_resume(dev);

	intel_display_resume(dev);

	/*
	 * ... but also need to make sure that hotplug processing
	 * doesn't cause havoc. Like in the driver load code we don't
	 * bother with the tiny race here where we might loose hotplug
	 * notifications.
	 * */
	intel_hpd_init(dev_priv);
	/* Config may have changed between suspend and resume */
	drm_helper_hpd_irq_event(dev);

	intel_opregion_register(dev_priv);

	intel_fbdev_set_suspend(dev, FBINFO_STATE_RUNNING, false);

	mutex_lock(&dev_priv->modeset_restore_lock);
	dev_priv->modeset_restore = MODESET_DONE;
	mutex_unlock(&dev_priv->modeset_restore_lock);

	intel_opregion_notify_adapter(dev_priv, PCI_D0);

	drm_kms_helper_poll_enable(dev);

	enable_rpm_wakeref_asserts(dev_priv);

	return 0;
}

static int i915_drm_resume_early(struct drm_device *dev)
{
	struct drm_i915_private *dev_priv = dev->dev_private;
	int ret;

	/*
	 * We have a resume ordering issue with the snd-hda driver also
	 * requiring our device to be power up. Due to the lack of a
	 * parent/child relationship we currently solve this with an early
	 * resume hook.
	 *
	 * FIXME: This should be solved with a special hdmi sink device or
	 * similar so that power domains can be employed.
	 */

	/*
	 * Note that we need to set the power state explicitly, since we
	 * powered off the device during freeze and the PCI core won't power
	 * it back up for us during thaw. Powering off the device during
	 * freeze is not a hard requirement though, and during the
	 * suspend/resume phases the PCI core makes sure we get here with the
	 * device powered on. So in case we change our freeze logic and keep
	 * the device powered we can also remove the following set power state
	 * call.
	 */
	ret = pci_set_power_state(dev->pdev, PCI_D0);
	if (ret) {
		DRM_ERROR("failed to set PCI D0 power state (%d)\n", ret);
		goto out;
	}

	/*
	 * Note that pci_enable_device() first enables any parent bridge
	 * device and only then sets the power state for this device. The
	 * bridge enabling is a nop though, since bridge devices are resumed
	 * first. The order of enabling power and enabling the device is
	 * imposed by the PCI core as described above, so here we preserve the
	 * same order for the freeze/thaw phases.
	 *
	 * TODO: eventually we should remove pci_disable_device() /
	 * pci_enable_enable_device() from suspend/resume. Due to how they
	 * depend on the device enable refcount we can't anyway depend on them
	 * disabling/enabling the device.
	 */
	if (pci_enable_device(dev->pdev)) {
		ret = -EIO;
		goto out;
	}

	pci_set_master(dev->pdev);

	disable_rpm_wakeref_asserts(dev_priv);

	if (IS_VALLEYVIEW(dev_priv) || IS_CHERRYVIEW(dev_priv))
		ret = vlv_resume_prepare(dev_priv, false);
	if (ret)
		DRM_ERROR("Resume prepare failed: %d, continuing anyway\n",
			  ret);

	intel_uncore_early_sanitize(dev_priv, true);

<<<<<<< HEAD
	if (IS_BROXTON(dev)) {
=======
	if (IS_BROXTON(dev_priv)) {
>>>>>>> f3261156
		if (!dev_priv->suspended_to_idle)
			gen9_sanitize_dc_state(dev_priv);
		bxt_disable_dc9(dev_priv);
	} else if (IS_HASWELL(dev_priv) || IS_BROADWELL(dev_priv)) {
		hsw_disable_pc8(dev_priv);
	}

	intel_uncore_sanitize(dev_priv);

	if (IS_BROXTON(dev_priv) ||
	    !(dev_priv->suspended_to_idle && dev_priv->csr.dmc_payload))
		intel_power_domains_init_hw(dev_priv, true);

	enable_rpm_wakeref_asserts(dev_priv);

out:
	dev_priv->suspended_to_idle = false;

	return ret;
}

int i915_resume_switcheroo(struct drm_device *dev)
{
	int ret;

	if (dev->switch_power_state == DRM_SWITCH_POWER_OFF)
		return 0;

	ret = i915_drm_resume_early(dev);
	if (ret)
		return ret;

	return i915_drm_resume(dev);
}

/**
 * i915_reset - reset chip after a hang
 * @dev: drm device to reset
 *
 * Reset the chip.  Useful if a hang is detected. Returns zero on successful
 * reset or otherwise an error code.
 *
 * Procedure is fairly simple:
 *   - reset the chip using the reset reg
 *   - re-init context state
 *   - re-init hardware status page
 *   - re-init ring buffer
 *   - re-init interrupt state
 *   - re-init display
 */
int i915_reset(struct drm_i915_private *dev_priv)
{
<<<<<<< HEAD
	struct drm_i915_private *dev_priv = dev->dev_private;
=======
	struct drm_device *dev = dev_priv->dev;
>>>>>>> f3261156
	struct i915_gpu_error *error = &dev_priv->gpu_error;
	unsigned reset_counter;
	int ret;

	intel_reset_gt_powersave(dev_priv);

	mutex_lock(&dev->struct_mutex);

	/* Clear any previous failed attempts at recovery. Time to try again. */
	atomic_andnot(I915_WEDGED, &error->reset_counter);
<<<<<<< HEAD

	/* Clear the reset-in-progress flag and increment the reset epoch. */
	reset_counter = atomic_inc_return(&error->reset_counter);
	if (WARN_ON(__i915_reset_in_progress(reset_counter))) {
		ret = -EIO;
		goto error;
	}

	i915_gem_reset(dev);

	ret = intel_gpu_reset(dev, ALL_ENGINES);
=======

	/* Clear the reset-in-progress flag and increment the reset epoch. */
	reset_counter = atomic_inc_return(&error->reset_counter);
	if (WARN_ON(__i915_reset_in_progress(reset_counter))) {
		ret = -EIO;
		goto error;
	}

	i915_gem_reset(dev);

	ret = intel_gpu_reset(dev_priv, ALL_ENGINES);
>>>>>>> f3261156

	/* Also reset the gpu hangman. */
	if (error->stop_rings != 0) {
		DRM_INFO("Simulated gpu hang, resetting stop_rings\n");
		error->stop_rings = 0;
		if (ret == -ENODEV) {
			DRM_INFO("Reset not implemented, but ignoring "
				 "error for simulated gpu hangs\n");
			ret = 0;
		}
	}

	if (i915_stop_ring_allow_warn(dev_priv))
		pr_notice("drm/i915: Resetting chip after gpu hang\n");

	if (ret) {
		if (ret != -ENODEV)
			DRM_ERROR("Failed to reset chip: %i\n", ret);
		else
			DRM_DEBUG_DRIVER("GPU reset disabled\n");
		goto error;
	}

	intel_overlay_reset(dev_priv);

	/* Ok, now get things going again... */

	/*
	 * Everything depends on having the GTT running, so we need to start
	 * there.  Fortunately we don't need to do this unless we reset the
	 * chip at a PCI level.
	 *
	 * Next we need to restore the context, but we don't use those
	 * yet either...
	 *
	 * Ring buffer needs to be re-initialized in the KMS case, or if X
	 * was running at the time of the reset (i.e. we weren't VT
	 * switched away).
	 */
	ret = i915_gem_init_hw(dev);
	if (ret) {
		DRM_ERROR("Failed hw init on reset %d\n", ret);
		goto error;
	}

	mutex_unlock(&dev->struct_mutex);

	/*
	 * rps/rc6 re-init is necessary to restore state lost after the
	 * reset and the re-install of gt irqs. Skip for ironlake per
	 * previous concerns that it doesn't respond well to some forms
	 * of re-init after reset.
	 */
	if (INTEL_INFO(dev)->gen > 5)
		intel_enable_gt_powersave(dev_priv);

	return 0;

error:
	atomic_or(I915_WEDGED, &error->reset_counter);
	mutex_unlock(&dev->struct_mutex);
	return ret;
}

static int i915_pci_probe(struct pci_dev *pdev, const struct pci_device_id *ent)
{
	struct intel_device_info *intel_info =
		(struct intel_device_info *) ent->driver_data;

	if (IS_PRELIMINARY_HW(intel_info) && !i915.preliminary_hw_support) {
		DRM_INFO("This hardware requires preliminary hardware support.\n"
			 "See CONFIG_DRM_I915_PRELIMINARY_HW_SUPPORT, and/or modparam preliminary_hw_support\n");
		return -ENODEV;
	}

	/* Only bind to function 0 of the device. Early generations
	 * used function 1 as a placeholder for multi-head. This causes
	 * us confusion instead, especially on the systems where both
	 * functions have the same PCI-ID!
	 */
	if (PCI_FUNC(pdev->devfn))
		return -ENODEV;

	/*
	 * apple-gmux is needed on dual GPU MacBook Pro
	 * to probe the panel if we're the inactive GPU.
	 */
	if (IS_ENABLED(CONFIG_VGA_ARB) && IS_ENABLED(CONFIG_VGA_SWITCHEROO) &&
	    apple_gmux_present() && pdev != vga_default_device() &&
	    !vga_switcheroo_handler_flags())
		return -EPROBE_DEFER;

	return drm_get_pci_dev(pdev, ent, &driver);
}

static void
i915_pci_remove(struct pci_dev *pdev)
{
	struct drm_device *dev = pci_get_drvdata(pdev);

	drm_put_dev(dev);
}

static int i915_pm_suspend(struct device *dev)
{
	struct pci_dev *pdev = to_pci_dev(dev);
	struct drm_device *drm_dev = pci_get_drvdata(pdev);

	if (!drm_dev || !drm_dev->dev_private) {
		dev_err(dev, "DRM not initialized, aborting suspend.\n");
		return -ENODEV;
	}

	if (drm_dev->switch_power_state == DRM_SWITCH_POWER_OFF)
		return 0;

	return i915_drm_suspend(drm_dev);
}

static int i915_pm_suspend_late(struct device *dev)
{
	struct drm_device *drm_dev = dev_to_i915(dev)->dev;

	/*
	 * We have a suspend ordering issue with the snd-hda driver also
	 * requiring our device to be power up. Due to the lack of a
	 * parent/child relationship we currently solve this with an late
	 * suspend hook.
	 *
	 * FIXME: This should be solved with a special hdmi sink device or
	 * similar so that power domains can be employed.
	 */
	if (drm_dev->switch_power_state == DRM_SWITCH_POWER_OFF)
		return 0;

	return i915_drm_suspend_late(drm_dev, false);
}

static int i915_pm_poweroff_late(struct device *dev)
{
	struct drm_device *drm_dev = dev_to_i915(dev)->dev;

	if (drm_dev->switch_power_state == DRM_SWITCH_POWER_OFF)
		return 0;

	return i915_drm_suspend_late(drm_dev, true);
}

static int i915_pm_resume_early(struct device *dev)
{
	struct drm_device *drm_dev = dev_to_i915(dev)->dev;

	if (drm_dev->switch_power_state == DRM_SWITCH_POWER_OFF)
		return 0;

	return i915_drm_resume_early(drm_dev);
}

static int i915_pm_resume(struct device *dev)
{
	struct drm_device *drm_dev = dev_to_i915(dev)->dev;

	if (drm_dev->switch_power_state == DRM_SWITCH_POWER_OFF)
		return 0;

	return i915_drm_resume(drm_dev);
}

<<<<<<< HEAD
=======
/* freeze: before creating the hibernation_image */
static int i915_pm_freeze(struct device *dev)
{
	return i915_pm_suspend(dev);
}

static int i915_pm_freeze_late(struct device *dev)
{
	int ret;

	ret = i915_pm_suspend_late(dev);
	if (ret)
		return ret;

	ret = i915_gem_freeze_late(dev_to_i915(dev));
	if (ret)
		return ret;

	return 0;
}

/* thaw: called after creating the hibernation image, but before turning off. */
static int i915_pm_thaw_early(struct device *dev)
{
	return i915_pm_resume_early(dev);
}

static int i915_pm_thaw(struct device *dev)
{
	return i915_pm_resume(dev);
}

/* restore: called after loading the hibernation image. */
static int i915_pm_restore_early(struct device *dev)
{
	return i915_pm_resume_early(dev);
}

static int i915_pm_restore(struct device *dev)
{
	return i915_pm_resume(dev);
}

>>>>>>> f3261156
/*
 * Save all Gunit registers that may be lost after a D3 and a subsequent
 * S0i[R123] transition. The list of registers needing a save/restore is
 * defined in the VLV2_S0IXRegs document. This documents marks all Gunit
 * registers in the following way:
 * - Driver: saved/restored by the driver
 * - Punit : saved/restored by the Punit firmware
 * - No, w/o marking: no need to save/restore, since the register is R/O or
 *                    used internally by the HW in a way that doesn't depend
 *                    keeping the content across a suspend/resume.
 * - Debug : used for debugging
 *
 * We save/restore all registers marked with 'Driver', with the following
 * exceptions:
 * - Registers out of use, including also registers marked with 'Debug'.
 *   These have no effect on the driver's operation, so we don't save/restore
 *   them to reduce the overhead.
 * - Registers that are fully setup by an initialization function called from
 *   the resume path. For example many clock gating and RPS/RC6 registers.
 * - Registers that provide the right functionality with their reset defaults.
 *
 * TODO: Except for registers that based on the above 3 criteria can be safely
 * ignored, we save/restore all others, practically treating the HW context as
 * a black-box for the driver. Further investigation is needed to reduce the
 * saved/restored registers even further, by following the same 3 criteria.
 */
static void vlv_save_gunit_s0ix_state(struct drm_i915_private *dev_priv)
{
	struct vlv_s0ix_state *s = &dev_priv->vlv_s0ix_state;
	int i;

	/* GAM 0x4000-0x4770 */
	s->wr_watermark		= I915_READ(GEN7_WR_WATERMARK);
	s->gfx_prio_ctrl	= I915_READ(GEN7_GFX_PRIO_CTRL);
	s->arb_mode		= I915_READ(ARB_MODE);
	s->gfx_pend_tlb0	= I915_READ(GEN7_GFX_PEND_TLB0);
	s->gfx_pend_tlb1	= I915_READ(GEN7_GFX_PEND_TLB1);

	for (i = 0; i < ARRAY_SIZE(s->lra_limits); i++)
		s->lra_limits[i] = I915_READ(GEN7_LRA_LIMITS(i));

	s->media_max_req_count	= I915_READ(GEN7_MEDIA_MAX_REQ_COUNT);
	s->gfx_max_req_count	= I915_READ(GEN7_GFX_MAX_REQ_COUNT);

	s->render_hwsp		= I915_READ(RENDER_HWS_PGA_GEN7);
	s->ecochk		= I915_READ(GAM_ECOCHK);
	s->bsd_hwsp		= I915_READ(BSD_HWS_PGA_GEN7);
	s->blt_hwsp		= I915_READ(BLT_HWS_PGA_GEN7);

	s->tlb_rd_addr		= I915_READ(GEN7_TLB_RD_ADDR);

	/* MBC 0x9024-0x91D0, 0x8500 */
	s->g3dctl		= I915_READ(VLV_G3DCTL);
	s->gsckgctl		= I915_READ(VLV_GSCKGCTL);
	s->mbctl		= I915_READ(GEN6_MBCTL);

	/* GCP 0x9400-0x9424, 0x8100-0x810C */
	s->ucgctl1		= I915_READ(GEN6_UCGCTL1);
	s->ucgctl3		= I915_READ(GEN6_UCGCTL3);
	s->rcgctl1		= I915_READ(GEN6_RCGCTL1);
	s->rcgctl2		= I915_READ(GEN6_RCGCTL2);
	s->rstctl		= I915_READ(GEN6_RSTCTL);
	s->misccpctl		= I915_READ(GEN7_MISCCPCTL);

	/* GPM 0xA000-0xAA84, 0x8000-0x80FC */
	s->gfxpause		= I915_READ(GEN6_GFXPAUSE);
	s->rpdeuhwtc		= I915_READ(GEN6_RPDEUHWTC);
	s->rpdeuc		= I915_READ(GEN6_RPDEUC);
	s->ecobus		= I915_READ(ECOBUS);
	s->pwrdwnupctl		= I915_READ(VLV_PWRDWNUPCTL);
	s->rp_down_timeout	= I915_READ(GEN6_RP_DOWN_TIMEOUT);
	s->rp_deucsw		= I915_READ(GEN6_RPDEUCSW);
	s->rcubmabdtmr		= I915_READ(GEN6_RCUBMABDTMR);
	s->rcedata		= I915_READ(VLV_RCEDATA);
	s->spare2gh		= I915_READ(VLV_SPAREG2H);

	/* Display CZ domain, 0x4400C-0x4402C, 0x4F000-0x4F11F */
	s->gt_imr		= I915_READ(GTIMR);
	s->gt_ier		= I915_READ(GTIER);
	s->pm_imr		= I915_READ(GEN6_PMIMR);
	s->pm_ier		= I915_READ(GEN6_PMIER);

	for (i = 0; i < ARRAY_SIZE(s->gt_scratch); i++)
		s->gt_scratch[i] = I915_READ(GEN7_GT_SCRATCH(i));

	/* GT SA CZ domain, 0x100000-0x138124 */
	s->tilectl		= I915_READ(TILECTL);
	s->gt_fifoctl		= I915_READ(GTFIFOCTL);
	s->gtlc_wake_ctrl	= I915_READ(VLV_GTLC_WAKE_CTRL);
	s->gtlc_survive		= I915_READ(VLV_GTLC_SURVIVABILITY_REG);
	s->pmwgicz		= I915_READ(VLV_PMWGICZ);

	/* Gunit-Display CZ domain, 0x182028-0x1821CF */
	s->gu_ctl0		= I915_READ(VLV_GU_CTL0);
	s->gu_ctl1		= I915_READ(VLV_GU_CTL1);
	s->pcbr			= I915_READ(VLV_PCBR);
	s->clock_gate_dis2	= I915_READ(VLV_GUNIT_CLOCK_GATE2);

	/*
	 * Not saving any of:
	 * DFT,		0x9800-0x9EC0
	 * SARB,	0xB000-0xB1FC
	 * GAC,		0x5208-0x524C, 0x14000-0x14C000
	 * PCI CFG
	 */
}

static void vlv_restore_gunit_s0ix_state(struct drm_i915_private *dev_priv)
{
	struct vlv_s0ix_state *s = &dev_priv->vlv_s0ix_state;
	u32 val;
	int i;

	/* GAM 0x4000-0x4770 */
	I915_WRITE(GEN7_WR_WATERMARK,	s->wr_watermark);
	I915_WRITE(GEN7_GFX_PRIO_CTRL,	s->gfx_prio_ctrl);
	I915_WRITE(ARB_MODE,		s->arb_mode | (0xffff << 16));
	I915_WRITE(GEN7_GFX_PEND_TLB0,	s->gfx_pend_tlb0);
	I915_WRITE(GEN7_GFX_PEND_TLB1,	s->gfx_pend_tlb1);

	for (i = 0; i < ARRAY_SIZE(s->lra_limits); i++)
		I915_WRITE(GEN7_LRA_LIMITS(i), s->lra_limits[i]);

	I915_WRITE(GEN7_MEDIA_MAX_REQ_COUNT, s->media_max_req_count);
	I915_WRITE(GEN7_GFX_MAX_REQ_COUNT, s->gfx_max_req_count);

	I915_WRITE(RENDER_HWS_PGA_GEN7,	s->render_hwsp);
	I915_WRITE(GAM_ECOCHK,		s->ecochk);
	I915_WRITE(BSD_HWS_PGA_GEN7,	s->bsd_hwsp);
	I915_WRITE(BLT_HWS_PGA_GEN7,	s->blt_hwsp);

	I915_WRITE(GEN7_TLB_RD_ADDR,	s->tlb_rd_addr);

	/* MBC 0x9024-0x91D0, 0x8500 */
	I915_WRITE(VLV_G3DCTL,		s->g3dctl);
	I915_WRITE(VLV_GSCKGCTL,	s->gsckgctl);
	I915_WRITE(GEN6_MBCTL,		s->mbctl);

	/* GCP 0x9400-0x9424, 0x8100-0x810C */
	I915_WRITE(GEN6_UCGCTL1,	s->ucgctl1);
	I915_WRITE(GEN6_UCGCTL3,	s->ucgctl3);
	I915_WRITE(GEN6_RCGCTL1,	s->rcgctl1);
	I915_WRITE(GEN6_RCGCTL2,	s->rcgctl2);
	I915_WRITE(GEN6_RSTCTL,		s->rstctl);
	I915_WRITE(GEN7_MISCCPCTL,	s->misccpctl);

	/* GPM 0xA000-0xAA84, 0x8000-0x80FC */
	I915_WRITE(GEN6_GFXPAUSE,	s->gfxpause);
	I915_WRITE(GEN6_RPDEUHWTC,	s->rpdeuhwtc);
	I915_WRITE(GEN6_RPDEUC,		s->rpdeuc);
	I915_WRITE(ECOBUS,		s->ecobus);
	I915_WRITE(VLV_PWRDWNUPCTL,	s->pwrdwnupctl);
	I915_WRITE(GEN6_RP_DOWN_TIMEOUT,s->rp_down_timeout);
	I915_WRITE(GEN6_RPDEUCSW,	s->rp_deucsw);
	I915_WRITE(GEN6_RCUBMABDTMR,	s->rcubmabdtmr);
	I915_WRITE(VLV_RCEDATA,		s->rcedata);
	I915_WRITE(VLV_SPAREG2H,	s->spare2gh);

	/* Display CZ domain, 0x4400C-0x4402C, 0x4F000-0x4F11F */
	I915_WRITE(GTIMR,		s->gt_imr);
	I915_WRITE(GTIER,		s->gt_ier);
	I915_WRITE(GEN6_PMIMR,		s->pm_imr);
	I915_WRITE(GEN6_PMIER,		s->pm_ier);

	for (i = 0; i < ARRAY_SIZE(s->gt_scratch); i++)
		I915_WRITE(GEN7_GT_SCRATCH(i), s->gt_scratch[i]);

	/* GT SA CZ domain, 0x100000-0x138124 */
	I915_WRITE(TILECTL,			s->tilectl);
	I915_WRITE(GTFIFOCTL,			s->gt_fifoctl);
	/*
	 * Preserve the GT allow wake and GFX force clock bit, they are not
	 * be restored, as they are used to control the s0ix suspend/resume
	 * sequence by the caller.
	 */
	val = I915_READ(VLV_GTLC_WAKE_CTRL);
	val &= VLV_GTLC_ALLOWWAKEREQ;
	val |= s->gtlc_wake_ctrl & ~VLV_GTLC_ALLOWWAKEREQ;
	I915_WRITE(VLV_GTLC_WAKE_CTRL, val);

	val = I915_READ(VLV_GTLC_SURVIVABILITY_REG);
	val &= VLV_GFX_CLK_FORCE_ON_BIT;
	val |= s->gtlc_survive & ~VLV_GFX_CLK_FORCE_ON_BIT;
	I915_WRITE(VLV_GTLC_SURVIVABILITY_REG, val);

	I915_WRITE(VLV_PMWGICZ,			s->pmwgicz);

	/* Gunit-Display CZ domain, 0x182028-0x1821CF */
	I915_WRITE(VLV_GU_CTL0,			s->gu_ctl0);
	I915_WRITE(VLV_GU_CTL1,			s->gu_ctl1);
	I915_WRITE(VLV_PCBR,			s->pcbr);
	I915_WRITE(VLV_GUNIT_CLOCK_GATE2,	s->clock_gate_dis2);
}

int vlv_force_gfx_clock(struct drm_i915_private *dev_priv, bool force_on)
{
	u32 val;
	int err;

#define COND (I915_READ(VLV_GTLC_SURVIVABILITY_REG) & VLV_GFX_CLK_STATUS_BIT)

	val = I915_READ(VLV_GTLC_SURVIVABILITY_REG);
	val &= ~VLV_GFX_CLK_FORCE_ON_BIT;
	if (force_on)
		val |= VLV_GFX_CLK_FORCE_ON_BIT;
	I915_WRITE(VLV_GTLC_SURVIVABILITY_REG, val);

	if (!force_on)
		return 0;

	err = wait_for(COND, 20);
	if (err)
		DRM_ERROR("timeout waiting for GFX clock force-on (%08x)\n",
			  I915_READ(VLV_GTLC_SURVIVABILITY_REG));

	return err;
#undef COND
}

static int vlv_allow_gt_wake(struct drm_i915_private *dev_priv, bool allow)
{
	u32 val;
	int err = 0;

	val = I915_READ(VLV_GTLC_WAKE_CTRL);
	val &= ~VLV_GTLC_ALLOWWAKEREQ;
	if (allow)
		val |= VLV_GTLC_ALLOWWAKEREQ;
	I915_WRITE(VLV_GTLC_WAKE_CTRL, val);
	POSTING_READ(VLV_GTLC_WAKE_CTRL);

#define COND (!!(I915_READ(VLV_GTLC_PW_STATUS) & VLV_GTLC_ALLOWWAKEACK) == \
	      allow)
	err = wait_for(COND, 1);
	if (err)
		DRM_ERROR("timeout disabling GT waking\n");
	return err;
#undef COND
}

static int vlv_wait_for_gt_wells(struct drm_i915_private *dev_priv,
				 bool wait_for_on)
{
	u32 mask;
	u32 val;
	int err;

	mask = VLV_GTLC_PW_MEDIA_STATUS_MASK | VLV_GTLC_PW_RENDER_STATUS_MASK;
	val = wait_for_on ? mask : 0;
#define COND ((I915_READ(VLV_GTLC_PW_STATUS) & mask) == val)
	if (COND)
		return 0;

	DRM_DEBUG_KMS("waiting for GT wells to go %s (%08x)\n",
		      onoff(wait_for_on),
		      I915_READ(VLV_GTLC_PW_STATUS));

	/*
	 * RC6 transitioning can be delayed up to 2 msec (see
	 * valleyview_enable_rps), use 3 msec for safety.
	 */
	err = wait_for(COND, 3);
	if (err)
		DRM_ERROR("timeout waiting for GT wells to go %s\n",
			  onoff(wait_for_on));

	return err;
#undef COND
}

static void vlv_check_no_gt_access(struct drm_i915_private *dev_priv)
{
	if (!(I915_READ(VLV_GTLC_PW_STATUS) & VLV_GTLC_ALLOWWAKEERR))
		return;

	DRM_DEBUG_DRIVER("GT register access while GT waking disabled\n");
	I915_WRITE(VLV_GTLC_PW_STATUS, VLV_GTLC_ALLOWWAKEERR);
}

static int vlv_suspend_complete(struct drm_i915_private *dev_priv)
{
	u32 mask;
	int err;

	/*
	 * Bspec defines the following GT well on flags as debug only, so
	 * don't treat them as hard failures.
	 */
	(void)vlv_wait_for_gt_wells(dev_priv, false);

	mask = VLV_GTLC_RENDER_CTX_EXISTS | VLV_GTLC_MEDIA_CTX_EXISTS;
	WARN_ON((I915_READ(VLV_GTLC_WAKE_CTRL) & mask) != mask);

	vlv_check_no_gt_access(dev_priv);

	err = vlv_force_gfx_clock(dev_priv, true);
	if (err)
		goto err1;

	err = vlv_allow_gt_wake(dev_priv, false);
	if (err)
		goto err2;

	if (!IS_CHERRYVIEW(dev_priv))
		vlv_save_gunit_s0ix_state(dev_priv);

	err = vlv_force_gfx_clock(dev_priv, false);
	if (err)
		goto err2;

	return 0;

err2:
	/* For safety always re-enable waking and disable gfx clock forcing */
	vlv_allow_gt_wake(dev_priv, true);
err1:
	vlv_force_gfx_clock(dev_priv, false);

	return err;
}

static int vlv_resume_prepare(struct drm_i915_private *dev_priv,
				bool rpm_resume)
{
	struct drm_device *dev = dev_priv->dev;
	int err;
	int ret;

	/*
	 * If any of the steps fail just try to continue, that's the best we
	 * can do at this point. Return the first error code (which will also
	 * leave RPM permanently disabled).
	 */
	ret = vlv_force_gfx_clock(dev_priv, true);

	if (!IS_CHERRYVIEW(dev_priv))
		vlv_restore_gunit_s0ix_state(dev_priv);

	err = vlv_allow_gt_wake(dev_priv, true);
	if (!ret)
		ret = err;

	err = vlv_force_gfx_clock(dev_priv, false);
	if (!ret)
		ret = err;

	vlv_check_no_gt_access(dev_priv);

	if (rpm_resume) {
		intel_init_clock_gating(dev);
		i915_gem_restore_fences(dev);
	}

	return ret;
}

static int intel_runtime_suspend(struct device *device)
{
	struct pci_dev *pdev = to_pci_dev(device);
	struct drm_device *dev = pci_get_drvdata(pdev);
	struct drm_i915_private *dev_priv = dev->dev_private;
	int ret;

	if (WARN_ON_ONCE(!(dev_priv->rps.enabled && intel_enable_rc6())))
		return -ENODEV;

	if (WARN_ON_ONCE(!HAS_RUNTIME_PM(dev)))
		return -ENODEV;

	DRM_DEBUG_KMS("Suspending device\n");

	/*
	 * We could deadlock here in case another thread holding struct_mutex
	 * calls RPM suspend concurrently, since the RPM suspend will wait
	 * first for this RPM suspend to finish. In this case the concurrent
	 * RPM resume will be followed by its RPM suspend counterpart. Still
	 * for consistency return -EAGAIN, which will reschedule this suspend.
	 */
	if (!mutex_trylock(&dev->struct_mutex)) {
		DRM_DEBUG_KMS("device lock contention, deffering suspend\n");
		/*
		 * Bump the expiration timestamp, otherwise the suspend won't
		 * be rescheduled.
		 */
		pm_runtime_mark_last_busy(device);

		return -EAGAIN;
	}

	disable_rpm_wakeref_asserts(dev_priv);

	/*
	 * We are safe here against re-faults, since the fault handler takes
	 * an RPM reference.
	 */
	i915_gem_release_all_mmaps(dev_priv);
	mutex_unlock(&dev->struct_mutex);

	cancel_delayed_work_sync(&dev_priv->gpu_error.hangcheck_work);

	intel_guc_suspend(dev);

	intel_suspend_gt_powersave(dev_priv);
	intel_runtime_pm_disable_interrupts(dev_priv);

	ret = 0;
	if (IS_BROXTON(dev_priv)) {
		bxt_display_core_uninit(dev_priv);
		bxt_enable_dc9(dev_priv);
	} else if (IS_HASWELL(dev_priv) || IS_BROADWELL(dev_priv)) {
		hsw_enable_pc8(dev_priv);
	} else if (IS_VALLEYVIEW(dev_priv) || IS_CHERRYVIEW(dev_priv)) {
		ret = vlv_suspend_complete(dev_priv);
	}

	if (ret) {
		DRM_ERROR("Runtime suspend failed, disabling it (%d)\n", ret);
		intel_runtime_pm_enable_interrupts(dev_priv);

		enable_rpm_wakeref_asserts(dev_priv);

		return ret;
	}

	intel_uncore_forcewake_reset(dev_priv, false);

	enable_rpm_wakeref_asserts(dev_priv);
	WARN_ON_ONCE(atomic_read(&dev_priv->pm.wakeref_count));

	if (intel_uncore_arm_unclaimed_mmio_detection(dev_priv))
		DRM_ERROR("Unclaimed access detected prior to suspending\n");

	dev_priv->pm.suspended = true;

	/*
	 * FIXME: We really should find a document that references the arguments
	 * used below!
	 */
	if (IS_BROADWELL(dev_priv)) {
		/*
		 * On Broadwell, if we use PCI_D1 the PCH DDI ports will stop
		 * being detected, and the call we do at intel_runtime_resume()
		 * won't be able to restore them. Since PCI_D3hot matches the
		 * actual specification and appears to be working, use it.
		 */
		intel_opregion_notify_adapter(dev_priv, PCI_D3hot);
	} else {
		/*
		 * current versions of firmware which depend on this opregion
		 * notification have repurposed the D1 definition to mean
		 * "runtime suspended" vs. what you would normally expect (D3)
		 * to distinguish it from notifications that might be sent via
		 * the suspend path.
		 */
		intel_opregion_notify_adapter(dev_priv, PCI_D1);
	}

	assert_forcewakes_inactive(dev_priv);

	DRM_DEBUG_KMS("Device suspended\n");
	return 0;
}

static int intel_runtime_resume(struct device *device)
{
	struct pci_dev *pdev = to_pci_dev(device);
	struct drm_device *dev = pci_get_drvdata(pdev);
	struct drm_i915_private *dev_priv = dev->dev_private;
	int ret = 0;

	if (WARN_ON_ONCE(!HAS_RUNTIME_PM(dev)))
		return -ENODEV;

	DRM_DEBUG_KMS("Resuming device\n");

	WARN_ON_ONCE(atomic_read(&dev_priv->pm.wakeref_count));
	disable_rpm_wakeref_asserts(dev_priv);

	intel_opregion_notify_adapter(dev_priv, PCI_D0);
	dev_priv->pm.suspended = false;
	if (intel_uncore_unclaimed_mmio(dev_priv))
		DRM_DEBUG_DRIVER("Unclaimed access during suspend, bios?\n");

	intel_guc_resume(dev);

	if (IS_GEN6(dev_priv))
		intel_init_pch_refclk(dev);

	if (IS_BROXTON(dev)) {
		bxt_disable_dc9(dev_priv);
		bxt_display_core_init(dev_priv, true);
		if (dev_priv->csr.dmc_payload &&
		    (dev_priv->csr.allowed_dc_mask & DC_STATE_EN_UPTO_DC5))
			gen9_enable_dc5(dev_priv);
	} else if (IS_HASWELL(dev_priv) || IS_BROADWELL(dev_priv)) {
		hsw_disable_pc8(dev_priv);
	} else if (IS_VALLEYVIEW(dev_priv) || IS_CHERRYVIEW(dev_priv)) {
		ret = vlv_resume_prepare(dev_priv, true);
	}

	/*
	 * No point of rolling back things in case of an error, as the best
	 * we can do is to hope that things will still work (and disable RPM).
	 */
	i915_gem_init_swizzling(dev);
	gen6_update_ring_freq(dev_priv);

	intel_runtime_pm_enable_interrupts(dev_priv);

	/*
	 * On VLV/CHV display interrupts are part of the display
	 * power well, so hpd is reinitialized from there. For
	 * everyone else do it here.
	 */
	if (!IS_VALLEYVIEW(dev_priv) && !IS_CHERRYVIEW(dev_priv))
		intel_hpd_init(dev_priv);

	intel_enable_gt_powersave(dev_priv);

	enable_rpm_wakeref_asserts(dev_priv);

	if (ret)
		DRM_ERROR("Runtime resume failed, disabling it (%d)\n", ret);
	else
		DRM_DEBUG_KMS("Device resumed\n");

	return ret;
}

static const struct dev_pm_ops i915_pm_ops = {
	/*
	 * S0ix (via system suspend) and S3 event handlers [PMSG_SUSPEND,
	 * PMSG_RESUME]
	 */
	.suspend = i915_pm_suspend,
	.suspend_late = i915_pm_suspend_late,
	.resume_early = i915_pm_resume_early,
	.resume = i915_pm_resume,

	/*
	 * S4 event handlers
	 * @freeze, @freeze_late    : called (1) before creating the
	 *                            hibernation image [PMSG_FREEZE] and
	 *                            (2) after rebooting, before restoring
	 *                            the image [PMSG_QUIESCE]
	 * @thaw, @thaw_early       : called (1) after creating the hibernation
	 *                            image, before writing it [PMSG_THAW]
	 *                            and (2) after failing to create or
	 *                            restore the image [PMSG_RECOVER]
	 * @poweroff, @poweroff_late: called after writing the hibernation
	 *                            image, before rebooting [PMSG_HIBERNATE]
	 * @restore, @restore_early : called after rebooting and restoring the
	 *                            hibernation image [PMSG_RESTORE]
	 */
	.freeze = i915_pm_freeze,
	.freeze_late = i915_pm_freeze_late,
	.thaw_early = i915_pm_thaw_early,
	.thaw = i915_pm_thaw,
	.poweroff = i915_pm_suspend,
	.poweroff_late = i915_pm_poweroff_late,
	.restore_early = i915_pm_restore_early,
	.restore = i915_pm_restore,

	/* S0ix (via runtime suspend) event handlers */
	.runtime_suspend = intel_runtime_suspend,
	.runtime_resume = intel_runtime_resume,
};

static const struct vm_operations_struct i915_gem_vm_ops = {
	.fault = i915_gem_fault,
	.open = drm_gem_vm_open,
	.close = drm_gem_vm_close,
};

static const struct file_operations i915_driver_fops = {
	.owner = THIS_MODULE,
	.open = drm_open,
	.release = drm_release,
	.unlocked_ioctl = drm_ioctl,
	.mmap = drm_gem_mmap,
	.poll = drm_poll,
	.read = drm_read,
#ifdef CONFIG_COMPAT
	.compat_ioctl = i915_compat_ioctl,
#endif
	.llseek = noop_llseek,
};

static struct drm_driver driver = {
	/* Don't use MTRRs here; the Xserver or userspace app should
	 * deal with them for Intel hardware.
	 */
	.driver_features =
	    DRIVER_HAVE_IRQ | DRIVER_IRQ_SHARED | DRIVER_GEM | DRIVER_PRIME |
	    DRIVER_RENDER | DRIVER_MODESET,
	.load = i915_driver_load,
	.unload = i915_driver_unload,
	.open = i915_driver_open,
	.lastclose = i915_driver_lastclose,
	.preclose = i915_driver_preclose,
	.postclose = i915_driver_postclose,
	.set_busid = drm_pci_set_busid,

#if defined(CONFIG_DEBUG_FS)
	.debugfs_init = i915_debugfs_init,
	.debugfs_cleanup = i915_debugfs_cleanup,
#endif
	.gem_free_object = i915_gem_free_object,
	.gem_vm_ops = &i915_gem_vm_ops,

	.prime_handle_to_fd = drm_gem_prime_handle_to_fd,
	.prime_fd_to_handle = drm_gem_prime_fd_to_handle,
	.gem_prime_export = i915_gem_prime_export,
	.gem_prime_import = i915_gem_prime_import,

	.dumb_create = i915_gem_dumb_create,
	.dumb_map_offset = i915_gem_mmap_gtt,
	.dumb_destroy = drm_gem_dumb_destroy,
	.ioctls = i915_ioctls,
	.fops = &i915_driver_fops,
	.name = DRIVER_NAME,
	.desc = DRIVER_DESC,
	.date = DRIVER_DATE,
	.major = DRIVER_MAJOR,
	.minor = DRIVER_MINOR,
	.patchlevel = DRIVER_PATCHLEVEL,
};

static struct pci_driver i915_pci_driver = {
	.name = DRIVER_NAME,
	.id_table = pciidlist,
	.probe = i915_pci_probe,
	.remove = i915_pci_remove,
	.driver.pm = &i915_pm_ops,
};

static int __init i915_init(void)
{
	driver.num_ioctls = i915_max_ioctl;

	/*
	 * Enable KMS by default, unless explicitly overriden by
	 * either the i915.modeset prarameter or by the
	 * vga_text_mode_force boot option.
	 */

	if (i915.modeset == 0)
		driver.driver_features &= ~DRIVER_MODESET;

	if (vgacon_text_force() && i915.modeset == -1)
		driver.driver_features &= ~DRIVER_MODESET;

	if (!(driver.driver_features & DRIVER_MODESET)) {
		/* Silently fail loading to not upset userspace. */
		DRM_DEBUG_DRIVER("KMS and UMS disabled.\n");
		return 0;
	}

	if (i915.nuclear_pageflip)
		driver.driver_features |= DRIVER_ATOMIC;

	return drm_pci_init(&driver, &i915_pci_driver);
}

static void __exit i915_exit(void)
{
	if (!(driver.driver_features & DRIVER_MODESET))
		return; /* Never loaded a driver. */

	drm_pci_exit(&driver, &i915_pci_driver);
}

module_init(i915_init);
module_exit(i915_exit);

MODULE_AUTHOR("Tungsten Graphics, Inc.");
MODULE_AUTHOR("Intel Corporation");

MODULE_DESCRIPTION(DRIVER_DESC);
MODULE_LICENSE("GPL and additional rights");<|MERGE_RESOLUTION|>--- conflicted
+++ resolved
@@ -872,11 +872,7 @@
 
 	intel_uncore_early_sanitize(dev_priv, true);
 
-<<<<<<< HEAD
-	if (IS_BROXTON(dev)) {
-=======
 	if (IS_BROXTON(dev_priv)) {
->>>>>>> f3261156
 		if (!dev_priv->suspended_to_idle)
 			gen9_sanitize_dc_state(dev_priv);
 		bxt_disable_dc9(dev_priv);
@@ -929,11 +925,7 @@
  */
 int i915_reset(struct drm_i915_private *dev_priv)
 {
-<<<<<<< HEAD
-	struct drm_i915_private *dev_priv = dev->dev_private;
-=======
 	struct drm_device *dev = dev_priv->dev;
->>>>>>> f3261156
 	struct i915_gpu_error *error = &dev_priv->gpu_error;
 	unsigned reset_counter;
 	int ret;
@@ -944,7 +936,6 @@
 
 	/* Clear any previous failed attempts at recovery. Time to try again. */
 	atomic_andnot(I915_WEDGED, &error->reset_counter);
-<<<<<<< HEAD
 
 	/* Clear the reset-in-progress flag and increment the reset epoch. */
 	reset_counter = atomic_inc_return(&error->reset_counter);
@@ -955,20 +946,7 @@
 
 	i915_gem_reset(dev);
 
-	ret = intel_gpu_reset(dev, ALL_ENGINES);
-=======
-
-	/* Clear the reset-in-progress flag and increment the reset epoch. */
-	reset_counter = atomic_inc_return(&error->reset_counter);
-	if (WARN_ON(__i915_reset_in_progress(reset_counter))) {
-		ret = -EIO;
-		goto error;
-	}
-
-	i915_gem_reset(dev);
-
 	ret = intel_gpu_reset(dev_priv, ALL_ENGINES);
->>>>>>> f3261156
 
 	/* Also reset the gpu hangman. */
 	if (error->stop_rings != 0) {
@@ -1137,8 +1115,6 @@
 	return i915_drm_resume(drm_dev);
 }
 
-<<<<<<< HEAD
-=======
 /* freeze: before creating the hibernation_image */
 static int i915_pm_freeze(struct device *dev)
 {
@@ -1182,7 +1158,6 @@
 	return i915_pm_resume(dev);
 }
 
->>>>>>> f3261156
 /*
  * Save all Gunit registers that may be lost after a D3 and a subsequent
  * S0i[R123] transition. The list of registers needing a save/restore is

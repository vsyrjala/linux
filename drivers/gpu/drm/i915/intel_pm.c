--- conflicted
+++ resolved
@@ -3580,20 +3580,12 @@
 		case 2:
 			y_min_scanlines = 8;
 			break;
-<<<<<<< HEAD
-		default:
-			WARN(1, "Unsupported pixel depth for rotation");
-		case 4:
-			y_min_scanlines = 4;
-			break;
-=======
 		case 4:
 			y_min_scanlines = 4;
 			break;
 		default:
 			MISSING_CASE(cpp);
 			return -EINVAL;
->>>>>>> 9eeb7304
 		}
 	} else {
 		y_min_scanlines = 4;

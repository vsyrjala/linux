--- conflicted
+++ resolved
@@ -2309,11 +2309,7 @@
 	int level, max_level = ilk_wm_max_level(dev), usable_level;
 	struct ilk_wm_maximums max;
 
-<<<<<<< HEAD
-	pipe_wm = &cstate->wm.optimal.ilk;
-=======
 	pipe_wm = &cstate->wm.ilk.optimal;
->>>>>>> af4a879e
 
 	for_each_intel_plane_on_crtc(dev, intel_crtc, intel_plane) {
 		struct intel_plane_state *ps;
@@ -2351,22 +2347,13 @@
 
 	ilk_compute_wm_level(dev_priv, intel_crtc, 0, cstate,
 			     pristate, sprstate, curstate, &pipe_wm->raw_wm[0]);
-<<<<<<< HEAD
 
 	memset(&pipe_wm->wm, 0, sizeof(pipe_wm->wm));
 	pipe_wm->wm[0] = pipe_wm->raw_wm[0];
-=======
->>>>>>> af4a879e
-
-	memset(&pipe_wm->wm, 0, sizeof(pipe_wm->wm));
-	pipe_wm->wm[0] = pipe_wm->raw_wm[0];
-
-<<<<<<< HEAD
-=======
+
 	if (IS_HASWELL(dev) || IS_BROADWELL(dev))
 		pipe_wm->linetime = hsw_compute_linetime_wm(cstate);
 
->>>>>>> af4a879e
 	if (!ilk_validate_pipe_wm(dev, pipe_wm))
 		return -EINVAL;
 
@@ -2394,36 +2381,6 @@
 
 	return 0;
 }
-<<<<<<< HEAD
-
-/*
- * Build a set of 'intermediate' watermark values that satisfy both the old
- * state and the new state.  These can be programmed to the hardware
- * immediately.
- */
-static int ilk_compute_intermediate_wm(struct drm_device *dev,
-				       struct intel_crtc *intel_crtc,
-				       struct intel_crtc_state *newstate)
-{
-	struct intel_pipe_wm *a = &newstate->wm.intermediate;
-	struct intel_pipe_wm *b = &intel_crtc->wm.active.ilk;
-	int level, max_level = ilk_wm_max_level(dev);
-
-	/*
-	 * Start with the final, target watermarks, then combine with the
-	 * currently active watermarks to get values that are safe both before
-	 * and after the vblank.
-	 */
-	*a = newstate->wm.optimal.ilk;
-	a->pipe_enabled |= b->pipe_enabled;
-	a->sprites_enabled |= b->sprites_enabled;
-	a->sprites_scaled |= b->sprites_scaled;
-
-	for (level = 0; level <= max_level; level++) {
-		struct intel_wm_level *a_wm = &a->wm[level];
-		const struct intel_wm_level *b_wm = &b->wm[level];
-
-=======
 
 /*
  * Build a set of 'intermediate' watermark values that satisfy both the old
@@ -2452,7 +2409,6 @@
 		struct intel_wm_level *a_wm = &a->wm[level];
 		const struct intel_wm_level *b_wm = &b->wm[level];
 
->>>>>>> af4a879e
 		a_wm->enable &= b_wm->enable;
 		a_wm->pri_val = max(a_wm->pri_val, b_wm->pri_val);
 		a_wm->spr_val = max(a_wm->spr_val, b_wm->spr_val);
@@ -2473,11 +2429,7 @@
 	 * If our intermediate WM are identical to the final WM, then we can
 	 * omit the post-vblank programming; only update if it's different.
 	 */
-<<<<<<< HEAD
-	if (memcmp(a, &newstate->wm.optimal.ilk, sizeof(*a)) == 0)
-=======
 	if (memcmp(a, &newstate->wm.ilk.optimal, sizeof(*a)) == 0)
->>>>>>> af4a879e
 		newstate->wm.need_postvbl_update = false;
 
 	return 0;
@@ -3968,11 +3920,7 @@
 	struct intel_crtc *intel_crtc = to_intel_crtc(cstate->base.crtc);
 
 	mutex_lock(&dev_priv->wm.wm_mutex);
-<<<<<<< HEAD
-	intel_crtc->wm.active.ilk = cstate->wm.intermediate;
-=======
 	intel_crtc->wm.active.ilk = cstate->wm.ilk.intermediate;
->>>>>>> af4a879e
 	ilk_program_watermarks(dev_priv);
 	mutex_unlock(&dev_priv->wm.wm_mutex);
 }
@@ -3984,11 +3932,7 @@
 
 	mutex_lock(&dev_priv->wm.wm_mutex);
 	if (cstate->wm.need_postvbl_update) {
-<<<<<<< HEAD
-		intel_crtc->wm.active.ilk = cstate->wm.optimal.ilk;
-=======
 		intel_crtc->wm.active.ilk = cstate->wm.ilk.optimal;
->>>>>>> af4a879e
 		ilk_program_watermarks(dev_priv);
 	}
 	mutex_unlock(&dev_priv->wm.wm_mutex);
@@ -4825,28 +4769,13 @@
 		gen6_set_rps(dev_priv, val);
 }
 
-<<<<<<< HEAD
-static void gen9_disable_rc6(struct drm_device *dev)
-=======
 static void gen9_disable_rc6(struct drm_i915_private *dev_priv)
->>>>>>> af4a879e
 {
 	I915_WRITE(GEN6_RC_CONTROL, 0);
 	I915_WRITE(GEN9_PG_ENABLE, 0);
 }
 
-<<<<<<< HEAD
-static void gen9_disable_rps(struct drm_device *dev)
-{
-	struct drm_i915_private *dev_priv = dev->dev_private;
-
-	I915_WRITE(GEN6_RP_CONTROL, 0);
-}
-
-static void gen6_disable_rps(struct drm_device *dev)
-=======
 static void gen9_disable_rps(struct drm_i915_private *dev_priv)
->>>>>>> af4a879e
 {
 	I915_WRITE(GEN6_RP_CONTROL, 0);
 }
@@ -4895,10 +4824,6 @@
 
 static bool bxt_check_bios_rc6_setup(struct drm_i915_private *dev_priv)
 {
-<<<<<<< HEAD
-	struct drm_i915_private *dev_priv = to_i915(dev);
-=======
->>>>>>> af4a879e
 	struct i915_ggtt *ggtt = &dev_priv->ggtt;
 	bool enable_rc6 = true;
 	unsigned long rc6_ctx_base;
@@ -5049,11 +4974,7 @@
 	gen6_init_rps_frequencies(dev_priv);
 
 	/* WaGsvDisableTurbo: Workaround to disable turbo on BXT A* */
-<<<<<<< HEAD
-	if (IS_BXT_REVID(dev, 0, BXT_REVID_A1)) {
-=======
 	if (IS_BXT_REVID(dev_priv, 0, BXT_REVID_A1)) {
->>>>>>> af4a879e
 		/*
 		 * BIOS could leave the Hw Turbo enabled, so need to explicitly
 		 * clear out the Control register just to avoid inconsitency
@@ -5063,11 +4984,7 @@
 		 * if the Turbo is left enabled in the Control register, as the
 		 * Up/Down interrupts would remain masked.
 		 */
-<<<<<<< HEAD
-		gen9_disable_rps(dev);
-=======
 		gen9_disable_rps(dev_priv);
->>>>>>> af4a879e
 		intel_uncore_forcewake_put(dev_priv, FORCEWAKE_ALL);
 		return;
 	}
@@ -5086,21 +5003,13 @@
 	 * Up/Down EI & threshold registers, as well as the RP_CONTROL,
 	 * RP_INTERRUPT_LIMITS & RPNSWREQ registers */
 	dev_priv->rps.power = HIGH_POWER; /* force a reset */
-<<<<<<< HEAD
-	gen6_set_rps(dev_priv->dev, dev_priv->rps.idle_freq);
-=======
 	gen6_set_rps(dev_priv, dev_priv->rps.idle_freq);
->>>>>>> af4a879e
 
 	intel_uncore_forcewake_put(dev_priv, FORCEWAKE_ALL);
 }
 
 static void gen9_enable_rc6(struct drm_i915_private *dev_priv)
 {
-<<<<<<< HEAD
-	struct drm_i915_private *dev_priv = dev->dev_private;
-=======
->>>>>>> af4a879e
 	struct intel_engine_cs *engine;
 	uint32_t rc6_mask = 0;
 
@@ -5168,10 +5077,6 @@
 
 static void gen8_enable_rps(struct drm_i915_private *dev_priv)
 {
-<<<<<<< HEAD
-	struct drm_i915_private *dev_priv = dev->dev_private;
-=======
->>>>>>> af4a879e
 	struct intel_engine_cs *engine;
 	uint32_t rc6_mask = 0;
 
@@ -5252,10 +5157,6 @@
 
 static void gen6_enable_rps(struct drm_i915_private *dev_priv)
 {
-<<<<<<< HEAD
-	struct drm_i915_private *dev_priv = dev->dev_private;
-=======
->>>>>>> af4a879e
 	struct intel_engine_cs *engine;
 	u32 rc6vids, pcu_mbox = 0, rc6_mask = 0;
 	u32 gtfifodbg;
@@ -5575,10 +5476,6 @@
 
 static void cherryview_setup_pctx(struct drm_i915_private *dev_priv)
 {
-<<<<<<< HEAD
-	struct drm_i915_private *dev_priv = to_i915(dev);
-=======
->>>>>>> af4a879e
 	struct i915_ggtt *ggtt = &dev_priv->ggtt;
 	unsigned long pctx_paddr, paddr;
 	u32 pcbr;
@@ -5664,17 +5561,11 @@
 			 dev_priv->rps.gpll_ref_freq);
 }
 
-<<<<<<< HEAD
-static void valleyview_init_gt_powersave(struct drm_device *dev)
-=======
 static void valleyview_init_gt_powersave(struct drm_i915_private *dev_priv)
->>>>>>> af4a879e
 {
 	u32 val;
 
 	valleyview_setup_pctx(dev_priv);
-
-	vlv_init_gpll_ref_freq(dev_priv);
 
 	vlv_init_gpll_ref_freq(dev_priv);
 
@@ -5736,8 +5627,6 @@
 
 	vlv_init_gpll_ref_freq(dev_priv);
 
-	vlv_init_gpll_ref_freq(dev_priv);
-
 	mutex_lock(&dev_priv->rps.hw_lock);
 
 	mutex_lock(&dev_priv->sb_lock);
@@ -5801,10 +5690,6 @@
 
 static void cherryview_enable_rps(struct drm_i915_private *dev_priv)
 {
-<<<<<<< HEAD
-	struct drm_i915_private *dev_priv = dev->dev_private;
-=======
->>>>>>> af4a879e
 	struct intel_engine_cs *engine;
 	u32 gtfifodbg, val, rc6_mode = 0, pcbr;
 
@@ -5895,21 +5780,13 @@
 			 intel_gpu_freq(dev_priv, dev_priv->rps.idle_freq),
 			 dev_priv->rps.idle_freq);
 
-<<<<<<< HEAD
-	valleyview_set_rps(dev_priv->dev, dev_priv->rps.idle_freq);
-=======
 	valleyview_set_rps(dev_priv, dev_priv->rps.idle_freq);
->>>>>>> af4a879e
 
 	intel_uncore_forcewake_put(dev_priv, FORCEWAKE_ALL);
 }
 
 static void valleyview_enable_rps(struct drm_i915_private *dev_priv)
 {
-<<<<<<< HEAD
-	struct drm_i915_private *dev_priv = dev->dev_private;
-=======
->>>>>>> af4a879e
 	struct intel_engine_cs *engine;
 	u32 gtfifodbg, val, rc6_mode = 0;
 
@@ -5992,11 +5869,7 @@
 			 intel_gpu_freq(dev_priv, dev_priv->rps.idle_freq),
 			 dev_priv->rps.idle_freq);
 
-<<<<<<< HEAD
-	valleyview_set_rps(dev_priv->dev, dev_priv->rps.idle_freq);
-=======
 	valleyview_set_rps(dev_priv, dev_priv->rps.idle_freq);
->>>>>>> af4a879e
 
 	intel_uncore_forcewake_put(dev_priv, FORCEWAKE_ALL);
 }
@@ -6544,15 +6417,6 @@
 		intel_suspend_gt_powersave(dev_priv);
 
 		mutex_lock(&dev_priv->rps.hw_lock);
-<<<<<<< HEAD
-		if (INTEL_INFO(dev)->gen >= 9) {
-			gen9_disable_rc6(dev);
-			gen9_disable_rps(dev);
-		} else if (IS_CHERRYVIEW(dev))
-			cherryview_disable_rps(dev);
-		else if (IS_VALLEYVIEW(dev))
-			valleyview_disable_rps(dev);
-=======
 		if (INTEL_INFO(dev_priv)->gen >= 9) {
 			gen9_disable_rc6(dev_priv);
 			gen9_disable_rps(dev_priv);
@@ -6560,7 +6424,6 @@
 			cherryview_disable_rps(dev_priv);
 		else if (IS_VALLEYVIEW(dev_priv))
 			valleyview_disable_rps(dev_priv);
->>>>>>> af4a879e
 		else
 			gen6_disable_rps(dev_priv);
 
@@ -7016,25 +6879,8 @@
 	I915_WRITE(GEN8_UCGCTL6, I915_READ(GEN8_UCGCTL6) |
 		   GEN8_SDEUNIT_CLOCK_GATE_DISABLE);
 
-<<<<<<< HEAD
-	/*
-	 * WaProgramL3SqcReg1Default:bdw
-	 * WaTempDisableDOPClkGating:bdw
-	 */
-	misccpctl = I915_READ(GEN7_MISCCPCTL);
-	I915_WRITE(GEN7_MISCCPCTL, misccpctl & ~GEN7_DOP_CLOCK_GATE_ENABLE);
-	I915_WRITE(GEN8_L3SQCREG1, BDW_WA_L3SQCREG1_DEFAULT);
-	/*
-	 * Wait at least 100 clocks before re-enabling clock gating. See
-	 * the definition of L3SQCREG1 in BSpec.
-	 */
-	POSTING_READ(GEN8_L3SQCREG1);
-	udelay(1);
-	I915_WRITE(GEN7_MISCCPCTL, misccpctl);
-=======
 	/* WaProgramL3SqcReg1Default:bdw */
 	gen8_set_l3sqc_credits(dev_priv, 30, 2);
->>>>>>> af4a879e
 
 	/*
 	 * WaGttCachingOffByDefault:bdw
@@ -7686,12 +7532,7 @@
 	struct drm_i915_gem_request *req = boost->req;
 
 	if (!i915_gem_request_completed(req, true))
-<<<<<<< HEAD
-		gen6_rps_boost(to_i915(req->engine->dev), NULL,
-			       req->emitted_jiffies);
-=======
 		gen6_rps_boost(req->i915, NULL, req->emitted_jiffies);
->>>>>>> af4a879e
 
 	i915_gem_request_unreference(req);
 	kfree(boost);

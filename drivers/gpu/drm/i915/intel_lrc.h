--- conflicted
+++ resolved
@@ -99,24 +99,6 @@
 #define LRC_PPHWSP_PN	(LRC_GUCSHR_PN + 1)
 #define LRC_STATE_PN	(LRC_PPHWSP_PN + 1)
 
-<<<<<<< HEAD
-void intel_lr_context_free(struct intel_context *ctx);
-uint32_t intel_lr_context_size(struct intel_engine_cs *engine);
-int intel_lr_context_deferred_alloc(struct intel_context *ctx,
-				    struct intel_engine_cs *engine);
-void intel_lr_context_unpin(struct intel_context *ctx,
-			    struct intel_engine_cs *engine);
-
-struct drm_i915_private;
-
-void intel_lr_context_reset(struct drm_i915_private *dev_priv,
-			    struct intel_context *ctx);
-uint64_t intel_lr_context_descriptor(struct intel_context *ctx,
-				     struct intel_engine_cs *engine);
-
-u32 intel_execlists_ctx_id(struct intel_context *ctx,
-			   struct intel_engine_cs *engine);
-=======
 struct i915_gem_context;
 
 uint32_t intel_lr_context_size(struct intel_engine_cs *engine);
@@ -129,7 +111,6 @@
 			    struct i915_gem_context *ctx);
 uint64_t intel_lr_context_descriptor(struct i915_gem_context *ctx,
 				     struct intel_engine_cs *engine);
->>>>>>> f3261156
 
 /* Execlists */
 int intel_sanitize_enable_execlists(struct drm_i915_private *dev_priv,
@@ -139,10 +120,6 @@
 			       struct drm_i915_gem_execbuffer2 *args,
 			       struct list_head *vmas);
 
-<<<<<<< HEAD
-void intel_execlists_retire_requests(struct intel_engine_cs *engine);
-=======
 void intel_execlists_cancel_requests(struct intel_engine_cs *engine);
->>>>>>> f3261156
 
 #endif /* _INTEL_LRC_H_ */
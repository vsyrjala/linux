/*
 * Copyright © 2013 Intel Corporation
 *
 * Permission is hereby granted, free of charge, to any person obtaining a
 * copy of this software and associated documentation files (the "Software"),
 * to deal in the Software without restriction, including without limitation
 * the rights to use, copy, modify, merge, publish, distribute, sublicense,
 * and/or sell copies of the Software, and to permit persons to whom the
 * Software is furnished to do so, subject to the following conditions:
 *
 * The above copyright notice and this permission notice (including the next
 * paragraph) shall be included in all copies or substantial portions of the
 * Software.
 *
 * THE SOFTWARE IS PROVIDED "AS IS", WITHOUT WARRANTY OF ANY KIND, EXPRESS OR
 * IMPLIED, INCLUDING BUT NOT LIMITED TO THE WARRANTIES OF MERCHANTABILITY,
 * FITNESS FOR A PARTICULAR PURPOSE AND NONINFRINGEMENT.  IN NO EVENT SHALL
 * THE AUTHORS OR COPYRIGHT HOLDERS BE LIABLE FOR ANY CLAIM, DAMAGES OR OTHER
 * LIABILITY, WHETHER IN AN ACTION OF CONTRACT, TORT OR OTHERWISE, ARISING
 * FROM, OUT OF OR IN CONNECTION WITH THE SOFTWARE OR THE USE OR OTHER DEALINGS
 * IN THE SOFTWARE.
 *
 */

#include <asm/iosf_mbi.h>

#include "i915_drv.h"
#include "intel_sideband.h"

/*
 * IOSF sideband, see VLV2_SidebandMsg_HAS.docx and
 * VLV_VLV2_PUNIT_HAS_0.8.docx
 */

/* Standard MMIO read, non-posted */
#define SB_MRD_NP	0x00
/* Standard MMIO write, non-posted */
#define SB_MWR_NP	0x01
/* Private register read, double-word addressing, non-posted */
#define SB_CRRDDA_NP	0x06
/* Private register write, double-word addressing, non-posted */
#define SB_CRWRDA_NP	0x07

static void ping(void *info)
{
}

static void __vlv_punit_get(struct drm_i915_private *i915)
{
	iosf_mbi_punit_acquire();

	/*
	 * Prevent the cpu from sleeping while we use this sideband, otherwise
	 * the punit may cause a machine hang. The issue appears to be isolated
	 * with changing the power state of the CPU package while changing
	 * the power state via the punit, and we have only observed it
	 * reliably on 4-core Baytail systems suggesting the issue is in the
	 * power delivery mechanism and likely to be be board/function
	 * specific. Hence we presume the workaround needs only be applied
	 * to the Valleyview P-unit and not all sideband communications.
	 */
	if (IS_VALLEYVIEW(i915)) {
		pm_qos_update_request(&i915->sb_qos, 0);
		on_each_cpu(ping, NULL, 1);
	}
}

static void __vlv_punit_put(struct drm_i915_private *i915)
{
	if (IS_VALLEYVIEW(i915))
		pm_qos_update_request(&i915->sb_qos, PM_QOS_DEFAULT_VALUE);

	iosf_mbi_punit_release();
}

void vlv_iosf_sb_get(struct drm_i915_private *i915, unsigned long ports)
{
	if (ports & BIT(VLV_IOSF_SB_PUNIT))
		__vlv_punit_get(i915);

	mutex_lock(&i915->sb_lock);
}

void vlv_iosf_sb_put(struct drm_i915_private *i915, unsigned long ports)
{
	mutex_unlock(&i915->sb_lock);

	if (ports & BIT(VLV_IOSF_SB_PUNIT))
		__vlv_punit_put(i915);
}

static int vlv_sideband_rw(struct drm_i915_private *i915,
			   u32 devfn, u32 port, u32 opcode,
			   u32 addr, u32 *val)
{
	struct intel_uncore *uncore = &i915->uncore;
	const bool is_read = (opcode == SB_MRD_NP || opcode == SB_CRRDDA_NP);
	int err;

	lockdep_assert_held(&i915->sb_lock);
	if (port == IOSF_PORT_PUNIT)
		iosf_mbi_assert_punit_acquired();

	/* Flush the previous comms, just in case it failed last time. */
	if (intel_wait_for_register(uncore,
				    VLV_IOSF_DOORBELL_REQ, IOSF_SB_BUSY, 0,
				    5)) {
		drm_dbg(&i915->drm, "IOSF sideband idle wait (%s) timed out\n",
			is_read ? "read" : "write");
		return -EAGAIN;
	}

	preempt_disable();

	intel_uncore_write_fw(uncore, VLV_IOSF_ADDR, addr);
	intel_uncore_write_fw(uncore, VLV_IOSF_DATA, is_read ? 0 : *val);
	intel_uncore_write_fw(uncore, VLV_IOSF_DOORBELL_REQ,
			      (devfn << IOSF_DEVFN_SHIFT) |
			      (opcode << IOSF_OPCODE_SHIFT) |
			      (port << IOSF_PORT_SHIFT) |
			      (0xf << IOSF_BYTE_ENABLES_SHIFT) |
			      (0 << IOSF_BAR_SHIFT) |
			      IOSF_SB_BUSY);

	if (__intel_wait_for_register_fw(uncore,
					 VLV_IOSF_DOORBELL_REQ, IOSF_SB_BUSY, 0,
					 10000, 0, NULL) == 0) {
		if (is_read)
			*val = intel_uncore_read_fw(uncore, VLV_IOSF_DATA);
		err = 0;
	} else {
		drm_dbg(&i915->drm, "IOSF sideband finish wait (%s) timed out\n",
			is_read ? "read" : "write");
		err = -ETIMEDOUT;
	}

	preempt_enable();

	return err;
}

u32 vlv_punit_read(struct drm_i915_private *i915, u32 addr)
{
	u32 val = 0;

	vlv_sideband_rw(i915, PCI_DEVFN(0, 0), IOSF_PORT_PUNIT,
			SB_CRRDDA_NP, addr, &val);

	return val;
}

int vlv_punit_write(struct drm_i915_private *i915, u32 addr, u32 val)
{
	return vlv_sideband_rw(i915, PCI_DEVFN(0, 0), IOSF_PORT_PUNIT,
			       SB_CRWRDA_NP, addr, &val);
}

u32 vlv_bunit_read(struct drm_i915_private *i915, u32 reg)
{
	u32 val = 0;

	vlv_sideband_rw(i915, PCI_DEVFN(0, 0), IOSF_PORT_BUNIT,
			SB_CRRDDA_NP, reg, &val);

	return val;
}

void vlv_bunit_write(struct drm_i915_private *i915, u32 reg, u32 val)
{
	vlv_sideband_rw(i915, PCI_DEVFN(0, 0), IOSF_PORT_BUNIT,
			SB_CRWRDA_NP, reg, &val);
}

u32 vlv_nc_read(struct drm_i915_private *i915, u8 addr)
{
	u32 val = 0;

	vlv_sideband_rw(i915, PCI_DEVFN(0, 0), IOSF_PORT_NC,
			SB_CRRDDA_NP, addr, &val);

	return val;
}

u32 vlv_iosf_sb_read(struct drm_i915_private *i915, u8 port, u32 reg)
{
	u32 val = 0;

	vlv_sideband_rw(i915, PCI_DEVFN(0, 0), port,
			SB_CRRDDA_NP, reg, &val);

	return val;
}

void vlv_iosf_sb_write(struct drm_i915_private *i915,
		       u8 port, u32 reg, u32 val)
{
	vlv_sideband_rw(i915, PCI_DEVFN(0, 0), port,
			SB_CRWRDA_NP, reg, &val);
}

u32 vlv_cck_read(struct drm_i915_private *i915, u32 reg)
{
	u32 val = 0;

	vlv_sideband_rw(i915, PCI_DEVFN(0, 0), IOSF_PORT_CCK,
			SB_CRRDDA_NP, reg, &val);

	return val;
}

void vlv_cck_write(struct drm_i915_private *i915, u32 reg, u32 val)
{
	vlv_sideband_rw(i915, PCI_DEVFN(0, 0), IOSF_PORT_CCK,
			SB_CRWRDA_NP, reg, &val);
}

u32 vlv_ccu_read(struct drm_i915_private *i915, u32 reg)
{
	u32 val = 0;

	vlv_sideband_rw(i915, PCI_DEVFN(0, 0), IOSF_PORT_CCU,
			SB_CRRDDA_NP, reg, &val);

	return val;
}

void vlv_ccu_write(struct drm_i915_private *i915, u32 reg, u32 val)
{
	vlv_sideband_rw(i915, PCI_DEVFN(0, 0), IOSF_PORT_CCU,
			SB_CRWRDA_NP, reg, &val);
}

u32 vlv_dpio_read(struct drm_i915_private *i915, enum pipe pipe, int reg)
{
	int port = i915->dpio_phy_iosf_port[DPIO_PHY(pipe)];
	u32 val = 0;

	vlv_sideband_rw(i915, DPIO_DEVFN, port, SB_MRD_NP, reg, &val);

	/*
	 * FIXME: There might be some registers where all 1's is a valid value,
	 * so ideally we should check the register offset instead...
	 */
	drm_WARN(&i915->drm, val == 0xffffffff,
		 "DPIO read pipe %c reg 0x%x == 0x%x\n",
		 pipe_name(pipe), reg, val);

	return val;
}

void vlv_dpio_write(struct drm_i915_private *i915,
		    enum pipe pipe, int reg, u32 val)
{
	int port = i915->dpio_phy_iosf_port[DPIO_PHY(pipe)];

	vlv_sideband_rw(i915, DPIO_DEVFN, port, SB_MWR_NP, reg, &val);
}

u32 vlv_flisdsi_read(struct drm_i915_private *i915, u32 reg)
{
	u32 val = 0;

	vlv_sideband_rw(i915, DPIO_DEVFN, IOSF_PORT_FLISDSI, SB_CRRDDA_NP,
			reg, &val);
	return val;
}

void vlv_flisdsi_write(struct drm_i915_private *i915, u32 reg, u32 val)
{
	vlv_sideband_rw(i915, DPIO_DEVFN, IOSF_PORT_FLISDSI, SB_CRWRDA_NP,
			reg, &val);
}

/* SBI access */
static int intel_sbi_rw(struct drm_i915_private *i915, u16 reg,
			enum intel_sbi_destination destination,
			u32 *val, bool is_read)
{
	struct intel_uncore *uncore = &i915->uncore;
	u32 cmd;

	lockdep_assert_held(&i915->sb_lock);

	if (intel_wait_for_register_fw(uncore,
				       SBI_CTL_STAT, SBI_BUSY, 0,
				       100)) {
		drm_err(&i915->drm,
			"timeout waiting for SBI to become ready\n");
		return -EBUSY;
	}

	intel_uncore_write_fw(uncore, SBI_ADDR, (u32)reg << 16);
	intel_uncore_write_fw(uncore, SBI_DATA, is_read ? 0 : *val);

	if (destination == SBI_ICLK)
		cmd = SBI_CTL_DEST_ICLK | SBI_CTL_OP_CRRD;
	else
		cmd = SBI_CTL_DEST_MPHY | SBI_CTL_OP_IORD;
	if (!is_read)
		cmd |= BIT(8);
	intel_uncore_write_fw(uncore, SBI_CTL_STAT, cmd | SBI_BUSY);

	if (__intel_wait_for_register_fw(uncore,
					 SBI_CTL_STAT, SBI_BUSY, 0,
					 100, 100, &cmd)) {
		drm_err(&i915->drm,
			"timeout waiting for SBI to complete read\n");
		return -ETIMEDOUT;
	}

	if (cmd & SBI_RESPONSE_FAIL) {
		drm_err(&i915->drm, "error during SBI read of reg %x\n", reg);
		return -ENXIO;
	}

	if (is_read)
		*val = intel_uncore_read_fw(uncore, SBI_DATA);

	return 0;
}

u32 intel_sbi_read(struct drm_i915_private *i915, u16 reg,
		   enum intel_sbi_destination destination)
{
	u32 result = 0;

	intel_sbi_rw(i915, reg, destination, &result, true);

	return result;
}

void intel_sbi_write(struct drm_i915_private *i915, u16 reg, u32 value,
		     enum intel_sbi_destination destination)
{
	intel_sbi_rw(i915, reg, destination, &value, false);
}

static inline int gen6_check_mailbox_status(u32 mbox)
{
	switch (mbox & GEN6_PCODE_ERROR_MASK) {
	case GEN6_PCODE_SUCCESS:
		return 0;
	case GEN6_PCODE_UNIMPLEMENTED_CMD:
		return -ENODEV;
	case GEN6_PCODE_ILLEGAL_CMD:
		return -ENXIO;
	case GEN6_PCODE_MIN_FREQ_TABLE_GT_RATIO_OUT_OF_RANGE:
	case GEN7_PCODE_MIN_FREQ_TABLE_GT_RATIO_OUT_OF_RANGE:
		return -EOVERFLOW;
	case GEN6_PCODE_TIMEOUT:
		return -ETIMEDOUT;
	default:
		MISSING_CASE(mbox & GEN6_PCODE_ERROR_MASK);
		return 0;
	}
}

static inline int gen7_check_mailbox_status(u32 mbox)
{
	switch (mbox & GEN6_PCODE_ERROR_MASK) {
	case GEN6_PCODE_SUCCESS:
		return 0;
	case GEN6_PCODE_ILLEGAL_CMD:
		return -ENXIO;
	case GEN7_PCODE_TIMEOUT:
		return -ETIMEDOUT;
	case GEN7_PCODE_ILLEGAL_DATA:
		return -EINVAL;
	case GEN11_PCODE_ILLEGAL_SUBCOMMAND:
		return -ENXIO;
	case GEN11_PCODE_LOCKED:
		return -EBUSY;
	case GEN7_PCODE_MIN_FREQ_TABLE_GT_RATIO_OUT_OF_RANGE:
		return -EOVERFLOW;
	default:
		MISSING_CASE(mbox & GEN6_PCODE_ERROR_MASK);
		return 0;
	}
}

static int __sandybridge_pcode_rw(struct drm_i915_private *i915,
				  u32 mbox, u32 *val, u32 *val1,
				  int fast_timeout_us,
				  int slow_timeout_ms,
				  bool is_read)
{
	struct intel_uncore *uncore = &i915->uncore;

	lockdep_assert_held(&i915->sb_lock);

	/*
	 * GEN6_PCODE_* are outside of the forcewake domain, we can
	 * use te fw I915_READ variants to reduce the amount of work
	 * required when reading/writing.
	 */

	if (intel_uncore_read_fw(uncore, GEN6_PCODE_MAILBOX) & GEN6_PCODE_READY)
		return -EAGAIN;

	intel_uncore_write_fw(uncore, GEN6_PCODE_DATA, *val);
	intel_uncore_write_fw(uncore, GEN6_PCODE_DATA1, val1 ? *val1 : 0);
	intel_uncore_write_fw(uncore,
			      GEN6_PCODE_MAILBOX, GEN6_PCODE_READY | mbox);

	if (__intel_wait_for_register_fw(uncore,
					 GEN6_PCODE_MAILBOX,
					 GEN6_PCODE_READY, 0,
					 fast_timeout_us,
					 slow_timeout_ms,
					 &mbox))
		return -ETIMEDOUT;

	if (is_read)
		*val = intel_uncore_read_fw(uncore, GEN6_PCODE_DATA);
	if (is_read && val1)
		*val1 = intel_uncore_read_fw(uncore, GEN6_PCODE_DATA1);

	if (INTEL_GEN(i915) > 6)
		return gen7_check_mailbox_status(mbox);
	else
		return gen6_check_mailbox_status(mbox);
}

int sandybridge_pcode_read(struct drm_i915_private *i915, u32 mbox,
			   u32 *val, u32 *val1)
{
	int err;

	mutex_lock(&i915->sb_lock);
	err = __sandybridge_pcode_rw(i915, mbox, val, val1,
				     500, 0,
				     true);
	mutex_unlock(&i915->sb_lock);

	if (err) {
		drm_dbg(&i915->drm,
			"warning: pcode (read from mbox %x) mailbox access failed for %ps: %d\n",
			mbox, __builtin_return_address(0), err);
	}

	return err;
}

int sandybridge_pcode_write_timeout(struct drm_i915_private *i915,
				    u32 mbox, u32 val,
				    int fast_timeout_us,
				    int slow_timeout_ms)
{
	int err;

	mutex_lock(&i915->sb_lock);
	err = __sandybridge_pcode_rw(i915, mbox, &val, NULL,
				     fast_timeout_us, slow_timeout_ms,
				     false);
	mutex_unlock(&i915->sb_lock);

	if (err) {
		drm_dbg(&i915->drm,
			"warning: pcode (write of 0x%08x to mbox %x) mailbox access failed for %ps: %d\n",
			val, mbox, __builtin_return_address(0), err);
	}

	return err;
}

static bool skl_pcode_try_request(struct drm_i915_private *i915, u32 mbox,
				  u32 request, u32 reply_mask, u32 reply,
				  u32 *status)
{
	*status = __sandybridge_pcode_rw(i915, mbox, &request, NULL,
					 500, 0,
					 true);

	return *status || ((request & reply_mask) == reply);
}

/**
 * skl_pcode_request - send PCODE request until acknowledgment
 * @i915: device private
 * @mbox: PCODE mailbox ID the request is targeted for
 * @request: request ID
 * @reply_mask: mask used to check for request acknowledgment
 * @reply: value used to check for request acknowledgment
 * @timeout_base_ms: timeout for polling with preemption enabled
 *
 * Keep resending the @request to @mbox until PCODE acknowledges it, PCODE
 * reports an error or an overall timeout of @timeout_base_ms+50 ms expires.
 * The request is acknowledged once the PCODE reply dword equals @reply after
 * applying @reply_mask. Polling is first attempted with preemption enabled
 * for @timeout_base_ms and if this times out for another 50 ms with
 * preemption disabled.
 *
 * Returns 0 on success, %-ETIMEDOUT in case of a timeout, <0 in case of some
 * other error as reported by PCODE.
 */
int skl_pcode_request(struct drm_i915_private *i915, u32 mbox, u32 request,
		      u32 reply_mask, u32 reply, int timeout_base_ms)
{
	u32 status;
	int ret;

	mutex_lock(&i915->sb_lock);

#define COND \
	skl_pcode_try_request(i915, mbox, request, reply_mask, reply, &status)

	/*
	 * Prime the PCODE by doing a request first. Normally it guarantees
	 * that a subsequent request, at most @timeout_base_ms later, succeeds.
	 * _wait_for() doesn't guarantee when its passed condition is evaluated
	 * first, so send the first request explicitly.
	 */
	if (COND) {
		ret = 0;
		goto out;
	}
	ret = _wait_for(COND, timeout_base_ms * 1000, 10, 10);
	if (!ret)
		goto out;

	/*
	 * The above can time out if the number of requests was low (2 in the
	 * worst case) _and_ PCODE was busy for some reason even after a
	 * (queued) request and @timeout_base_ms delay. As a workaround retry
	 * the poll with preemption disabled to maximize the number of
	 * requests. Increase the timeout from @timeout_base_ms to 50ms to
	 * account for interrupts that could reduce the number of these
	 * requests, and for any quirks of the PCODE firmware that delays
	 * the request completion.
	 */
	drm_dbg_kms(&i915->drm,
		    "PCODE timeout, retrying with preemption disabled\n");
<<<<<<< HEAD
	WARN_ON_ONCE(timeout_base_ms > 3);
=======
	drm_WARN_ON_ONCE(&i915->drm, timeout_base_ms > 3);
>>>>>>> 8faa7251
	preempt_disable();
	ret = wait_for_atomic(COND, 50);
	preempt_enable();

out:
	mutex_unlock(&i915->sb_lock);
	return ret ? ret : status;
#undef COND
}<|MERGE_RESOLUTION|>--- conflicted
+++ resolved
@@ -530,11 +530,7 @@
 	 */
 	drm_dbg_kms(&i915->drm,
 		    "PCODE timeout, retrying with preemption disabled\n");
-<<<<<<< HEAD
-	WARN_ON_ONCE(timeout_base_ms > 3);
-=======
 	drm_WARN_ON_ONCE(&i915->drm, timeout_base_ms > 3);
->>>>>>> 8faa7251
 	preempt_disable();
 	ret = wait_for_atomic(COND, 50);
 	preempt_enable();

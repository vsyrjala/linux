/*
 * Copyright © 2012-2014 Intel Corporation
 *
 * Permission is hereby granted, free of charge, to any person obtaining a
 * copy of this software and associated documentation files (the "Software"),
 * to deal in the Software without restriction, including without limitation
 * the rights to use, copy, modify, merge, publish, distribute, sublicense,
 * and/or sell copies of the Software, and to permit persons to whom the
 * Software is furnished to do so, subject to the following conditions:
 *
 * The above copyright notice and this permission notice (including the next
 * paragraph) shall be included in all copies or substantial portions of the
 * Software.
 *
 * THE SOFTWARE IS PROVIDED "AS IS", WITHOUT WARRANTY OF ANY KIND, EXPRESS OR
 * IMPLIED, INCLUDING BUT NOT LIMITED TO THE WARRANTIES OF MERCHANTABILITY,
 * FITNESS FOR A PARTICULAR PURPOSE AND NONINFRINGEMENT.  IN NO EVENT SHALL
 * THE AUTHORS OR COPYRIGHT HOLDERS BE LIABLE FOR ANY CLAIM, DAMAGES OR OTHER
 * LIABILITY, WHETHER IN AN ACTION OF CONTRACT, TORT OR OTHERWISE, ARISING
 * FROM, OUT OF OR IN CONNECTION WITH THE SOFTWARE OR THE USE OR OTHER DEALINGS
 * IN THE SOFTWARE.
 *
 * Authors:
 *    Eugeni Dodonov <eugeni.dodonov@intel.com>
 *    Daniel Vetter <daniel.vetter@ffwll.ch>
 *
 */

#include <linux/pm_runtime.h>
#include <linux/vgaarb.h>

#include "i915_drv.h"
#include "intel_drv.h"

/**
 * DOC: runtime pm
 *
 * The i915 driver supports dynamic enabling and disabling of entire hardware
 * blocks at runtime. This is especially important on the display side where
 * software is supposed to control many power gates manually on recent hardware,
 * since on the GT side a lot of the power management is done by the hardware.
 * But even there some manual control at the device level is required.
 *
 * Since i915 supports a diverse set of platforms with a unified codebase and
 * hardware engineers just love to shuffle functionality around between power
 * domains there's a sizeable amount of indirection required. This file provides
 * generic functions to the driver for grabbing and releasing references for
 * abstract power domains. It then maps those to the actual power wells
 * present for a given platform.
 */

#define for_each_power_well(i, power_well, domain_mask, power_domains)	\
	for (i = 0;							\
	     i < (power_domains)->power_well_count &&			\
		 ((power_well) = &(power_domains)->power_wells[i]);	\
	     i++)							\
		if ((power_well)->domains & (domain_mask))

#define for_each_power_well_rev(i, power_well, domain_mask, power_domains) \
	for (i = (power_domains)->power_well_count - 1;			 \
	     i >= 0 && ((power_well) = &(power_domains)->power_wells[i]);\
	     i--)							 \
		if ((power_well)->domains & (domain_mask))

bool intel_display_power_well_is_enabled(struct drm_i915_private *dev_priv,
				    int power_well_id);

const char *
intel_display_power_domain_str(enum intel_display_power_domain domain)
{
	switch (domain) {
	case POWER_DOMAIN_PIPE_A:
		return "PIPE_A";
	case POWER_DOMAIN_PIPE_B:
		return "PIPE_B";
	case POWER_DOMAIN_PIPE_C:
		return "PIPE_C";
	case POWER_DOMAIN_PIPE_A_PANEL_FITTER:
		return "PIPE_A_PANEL_FITTER";
	case POWER_DOMAIN_PIPE_B_PANEL_FITTER:
		return "PIPE_B_PANEL_FITTER";
	case POWER_DOMAIN_PIPE_C_PANEL_FITTER:
		return "PIPE_C_PANEL_FITTER";
	case POWER_DOMAIN_TRANSCODER_A:
		return "TRANSCODER_A";
	case POWER_DOMAIN_TRANSCODER_B:
		return "TRANSCODER_B";
	case POWER_DOMAIN_TRANSCODER_C:
		return "TRANSCODER_C";
	case POWER_DOMAIN_TRANSCODER_EDP:
		return "TRANSCODER_EDP";
	case POWER_DOMAIN_PORT_DDI_A_LANES:
		return "PORT_DDI_A_LANES";
	case POWER_DOMAIN_PORT_DDI_B_LANES:
		return "PORT_DDI_B_LANES";
	case POWER_DOMAIN_PORT_DDI_C_LANES:
		return "PORT_DDI_C_LANES";
	case POWER_DOMAIN_PORT_DDI_D_LANES:
		return "PORT_DDI_D_LANES";
	case POWER_DOMAIN_PORT_DDI_E_LANES:
		return "PORT_DDI_E_LANES";
	case POWER_DOMAIN_PORT_DSI:
		return "PORT_DSI";
	case POWER_DOMAIN_PORT_CRT:
		return "PORT_CRT";
	case POWER_DOMAIN_PORT_OTHER:
		return "PORT_OTHER";
	case POWER_DOMAIN_VGA:
		return "VGA";
	case POWER_DOMAIN_AUDIO:
		return "AUDIO";
	case POWER_DOMAIN_PLLS:
		return "PLLS";
	case POWER_DOMAIN_AUX_A:
		return "AUX_A";
	case POWER_DOMAIN_AUX_B:
		return "AUX_B";
	case POWER_DOMAIN_AUX_C:
		return "AUX_C";
	case POWER_DOMAIN_AUX_D:
		return "AUX_D";
	case POWER_DOMAIN_GMBUS:
		return "GMBUS";
	case POWER_DOMAIN_INIT:
		return "INIT";
	case POWER_DOMAIN_MODESET:
		return "MODESET";
	default:
		MISSING_CASE(domain);
		return "?";
	}
}

static void intel_power_well_enable(struct drm_i915_private *dev_priv,
				    struct i915_power_well *power_well)
{
	DRM_DEBUG_KMS("enabling %s\n", power_well->name);
	power_well->ops->enable(dev_priv, power_well);
	power_well->hw_enabled = true;
}

static void intel_power_well_disable(struct drm_i915_private *dev_priv,
				     struct i915_power_well *power_well)
{
	DRM_DEBUG_KMS("disabling %s\n", power_well->name);
	power_well->hw_enabled = false;
	power_well->ops->disable(dev_priv, power_well);
}

/*
 * We should only use the power well if we explicitly asked the hardware to
 * enable it, so check if it's enabled and also check if we've requested it to
 * be enabled.
 */
static bool hsw_power_well_enabled(struct drm_i915_private *dev_priv,
				   struct i915_power_well *power_well)
{
	return I915_READ(HSW_PWR_WELL_DRIVER) ==
		     (HSW_PWR_WELL_ENABLE_REQUEST | HSW_PWR_WELL_STATE_ENABLED);
}

/**
 * __intel_display_power_is_enabled - unlocked check for a power domain
 * @dev_priv: i915 device instance
 * @domain: power domain to check
 *
 * This is the unlocked version of intel_display_power_is_enabled() and should
 * only be used from error capture and recovery code where deadlocks are
 * possible.
 *
 * Returns:
 * True when the power domain is enabled, false otherwise.
 */
bool __intel_display_power_is_enabled(struct drm_i915_private *dev_priv,
				      enum intel_display_power_domain domain)
{
	struct i915_power_domains *power_domains;
	struct i915_power_well *power_well;
	bool is_enabled;
	int i;

	if (dev_priv->pm.suspended)
		return false;

	power_domains = &dev_priv->power_domains;

	is_enabled = true;

	for_each_power_well_rev(i, power_well, BIT(domain), power_domains) {
		if (power_well->always_on)
			continue;

		if (!power_well->hw_enabled) {
			is_enabled = false;
			break;
		}
	}

	return is_enabled;
}

/**
 * intel_display_power_is_enabled - check for a power domain
 * @dev_priv: i915 device instance
 * @domain: power domain to check
 *
 * This function can be used to check the hw power domain state. It is mostly
 * used in hardware state readout functions. Everywhere else code should rely
 * upon explicit power domain reference counting to ensure that the hardware
 * block is powered up before accessing it.
 *
 * Callers must hold the relevant modesetting locks to ensure that concurrent
 * threads can't disable the power well while the caller tries to read a few
 * registers.
 *
 * Returns:
 * True when the power domain is enabled, false otherwise.
 */
bool intel_display_power_is_enabled(struct drm_i915_private *dev_priv,
				    enum intel_display_power_domain domain)
{
	struct i915_power_domains *power_domains;
	bool ret;

	power_domains = &dev_priv->power_domains;

	mutex_lock(&power_domains->lock);
	ret = __intel_display_power_is_enabled(dev_priv, domain);
	mutex_unlock(&power_domains->lock);

	return ret;
}

/**
 * intel_display_set_init_power - set the initial power domain state
 * @dev_priv: i915 device instance
 * @enable: whether to enable or disable the initial power domain state
 *
 * For simplicity our driver load/unload and system suspend/resume code assumes
 * that all power domains are always enabled. This functions controls the state
 * of this little hack. While the initial power domain state is enabled runtime
 * pm is effectively disabled.
 */
void intel_display_set_init_power(struct drm_i915_private *dev_priv,
				  bool enable)
{
	if (dev_priv->power_domains.init_power_on == enable)
		return;

	if (enable)
		intel_display_power_get(dev_priv, POWER_DOMAIN_INIT);
	else
		intel_display_power_put(dev_priv, POWER_DOMAIN_INIT);

	dev_priv->power_domains.init_power_on = enable;
}

/*
 * Starting with Haswell, we have a "Power Down Well" that can be turned off
 * when not needed anymore. We have 4 registers that can request the power well
 * to be enabled, and it will only be disabled if none of the registers is
 * requesting it to be enabled.
 */
static void hsw_power_well_post_enable(struct drm_i915_private *dev_priv)
{
	struct drm_device *dev = dev_priv->dev;

	/*
	 * After we re-enable the power well, if we touch VGA register 0x3d5
	 * we'll get unclaimed register interrupts. This stops after we write
	 * anything to the VGA MSR register. The vgacon module uses this
	 * register all the time, so if we unbind our driver and, as a
	 * consequence, bind vgacon, we'll get stuck in an infinite loop at
	 * console_unlock(). So make here we touch the VGA MSR register, making
	 * sure vgacon can keep working normally without triggering interrupts
	 * and error messages.
	 */
	vga_get_uninterruptible(dev->pdev, VGA_RSRC_LEGACY_IO);
	outb(inb(VGA_MSR_READ), VGA_MSR_WRITE);
	vga_put(dev->pdev, VGA_RSRC_LEGACY_IO);

	if (IS_BROADWELL(dev))
		gen8_irq_power_well_post_enable(dev_priv,
						1 << PIPE_C | 1 << PIPE_B);
}

static void skl_power_well_post_enable(struct drm_i915_private *dev_priv,
				       struct i915_power_well *power_well)
{
	struct drm_device *dev = dev_priv->dev;

	/*
	 * After we re-enable the power well, if we touch VGA register 0x3d5
	 * we'll get unclaimed register interrupts. This stops after we write
	 * anything to the VGA MSR register. The vgacon module uses this
	 * register all the time, so if we unbind our driver and, as a
	 * consequence, bind vgacon, we'll get stuck in an infinite loop at
	 * console_unlock(). So make here we touch the VGA MSR register, making
	 * sure vgacon can keep working normally without triggering interrupts
	 * and error messages.
	 */
	if (power_well->data == SKL_DISP_PW_2) {
		vga_get_uninterruptible(dev->pdev, VGA_RSRC_LEGACY_IO);
		outb(inb(VGA_MSR_READ), VGA_MSR_WRITE);
		vga_put(dev->pdev, VGA_RSRC_LEGACY_IO);

		gen8_irq_power_well_post_enable(dev_priv,
						1 << PIPE_C | 1 << PIPE_B);
	}
}

static void hsw_set_power_well(struct drm_i915_private *dev_priv,
			       struct i915_power_well *power_well, bool enable)
{
	bool is_enabled, enable_requested;
	uint32_t tmp;

	tmp = I915_READ(HSW_PWR_WELL_DRIVER);
	is_enabled = tmp & HSW_PWR_WELL_STATE_ENABLED;
	enable_requested = tmp & HSW_PWR_WELL_ENABLE_REQUEST;

	if (enable) {
		if (!enable_requested)
			I915_WRITE(HSW_PWR_WELL_DRIVER,
				   HSW_PWR_WELL_ENABLE_REQUEST);

		if (!is_enabled) {
			DRM_DEBUG_KMS("Enabling power well\n");
			if (wait_for((I915_READ(HSW_PWR_WELL_DRIVER) &
				      HSW_PWR_WELL_STATE_ENABLED), 20))
				DRM_ERROR("Timeout enabling power well\n");
			hsw_power_well_post_enable(dev_priv);
		}

	} else {
		if (enable_requested) {
			I915_WRITE(HSW_PWR_WELL_DRIVER, 0);
			POSTING_READ(HSW_PWR_WELL_DRIVER);
			DRM_DEBUG_KMS("Requesting to disable the power well\n");
		}
	}
}

#define SKL_DISPLAY_POWERWELL_2_POWER_DOMAINS (		\
	BIT(POWER_DOMAIN_TRANSCODER_A) |		\
	BIT(POWER_DOMAIN_PIPE_B) |			\
	BIT(POWER_DOMAIN_TRANSCODER_B) |		\
	BIT(POWER_DOMAIN_PIPE_C) |			\
	BIT(POWER_DOMAIN_TRANSCODER_C) |		\
	BIT(POWER_DOMAIN_PIPE_B_PANEL_FITTER) |		\
	BIT(POWER_DOMAIN_PIPE_C_PANEL_FITTER) |		\
	BIT(POWER_DOMAIN_PORT_DDI_B_LANES) |		\
	BIT(POWER_DOMAIN_PORT_DDI_C_LANES) |		\
	BIT(POWER_DOMAIN_PORT_DDI_D_LANES) |		\
	BIT(POWER_DOMAIN_PORT_DDI_E_LANES) |		\
	BIT(POWER_DOMAIN_AUX_B) |                       \
	BIT(POWER_DOMAIN_AUX_C) |			\
	BIT(POWER_DOMAIN_AUX_D) |			\
	BIT(POWER_DOMAIN_AUDIO) |			\
	BIT(POWER_DOMAIN_VGA) |				\
	BIT(POWER_DOMAIN_INIT))
#define SKL_DISPLAY_DDI_A_E_POWER_DOMAINS (		\
	BIT(POWER_DOMAIN_PORT_DDI_A_LANES) |		\
	BIT(POWER_DOMAIN_PORT_DDI_E_LANES) |		\
	BIT(POWER_DOMAIN_INIT))
#define SKL_DISPLAY_DDI_B_POWER_DOMAINS (		\
	BIT(POWER_DOMAIN_PORT_DDI_B_LANES) |		\
	BIT(POWER_DOMAIN_INIT))
#define SKL_DISPLAY_DDI_C_POWER_DOMAINS (		\
	BIT(POWER_DOMAIN_PORT_DDI_C_LANES) |		\
	BIT(POWER_DOMAIN_INIT))
#define SKL_DISPLAY_DDI_D_POWER_DOMAINS (		\
	BIT(POWER_DOMAIN_PORT_DDI_D_LANES) |		\
	BIT(POWER_DOMAIN_INIT))
#define SKL_DISPLAY_DC_OFF_POWER_DOMAINS (		\
	SKL_DISPLAY_POWERWELL_2_POWER_DOMAINS |		\
	BIT(POWER_DOMAIN_MODESET) |			\
	BIT(POWER_DOMAIN_AUX_A) |			\
	BIT(POWER_DOMAIN_INIT))
#define SKL_DISPLAY_ALWAYS_ON_POWER_DOMAINS (		\
	(POWER_DOMAIN_MASK & ~(				\
	SKL_DISPLAY_POWERWELL_2_POWER_DOMAINS |		\
	SKL_DISPLAY_DC_OFF_POWER_DOMAINS)) |		\
	BIT(POWER_DOMAIN_INIT))

#define BXT_DISPLAY_POWERWELL_2_POWER_DOMAINS (		\
	BIT(POWER_DOMAIN_TRANSCODER_A) |		\
	BIT(POWER_DOMAIN_PIPE_B) |			\
	BIT(POWER_DOMAIN_TRANSCODER_B) |		\
	BIT(POWER_DOMAIN_PIPE_C) |			\
	BIT(POWER_DOMAIN_TRANSCODER_C) |		\
	BIT(POWER_DOMAIN_PIPE_B_PANEL_FITTER) |		\
	BIT(POWER_DOMAIN_PIPE_C_PANEL_FITTER) |		\
	BIT(POWER_DOMAIN_PORT_DDI_B_LANES) |		\
	BIT(POWER_DOMAIN_PORT_DDI_C_LANES) |		\
	BIT(POWER_DOMAIN_AUX_B) |			\
	BIT(POWER_DOMAIN_AUX_C) |			\
	BIT(POWER_DOMAIN_AUDIO) |			\
	BIT(POWER_DOMAIN_VGA) |				\
	BIT(POWER_DOMAIN_GMBUS) |			\
	BIT(POWER_DOMAIN_INIT))
#define BXT_DISPLAY_POWERWELL_1_POWER_DOMAINS (		\
	BXT_DISPLAY_POWERWELL_2_POWER_DOMAINS |		\
	BIT(POWER_DOMAIN_PIPE_A) |			\
	BIT(POWER_DOMAIN_TRANSCODER_EDP) |		\
	BIT(POWER_DOMAIN_PIPE_A_PANEL_FITTER) |		\
	BIT(POWER_DOMAIN_PORT_DDI_A_LANES) |		\
	BIT(POWER_DOMAIN_AUX_A) |			\
	BIT(POWER_DOMAIN_PLLS) |			\
	BIT(POWER_DOMAIN_INIT))
#define BXT_DISPLAY_DC_OFF_POWER_DOMAINS (		\
	BXT_DISPLAY_POWERWELL_2_POWER_DOMAINS |		\
	BIT(POWER_DOMAIN_MODESET) |			\
	BIT(POWER_DOMAIN_AUX_A) |			\
	BIT(POWER_DOMAIN_INIT))
#define BXT_DISPLAY_ALWAYS_ON_POWER_DOMAINS (		\
	(POWER_DOMAIN_MASK & ~(BXT_DISPLAY_POWERWELL_1_POWER_DOMAINS |	\
	BXT_DISPLAY_POWERWELL_2_POWER_DOMAINS)) |	\
	BIT(POWER_DOMAIN_INIT))

static void assert_can_enable_dc9(struct drm_i915_private *dev_priv)
{
	struct drm_device *dev = dev_priv->dev;

	WARN(!IS_BROXTON(dev), "Platform doesn't support DC9.\n");
	WARN((I915_READ(DC_STATE_EN) & DC_STATE_EN_DC9),
		"DC9 already programmed to be enabled.\n");
	WARN(I915_READ(DC_STATE_EN) & DC_STATE_EN_UPTO_DC5,
		"DC5 still not disabled to enable DC9.\n");
	WARN(I915_READ(HSW_PWR_WELL_DRIVER), "Power well on.\n");
	WARN(intel_irqs_enabled(dev_priv), "Interrupts not disabled yet.\n");

	 /*
	  * TODO: check for the following to verify the conditions to enter DC9
	  * state are satisfied:
	  * 1] Check relevant display engine registers to verify if mode set
	  * disable sequence was followed.
	  * 2] Check if display uninitialize sequence is initialized.
	  */
}

static void assert_can_disable_dc9(struct drm_i915_private *dev_priv)
{
	WARN(intel_irqs_enabled(dev_priv), "Interrupts not disabled yet.\n");
	WARN(!(I915_READ(DC_STATE_EN) & DC_STATE_EN_DC9),
		"DC9 already programmed to be disabled.\n");
	WARN(I915_READ(DC_STATE_EN) & DC_STATE_EN_UPTO_DC5,
		"DC5 still not disabled.\n");

	 /*
	  * TODO: check for the following to verify DC9 state was indeed
	  * entered before programming to disable it:
	  * 1] Check relevant display engine registers to verify if mode
	  *  set disable sequence was followed.
	  * 2] Check if display uninitialize sequence is initialized.
	  */
}

static void gen9_set_dc_state_debugmask_memory_up(
			struct drm_i915_private *dev_priv)
{
	uint32_t val;

	/* The below bit doesn't need to be cleared ever afterwards */
	val = I915_READ(DC_STATE_DEBUG);
	if (!(val & DC_STATE_DEBUG_MASK_MEMORY_UP)) {
		val |= DC_STATE_DEBUG_MASK_MEMORY_UP;
		I915_WRITE(DC_STATE_DEBUG, val);
		POSTING_READ(DC_STATE_DEBUG);
	}
}

static void gen9_set_dc_state(struct drm_i915_private *dev_priv, uint32_t state)
{
	uint32_t val;
	uint32_t mask;

	mask = DC_STATE_EN_UPTO_DC5;
	if (IS_BROXTON(dev_priv))
		mask |= DC_STATE_EN_DC9;
	else
		mask |= DC_STATE_EN_UPTO_DC6;

	WARN_ON_ONCE(state & ~mask);

	if (i915.enable_dc == 0)
		state = DC_STATE_DISABLE;
	else if (i915.enable_dc == 1 && state > DC_STATE_EN_UPTO_DC5)
		state = DC_STATE_EN_UPTO_DC5;

	if (state & DC_STATE_EN_UPTO_DC5_DC6_MASK)
		gen9_set_dc_state_debugmask_memory_up(dev_priv);

	val = I915_READ(DC_STATE_EN);
	DRM_DEBUG_KMS("Setting DC state from %02x to %02x\n",
		      val & mask, state);
	val &= ~mask;
	val |= state;
	I915_WRITE(DC_STATE_EN, val);
	POSTING_READ(DC_STATE_EN);
}

void bxt_enable_dc9(struct drm_i915_private *dev_priv)
{
	assert_can_enable_dc9(dev_priv);

	DRM_DEBUG_KMS("Enabling DC9\n");

	gen9_set_dc_state(dev_priv, DC_STATE_EN_DC9);
}

void bxt_disable_dc9(struct drm_i915_private *dev_priv)
{
	assert_can_disable_dc9(dev_priv);

	DRM_DEBUG_KMS("Disabling DC9\n");

	gen9_set_dc_state(dev_priv, DC_STATE_DISABLE);
}

static void assert_csr_loaded(struct drm_i915_private *dev_priv)
{
	WARN_ONCE(!I915_READ(CSR_PROGRAM(0)),
		  "CSR program storage start is NULL\n");
	WARN_ONCE(!I915_READ(CSR_SSP_BASE), "CSR SSP Base Not fine\n");
	WARN_ONCE(!I915_READ(CSR_HTP_SKL), "CSR HTP Not fine\n");
}

static void assert_can_enable_dc5(struct drm_i915_private *dev_priv)
{
	struct drm_device *dev = dev_priv->dev;
	bool pg2_enabled = intel_display_power_well_is_enabled(dev_priv,
					SKL_DISP_PW_2);

	WARN_ONCE(!IS_SKYLAKE(dev), "Platform doesn't support DC5.\n");
	WARN_ONCE(!HAS_RUNTIME_PM(dev), "Runtime PM not enabled.\n");
	WARN_ONCE(pg2_enabled, "PG2 not disabled to enable DC5.\n");

	WARN_ONCE((I915_READ(DC_STATE_EN) & DC_STATE_EN_UPTO_DC5),
		  "DC5 already programmed to be enabled.\n");
	WARN_ONCE(dev_priv->pm.suspended,
		  "DC5 cannot be enabled, if platform is runtime-suspended.\n");

	assert_csr_loaded(dev_priv);
}

static void assert_can_disable_dc5(struct drm_i915_private *dev_priv)
{
	/*
	 * During initialization, the firmware may not be loaded yet.
	 * We still want to make sure that the DC enabling flag is cleared.
	 */
	if (dev_priv->power_domains.initializing)
		return;

	WARN_ONCE(dev_priv->pm.suspended,
		"Disabling of DC5 while platform is runtime-suspended should never happen.\n");
}

static void gen9_enable_dc5(struct drm_i915_private *dev_priv)
{
	assert_can_enable_dc5(dev_priv);

	DRM_DEBUG_KMS("Enabling DC5\n");

	gen9_set_dc_state(dev_priv, DC_STATE_EN_UPTO_DC5);
}

static void assert_can_enable_dc6(struct drm_i915_private *dev_priv)
{
	struct drm_device *dev = dev_priv->dev;

	WARN_ONCE(!IS_SKYLAKE(dev), "Platform doesn't support DC6.\n");
	WARN_ONCE(!HAS_RUNTIME_PM(dev), "Runtime PM not enabled.\n");
	WARN_ONCE(I915_READ(UTIL_PIN_CTL) & UTIL_PIN_ENABLE,
		  "Backlight is not disabled.\n");
	WARN_ONCE((I915_READ(DC_STATE_EN) & DC_STATE_EN_UPTO_DC6),
		  "DC6 already programmed to be enabled.\n");

	assert_csr_loaded(dev_priv);
}

static void assert_can_disable_dc6(struct drm_i915_private *dev_priv)
{
	/*
	 * During initialization, the firmware may not be loaded yet.
	 * We still want to make sure that the DC enabling flag is cleared.
	 */
	if (dev_priv->power_domains.initializing)
		return;

	WARN_ONCE(!(I915_READ(DC_STATE_EN) & DC_STATE_EN_UPTO_DC6),
		  "DC6 already programmed to be disabled.\n");
}

static void gen9_disable_dc5_dc6(struct drm_i915_private *dev_priv)
{
	assert_can_disable_dc5(dev_priv);

	if (IS_SKYLAKE(dev_priv) && i915.enable_dc != 0 && i915.enable_dc != 1)
		assert_can_disable_dc6(dev_priv);

	gen9_set_dc_state(dev_priv, DC_STATE_DISABLE);
}

void skl_enable_dc6(struct drm_i915_private *dev_priv)
{
	assert_can_enable_dc6(dev_priv);

	DRM_DEBUG_KMS("Enabling DC6\n");

	gen9_set_dc_state(dev_priv, DC_STATE_EN_UPTO_DC6);

}

void skl_disable_dc6(struct drm_i915_private *dev_priv)
{
	assert_can_disable_dc6(dev_priv);

	DRM_DEBUG_KMS("Disabling DC6\n");

	gen9_set_dc_state(dev_priv, DC_STATE_DISABLE);
}

static void skl_set_power_well(struct drm_i915_private *dev_priv,
			struct i915_power_well *power_well, bool enable)
{
	struct drm_device *dev = dev_priv->dev;
	uint32_t tmp, fuse_status;
	uint32_t req_mask, state_mask;
	bool is_enabled, enable_requested, check_fuse_status = false;

	tmp = I915_READ(HSW_PWR_WELL_DRIVER);
	fuse_status = I915_READ(SKL_FUSE_STATUS);

	switch (power_well->data) {
	case SKL_DISP_PW_1:
		if (wait_for((I915_READ(SKL_FUSE_STATUS) &
			SKL_FUSE_PG0_DIST_STATUS), 1)) {
			DRM_ERROR("PG0 not enabled\n");
			return;
		}
		break;
	case SKL_DISP_PW_2:
		if (!(fuse_status & SKL_FUSE_PG1_DIST_STATUS)) {
			DRM_ERROR("PG1 in disabled state\n");
			return;
		}
		break;
	case SKL_DISP_PW_DDI_A_E:
	case SKL_DISP_PW_DDI_B:
	case SKL_DISP_PW_DDI_C:
	case SKL_DISP_PW_DDI_D:
	case SKL_DISP_PW_MISC_IO:
		break;
	default:
		WARN(1, "Unknown power well %lu\n", power_well->data);
		return;
	}

	req_mask = SKL_POWER_WELL_REQ(power_well->data);
	enable_requested = tmp & req_mask;
	state_mask = SKL_POWER_WELL_STATE(power_well->data);
	is_enabled = tmp & state_mask;

	if (enable) {
		if (!enable_requested) {
			WARN((tmp & state_mask) &&
				!I915_READ(HSW_PWR_WELL_BIOS),
				"Invalid for power well status to be enabled, unless done by the BIOS, \
				when request is to disable!\n");
			if (power_well->data == SKL_DISP_PW_2) {
				/*
				 * DDI buffer programming unnecessary during
				 * driver-load/resume as it's already done
				 * during modeset initialization then. It's
				 * also invalid here as encoder list is still
				 * uninitialized.
				 */
				if (!dev_priv->power_domains.initializing)
					intel_prepare_ddi(dev);
			}
			I915_WRITE(HSW_PWR_WELL_DRIVER, tmp | req_mask);
		}

		if (!is_enabled) {
			DRM_DEBUG_KMS("Enabling %s\n", power_well->name);
			if (wait_for((I915_READ(HSW_PWR_WELL_DRIVER) &
				state_mask), 1))
				DRM_ERROR("%s enable timeout\n",
					power_well->name);
			check_fuse_status = true;
		}
	} else {
		if (enable_requested) {
			I915_WRITE(HSW_PWR_WELL_DRIVER,	tmp & ~req_mask);
			POSTING_READ(HSW_PWR_WELL_DRIVER);
			DRM_DEBUG_KMS("Disabling %s\n", power_well->name);
		}
	}

	if (check_fuse_status) {
		if (power_well->data == SKL_DISP_PW_1) {
			if (wait_for((I915_READ(SKL_FUSE_STATUS) &
				SKL_FUSE_PG1_DIST_STATUS), 1))
				DRM_ERROR("PG1 distributing status timeout\n");
		} else if (power_well->data == SKL_DISP_PW_2) {
			if (wait_for((I915_READ(SKL_FUSE_STATUS) &
				SKL_FUSE_PG2_DIST_STATUS), 1))
				DRM_ERROR("PG2 distributing status timeout\n");
		}
	}

	if (enable && !is_enabled)
		skl_power_well_post_enable(dev_priv, power_well);
}

static void hsw_power_well_sync_hw(struct drm_i915_private *dev_priv,
				   struct i915_power_well *power_well)
{
	hsw_set_power_well(dev_priv, power_well, power_well->count > 0);

	/*
	 * We're taking over the BIOS, so clear any requests made by it since
	 * the driver is in charge now.
	 */
	if (I915_READ(HSW_PWR_WELL_BIOS) & HSW_PWR_WELL_ENABLE_REQUEST)
		I915_WRITE(HSW_PWR_WELL_BIOS, 0);
}

static void hsw_power_well_enable(struct drm_i915_private *dev_priv,
				  struct i915_power_well *power_well)
{
	hsw_set_power_well(dev_priv, power_well, true);
}

static void hsw_power_well_disable(struct drm_i915_private *dev_priv,
				   struct i915_power_well *power_well)
{
	hsw_set_power_well(dev_priv, power_well, false);
}

static bool skl_power_well_enabled(struct drm_i915_private *dev_priv,
					struct i915_power_well *power_well)
{
	uint32_t mask = SKL_POWER_WELL_REQ(power_well->data) |
		SKL_POWER_WELL_STATE(power_well->data);

	return (I915_READ(HSW_PWR_WELL_DRIVER) & mask) == mask;
}

static void skl_power_well_sync_hw(struct drm_i915_private *dev_priv,
				struct i915_power_well *power_well)
{
	skl_set_power_well(dev_priv, power_well, power_well->count > 0);

	/* Clear any request made by BIOS as driver is taking over */
	I915_WRITE(HSW_PWR_WELL_BIOS, 0);
}

static void skl_power_well_enable(struct drm_i915_private *dev_priv,
				struct i915_power_well *power_well)
{
	skl_set_power_well(dev_priv, power_well, true);
}

static void skl_power_well_disable(struct drm_i915_private *dev_priv,
				struct i915_power_well *power_well)
{
	skl_set_power_well(dev_priv, power_well, false);
}

static bool gen9_dc_off_power_well_enabled(struct drm_i915_private *dev_priv,
					   struct i915_power_well *power_well)
{
	return (I915_READ(DC_STATE_EN) & DC_STATE_EN_UPTO_DC5_DC6_MASK) == 0;
}

static void gen9_dc_off_power_well_enable(struct drm_i915_private *dev_priv,
					  struct i915_power_well *power_well)
{
	gen9_disable_dc5_dc6(dev_priv);
}

static void gen9_dc_off_power_well_disable(struct drm_i915_private *dev_priv,
					   struct i915_power_well *power_well)
{
	if (IS_SKYLAKE(dev_priv) && i915.enable_dc != 0 && i915.enable_dc != 1)
		skl_enable_dc6(dev_priv);
	else
		gen9_enable_dc5(dev_priv);
}

static void gen9_dc_off_power_well_sync_hw(struct drm_i915_private *dev_priv,
					   struct i915_power_well *power_well)
{
	if (power_well->count > 0) {
		gen9_set_dc_state(dev_priv, DC_STATE_DISABLE);
	} else {
		if (IS_SKYLAKE(dev_priv) && i915.enable_dc != 0 &&
		    i915.enable_dc != 1)
			gen9_set_dc_state(dev_priv, DC_STATE_EN_UPTO_DC6);
		else
			gen9_set_dc_state(dev_priv, DC_STATE_EN_UPTO_DC5);
	}
}

static void i9xx_always_on_power_well_noop(struct drm_i915_private *dev_priv,
					   struct i915_power_well *power_well)
{
}

static bool i9xx_always_on_power_well_enabled(struct drm_i915_private *dev_priv,
					     struct i915_power_well *power_well)
{
	return true;
}

static void vlv_set_power_well(struct drm_i915_private *dev_priv,
			       struct i915_power_well *power_well, bool enable)
{
	enum punit_power_well power_well_id = power_well->data;
	u32 mask;
	u32 state;
	u32 ctrl;

	mask = PUNIT_PWRGT_MASK(power_well_id);
	state = enable ? PUNIT_PWRGT_PWR_ON(power_well_id) :
			 PUNIT_PWRGT_PWR_GATE(power_well_id);

	mutex_lock(&dev_priv->rps.hw_lock);

#define COND \
	((vlv_punit_read(dev_priv, PUNIT_REG_PWRGT_STATUS) & mask) == state)

	if (COND)
		goto out;

	ctrl = vlv_punit_read(dev_priv, PUNIT_REG_PWRGT_CTRL);
	ctrl &= ~mask;
	ctrl |= state;
	vlv_punit_write(dev_priv, PUNIT_REG_PWRGT_CTRL, ctrl);

	if (wait_for(COND, 100))
		DRM_ERROR("timeout setting power well state %08x (%08x)\n",
			  state,
			  vlv_punit_read(dev_priv, PUNIT_REG_PWRGT_CTRL));

#undef COND

out:
	mutex_unlock(&dev_priv->rps.hw_lock);
}

static void vlv_power_well_sync_hw(struct drm_i915_private *dev_priv,
				   struct i915_power_well *power_well)
{
	vlv_set_power_well(dev_priv, power_well, power_well->count > 0);
}

static void vlv_power_well_enable(struct drm_i915_private *dev_priv,
				  struct i915_power_well *power_well)
{
	vlv_set_power_well(dev_priv, power_well, true);
}

static void vlv_power_well_disable(struct drm_i915_private *dev_priv,
				   struct i915_power_well *power_well)
{
	vlv_set_power_well(dev_priv, power_well, false);
}

static bool vlv_power_well_enabled(struct drm_i915_private *dev_priv,
				   struct i915_power_well *power_well)
{
	int power_well_id = power_well->data;
	bool enabled = false;
	u32 mask;
	u32 state;
	u32 ctrl;

	mask = PUNIT_PWRGT_MASK(power_well_id);
	ctrl = PUNIT_PWRGT_PWR_ON(power_well_id);

	mutex_lock(&dev_priv->rps.hw_lock);

	state = vlv_punit_read(dev_priv, PUNIT_REG_PWRGT_STATUS) & mask;
	/*
	 * We only ever set the power-on and power-gate states, anything
	 * else is unexpected.
	 */
	WARN_ON(state != PUNIT_PWRGT_PWR_ON(power_well_id) &&
		state != PUNIT_PWRGT_PWR_GATE(power_well_id));
	if (state == ctrl)
		enabled = true;

	/*
	 * A transient state at this point would mean some unexpected party
	 * is poking at the power controls too.
	 */
	ctrl = vlv_punit_read(dev_priv, PUNIT_REG_PWRGT_CTRL) & mask;
	WARN_ON(ctrl != state);

	mutex_unlock(&dev_priv->rps.hw_lock);

	return enabled;
}

static void vlv_display_power_well_init(struct drm_i915_private *dev_priv)
{
	enum pipe pipe;

	/*
	 * Enable the CRI clock source so we can get at the
	 * display and the reference clock for VGA
	 * hotplug / manual detection. Supposedly DSI also
	 * needs the ref clock up and running.
	 *
	 * CHV DPLL B/C have some issues if VGA mode is enabled.
	 */
	for_each_pipe(dev_priv->dev, pipe) {
		u32 val = I915_READ(DPLL(pipe));

		val |= DPLL_REF_CLK_ENABLE_VLV | DPLL_VGA_MODE_DIS;
		if (pipe != PIPE_A)
			val |= DPLL_INTEGRATED_CRI_CLK_VLV;

		I915_WRITE(DPLL(pipe), val);
	}

	spin_lock_irq(&dev_priv->irq_lock);
	valleyview_enable_display_irqs(dev_priv);
	spin_unlock_irq(&dev_priv->irq_lock);

	/*
	 * During driver initialization/resume we can avoid restoring the
	 * part of the HW/SW state that will be inited anyway explicitly.
	 */
	if (dev_priv->power_domains.initializing)
		return;

	intel_hpd_init(dev_priv);

	i915_redisable_vga_power_on(dev_priv->dev);
}

static void vlv_display_power_well_deinit(struct drm_i915_private *dev_priv)
{
	spin_lock_irq(&dev_priv->irq_lock);
	valleyview_disable_display_irqs(dev_priv);
	spin_unlock_irq(&dev_priv->irq_lock);

	vlv_power_sequencer_reset(dev_priv);
}

static void vlv_display_power_well_enable(struct drm_i915_private *dev_priv,
					  struct i915_power_well *power_well)
{
	WARN_ON_ONCE(power_well->data != PUNIT_POWER_WELL_DISP2D);

	vlv_set_power_well(dev_priv, power_well, true);

	vlv_display_power_well_init(dev_priv);
}

static void vlv_display_power_well_disable(struct drm_i915_private *dev_priv,
					   struct i915_power_well *power_well)
{
	WARN_ON_ONCE(power_well->data != PUNIT_POWER_WELL_DISP2D);

	vlv_display_power_well_deinit(dev_priv);

	vlv_set_power_well(dev_priv, power_well, false);
}

static void vlv_dpio_cmn_power_well_enable(struct drm_i915_private *dev_priv,
					   struct i915_power_well *power_well)
{
	WARN_ON_ONCE(power_well->data != PUNIT_POWER_WELL_DPIO_CMN_BC);

	/* since ref/cri clock was enabled */
	udelay(1); /* >10ns for cmnreset, >0ns for sidereset */

	vlv_set_power_well(dev_priv, power_well, true);

	/*
	 * From VLV2A0_DP_eDP_DPIO_driver_vbios_notes_10.docx -
	 *  6.	De-assert cmn_reset/side_reset. Same as VLV X0.
	 *   a.	GUnit 0x2110 bit[0] set to 1 (def 0)
	 *   b.	The other bits such as sfr settings / modesel may all
	 *	be set to 0.
	 *
	 * This should only be done on init and resume from S3 with
	 * both PLLs disabled, or we risk losing DPIO and PLL
	 * synchronization.
	 */
	I915_WRITE(DPIO_CTL, I915_READ(DPIO_CTL) | DPIO_CMNRST);
}

static void vlv_dpio_cmn_power_well_disable(struct drm_i915_private *dev_priv,
					    struct i915_power_well *power_well)
{
	enum pipe pipe;

	WARN_ON_ONCE(power_well->data != PUNIT_POWER_WELL_DPIO_CMN_BC);

	for_each_pipe(dev_priv, pipe)
		assert_pll_disabled(dev_priv, pipe);

	/* Assert common reset */
	I915_WRITE(DPIO_CTL, I915_READ(DPIO_CTL) & ~DPIO_CMNRST);

	vlv_set_power_well(dev_priv, power_well, false);
}

#define POWER_DOMAIN_MASK (BIT(POWER_DOMAIN_NUM) - 1)

static struct i915_power_well *lookup_power_well(struct drm_i915_private *dev_priv,
						 int power_well_id)
{
	struct i915_power_domains *power_domains = &dev_priv->power_domains;
	int i;

	for (i = 0; i < power_domains->power_well_count; i++) {
		struct i915_power_well *power_well;

		power_well = &power_domains->power_wells[i];
		if (power_well->data == power_well_id)
			return power_well;
	}

	return NULL;
}

#define BITS_SET(val, bits) (((val) & (bits)) == (bits))

static void assert_chv_phy_status(struct drm_i915_private *dev_priv)
{
	struct i915_power_well *cmn_bc =
		lookup_power_well(dev_priv, PUNIT_POWER_WELL_DPIO_CMN_BC);
	struct i915_power_well *cmn_d =
		lookup_power_well(dev_priv, PUNIT_POWER_WELL_DPIO_CMN_D);
	u32 phy_control = dev_priv->chv_phy_control;
	u32 phy_status = 0;
	u32 phy_status_mask = 0xffffffff;
	u32 tmp;

	/*
	 * The BIOS can leave the PHY is some weird state
	 * where it doesn't fully power down some parts.
	 * Disable the asserts until the PHY has been fully
	 * reset (ie. the power well has been disabled at
	 * least once).
	 */
	if (!dev_priv->chv_phy_assert[DPIO_PHY0])
		phy_status_mask &= ~(PHY_STATUS_CMN_LDO(DPIO_PHY0, DPIO_CH0) |
				     PHY_STATUS_SPLINE_LDO(DPIO_PHY0, DPIO_CH0, 0) |
				     PHY_STATUS_SPLINE_LDO(DPIO_PHY0, DPIO_CH0, 1) |
				     PHY_STATUS_CMN_LDO(DPIO_PHY0, DPIO_CH1) |
				     PHY_STATUS_SPLINE_LDO(DPIO_PHY0, DPIO_CH1, 0) |
				     PHY_STATUS_SPLINE_LDO(DPIO_PHY0, DPIO_CH1, 1));

	if (!dev_priv->chv_phy_assert[DPIO_PHY1])
		phy_status_mask &= ~(PHY_STATUS_CMN_LDO(DPIO_PHY1, DPIO_CH0) |
				     PHY_STATUS_SPLINE_LDO(DPIO_PHY1, DPIO_CH0, 0) |
				     PHY_STATUS_SPLINE_LDO(DPIO_PHY1, DPIO_CH0, 1));

	if (cmn_bc->ops->is_enabled(dev_priv, cmn_bc)) {
		phy_status |= PHY_POWERGOOD(DPIO_PHY0);

		/* this assumes override is only used to enable lanes */
		if ((phy_control & PHY_CH_POWER_DOWN_OVRD_EN(DPIO_PHY0, DPIO_CH0)) == 0)
			phy_control |= PHY_CH_POWER_DOWN_OVRD(0xf, DPIO_PHY0, DPIO_CH0);

		if ((phy_control & PHY_CH_POWER_DOWN_OVRD_EN(DPIO_PHY0, DPIO_CH1)) == 0)
			phy_control |= PHY_CH_POWER_DOWN_OVRD(0xf, DPIO_PHY0, DPIO_CH1);

		/* CL1 is on whenever anything is on in either channel */
		if (BITS_SET(phy_control,
			     PHY_CH_POWER_DOWN_OVRD(0xf, DPIO_PHY0, DPIO_CH0) |
			     PHY_CH_POWER_DOWN_OVRD(0xf, DPIO_PHY0, DPIO_CH1)))
			phy_status |= PHY_STATUS_CMN_LDO(DPIO_PHY0, DPIO_CH0);

		/*
		 * The DPLLB check accounts for the pipe B + port A usage
		 * with CL2 powered up but all the lanes in the second channel
		 * powered down.
		 */
		if (BITS_SET(phy_control,
			     PHY_CH_POWER_DOWN_OVRD(0xf, DPIO_PHY0, DPIO_CH1)) &&
		    (I915_READ(DPLL(PIPE_B)) & DPLL_VCO_ENABLE) == 0)
			phy_status |= PHY_STATUS_CMN_LDO(DPIO_PHY0, DPIO_CH1);

		if (BITS_SET(phy_control,
			     PHY_CH_POWER_DOWN_OVRD(0x3, DPIO_PHY0, DPIO_CH0)))
			phy_status |= PHY_STATUS_SPLINE_LDO(DPIO_PHY0, DPIO_CH0, 0);
		if (BITS_SET(phy_control,
			     PHY_CH_POWER_DOWN_OVRD(0xc, DPIO_PHY0, DPIO_CH0)))
			phy_status |= PHY_STATUS_SPLINE_LDO(DPIO_PHY0, DPIO_CH0, 1);

		if (BITS_SET(phy_control,
			     PHY_CH_POWER_DOWN_OVRD(0x3, DPIO_PHY0, DPIO_CH1)))
			phy_status |= PHY_STATUS_SPLINE_LDO(DPIO_PHY0, DPIO_CH1, 0);
		if (BITS_SET(phy_control,
			     PHY_CH_POWER_DOWN_OVRD(0xc, DPIO_PHY0, DPIO_CH1)))
			phy_status |= PHY_STATUS_SPLINE_LDO(DPIO_PHY0, DPIO_CH1, 1);
	}

	if (cmn_d->ops->is_enabled(dev_priv, cmn_d)) {
		phy_status |= PHY_POWERGOOD(DPIO_PHY1);

		/* this assumes override is only used to enable lanes */
		if ((phy_control & PHY_CH_POWER_DOWN_OVRD_EN(DPIO_PHY1, DPIO_CH0)) == 0)
			phy_control |= PHY_CH_POWER_DOWN_OVRD(0xf, DPIO_PHY1, DPIO_CH0);

		if (BITS_SET(phy_control,
			     PHY_CH_POWER_DOWN_OVRD(0xf, DPIO_PHY1, DPIO_CH0)))
			phy_status |= PHY_STATUS_CMN_LDO(DPIO_PHY1, DPIO_CH0);

		if (BITS_SET(phy_control,
			     PHY_CH_POWER_DOWN_OVRD(0x3, DPIO_PHY1, DPIO_CH0)))
			phy_status |= PHY_STATUS_SPLINE_LDO(DPIO_PHY1, DPIO_CH0, 0);
		if (BITS_SET(phy_control,
			     PHY_CH_POWER_DOWN_OVRD(0xc, DPIO_PHY1, DPIO_CH0)))
			phy_status |= PHY_STATUS_SPLINE_LDO(DPIO_PHY1, DPIO_CH0, 1);
	}

	phy_status &= phy_status_mask;

	/*
	 * The PHY may be busy with some initial calibration and whatnot,
	 * so the power state can take a while to actually change.
	 */
	if (wait_for((tmp = I915_READ(DISPLAY_PHY_STATUS) & phy_status_mask) == phy_status, 10))
		WARN(phy_status != tmp,
		     "Unexpected PHY_STATUS 0x%08x, expected 0x%08x (PHY_CONTROL=0x%08x)\n",
		     tmp, phy_status, dev_priv->chv_phy_control);
}

#undef BITS_SET

static void chv_dpio_cmn_power_well_enable(struct drm_i915_private *dev_priv,
					   struct i915_power_well *power_well)
{
	enum dpio_phy phy;
	enum pipe pipe;
	uint32_t tmp;

	WARN_ON_ONCE(power_well->data != PUNIT_POWER_WELL_DPIO_CMN_BC &&
		     power_well->data != PUNIT_POWER_WELL_DPIO_CMN_D);

	if (power_well->data == PUNIT_POWER_WELL_DPIO_CMN_BC) {
		pipe = PIPE_A;
		phy = DPIO_PHY0;
	} else {
		pipe = PIPE_C;
		phy = DPIO_PHY1;
	}

	/* since ref/cri clock was enabled */
	udelay(1); /* >10ns for cmnreset, >0ns for sidereset */
	vlv_set_power_well(dev_priv, power_well, true);

	/* Poll for phypwrgood signal */
	if (wait_for(I915_READ(DISPLAY_PHY_STATUS) & PHY_POWERGOOD(phy), 1))
		DRM_ERROR("Display PHY %d is not power up\n", phy);

	mutex_lock(&dev_priv->sb_lock);

	/* Enable dynamic power down */
	tmp = vlv_dpio_read(dev_priv, pipe, CHV_CMN_DW28);
	tmp |= DPIO_DYNPWRDOWNEN_CH0 | DPIO_CL1POWERDOWNEN |
		DPIO_SUS_CLK_CONFIG_GATE_CLKREQ;
	vlv_dpio_write(dev_priv, pipe, CHV_CMN_DW28, tmp);

	if (power_well->data == PUNIT_POWER_WELL_DPIO_CMN_BC) {
		tmp = vlv_dpio_read(dev_priv, pipe, _CHV_CMN_DW6_CH1);
		tmp |= DPIO_DYNPWRDOWNEN_CH1;
		vlv_dpio_write(dev_priv, pipe, _CHV_CMN_DW6_CH1, tmp);
	} else {
		/*
		 * Force the non-existing CL2 off. BXT does this
		 * too, so maybe it saves some power even though
		 * CL2 doesn't exist?
		 */
		tmp = vlv_dpio_read(dev_priv, pipe, CHV_CMN_DW30);
		tmp |= DPIO_CL2_LDOFUSE_PWRENB;
		vlv_dpio_write(dev_priv, pipe, CHV_CMN_DW30, tmp);
	}

	mutex_unlock(&dev_priv->sb_lock);

	dev_priv->chv_phy_control |= PHY_COM_LANE_RESET_DEASSERT(phy);
	I915_WRITE(DISPLAY_PHY_CONTROL, dev_priv->chv_phy_control);

	DRM_DEBUG_KMS("Enabled DPIO PHY%d (PHY_CONTROL=0x%08x)\n",
		      phy, dev_priv->chv_phy_control);

	assert_chv_phy_status(dev_priv);
}

static void chv_dpio_cmn_power_well_disable(struct drm_i915_private *dev_priv,
					    struct i915_power_well *power_well)
{
	enum dpio_phy phy;

	WARN_ON_ONCE(power_well->data != PUNIT_POWER_WELL_DPIO_CMN_BC &&
		     power_well->data != PUNIT_POWER_WELL_DPIO_CMN_D);

	if (power_well->data == PUNIT_POWER_WELL_DPIO_CMN_BC) {
		phy = DPIO_PHY0;
		assert_pll_disabled(dev_priv, PIPE_A);
		assert_pll_disabled(dev_priv, PIPE_B);
	} else {
		phy = DPIO_PHY1;
		assert_pll_disabled(dev_priv, PIPE_C);
	}

	dev_priv->chv_phy_control &= ~PHY_COM_LANE_RESET_DEASSERT(phy);
	I915_WRITE(DISPLAY_PHY_CONTROL, dev_priv->chv_phy_control);

	vlv_set_power_well(dev_priv, power_well, false);

	DRM_DEBUG_KMS("Disabled DPIO PHY%d (PHY_CONTROL=0x%08x)\n",
		      phy, dev_priv->chv_phy_control);

	/* PHY is fully reset now, so we can enable the PHY state asserts */
	dev_priv->chv_phy_assert[phy] = true;

	assert_chv_phy_status(dev_priv);
}

static void assert_chv_phy_powergate(struct drm_i915_private *dev_priv, enum dpio_phy phy,
				     enum dpio_channel ch, bool override, unsigned int mask)
{
	enum pipe pipe = phy == DPIO_PHY0 ? PIPE_A : PIPE_C;
	u32 reg, val, expected, actual;

	/*
	 * The BIOS can leave the PHY is some weird state
	 * where it doesn't fully power down some parts.
	 * Disable the asserts until the PHY has been fully
	 * reset (ie. the power well has been disabled at
	 * least once).
	 */
	if (!dev_priv->chv_phy_assert[phy])
		return;

	if (ch == DPIO_CH0)
		reg = _CHV_CMN_DW0_CH0;
	else
		reg = _CHV_CMN_DW6_CH1;

	mutex_lock(&dev_priv->sb_lock);
	val = vlv_dpio_read(dev_priv, pipe, reg);
	mutex_unlock(&dev_priv->sb_lock);

	/*
	 * This assumes !override is only used when the port is disabled.
	 * All lanes should power down even without the override when
	 * the port is disabled.
	 */
	if (!override || mask == 0xf) {
		expected = DPIO_ALLDL_POWERDOWN | DPIO_ANYDL_POWERDOWN;
		/*
		 * If CH1 common lane is not active anymore
		 * (eg. for pipe B DPLL) the entire channel will
		 * shut down, which causes the common lane registers
		 * to read as 0. That means we can't actually check
		 * the lane power down status bits, but as the entire
		 * register reads as 0 it's a good indication that the
		 * channel is indeed entirely powered down.
		 */
		if (ch == DPIO_CH1 && val == 0)
			expected = 0;
	} else if (mask != 0x0) {
		expected = DPIO_ANYDL_POWERDOWN;
	} else {
		expected = 0;
	}

	if (ch == DPIO_CH0)
		actual = val >> DPIO_ANYDL_POWERDOWN_SHIFT_CH0;
	else
		actual = val >> DPIO_ANYDL_POWERDOWN_SHIFT_CH1;
	actual &= DPIO_ALLDL_POWERDOWN | DPIO_ANYDL_POWERDOWN;

	WARN(actual != expected,
	     "Unexpected DPIO lane power down: all %d, any %d. Expected: all %d, any %d. (0x%x = 0x%08x)\n",
	     !!(actual & DPIO_ALLDL_POWERDOWN), !!(actual & DPIO_ANYDL_POWERDOWN),
	     !!(expected & DPIO_ALLDL_POWERDOWN), !!(expected & DPIO_ANYDL_POWERDOWN),
	     reg, val);
}

bool chv_phy_powergate_ch(struct drm_i915_private *dev_priv, enum dpio_phy phy,
			  enum dpio_channel ch, bool override)
{
	struct i915_power_domains *power_domains = &dev_priv->power_domains;
	bool was_override;

	mutex_lock(&power_domains->lock);

	was_override = dev_priv->chv_phy_control & PHY_CH_POWER_DOWN_OVRD_EN(phy, ch);

	if (override == was_override)
		goto out;

	if (override)
		dev_priv->chv_phy_control |= PHY_CH_POWER_DOWN_OVRD_EN(phy, ch);
	else
		dev_priv->chv_phy_control &= ~PHY_CH_POWER_DOWN_OVRD_EN(phy, ch);

	I915_WRITE(DISPLAY_PHY_CONTROL, dev_priv->chv_phy_control);

	DRM_DEBUG_KMS("Power gating DPIO PHY%d CH%d (DPIO_PHY_CONTROL=0x%08x)\n",
		      phy, ch, dev_priv->chv_phy_control);

	assert_chv_phy_status(dev_priv);

out:
	mutex_unlock(&power_domains->lock);

	return was_override;
}

void chv_phy_powergate_lanes(struct intel_encoder *encoder,
			     bool override, unsigned int mask)
{
	struct drm_i915_private *dev_priv = to_i915(encoder->base.dev);
	struct i915_power_domains *power_domains = &dev_priv->power_domains;
	enum dpio_phy phy = vlv_dport_to_phy(enc_to_dig_port(&encoder->base));
	enum dpio_channel ch = vlv_dport_to_channel(enc_to_dig_port(&encoder->base));

	mutex_lock(&power_domains->lock);

	dev_priv->chv_phy_control &= ~PHY_CH_POWER_DOWN_OVRD(0xf, phy, ch);
	dev_priv->chv_phy_control |= PHY_CH_POWER_DOWN_OVRD(mask, phy, ch);

	if (override)
		dev_priv->chv_phy_control |= PHY_CH_POWER_DOWN_OVRD_EN(phy, ch);
	else
		dev_priv->chv_phy_control &= ~PHY_CH_POWER_DOWN_OVRD_EN(phy, ch);

	I915_WRITE(DISPLAY_PHY_CONTROL, dev_priv->chv_phy_control);

	DRM_DEBUG_KMS("Power gating DPIO PHY%d CH%d lanes 0x%x (PHY_CONTROL=0x%08x)\n",
		      phy, ch, mask, dev_priv->chv_phy_control);

	assert_chv_phy_status(dev_priv);

	assert_chv_phy_powergate(dev_priv, phy, ch, override, mask);

	mutex_unlock(&power_domains->lock);
}

static bool chv_pipe_power_well_enabled(struct drm_i915_private *dev_priv,
					struct i915_power_well *power_well)
{
	enum pipe pipe = power_well->data;
	bool enabled;
	u32 state, ctrl;

	mutex_lock(&dev_priv->rps.hw_lock);

	state = vlv_punit_read(dev_priv, PUNIT_REG_DSPFREQ) & DP_SSS_MASK(pipe);
	/*
	 * We only ever set the power-on and power-gate states, anything
	 * else is unexpected.
	 */
	WARN_ON(state != DP_SSS_PWR_ON(pipe) && state != DP_SSS_PWR_GATE(pipe));
	enabled = state == DP_SSS_PWR_ON(pipe);

	/*
	 * A transient state at this point would mean some unexpected party
	 * is poking at the power controls too.
	 */
	ctrl = vlv_punit_read(dev_priv, PUNIT_REG_DSPFREQ) & DP_SSC_MASK(pipe);
	WARN_ON(ctrl << 16 != state);

	mutex_unlock(&dev_priv->rps.hw_lock);

	return enabled;
}

static void chv_set_pipe_power_well(struct drm_i915_private *dev_priv,
				    struct i915_power_well *power_well,
				    bool enable)
{
	enum pipe pipe = power_well->data;
	u32 state;
	u32 ctrl;

	state = enable ? DP_SSS_PWR_ON(pipe) : DP_SSS_PWR_GATE(pipe);

	mutex_lock(&dev_priv->rps.hw_lock);

#define COND \
	((vlv_punit_read(dev_priv, PUNIT_REG_DSPFREQ) & DP_SSS_MASK(pipe)) == state)

	if (COND)
		goto out;

	ctrl = vlv_punit_read(dev_priv, PUNIT_REG_DSPFREQ);
	ctrl &= ~DP_SSC_MASK(pipe);
	ctrl |= enable ? DP_SSC_PWR_ON(pipe) : DP_SSC_PWR_GATE(pipe);
	vlv_punit_write(dev_priv, PUNIT_REG_DSPFREQ, ctrl);

	if (wait_for(COND, 100))
		DRM_ERROR("timeout setting power well state %08x (%08x)\n",
			  state,
			  vlv_punit_read(dev_priv, PUNIT_REG_DSPFREQ));

#undef COND

out:
	mutex_unlock(&dev_priv->rps.hw_lock);
}

static void chv_pipe_power_well_sync_hw(struct drm_i915_private *dev_priv,
					struct i915_power_well *power_well)
{
	WARN_ON_ONCE(power_well->data != PIPE_A);

	chv_set_pipe_power_well(dev_priv, power_well, power_well->count > 0);
}

static void chv_pipe_power_well_enable(struct drm_i915_private *dev_priv,
				       struct i915_power_well *power_well)
{
	WARN_ON_ONCE(power_well->data != PIPE_A);

	chv_set_pipe_power_well(dev_priv, power_well, true);

	vlv_display_power_well_init(dev_priv);
}

static void chv_pipe_power_well_disable(struct drm_i915_private *dev_priv,
					struct i915_power_well *power_well)
{
	WARN_ON_ONCE(power_well->data != PIPE_A);

	vlv_display_power_well_deinit(dev_priv);

	chv_set_pipe_power_well(dev_priv, power_well, false);
}

/**
 * intel_display_power_get - grab a power domain reference
 * @dev_priv: i915 device instance
 * @domain: power domain to reference
 *
 * This function grabs a power domain reference for @domain and ensures that the
 * power domain and all its parents are powered up. Therefore users should only
 * grab a reference to the innermost power domain they need.
 *
 * Any power domain reference obtained by this function must have a symmetric
 * call to intel_display_power_put() to release the reference again.
 */
void intel_display_power_get(struct drm_i915_private *dev_priv,
			     enum intel_display_power_domain domain)
{
	struct i915_power_domains *power_domains;
	struct i915_power_well *power_well;
	int i;

	intel_runtime_pm_get(dev_priv);

	power_domains = &dev_priv->power_domains;

	mutex_lock(&power_domains->lock);

	for_each_power_well(i, power_well, BIT(domain), power_domains) {
		if (!power_well->count++)
			intel_power_well_enable(dev_priv, power_well);
	}

	power_domains->domain_use_count[domain]++;

	mutex_unlock(&power_domains->lock);
}

/**
 * intel_display_power_put - release a power domain reference
 * @dev_priv: i915 device instance
 * @domain: power domain to reference
 *
 * This function drops the power domain reference obtained by
 * intel_display_power_get() and might power down the corresponding hardware
 * block right away if this is the last reference.
 */
void intel_display_power_put(struct drm_i915_private *dev_priv,
			     enum intel_display_power_domain domain)
{
	struct i915_power_domains *power_domains;
	struct i915_power_well *power_well;
	int i;

	power_domains = &dev_priv->power_domains;

	mutex_lock(&power_domains->lock);

	WARN(!power_domains->domain_use_count[domain],
	     "Use count on domain %s is already zero\n",
	     intel_display_power_domain_str(domain));
	power_domains->domain_use_count[domain]--;

	for_each_power_well_rev(i, power_well, BIT(domain), power_domains) {
		WARN(!power_well->count,
		     "Use count on power well %s is already zero",
		     power_well->name);

		if (!--power_well->count)
			intel_power_well_disable(dev_priv, power_well);
	}

	mutex_unlock(&power_domains->lock);

	intel_runtime_pm_put(dev_priv);
}

#define HSW_ALWAYS_ON_POWER_DOMAINS (			\
	BIT(POWER_DOMAIN_PIPE_A) |			\
	BIT(POWER_DOMAIN_TRANSCODER_EDP) |		\
	BIT(POWER_DOMAIN_PORT_DDI_A_LANES) |		\
	BIT(POWER_DOMAIN_PORT_DDI_B_LANES) |		\
	BIT(POWER_DOMAIN_PORT_DDI_C_LANES) |		\
	BIT(POWER_DOMAIN_PORT_DDI_D_LANES) |		\
	BIT(POWER_DOMAIN_PORT_CRT) |			\
	BIT(POWER_DOMAIN_PLLS) |			\
	BIT(POWER_DOMAIN_AUX_A) |			\
	BIT(POWER_DOMAIN_AUX_B) |			\
	BIT(POWER_DOMAIN_AUX_C) |			\
	BIT(POWER_DOMAIN_AUX_D) |			\
	BIT(POWER_DOMAIN_GMBUS) |			\
	BIT(POWER_DOMAIN_INIT))
#define HSW_DISPLAY_POWER_DOMAINS (				\
	(POWER_DOMAIN_MASK & ~HSW_ALWAYS_ON_POWER_DOMAINS) |	\
	BIT(POWER_DOMAIN_INIT))

#define BDW_ALWAYS_ON_POWER_DOMAINS (			\
	HSW_ALWAYS_ON_POWER_DOMAINS |			\
	BIT(POWER_DOMAIN_PIPE_A_PANEL_FITTER))
#define BDW_DISPLAY_POWER_DOMAINS (				\
	(POWER_DOMAIN_MASK & ~BDW_ALWAYS_ON_POWER_DOMAINS) |	\
	BIT(POWER_DOMAIN_INIT))

#define VLV_ALWAYS_ON_POWER_DOMAINS	BIT(POWER_DOMAIN_INIT)
#define VLV_DISPLAY_POWER_DOMAINS	POWER_DOMAIN_MASK

#define VLV_DPIO_CMN_BC_POWER_DOMAINS (		\
	BIT(POWER_DOMAIN_PORT_DDI_B_LANES) |	\
	BIT(POWER_DOMAIN_PORT_DDI_C_LANES) |	\
	BIT(POWER_DOMAIN_PORT_CRT) |		\
	BIT(POWER_DOMAIN_AUX_B) |		\
	BIT(POWER_DOMAIN_AUX_C) |		\
	BIT(POWER_DOMAIN_INIT))

#define VLV_DPIO_TX_B_LANES_01_POWER_DOMAINS (	\
	BIT(POWER_DOMAIN_PORT_DDI_B_LANES) |	\
	BIT(POWER_DOMAIN_AUX_B) |		\
	BIT(POWER_DOMAIN_INIT))

#define VLV_DPIO_TX_B_LANES_23_POWER_DOMAINS (	\
	BIT(POWER_DOMAIN_PORT_DDI_B_LANES) |	\
	BIT(POWER_DOMAIN_AUX_B) |		\
	BIT(POWER_DOMAIN_INIT))

#define VLV_DPIO_TX_C_LANES_01_POWER_DOMAINS (	\
	BIT(POWER_DOMAIN_PORT_DDI_C_LANES) |	\
	BIT(POWER_DOMAIN_AUX_C) |		\
	BIT(POWER_DOMAIN_INIT))

#define VLV_DPIO_TX_C_LANES_23_POWER_DOMAINS (	\
	BIT(POWER_DOMAIN_PORT_DDI_C_LANES) |	\
	BIT(POWER_DOMAIN_AUX_C) |		\
	BIT(POWER_DOMAIN_INIT))

#define CHV_DPIO_CMN_BC_POWER_DOMAINS (		\
	BIT(POWER_DOMAIN_PORT_DDI_B_LANES) |	\
	BIT(POWER_DOMAIN_PORT_DDI_C_LANES) |	\
	BIT(POWER_DOMAIN_AUX_B) |		\
	BIT(POWER_DOMAIN_AUX_C) |		\
	BIT(POWER_DOMAIN_INIT))

#define CHV_DPIO_CMN_D_POWER_DOMAINS (		\
	BIT(POWER_DOMAIN_PORT_DDI_D_LANES) |	\
	BIT(POWER_DOMAIN_AUX_D) |		\
	BIT(POWER_DOMAIN_INIT))

static const struct i915_power_well_ops i9xx_always_on_power_well_ops = {
	.sync_hw = i9xx_always_on_power_well_noop,
	.enable = i9xx_always_on_power_well_noop,
	.disable = i9xx_always_on_power_well_noop,
	.is_enabled = i9xx_always_on_power_well_enabled,
};

static const struct i915_power_well_ops chv_pipe_power_well_ops = {
	.sync_hw = chv_pipe_power_well_sync_hw,
	.enable = chv_pipe_power_well_enable,
	.disable = chv_pipe_power_well_disable,
	.is_enabled = chv_pipe_power_well_enabled,
};

static const struct i915_power_well_ops chv_dpio_cmn_power_well_ops = {
	.sync_hw = vlv_power_well_sync_hw,
	.enable = chv_dpio_cmn_power_well_enable,
	.disable = chv_dpio_cmn_power_well_disable,
	.is_enabled = vlv_power_well_enabled,
};

static struct i915_power_well i9xx_always_on_power_well[] = {
	{
		.name = "always-on",
		.always_on = 1,
		.domains = POWER_DOMAIN_MASK,
		.ops = &i9xx_always_on_power_well_ops,
	},
};

static const struct i915_power_well_ops hsw_power_well_ops = {
	.sync_hw = hsw_power_well_sync_hw,
	.enable = hsw_power_well_enable,
	.disable = hsw_power_well_disable,
	.is_enabled = hsw_power_well_enabled,
};

static const struct i915_power_well_ops skl_power_well_ops = {
	.sync_hw = skl_power_well_sync_hw,
	.enable = skl_power_well_enable,
	.disable = skl_power_well_disable,
	.is_enabled = skl_power_well_enabled,
};

static const struct i915_power_well_ops gen9_dc_off_power_well_ops = {
	.sync_hw = gen9_dc_off_power_well_sync_hw,
	.enable = gen9_dc_off_power_well_enable,
	.disable = gen9_dc_off_power_well_disable,
	.is_enabled = gen9_dc_off_power_well_enabled,
};

static struct i915_power_well hsw_power_wells[] = {
	{
		.name = "always-on",
		.always_on = 1,
		.domains = HSW_ALWAYS_ON_POWER_DOMAINS,
		.ops = &i9xx_always_on_power_well_ops,
	},
	{
		.name = "display",
		.domains = HSW_DISPLAY_POWER_DOMAINS,
		.ops = &hsw_power_well_ops,
	},
};

static struct i915_power_well bdw_power_wells[] = {
	{
		.name = "always-on",
		.always_on = 1,
		.domains = BDW_ALWAYS_ON_POWER_DOMAINS,
		.ops = &i9xx_always_on_power_well_ops,
	},
	{
		.name = "display",
		.domains = BDW_DISPLAY_POWER_DOMAINS,
		.ops = &hsw_power_well_ops,
	},
};

static const struct i915_power_well_ops vlv_display_power_well_ops = {
	.sync_hw = vlv_power_well_sync_hw,
	.enable = vlv_display_power_well_enable,
	.disable = vlv_display_power_well_disable,
	.is_enabled = vlv_power_well_enabled,
};

static const struct i915_power_well_ops vlv_dpio_cmn_power_well_ops = {
	.sync_hw = vlv_power_well_sync_hw,
	.enable = vlv_dpio_cmn_power_well_enable,
	.disable = vlv_dpio_cmn_power_well_disable,
	.is_enabled = vlv_power_well_enabled,
};

static const struct i915_power_well_ops vlv_dpio_power_well_ops = {
	.sync_hw = vlv_power_well_sync_hw,
	.enable = vlv_power_well_enable,
	.disable = vlv_power_well_disable,
	.is_enabled = vlv_power_well_enabled,
};

static struct i915_power_well vlv_power_wells[] = {
	{
		.name = "always-on",
		.always_on = 1,
		.domains = VLV_ALWAYS_ON_POWER_DOMAINS,
		.ops = &i9xx_always_on_power_well_ops,
		.data = PUNIT_POWER_WELL_ALWAYS_ON,
	},
	{
		.name = "display",
		.domains = VLV_DISPLAY_POWER_DOMAINS,
		.data = PUNIT_POWER_WELL_DISP2D,
		.ops = &vlv_display_power_well_ops,
	},
	{
		.name = "dpio-tx-b-01",
		.domains = VLV_DPIO_TX_B_LANES_01_POWER_DOMAINS |
			   VLV_DPIO_TX_B_LANES_23_POWER_DOMAINS |
			   VLV_DPIO_TX_C_LANES_01_POWER_DOMAINS |
			   VLV_DPIO_TX_C_LANES_23_POWER_DOMAINS,
		.ops = &vlv_dpio_power_well_ops,
		.data = PUNIT_POWER_WELL_DPIO_TX_B_LANES_01,
	},
	{
		.name = "dpio-tx-b-23",
		.domains = VLV_DPIO_TX_B_LANES_01_POWER_DOMAINS |
			   VLV_DPIO_TX_B_LANES_23_POWER_DOMAINS |
			   VLV_DPIO_TX_C_LANES_01_POWER_DOMAINS |
			   VLV_DPIO_TX_C_LANES_23_POWER_DOMAINS,
		.ops = &vlv_dpio_power_well_ops,
		.data = PUNIT_POWER_WELL_DPIO_TX_B_LANES_23,
	},
	{
		.name = "dpio-tx-c-01",
		.domains = VLV_DPIO_TX_B_LANES_01_POWER_DOMAINS |
			   VLV_DPIO_TX_B_LANES_23_POWER_DOMAINS |
			   VLV_DPIO_TX_C_LANES_01_POWER_DOMAINS |
			   VLV_DPIO_TX_C_LANES_23_POWER_DOMAINS,
		.ops = &vlv_dpio_power_well_ops,
		.data = PUNIT_POWER_WELL_DPIO_TX_C_LANES_01,
	},
	{
		.name = "dpio-tx-c-23",
		.domains = VLV_DPIO_TX_B_LANES_01_POWER_DOMAINS |
			   VLV_DPIO_TX_B_LANES_23_POWER_DOMAINS |
			   VLV_DPIO_TX_C_LANES_01_POWER_DOMAINS |
			   VLV_DPIO_TX_C_LANES_23_POWER_DOMAINS,
		.ops = &vlv_dpio_power_well_ops,
		.data = PUNIT_POWER_WELL_DPIO_TX_C_LANES_23,
	},
	{
		.name = "dpio-common",
		.domains = VLV_DPIO_CMN_BC_POWER_DOMAINS,
		.data = PUNIT_POWER_WELL_DPIO_CMN_BC,
		.ops = &vlv_dpio_cmn_power_well_ops,
	},
};

static struct i915_power_well chv_power_wells[] = {
	{
		.name = "always-on",
		.always_on = 1,
		.domains = VLV_ALWAYS_ON_POWER_DOMAINS,
		.ops = &i9xx_always_on_power_well_ops,
	},
	{
		.name = "display",
		/*
		 * Pipe A power well is the new disp2d well. Pipe B and C
		 * power wells don't actually exist. Pipe A power well is
		 * required for any pipe to work.
		 */
		.domains = VLV_DISPLAY_POWER_DOMAINS,
		.data = PIPE_A,
		.ops = &chv_pipe_power_well_ops,
	},
	{
		.name = "dpio-common-bc",
		.domains = CHV_DPIO_CMN_BC_POWER_DOMAINS,
		.data = PUNIT_POWER_WELL_DPIO_CMN_BC,
		.ops = &chv_dpio_cmn_power_well_ops,
	},
	{
		.name = "dpio-common-d",
		.domains = CHV_DPIO_CMN_D_POWER_DOMAINS,
		.data = PUNIT_POWER_WELL_DPIO_CMN_D,
		.ops = &chv_dpio_cmn_power_well_ops,
	},
};

bool intel_display_power_well_is_enabled(struct drm_i915_private *dev_priv,
				    int power_well_id)
{
	struct i915_power_well *power_well;
	bool ret;

	power_well = lookup_power_well(dev_priv, power_well_id);
	ret = power_well->ops->is_enabled(dev_priv, power_well);

	return ret;
}

static struct i915_power_well skl_power_wells[] = {
	{
		.name = "always-on",
		.always_on = 1,
		.domains = SKL_DISPLAY_ALWAYS_ON_POWER_DOMAINS,
		.ops = &i9xx_always_on_power_well_ops,
		.data = SKL_DISP_PW_ALWAYS_ON,
	},
	{
		.name = "power well 1",
		/* Handled by the DMC firmware */
		.domains = 0,
		.ops = &skl_power_well_ops,
		.data = SKL_DISP_PW_1,
	},
	{
		.name = "MISC IO power well",
		/* Handled by the DMC firmware */
		.domains = 0,
		.ops = &skl_power_well_ops,
		.data = SKL_DISP_PW_MISC_IO,
	},
	{
		.name = "DC off",
		.domains = SKL_DISPLAY_DC_OFF_POWER_DOMAINS,
		.ops = &gen9_dc_off_power_well_ops,
		.data = SKL_DISP_PW_DC_OFF,
	},
	{
		.name = "power well 2",
		.domains = SKL_DISPLAY_POWERWELL_2_POWER_DOMAINS,
		.ops = &skl_power_well_ops,
		.data = SKL_DISP_PW_2,
	},
	{
		.name = "DDI A/E power well",
		.domains = SKL_DISPLAY_DDI_A_E_POWER_DOMAINS,
		.ops = &skl_power_well_ops,
		.data = SKL_DISP_PW_DDI_A_E,
	},
	{
		.name = "DDI B power well",
		.domains = SKL_DISPLAY_DDI_B_POWER_DOMAINS,
		.ops = &skl_power_well_ops,
		.data = SKL_DISP_PW_DDI_B,
	},
	{
		.name = "DDI C power well",
		.domains = SKL_DISPLAY_DDI_C_POWER_DOMAINS,
		.ops = &skl_power_well_ops,
		.data = SKL_DISP_PW_DDI_C,
	},
	{
		.name = "DDI D power well",
		.domains = SKL_DISPLAY_DDI_D_POWER_DOMAINS,
		.ops = &skl_power_well_ops,
		.data = SKL_DISP_PW_DDI_D,
	},
};

void skl_pw1_misc_io_init(struct drm_i915_private *dev_priv)
{
	struct i915_power_well *well;

	if (!IS_SKYLAKE(dev_priv))
		return;

	well = lookup_power_well(dev_priv, SKL_DISP_PW_1);
	intel_power_well_enable(dev_priv, well);

	well = lookup_power_well(dev_priv, SKL_DISP_PW_MISC_IO);
	intel_power_well_enable(dev_priv, well);
}

void skl_pw1_misc_io_fini(struct drm_i915_private *dev_priv)
{
	struct i915_power_well *well;

	if (!IS_SKYLAKE(dev_priv))
		return;

	well = lookup_power_well(dev_priv, SKL_DISP_PW_1);
	intel_power_well_disable(dev_priv, well);

	well = lookup_power_well(dev_priv, SKL_DISP_PW_MISC_IO);
	intel_power_well_disable(dev_priv, well);
}

static struct i915_power_well bxt_power_wells[] = {
	{
		.name = "always-on",
		.always_on = 1,
		.domains = BXT_DISPLAY_ALWAYS_ON_POWER_DOMAINS,
		.ops = &i9xx_always_on_power_well_ops,
	},
	{
		.name = "power well 1",
		.domains = BXT_DISPLAY_POWERWELL_1_POWER_DOMAINS,
		.ops = &skl_power_well_ops,
		.data = SKL_DISP_PW_1,
	},
	{
		.name = "DC off",
		.domains = BXT_DISPLAY_DC_OFF_POWER_DOMAINS,
		.ops = &gen9_dc_off_power_well_ops,
		.data = SKL_DISP_PW_DC_OFF,
	},
	{
		.name = "power well 2",
		.domains = BXT_DISPLAY_POWERWELL_2_POWER_DOMAINS,
		.ops = &skl_power_well_ops,
		.data = SKL_DISP_PW_2,
	},
};

static int
sanitize_disable_power_well_option(const struct drm_i915_private *dev_priv,
				   int disable_power_well)
{
	if (disable_power_well >= 0)
		return !!disable_power_well;

	if (IS_BROXTON(dev_priv)) {
		DRM_DEBUG_KMS("Disabling display power well support\n");
		return 0;
	}

	return 1;
}

#define set_power_wells(power_domains, __power_wells) ({		\
	(power_domains)->power_wells = (__power_wells);			\
	(power_domains)->power_well_count = ARRAY_SIZE(__power_wells);	\
})

/**
 * intel_power_domains_init - initializes the power domain structures
 * @dev_priv: i915 device instance
 *
 * Initializes the power domain structures for @dev_priv depending upon the
 * supported platform.
 */
int intel_power_domains_init(struct drm_i915_private *dev_priv)
{
	struct i915_power_domains *power_domains = &dev_priv->power_domains;

	i915.disable_power_well = sanitize_disable_power_well_option(dev_priv,
						     i915.disable_power_well);

	BUILD_BUG_ON(POWER_DOMAIN_NUM > 31);

	mutex_init(&power_domains->lock);

	/*
	 * The enabling order will be from lower to higher indexed wells,
	 * the disabling order is reversed.
	 */
	if (IS_HASWELL(dev_priv->dev)) {
		set_power_wells(power_domains, hsw_power_wells);
	} else if (IS_BROADWELL(dev_priv->dev)) {
		set_power_wells(power_domains, bdw_power_wells);
	} else if (IS_SKYLAKE(dev_priv->dev) || IS_KABYLAKE(dev_priv->dev)) {
		set_power_wells(power_domains, skl_power_wells);
	} else if (IS_BROXTON(dev_priv->dev)) {
		set_power_wells(power_domains, bxt_power_wells);
	} else if (IS_CHERRYVIEW(dev_priv->dev)) {
		set_power_wells(power_domains, chv_power_wells);
	} else if (IS_VALLEYVIEW(dev_priv->dev)) {
		set_power_wells(power_domains, vlv_power_wells);
	} else {
		set_power_wells(power_domains, i9xx_always_on_power_well);
	}

	return 0;
}

/**
 * intel_power_domains_fini - finalizes the power domain structures
 * @dev_priv: i915 device instance
 *
 * Finalizes the power domain structures for @dev_priv depending upon the
 * supported platform. This function also disables runtime pm and ensures that
 * the device stays powered up so that the driver can be reloaded.
 */
void intel_power_domains_fini(struct drm_i915_private *dev_priv)
{
	/* The i915.ko module is still not prepared to be loaded when
	 * the power well is not enabled, so just enable it in case
	 * we're going to unload/reload. */
	intel_display_set_init_power(dev_priv, true);

	/* Remove the refcount we took to keep power well support disabled. */
	if (!i915.disable_power_well)
		intel_display_power_put(dev_priv, POWER_DOMAIN_INIT);
}

static void intel_power_domains_sync_hw(struct drm_i915_private *dev_priv)
{
	struct i915_power_domains *power_domains = &dev_priv->power_domains;
	struct i915_power_well *power_well;
	int i;

	mutex_lock(&power_domains->lock);
	for_each_power_well(i, power_well, POWER_DOMAIN_MASK, power_domains) {
		power_well->ops->sync_hw(dev_priv, power_well);
		power_well->hw_enabled = power_well->ops->is_enabled(dev_priv,
								     power_well);
	}
	mutex_unlock(&power_domains->lock);
}

static void skl_display_core_init(struct drm_i915_private *dev_priv,
				  bool resume)
{
	struct i915_power_domains *power_domains = &dev_priv->power_domains;
	uint32_t val;

	gen9_set_dc_state(dev_priv, DC_STATE_DISABLE);

	/* enable PCH reset handshake */
	val = I915_READ(HSW_NDE_RSTWRN_OPT);
	I915_WRITE(HSW_NDE_RSTWRN_OPT, val | RESET_PCH_HANDSHAKE_ENABLE);

	/* enable PG1 and Misc I/O */
	mutex_lock(&power_domains->lock);
	skl_pw1_misc_io_init(dev_priv);
	mutex_unlock(&power_domains->lock);

	if (!resume)
		return;

	skl_init_cdclk(dev_priv);

	if (dev_priv->csr.dmc_payload)
		intel_csr_load_program(dev_priv);
}

static void skl_display_core_uninit(struct drm_i915_private *dev_priv)
{
	struct i915_power_domains *power_domains = &dev_priv->power_domains;

	gen9_set_dc_state(dev_priv, DC_STATE_DISABLE);

	skl_uninit_cdclk(dev_priv);

	/* The spec doesn't call for removing the reset handshake flag */
	/* disable PG1 and Misc I/O */
	mutex_lock(&power_domains->lock);
	skl_pw1_misc_io_fini(dev_priv);
	mutex_unlock(&power_domains->lock);
}

static void chv_phy_control_init(struct drm_i915_private *dev_priv)
{
	struct i915_power_well *cmn_bc =
		lookup_power_well(dev_priv, PUNIT_POWER_WELL_DPIO_CMN_BC);
	struct i915_power_well *cmn_d =
		lookup_power_well(dev_priv, PUNIT_POWER_WELL_DPIO_CMN_D);

	/*
	 * DISPLAY_PHY_CONTROL can get corrupted if read. As a
	 * workaround never ever read DISPLAY_PHY_CONTROL, and
	 * instead maintain a shadow copy ourselves. Use the actual
	 * power well state and lane status to reconstruct the
	 * expected initial value.
	 */
	dev_priv->chv_phy_control =
		PHY_LDO_SEQ_DELAY(PHY_LDO_DELAY_600NS, DPIO_PHY0) |
		PHY_LDO_SEQ_DELAY(PHY_LDO_DELAY_600NS, DPIO_PHY1) |
		PHY_CH_POWER_MODE(PHY_CH_DEEP_PSR, DPIO_PHY0, DPIO_CH0) |
		PHY_CH_POWER_MODE(PHY_CH_DEEP_PSR, DPIO_PHY0, DPIO_CH1) |
		PHY_CH_POWER_MODE(PHY_CH_DEEP_PSR, DPIO_PHY1, DPIO_CH0);

	/*
	 * If all lanes are disabled we leave the override disabled
	 * with all power down bits cleared to match the state we
	 * would use after disabling the port. Otherwise enable the
	 * override and set the lane powerdown bits accding to the
	 * current lane status.
	 */
	if (cmn_bc->ops->is_enabled(dev_priv, cmn_bc)) {
		uint32_t status = I915_READ(DPLL(PIPE_A));
		unsigned int mask;

		mask = status & DPLL_PORTB_READY_MASK;
		if (mask == 0xf)
			mask = 0x0;
		else
			dev_priv->chv_phy_control |=
				PHY_CH_POWER_DOWN_OVRD_EN(DPIO_PHY0, DPIO_CH0);

		dev_priv->chv_phy_control |=
			PHY_CH_POWER_DOWN_OVRD(mask, DPIO_PHY0, DPIO_CH0);

		mask = (status & DPLL_PORTC_READY_MASK) >> 4;
		if (mask == 0xf)
			mask = 0x0;
		else
			dev_priv->chv_phy_control |=
				PHY_CH_POWER_DOWN_OVRD_EN(DPIO_PHY0, DPIO_CH1);

		dev_priv->chv_phy_control |=
			PHY_CH_POWER_DOWN_OVRD(mask, DPIO_PHY0, DPIO_CH1);

		dev_priv->chv_phy_control |= PHY_COM_LANE_RESET_DEASSERT(DPIO_PHY0);

		dev_priv->chv_phy_assert[DPIO_PHY0] = false;
	} else {
		dev_priv->chv_phy_assert[DPIO_PHY0] = true;
	}

	if (cmn_d->ops->is_enabled(dev_priv, cmn_d)) {
		uint32_t status = I915_READ(DPIO_PHY_STATUS);
		unsigned int mask;

		mask = status & DPLL_PORTD_READY_MASK;

		if (mask == 0xf)
			mask = 0x0;
		else
			dev_priv->chv_phy_control |=
				PHY_CH_POWER_DOWN_OVRD_EN(DPIO_PHY1, DPIO_CH0);

		dev_priv->chv_phy_control |=
			PHY_CH_POWER_DOWN_OVRD(mask, DPIO_PHY1, DPIO_CH0);

		dev_priv->chv_phy_control |= PHY_COM_LANE_RESET_DEASSERT(DPIO_PHY1);

		dev_priv->chv_phy_assert[DPIO_PHY1] = false;
	} else {
		dev_priv->chv_phy_assert[DPIO_PHY1] = true;
	}

	I915_WRITE(DISPLAY_PHY_CONTROL, dev_priv->chv_phy_control);

	DRM_DEBUG_KMS("Initial PHY_CONTROL=0x%08x\n",
		      dev_priv->chv_phy_control);
}

static void vlv_cmnlane_wa(struct drm_i915_private *dev_priv)
{
	struct i915_power_well *cmn =
		lookup_power_well(dev_priv, PUNIT_POWER_WELL_DPIO_CMN_BC);
	struct i915_power_well *disp2d =
		lookup_power_well(dev_priv, PUNIT_POWER_WELL_DISP2D);

	/* If the display might be already active skip this */
	if (cmn->ops->is_enabled(dev_priv, cmn) &&
	    disp2d->ops->is_enabled(dev_priv, disp2d) &&
	    I915_READ(DPIO_CTL) & DPIO_CMNRST)
		return;

	DRM_DEBUG_KMS("toggling display PHY side reset\n");

	/* cmnlane needs DPLL registers */
	disp2d->ops->enable(dev_priv, disp2d);

	/*
	 * From VLV2A0_DP_eDP_HDMI_DPIO_driver_vbios_notes_11.docx:
	 * Need to assert and de-assert PHY SB reset by gating the
	 * common lane power, then un-gating it.
	 * Simply ungating isn't enough to reset the PHY enough to get
	 * ports and lanes running.
	 */
	cmn->ops->disable(dev_priv, cmn);
}

/**
 * intel_power_domains_init_hw - initialize hardware power domain state
 * @dev_priv: i915 device instance
 *
 * This function initializes the hardware power domain state and enables all
 * power domains using intel_display_set_init_power().
 */
void intel_power_domains_init_hw(struct drm_i915_private *dev_priv, bool resume)
{
	struct drm_device *dev = dev_priv->dev;
	struct i915_power_domains *power_domains = &dev_priv->power_domains;

	power_domains->initializing = true;

	if (IS_SKYLAKE(dev) || IS_KABYLAKE(dev)) {
		skl_display_core_init(dev_priv, resume);
	} else if (IS_CHERRYVIEW(dev)) {
		mutex_lock(&power_domains->lock);
		chv_phy_control_init(dev_priv);
		mutex_unlock(&power_domains->lock);
	} else if (IS_VALLEYVIEW(dev)) {
		mutex_lock(&power_domains->lock);
		vlv_cmnlane_wa(dev_priv);
		mutex_unlock(&power_domains->lock);
	}

	/* For now, we need the power well to be always enabled. */
	intel_display_set_init_power(dev_priv, true);
	/* Disable power support if the user asked so. */
	if (!i915.disable_power_well)
		intel_display_power_get(dev_priv, POWER_DOMAIN_INIT);
	intel_power_domains_sync_hw(dev_priv);
	power_domains->initializing = false;
}

/**
<<<<<<< HEAD
=======
 * intel_power_domains_suspend - suspend power domain state
 * @dev_priv: i915 device instance
 *
 * This function prepares the hardware power domain state before entering
 * system suspend. It must be paired with intel_power_domains_init_hw().
 */
void intel_power_domains_suspend(struct drm_i915_private *dev_priv)
{
	if (IS_SKYLAKE(dev_priv) || IS_KABYLAKE(dev_priv))
		skl_display_core_uninit(dev_priv);

	/*
	 * Even if power well support was disabled we still want to disable
	 * power wells while we are system suspended.
	 */
	if (!i915.disable_power_well)
		intel_display_power_put(dev_priv, POWER_DOMAIN_INIT);
}

/**
>>>>>>> 14e01889
 * intel_runtime_pm_get - grab a runtime pm reference
 * @dev_priv: i915 device instance
 *
 * This function grabs a device-level runtime pm reference (mostly used for GEM
 * code to ensure the GTT or GT is on) and ensures that it is powered up.
 *
 * Any runtime pm reference obtained by this function must have a symmetric
 * call to intel_runtime_pm_put() to release the reference again.
 */
void intel_runtime_pm_get(struct drm_i915_private *dev_priv)
{
	struct drm_device *dev = dev_priv->dev;
	struct device *device = &dev->pdev->dev;

	if (!HAS_RUNTIME_PM(dev))
		return;

	pm_runtime_get_sync(device);
	WARN(dev_priv->pm.suspended, "Device still suspended.\n");
}

/**
 * intel_runtime_pm_get_noresume - grab a runtime pm reference
 * @dev_priv: i915 device instance
 *
 * This function grabs a device-level runtime pm reference (mostly used for GEM
 * code to ensure the GTT or GT is on).
 *
 * It will _not_ power up the device but instead only check that it's powered
 * on.  Therefore it is only valid to call this functions from contexts where
 * the device is known to be powered up and where trying to power it up would
 * result in hilarity and deadlocks. That pretty much means only the system
 * suspend/resume code where this is used to grab runtime pm references for
 * delayed setup down in work items.
 *
 * Any runtime pm reference obtained by this function must have a symmetric
 * call to intel_runtime_pm_put() to release the reference again.
 */
void intel_runtime_pm_get_noresume(struct drm_i915_private *dev_priv)
{
	struct drm_device *dev = dev_priv->dev;
	struct device *device = &dev->pdev->dev;

	if (!HAS_RUNTIME_PM(dev))
		return;

	WARN(dev_priv->pm.suspended, "Getting nosync-ref while suspended.\n");
	pm_runtime_get_noresume(device);
}

/**
 * intel_runtime_pm_put - release a runtime pm reference
 * @dev_priv: i915 device instance
 *
 * This function drops the device-level runtime pm reference obtained by
 * intel_runtime_pm_get() and might power down the corresponding
 * hardware block right away if this is the last reference.
 */
void intel_runtime_pm_put(struct drm_i915_private *dev_priv)
{
	struct drm_device *dev = dev_priv->dev;
	struct device *device = &dev->pdev->dev;

	if (!HAS_RUNTIME_PM(dev))
		return;

	pm_runtime_mark_last_busy(device);
	pm_runtime_put_autosuspend(device);
}

/**
 * intel_runtime_pm_enable - enable runtime pm
 * @dev_priv: i915 device instance
 *
 * This function enables runtime pm at the end of the driver load sequence.
 *
 * Note that this function does currently not enable runtime pm for the
 * subordinate display power domains. That is only done on the first modeset
 * using intel_display_set_init_power().
 */
void intel_runtime_pm_enable(struct drm_i915_private *dev_priv)
{
	struct drm_device *dev = dev_priv->dev;
	struct device *device = &dev->pdev->dev;

	if (!HAS_RUNTIME_PM(dev))
		return;

	/*
	 * RPM depends on RC6 to save restore the GT HW context, so make RC6 a
	 * requirement.
	 */
	if (!intel_enable_rc6(dev)) {
		DRM_INFO("RC6 disabled, disabling runtime PM support\n");
		return;
	}

	pm_runtime_set_autosuspend_delay(device, 10000); /* 10s */
	pm_runtime_mark_last_busy(device);
	pm_runtime_use_autosuspend(device);

	pm_runtime_put_autosuspend(device);
}
<|MERGE_RESOLUTION|>--- conflicted
+++ resolved
@@ -2192,8 +2192,6 @@
 }
 
 /**
-<<<<<<< HEAD
-=======
  * intel_power_domains_suspend - suspend power domain state
  * @dev_priv: i915 device instance
  *
@@ -2214,7 +2212,6 @@
 }
 
 /**
->>>>>>> 14e01889
  * intel_runtime_pm_get - grab a runtime pm reference
  * @dev_priv: i915 device instance
  *

--- conflicted
+++ resolved
@@ -751,20 +751,12 @@
 	int cmd_table_count;
 	int ret;
 
-<<<<<<< HEAD
-	if (!IS_GEN7(engine->dev))
-=======
 	if (!IS_GEN7(engine->i915))
->>>>>>> f3261156
 		return 0;
 
 	switch (engine->id) {
 	case RCS:
-<<<<<<< HEAD
-		if (IS_HASWELL(engine->dev)) {
-=======
 		if (IS_HASWELL(engine->i915)) {
->>>>>>> f3261156
 			cmd_tables = hsw_render_ring_cmds;
 			cmd_table_count =
 				ARRAY_SIZE(hsw_render_ring_cmds);
@@ -773,11 +765,7 @@
 			cmd_table_count = ARRAY_SIZE(gen7_render_cmds);
 		}
 
-<<<<<<< HEAD
-		if (IS_HASWELL(engine->dev)) {
-=======
 		if (IS_HASWELL(engine->i915)) {
->>>>>>> f3261156
 			engine->reg_tables = hsw_render_reg_tables;
 			engine->reg_table_count = ARRAY_SIZE(hsw_render_reg_tables);
 		} else {
@@ -793,11 +781,7 @@
 		engine->get_cmd_length_mask = gen7_bsd_get_cmd_length_mask;
 		break;
 	case BCS:
-<<<<<<< HEAD
-		if (IS_HASWELL(engine->dev)) {
-=======
 		if (IS_HASWELL(engine->i915)) {
->>>>>>> f3261156
 			cmd_tables = hsw_blt_ring_cmds;
 			cmd_table_count = ARRAY_SIZE(hsw_blt_ring_cmds);
 		} else {
@@ -805,11 +789,7 @@
 			cmd_table_count = ARRAY_SIZE(gen7_blt_cmds);
 		}
 
-<<<<<<< HEAD
-		if (IS_HASWELL(engine->dev)) {
-=======
 		if (IS_HASWELL(engine->i915)) {
->>>>>>> f3261156
 			engine->reg_tables = hsw_blt_reg_tables;
 			engine->reg_table_count = ARRAY_SIZE(hsw_blt_reg_tables);
 		} else {
@@ -918,21 +898,12 @@
 	 int count, u32 addr)
 {
 	int i;
-<<<<<<< HEAD
 
 	for (i = 0; i < count; i++) {
 		if (i915_mmio_reg_offset(table[i].addr) == addr)
 			return &table[i];
 	}
 
-=======
-
-	for (i = 0; i < count; i++) {
-		if (i915_mmio_reg_offset(table[i].addr) == addr)
-			return &table[i];
-	}
-
->>>>>>> f3261156
 	return NULL;
 }
 
@@ -1065,11 +1036,7 @@
 	if (!engine->needs_cmd_parser)
 		return false;
 
-<<<<<<< HEAD
-	if (!USES_PPGTT(engine->dev))
-=======
 	if (!USES_PPGTT(engine->i915))
->>>>>>> f3261156
 		return false;
 
 	return (i915.enable_cmd_parser == 1);
@@ -1346,12 +1313,7 @@
 	 * 4. L3 atomic chicken bits of HSW_SCRATCH1 and HSW_ROW_CHICKEN3.
 	 * 5. GPGPU dispatch compute indirect registers.
 	 * 6. TIMESTAMP register and Haswell CS GPR registers
-<<<<<<< HEAD
-	 */
-	return 6;
-=======
 	 * 7. Allow MI_LOAD_REGISTER_REG between whitelisted registers.
 	 */
 	return 7;
->>>>>>> f3261156
 }
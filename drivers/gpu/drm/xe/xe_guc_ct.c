--- conflicted
+++ resolved
@@ -1028,11 +1028,7 @@
 	if (!ret) {
 		xe_gt_err(gt, "Timed out wait for G2H, fence %u, action %04x, done %s",
 			  g2h_fence.seqno, action[0], str_yes_no(g2h_fence.done));
-<<<<<<< HEAD
-		xa_erase_irq(&ct->fence_lookup, g2h_fence.seqno);
-=======
 		xa_erase(&ct->fence_lookup, g2h_fence.seqno);
->>>>>>> 46bcb0a1
 		mutex_unlock(&ct->lock);
 		return -ETIME;
 	}

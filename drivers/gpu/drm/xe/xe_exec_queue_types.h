--- conflicted
+++ resolved
@@ -141,19 +141,6 @@
 		spinlock_t lock;
 	} compute;
 
-<<<<<<< HEAD
-=======
-	/** @usm: unified shared memory state */
-	struct {
-		/** @usm.acc_trigger: access counter trigger */
-		u32 acc_trigger;
-		/** @usm.acc_notify: access counter notify */
-		u32 acc_notify;
-		/** @usm.acc_granularity: access counter granularity */
-		u32 acc_granularity;
-	} usm;
-
->>>>>>> 119b225f
 	/** @ops: submission backend exec queue operations */
 	const struct xe_exec_queue_ops *ops;
 

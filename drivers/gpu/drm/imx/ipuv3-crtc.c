--- conflicted
+++ resolved
@@ -152,7 +152,6 @@
 }
 
 static int ipu_enable_vblank(struct drm_crtc *crtc)
-<<<<<<< HEAD
 {
 	struct ipu_crtc *ipu_crtc = to_ipu_crtc(crtc);
 
@@ -165,20 +164,6 @@
 {
 	struct ipu_crtc *ipu_crtc = to_ipu_crtc(crtc);
 
-=======
-{
-	struct ipu_crtc *ipu_crtc = to_ipu_crtc(crtc);
-
-	enable_irq(ipu_crtc->irq);
-
-	return 0;
-}
-
-static void ipu_disable_vblank(struct drm_crtc *crtc)
-{
-	struct ipu_crtc *ipu_crtc = to_ipu_crtc(crtc);
-
->>>>>>> d455937e
 	disable_irq_nosync(ipu_crtc->irq);
 }
 

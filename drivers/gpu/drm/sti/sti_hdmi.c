/*
 * Copyright (C) STMicroelectronics SA 2014
 * Author: Vincent Abriou <vincent.abriou@st.com> for STMicroelectronics.
 * License terms:  GNU General Public License (GPL), version 2
 */

#include <linux/clk.h>
#include <linux/component.h>
#include <linux/debugfs.h>
#include <linux/hdmi.h>
#include <linux/module.h>
#include <linux/of_gpio.h>
#include <linux/platform_device.h>
#include <linux/reset.h>

#include <drm/drmP.h>
#include <drm/drm_atomic_helper.h>
#include <drm/drm_crtc_helper.h>
#include <drm/drm_edid.h>

#include <sound/hdmi-codec.h>

#include "sti_hdmi.h"
#include "sti_hdmi_tx3g4c28phy.h"
#include "sti_hdmi_tx3g0c55phy.h"
#include "sti_vtg.h"

#define HDMI_CFG                        0x0000
#define HDMI_INT_EN                     0x0004
#define HDMI_INT_STA                    0x0008
#define HDMI_INT_CLR                    0x000C
#define HDMI_STA                        0x0010
#define HDMI_ACTIVE_VID_XMIN            0x0100
#define HDMI_ACTIVE_VID_XMAX            0x0104
#define HDMI_ACTIVE_VID_YMIN            0x0108
#define HDMI_ACTIVE_VID_YMAX            0x010C
#define HDMI_DFLT_CHL0_DAT              0x0110
#define HDMI_DFLT_CHL1_DAT              0x0114
#define HDMI_DFLT_CHL2_DAT              0x0118
#define HDMI_AUDIO_CFG                  0x0200
#define HDMI_SPDIF_FIFO_STATUS          0x0204
#define HDMI_SW_DI_1_HEAD_WORD          0x0210
#define HDMI_SW_DI_1_PKT_WORD0          0x0214
#define HDMI_SW_DI_1_PKT_WORD1          0x0218
#define HDMI_SW_DI_1_PKT_WORD2          0x021C
#define HDMI_SW_DI_1_PKT_WORD3          0x0220
#define HDMI_SW_DI_1_PKT_WORD4          0x0224
#define HDMI_SW_DI_1_PKT_WORD5          0x0228
#define HDMI_SW_DI_1_PKT_WORD6          0x022C
#define HDMI_SW_DI_CFG                  0x0230
#define HDMI_SAMPLE_FLAT_MASK           0x0244
#define HDMI_AUDN                       0x0400
#define HDMI_AUD_CTS                    0x0404
#define HDMI_SW_DI_2_HEAD_WORD          0x0600
#define HDMI_SW_DI_2_PKT_WORD0          0x0604
#define HDMI_SW_DI_2_PKT_WORD1          0x0608
#define HDMI_SW_DI_2_PKT_WORD2          0x060C
#define HDMI_SW_DI_2_PKT_WORD3          0x0610
#define HDMI_SW_DI_2_PKT_WORD4          0x0614
#define HDMI_SW_DI_2_PKT_WORD5          0x0618
#define HDMI_SW_DI_2_PKT_WORD6          0x061C
#define HDMI_SW_DI_3_HEAD_WORD          0x0620
#define HDMI_SW_DI_3_PKT_WORD0          0x0624
#define HDMI_SW_DI_3_PKT_WORD1          0x0628
#define HDMI_SW_DI_3_PKT_WORD2          0x062C
#define HDMI_SW_DI_3_PKT_WORD3          0x0630
#define HDMI_SW_DI_3_PKT_WORD4          0x0634
#define HDMI_SW_DI_3_PKT_WORD5          0x0638
#define HDMI_SW_DI_3_PKT_WORD6          0x063C

#define HDMI_IFRAME_SLOT_AVI            1
#define HDMI_IFRAME_SLOT_AUDIO          2
#define HDMI_IFRAME_SLOT_VENDOR         3

#define  XCAT(prefix, x, suffix)        prefix ## x ## suffix
#define  HDMI_SW_DI_N_HEAD_WORD(x)      XCAT(HDMI_SW_DI_, x, _HEAD_WORD)
#define  HDMI_SW_DI_N_PKT_WORD0(x)      XCAT(HDMI_SW_DI_, x, _PKT_WORD0)
#define  HDMI_SW_DI_N_PKT_WORD1(x)      XCAT(HDMI_SW_DI_, x, _PKT_WORD1)
#define  HDMI_SW_DI_N_PKT_WORD2(x)      XCAT(HDMI_SW_DI_, x, _PKT_WORD2)
#define  HDMI_SW_DI_N_PKT_WORD3(x)      XCAT(HDMI_SW_DI_, x, _PKT_WORD3)
#define  HDMI_SW_DI_N_PKT_WORD4(x)      XCAT(HDMI_SW_DI_, x, _PKT_WORD4)
#define  HDMI_SW_DI_N_PKT_WORD5(x)      XCAT(HDMI_SW_DI_, x, _PKT_WORD5)
#define  HDMI_SW_DI_N_PKT_WORD6(x)      XCAT(HDMI_SW_DI_, x, _PKT_WORD6)

#define HDMI_SW_DI_MAX_WORD             7

#define HDMI_IFRAME_DISABLED            0x0
#define HDMI_IFRAME_SINGLE_SHOT         0x1
#define HDMI_IFRAME_FIELD               0x2
#define HDMI_IFRAME_FRAME               0x3
#define HDMI_IFRAME_MASK                0x3
#define HDMI_IFRAME_CFG_DI_N(x, n)       ((x) << ((n-1)*4)) /* n from 1 to 6 */

#define HDMI_CFG_DEVICE_EN              BIT(0)
#define HDMI_CFG_HDMI_NOT_DVI           BIT(1)
#define HDMI_CFG_HDCP_EN                BIT(2)
#define HDMI_CFG_ESS_NOT_OESS           BIT(3)
#define HDMI_CFG_H_SYNC_POL_NEG         BIT(4)
#define HDMI_CFG_SINK_TERM_DET_EN       BIT(5)
#define HDMI_CFG_V_SYNC_POL_NEG         BIT(6)
#define HDMI_CFG_422_EN                 BIT(8)
#define HDMI_CFG_FIFO_OVERRUN_CLR       BIT(12)
#define HDMI_CFG_FIFO_UNDERRUN_CLR      BIT(13)
#define HDMI_CFG_SW_RST_EN              BIT(31)

#define HDMI_INT_GLOBAL                 BIT(0)
#define HDMI_INT_SW_RST                 BIT(1)
#define HDMI_INT_PIX_CAP                BIT(3)
#define HDMI_INT_HOT_PLUG               BIT(4)
#define HDMI_INT_DLL_LCK                BIT(5)
#define HDMI_INT_NEW_FRAME              BIT(6)
#define HDMI_INT_GENCTRL_PKT            BIT(7)
#define HDMI_INT_AUDIO_FIFO_XRUN        BIT(8)
#define HDMI_INT_SINK_TERM_PRESENT      BIT(11)

#define HDMI_DEFAULT_INT (HDMI_INT_SINK_TERM_PRESENT \
			| HDMI_INT_DLL_LCK \
			| HDMI_INT_HOT_PLUG \
			| HDMI_INT_GLOBAL)

#define HDMI_WORKING_INT (HDMI_INT_SINK_TERM_PRESENT \
			| HDMI_INT_AUDIO_FIFO_XRUN \
			| HDMI_INT_GENCTRL_PKT \
			| HDMI_INT_NEW_FRAME \
			| HDMI_INT_DLL_LCK \
			| HDMI_INT_HOT_PLUG \
			| HDMI_INT_PIX_CAP \
			| HDMI_INT_SW_RST \
			| HDMI_INT_GLOBAL)

#define HDMI_STA_SW_RST                 BIT(1)

#define HDMI_AUD_CFG_8CH		BIT(0)
#define HDMI_AUD_CFG_SPDIF_DIV_2	BIT(1)
#define HDMI_AUD_CFG_SPDIF_DIV_3	BIT(2)
#define HDMI_AUD_CFG_SPDIF_CLK_DIV_4	(BIT(1) | BIT(2))
#define HDMI_AUD_CFG_CTS_CLK_256FS	BIT(12)
#define HDMI_AUD_CFG_DTS_INVALID	BIT(16)
#define HDMI_AUD_CFG_ONE_BIT_INVALID	(BIT(18) | BIT(19) | BIT(20) |  BIT(21))
#define HDMI_AUD_CFG_CH12_VALID	BIT(28)
#define HDMI_AUD_CFG_CH34_VALID	BIT(29)
#define HDMI_AUD_CFG_CH56_VALID	BIT(30)
#define HDMI_AUD_CFG_CH78_VALID	BIT(31)

/* sample flat mask */
#define HDMI_SAMPLE_FLAT_NO	 0
#define HDMI_SAMPLE_FLAT_SP0 BIT(0)
#define HDMI_SAMPLE_FLAT_SP1 BIT(1)
#define HDMI_SAMPLE_FLAT_SP2 BIT(2)
#define HDMI_SAMPLE_FLAT_SP3 BIT(3)
#define HDMI_SAMPLE_FLAT_ALL (HDMI_SAMPLE_FLAT_SP0 | HDMI_SAMPLE_FLAT_SP1 |\
			      HDMI_SAMPLE_FLAT_SP2 | HDMI_SAMPLE_FLAT_SP3)

#define HDMI_INFOFRAME_HEADER_TYPE(x)    (((x) & 0xff) <<  0)
#define HDMI_INFOFRAME_HEADER_VERSION(x) (((x) & 0xff) <<  8)
#define HDMI_INFOFRAME_HEADER_LEN(x)     (((x) & 0x0f) << 16)

struct sti_hdmi_connector {
	struct drm_connector drm_connector;
	struct drm_encoder *encoder;
	struct sti_hdmi *hdmi;
	struct drm_property *colorspace_property;
	struct drm_property *hdmi_mode_property;
};

#define to_sti_hdmi_connector(x) \
	container_of(x, struct sti_hdmi_connector, drm_connector)

u32 hdmi_read(struct sti_hdmi *hdmi, int offset)
{
	return readl(hdmi->regs + offset);
}

void hdmi_write(struct sti_hdmi *hdmi, u32 val, int offset)
{
	writel(val, hdmi->regs + offset);
}

/**
 * HDMI interrupt handler threaded
 *
 * @irq: irq number
 * @arg: connector structure
 */
static irqreturn_t hdmi_irq_thread(int irq, void *arg)
{
	struct sti_hdmi *hdmi = arg;

	/* Hot plug/unplug IRQ */
	if (hdmi->irq_status & HDMI_INT_HOT_PLUG) {
		hdmi->hpd = readl(hdmi->regs + HDMI_STA) & HDMI_STA_HOT_PLUG;
		if (hdmi->drm_dev)
			drm_helper_hpd_irq_event(hdmi->drm_dev);
	}

	/* Sw reset and PLL lock are exclusive so we can use the same
	 * event to signal them
	 */
	if (hdmi->irq_status & (HDMI_INT_SW_RST | HDMI_INT_DLL_LCK)) {
		hdmi->event_received = true;
		wake_up_interruptible(&hdmi->wait_event);
	}

	/* Audio FIFO underrun IRQ */
	if (hdmi->irq_status & HDMI_INT_AUDIO_FIFO_XRUN)
		DRM_INFO("Warning: audio FIFO underrun occurs!");

	return IRQ_HANDLED;
}

/**
 * HDMI interrupt handler
 *
 * @irq: irq number
 * @arg: connector structure
 */
static irqreturn_t hdmi_irq(int irq, void *arg)
{
	struct sti_hdmi *hdmi = arg;

	/* read interrupt status */
	hdmi->irq_status = hdmi_read(hdmi, HDMI_INT_STA);

	/* clear interrupt status */
	hdmi_write(hdmi, hdmi->irq_status, HDMI_INT_CLR);

	/* force sync bus write */
	hdmi_read(hdmi, HDMI_INT_STA);

	return IRQ_WAKE_THREAD;
}

/**
 * Set hdmi active area depending on the drm display mode selected
 *
 * @hdmi: pointer on the hdmi internal structure
 */
static void hdmi_active_area(struct sti_hdmi *hdmi)
{
	u32 xmin, xmax;
	u32 ymin, ymax;

	xmin = sti_vtg_get_pixel_number(hdmi->mode, 1);
	xmax = sti_vtg_get_pixel_number(hdmi->mode, hdmi->mode.hdisplay);
	ymin = sti_vtg_get_line_number(hdmi->mode, 0);
	ymax = sti_vtg_get_line_number(hdmi->mode, hdmi->mode.vdisplay - 1);

	hdmi_write(hdmi, xmin, HDMI_ACTIVE_VID_XMIN);
	hdmi_write(hdmi, xmax, HDMI_ACTIVE_VID_XMAX);
	hdmi_write(hdmi, ymin, HDMI_ACTIVE_VID_YMIN);
	hdmi_write(hdmi, ymax, HDMI_ACTIVE_VID_YMAX);
}

/**
 * Overall hdmi configuration
 *
 * @hdmi: pointer on the hdmi internal structure
 */
static void hdmi_config(struct sti_hdmi *hdmi)
{
	u32 conf;

	DRM_DEBUG_DRIVER("\n");

	/* Clear overrun and underrun fifo */
	conf = HDMI_CFG_FIFO_OVERRUN_CLR | HDMI_CFG_FIFO_UNDERRUN_CLR;

	/* Select encryption type and the framing mode */
	conf |= HDMI_CFG_ESS_NOT_OESS;
	if (hdmi->hdmi_mode == HDMI_MODE_HDMI)
		conf |= HDMI_CFG_HDMI_NOT_DVI;

	/* Enable sink term detection */
	conf |= HDMI_CFG_SINK_TERM_DET_EN;

	/* Set Hsync polarity */
	if (hdmi->mode.flags & DRM_MODE_FLAG_NHSYNC) {
		DRM_DEBUG_DRIVER("H Sync Negative\n");
		conf |= HDMI_CFG_H_SYNC_POL_NEG;
	}

	/* Set Vsync polarity */
	if (hdmi->mode.flags & DRM_MODE_FLAG_NVSYNC) {
		DRM_DEBUG_DRIVER("V Sync Negative\n");
		conf |= HDMI_CFG_V_SYNC_POL_NEG;
	}

	/* Enable HDMI */
	conf |= HDMI_CFG_DEVICE_EN;

	hdmi_write(hdmi, conf, HDMI_CFG);
}

/*
 * Helper to reset info frame
 *
 * @hdmi: pointer on the hdmi internal structure
 * @slot: infoframe to reset
 */
static void hdmi_infoframe_reset(struct sti_hdmi *hdmi,
				 u32 slot)
{
	u32 val, i;
	u32 head_offset, pack_offset;

	switch (slot) {
	case HDMI_IFRAME_SLOT_AVI:
		head_offset = HDMI_SW_DI_N_HEAD_WORD(HDMI_IFRAME_SLOT_AVI);
		pack_offset = HDMI_SW_DI_N_PKT_WORD0(HDMI_IFRAME_SLOT_AVI);
		break;
	case HDMI_IFRAME_SLOT_AUDIO:
		head_offset = HDMI_SW_DI_N_HEAD_WORD(HDMI_IFRAME_SLOT_AUDIO);
		pack_offset = HDMI_SW_DI_N_PKT_WORD0(HDMI_IFRAME_SLOT_AUDIO);
		break;
	case HDMI_IFRAME_SLOT_VENDOR:
		head_offset = HDMI_SW_DI_N_HEAD_WORD(HDMI_IFRAME_SLOT_VENDOR);
		pack_offset = HDMI_SW_DI_N_PKT_WORD0(HDMI_IFRAME_SLOT_VENDOR);
		break;
	default:
		DRM_ERROR("unsupported infoframe slot: %#x\n", slot);
		return;
	}

	/* Disable transmission for the selected slot */
	val = hdmi_read(hdmi, HDMI_SW_DI_CFG);
	val &= ~HDMI_IFRAME_CFG_DI_N(HDMI_IFRAME_MASK, slot);
	hdmi_write(hdmi, val, HDMI_SW_DI_CFG);

	/* Reset info frame registers */
	hdmi_write(hdmi, 0x0, head_offset);
	for (i = 0; i < HDMI_SW_DI_MAX_WORD; i += sizeof(u32))
		hdmi_write(hdmi, 0x0, pack_offset + i);
}

/**
 * Helper to concatenate infoframe in 32 bits word
 *
 * @ptr: pointer on the hdmi internal structure
 * @data: infoframe to write
 * @size: size to write
 */
static inline unsigned int hdmi_infoframe_subpack(const u8 *ptr, size_t size)
{
	unsigned long value = 0;
	size_t i;

	for (i = size; i > 0; i--)
		value = (value << 8) | ptr[i - 1];

	return value;
}

/**
 * Helper to write info frame
 *
 * @hdmi: pointer on the hdmi internal structure
 * @data: infoframe to write
 * @size: size to write
 */
static void hdmi_infoframe_write_infopack(struct sti_hdmi *hdmi,
					  const u8 *data,
					  size_t size)
{
	const u8 *ptr = data;
	u32 val, slot, mode, i;
	u32 head_offset, pack_offset;

	switch (*ptr) {
	case HDMI_INFOFRAME_TYPE_AVI:
		slot = HDMI_IFRAME_SLOT_AVI;
		mode = HDMI_IFRAME_FIELD;
		head_offset = HDMI_SW_DI_N_HEAD_WORD(HDMI_IFRAME_SLOT_AVI);
		pack_offset = HDMI_SW_DI_N_PKT_WORD0(HDMI_IFRAME_SLOT_AVI);
		break;
	case HDMI_INFOFRAME_TYPE_AUDIO:
		slot = HDMI_IFRAME_SLOT_AUDIO;
		mode = HDMI_IFRAME_FRAME;
		head_offset = HDMI_SW_DI_N_HEAD_WORD(HDMI_IFRAME_SLOT_AUDIO);
		pack_offset = HDMI_SW_DI_N_PKT_WORD0(HDMI_IFRAME_SLOT_AUDIO);
		break;
	case HDMI_INFOFRAME_TYPE_VENDOR:
		slot = HDMI_IFRAME_SLOT_VENDOR;
		mode = HDMI_IFRAME_FRAME;
		head_offset = HDMI_SW_DI_N_HEAD_WORD(HDMI_IFRAME_SLOT_VENDOR);
		pack_offset = HDMI_SW_DI_N_PKT_WORD0(HDMI_IFRAME_SLOT_VENDOR);
		break;
	default:
		DRM_ERROR("unsupported infoframe type: %#x\n", *ptr);
		return;
	}

	/* Disable transmission slot for updated infoframe */
	val = hdmi_read(hdmi, HDMI_SW_DI_CFG);
	val &= ~HDMI_IFRAME_CFG_DI_N(HDMI_IFRAME_MASK, slot);
	hdmi_write(hdmi, val, HDMI_SW_DI_CFG);

	val = HDMI_INFOFRAME_HEADER_TYPE(*ptr++);
	val |= HDMI_INFOFRAME_HEADER_VERSION(*ptr++);
	val |= HDMI_INFOFRAME_HEADER_LEN(*ptr++);
	writel(val, hdmi->regs + head_offset);

	/*
	 * Each subpack contains 4 bytes
	 * The First Bytes of the first subpacket must contain the checksum
	 * Packet size is increase by one.
	 */
	size = size - HDMI_INFOFRAME_HEADER_SIZE + 1;
	for (i = 0; i < size; i += sizeof(u32)) {
		size_t num;

		num = min_t(size_t, size - i, sizeof(u32));
		val = hdmi_infoframe_subpack(ptr, num);
		ptr += sizeof(u32);
		writel(val, hdmi->regs + pack_offset + i);
	}

	/* Enable transmission slot for updated infoframe */
	val = hdmi_read(hdmi, HDMI_SW_DI_CFG);
	val |= HDMI_IFRAME_CFG_DI_N(mode, slot);
	hdmi_write(hdmi, val, HDMI_SW_DI_CFG);
}

/**
 * Prepare and configure the AVI infoframe
 *
 * AVI infoframe are transmitted at least once per two video field and
 * contains information about HDMI transmission mode such as color space,
 * colorimetry, ...
 *
 * @hdmi: pointer on the hdmi internal structure
 *
 * Return negative value if error occurs
 */
static int hdmi_avi_infoframe_config(struct sti_hdmi *hdmi)
{
	struct drm_display_mode *mode = &hdmi->mode;
	struct hdmi_avi_infoframe infoframe;
	u8 buffer[HDMI_INFOFRAME_SIZE(AVI)];
	int ret;

	DRM_DEBUG_DRIVER("\n");

	ret = drm_hdmi_avi_infoframe_from_display_mode(&infoframe, mode);
	if (ret < 0) {
		DRM_ERROR("failed to setup AVI infoframe: %d\n", ret);
		return ret;
	}

	/* fixed infoframe configuration not linked to the mode */
	infoframe.colorspace = hdmi->colorspace;
	infoframe.quantization_range = HDMI_QUANTIZATION_RANGE_DEFAULT;
	infoframe.colorimetry = HDMI_COLORIMETRY_NONE;

	ret = hdmi_avi_infoframe_pack(&infoframe, buffer, sizeof(buffer));
	if (ret < 0) {
		DRM_ERROR("failed to pack AVI infoframe: %d\n", ret);
		return ret;
	}

	hdmi_infoframe_write_infopack(hdmi, buffer, ret);

	return 0;
}

/**
 * Prepare and configure the AUDIO infoframe
 *
 * AUDIO infoframe are transmitted once per frame and
 * contains information about HDMI transmission mode such as audio codec,
 * sample size, ...
 *
 * @hdmi: pointer on the hdmi internal structure
 *
 * Return negative value if error occurs
 */
static int hdmi_audio_infoframe_config(struct sti_hdmi *hdmi)
{
	struct hdmi_audio_params *audio = &hdmi->audio;
	u8 buffer[HDMI_INFOFRAME_SIZE(AUDIO)];
	int ret, val;

	DRM_DEBUG_DRIVER("enter %s, AIF %s\n", __func__,
			 audio->enabled ? "enable" : "disable");
	if (audio->enabled) {
		/* set audio parameters stored*/
		ret = hdmi_audio_infoframe_pack(&audio->cea, buffer,
						sizeof(buffer));
		if (ret < 0) {
			DRM_ERROR("failed to pack audio infoframe: %d\n", ret);
			return ret;
		}
		hdmi_infoframe_write_infopack(hdmi, buffer, ret);
	} else {
		/*disable audio info frame transmission */
		val = hdmi_read(hdmi, HDMI_SW_DI_CFG);
		val &= ~HDMI_IFRAME_CFG_DI_N(HDMI_IFRAME_MASK,
					     HDMI_IFRAME_SLOT_AUDIO);
		hdmi_write(hdmi, val, HDMI_SW_DI_CFG);
	}

	return 0;
}

/*
 * Prepare and configure the VS infoframe
 *
 * Vendor Specific infoframe are transmitted once per frame and
 * contains vendor specific information.
 *
 * @hdmi: pointer on the hdmi internal structure
 *
 * Return negative value if error occurs
 */
#define HDMI_VENDOR_INFOFRAME_MAX_SIZE 6
static int hdmi_vendor_infoframe_config(struct sti_hdmi *hdmi)
{
	struct drm_display_mode *mode = &hdmi->mode;
	struct hdmi_vendor_infoframe infoframe;
	u8 buffer[HDMI_INFOFRAME_HEADER_SIZE + HDMI_VENDOR_INFOFRAME_MAX_SIZE];
	int ret;

	DRM_DEBUG_DRIVER("\n");

	ret = drm_hdmi_vendor_infoframe_from_display_mode(&infoframe, mode);
	if (ret < 0) {
		/*
		 * Going into that statement does not means vendor infoframe
		 * fails. It just informed us that vendor infoframe is not
		 * needed for the selected mode. Only  4k or stereoscopic 3D
		 * mode requires vendor infoframe. So just simply return 0.
		 */
		return 0;
	}

	ret = hdmi_vendor_infoframe_pack(&infoframe, buffer, sizeof(buffer));
	if (ret < 0) {
		DRM_ERROR("failed to pack VS infoframe: %d\n", ret);
		return ret;
	}

	hdmi_infoframe_write_infopack(hdmi, buffer, ret);

	return 0;
}

/**
 * Software reset of the hdmi subsystem
 *
 * @hdmi: pointer on the hdmi internal structure
 *
 */
#define HDMI_TIMEOUT_SWRESET  100   /*milliseconds */
static void hdmi_swreset(struct sti_hdmi *hdmi)
{
	u32 val;

	DRM_DEBUG_DRIVER("\n");

	/* Enable hdmi_audio clock only during hdmi reset */
	if (clk_prepare_enable(hdmi->clk_audio))
		DRM_INFO("Failed to prepare/enable hdmi_audio clk\n");

	/* Sw reset */
	hdmi->event_received = false;

	val = hdmi_read(hdmi, HDMI_CFG);
	val |= HDMI_CFG_SW_RST_EN;
	hdmi_write(hdmi, val, HDMI_CFG);

	/* Wait reset completed */
	wait_event_interruptible_timeout(hdmi->wait_event,
					 hdmi->event_received == true,
					 msecs_to_jiffies
					 (HDMI_TIMEOUT_SWRESET));

	/*
	 * HDMI_STA_SW_RST bit is set to '1' when SW_RST bit in HDMI_CFG is
	 * set to '1' and clk_audio is running.
	 */
	if ((hdmi_read(hdmi, HDMI_STA) & HDMI_STA_SW_RST) == 0)
		DRM_DEBUG_DRIVER("Warning: HDMI sw reset timeout occurs\n");

	val = hdmi_read(hdmi, HDMI_CFG);
	val &= ~HDMI_CFG_SW_RST_EN;
	hdmi_write(hdmi, val, HDMI_CFG);

	/* Disable hdmi_audio clock. Not used anymore for drm purpose */
	clk_disable_unprepare(hdmi->clk_audio);
}

#define DBGFS_PRINT_STR(str1, str2) seq_printf(s, "%-24s %s\n", str1, str2)
#define DBGFS_PRINT_INT(str1, int2) seq_printf(s, "%-24s %d\n", str1, int2)
#define DBGFS_DUMP(str, reg) seq_printf(s, "%s  %-25s 0x%08X", str, #reg, \
					hdmi_read(hdmi, reg))
#define DBGFS_DUMP_DI(reg, slot) DBGFS_DUMP("\n", reg(slot))

static void hdmi_dbg_cfg(struct seq_file *s, int val)
{
	int tmp;

	seq_puts(s, "\t");
	tmp = val & HDMI_CFG_HDMI_NOT_DVI;
	DBGFS_PRINT_STR("mode:", tmp ? "HDMI" : "DVI");
	seq_puts(s, "\t\t\t\t\t");
	tmp = val & HDMI_CFG_HDCP_EN;
	DBGFS_PRINT_STR("HDCP:", tmp ? "enable" : "disable");
	seq_puts(s, "\t\t\t\t\t");
	tmp = val & HDMI_CFG_ESS_NOT_OESS;
	DBGFS_PRINT_STR("HDCP mode:", tmp ? "ESS enable" : "OESS enable");
	seq_puts(s, "\t\t\t\t\t");
	tmp = val & HDMI_CFG_SINK_TERM_DET_EN;
	DBGFS_PRINT_STR("Sink term detection:", tmp ? "enable" : "disable");
	seq_puts(s, "\t\t\t\t\t");
	tmp = val & HDMI_CFG_H_SYNC_POL_NEG;
	DBGFS_PRINT_STR("Hsync polarity:", tmp ? "inverted" : "normal");
	seq_puts(s, "\t\t\t\t\t");
	tmp = val & HDMI_CFG_V_SYNC_POL_NEG;
	DBGFS_PRINT_STR("Vsync polarity:", tmp ? "inverted" : "normal");
	seq_puts(s, "\t\t\t\t\t");
	tmp = val & HDMI_CFG_422_EN;
	DBGFS_PRINT_STR("YUV422 format:", tmp ? "enable" : "disable");
}

static void hdmi_dbg_sta(struct seq_file *s, int val)
{
	int tmp;

	seq_puts(s, "\t");
	tmp = (val & HDMI_STA_DLL_LCK);
	DBGFS_PRINT_STR("pll:", tmp ? "locked" : "not locked");
	seq_puts(s, "\t\t\t\t\t");
	tmp = (val & HDMI_STA_HOT_PLUG);
	DBGFS_PRINT_STR("hdmi cable:", tmp ? "connected" : "not connected");
}

static void hdmi_dbg_sw_di_cfg(struct seq_file *s, int val)
{
	int tmp;
	char *const en_di[] = {"no transmission",
			       "single transmission",
			       "once every field",
			       "once every frame"};

	seq_puts(s, "\t");
	tmp = (val & HDMI_IFRAME_CFG_DI_N(HDMI_IFRAME_MASK, 1));
	DBGFS_PRINT_STR("Data island 1:", en_di[tmp]);
	seq_puts(s, "\t\t\t\t\t");
	tmp = (val & HDMI_IFRAME_CFG_DI_N(HDMI_IFRAME_MASK, 2)) >> 4;
	DBGFS_PRINT_STR("Data island 2:", en_di[tmp]);
	seq_puts(s, "\t\t\t\t\t");
	tmp = (val & HDMI_IFRAME_CFG_DI_N(HDMI_IFRAME_MASK, 3)) >> 8;
	DBGFS_PRINT_STR("Data island 3:", en_di[tmp]);
	seq_puts(s, "\t\t\t\t\t");
	tmp = (val & HDMI_IFRAME_CFG_DI_N(HDMI_IFRAME_MASK, 4)) >> 12;
	DBGFS_PRINT_STR("Data island 4:", en_di[tmp]);
	seq_puts(s, "\t\t\t\t\t");
	tmp = (val & HDMI_IFRAME_CFG_DI_N(HDMI_IFRAME_MASK, 5)) >> 16;
	DBGFS_PRINT_STR("Data island 5:", en_di[tmp]);
	seq_puts(s, "\t\t\t\t\t");
	tmp = (val & HDMI_IFRAME_CFG_DI_N(HDMI_IFRAME_MASK, 6)) >> 20;
	DBGFS_PRINT_STR("Data island 6:", en_di[tmp]);
}

static int hdmi_dbg_show(struct seq_file *s, void *data)
{
	struct drm_info_node *node = s->private;
	struct sti_hdmi *hdmi = (struct sti_hdmi *)node->info_ent->data;

	seq_printf(s, "HDMI: (vaddr = 0x%p)", hdmi->regs);
	DBGFS_DUMP("\n", HDMI_CFG);
	hdmi_dbg_cfg(s, hdmi_read(hdmi, HDMI_CFG));
	DBGFS_DUMP("", HDMI_INT_EN);
	DBGFS_DUMP("\n", HDMI_STA);
	hdmi_dbg_sta(s, hdmi_read(hdmi, HDMI_STA));
	DBGFS_DUMP("", HDMI_ACTIVE_VID_XMIN);
	seq_puts(s, "\t");
	DBGFS_PRINT_INT("Xmin:", hdmi_read(hdmi, HDMI_ACTIVE_VID_XMIN));
	DBGFS_DUMP("", HDMI_ACTIVE_VID_XMAX);
	seq_puts(s, "\t");
	DBGFS_PRINT_INT("Xmax:", hdmi_read(hdmi, HDMI_ACTIVE_VID_XMAX));
	DBGFS_DUMP("", HDMI_ACTIVE_VID_YMIN);
	seq_puts(s, "\t");
	DBGFS_PRINT_INT("Ymin:", hdmi_read(hdmi, HDMI_ACTIVE_VID_YMIN));
	DBGFS_DUMP("", HDMI_ACTIVE_VID_YMAX);
	seq_puts(s, "\t");
	DBGFS_PRINT_INT("Ymax:", hdmi_read(hdmi, HDMI_ACTIVE_VID_YMAX));
	DBGFS_DUMP("", HDMI_SW_DI_CFG);
	hdmi_dbg_sw_di_cfg(s, hdmi_read(hdmi, HDMI_SW_DI_CFG));

	DBGFS_DUMP("\n", HDMI_AUDIO_CFG);
	DBGFS_DUMP("\n", HDMI_SPDIF_FIFO_STATUS);
	DBGFS_DUMP("\n", HDMI_AUDN);

	seq_printf(s, "\n AVI Infoframe (Data Island slot N=%d):",
		   HDMI_IFRAME_SLOT_AVI);
	DBGFS_DUMP_DI(HDMI_SW_DI_N_HEAD_WORD, HDMI_IFRAME_SLOT_AVI);
	DBGFS_DUMP_DI(HDMI_SW_DI_N_PKT_WORD0, HDMI_IFRAME_SLOT_AVI);
	DBGFS_DUMP_DI(HDMI_SW_DI_N_PKT_WORD1, HDMI_IFRAME_SLOT_AVI);
	DBGFS_DUMP_DI(HDMI_SW_DI_N_PKT_WORD2, HDMI_IFRAME_SLOT_AVI);
	DBGFS_DUMP_DI(HDMI_SW_DI_N_PKT_WORD3, HDMI_IFRAME_SLOT_AVI);
	DBGFS_DUMP_DI(HDMI_SW_DI_N_PKT_WORD4, HDMI_IFRAME_SLOT_AVI);
	DBGFS_DUMP_DI(HDMI_SW_DI_N_PKT_WORD5, HDMI_IFRAME_SLOT_AVI);
	DBGFS_DUMP_DI(HDMI_SW_DI_N_PKT_WORD6, HDMI_IFRAME_SLOT_AVI);
	seq_puts(s, "\n");
	seq_printf(s, "\n AUDIO Infoframe (Data Island slot N=%d):",
		   HDMI_IFRAME_SLOT_AUDIO);
	DBGFS_DUMP_DI(HDMI_SW_DI_N_HEAD_WORD, HDMI_IFRAME_SLOT_AUDIO);
	DBGFS_DUMP_DI(HDMI_SW_DI_N_PKT_WORD0, HDMI_IFRAME_SLOT_AUDIO);
	DBGFS_DUMP_DI(HDMI_SW_DI_N_PKT_WORD1, HDMI_IFRAME_SLOT_AUDIO);
	DBGFS_DUMP_DI(HDMI_SW_DI_N_PKT_WORD2, HDMI_IFRAME_SLOT_AUDIO);
	DBGFS_DUMP_DI(HDMI_SW_DI_N_PKT_WORD3, HDMI_IFRAME_SLOT_AUDIO);
	DBGFS_DUMP_DI(HDMI_SW_DI_N_PKT_WORD4, HDMI_IFRAME_SLOT_AUDIO);
	DBGFS_DUMP_DI(HDMI_SW_DI_N_PKT_WORD5, HDMI_IFRAME_SLOT_AUDIO);
	DBGFS_DUMP_DI(HDMI_SW_DI_N_PKT_WORD6, HDMI_IFRAME_SLOT_AUDIO);
	seq_puts(s, "\n");
	seq_printf(s, "\n VENDOR SPECIFIC Infoframe (Data Island slot N=%d):",
		   HDMI_IFRAME_SLOT_VENDOR);
	DBGFS_DUMP_DI(HDMI_SW_DI_N_HEAD_WORD, HDMI_IFRAME_SLOT_VENDOR);
	DBGFS_DUMP_DI(HDMI_SW_DI_N_PKT_WORD0, HDMI_IFRAME_SLOT_VENDOR);
	DBGFS_DUMP_DI(HDMI_SW_DI_N_PKT_WORD1, HDMI_IFRAME_SLOT_VENDOR);
	DBGFS_DUMP_DI(HDMI_SW_DI_N_PKT_WORD2, HDMI_IFRAME_SLOT_VENDOR);
	DBGFS_DUMP_DI(HDMI_SW_DI_N_PKT_WORD3, HDMI_IFRAME_SLOT_VENDOR);
	DBGFS_DUMP_DI(HDMI_SW_DI_N_PKT_WORD4, HDMI_IFRAME_SLOT_VENDOR);
	DBGFS_DUMP_DI(HDMI_SW_DI_N_PKT_WORD5, HDMI_IFRAME_SLOT_VENDOR);
	DBGFS_DUMP_DI(HDMI_SW_DI_N_PKT_WORD6, HDMI_IFRAME_SLOT_VENDOR);
	seq_puts(s, "\n");

	return 0;
}

static struct drm_info_list hdmi_debugfs_files[] = {
	{ "hdmi", hdmi_dbg_show, 0, NULL },
};

static void hdmi_debugfs_exit(struct sti_hdmi *hdmi, struct drm_minor *minor)
{
	drm_debugfs_remove_files(hdmi_debugfs_files,
				 ARRAY_SIZE(hdmi_debugfs_files),
				 minor);
}

static int hdmi_debugfs_init(struct sti_hdmi *hdmi, struct drm_minor *minor)
{
	unsigned int i;

	for (i = 0; i < ARRAY_SIZE(hdmi_debugfs_files); i++)
		hdmi_debugfs_files[i].data = hdmi;

	return drm_debugfs_create_files(hdmi_debugfs_files,
					ARRAY_SIZE(hdmi_debugfs_files),
					minor->debugfs_root, minor);
}

static void sti_hdmi_disable(struct drm_bridge *bridge)
{
	struct sti_hdmi *hdmi = bridge->driver_private;

	u32 val = hdmi_read(hdmi, HDMI_CFG);

	if (!hdmi->enabled)
		return;

	DRM_DEBUG_DRIVER("\n");

	/* Disable HDMI */
	val &= ~HDMI_CFG_DEVICE_EN;
	hdmi_write(hdmi, val, HDMI_CFG);

	hdmi_write(hdmi, 0xffffffff, HDMI_INT_CLR);

	/* Stop the phy */
	hdmi->phy_ops->stop(hdmi);

	/* Reset info frame transmission */
	hdmi_infoframe_reset(hdmi, HDMI_IFRAME_SLOT_AVI);
	hdmi_infoframe_reset(hdmi, HDMI_IFRAME_SLOT_AUDIO);
	hdmi_infoframe_reset(hdmi, HDMI_IFRAME_SLOT_VENDOR);

	/* Set the default channel data to be a dark red */
	hdmi_write(hdmi, 0x0000, HDMI_DFLT_CHL0_DAT);
	hdmi_write(hdmi, 0x0000, HDMI_DFLT_CHL1_DAT);
	hdmi_write(hdmi, 0x0060, HDMI_DFLT_CHL2_DAT);

	/* Disable/unprepare hdmi clock */
	clk_disable_unprepare(hdmi->clk_phy);
	clk_disable_unprepare(hdmi->clk_tmds);
	clk_disable_unprepare(hdmi->clk_pix);

	hdmi->enabled = false;
}

static void sti_hdmi_pre_enable(struct drm_bridge *bridge)
{
	struct sti_hdmi *hdmi = bridge->driver_private;

	DRM_DEBUG_DRIVER("\n");

	if (hdmi->enabled)
		return;

	/* Prepare/enable clocks */
	if (clk_prepare_enable(hdmi->clk_pix))
		DRM_ERROR("Failed to prepare/enable hdmi_pix clk\n");
	if (clk_prepare_enable(hdmi->clk_tmds))
		DRM_ERROR("Failed to prepare/enable hdmi_tmds clk\n");
	if (clk_prepare_enable(hdmi->clk_phy))
		DRM_ERROR("Failed to prepare/enable hdmi_rejec_pll clk\n");

	hdmi->enabled = true;

	/* Program hdmi serializer and start phy */
	if (!hdmi->phy_ops->start(hdmi)) {
		DRM_ERROR("Unable to start hdmi phy\n");
		return;
	}

	/* Program hdmi active area */
	hdmi_active_area(hdmi);

	/* Enable working interrupts */
	hdmi_write(hdmi, HDMI_WORKING_INT, HDMI_INT_EN);

	/* Program hdmi config */
	hdmi_config(hdmi);

	/* Program AVI infoframe */
	if (hdmi_avi_infoframe_config(hdmi))
		DRM_ERROR("Unable to configure AVI infoframe\n");

	/* Program AUDIO infoframe */
	if (hdmi_audio_infoframe_config(hdmi))
		DRM_ERROR("Unable to configure AUDIO infoframe\n");

	/* Program VS infoframe */
	if (hdmi_vendor_infoframe_config(hdmi))
		DRM_ERROR("Unable to configure VS infoframe\n");

	/* Sw reset */
	hdmi_swreset(hdmi);
}

static void sti_hdmi_set_mode(struct drm_bridge *bridge,
		struct drm_display_mode *mode,
		struct drm_display_mode *adjusted_mode)
{
	struct sti_hdmi *hdmi = bridge->driver_private;
	int ret;

	DRM_DEBUG_DRIVER("\n");

	/* Copy the drm display mode in the connector local structure */
	memcpy(&hdmi->mode, mode, sizeof(struct drm_display_mode));

	/* Update clock framerate according to the selected mode */
	ret = clk_set_rate(hdmi->clk_pix, mode->clock * 1000);
	if (ret < 0) {
		DRM_ERROR("Cannot set rate (%dHz) for hdmi_pix clk\n",
			  mode->clock * 1000);
		return;
	}
	ret = clk_set_rate(hdmi->clk_phy, mode->clock * 1000);
	if (ret < 0) {
		DRM_ERROR("Cannot set rate (%dHz) for hdmi_rejection_pll clk\n",
			  mode->clock * 1000);
		return;
	}
}

static void sti_hdmi_bridge_nope(struct drm_bridge *bridge)
{
	/* do nothing */
}

static const struct drm_bridge_funcs sti_hdmi_bridge_funcs = {
	.pre_enable = sti_hdmi_pre_enable,
	.enable = sti_hdmi_bridge_nope,
	.disable = sti_hdmi_disable,
	.post_disable = sti_hdmi_bridge_nope,
	.mode_set = sti_hdmi_set_mode,
};

static int sti_hdmi_connector_get_modes(struct drm_connector *connector)
{
	struct sti_hdmi_connector *hdmi_connector
		= to_sti_hdmi_connector(connector);
	struct sti_hdmi *hdmi = hdmi_connector->hdmi;
	struct edid *edid;
	int count;

	DRM_DEBUG_DRIVER("\n");

	edid = drm_get_edid(connector, hdmi->ddc_adapt);
	if (!edid)
		goto fail;

	count = drm_add_edid_modes(connector, edid);
	drm_mode_connector_update_edid_property(connector, edid);
	drm_edid_to_eld(connector, edid);

	kfree(edid);
	return count;

fail:
	DRM_ERROR("Can't read HDMI EDID\n");
	return 0;
}

#define CLK_TOLERANCE_HZ 50

static int sti_hdmi_connector_mode_valid(struct drm_connector *connector,
					struct drm_display_mode *mode)
{
	int target = mode->clock * 1000;
	int target_min = target - CLK_TOLERANCE_HZ;
	int target_max = target + CLK_TOLERANCE_HZ;
	int result;
	struct sti_hdmi_connector *hdmi_connector
		= to_sti_hdmi_connector(connector);
	struct sti_hdmi *hdmi = hdmi_connector->hdmi;


	result = clk_round_rate(hdmi->clk_pix, target);

	DRM_DEBUG_DRIVER("target rate = %d => available rate = %d\n",
			 target, result);

	if ((result < target_min) || (result > target_max)) {
		DRM_DEBUG_DRIVER("hdmi pixclk=%d not supported\n", target);
		return MODE_BAD;
	}

	return MODE_OK;
}

static const
struct drm_connector_helper_funcs sti_hdmi_connector_helper_funcs = {
	.get_modes = sti_hdmi_connector_get_modes,
	.mode_valid = sti_hdmi_connector_mode_valid,
};

/* get detection status of display device */
static enum drm_connector_status
sti_hdmi_connector_detect(struct drm_connector *connector, bool force)
{
	struct sti_hdmi_connector *hdmi_connector
		= to_sti_hdmi_connector(connector);
	struct sti_hdmi *hdmi = hdmi_connector->hdmi;

	DRM_DEBUG_DRIVER("\n");

	if (hdmi->hpd) {
		DRM_DEBUG_DRIVER("hdmi cable connected\n");
		return connector_status_connected;
	}

	DRM_DEBUG_DRIVER("hdmi cable disconnected\n");
	return connector_status_disconnected;
}

static void sti_hdmi_connector_init_property(struct drm_device *drm_dev,
					     struct drm_connector *connector)
{
	struct sti_hdmi_connector *hdmi_connector
		= to_sti_hdmi_connector(connector);
	struct sti_hdmi *hdmi = hdmi_connector->hdmi;
	struct drm_property *prop;

	/* colorspace property */
	hdmi->colorspace = DEFAULT_COLORSPACE_MODE;
	prop = drm_property_create_enum(drm_dev, 0, "colorspace",
					colorspace_mode_names,
					ARRAY_SIZE(colorspace_mode_names));
	if (!prop) {
		DRM_ERROR("fails to create colorspace property\n");
		return;
	}
	hdmi_connector->colorspace_property = prop;
	drm_object_attach_property(&connector->base, prop, hdmi->colorspace);

	/* hdmi_mode property */
	hdmi->hdmi_mode = DEFAULT_HDMI_MODE;
	prop = drm_property_create_enum(drm_dev, 0, "hdmi_mode",
					hdmi_mode_names,
					ARRAY_SIZE(hdmi_mode_names));
	if (!prop) {
		DRM_ERROR("fails to create colorspace property\n");
		return;
	}
	hdmi_connector->hdmi_mode_property = prop;
	drm_object_attach_property(&connector->base, prop, hdmi->hdmi_mode);

}

static int
sti_hdmi_connector_set_property(struct drm_connector *connector,
				struct drm_connector_state *state,
				struct drm_property *property,
				uint64_t val)
{
	struct sti_hdmi_connector *hdmi_connector
		= to_sti_hdmi_connector(connector);
	struct sti_hdmi *hdmi = hdmi_connector->hdmi;

	if (property == hdmi_connector->colorspace_property) {
		hdmi->colorspace = val;
		return 0;
	}

	if (property == hdmi_connector->hdmi_mode_property) {
		hdmi->hdmi_mode = val;
		return 0;
	}

	DRM_ERROR("failed to set hdmi connector property\n");
	return -EINVAL;
}

static int
sti_hdmi_connector_get_property(struct drm_connector *connector,
				const struct drm_connector_state *state,
				struct drm_property *property,
				uint64_t *val)
{
	struct sti_hdmi_connector *hdmi_connector
		= to_sti_hdmi_connector(connector);
	struct sti_hdmi *hdmi = hdmi_connector->hdmi;

	if (property == hdmi_connector->colorspace_property) {
		*val = hdmi->colorspace;
		return 0;
	}

	if (property == hdmi_connector->hdmi_mode_property) {
		*val = hdmi->hdmi_mode;
		return 0;
	}

	DRM_ERROR("failed to get hdmi connector property\n");
	return -EINVAL;
}

static int sti_hdmi_late_register(struct drm_connector *connector)
{
	struct sti_hdmi_connector *hdmi_connector
		= to_sti_hdmi_connector(connector);
	struct sti_hdmi *hdmi = hdmi_connector->hdmi;

	if (hdmi_debugfs_init(hdmi, hdmi->drm_dev->primary)) {
		DRM_ERROR("HDMI debugfs setup failed\n");
		return -EINVAL;
	}

	return 0;
}

static const struct drm_connector_funcs sti_hdmi_connector_funcs = {
	.fill_modes = drm_helper_probe_single_connector_modes,
	.detect = sti_hdmi_connector_detect,
	.destroy = drm_connector_cleanup,
	.reset = drm_atomic_helper_connector_reset,
	.set_property = drm_atomic_helper_connector_set_property,
	.atomic_set_property = sti_hdmi_connector_set_property,
	.atomic_get_property = sti_hdmi_connector_get_property,
	.atomic_duplicate_state = drm_atomic_helper_connector_duplicate_state,
	.atomic_destroy_state = drm_atomic_helper_connector_destroy_state,
	.late_register = sti_hdmi_late_register,
};

static struct drm_encoder *sti_hdmi_find_encoder(struct drm_device *dev)
{
	struct drm_encoder *encoder;

	list_for_each_entry(encoder, &dev->mode_config.encoder_list, head) {
		if (encoder->encoder_type == DRM_MODE_ENCODER_TMDS)
			return encoder;
	}

	return NULL;
}

/**
 * sti_hdmi_audio_get_non_coherent_n() - get N parameter for non-coherent
 * clocks. None-coherent clocks means that audio and TMDS clocks have not the
 * same source (drifts between clocks). In this case assumption is that CTS is
 * automatically calculated by hardware.
 *
 * @audio_fs: audio frame clock frequency in Hz
 *
 * Values computed are based on table described in HDMI specification 1.4b
 *
 * Returns n value.
 */
static int sti_hdmi_audio_get_non_coherent_n(unsigned int audio_fs)
{
	unsigned int n;

	switch (audio_fs) {
	case 32000:
		n = 4096;
		break;
	case 44100:
		n = 6272;
		break;
	case 48000:
		n = 6144;
		break;
	case 88200:
		n = 6272 * 2;
		break;
	case 96000:
		n = 6144 * 2;
		break;
	case 176400:
		n = 6272 * 4;
		break;
	case 192000:
		n = 6144 * 4;
		break;
	default:
		/* Not pre-defined, recommended value: 128 * fs / 1000 */
		n = (audio_fs * 128) / 1000;
	}

	return n;
}

static int hdmi_audio_configure(struct sti_hdmi *hdmi,
				struct hdmi_audio_params *params)
{
	int audio_cfg, n;
	struct hdmi_audio_infoframe *info = &params->cea;

	DRM_DEBUG_DRIVER("\n");

	if (!hdmi->enabled)
		return 0;

	/* update N parameter */
	n = sti_hdmi_audio_get_non_coherent_n(params->sample_rate);

	DRM_DEBUG_DRIVER("Audio rate = %d Hz, TMDS clock = %d Hz, n = %d\n",
			 params->sample_rate, hdmi->mode.clock * 1000, n);
	hdmi_write(hdmi, n, HDMI_AUDN);

	/* update HDMI registers according to configuration */
	audio_cfg = HDMI_AUD_CFG_SPDIF_DIV_2 | HDMI_AUD_CFG_DTS_INVALID |
		    HDMI_AUD_CFG_ONE_BIT_INVALID;

	switch (info->channels) {
	case 8:
		audio_cfg |= HDMI_AUD_CFG_CH78_VALID;
	case 6:
		audio_cfg |= HDMI_AUD_CFG_CH56_VALID;
	case 4:
		audio_cfg |= HDMI_AUD_CFG_CH34_VALID | HDMI_AUD_CFG_8CH;
	case 2:
		audio_cfg |= HDMI_AUD_CFG_CH12_VALID;
		break;
	default:
		DRM_ERROR("ERROR: Unsupported number of channels (%d)!\n",
			  info->channels);
		return -EINVAL;
	}

	hdmi_write(hdmi, audio_cfg, HDMI_AUDIO_CFG);

	hdmi->audio = *params;

	return hdmi_audio_infoframe_config(hdmi);
}

static void hdmi_audio_shutdown(struct device *dev, void *data)
{
	struct sti_hdmi *hdmi = dev_get_drvdata(dev);
	int audio_cfg;

	DRM_DEBUG_DRIVER("\n");

	/* disable audio */
	audio_cfg = HDMI_AUD_CFG_SPDIF_DIV_2 | HDMI_AUD_CFG_DTS_INVALID |
		    HDMI_AUD_CFG_ONE_BIT_INVALID;
	hdmi_write(hdmi, audio_cfg, HDMI_AUDIO_CFG);

	hdmi->audio.enabled = 0;
	hdmi_audio_infoframe_config(hdmi);
}

static int hdmi_audio_hw_params(struct device *dev,
				void *data,
				struct hdmi_codec_daifmt *daifmt,
				struct hdmi_codec_params *params)
{
	struct sti_hdmi *hdmi = dev_get_drvdata(dev);
	int ret;
	struct hdmi_audio_params audio = {
		.sample_width = params->sample_width,
		.sample_rate = params->sample_rate,
		.cea = params->cea,
	};

	DRM_DEBUG_DRIVER("\n");

	if (!hdmi->enabled)
		return 0;

	if ((daifmt->fmt != HDMI_I2S) || daifmt->bit_clk_inv ||
	    daifmt->frame_clk_inv || daifmt->bit_clk_master ||
	    daifmt->frame_clk_master) {
		dev_err(dev, "%s: Bad flags %d %d %d %d\n", __func__,
			daifmt->bit_clk_inv, daifmt->frame_clk_inv,
			daifmt->bit_clk_master,
			daifmt->frame_clk_master);
		return -EINVAL;
	}

	audio.enabled = 1;

	ret = hdmi_audio_configure(hdmi, &audio);
	if (ret < 0)
		return ret;

	return 0;
}

static int hdmi_audio_digital_mute(struct device *dev, void *data, bool enable)
{
	struct sti_hdmi *hdmi = dev_get_drvdata(dev);

	DRM_DEBUG_DRIVER("%s\n", enable ? "enable" : "disable");

	if (enable)
		hdmi_write(hdmi, HDMI_SAMPLE_FLAT_ALL, HDMI_SAMPLE_FLAT_MASK);
	else
		hdmi_write(hdmi, HDMI_SAMPLE_FLAT_NO, HDMI_SAMPLE_FLAT_MASK);

	return 0;
}

static int hdmi_audio_get_eld(struct device *dev, void *data, uint8_t *buf, size_t len)
{
	struct sti_hdmi *hdmi = dev_get_drvdata(dev);
	struct drm_connector *connector = hdmi->drm_connector;

	DRM_DEBUG_DRIVER("\n");
	memcpy(buf, connector->eld, min(sizeof(connector->eld), len));

	return 0;
}

static const struct hdmi_codec_ops audio_codec_ops = {
	.hw_params = hdmi_audio_hw_params,
	.audio_shutdown = hdmi_audio_shutdown,
	.digital_mute = hdmi_audio_digital_mute,
	.get_eld = hdmi_audio_get_eld,
};

static int sti_hdmi_register_audio_driver(struct device *dev,
					  struct sti_hdmi *hdmi)
{
	struct hdmi_codec_pdata codec_data = {
		.ops = &audio_codec_ops,
		.max_i2s_channels = 8,
		.i2s = 1,
	};

	DRM_DEBUG_DRIVER("\n");

	hdmi->audio.enabled = 0;

	hdmi->audio_pdev = platform_device_register_data(
		dev, HDMI_CODEC_DRV_NAME, PLATFORM_DEVID_AUTO,
		&codec_data, sizeof(codec_data));

	if (IS_ERR(hdmi->audio_pdev))
		return PTR_ERR(hdmi->audio_pdev);

	DRM_INFO("%s Driver bound %s\n", HDMI_CODEC_DRV_NAME, dev_name(dev));

	return 0;
}

static int sti_hdmi_bind(struct device *dev, struct device *master, void *data)
{
	struct sti_hdmi *hdmi = dev_get_drvdata(dev);
	struct drm_device *drm_dev = data;
	struct drm_encoder *encoder;
	struct sti_hdmi_connector *connector;
	struct drm_connector *drm_connector;
	struct drm_bridge *bridge;
	int err;

	/* Set the drm device handle */
	hdmi->drm_dev = drm_dev;

	encoder = sti_hdmi_find_encoder(drm_dev);
	if (!encoder)
		return -EINVAL;

	connector = devm_kzalloc(dev, sizeof(*connector), GFP_KERNEL);
	if (!connector)
		return -EINVAL;

	connector->hdmi = hdmi;

	bridge = devm_kzalloc(dev, sizeof(*bridge), GFP_KERNEL);
	if (!bridge)
		return -EINVAL;

	bridge->driver_private = hdmi;
	bridge->funcs = &sti_hdmi_bridge_funcs;
	drm_bridge_attach(drm_dev, bridge);

	encoder->bridge = bridge;
	connector->encoder = encoder;

	drm_connector = (struct drm_connector *)connector;

	drm_connector->polled = DRM_CONNECTOR_POLL_HPD;

	drm_connector_init(drm_dev, drm_connector,
			&sti_hdmi_connector_funcs, DRM_MODE_CONNECTOR_HDMIA);
	drm_connector_helper_add(drm_connector,
			&sti_hdmi_connector_helper_funcs);

	/* initialise property */
	sti_hdmi_connector_init_property(drm_dev, drm_connector);

<<<<<<< HEAD
=======
	hdmi->drm_connector = drm_connector;

>>>>>>> 5dd0775e
	err = drm_mode_connector_attach_encoder(drm_connector, encoder);
	if (err) {
		DRM_ERROR("Failed to attach a connector to a encoder\n");
		goto err_sysfs;
	}

	err = sti_hdmi_register_audio_driver(dev, hdmi);
	if (err) {
		DRM_ERROR("Failed to attach an audio codec\n");
		goto err_sysfs;
	}

	/* Initialize audio infoframe */
	err = hdmi_audio_infoframe_init(&hdmi->audio.cea);
	if (err) {
		DRM_ERROR("Failed to init audio infoframe\n");
		goto err_sysfs;
	}

	/* Enable default interrupts */
	hdmi_write(hdmi, HDMI_DEFAULT_INT, HDMI_INT_EN);

	return 0;

err_sysfs:
	drm_bridge_remove(bridge);
<<<<<<< HEAD
=======
	hdmi->drm_connector = NULL;
>>>>>>> 5dd0775e
	return -EINVAL;
}

static void sti_hdmi_unbind(struct device *dev,
		struct device *master, void *data)
{
	struct sti_hdmi *hdmi = dev_get_drvdata(dev);
	struct drm_device *drm_dev = data;

	hdmi_debugfs_exit(hdmi, drm_dev->primary);
}

static const struct component_ops sti_hdmi_ops = {
	.bind = sti_hdmi_bind,
	.unbind = sti_hdmi_unbind,
};

static const struct of_device_id hdmi_of_match[] = {
	{
		.compatible = "st,stih416-hdmi",
		.data = &tx3g0c55phy_ops,
	}, {
		.compatible = "st,stih407-hdmi",
		.data = &tx3g4c28phy_ops,
	}, {
		/* end node */
	}
};
MODULE_DEVICE_TABLE(of, hdmi_of_match);

static int sti_hdmi_probe(struct platform_device *pdev)
{
	struct device *dev = &pdev->dev;
	struct sti_hdmi *hdmi;
	struct device_node *np = dev->of_node;
	struct resource *res;
	struct device_node *ddc;
	int ret;

	DRM_INFO("%s\n", __func__);

	hdmi = devm_kzalloc(dev, sizeof(*hdmi), GFP_KERNEL);
	if (!hdmi)
		return -ENOMEM;

	ddc = of_parse_phandle(pdev->dev.of_node, "ddc", 0);
	if (ddc) {
		hdmi->ddc_adapt = of_get_i2c_adapter_by_node(ddc);
		of_node_put(ddc);
		if (!hdmi->ddc_adapt)
			return -EPROBE_DEFER;
	}

	hdmi->dev = pdev->dev;

	/* Get resources */
	res = platform_get_resource_byname(pdev, IORESOURCE_MEM, "hdmi-reg");
	if (!res) {
		DRM_ERROR("Invalid hdmi resource\n");
		ret = -ENOMEM;
		goto release_adapter;
	}
	hdmi->regs = devm_ioremap_nocache(dev, res->start, resource_size(res));
	if (!hdmi->regs) {
		ret = -ENOMEM;
		goto release_adapter;
	}

	if (of_device_is_compatible(np, "st,stih416-hdmi")) {
		res = platform_get_resource_byname(pdev, IORESOURCE_MEM,
						   "syscfg");
		if (!res) {
			DRM_ERROR("Invalid syscfg resource\n");
			ret = -ENOMEM;
			goto release_adapter;
		}
		hdmi->syscfg = devm_ioremap_nocache(dev, res->start,
						    resource_size(res));
		if (!hdmi->syscfg) {
			ret = -ENOMEM;
			goto release_adapter;
		}
	}

	hdmi->phy_ops = (struct hdmi_phy_ops *)
		of_match_node(hdmi_of_match, np)->data;

	/* Get clock resources */
	hdmi->clk_pix = devm_clk_get(dev, "pix");
	if (IS_ERR(hdmi->clk_pix)) {
		DRM_ERROR("Cannot get hdmi_pix clock\n");
		ret = PTR_ERR(hdmi->clk_pix);
		goto release_adapter;
	}

	hdmi->clk_tmds = devm_clk_get(dev, "tmds");
	if (IS_ERR(hdmi->clk_tmds)) {
		DRM_ERROR("Cannot get hdmi_tmds clock\n");
		ret = PTR_ERR(hdmi->clk_tmds);
		goto release_adapter;
	}

	hdmi->clk_phy = devm_clk_get(dev, "phy");
	if (IS_ERR(hdmi->clk_phy)) {
		DRM_ERROR("Cannot get hdmi_phy clock\n");
		ret = PTR_ERR(hdmi->clk_phy);
		goto release_adapter;
	}

	hdmi->clk_audio = devm_clk_get(dev, "audio");
	if (IS_ERR(hdmi->clk_audio)) {
		DRM_ERROR("Cannot get hdmi_audio clock\n");
		ret = PTR_ERR(hdmi->clk_audio);
		goto release_adapter;
	}

	hdmi->hpd = readl(hdmi->regs + HDMI_STA) & HDMI_STA_HOT_PLUG;

	init_waitqueue_head(&hdmi->wait_event);

	hdmi->irq = platform_get_irq_byname(pdev, "irq");

	ret = devm_request_threaded_irq(dev, hdmi->irq, hdmi_irq,
			hdmi_irq_thread, IRQF_ONESHOT, dev_name(dev), hdmi);
	if (ret) {
		DRM_ERROR("Failed to register HDMI interrupt\n");
		goto release_adapter;
	}

	hdmi->reset = devm_reset_control_get(dev, "hdmi");
	/* Take hdmi out of reset */
	if (!IS_ERR(hdmi->reset))
		reset_control_deassert(hdmi->reset);

	platform_set_drvdata(pdev, hdmi);

	return component_add(&pdev->dev, &sti_hdmi_ops);

 release_adapter:
	i2c_put_adapter(hdmi->ddc_adapt);

	return ret;
}

static int sti_hdmi_remove(struct platform_device *pdev)
{
	struct sti_hdmi *hdmi = dev_get_drvdata(&pdev->dev);

	i2c_put_adapter(hdmi->ddc_adapt);
	if (hdmi->audio_pdev)
		platform_device_unregister(hdmi->audio_pdev);
	component_del(&pdev->dev, &sti_hdmi_ops);

	return 0;
}

struct platform_driver sti_hdmi_driver = {
	.driver = {
		.name = "sti-hdmi",
		.owner = THIS_MODULE,
		.of_match_table = hdmi_of_match,
	},
	.probe = sti_hdmi_probe,
	.remove = sti_hdmi_remove,
};

MODULE_AUTHOR("Benjamin Gaignard <benjamin.gaignard@st.com>");
MODULE_DESCRIPTION("STMicroelectronics SoC DRM driver");
MODULE_LICENSE("GPL");<|MERGE_RESOLUTION|>--- conflicted
+++ resolved
@@ -1325,11 +1325,8 @@
 	/* initialise property */
 	sti_hdmi_connector_init_property(drm_dev, drm_connector);
 
-<<<<<<< HEAD
-=======
 	hdmi->drm_connector = drm_connector;
 
->>>>>>> 5dd0775e
 	err = drm_mode_connector_attach_encoder(drm_connector, encoder);
 	if (err) {
 		DRM_ERROR("Failed to attach a connector to a encoder\n");
@@ -1356,10 +1353,7 @@
 
 err_sysfs:
 	drm_bridge_remove(bridge);
-<<<<<<< HEAD
-=======
 	hdmi->drm_connector = NULL;
->>>>>>> 5dd0775e
 	return -EINVAL;
 }
 

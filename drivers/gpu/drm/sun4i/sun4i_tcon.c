--- conflicted
+++ resolved
@@ -831,10 +831,7 @@
 static const struct sun4i_tcon_quirks sun6i_a31_quirks = {
 	.has_channel_1		= true,
 	.needs_de_be_mux	= true,
-<<<<<<< HEAD
-=======
 	.set_mux		= sun6i_tcon_set_mux,
->>>>>>> 972805c1
 };
 
 static const struct sun4i_tcon_quirks sun6i_a31s_quirks = {

--- conflicted
+++ resolved
@@ -475,8 +475,6 @@
 		dev_err(dev, "Couldn't get the HDMI PLL 1 clock\n");
 		ret = PTR_ERR(hdmi->pll1_clk);
 		goto err_disable_mod_clk;
-<<<<<<< HEAD
-=======
 	}
 
 	hdmi->regmap = devm_regmap_init_mmio(dev, hdmi->base,
@@ -484,15 +482,12 @@
 	if (IS_ERR(hdmi->regmap)) {
 		dev_err(dev, "Couldn't create HDMI encoder regmap\n");
 		return PTR_ERR(hdmi->regmap);
->>>>>>> 31d1d3c8
 	}
 
 	ret = sun4i_tmds_create(hdmi);
 	if (ret) {
 		dev_err(dev, "Couldn't create the TMDS clock\n");
 		goto err_disable_mod_clk;
-<<<<<<< HEAD
-=======
 	}
 
 	if (hdmi->variant->has_ddc_parent_clk) {
@@ -503,7 +498,6 @@
 		}
 	} else {
 		hdmi->ddc_parent_clk = hdmi->tmds_clk;
->>>>>>> 31d1d3c8
 	}
 
 	writel(SUN4I_HDMI_CTRL_ENABLE, hdmi->base + SUN4I_HDMI_CTRL_REG);
@@ -583,11 +577,8 @@
 	clk_disable_unprepare(hdmi->mod_clk);
 err_disable_bus_clk:
 	clk_disable_unprepare(hdmi->bus_clk);
-<<<<<<< HEAD
-=======
 err_assert_reset:
 	reset_control_assert(hdmi->reset);
->>>>>>> 31d1d3c8
 	return ret;
 }
 

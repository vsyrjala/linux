--- conflicted
+++ resolved
@@ -1863,23 +1863,6 @@
  *	&drm_crtc_state, which is also used by the nonblocking atomic commit
  *	helpers and for the DRM event handling for existing userspace.
  */
-<<<<<<< HEAD
-
-static struct dma_fence *get_crtc_fence(struct drm_crtc *crtc)
-{
-	struct dma_fence *fence;
-
-	fence = kzalloc(sizeof(*fence), GFP_KERNEL);
-	if (!fence)
-		return NULL;
-
-	dma_fence_init(fence, &drm_crtc_fence_ops, &crtc->fence_lock,
-		       crtc->fence_context, ++crtc->fence_seqno);
-
-	return fence;
-}
-=======
->>>>>>> acc5ddd9
 
 struct drm_out_fence_state {
 	s64 __user *out_fence_ptr;

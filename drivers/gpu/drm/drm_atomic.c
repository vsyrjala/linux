--- conflicted
+++ resolved
@@ -965,19 +965,12 @@
 
 		drm_printf(p, "\t\tformat=%s\n",
 		              drm_get_format_name(fb->pixel_format, &format_name));
-<<<<<<< HEAD
-=======
 		drm_printf(p, "\t\t\tmodifier=0x%llx\n", fb->modifier);
->>>>>>> f73e7399
 		drm_printf(p, "\t\tsize=%dx%d\n", fb->width, fb->height);
 		drm_printf(p, "\t\tlayers:\n");
 		for (i = 0; i < n; i++) {
 			drm_printf(p, "\t\t\tpitch[%d]=%u\n", i, fb->pitches[i]);
 			drm_printf(p, "\t\t\toffset[%d]=%u\n", i, fb->offsets[i]);
-<<<<<<< HEAD
-			drm_printf(p, "\t\t\tmodifier[%d]=0x%llx\n", i, fb->modifier[i]);
-=======
->>>>>>> f73e7399
 		}
 	}
 	drm_printf(p, "\tcrtc-pos=" DRM_RECT_FMT "\n", DRM_RECT_ARG(&dest));
@@ -1689,8 +1682,6 @@
 			ARRAY_SIZE(drm_atomic_debugfs_list),
 			minor->debugfs_root, minor);
 }
-<<<<<<< HEAD
-=======
 
 int drm_atomic_debugfs_cleanup(struct drm_minor *minor)
 {
@@ -1698,7 +1689,6 @@
 					ARRAY_SIZE(drm_atomic_debugfs_list),
 					minor);
 }
->>>>>>> f73e7399
 #endif
 
 /*
@@ -1822,8 +1812,6 @@
 }
 EXPORT_SYMBOL(drm_atomic_clean_old_fb);
 
-<<<<<<< HEAD
-=======
 /**
  * DOC: explicit fencing properties
  *
@@ -1876,7 +1864,6 @@
  *	helpers and for the DRM event handling for existing userspace.
  */
 
->>>>>>> f73e7399
 static struct dma_fence *get_crtc_fence(struct drm_crtc *crtc)
 {
 	struct dma_fence *fence;

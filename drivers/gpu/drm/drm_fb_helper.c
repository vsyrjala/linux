/*
 * Copyright (c) 2006-2009 Red Hat Inc.
 * Copyright (c) 2006-2008 Intel Corporation
 * Copyright (c) 2007 Dave Airlie <airlied@linux.ie>
 *
 * DRM framebuffer helper functions
 *
 * Permission to use, copy, modify, distribute, and sell this software and its
 * documentation for any purpose is hereby granted without fee, provided that
 * the above copyright notice appear in all copies and that both that copyright
 * notice and this permission notice appear in supporting documentation, and
 * that the name of the copyright holders not be used in advertising or
 * publicity pertaining to distribution of the software without specific,
 * written prior permission.  The copyright holders make no representations
 * about the suitability of this software for any purpose.  It is provided "as
 * is" without express or implied warranty.
 *
 * THE COPYRIGHT HOLDERS DISCLAIM ALL WARRANTIES WITH REGARD TO THIS SOFTWARE,
 * INCLUDING ALL IMPLIED WARRANTIES OF MERCHANTABILITY AND FITNESS, IN NO
 * EVENT SHALL THE COPYRIGHT HOLDERS BE LIABLE FOR ANY SPECIAL, INDIRECT OR
 * CONSEQUENTIAL DAMAGES OR ANY DAMAGES WHATSOEVER RESULTING FROM LOSS OF USE,
 * DATA OR PROFITS, WHETHER IN AN ACTION OF CONTRACT, NEGLIGENCE OR OTHER
 * TORTIOUS ACTION, ARISING OUT OF OR IN CONNECTION WITH THE USE OR PERFORMANCE
 * OF THIS SOFTWARE.
 *
 * Authors:
 *      Dave Airlie <airlied@linux.ie>
 *      Jesse Barnes <jesse.barnes@intel.com>
 */
#define pr_fmt(fmt) KBUILD_MODNAME ": " fmt

#include <linux/kernel.h>
#include <linux/sysrq.h>
#include <linux/slab.h>
#include <linux/fb.h>
#include <linux/module.h>
#include <drm/drmP.h>
#include <drm/drm_crtc.h>
#include <drm/drm_fb_helper.h>
#include <drm/drm_crtc_helper.h>
#include <drm/drm_atomic.h>
#include <drm/drm_atomic_helper.h>

static bool drm_fbdev_emulation = true;
module_param_named(fbdev_emulation, drm_fbdev_emulation, bool, 0600);
MODULE_PARM_DESC(fbdev_emulation,
		 "Enable legacy fbdev emulation [default=true]");

static LIST_HEAD(kernel_fb_helper_list);

/**
 * DOC: fbdev helpers
 *
 * The fb helper functions are useful to provide an fbdev on top of a drm kernel
 * mode setting driver. They can be used mostly independently from the crtc
 * helper functions used by many drivers to implement the kernel mode setting
 * interfaces.
 *
 * Initialization is done as a four-step process with drm_fb_helper_prepare(),
 * drm_fb_helper_init(), drm_fb_helper_single_add_all_connectors() and
 * drm_fb_helper_initial_config(). Drivers with fancier requirements than the
 * default behaviour can override the third step with their own code.
 * Teardown is done with drm_fb_helper_fini().
 *
 * At runtime drivers should restore the fbdev console by calling
 * drm_fb_helper_restore_fbdev_mode_unlocked() from their ->lastclose callback.
 * They should also notify the fb helper code from updates to the output
 * configuration by calling drm_fb_helper_hotplug_event(). For easier
 * integration with the output polling code in drm_crtc_helper.c the modeset
 * code provides a ->output_poll_changed callback.
 *
 * All other functions exported by the fb helper library can be used to
 * implement the fbdev driver interface by the driver.
 *
 * It is possible, though perhaps somewhat tricky, to implement race-free
 * hotplug detection using the fbdev helpers. The drm_fb_helper_prepare()
 * helper must be called first to initialize the minimum required to make
 * hotplug detection work. Drivers also need to make sure to properly set up
 * the dev->mode_config.funcs member. After calling drm_kms_helper_poll_init()
 * it is safe to enable interrupts and start processing hotplug events. At the
 * same time, drivers should initialize all modeset objects such as CRTCs,
 * encoders and connectors. To finish up the fbdev helper initialization, the
 * drm_fb_helper_init() function is called. To probe for all attached displays
 * and set up an initial configuration using the detected hardware, drivers
 * should call drm_fb_helper_single_add_all_connectors() followed by
 * drm_fb_helper_initial_config().
 */

/**
 * drm_fb_helper_single_add_all_connectors() - add all connectors to fbdev
 * 					       emulation helper
 * @fb_helper: fbdev initialized with drm_fb_helper_init
 *
 * This functions adds all the available connectors for use with the given
 * fb_helper. This is a separate step to allow drivers to freely assign
 * connectors to the fbdev, e.g. if some are reserved for special purposes or
 * not adequate to be used for the fbcon.
 *
 * This function is protected against concurrent connector hotadds/removals
 * using drm_fb_helper_add_one_connector() and
 * drm_fb_helper_remove_one_connector().
 */
int drm_fb_helper_single_add_all_connectors(struct drm_fb_helper *fb_helper)
{
	struct drm_device *dev = fb_helper->dev;
	struct drm_connector *connector;
	int i;

	if (!drm_fbdev_emulation)
		return 0;

	mutex_lock(&dev->mode_config.mutex);
	drm_for_each_connector(connector, dev) {
		struct drm_fb_helper_connector *fb_helper_connector;

		fb_helper_connector = kzalloc(sizeof(struct drm_fb_helper_connector), GFP_KERNEL);
		if (!fb_helper_connector)
			goto fail;

		fb_helper_connector->connector = connector;
		fb_helper->connector_info[fb_helper->connector_count++] = fb_helper_connector;
	}
	mutex_unlock(&dev->mode_config.mutex);
	return 0;
fail:
	for (i = 0; i < fb_helper->connector_count; i++) {
		kfree(fb_helper->connector_info[i]);
		fb_helper->connector_info[i] = NULL;
	}
	fb_helper->connector_count = 0;
	mutex_unlock(&dev->mode_config.mutex);

	return -ENOMEM;
}
EXPORT_SYMBOL(drm_fb_helper_single_add_all_connectors);

int drm_fb_helper_add_one_connector(struct drm_fb_helper *fb_helper, struct drm_connector *connector)
{
	struct drm_fb_helper_connector **temp;
	struct drm_fb_helper_connector *fb_helper_connector;

	if (!drm_fbdev_emulation)
		return 0;

	WARN_ON(!mutex_is_locked(&fb_helper->dev->mode_config.mutex));
	if (fb_helper->connector_count + 1 > fb_helper->connector_info_alloc_count) {
		temp = krealloc(fb_helper->connector_info, sizeof(struct drm_fb_helper_connector *) * (fb_helper->connector_count + 1), GFP_KERNEL);
		if (!temp)
			return -ENOMEM;

		fb_helper->connector_info_alloc_count = fb_helper->connector_count + 1;
		fb_helper->connector_info = temp;
	}


	fb_helper_connector = kzalloc(sizeof(struct drm_fb_helper_connector), GFP_KERNEL);
	if (!fb_helper_connector)
		return -ENOMEM;

	fb_helper_connector->connector = connector;
	fb_helper->connector_info[fb_helper->connector_count++] = fb_helper_connector;
	return 0;
}
EXPORT_SYMBOL(drm_fb_helper_add_one_connector);

static void remove_from_modeset(struct drm_mode_set *set,
		struct drm_connector *connector)
{
	int i, j;

	for (i = 0; i < set->num_connectors; i++) {
		if (set->connectors[i] == connector)
			break;
	}

	if (i == set->num_connectors)
		return;

	for (j = i + 1; j < set->num_connectors; j++) {
		set->connectors[j - 1] = set->connectors[j];
	}
	set->num_connectors--;

	/*
	 * TODO maybe need to makes sure we set it back to !=NULL somewhere?
	 */
	if (set->num_connectors == 0) {
		set->fb = NULL;
		drm_mode_destroy(connector->dev, set->mode);
		set->mode = NULL;
	}
}

int drm_fb_helper_remove_one_connector(struct drm_fb_helper *fb_helper,
				       struct drm_connector *connector)
{
	struct drm_fb_helper_connector *fb_helper_connector;
	int i, j;

	if (!drm_fbdev_emulation)
		return 0;

	WARN_ON(!mutex_is_locked(&fb_helper->dev->mode_config.mutex));

	for (i = 0; i < fb_helper->connector_count; i++) {
		if (fb_helper->connector_info[i]->connector == connector)
			break;
	}

	if (i == fb_helper->connector_count)
		return -EINVAL;
	fb_helper_connector = fb_helper->connector_info[i];

	for (j = i + 1; j < fb_helper->connector_count; j++) {
		fb_helper->connector_info[j - 1] = fb_helper->connector_info[j];
	}
	fb_helper->connector_count--;
	kfree(fb_helper_connector);

	/* also cleanup dangling references to the connector: */
	for (i = 0; i < fb_helper->crtc_count; i++)
		remove_from_modeset(&fb_helper->crtc_info[i].mode_set, connector);

	return 0;
}
EXPORT_SYMBOL(drm_fb_helper_remove_one_connector);

static void drm_fb_helper_save_lut_atomic(struct drm_crtc *crtc, struct drm_fb_helper *helper)
{
	uint16_t *r_base, *g_base, *b_base;
	int i;

	if (helper->funcs->gamma_get == NULL)
		return;

	r_base = crtc->gamma_store;
	g_base = r_base + crtc->gamma_size;
	b_base = g_base + crtc->gamma_size;

	for (i = 0; i < crtc->gamma_size; i++)
		helper->funcs->gamma_get(crtc, &r_base[i], &g_base[i], &b_base[i], i);
}

static void drm_fb_helper_restore_lut_atomic(struct drm_crtc *crtc)
{
	uint16_t *r_base, *g_base, *b_base;

	if (crtc->funcs->gamma_set == NULL)
		return;

	r_base = crtc->gamma_store;
	g_base = r_base + crtc->gamma_size;
	b_base = g_base + crtc->gamma_size;

	crtc->funcs->gamma_set(crtc, r_base, g_base, b_base, 0, crtc->gamma_size);
}

/**
 * drm_fb_helper_debug_enter - implementation for ->fb_debug_enter
 * @info: fbdev registered by the helper
 */
int drm_fb_helper_debug_enter(struct fb_info *info)
{
	struct drm_fb_helper *helper = info->par;
	const struct drm_crtc_helper_funcs *funcs;
	int i;

	list_for_each_entry(helper, &kernel_fb_helper_list, kernel_fb_list) {
		for (i = 0; i < helper->crtc_count; i++) {
			struct drm_mode_set *mode_set =
				&helper->crtc_info[i].mode_set;

			if (!mode_set->crtc->enabled)
				continue;

			funcs =	mode_set->crtc->helper_private;
			drm_fb_helper_save_lut_atomic(mode_set->crtc, helper);
			funcs->mode_set_base_atomic(mode_set->crtc,
						    mode_set->fb,
						    mode_set->x,
						    mode_set->y,
						    ENTER_ATOMIC_MODE_SET);
		}
	}

	return 0;
}
EXPORT_SYMBOL(drm_fb_helper_debug_enter);

/* Find the real fb for a given fb helper CRTC */
static struct drm_framebuffer *drm_mode_config_fb(struct drm_crtc *crtc)
{
	struct drm_device *dev = crtc->dev;
	struct drm_crtc *c;

	drm_for_each_crtc(c, dev) {
		if (crtc->base.id == c->base.id)
			return c->primary->fb;
	}

	return NULL;
}

/**
 * drm_fb_helper_debug_leave - implementation for ->fb_debug_leave
 * @info: fbdev registered by the helper
 */
int drm_fb_helper_debug_leave(struct fb_info *info)
{
	struct drm_fb_helper *helper = info->par;
	struct drm_crtc *crtc;
	const struct drm_crtc_helper_funcs *funcs;
	struct drm_framebuffer *fb;
	int i;

	for (i = 0; i < helper->crtc_count; i++) {
		struct drm_mode_set *mode_set = &helper->crtc_info[i].mode_set;
		crtc = mode_set->crtc;
		funcs = crtc->helper_private;
		fb = drm_mode_config_fb(crtc);

		if (!crtc->enabled)
			continue;

		if (!fb) {
			DRM_ERROR("no fb to restore??\n");
			continue;
		}

		drm_fb_helper_restore_lut_atomic(mode_set->crtc);
		funcs->mode_set_base_atomic(mode_set->crtc, fb, crtc->x,
					    crtc->y, LEAVE_ATOMIC_MODE_SET);
	}

	return 0;
}
EXPORT_SYMBOL(drm_fb_helper_debug_leave);

static int restore_fbdev_mode_atomic(struct drm_fb_helper *fb_helper)
{
	struct drm_device *dev = fb_helper->dev;
	struct drm_plane *plane;
	struct drm_atomic_state *state;
	int i, ret;

	state = drm_atomic_state_alloc(dev);
	if (!state)
		return -ENOMEM;

	state->acquire_ctx = dev->mode_config.acquire_ctx;
retry:
	drm_for_each_plane(plane, dev) {
		struct drm_plane_state *plane_state;

		plane->old_fb = plane->fb;

		plane_state = drm_atomic_get_plane_state(state, plane);
		if (IS_ERR(plane_state)) {
			ret = PTR_ERR(plane_state);
			goto fail;
		}

<<<<<<< HEAD
		ret = drm_atomic_plane_set_property(plane, plane_state,
				dev->mode_config.rotation_property,
				BIT(DRM_ROTATE_0));
		if (ret != 0)
			goto fail;
=======
		plane_state->rotation = BIT(DRM_ROTATE_0);
>>>>>>> d7e1bc3f

		/* disable non-primary: */
		if (plane->type == DRM_PLANE_TYPE_PRIMARY)
			continue;

		ret = __drm_atomic_helper_disable_plane(plane, plane_state);
		if (ret != 0)
			goto fail;
	}

	for(i = 0; i < fb_helper->crtc_count; i++) {
		struct drm_mode_set *mode_set = &fb_helper->crtc_info[i].mode_set;

		ret = __drm_atomic_helper_set_config(mode_set, state);
		if (ret != 0)
			goto fail;
	}

	ret = drm_atomic_commit(state);

fail:
	drm_for_each_plane(plane, dev) {
		if (ret == 0) {
			struct drm_framebuffer *new_fb = plane->state->fb;
			if (new_fb)
				drm_framebuffer_reference(new_fb);
			plane->fb = new_fb;
			plane->crtc = plane->state->crtc;

			if (plane->old_fb)
				drm_framebuffer_unreference(plane->old_fb);
		}
		plane->old_fb = NULL;
	}

	if (ret == -EDEADLK)
		goto backoff;

	if (ret != 0)
		drm_atomic_state_free(state);

	return ret;

backoff:
	drm_atomic_state_clear(state);
	drm_atomic_legacy_backoff(state);

	goto retry;
}

static int restore_fbdev_mode(struct drm_fb_helper *fb_helper)
{
	struct drm_device *dev = fb_helper->dev;
	struct drm_plane *plane;
	int i;

	drm_warn_on_modeset_not_all_locked(dev);

	if (fb_helper->atomic)
		return restore_fbdev_mode_atomic(fb_helper);

	drm_for_each_plane(plane, dev) {
		if (plane->type != DRM_PLANE_TYPE_PRIMARY)
			drm_plane_force_disable(plane);

		if (dev->mode_config.rotation_property) {
			drm_mode_plane_set_obj_prop(plane,
						    dev->mode_config.rotation_property,
						    BIT(DRM_ROTATE_0));
		}
	}

	for (i = 0; i < fb_helper->crtc_count; i++) {
		struct drm_mode_set *mode_set = &fb_helper->crtc_info[i].mode_set;
		struct drm_crtc *crtc = mode_set->crtc;
		int ret;

		if (crtc->funcs->cursor_set2) {
			ret = crtc->funcs->cursor_set2(crtc, NULL, 0, 0, 0, 0, 0);
			if (ret)
				return ret;
		} else if (crtc->funcs->cursor_set) {
			ret = crtc->funcs->cursor_set(crtc, NULL, 0, 0, 0);
			if (ret)
				return ret;
		}

		ret = drm_mode_set_config_internal(mode_set);
		if (ret)
			return ret;
	}

	return 0;
}

/**
 * drm_fb_helper_restore_fbdev_mode_unlocked - restore fbdev configuration
 * @fb_helper: fbcon to restore
 *
 * This should be called from driver's drm ->lastclose callback
 * when implementing an fbcon on top of kms using this helper. This ensures that
 * the user isn't greeted with a black screen when e.g. X dies.
 *
 * RETURNS:
 * Zero if everything went ok, negative error code otherwise.
 */
int drm_fb_helper_restore_fbdev_mode_unlocked(struct drm_fb_helper *fb_helper)
{
	struct drm_device *dev = fb_helper->dev;
	bool do_delayed;
	int ret;

	if (!drm_fbdev_emulation)
		return -ENODEV;

	drm_modeset_lock_all(dev);
	ret = restore_fbdev_mode(fb_helper);

	do_delayed = fb_helper->delayed_hotplug;
	if (do_delayed)
		fb_helper->delayed_hotplug = false;
	drm_modeset_unlock_all(dev);

	if (do_delayed)
		drm_fb_helper_hotplug_event(fb_helper);
	return ret;
}
EXPORT_SYMBOL(drm_fb_helper_restore_fbdev_mode_unlocked);

static bool drm_fb_helper_is_bound(struct drm_fb_helper *fb_helper)
{
	struct drm_device *dev = fb_helper->dev;
	struct drm_crtc *crtc;
	int bound = 0, crtcs_bound = 0;

	/* Sometimes user space wants everything disabled, so don't steal the
	 * display if there's a master. */
	if (dev->primary->master)
		return false;

	drm_for_each_crtc(crtc, dev) {
		if (crtc->primary->fb)
			crtcs_bound++;
		if (crtc->primary->fb == fb_helper->fb)
			bound++;
	}

	if (bound < crtcs_bound)
		return false;

	return true;
}

#ifdef CONFIG_MAGIC_SYSRQ
/*
 * restore fbcon display for all kms driver's using this helper, used for sysrq
 * and panic handling.
 */
static bool drm_fb_helper_force_kernel_mode(void)
{
	bool ret, error = false;
	struct drm_fb_helper *helper;

	if (list_empty(&kernel_fb_helper_list))
		return false;

	list_for_each_entry(helper, &kernel_fb_helper_list, kernel_fb_list) {
		struct drm_device *dev = helper->dev;

		if (dev->switch_power_state == DRM_SWITCH_POWER_OFF)
			continue;

		drm_modeset_lock_all(dev);
		ret = restore_fbdev_mode(helper);
		if (ret)
			error = true;
		drm_modeset_unlock_all(dev);
	}
	return error;
}

static void drm_fb_helper_restore_work_fn(struct work_struct *ignored)
{
	bool ret;
	ret = drm_fb_helper_force_kernel_mode();
	if (ret == true)
		DRM_ERROR("Failed to restore crtc configuration\n");
}
static DECLARE_WORK(drm_fb_helper_restore_work, drm_fb_helper_restore_work_fn);

static void drm_fb_helper_sysrq(int dummy1)
{
	schedule_work(&drm_fb_helper_restore_work);
}

static struct sysrq_key_op sysrq_drm_fb_helper_restore_op = {
	.handler = drm_fb_helper_sysrq,
	.help_msg = "force-fb(V)",
	.action_msg = "Restore framebuffer console",
};
#else
static struct sysrq_key_op sysrq_drm_fb_helper_restore_op = { };
#endif

static void drm_fb_helper_dpms(struct fb_info *info, int dpms_mode)
{
	struct drm_fb_helper *fb_helper = info->par;
	struct drm_device *dev = fb_helper->dev;
	struct drm_crtc *crtc;
	struct drm_connector *connector;
	int i, j;

	/*
	 * For each CRTC in this fb, turn the connectors on/off.
	 */
	drm_modeset_lock_all(dev);
	if (!drm_fb_helper_is_bound(fb_helper)) {
		drm_modeset_unlock_all(dev);
		return;
	}

	for (i = 0; i < fb_helper->crtc_count; i++) {
		crtc = fb_helper->crtc_info[i].mode_set.crtc;

		if (!crtc->enabled)
			continue;

		/* Walk the connectors & encoders on this fb turning them on/off */
		for (j = 0; j < fb_helper->connector_count; j++) {
			connector = fb_helper->connector_info[j]->connector;
			connector->funcs->dpms(connector, dpms_mode);
			drm_object_property_set_value(&connector->base,
				dev->mode_config.dpms_property, dpms_mode);
		}
	}
	drm_modeset_unlock_all(dev);
}

/**
 * drm_fb_helper_blank - implementation for ->fb_blank
 * @blank: desired blanking state
 * @info: fbdev registered by the helper
 */
int drm_fb_helper_blank(int blank, struct fb_info *info)
{
	if (oops_in_progress)
		return -EBUSY;

	switch (blank) {
	/* Display: On; HSync: On, VSync: On */
	case FB_BLANK_UNBLANK:
		drm_fb_helper_dpms(info, DRM_MODE_DPMS_ON);
		break;
	/* Display: Off; HSync: On, VSync: On */
	case FB_BLANK_NORMAL:
		drm_fb_helper_dpms(info, DRM_MODE_DPMS_STANDBY);
		break;
	/* Display: Off; HSync: Off, VSync: On */
	case FB_BLANK_HSYNC_SUSPEND:
		drm_fb_helper_dpms(info, DRM_MODE_DPMS_STANDBY);
		break;
	/* Display: Off; HSync: On, VSync: Off */
	case FB_BLANK_VSYNC_SUSPEND:
		drm_fb_helper_dpms(info, DRM_MODE_DPMS_SUSPEND);
		break;
	/* Display: Off; HSync: Off, VSync: Off */
	case FB_BLANK_POWERDOWN:
		drm_fb_helper_dpms(info, DRM_MODE_DPMS_OFF);
		break;
	}
	return 0;
}
EXPORT_SYMBOL(drm_fb_helper_blank);

static void drm_fb_helper_crtc_free(struct drm_fb_helper *helper)
{
	int i;

	for (i = 0; i < helper->connector_count; i++)
		kfree(helper->connector_info[i]);
	kfree(helper->connector_info);
	for (i = 0; i < helper->crtc_count; i++) {
		kfree(helper->crtc_info[i].mode_set.connectors);
		if (helper->crtc_info[i].mode_set.mode)
			drm_mode_destroy(helper->dev, helper->crtc_info[i].mode_set.mode);
	}
	kfree(helper->crtc_info);
}

/**
 * drm_fb_helper_prepare - setup a drm_fb_helper structure
 * @dev: DRM device
 * @helper: driver-allocated fbdev helper structure to set up
 * @funcs: pointer to structure of functions associate with this helper
 *
 * Sets up the bare minimum to make the framebuffer helper usable. This is
 * useful to implement race-free initialization of the polling helpers.
 */
void drm_fb_helper_prepare(struct drm_device *dev, struct drm_fb_helper *helper,
			   const struct drm_fb_helper_funcs *funcs)
{
	INIT_LIST_HEAD(&helper->kernel_fb_list);
	helper->funcs = funcs;
	helper->dev = dev;
}
EXPORT_SYMBOL(drm_fb_helper_prepare);

/**
 * drm_fb_helper_init - initialize a drm_fb_helper structure
 * @dev: drm device
 * @fb_helper: driver-allocated fbdev helper structure to initialize
 * @crtc_count: maximum number of crtcs to support in this fbdev emulation
 * @max_conn_count: max connector count
 *
 * This allocates the structures for the fbdev helper with the given limits.
 * Note that this won't yet touch the hardware (through the driver interfaces)
 * nor register the fbdev. This is only done in drm_fb_helper_initial_config()
 * to allow driver writes more control over the exact init sequence.
 *
 * Drivers must call drm_fb_helper_prepare() before calling this function.
 *
 * RETURNS:
 * Zero if everything went ok, nonzero otherwise.
 */
int drm_fb_helper_init(struct drm_device *dev,
		       struct drm_fb_helper *fb_helper,
		       int crtc_count, int max_conn_count)
{
	struct drm_crtc *crtc;
	int i;

	if (!drm_fbdev_emulation)
		return 0;

	if (!max_conn_count)
		return -EINVAL;

	fb_helper->crtc_info = kcalloc(crtc_count, sizeof(struct drm_fb_helper_crtc), GFP_KERNEL);
	if (!fb_helper->crtc_info)
		return -ENOMEM;

	fb_helper->crtc_count = crtc_count;
	fb_helper->connector_info = kcalloc(dev->mode_config.num_connector, sizeof(struct drm_fb_helper_connector *), GFP_KERNEL);
	if (!fb_helper->connector_info) {
		kfree(fb_helper->crtc_info);
		return -ENOMEM;
	}
	fb_helper->connector_info_alloc_count = dev->mode_config.num_connector;
	fb_helper->connector_count = 0;

	for (i = 0; i < crtc_count; i++) {
		fb_helper->crtc_info[i].mode_set.connectors =
			kcalloc(max_conn_count,
				sizeof(struct drm_connector *),
				GFP_KERNEL);

		if (!fb_helper->crtc_info[i].mode_set.connectors)
			goto out_free;
		fb_helper->crtc_info[i].mode_set.num_connectors = 0;
	}

	i = 0;
	drm_for_each_crtc(crtc, dev) {
		fb_helper->crtc_info[i].mode_set.crtc = crtc;
		i++;
	}

	fb_helper->atomic = !!drm_core_check_feature(dev, DRIVER_ATOMIC);

	return 0;
out_free:
	drm_fb_helper_crtc_free(fb_helper);
	return -ENOMEM;
}
EXPORT_SYMBOL(drm_fb_helper_init);

/**
 * drm_fb_helper_alloc_fbi - allocate fb_info and some of its members
 * @fb_helper: driver-allocated fbdev helper
 *
 * A helper to alloc fb_info and the members cmap and apertures. Called
 * by the driver within the fb_probe fb_helper callback function.
 *
 * RETURNS:
 * fb_info pointer if things went okay, pointer containing error code
 * otherwise
 */
struct fb_info *drm_fb_helper_alloc_fbi(struct drm_fb_helper *fb_helper)
{
	struct device *dev = fb_helper->dev->dev;
	struct fb_info *info;
	int ret;

	info = framebuffer_alloc(0, dev);
	if (!info)
		return ERR_PTR(-ENOMEM);

	ret = fb_alloc_cmap(&info->cmap, 256, 0);
	if (ret)
		goto err_release;

	info->apertures = alloc_apertures(1);
	if (!info->apertures) {
		ret = -ENOMEM;
		goto err_free_cmap;
	}

	fb_helper->fbdev = info;

	return info;

err_free_cmap:
	fb_dealloc_cmap(&info->cmap);
err_release:
	framebuffer_release(info);
	return ERR_PTR(ret);
}
EXPORT_SYMBOL(drm_fb_helper_alloc_fbi);

/**
 * drm_fb_helper_unregister_fbi - unregister fb_info framebuffer device
 * @fb_helper: driver-allocated fbdev helper
 *
 * A wrapper around unregister_framebuffer, to release the fb_info
 * framebuffer device
 */
void drm_fb_helper_unregister_fbi(struct drm_fb_helper *fb_helper)
{
	if (fb_helper && fb_helper->fbdev)
		unregister_framebuffer(fb_helper->fbdev);
}
EXPORT_SYMBOL(drm_fb_helper_unregister_fbi);

/**
 * drm_fb_helper_release_fbi - dealloc fb_info and its members
 * @fb_helper: driver-allocated fbdev helper
 *
 * A helper to free memory taken by fb_info and the members cmap and
 * apertures
 */
void drm_fb_helper_release_fbi(struct drm_fb_helper *fb_helper)
{
	if (fb_helper) {
		struct fb_info *info = fb_helper->fbdev;

		if (info) {
			if (info->cmap.len)
				fb_dealloc_cmap(&info->cmap);
			framebuffer_release(info);
		}

		fb_helper->fbdev = NULL;
	}
}
EXPORT_SYMBOL(drm_fb_helper_release_fbi);

void drm_fb_helper_fini(struct drm_fb_helper *fb_helper)
{
	if (!drm_fbdev_emulation)
		return;

	if (!list_empty(&fb_helper->kernel_fb_list)) {
		list_del(&fb_helper->kernel_fb_list);
		if (list_empty(&kernel_fb_helper_list)) {
			unregister_sysrq_key('v', &sysrq_drm_fb_helper_restore_op);
		}
	}

	drm_fb_helper_crtc_free(fb_helper);

}
EXPORT_SYMBOL(drm_fb_helper_fini);

/**
 * drm_fb_helper_unlink_fbi - wrapper around unlink_framebuffer
 * @fb_helper: driver-allocated fbdev helper
 *
 * A wrapper around unlink_framebuffer implemented by fbdev core
 */
void drm_fb_helper_unlink_fbi(struct drm_fb_helper *fb_helper)
{
	if (fb_helper && fb_helper->fbdev)
		unlink_framebuffer(fb_helper->fbdev);
}
EXPORT_SYMBOL(drm_fb_helper_unlink_fbi);

/**
 * drm_fb_helper_sys_read - wrapper around fb_sys_read
 * @info: fb_info struct pointer
 * @buf: userspace buffer to read from framebuffer memory
 * @count: number of bytes to read from framebuffer memory
 * @ppos: read offset within framebuffer memory
 *
 * A wrapper around fb_sys_read implemented by fbdev core
 */
ssize_t drm_fb_helper_sys_read(struct fb_info *info, char __user *buf,
			       size_t count, loff_t *ppos)
{
	return fb_sys_read(info, buf, count, ppos);
}
EXPORT_SYMBOL(drm_fb_helper_sys_read);

/**
 * drm_fb_helper_sys_write - wrapper around fb_sys_write
 * @info: fb_info struct pointer
 * @buf: userspace buffer to write to framebuffer memory
 * @count: number of bytes to write to framebuffer memory
 * @ppos: write offset within framebuffer memory
 *
 * A wrapper around fb_sys_write implemented by fbdev core
 */
ssize_t drm_fb_helper_sys_write(struct fb_info *info, const char __user *buf,
				size_t count, loff_t *ppos)
{
	return fb_sys_write(info, buf, count, ppos);
}
EXPORT_SYMBOL(drm_fb_helper_sys_write);

/**
 * drm_fb_helper_sys_fillrect - wrapper around sys_fillrect
 * @info: fbdev registered by the helper
 * @rect: info about rectangle to fill
 *
 * A wrapper around sys_fillrect implemented by fbdev core
 */
void drm_fb_helper_sys_fillrect(struct fb_info *info,
				const struct fb_fillrect *rect)
{
	sys_fillrect(info, rect);
}
EXPORT_SYMBOL(drm_fb_helper_sys_fillrect);

/**
 * drm_fb_helper_sys_copyarea - wrapper around sys_copyarea
 * @info: fbdev registered by the helper
 * @area: info about area to copy
 *
 * A wrapper around sys_copyarea implemented by fbdev core
 */
void drm_fb_helper_sys_copyarea(struct fb_info *info,
				const struct fb_copyarea *area)
{
	sys_copyarea(info, area);
}
EXPORT_SYMBOL(drm_fb_helper_sys_copyarea);

/**
 * drm_fb_helper_sys_imageblit - wrapper around sys_imageblit
 * @info: fbdev registered by the helper
 * @image: info about image to blit
 *
 * A wrapper around sys_imageblit implemented by fbdev core
 */
void drm_fb_helper_sys_imageblit(struct fb_info *info,
				 const struct fb_image *image)
{
	sys_imageblit(info, image);
}
EXPORT_SYMBOL(drm_fb_helper_sys_imageblit);

/**
 * drm_fb_helper_cfb_fillrect - wrapper around cfb_fillrect
 * @info: fbdev registered by the helper
 * @rect: info about rectangle to fill
 *
 * A wrapper around cfb_imageblit implemented by fbdev core
 */
void drm_fb_helper_cfb_fillrect(struct fb_info *info,
				const struct fb_fillrect *rect)
{
	cfb_fillrect(info, rect);
}
EXPORT_SYMBOL(drm_fb_helper_cfb_fillrect);

/**
 * drm_fb_helper_cfb_copyarea - wrapper around cfb_copyarea
 * @info: fbdev registered by the helper
 * @area: info about area to copy
 *
 * A wrapper around cfb_copyarea implemented by fbdev core
 */
void drm_fb_helper_cfb_copyarea(struct fb_info *info,
				const struct fb_copyarea *area)
{
	cfb_copyarea(info, area);
}
EXPORT_SYMBOL(drm_fb_helper_cfb_copyarea);

/**
 * drm_fb_helper_cfb_imageblit - wrapper around cfb_imageblit
 * @info: fbdev registered by the helper
 * @image: info about image to blit
 *
 * A wrapper around cfb_imageblit implemented by fbdev core
 */
void drm_fb_helper_cfb_imageblit(struct fb_info *info,
				 const struct fb_image *image)
{
	cfb_imageblit(info, image);
}
EXPORT_SYMBOL(drm_fb_helper_cfb_imageblit);

/**
 * drm_fb_helper_set_suspend - wrapper around fb_set_suspend
 * @fb_helper: driver-allocated fbdev helper
 * @state: desired state, zero to resume, non-zero to suspend
 *
 * A wrapper around fb_set_suspend implemented by fbdev core
 */
void drm_fb_helper_set_suspend(struct drm_fb_helper *fb_helper, int state)
{
	if (fb_helper && fb_helper->fbdev)
		fb_set_suspend(fb_helper->fbdev, state);
}
EXPORT_SYMBOL(drm_fb_helper_set_suspend);

static int setcolreg(struct drm_crtc *crtc, u16 red, u16 green,
		     u16 blue, u16 regno, struct fb_info *info)
{
	struct drm_fb_helper *fb_helper = info->par;
	struct drm_framebuffer *fb = fb_helper->fb;
	int pindex;

	if (info->fix.visual == FB_VISUAL_TRUECOLOR) {
		u32 *palette;
		u32 value;
		/* place color in psuedopalette */
		if (regno > 16)
			return -EINVAL;
		palette = (u32 *)info->pseudo_palette;
		red >>= (16 - info->var.red.length);
		green >>= (16 - info->var.green.length);
		blue >>= (16 - info->var.blue.length);
		value = (red << info->var.red.offset) |
			(green << info->var.green.offset) |
			(blue << info->var.blue.offset);
		if (info->var.transp.length > 0) {
			u32 mask = (1 << info->var.transp.length) - 1;
			mask <<= info->var.transp.offset;
			value |= mask;
		}
		palette[regno] = value;
		return 0;
	}

	/*
	 * The driver really shouldn't advertise pseudo/directcolor
	 * visuals if it can't deal with the palette.
	 */
	if (WARN_ON(!fb_helper->funcs->gamma_set ||
		    !fb_helper->funcs->gamma_get))
		return -EINVAL;

	pindex = regno;

	if (fb->bits_per_pixel == 16) {
		pindex = regno << 3;

		if (fb->depth == 16 && regno > 63)
			return -EINVAL;
		if (fb->depth == 15 && regno > 31)
			return -EINVAL;

		if (fb->depth == 16) {
			u16 r, g, b;
			int i;
			if (regno < 32) {
				for (i = 0; i < 8; i++)
					fb_helper->funcs->gamma_set(crtc, red,
						green, blue, pindex + i);
			}

			fb_helper->funcs->gamma_get(crtc, &r,
						    &g, &b,
						    pindex >> 1);

			for (i = 0; i < 4; i++)
				fb_helper->funcs->gamma_set(crtc, r,
							    green, b,
							    (pindex >> 1) + i);
		}
	}

	if (fb->depth != 16)
		fb_helper->funcs->gamma_set(crtc, red, green, blue, pindex);
	return 0;
}

/**
 * drm_fb_helper_setcmap - implementation for ->fb_setcmap
 * @cmap: cmap to set
 * @info: fbdev registered by the helper
 */
int drm_fb_helper_setcmap(struct fb_cmap *cmap, struct fb_info *info)
{
	struct drm_fb_helper *fb_helper = info->par;
	struct drm_device *dev = fb_helper->dev;
	const struct drm_crtc_helper_funcs *crtc_funcs;
	u16 *red, *green, *blue, *transp;
	struct drm_crtc *crtc;
	int i, j, rc = 0;
	int start;

	if (oops_in_progress)
		return -EBUSY;

	drm_modeset_lock_all(dev);
	if (!drm_fb_helper_is_bound(fb_helper)) {
		drm_modeset_unlock_all(dev);
		return -EBUSY;
	}

	for (i = 0; i < fb_helper->crtc_count; i++) {
		crtc = fb_helper->crtc_info[i].mode_set.crtc;
		crtc_funcs = crtc->helper_private;

		red = cmap->red;
		green = cmap->green;
		blue = cmap->blue;
		transp = cmap->transp;
		start = cmap->start;

		for (j = 0; j < cmap->len; j++) {
			u16 hred, hgreen, hblue, htransp = 0xffff;

			hred = *red++;
			hgreen = *green++;
			hblue = *blue++;

			if (transp)
				htransp = *transp++;

			rc = setcolreg(crtc, hred, hgreen, hblue, start++, info);
			if (rc)
				goto out;
		}
		if (crtc_funcs->load_lut)
			crtc_funcs->load_lut(crtc);
	}
 out:
	drm_modeset_unlock_all(dev);
	return rc;
}
EXPORT_SYMBOL(drm_fb_helper_setcmap);

/**
 * drm_fb_helper_check_var - implementation for ->fb_check_var
 * @var: screeninfo to check
 * @info: fbdev registered by the helper
 */
int drm_fb_helper_check_var(struct fb_var_screeninfo *var,
			    struct fb_info *info)
{
	struct drm_fb_helper *fb_helper = info->par;
	struct drm_framebuffer *fb = fb_helper->fb;
	int depth;

	if (var->pixclock != 0 || in_dbg_master())
		return -EINVAL;

	/* Need to resize the fb object !!! */
	if (var->bits_per_pixel > fb->bits_per_pixel ||
	    var->xres > fb->width || var->yres > fb->height ||
	    var->xres_virtual > fb->width || var->yres_virtual > fb->height) {
		DRM_DEBUG("fb userspace requested width/height/bpp is greater than current fb "
			  "request %dx%d-%d (virtual %dx%d) > %dx%d-%d\n",
			  var->xres, var->yres, var->bits_per_pixel,
			  var->xres_virtual, var->yres_virtual,
			  fb->width, fb->height, fb->bits_per_pixel);
		return -EINVAL;
	}

	switch (var->bits_per_pixel) {
	case 16:
		depth = (var->green.length == 6) ? 16 : 15;
		break;
	case 32:
		depth = (var->transp.length > 0) ? 32 : 24;
		break;
	default:
		depth = var->bits_per_pixel;
		break;
	}

	switch (depth) {
	case 8:
		var->red.offset = 0;
		var->green.offset = 0;
		var->blue.offset = 0;
		var->red.length = 8;
		var->green.length = 8;
		var->blue.length = 8;
		var->transp.length = 0;
		var->transp.offset = 0;
		break;
	case 15:
		var->red.offset = 10;
		var->green.offset = 5;
		var->blue.offset = 0;
		var->red.length = 5;
		var->green.length = 5;
		var->blue.length = 5;
		var->transp.length = 1;
		var->transp.offset = 15;
		break;
	case 16:
		var->red.offset = 11;
		var->green.offset = 5;
		var->blue.offset = 0;
		var->red.length = 5;
		var->green.length = 6;
		var->blue.length = 5;
		var->transp.length = 0;
		var->transp.offset = 0;
		break;
	case 24:
		var->red.offset = 16;
		var->green.offset = 8;
		var->blue.offset = 0;
		var->red.length = 8;
		var->green.length = 8;
		var->blue.length = 8;
		var->transp.length = 0;
		var->transp.offset = 0;
		break;
	case 32:
		var->red.offset = 16;
		var->green.offset = 8;
		var->blue.offset = 0;
		var->red.length = 8;
		var->green.length = 8;
		var->blue.length = 8;
		var->transp.length = 8;
		var->transp.offset = 24;
		break;
	default:
		return -EINVAL;
	}
	return 0;
}
EXPORT_SYMBOL(drm_fb_helper_check_var);

/**
 * drm_fb_helper_set_par - implementation for ->fb_set_par
 * @info: fbdev registered by the helper
 *
 * This will let fbcon do the mode init and is called at initialization time by
 * the fbdev core when registering the driver, and later on through the hotplug
 * callback.
 */
int drm_fb_helper_set_par(struct fb_info *info)
{
	struct drm_fb_helper *fb_helper = info->par;
	struct fb_var_screeninfo *var = &info->var;

	if (oops_in_progress)
		return -EBUSY;

	if (var->pixclock != 0) {
		DRM_ERROR("PIXEL CLOCK SET\n");
		return -EINVAL;
	}

	drm_fb_helper_restore_fbdev_mode_unlocked(fb_helper);

	return 0;
}
EXPORT_SYMBOL(drm_fb_helper_set_par);

static int pan_display_atomic(struct fb_var_screeninfo *var,
<<<<<<< HEAD
		struct fb_info *info)
=======
			      struct fb_info *info)
>>>>>>> d7e1bc3f
{
	struct drm_fb_helper *fb_helper = info->par;
	struct drm_device *dev = fb_helper->dev;
	struct drm_atomic_state *state;
	int i, ret;

	state = drm_atomic_state_alloc(dev);
	if (!state)
		return -ENOMEM;

	state->acquire_ctx = dev->mode_config.acquire_ctx;
retry:
	for(i = 0; i < fb_helper->crtc_count; i++) {
		struct drm_mode_set *mode_set;

		mode_set = &fb_helper->crtc_info[i].mode_set;

<<<<<<< HEAD
=======
		mode_set->crtc->primary->old_fb = mode_set->crtc->primary->fb;

>>>>>>> d7e1bc3f
		mode_set->x = var->xoffset;
		mode_set->y = var->yoffset;

		ret = __drm_atomic_helper_set_config(mode_set, state);
		if (ret != 0)
			goto fail;
	}

	ret = drm_atomic_commit(state);
	if (ret != 0)
		goto fail;

	info->var.xoffset = var->xoffset;
	info->var.yoffset = var->yoffset;

<<<<<<< HEAD
	return 0;

fail:
	if (ret == -EDEADLK)
		goto backoff;

	drm_atomic_state_free(state);
=======

fail:
	for(i = 0; i < fb_helper->crtc_count; i++) {
		struct drm_mode_set *mode_set;
		struct drm_plane *plane;

		mode_set = &fb_helper->crtc_info[i].mode_set;
		plane = mode_set->crtc->primary;

		if (ret == 0) {
			struct drm_framebuffer *new_fb = plane->state->fb;

			if (new_fb)
				drm_framebuffer_reference(new_fb);
			plane->fb = new_fb;
			plane->crtc = plane->state->crtc;

			if (plane->old_fb)
				drm_framebuffer_unreference(plane->old_fb);
		}
		plane->old_fb = NULL;
	}

	if (ret == -EDEADLK)
		goto backoff;

	if (ret != 0)
		drm_atomic_state_free(state);
>>>>>>> d7e1bc3f

	return ret;

backoff:
	drm_atomic_state_clear(state);
	drm_atomic_legacy_backoff(state);

	goto retry;
}

/**
 * drm_fb_helper_pan_display - implementation for ->fb_pan_display
 * @var: updated screen information
 * @info: fbdev registered by the helper
 */
int drm_fb_helper_pan_display(struct fb_var_screeninfo *var,
			      struct fb_info *info)
{
	struct drm_fb_helper *fb_helper = info->par;
	struct drm_device *dev = fb_helper->dev;
	struct drm_mode_set *modeset;
	int ret = 0;
	int i;

	if (oops_in_progress)
		return -EBUSY;

	drm_modeset_lock_all(dev);
	if (!drm_fb_helper_is_bound(fb_helper)) {
		drm_modeset_unlock_all(dev);
		return -EBUSY;
	}

	if (fb_helper->atomic) {
		ret = pan_display_atomic(var, info);
		goto unlock;
	}

	for (i = 0; i < fb_helper->crtc_count; i++) {
		modeset = &fb_helper->crtc_info[i].mode_set;

		modeset->x = var->xoffset;
		modeset->y = var->yoffset;

		if (modeset->num_connectors) {
			ret = drm_mode_set_config_internal(modeset);
			if (!ret) {
				info->var.xoffset = var->xoffset;
				info->var.yoffset = var->yoffset;
			}
		}
	}
unlock:
	drm_modeset_unlock_all(dev);
	return ret;
}
EXPORT_SYMBOL(drm_fb_helper_pan_display);

/*
 * Allocates the backing storage and sets up the fbdev info structure through
 * the ->fb_probe callback and then registers the fbdev and sets up the panic
 * notifier.
 */
static int drm_fb_helper_single_fb_probe(struct drm_fb_helper *fb_helper,
					 int preferred_bpp)
{
	int ret = 0;
	int crtc_count = 0;
	int i;
	struct fb_info *info;
	struct drm_fb_helper_surface_size sizes;
	int gamma_size = 0;

	memset(&sizes, 0, sizeof(struct drm_fb_helper_surface_size));
	sizes.surface_depth = 24;
	sizes.surface_bpp = 32;
	sizes.fb_width = (unsigned)-1;
	sizes.fb_height = (unsigned)-1;

	/* if driver picks 8 or 16 by default use that
	   for both depth/bpp */
	if (preferred_bpp != sizes.surface_bpp)
		sizes.surface_depth = sizes.surface_bpp = preferred_bpp;

	/* first up get a count of crtcs now in use and new min/maxes width/heights */
	for (i = 0; i < fb_helper->connector_count; i++) {
		struct drm_fb_helper_connector *fb_helper_conn = fb_helper->connector_info[i];
		struct drm_cmdline_mode *cmdline_mode;

		cmdline_mode = &fb_helper_conn->connector->cmdline_mode;

		if (cmdline_mode->bpp_specified) {
			switch (cmdline_mode->bpp) {
			case 8:
				sizes.surface_depth = sizes.surface_bpp = 8;
				break;
			case 15:
				sizes.surface_depth = 15;
				sizes.surface_bpp = 16;
				break;
			case 16:
				sizes.surface_depth = sizes.surface_bpp = 16;
				break;
			case 24:
				sizes.surface_depth = sizes.surface_bpp = 24;
				break;
			case 32:
				sizes.surface_depth = 24;
				sizes.surface_bpp = 32;
				break;
			}
			break;
		}
	}

	crtc_count = 0;
	for (i = 0; i < fb_helper->crtc_count; i++) {
		struct drm_display_mode *desired_mode;
		struct drm_mode_set *mode_set;
		int x, y, j;
		/* in case of tile group, are we the last tile vert or horiz?
		 * If no tile group you are always the last one both vertically
		 * and horizontally
		 */
		bool lastv = true, lasth = true;

		desired_mode = fb_helper->crtc_info[i].desired_mode;
		mode_set = &fb_helper->crtc_info[i].mode_set;

		if (!desired_mode)
			continue;

		crtc_count++;

		x = fb_helper->crtc_info[i].x;
		y = fb_helper->crtc_info[i].y;

		if (gamma_size == 0)
			gamma_size = fb_helper->crtc_info[i].mode_set.crtc->gamma_size;

		sizes.surface_width  = max_t(u32, desired_mode->hdisplay + x, sizes.surface_width);
		sizes.surface_height = max_t(u32, desired_mode->vdisplay + y, sizes.surface_height);

		for (j = 0; j < mode_set->num_connectors; j++) {
			struct drm_connector *connector = mode_set->connectors[j];
			if (connector->has_tile) {
				lasth = (connector->tile_h_loc == (connector->num_h_tile - 1));
				lastv = (connector->tile_v_loc == (connector->num_v_tile - 1));
				/* cloning to multiple tiles is just crazy-talk, so: */
				break;
			}
		}

		if (lasth)
			sizes.fb_width  = min_t(u32, desired_mode->hdisplay + x, sizes.fb_width);
		if (lastv)
			sizes.fb_height = min_t(u32, desired_mode->vdisplay + y, sizes.fb_height);
	}

	if (crtc_count == 0 || sizes.fb_width == -1 || sizes.fb_height == -1) {
		/* hmm everyone went away - assume VGA cable just fell out
		   and will come back later. */
		DRM_INFO("Cannot find any crtc or sizes - going 1024x768\n");
		sizes.fb_width = sizes.surface_width = 1024;
		sizes.fb_height = sizes.surface_height = 768;
	}

	/* push down into drivers */
	ret = (*fb_helper->funcs->fb_probe)(fb_helper, &sizes);
	if (ret < 0)
		return ret;

	info = fb_helper->fbdev;

	/*
	 * Set the fb pointer - usually drm_setup_crtcs does this for hotplug
	 * events, but at init time drm_setup_crtcs needs to be called before
	 * the fb is allocated (since we need to figure out the desired size of
	 * the fb before we can allocate it ...). Hence we need to fix things up
	 * here again.
	 */
	for (i = 0; i < fb_helper->crtc_count; i++)
		if (fb_helper->crtc_info[i].mode_set.num_connectors)
			fb_helper->crtc_info[i].mode_set.fb = fb_helper->fb;


	info->var.pixclock = 0;
	if (register_framebuffer(info) < 0)
		return -EINVAL;

	dev_info(fb_helper->dev->dev, "fb%d: %s frame buffer device\n",
			info->node, info->fix.id);

	if (list_empty(&kernel_fb_helper_list)) {
		register_sysrq_key('v', &sysrq_drm_fb_helper_restore_op);
	}

	list_add(&fb_helper->kernel_fb_list, &kernel_fb_helper_list);

	return 0;
}

/**
 * drm_fb_helper_fill_fix - initializes fixed fbdev information
 * @info: fbdev registered by the helper
 * @pitch: desired pitch
 * @depth: desired depth
 *
 * Helper to fill in the fixed fbdev information useful for a non-accelerated
 * fbdev emulations. Drivers which support acceleration methods which impose
 * additional constraints need to set up their own limits.
 *
 * Drivers should call this (or their equivalent setup code) from their
 * ->fb_probe callback.
 */
void drm_fb_helper_fill_fix(struct fb_info *info, uint32_t pitch,
			    uint32_t depth)
{
	info->fix.type = FB_TYPE_PACKED_PIXELS;
	info->fix.visual = depth == 8 ? FB_VISUAL_PSEUDOCOLOR :
		FB_VISUAL_TRUECOLOR;
	info->fix.mmio_start = 0;
	info->fix.mmio_len = 0;
	info->fix.type_aux = 0;
	info->fix.xpanstep = 1; /* doing it in hw */
	info->fix.ypanstep = 1; /* doing it in hw */
	info->fix.ywrapstep = 0;
	info->fix.accel = FB_ACCEL_NONE;

	info->fix.line_length = pitch;
	return;
}
EXPORT_SYMBOL(drm_fb_helper_fill_fix);

/**
 * drm_fb_helper_fill_var - initalizes variable fbdev information
 * @info: fbdev instance to set up
 * @fb_helper: fb helper instance to use as template
 * @fb_width: desired fb width
 * @fb_height: desired fb height
 *
 * Sets up the variable fbdev metainformation from the given fb helper instance
 * and the drm framebuffer allocated in fb_helper->fb.
 *
 * Drivers should call this (or their equivalent setup code) from their
 * ->fb_probe callback after having allocated the fbdev backing
 * storage framebuffer.
 */
void drm_fb_helper_fill_var(struct fb_info *info, struct drm_fb_helper *fb_helper,
			    uint32_t fb_width, uint32_t fb_height)
{
	struct drm_framebuffer *fb = fb_helper->fb;
	info->pseudo_palette = fb_helper->pseudo_palette;
	info->var.xres_virtual = fb->width;
	info->var.yres_virtual = fb->height;
	info->var.bits_per_pixel = fb->bits_per_pixel;
	info->var.accel_flags = FB_ACCELF_TEXT;
	info->var.xoffset = 0;
	info->var.yoffset = 0;
	info->var.activate = FB_ACTIVATE_NOW;
	info->var.height = -1;
	info->var.width = -1;

	switch (fb->depth) {
	case 8:
		info->var.red.offset = 0;
		info->var.green.offset = 0;
		info->var.blue.offset = 0;
		info->var.red.length = 8; /* 8bit DAC */
		info->var.green.length = 8;
		info->var.blue.length = 8;
		info->var.transp.offset = 0;
		info->var.transp.length = 0;
		break;
	case 15:
		info->var.red.offset = 10;
		info->var.green.offset = 5;
		info->var.blue.offset = 0;
		info->var.red.length = 5;
		info->var.green.length = 5;
		info->var.blue.length = 5;
		info->var.transp.offset = 15;
		info->var.transp.length = 1;
		break;
	case 16:
		info->var.red.offset = 11;
		info->var.green.offset = 5;
		info->var.blue.offset = 0;
		info->var.red.length = 5;
		info->var.green.length = 6;
		info->var.blue.length = 5;
		info->var.transp.offset = 0;
		break;
	case 24:
		info->var.red.offset = 16;
		info->var.green.offset = 8;
		info->var.blue.offset = 0;
		info->var.red.length = 8;
		info->var.green.length = 8;
		info->var.blue.length = 8;
		info->var.transp.offset = 0;
		info->var.transp.length = 0;
		break;
	case 32:
		info->var.red.offset = 16;
		info->var.green.offset = 8;
		info->var.blue.offset = 0;
		info->var.red.length = 8;
		info->var.green.length = 8;
		info->var.blue.length = 8;
		info->var.transp.offset = 24;
		info->var.transp.length = 8;
		break;
	default:
		break;
	}

	info->var.xres = fb_width;
	info->var.yres = fb_height;
}
EXPORT_SYMBOL(drm_fb_helper_fill_var);

static int drm_fb_helper_probe_connector_modes(struct drm_fb_helper *fb_helper,
					       uint32_t maxX,
					       uint32_t maxY)
{
	struct drm_connector *connector;
	int count = 0;
	int i;

	for (i = 0; i < fb_helper->connector_count; i++) {
		connector = fb_helper->connector_info[i]->connector;
		count += connector->funcs->fill_modes(connector, maxX, maxY);
	}

	return count;
}

struct drm_display_mode *drm_has_preferred_mode(struct drm_fb_helper_connector *fb_connector, int width, int height)
{
	struct drm_display_mode *mode;

	list_for_each_entry(mode, &fb_connector->connector->modes, head) {
		if (mode->hdisplay > width ||
		    mode->vdisplay > height)
			continue;
		if (mode->type & DRM_MODE_TYPE_PREFERRED)
			return mode;
	}
	return NULL;
}
EXPORT_SYMBOL(drm_has_preferred_mode);

static bool drm_has_cmdline_mode(struct drm_fb_helper_connector *fb_connector)
{
	return fb_connector->connector->cmdline_mode.specified;
}

struct drm_display_mode *drm_pick_cmdline_mode(struct drm_fb_helper_connector *fb_helper_conn,
						      int width, int height)
{
	struct drm_cmdline_mode *cmdline_mode;
	struct drm_display_mode *mode;
	bool prefer_non_interlace;

	cmdline_mode = &fb_helper_conn->connector->cmdline_mode;
	if (cmdline_mode->specified == false)
		return NULL;

	/* attempt to find a matching mode in the list of modes
	 *  we have gotten so far, if not add a CVT mode that conforms
	 */
	if (cmdline_mode->rb || cmdline_mode->margins)
		goto create_mode;

	prefer_non_interlace = !cmdline_mode->interlace;
again:
	list_for_each_entry(mode, &fb_helper_conn->connector->modes, head) {
		/* check width/height */
		if (mode->hdisplay != cmdline_mode->xres ||
		    mode->vdisplay != cmdline_mode->yres)
			continue;

		if (cmdline_mode->refresh_specified) {
			if (mode->vrefresh != cmdline_mode->refresh)
				continue;
		}

		if (cmdline_mode->interlace) {
			if (!(mode->flags & DRM_MODE_FLAG_INTERLACE))
				continue;
		} else if (prefer_non_interlace) {
			if (mode->flags & DRM_MODE_FLAG_INTERLACE)
				continue;
		}
		return mode;
	}

	if (prefer_non_interlace) {
		prefer_non_interlace = false;
		goto again;
	}

create_mode:
	mode = drm_mode_create_from_cmdline_mode(fb_helper_conn->connector->dev,
						 cmdline_mode);
	list_add(&mode->head, &fb_helper_conn->connector->modes);
	return mode;
}
EXPORT_SYMBOL(drm_pick_cmdline_mode);

static bool drm_connector_enabled(struct drm_connector *connector, bool strict)
{
	bool enable;

	if (strict)
		enable = connector->status == connector_status_connected;
	else
		enable = connector->status != connector_status_disconnected;

	return enable;
}

static void drm_enable_connectors(struct drm_fb_helper *fb_helper,
				  bool *enabled)
{
	bool any_enabled = false;
	struct drm_connector *connector;
	int i = 0;

	for (i = 0; i < fb_helper->connector_count; i++) {
		connector = fb_helper->connector_info[i]->connector;
		enabled[i] = drm_connector_enabled(connector, true);
		DRM_DEBUG_KMS("connector %d enabled? %s\n", connector->base.id,
			  enabled[i] ? "yes" : "no");
		any_enabled |= enabled[i];
	}

	if (any_enabled)
		return;

	for (i = 0; i < fb_helper->connector_count; i++) {
		connector = fb_helper->connector_info[i]->connector;
		enabled[i] = drm_connector_enabled(connector, false);
	}
}

static bool drm_target_cloned(struct drm_fb_helper *fb_helper,
			      struct drm_display_mode **modes,
			      struct drm_fb_offset *offsets,
			      bool *enabled, int width, int height)
{
	int count, i, j;
	bool can_clone = false;
	struct drm_fb_helper_connector *fb_helper_conn;
	struct drm_display_mode *dmt_mode, *mode;

	/* only contemplate cloning in the single crtc case */
	if (fb_helper->crtc_count > 1)
		return false;

	count = 0;
	for (i = 0; i < fb_helper->connector_count; i++) {
		if (enabled[i])
			count++;
	}

	/* only contemplate cloning if more than one connector is enabled */
	if (count <= 1)
		return false;

	/* check the command line or if nothing common pick 1024x768 */
	can_clone = true;
	for (i = 0; i < fb_helper->connector_count; i++) {
		if (!enabled[i])
			continue;
		fb_helper_conn = fb_helper->connector_info[i];
		modes[i] = drm_pick_cmdline_mode(fb_helper_conn, width, height);
		if (!modes[i]) {
			can_clone = false;
			break;
		}
		for (j = 0; j < i; j++) {
			if (!enabled[j])
				continue;
			if (!drm_mode_equal(modes[j], modes[i]))
				can_clone = false;
		}
	}

	if (can_clone) {
		DRM_DEBUG_KMS("can clone using command line\n");
		return true;
	}

	/* try and find a 1024x768 mode on each connector */
	can_clone = true;
	dmt_mode = drm_mode_find_dmt(fb_helper->dev, 1024, 768, 60, false);

	for (i = 0; i < fb_helper->connector_count; i++) {

		if (!enabled[i])
			continue;

		fb_helper_conn = fb_helper->connector_info[i];
		list_for_each_entry(mode, &fb_helper_conn->connector->modes, head) {
			if (drm_mode_equal(mode, dmt_mode))
				modes[i] = mode;
		}
		if (!modes[i])
			can_clone = false;
	}

	if (can_clone) {
		DRM_DEBUG_KMS("can clone using 1024x768\n");
		return true;
	}
	DRM_INFO("kms: can't enable cloning when we probably wanted to.\n");
	return false;
}

static int drm_get_tile_offsets(struct drm_fb_helper *fb_helper,
				struct drm_display_mode **modes,
				struct drm_fb_offset *offsets,
				int idx,
				int h_idx, int v_idx)
{
	struct drm_fb_helper_connector *fb_helper_conn;
	int i;
	int hoffset = 0, voffset = 0;

	for (i = 0; i < fb_helper->connector_count; i++) {
		fb_helper_conn = fb_helper->connector_info[i];
		if (!fb_helper_conn->connector->has_tile)
			continue;

		if (!modes[i] && (h_idx || v_idx)) {
			DRM_DEBUG_KMS("no modes for connector tiled %d %d\n", i,
				      fb_helper_conn->connector->base.id);
			continue;
		}
		if (fb_helper_conn->connector->tile_h_loc < h_idx)
			hoffset += modes[i]->hdisplay;

		if (fb_helper_conn->connector->tile_v_loc < v_idx)
			voffset += modes[i]->vdisplay;
	}
	offsets[idx].x = hoffset;
	offsets[idx].y = voffset;
	DRM_DEBUG_KMS("returned %d %d for %d %d\n", hoffset, voffset, h_idx, v_idx);
	return 0;
}

static bool drm_target_preferred(struct drm_fb_helper *fb_helper,
				 struct drm_display_mode **modes,
				 struct drm_fb_offset *offsets,
				 bool *enabled, int width, int height)
{
	struct drm_fb_helper_connector *fb_helper_conn;
	int i;
	uint64_t conn_configured = 0, mask;
	int tile_pass = 0;
	mask = (1 << fb_helper->connector_count) - 1;
retry:
	for (i = 0; i < fb_helper->connector_count; i++) {
		fb_helper_conn = fb_helper->connector_info[i];

		if (conn_configured & (1 << i))
			continue;

		if (enabled[i] == false) {
			conn_configured |= (1 << i);
			continue;
		}

		/* first pass over all the untiled connectors */
		if (tile_pass == 0 && fb_helper_conn->connector->has_tile)
			continue;

		if (tile_pass == 1) {
			if (fb_helper_conn->connector->tile_h_loc != 0 ||
			    fb_helper_conn->connector->tile_v_loc != 0)
				continue;

		} else {
			if (fb_helper_conn->connector->tile_h_loc != tile_pass -1 &&
			    fb_helper_conn->connector->tile_v_loc != tile_pass - 1)
			/* if this tile_pass doesn't cover any of the tiles - keep going */
				continue;

			/* find the tile offsets for this pass - need
			   to find all tiles left and above */
			drm_get_tile_offsets(fb_helper, modes, offsets,
					     i, fb_helper_conn->connector->tile_h_loc, fb_helper_conn->connector->tile_v_loc);
		}
		DRM_DEBUG_KMS("looking for cmdline mode on connector %d\n",
			      fb_helper_conn->connector->base.id);

		/* got for command line mode first */
		modes[i] = drm_pick_cmdline_mode(fb_helper_conn, width, height);
		if (!modes[i]) {
			DRM_DEBUG_KMS("looking for preferred mode on connector %d %d\n",
				      fb_helper_conn->connector->base.id, fb_helper_conn->connector->tile_group ? fb_helper_conn->connector->tile_group->id : 0);
			modes[i] = drm_has_preferred_mode(fb_helper_conn, width, height);
		}
		/* No preferred modes, pick one off the list */
		if (!modes[i] && !list_empty(&fb_helper_conn->connector->modes)) {
			list_for_each_entry(modes[i], &fb_helper_conn->connector->modes, head)
				break;
		}
		DRM_DEBUG_KMS("found mode %s\n", modes[i] ? modes[i]->name :
			  "none");
		conn_configured |= (1 << i);
	}

	if ((conn_configured & mask) != mask) {
		tile_pass++;
		goto retry;
	}
	return true;
}

static int drm_pick_crtcs(struct drm_fb_helper *fb_helper,
			  struct drm_fb_helper_crtc **best_crtcs,
			  struct drm_display_mode **modes,
			  int n, int width, int height)
{
	int c, o;
	struct drm_device *dev = fb_helper->dev;
	struct drm_connector *connector;
	const struct drm_connector_helper_funcs *connector_funcs;
	struct drm_encoder *encoder;
	int my_score, best_score, score;
	struct drm_fb_helper_crtc **crtcs, *crtc;
	struct drm_fb_helper_connector *fb_helper_conn;

	if (n == fb_helper->connector_count)
		return 0;

	fb_helper_conn = fb_helper->connector_info[n];
	connector = fb_helper_conn->connector;

	best_crtcs[n] = NULL;
	best_score = drm_pick_crtcs(fb_helper, best_crtcs, modes, n+1, width, height);
	if (modes[n] == NULL)
		return best_score;

	crtcs = kzalloc(dev->mode_config.num_connector *
			sizeof(struct drm_fb_helper_crtc *), GFP_KERNEL);
	if (!crtcs)
		return best_score;

	my_score = 1;
	if (connector->status == connector_status_connected)
		my_score++;
	if (drm_has_cmdline_mode(fb_helper_conn))
		my_score++;
	if (drm_has_preferred_mode(fb_helper_conn, width, height))
		my_score++;

	connector_funcs = connector->helper_private;
	encoder = connector_funcs->best_encoder(connector);
	if (!encoder)
		goto out;

	/* select a crtc for this connector and then attempt to configure
	   remaining connectors */
	for (c = 0; c < fb_helper->crtc_count; c++) {
		crtc = &fb_helper->crtc_info[c];

		if ((encoder->possible_crtcs & (1 << c)) == 0)
			continue;

		for (o = 0; o < n; o++)
			if (best_crtcs[o] == crtc)
				break;

		if (o < n) {
			/* ignore cloning unless only a single crtc */
			if (fb_helper->crtc_count > 1)
				continue;

			if (!drm_mode_equal(modes[o], modes[n]))
				continue;
		}

		crtcs[n] = crtc;
		memcpy(crtcs, best_crtcs, n * sizeof(struct drm_fb_helper_crtc *));
		score = my_score + drm_pick_crtcs(fb_helper, crtcs, modes, n + 1,
						  width, height);
		if (score > best_score) {
			best_score = score;
			memcpy(best_crtcs, crtcs,
			       dev->mode_config.num_connector *
			       sizeof(struct drm_fb_helper_crtc *));
		}
	}
out:
	kfree(crtcs);
	return best_score;
}

static void drm_setup_crtcs(struct drm_fb_helper *fb_helper)
{
	struct drm_device *dev = fb_helper->dev;
	struct drm_fb_helper_crtc **crtcs;
	struct drm_display_mode **modes;
	struct drm_fb_offset *offsets;
	struct drm_mode_set *modeset;
	bool *enabled;
	int width, height;
	int i;

	DRM_DEBUG_KMS("\n");

	width = dev->mode_config.max_width;
	height = dev->mode_config.max_height;

	crtcs = kcalloc(dev->mode_config.num_connector,
			sizeof(struct drm_fb_helper_crtc *), GFP_KERNEL);
	modes = kcalloc(dev->mode_config.num_connector,
			sizeof(struct drm_display_mode *), GFP_KERNEL);
	offsets = kcalloc(dev->mode_config.num_connector,
			  sizeof(struct drm_fb_offset), GFP_KERNEL);
	enabled = kcalloc(dev->mode_config.num_connector,
			  sizeof(bool), GFP_KERNEL);
	if (!crtcs || !modes || !enabled || !offsets) {
		DRM_ERROR("Memory allocation failed\n");
		goto out;
	}


	drm_enable_connectors(fb_helper, enabled);

	if (!(fb_helper->funcs->initial_config &&
	      fb_helper->funcs->initial_config(fb_helper, crtcs, modes,
					       offsets,
					       enabled, width, height))) {
		memset(modes, 0, dev->mode_config.num_connector*sizeof(modes[0]));
		memset(crtcs, 0, dev->mode_config.num_connector*sizeof(crtcs[0]));
		memset(offsets, 0, dev->mode_config.num_connector*sizeof(offsets[0]));

		if (!drm_target_cloned(fb_helper, modes, offsets,
				       enabled, width, height) &&
		    !drm_target_preferred(fb_helper, modes, offsets,
					  enabled, width, height))
			DRM_ERROR("Unable to find initial modes\n");

		DRM_DEBUG_KMS("picking CRTCs for %dx%d config\n",
			      width, height);

		drm_pick_crtcs(fb_helper, crtcs, modes, 0, width, height);
	}

	/* need to set the modesets up here for use later */
	/* fill out the connector<->crtc mappings into the modesets */
	for (i = 0; i < fb_helper->crtc_count; i++) {
		modeset = &fb_helper->crtc_info[i].mode_set;
		modeset->num_connectors = 0;
		modeset->fb = NULL;
	}

	for (i = 0; i < fb_helper->connector_count; i++) {
		struct drm_display_mode *mode = modes[i];
		struct drm_fb_helper_crtc *fb_crtc = crtcs[i];
		struct drm_fb_offset *offset = &offsets[i];
		modeset = &fb_crtc->mode_set;

		if (mode && fb_crtc) {
			DRM_DEBUG_KMS("desired mode %s set on crtc %d (%d,%d)\n",
				      mode->name, fb_crtc->mode_set.crtc->base.id, offset->x, offset->y);
			fb_crtc->desired_mode = mode;
			fb_crtc->x = offset->x;
			fb_crtc->y = offset->y;
			if (modeset->mode)
				drm_mode_destroy(dev, modeset->mode);
			modeset->mode = drm_mode_duplicate(dev,
							   fb_crtc->desired_mode);
			modeset->connectors[modeset->num_connectors++] = fb_helper->connector_info[i]->connector;
			modeset->fb = fb_helper->fb;
			modeset->x = offset->x;
			modeset->y = offset->y;
		}
	}

	/* Clear out any old modes if there are no more connected outputs. */
	for (i = 0; i < fb_helper->crtc_count; i++) {
		modeset = &fb_helper->crtc_info[i].mode_set;
		if (modeset->num_connectors == 0) {
			BUG_ON(modeset->fb);
			if (modeset->mode)
				drm_mode_destroy(dev, modeset->mode);
			modeset->mode = NULL;
		}
	}
out:
	kfree(crtcs);
	kfree(modes);
	kfree(offsets);
	kfree(enabled);
}

/**
 * drm_fb_helper_initial_config - setup a sane initial connector configuration
 * @fb_helper: fb_helper device struct
 * @bpp_sel: bpp value to use for the framebuffer configuration
 *
 * Scans the CRTCs and connectors and tries to put together an initial setup.
 * At the moment, this is a cloned configuration across all heads with
 * a new framebuffer object as the backing store.
 *
 * Note that this also registers the fbdev and so allows userspace to call into
 * the driver through the fbdev interfaces.
 *
 * This function will call down into the ->fb_probe callback to let
 * the driver allocate and initialize the fbdev info structure and the drm
 * framebuffer used to back the fbdev. drm_fb_helper_fill_var() and
 * drm_fb_helper_fill_fix() are provided as helpers to setup simple default
 * values for the fbdev info structure.
 *
 * RETURNS:
 * Zero if everything went ok, nonzero otherwise.
 */
int drm_fb_helper_initial_config(struct drm_fb_helper *fb_helper, int bpp_sel)
{
	struct drm_device *dev = fb_helper->dev;
	int count = 0;

	if (!drm_fbdev_emulation)
		return 0;

	mutex_lock(&dev->mode_config.mutex);
	count = drm_fb_helper_probe_connector_modes(fb_helper,
						    dev->mode_config.max_width,
						    dev->mode_config.max_height);
	mutex_unlock(&dev->mode_config.mutex);
	/*
	 * we shouldn't end up with no modes here.
	 */
	if (count == 0)
		dev_info(fb_helper->dev->dev, "No connectors reported connected with modes\n");

	drm_setup_crtcs(fb_helper);

	return drm_fb_helper_single_fb_probe(fb_helper, bpp_sel);
}
EXPORT_SYMBOL(drm_fb_helper_initial_config);

/**
 * drm_fb_helper_hotplug_event - respond to a hotplug notification by
 *                               probing all the outputs attached to the fb
 * @fb_helper: the drm_fb_helper
 *
 * Scan the connectors attached to the fb_helper and try to put together a
 * setup after *notification of a change in output configuration.
 *
 * Called at runtime, takes the mode config locks to be able to check/change the
 * modeset configuration. Must be run from process context (which usually means
 * either the output polling work or a work item launched from the driver's
 * hotplug interrupt).
 *
 * Note that drivers may call this even before calling
 * drm_fb_helper_initial_config but only aftert drm_fb_helper_init. This allows
 * for a race-free fbcon setup and will make sure that the fbdev emulation will
 * not miss any hotplug events.
 *
 * RETURNS:
 * 0 on success and a non-zero error code otherwise.
 */
int drm_fb_helper_hotplug_event(struct drm_fb_helper *fb_helper)
{
	struct drm_device *dev = fb_helper->dev;
	u32 max_width, max_height;

	if (!drm_fbdev_emulation)
		return 0;

	mutex_lock(&fb_helper->dev->mode_config.mutex);
	if (!fb_helper->fb || !drm_fb_helper_is_bound(fb_helper)) {
		fb_helper->delayed_hotplug = true;
		mutex_unlock(&fb_helper->dev->mode_config.mutex);
		return 0;
	}
	DRM_DEBUG_KMS("\n");

	max_width = fb_helper->fb->width;
	max_height = fb_helper->fb->height;

	drm_fb_helper_probe_connector_modes(fb_helper, max_width, max_height);
	mutex_unlock(&fb_helper->dev->mode_config.mutex);

	drm_modeset_lock_all(dev);
	drm_setup_crtcs(fb_helper);
	drm_modeset_unlock_all(dev);
	drm_fb_helper_set_par(fb_helper->fbdev);

	return 0;
}
EXPORT_SYMBOL(drm_fb_helper_hotplug_event);

/* The Kconfig DRM_KMS_HELPER selects FRAMEBUFFER_CONSOLE (if !EXPERT)
 * but the module doesn't depend on any fb console symbols.  At least
 * attempt to load fbcon to avoid leaving the system without a usable console.
 */
#if defined(CONFIG_FRAMEBUFFER_CONSOLE_MODULE) && !defined(CONFIG_EXPERT)
static int __init drm_fb_helper_modinit(void)
{
	const char *name = "fbcon";
	struct module *fbcon;

	mutex_lock(&module_mutex);
	fbcon = find_module(name);
	mutex_unlock(&module_mutex);

	if (!fbcon)
		request_module_nowait(name);
	return 0;
}

module_init(drm_fb_helper_modinit);
#endif<|MERGE_RESOLUTION|>--- conflicted
+++ resolved
@@ -360,15 +360,7 @@
 			goto fail;
 		}
 
-<<<<<<< HEAD
-		ret = drm_atomic_plane_set_property(plane, plane_state,
-				dev->mode_config.rotation_property,
-				BIT(DRM_ROTATE_0));
-		if (ret != 0)
-			goto fail;
-=======
 		plane_state->rotation = BIT(DRM_ROTATE_0);
->>>>>>> d7e1bc3f
 
 		/* disable non-primary: */
 		if (plane->type == DRM_PLANE_TYPE_PRIMARY)
@@ -1239,11 +1231,7 @@
 EXPORT_SYMBOL(drm_fb_helper_set_par);
 
 static int pan_display_atomic(struct fb_var_screeninfo *var,
-<<<<<<< HEAD
-		struct fb_info *info)
-=======
 			      struct fb_info *info)
->>>>>>> d7e1bc3f
 {
 	struct drm_fb_helper *fb_helper = info->par;
 	struct drm_device *dev = fb_helper->dev;
@@ -1261,11 +1249,8 @@
 
 		mode_set = &fb_helper->crtc_info[i].mode_set;
 
-<<<<<<< HEAD
-=======
 		mode_set->crtc->primary->old_fb = mode_set->crtc->primary->fb;
 
->>>>>>> d7e1bc3f
 		mode_set->x = var->xoffset;
 		mode_set->y = var->yoffset;
 
@@ -1281,15 +1266,6 @@
 	info->var.xoffset = var->xoffset;
 	info->var.yoffset = var->yoffset;
 
-<<<<<<< HEAD
-	return 0;
-
-fail:
-	if (ret == -EDEADLK)
-		goto backoff;
-
-	drm_atomic_state_free(state);
-=======
 
 fail:
 	for(i = 0; i < fb_helper->crtc_count; i++) {
@@ -1318,7 +1294,6 @@
 
 	if (ret != 0)
 		drm_atomic_state_free(state);
->>>>>>> d7e1bc3f
 
 	return ret;
 

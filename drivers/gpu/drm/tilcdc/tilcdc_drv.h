--- conflicted
+++ resolved
@@ -65,13 +65,10 @@
 	 */
 	uint32_t max_width;
 
-<<<<<<< HEAD
-=======
 	/* Supported pixel formats */
 	const uint32_t *pixelformats;
 	uint32_t num_pixelformats;
 
->>>>>>> c2cbc38b
 	/* The context for pm susped/resume cycle is stored here */
 	struct drm_atomic_state *saved_state;
 

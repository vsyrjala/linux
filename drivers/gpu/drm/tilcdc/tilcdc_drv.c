/*
 * Copyright (C) 2012 Texas Instruments
 * Author: Rob Clark <robdclark@gmail.com>
 *
 * This program is free software; you can redistribute it and/or modify it
 * under the terms of the GNU General Public License version 2 as published by
 * the Free Software Foundation.
 *
 * This program is distributed in the hope that it will be useful, but WITHOUT
 * ANY WARRANTY; without even the implied warranty of MERCHANTABILITY or
 * FITNESS FOR A PARTICULAR PURPOSE.  See the GNU General Public License for
 * more details.
 *
 * You should have received a copy of the GNU General Public License along with
 * this program.  If not, see <http://www.gnu.org/licenses/>.
 */

/* LCDC DRM driver, based on da8xx-fb */

#include <linux/component.h>
#include <linux/pinctrl/consumer.h>
#include <linux/suspend.h>
#include <drm/drm_atomic.h>
#include <drm/drm_atomic_helper.h>

#include "tilcdc_drv.h"
#include "tilcdc_regs.h"
#include "tilcdc_tfp410.h"
#include "tilcdc_panel.h"
#include "tilcdc_external.h"

#include "drm_fb_helper.h"

static LIST_HEAD(module_list);

static const u32 tilcdc_rev1_formats[] = { DRM_FORMAT_RGB565 };

static const u32 tilcdc_straight_formats[] = { DRM_FORMAT_RGB565,
					       DRM_FORMAT_BGR888,
					       DRM_FORMAT_XBGR8888 };

static const u32 tilcdc_crossed_formats[] = { DRM_FORMAT_BGR565,
					      DRM_FORMAT_RGB888,
					      DRM_FORMAT_XRGB8888 };

static const u32 tilcdc_legacy_formats[] = { DRM_FORMAT_RGB565,
					     DRM_FORMAT_RGB888,
					     DRM_FORMAT_XRGB8888 };

void tilcdc_module_init(struct tilcdc_module *mod, const char *name,
		const struct tilcdc_module_ops *funcs)
{
	mod->name = name;
	mod->funcs = funcs;
	INIT_LIST_HEAD(&mod->list);
	list_add(&mod->list, &module_list);
}

void tilcdc_module_cleanup(struct tilcdc_module *mod)
{
	list_del(&mod->list);
}

static struct of_device_id tilcdc_of_match[];

static struct drm_framebuffer *tilcdc_fb_create(struct drm_device *dev,
		struct drm_file *file_priv, const struct drm_mode_fb_cmd2 *mode_cmd)
{
	return drm_fb_cma_create(dev, file_priv, mode_cmd);
}

static void tilcdc_fb_output_poll_changed(struct drm_device *dev)
{
	struct tilcdc_drm_private *priv = dev->dev_private;
	drm_fbdev_cma_hotplug_event(priv->fbdev);
}

<<<<<<< HEAD
int tilcdc_atomic_check(struct drm_device *dev,
			struct drm_atomic_state *state)
=======
static int tilcdc_atomic_check(struct drm_device *dev,
			       struct drm_atomic_state *state)
>>>>>>> c0d5fb4d
{
	int ret;

	ret = drm_atomic_helper_check_modeset(dev, state);
	if (ret)
		return ret;

	ret = drm_atomic_helper_check_planes(dev, state);
	if (ret)
		return ret;

	/*
	 * tilcdc ->atomic_check can update ->mode_changed if pixel format
	 * changes, hence will we check modeset changes again.
	 */
	ret = drm_atomic_helper_check_modeset(dev, state);
	if (ret)
		return ret;

	return ret;
}

static int tilcdc_commit(struct drm_device *dev,
		  struct drm_atomic_state *state,
		  bool async)
{
	int ret;

	ret = drm_atomic_helper_prepare_planes(dev, state);
	if (ret)
		return ret;

	drm_atomic_helper_swap_state(state, true);

	/*
	 * Everything below can be run asynchronously without the need to grab
	 * any modeset locks at all under one condition: It must be guaranteed
	 * that the asynchronous work has either been cancelled (if the driver
	 * supports it, which at least requires that the framebuffers get
	 * cleaned up with drm_atomic_helper_cleanup_planes()) or completed
	 * before the new state gets committed on the software side with
	 * drm_atomic_helper_swap_state().
	 *
	 * This scheme allows new atomic state updates to be prepared and
	 * checked in parallel to the asynchronous completion of the previous
	 * update. Which is important since compositors need to figure out the
	 * composition of the next frame right after having submitted the
	 * current layout.
	 */

	/* Keep HW on while we commit the state. */
	pm_runtime_get_sync(dev->dev);

	drm_atomic_helper_commit_modeset_disables(dev, state);

<<<<<<< HEAD
	drm_atomic_helper_commit_planes(dev, state, false);
=======
	drm_atomic_helper_commit_planes(dev, state, 0);
>>>>>>> c0d5fb4d

	drm_atomic_helper_commit_modeset_enables(dev, state);

	/* Now HW should remain on if need becase the crtc is enabled */
	pm_runtime_put_sync(dev->dev);

	drm_atomic_helper_wait_for_vblanks(dev, state);

	drm_atomic_helper_cleanup_planes(dev, state);

	drm_atomic_state_free(state);

	return 0;
}

static const struct drm_mode_config_funcs mode_config_funcs = {
	.fb_create = tilcdc_fb_create,
	.output_poll_changed = tilcdc_fb_output_poll_changed,
	.atomic_check = tilcdc_atomic_check,
	.atomic_commit = tilcdc_commit,
};

static int modeset_init(struct drm_device *dev)
{
	struct tilcdc_drm_private *priv = dev->dev_private;
	struct tilcdc_module *mod;

	drm_mode_config_init(dev);

	priv->crtc = tilcdc_crtc_create(dev);

	list_for_each_entry(mod, &module_list, list) {
		DBG("loading module: %s", mod->name);
		mod->funcs->modeset_init(mod, dev);
	}

	dev->mode_config.min_width = 0;
	dev->mode_config.min_height = 0;
	dev->mode_config.max_width = tilcdc_crtc_max_width(priv->crtc);
	dev->mode_config.max_height = 2048;
	dev->mode_config.funcs = &mode_config_funcs;

	return 0;
}

#ifdef CONFIG_CPU_FREQ
static int cpufreq_transition(struct notifier_block *nb,
				     unsigned long val, void *data)
{
	struct tilcdc_drm_private *priv = container_of(nb,
			struct tilcdc_drm_private, freq_transition);

	if (val == CPUFREQ_POSTCHANGE)
		tilcdc_crtc_update_clk(priv->crtc);

	return 0;
}
#endif

/*
 * DRM operations:
 */

static int tilcdc_unload(struct drm_device *dev)
{
	struct tilcdc_drm_private *priv = dev->dev_private;

<<<<<<< HEAD
	tilcdc_crtc_disable(priv->crtc);

=======
>>>>>>> c0d5fb4d
	tilcdc_remove_external_encoders(dev);

	drm_fbdev_cma_fini(priv->fbdev);
	drm_kms_helper_poll_fini(dev);
	drm_mode_config_cleanup(dev);
	drm_vblank_cleanup(dev);

	drm_irq_uninstall(dev);

#ifdef CONFIG_CPU_FREQ
	cpufreq_unregister_notifier(&priv->freq_transition,
			CPUFREQ_TRANSITION_NOTIFIER);
#endif

	if (priv->clk)
		clk_put(priv->clk);

	if (priv->mmio)
		iounmap(priv->mmio);

	flush_workqueue(priv->wq);
	destroy_workqueue(priv->wq);

	dev->dev_private = NULL;

	pm_runtime_disable(dev->dev);

	return 0;
}

static int tilcdc_load(struct drm_device *dev, unsigned long flags)
{
	struct platform_device *pdev = dev->platformdev;
	struct device_node *node = pdev->dev.of_node;
	struct tilcdc_drm_private *priv;
	struct resource *res;
	u32 bpp = 0;
	int ret;

	priv = devm_kzalloc(dev->dev, sizeof(*priv), GFP_KERNEL);
	if (!priv) {
		dev_err(dev->dev, "failed to allocate private data\n");
		return -ENOMEM;
	}

	dev->dev_private = priv;

	priv->is_componentized =
		tilcdc_get_external_components(dev->dev, NULL) > 0;

	priv->wq = alloc_ordered_workqueue("tilcdc", 0);
	if (!priv->wq) {
		ret = -ENOMEM;
		goto fail_unset_priv;
	}

	res = platform_get_resource(pdev, IORESOURCE_MEM, 0);
	if (!res) {
		dev_err(dev->dev, "failed to get memory resource\n");
		ret = -EINVAL;
		goto fail_free_wq;
	}

	priv->mmio = ioremap_nocache(res->start, resource_size(res));
	if (!priv->mmio) {
		dev_err(dev->dev, "failed to ioremap\n");
		ret = -ENOMEM;
		goto fail_free_wq;
	}

	priv->clk = clk_get(dev->dev, "fck");
	if (IS_ERR(priv->clk)) {
		dev_err(dev->dev, "failed to get functional clock\n");
		ret = -ENODEV;
		goto fail_iounmap;
	}

#ifdef CONFIG_CPU_FREQ
	priv->freq_transition.notifier_call = cpufreq_transition;
	ret = cpufreq_register_notifier(&priv->freq_transition,
			CPUFREQ_TRANSITION_NOTIFIER);
	if (ret) {
		dev_err(dev->dev, "failed to register cpufreq notifier\n");
		goto fail_put_clk;
	}
#endif

	if (of_property_read_u32(node, "max-bandwidth", &priv->max_bandwidth))
		priv->max_bandwidth = TILCDC_DEFAULT_MAX_BANDWIDTH;

	DBG("Maximum Bandwidth Value %d", priv->max_bandwidth);

	if (of_property_read_u32(node, "ti,max-width", &priv->max_width))
		priv->max_width = TILCDC_DEFAULT_MAX_WIDTH;

	DBG("Maximum Horizontal Pixel Width Value %dpixels", priv->max_width);

	if (of_property_read_u32(node, "ti,max-pixelclock",
					&priv->max_pixelclock))
		priv->max_pixelclock = TILCDC_DEFAULT_MAX_PIXELCLOCK;

	DBG("Maximum Pixel Clock Value %dKHz", priv->max_pixelclock);

	pm_runtime_enable(dev->dev);

	/* Determine LCD IP Version */
	pm_runtime_get_sync(dev->dev);
	switch (tilcdc_read(dev, LCDC_PID_REG)) {
	case 0x4c100102:
		priv->rev = 1;
		break;
	case 0x4f200800:
	case 0x4f201000:
		priv->rev = 2;
		break;
	default:
		dev_warn(dev->dev, "Unknown PID Reg value 0x%08x, "
				"defaulting to LCD revision 1\n",
				tilcdc_read(dev, LCDC_PID_REG));
		priv->rev = 1;
		break;
	}

	pm_runtime_put_sync(dev->dev);

	if (priv->rev == 1) {
		DBG("Revision 1 LCDC supports only RGB565 format");
		priv->pixelformats = tilcdc_rev1_formats;
		priv->num_pixelformats = ARRAY_SIZE(tilcdc_rev1_formats);
		bpp = 16;
	} else {
		const char *str = "\0";

		of_property_read_string(node, "blue-and-red-wiring", &str);
		if (0 == strcmp(str, "crossed")) {
			DBG("Configured for crossed blue and red wires");
			priv->pixelformats = tilcdc_crossed_formats;
			priv->num_pixelformats =
				ARRAY_SIZE(tilcdc_crossed_formats);
			bpp = 32; /* Choose bpp with RGB support for fbdef */
		} else if (0 == strcmp(str, "straight")) {
			DBG("Configured for straight blue and red wires");
			priv->pixelformats = tilcdc_straight_formats;
			priv->num_pixelformats =
				ARRAY_SIZE(tilcdc_straight_formats);
			bpp = 16; /* Choose bpp with RGB support for fbdef */
		} else {
			DBG("Blue and red wiring '%s' unknown, use legacy mode",
			    str);
			priv->pixelformats = tilcdc_legacy_formats;
			priv->num_pixelformats =
				ARRAY_SIZE(tilcdc_legacy_formats);
			bpp = 16; /* This is just a guess */
		}
	}

	ret = modeset_init(dev);
	if (ret < 0) {
		dev_err(dev->dev, "failed to initialize mode setting\n");
		goto fail_cpufreq_unregister;
	}

	platform_set_drvdata(pdev, dev);

	if (priv->is_componentized) {
		ret = component_bind_all(dev->dev, dev);
		if (ret < 0)
			goto fail_mode_config_cleanup;

		ret = tilcdc_add_external_encoders(dev);
		if (ret < 0)
			goto fail_component_cleanup;
	}

	if ((priv->num_encoders == 0) || (priv->num_connectors == 0)) {
		dev_err(dev->dev, "no encoders/connectors found\n");
		ret = -ENXIO;
		goto fail_external_cleanup;
	}

	ret = drm_vblank_init(dev, 1);
	if (ret < 0) {
		dev_err(dev->dev, "failed to initialize vblank\n");
		goto fail_external_cleanup;
	}

	ret = drm_irq_install(dev, platform_get_irq(dev->platformdev, 0));
	if (ret < 0) {
		dev_err(dev->dev, "failed to install IRQ handler\n");
		goto fail_vblank_cleanup;
	}

	drm_mode_config_reset(dev);

<<<<<<< HEAD
	drm_helper_disable_unused_functions(dev);

	drm_mode_config_reset(dev);

=======
>>>>>>> c0d5fb4d
	priv->fbdev = drm_fbdev_cma_init(dev, bpp,
			dev->mode_config.num_crtc,
			dev->mode_config.num_connector);
	if (IS_ERR(priv->fbdev)) {
		ret = PTR_ERR(priv->fbdev);
		goto fail_irq_uninstall;
	}

	drm_kms_helper_poll_init(dev);

	return 0;

fail_irq_uninstall:
	drm_irq_uninstall(dev);

fail_vblank_cleanup:
	drm_vblank_cleanup(dev);

fail_component_cleanup:
	if (priv->is_componentized)
		component_unbind_all(dev->dev, dev);

fail_mode_config_cleanup:
	drm_mode_config_cleanup(dev);

fail_external_cleanup:
	tilcdc_remove_external_encoders(dev);

fail_cpufreq_unregister:
	pm_runtime_disable(dev->dev);
#ifdef CONFIG_CPU_FREQ
	cpufreq_unregister_notifier(&priv->freq_transition,
			CPUFREQ_TRANSITION_NOTIFIER);

fail_put_clk:
#endif
	clk_put(priv->clk);

fail_iounmap:
	iounmap(priv->mmio);

fail_free_wq:
	flush_workqueue(priv->wq);
	destroy_workqueue(priv->wq);

fail_unset_priv:
	dev->dev_private = NULL;

	return ret;
}

static void tilcdc_lastclose(struct drm_device *dev)
{
	struct tilcdc_drm_private *priv = dev->dev_private;
	drm_fbdev_cma_restore_mode(priv->fbdev);
}

static irqreturn_t tilcdc_irq(int irq, void *arg)
{
	struct drm_device *dev = arg;
	struct tilcdc_drm_private *priv = dev->dev_private;
	return tilcdc_crtc_irq(priv->crtc);
}

static int tilcdc_enable_vblank(struct drm_device *dev, unsigned int pipe)
{
	return 0;
}

static void tilcdc_disable_vblank(struct drm_device *dev, unsigned int pipe)
{
	return;
}

#if defined(CONFIG_DEBUG_FS)
static const struct {
	const char *name;
	uint8_t  rev;
	uint8_t  save;
	uint32_t reg;
} registers[] =		{
#define REG(rev, save, reg) { #reg, rev, save, reg }
		/* exists in revision 1: */
		REG(1, false, LCDC_PID_REG),
		REG(1, true,  LCDC_CTRL_REG),
		REG(1, false, LCDC_STAT_REG),
		REG(1, true,  LCDC_RASTER_CTRL_REG),
		REG(1, true,  LCDC_RASTER_TIMING_0_REG),
		REG(1, true,  LCDC_RASTER_TIMING_1_REG),
		REG(1, true,  LCDC_RASTER_TIMING_2_REG),
		REG(1, true,  LCDC_DMA_CTRL_REG),
		REG(1, true,  LCDC_DMA_FB_BASE_ADDR_0_REG),
		REG(1, true,  LCDC_DMA_FB_CEILING_ADDR_0_REG),
		REG(1, true,  LCDC_DMA_FB_BASE_ADDR_1_REG),
		REG(1, true,  LCDC_DMA_FB_CEILING_ADDR_1_REG),
		/* new in revision 2: */
		REG(2, false, LCDC_RAW_STAT_REG),
		REG(2, false, LCDC_MASKED_STAT_REG),
		REG(2, true, LCDC_INT_ENABLE_SET_REG),
		REG(2, false, LCDC_INT_ENABLE_CLR_REG),
		REG(2, false, LCDC_END_OF_INT_IND_REG),
		REG(2, true,  LCDC_CLK_ENABLE_REG),
#undef REG
};

#endif

#ifdef CONFIG_DEBUG_FS
static int tilcdc_regs_show(struct seq_file *m, void *arg)
{
	struct drm_info_node *node = (struct drm_info_node *) m->private;
	struct drm_device *dev = node->minor->dev;
	struct tilcdc_drm_private *priv = dev->dev_private;
	unsigned i;

	pm_runtime_get_sync(dev->dev);

	seq_printf(m, "revision: %d\n", priv->rev);

	for (i = 0; i < ARRAY_SIZE(registers); i++)
		if (priv->rev >= registers[i].rev)
			seq_printf(m, "%s:\t %08x\n", registers[i].name,
					tilcdc_read(dev, registers[i].reg));

	pm_runtime_put_sync(dev->dev);

	return 0;
}

static int tilcdc_mm_show(struct seq_file *m, void *arg)
{
	struct drm_info_node *node = (struct drm_info_node *) m->private;
	struct drm_device *dev = node->minor->dev;
	return drm_mm_dump_table(m, &dev->vma_offset_manager->vm_addr_space_mm);
}

static struct drm_info_list tilcdc_debugfs_list[] = {
		{ "regs", tilcdc_regs_show, 0 },
		{ "mm",   tilcdc_mm_show,   0 },
		{ "fb",   drm_fb_cma_debugfs_show, 0 },
};

static int tilcdc_debugfs_init(struct drm_minor *minor)
{
	struct drm_device *dev = minor->dev;
	struct tilcdc_module *mod;
	int ret;

	ret = drm_debugfs_create_files(tilcdc_debugfs_list,
			ARRAY_SIZE(tilcdc_debugfs_list),
			minor->debugfs_root, minor);

	list_for_each_entry(mod, &module_list, list)
		if (mod->funcs->debugfs_init)
			mod->funcs->debugfs_init(mod, minor);

	if (ret) {
		dev_err(dev->dev, "could not install tilcdc_debugfs_list\n");
		return ret;
	}

	return ret;
}

static void tilcdc_debugfs_cleanup(struct drm_minor *minor)
{
	struct tilcdc_module *mod;
	drm_debugfs_remove_files(tilcdc_debugfs_list,
			ARRAY_SIZE(tilcdc_debugfs_list), minor);

	list_for_each_entry(mod, &module_list, list)
		if (mod->funcs->debugfs_cleanup)
			mod->funcs->debugfs_cleanup(mod, minor);
}
#endif

static const struct file_operations fops = {
	.owner              = THIS_MODULE,
	.open               = drm_open,
	.release            = drm_release,
	.unlocked_ioctl     = drm_ioctl,
#ifdef CONFIG_COMPAT
	.compat_ioctl       = drm_compat_ioctl,
#endif
	.poll               = drm_poll,
	.read               = drm_read,
	.llseek             = no_llseek,
	.mmap               = drm_gem_cma_mmap,
};

static struct drm_driver tilcdc_driver = {
	.driver_features    = (DRIVER_HAVE_IRQ | DRIVER_GEM | DRIVER_MODESET |
			       DRIVER_PRIME | DRIVER_ATOMIC),
	.load               = tilcdc_load,
	.unload             = tilcdc_unload,
	.lastclose          = tilcdc_lastclose,
	.irq_handler        = tilcdc_irq,
	.get_vblank_counter = drm_vblank_no_hw_counter,
	.enable_vblank      = tilcdc_enable_vblank,
	.disable_vblank     = tilcdc_disable_vblank,
	.gem_free_object_unlocked = drm_gem_cma_free_object,
	.gem_vm_ops         = &drm_gem_cma_vm_ops,
	.dumb_create        = drm_gem_cma_dumb_create,
	.dumb_map_offset    = drm_gem_cma_dumb_map_offset,
	.dumb_destroy       = drm_gem_dumb_destroy,

	.prime_handle_to_fd	= drm_gem_prime_handle_to_fd,
	.prime_fd_to_handle	= drm_gem_prime_fd_to_handle,
	.gem_prime_import	= drm_gem_prime_import,
	.gem_prime_export	= drm_gem_prime_export,
	.gem_prime_get_sg_table	= drm_gem_cma_prime_get_sg_table,
	.gem_prime_import_sg_table = drm_gem_cma_prime_import_sg_table,
	.gem_prime_vmap		= drm_gem_cma_prime_vmap,
	.gem_prime_vunmap	= drm_gem_cma_prime_vunmap,
	.gem_prime_mmap		= drm_gem_cma_prime_mmap,
#ifdef CONFIG_DEBUG_FS
	.debugfs_init       = tilcdc_debugfs_init,
	.debugfs_cleanup    = tilcdc_debugfs_cleanup,
#endif
	.fops               = &fops,
	.name               = "tilcdc",
	.desc               = "TI LCD Controller DRM",
	.date               = "20121205",
	.major              = 1,
	.minor              = 0,
};

/*
 * Power management:
 */

#ifdef CONFIG_PM_SLEEP
static int tilcdc_pm_suspend(struct device *dev)
{
	struct drm_device *ddev = dev_get_drvdata(dev);
	struct tilcdc_drm_private *priv = ddev->dev_private;

	priv->saved_state = drm_atomic_helper_suspend(ddev);

	/* Select sleep pin state */
	pinctrl_pm_select_sleep_state(dev);

	return 0;
}

static int tilcdc_pm_resume(struct device *dev)
{
	struct drm_device *ddev = dev_get_drvdata(dev);
	struct tilcdc_drm_private *priv = ddev->dev_private;
	int ret = 0;

	/* Select default pin state */
	pinctrl_pm_select_default_state(dev);

	if (priv->saved_state)
		ret = drm_atomic_helper_resume(ddev, priv->saved_state);

	return ret;
}
#endif

static const struct dev_pm_ops tilcdc_pm_ops = {
	SET_SYSTEM_SLEEP_PM_OPS(tilcdc_pm_suspend, tilcdc_pm_resume)
};

/*
 * Platform driver:
 */

static int tilcdc_bind(struct device *dev)
{
	return drm_platform_init(&tilcdc_driver, to_platform_device(dev));
}

static void tilcdc_unbind(struct device *dev)
{
	struct drm_device *ddev = dev_get_drvdata(dev);

	/* Check if a subcomponent has already triggered the unloading. */
	if (!ddev->dev_private)
		return;

	drm_put_dev(dev_get_drvdata(dev));
}

static const struct component_master_ops tilcdc_comp_ops = {
	.bind = tilcdc_bind,
	.unbind = tilcdc_unbind,
};

static int tilcdc_pdev_probe(struct platform_device *pdev)
{
	struct component_match *match = NULL;
	int ret;

	/* bail out early if no DT data: */
	if (!pdev->dev.of_node) {
		dev_err(&pdev->dev, "device-tree data is missing\n");
		return -ENXIO;
	}

	ret = tilcdc_get_external_components(&pdev->dev, &match);
	if (ret < 0)
		return ret;
	else if (ret == 0)
		return drm_platform_init(&tilcdc_driver, pdev);
	else
		return component_master_add_with_match(&pdev->dev,
						       &tilcdc_comp_ops,
						       match);
}

static int tilcdc_pdev_remove(struct platform_device *pdev)
{
	int ret;

	ret = tilcdc_get_external_components(&pdev->dev, NULL);
	if (ret < 0)
		return ret;
	else if (ret == 0)
		drm_put_dev(platform_get_drvdata(pdev));
	else
		component_master_del(&pdev->dev, &tilcdc_comp_ops);

	return 0;
}

static struct of_device_id tilcdc_of_match[] = {
		{ .compatible = "ti,am33xx-tilcdc", },
		{ },
};
MODULE_DEVICE_TABLE(of, tilcdc_of_match);

static struct platform_driver tilcdc_platform_driver = {
	.probe      = tilcdc_pdev_probe,
	.remove     = tilcdc_pdev_remove,
	.driver     = {
		.name   = "tilcdc",
		.pm     = &tilcdc_pm_ops,
		.of_match_table = tilcdc_of_match,
	},
};

static int __init tilcdc_drm_init(void)
{
	DBG("init");
	tilcdc_tfp410_init();
	tilcdc_panel_init();
	return platform_driver_register(&tilcdc_platform_driver);
}

static void __exit tilcdc_drm_fini(void)
{
	DBG("fini");
	platform_driver_unregister(&tilcdc_platform_driver);
	tilcdc_panel_fini();
	tilcdc_tfp410_fini();
}

module_init(tilcdc_drm_init);
module_exit(tilcdc_drm_fini);

MODULE_AUTHOR("Rob Clark <robdclark@gmail.com");
MODULE_DESCRIPTION("TI LCD Controller DRM Driver");
MODULE_LICENSE("GPL");<|MERGE_RESOLUTION|>--- conflicted
+++ resolved
@@ -75,13 +75,8 @@
 	drm_fbdev_cma_hotplug_event(priv->fbdev);
 }
 
-<<<<<<< HEAD
-int tilcdc_atomic_check(struct drm_device *dev,
-			struct drm_atomic_state *state)
-=======
 static int tilcdc_atomic_check(struct drm_device *dev,
 			       struct drm_atomic_state *state)
->>>>>>> c0d5fb4d
 {
 	int ret;
 
@@ -137,11 +132,7 @@
 
 	drm_atomic_helper_commit_modeset_disables(dev, state);
 
-<<<<<<< HEAD
-	drm_atomic_helper_commit_planes(dev, state, false);
-=======
 	drm_atomic_helper_commit_planes(dev, state, 0);
->>>>>>> c0d5fb4d
 
 	drm_atomic_helper_commit_modeset_enables(dev, state);
 
@@ -209,11 +200,6 @@
 {
 	struct tilcdc_drm_private *priv = dev->dev_private;
 
-<<<<<<< HEAD
-	tilcdc_crtc_disable(priv->crtc);
-
-=======
->>>>>>> c0d5fb4d
 	tilcdc_remove_external_encoders(dev);
 
 	drm_fbdev_cma_fini(priv->fbdev);
@@ -408,13 +394,6 @@
 
 	drm_mode_config_reset(dev);
 
-<<<<<<< HEAD
-	drm_helper_disable_unused_functions(dev);
-
-	drm_mode_config_reset(dev);
-
-=======
->>>>>>> c0d5fb4d
 	priv->fbdev = drm_fbdev_cma_init(dev, bpp,
 			dev->mode_config.num_crtc,
 			dev->mode_config.num_connector);

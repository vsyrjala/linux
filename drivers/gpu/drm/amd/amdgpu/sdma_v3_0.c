--- conflicted
+++ resolved
@@ -711,21 +711,12 @@
 
 		ring->ready = true;
 	}
-<<<<<<< HEAD
 
 	/* unhalt the MEs */
 	sdma_v3_0_enable(adev, true);
 	/* enable sdma ring preemption */
 	sdma_v3_0_ctx_switch_enable(adev, true);
 
-=======
-
-	/* unhalt the MEs */
-	sdma_v3_0_enable(adev, true);
-	/* enable sdma ring preemption */
-	sdma_v3_0_ctx_switch_enable(adev, true);
-
->>>>>>> c11dea5b
 	for (i = 0; i < adev->sdma.num_instances; i++) {
 		ring = &adev->sdma.instance[i].ring;
 		r = amdgpu_ring_test_ring(ring);

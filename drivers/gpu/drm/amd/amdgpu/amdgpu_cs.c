/*
 * Copyright 2008 Jerome Glisse.
 * All Rights Reserved.
 *
 * Permission is hereby granted, free of charge, to any person obtaining a
 * copy of this software and associated documentation files (the "Software"),
 * to deal in the Software without restriction, including without limitation
 * the rights to use, copy, modify, merge, publish, distribute, sublicense,
 * and/or sell copies of the Software, and to permit persons to whom the
 * Software is furnished to do so, subject to the following conditions:
 *
 * The above copyright notice and this permission notice (including the next
 * paragraph) shall be included in all copies or substantial portions of the
 * Software.
 *
 * THE SOFTWARE IS PROVIDED "AS IS", WITHOUT WARRANTY OF ANY KIND, EXPRESS OR
 * IMPLIED, INCLUDING BUT NOT LIMITED TO THE WARRANTIES OF MERCHANTABILITY,
 * FITNESS FOR A PARTICULAR PURPOSE AND NONINFRINGEMENT.  IN NO EVENT SHALL
 * PRECISION INSIGHT AND/OR ITS SUPPLIERS BE LIABLE FOR ANY CLAIM, DAMAGES OR
 * OTHER LIABILITY, WHETHER IN AN ACTION OF CONTRACT, TORT OR OTHERWISE,
 * ARISING FROM, OUT OF OR IN CONNECTION WITH THE SOFTWARE OR THE USE OR OTHER
 * DEALINGS IN THE SOFTWARE.
 *
 * Authors:
 *    Jerome Glisse <glisse@freedesktop.org>
 */
#include <linux/pagemap.h>
#include <drm/drmP.h>
#include <drm/amdgpu_drm.h>
#include <drm/drm_syncobj.h>
#include "amdgpu.h"
#include "amdgpu_trace.h"

static int amdgpu_cs_user_fence_chunk(struct amdgpu_cs_parser *p,
				      struct drm_amdgpu_cs_chunk_fence *data,
				      uint32_t *offset)
{
	struct drm_gem_object *gobj;
	unsigned long size;

	gobj = drm_gem_object_lookup(p->filp, data->handle);
	if (gobj == NULL)
		return -EINVAL;

	p->uf_entry.robj = amdgpu_bo_ref(gem_to_amdgpu_bo(gobj));
	p->uf_entry.priority = 0;
	p->uf_entry.tv.bo = &p->uf_entry.robj->tbo;
	p->uf_entry.tv.shared = true;
	p->uf_entry.user_pages = NULL;

	size = amdgpu_bo_size(p->uf_entry.robj);
	if (size != PAGE_SIZE || (data->offset + 8) > size)
		return -EINVAL;

	*offset = data->offset;

	drm_gem_object_put_unlocked(gobj);

	if (amdgpu_ttm_tt_get_usermm(p->uf_entry.robj->tbo.ttm)) {
		amdgpu_bo_unref(&p->uf_entry.robj);
		return -EINVAL;
	}

	return 0;
}

static int amdgpu_cs_parser_init(struct amdgpu_cs_parser *p, void *data)
{
	struct amdgpu_fpriv *fpriv = p->filp->driver_priv;
	struct amdgpu_vm *vm = &fpriv->vm;
	union drm_amdgpu_cs *cs = data;
	uint64_t *chunk_array_user;
	uint64_t *chunk_array;
	unsigned size, num_ibs = 0;
	uint32_t uf_offset = 0;
	int i;
	int ret;

	if (cs->in.num_chunks == 0)
		return 0;

	chunk_array = kmalloc_array(cs->in.num_chunks, sizeof(uint64_t), GFP_KERNEL);
	if (!chunk_array)
		return -ENOMEM;

	p->ctx = amdgpu_ctx_get(fpriv, cs->in.ctx_id);
	if (!p->ctx) {
		ret = -EINVAL;
		goto free_chunk;
	}

	/* get chunks */
	chunk_array_user = u64_to_user_ptr(cs->in.chunks);
	if (copy_from_user(chunk_array, chunk_array_user,
			   sizeof(uint64_t)*cs->in.num_chunks)) {
		ret = -EFAULT;
		goto put_ctx;
	}

	p->nchunks = cs->in.num_chunks;
	p->chunks = kmalloc_array(p->nchunks, sizeof(struct amdgpu_cs_chunk),
			    GFP_KERNEL);
	if (!p->chunks) {
		ret = -ENOMEM;
		goto put_ctx;
	}

	for (i = 0; i < p->nchunks; i++) {
		struct drm_amdgpu_cs_chunk __user **chunk_ptr = NULL;
		struct drm_amdgpu_cs_chunk user_chunk;
		uint32_t __user *cdata;

		chunk_ptr = u64_to_user_ptr(chunk_array[i]);
		if (copy_from_user(&user_chunk, chunk_ptr,
				       sizeof(struct drm_amdgpu_cs_chunk))) {
			ret = -EFAULT;
			i--;
			goto free_partial_kdata;
		}
		p->chunks[i].chunk_id = user_chunk.chunk_id;
		p->chunks[i].length_dw = user_chunk.length_dw;

		size = p->chunks[i].length_dw;
		cdata = u64_to_user_ptr(user_chunk.chunk_data);

		p->chunks[i].kdata = kvmalloc_array(size, sizeof(uint32_t), GFP_KERNEL);
		if (p->chunks[i].kdata == NULL) {
			ret = -ENOMEM;
			i--;
			goto free_partial_kdata;
		}
		size *= sizeof(uint32_t);
		if (copy_from_user(p->chunks[i].kdata, cdata, size)) {
			ret = -EFAULT;
			goto free_partial_kdata;
		}

		switch (p->chunks[i].chunk_id) {
		case AMDGPU_CHUNK_ID_IB:
			++num_ibs;
			break;

		case AMDGPU_CHUNK_ID_FENCE:
			size = sizeof(struct drm_amdgpu_cs_chunk_fence);
			if (p->chunks[i].length_dw * sizeof(uint32_t) < size) {
				ret = -EINVAL;
				goto free_partial_kdata;
			}

			ret = amdgpu_cs_user_fence_chunk(p, p->chunks[i].kdata,
							 &uf_offset);
			if (ret)
				goto free_partial_kdata;

			break;

		case AMDGPU_CHUNK_ID_DEPENDENCIES:
		case AMDGPU_CHUNK_ID_SYNCOBJ_IN:
		case AMDGPU_CHUNK_ID_SYNCOBJ_OUT:
			break;

		default:
			ret = -EINVAL;
			goto free_partial_kdata;
		}
	}

	ret = amdgpu_job_alloc(p->adev, num_ibs, &p->job, vm);
	if (ret)
		goto free_all_kdata;

	if (p->uf_entry.robj)
		p->job->uf_addr = uf_offset;
	kfree(chunk_array);
	return 0;

free_all_kdata:
	i = p->nchunks - 1;
free_partial_kdata:
	for (; i >= 0; i--)
		kvfree(p->chunks[i].kdata);
	kfree(p->chunks);
	p->chunks = NULL;
	p->nchunks = 0;
put_ctx:
	amdgpu_ctx_put(p->ctx);
free_chunk:
	kfree(chunk_array);

	return ret;
}

/* Convert microseconds to bytes. */
static u64 us_to_bytes(struct amdgpu_device *adev, s64 us)
{
	if (us <= 0 || !adev->mm_stats.log2_max_MBps)
		return 0;

	/* Since accum_us is incremented by a million per second, just
	 * multiply it by the number of MB/s to get the number of bytes.
	 */
	return us << adev->mm_stats.log2_max_MBps;
}

static s64 bytes_to_us(struct amdgpu_device *adev, u64 bytes)
{
	if (!adev->mm_stats.log2_max_MBps)
		return 0;

	return bytes >> adev->mm_stats.log2_max_MBps;
}

/* Returns how many bytes TTM can move right now. If no bytes can be moved,
 * it returns 0. If it returns non-zero, it's OK to move at least one buffer,
 * which means it can go over the threshold once. If that happens, the driver
 * will be in debt and no other buffer migrations can be done until that debt
 * is repaid.
 *
 * This approach allows moving a buffer of any size (it's important to allow
 * that).
 *
 * The currency is simply time in microseconds and it increases as the clock
 * ticks. The accumulated microseconds (us) are converted to bytes and
 * returned.
 */
static void amdgpu_cs_get_threshold_for_moves(struct amdgpu_device *adev,
					      u64 *max_bytes,
					      u64 *max_vis_bytes)
{
	s64 time_us, increment_us;
	u64 free_vram, total_vram, used_vram;

	/* Allow a maximum of 200 accumulated ms. This is basically per-IB
	 * throttling.
	 *
	 * It means that in order to get full max MBps, at least 5 IBs per
	 * second must be submitted and not more than 200ms apart from each
	 * other.
	 */
	const s64 us_upper_bound = 200000;

	if (!adev->mm_stats.log2_max_MBps) {
		*max_bytes = 0;
		*max_vis_bytes = 0;
		return;
	}

	total_vram = adev->mc.real_vram_size - adev->vram_pin_size;
	used_vram = atomic64_read(&adev->vram_usage);
	free_vram = used_vram >= total_vram ? 0 : total_vram - used_vram;

	spin_lock(&adev->mm_stats.lock);

	/* Increase the amount of accumulated us. */
	time_us = ktime_to_us(ktime_get());
	increment_us = time_us - adev->mm_stats.last_update_us;
	adev->mm_stats.last_update_us = time_us;
	adev->mm_stats.accum_us = min(adev->mm_stats.accum_us + increment_us,
                                      us_upper_bound);

	/* This prevents the short period of low performance when the VRAM
	 * usage is low and the driver is in debt or doesn't have enough
	 * accumulated us to fill VRAM quickly.
	 *
	 * The situation can occur in these cases:
	 * - a lot of VRAM is freed by userspace
	 * - the presence of a big buffer causes a lot of evictions
	 *   (solution: split buffers into smaller ones)
	 *
	 * If 128 MB or 1/8th of VRAM is free, start filling it now by setting
	 * accum_us to a positive number.
	 */
	if (free_vram >= 128 * 1024 * 1024 || free_vram >= total_vram / 8) {
		s64 min_us;

		/* Be more aggresive on dGPUs. Try to fill a portion of free
		 * VRAM now.
		 */
		if (!(adev->flags & AMD_IS_APU))
			min_us = bytes_to_us(adev, free_vram / 4);
		else
			min_us = 0; /* Reset accum_us on APUs. */

		adev->mm_stats.accum_us = max(min_us, adev->mm_stats.accum_us);
	}

	/* This is set to 0 if the driver is in debt to disallow (optional)
	 * buffer moves.
	 */
	*max_bytes = us_to_bytes(adev, adev->mm_stats.accum_us);

	/* Do the same for visible VRAM if half of it is free */
	if (adev->mc.visible_vram_size < adev->mc.real_vram_size) {
		u64 total_vis_vram = adev->mc.visible_vram_size;
		u64 used_vis_vram = atomic64_read(&adev->vram_vis_usage);

		if (used_vis_vram < total_vis_vram) {
			u64 free_vis_vram = total_vis_vram - used_vis_vram;
			adev->mm_stats.accum_us_vis = min(adev->mm_stats.accum_us_vis +
							  increment_us, us_upper_bound);

			if (free_vis_vram >= total_vis_vram / 2)
				adev->mm_stats.accum_us_vis =
					max(bytes_to_us(adev, free_vis_vram / 2),
					    adev->mm_stats.accum_us_vis);
		}

		*max_vis_bytes = us_to_bytes(adev, adev->mm_stats.accum_us_vis);
	} else {
		*max_vis_bytes = 0;
	}

	spin_unlock(&adev->mm_stats.lock);
}

/* Report how many bytes have really been moved for the last command
 * submission. This can result in a debt that can stop buffer migrations
 * temporarily.
 */
void amdgpu_cs_report_moved_bytes(struct amdgpu_device *adev, u64 num_bytes,
				  u64 num_vis_bytes)
{
	spin_lock(&adev->mm_stats.lock);
	adev->mm_stats.accum_us -= bytes_to_us(adev, num_bytes);
	adev->mm_stats.accum_us_vis -= bytes_to_us(adev, num_vis_bytes);
	spin_unlock(&adev->mm_stats.lock);
}

static int amdgpu_cs_bo_validate(struct amdgpu_cs_parser *p,
				 struct amdgpu_bo *bo)
{
	struct amdgpu_device *adev = amdgpu_ttm_adev(bo->tbo.bdev);
	u64 initial_bytes_moved, bytes_moved;
	uint32_t domain;
	int r;

	if (bo->pin_count)
		return 0;

	/* Don't move this buffer if we have depleted our allowance
	 * to move it. Don't move anything if the threshold is zero.
	 */
	if (p->bytes_moved < p->bytes_moved_threshold) {
		if (adev->mc.visible_vram_size < adev->mc.real_vram_size &&
		    (bo->flags & AMDGPU_GEM_CREATE_CPU_ACCESS_REQUIRED)) {
			/* And don't move a CPU_ACCESS_REQUIRED BO to limited
			 * visible VRAM if we've depleted our allowance to do
			 * that.
			 */
			if (p->bytes_moved_vis < p->bytes_moved_vis_threshold)
<<<<<<< HEAD
				domain = bo->prefered_domains;
			else
				domain = bo->allowed_domains;
		} else {
			domain = bo->prefered_domains;
=======
				domain = bo->preferred_domains;
			else
				domain = bo->allowed_domains;
		} else {
			domain = bo->preferred_domains;
>>>>>>> 8824c751
		}
	} else {
		domain = bo->allowed_domains;
	}

retry:
	amdgpu_ttm_placement_from_domain(bo, domain);
	initial_bytes_moved = atomic64_read(&adev->num_bytes_moved);
	r = ttm_bo_validate(&bo->tbo, &bo->placement, true, false);
	bytes_moved = atomic64_read(&adev->num_bytes_moved) -
		      initial_bytes_moved;
	p->bytes_moved += bytes_moved;
	if (adev->mc.visible_vram_size < adev->mc.real_vram_size &&
	    bo->tbo.mem.mem_type == TTM_PL_VRAM &&
	    bo->tbo.mem.start < adev->mc.visible_vram_size >> PAGE_SHIFT)
		p->bytes_moved_vis += bytes_moved;

	if (unlikely(r == -ENOMEM) && domain != bo->allowed_domains) {
		domain = bo->allowed_domains;
		goto retry;
	}

	return r;
}

/* Last resort, try to evict something from the current working set */
static bool amdgpu_cs_try_evict(struct amdgpu_cs_parser *p,
				struct amdgpu_bo *validated)
{
	uint32_t domain = validated->allowed_domains;
	int r;

	if (!p->evictable)
		return false;

	for (;&p->evictable->tv.head != &p->validated;
	     p->evictable = list_prev_entry(p->evictable, tv.head)) {

		struct amdgpu_bo_list_entry *candidate = p->evictable;
		struct amdgpu_bo *bo = candidate->robj;
		struct amdgpu_device *adev = amdgpu_ttm_adev(bo->tbo.bdev);
		u64 initial_bytes_moved, bytes_moved;
		bool update_bytes_moved_vis;
		uint32_t other;

		/* If we reached our current BO we can forget it */
		if (candidate->robj == validated)
			break;

		other = amdgpu_mem_type_to_domain(bo->tbo.mem.mem_type);

		/* Check if this BO is in one of the domains we need space for */
		if (!(other & domain))
			continue;

		/* Check if we can move this BO somewhere else */
		other = bo->allowed_domains & ~domain;
		if (!other)
			continue;

		/* Good we can try to move this BO somewhere else */
		amdgpu_ttm_placement_from_domain(bo, other);
		update_bytes_moved_vis =
			adev->mc.visible_vram_size < adev->mc.real_vram_size &&
			bo->tbo.mem.mem_type == TTM_PL_VRAM &&
			bo->tbo.mem.start < adev->mc.visible_vram_size >> PAGE_SHIFT;
		initial_bytes_moved = atomic64_read(&adev->num_bytes_moved);
		r = ttm_bo_validate(&bo->tbo, &bo->placement, true, false);
		bytes_moved = atomic64_read(&adev->num_bytes_moved) -
			initial_bytes_moved;
		p->bytes_moved += bytes_moved;
		if (update_bytes_moved_vis)
			p->bytes_moved_vis += bytes_moved;

		if (unlikely(r))
			break;

		p->evictable = list_prev_entry(p->evictable, tv.head);
		list_move(&candidate->tv.head, &p->validated);

		return true;
	}

	return false;
}

static int amdgpu_cs_validate(void *param, struct amdgpu_bo *bo)
{
	struct amdgpu_cs_parser *p = param;
	int r;

	do {
		r = amdgpu_cs_bo_validate(p, bo);
	} while (r == -ENOMEM && amdgpu_cs_try_evict(p, bo));
	if (r)
		return r;

	if (bo->shadow)
		r = amdgpu_cs_bo_validate(p, bo->shadow);

	return r;
}

static int amdgpu_cs_list_validate(struct amdgpu_cs_parser *p,
			    struct list_head *validated)
{
	struct amdgpu_bo_list_entry *lobj;
	int r;

	list_for_each_entry(lobj, validated, tv.head) {
		struct amdgpu_bo *bo = lobj->robj;
		bool binding_userptr = false;
		struct mm_struct *usermm;

		usermm = amdgpu_ttm_tt_get_usermm(bo->tbo.ttm);
		if (usermm && usermm != current->mm)
			return -EPERM;

		/* Check if we have user pages and nobody bound the BO already */
		if (lobj->user_pages && bo->tbo.ttm->state != tt_bound) {
			size_t size = sizeof(struct page *);

			size *= bo->tbo.ttm->num_pages;
			memcpy(bo->tbo.ttm->pages, lobj->user_pages, size);
			binding_userptr = true;
		}

		if (p->evictable == lobj)
			p->evictable = NULL;

		r = amdgpu_cs_validate(p, bo);
		if (r)
			return r;

		if (binding_userptr) {
			kvfree(lobj->user_pages);
			lobj->user_pages = NULL;
		}
	}
	return 0;
}

static int amdgpu_cs_parser_bos(struct amdgpu_cs_parser *p,
				union drm_amdgpu_cs *cs)
{
	struct amdgpu_fpriv *fpriv = p->filp->driver_priv;
	struct amdgpu_bo_list_entry *e;
	struct list_head duplicates;
	bool need_mmap_lock = false;
	unsigned i, tries = 10;
	int r;

	INIT_LIST_HEAD(&p->validated);

	p->bo_list = amdgpu_bo_list_get(fpriv, cs->in.bo_list_handle);
	if (p->bo_list) {
		need_mmap_lock = p->bo_list->first_userptr !=
			p->bo_list->num_entries;
		amdgpu_bo_list_get_list(p->bo_list, &p->validated);
	}

	INIT_LIST_HEAD(&duplicates);
	amdgpu_vm_get_pd_bo(&fpriv->vm, &p->validated, &p->vm_pd);

	if (p->uf_entry.robj)
		list_add(&p->uf_entry.tv.head, &p->validated);

	if (need_mmap_lock)
		down_read(&current->mm->mmap_sem);

	while (1) {
		struct list_head need_pages;
		unsigned i;

		r = ttm_eu_reserve_buffers(&p->ticket, &p->validated, true,
					   &duplicates);
		if (unlikely(r != 0)) {
			if (r != -ERESTARTSYS)
				DRM_ERROR("ttm_eu_reserve_buffers failed.\n");
			goto error_free_pages;
		}

		/* Without a BO list we don't have userptr BOs */
		if (!p->bo_list)
			break;

		INIT_LIST_HEAD(&need_pages);
		for (i = p->bo_list->first_userptr;
		     i < p->bo_list->num_entries; ++i) {

			e = &p->bo_list->array[i];

			if (amdgpu_ttm_tt_userptr_invalidated(e->robj->tbo.ttm,
				 &e->user_invalidated) && e->user_pages) {

				/* We acquired a page array, but somebody
				 * invalidated it. Free it and try again
				 */
				release_pages(e->user_pages,
					      e->robj->tbo.ttm->num_pages,
					      false);
				kvfree(e->user_pages);
				e->user_pages = NULL;
			}

			if (e->robj->tbo.ttm->state != tt_bound &&
			    !e->user_pages) {
				list_del(&e->tv.head);
				list_add(&e->tv.head, &need_pages);

				amdgpu_bo_unreserve(e->robj);
			}
		}

		if (list_empty(&need_pages))
			break;

		/* Unreserve everything again. */
		ttm_eu_backoff_reservation(&p->ticket, &p->validated);

		/* We tried too many times, just abort */
		if (!--tries) {
			r = -EDEADLK;
			DRM_ERROR("deadlock in %s\n", __func__);
			goto error_free_pages;
		}

		/* Fill the page arrays for all userptrs. */
		list_for_each_entry(e, &need_pages, tv.head) {
			struct ttm_tt *ttm = e->robj->tbo.ttm;

			e->user_pages = kvmalloc_array(ttm->num_pages,
							 sizeof(struct page*),
							 GFP_KERNEL | __GFP_ZERO);
			if (!e->user_pages) {
				r = -ENOMEM;
				DRM_ERROR("calloc failure in %s\n", __func__);
				goto error_free_pages;
			}

			r = amdgpu_ttm_tt_get_user_pages(ttm, e->user_pages);
			if (r) {
				DRM_ERROR("amdgpu_ttm_tt_get_user_pages failed.\n");
				kvfree(e->user_pages);
				e->user_pages = NULL;
				goto error_free_pages;
			}
		}

		/* And try again. */
		list_splice(&need_pages, &p->validated);
	}

	amdgpu_cs_get_threshold_for_moves(p->adev, &p->bytes_moved_threshold,
					  &p->bytes_moved_vis_threshold);
	p->bytes_moved = 0;
	p->bytes_moved_vis = 0;
	p->evictable = list_last_entry(&p->validated,
				       struct amdgpu_bo_list_entry,
				       tv.head);

	r = amdgpu_vm_validate_pt_bos(p->adev, &fpriv->vm,
				      amdgpu_cs_validate, p);
	if (r) {
		DRM_ERROR("amdgpu_vm_validate_pt_bos() failed.\n");
		goto error_validate;
	}

	r = amdgpu_cs_list_validate(p, &duplicates);
	if (r) {
		DRM_ERROR("amdgpu_cs_list_validate(duplicates) failed.\n");
		goto error_validate;
	}

	r = amdgpu_cs_list_validate(p, &p->validated);
	if (r) {
		DRM_ERROR("amdgpu_cs_list_validate(validated) failed.\n");
		goto error_validate;
	}

	amdgpu_cs_report_moved_bytes(p->adev, p->bytes_moved,
				     p->bytes_moved_vis);
	fpriv->vm.last_eviction_counter =
		atomic64_read(&p->adev->num_evictions);

	if (p->bo_list) {
		struct amdgpu_bo *gds = p->bo_list->gds_obj;
		struct amdgpu_bo *gws = p->bo_list->gws_obj;
		struct amdgpu_bo *oa = p->bo_list->oa_obj;
		struct amdgpu_vm *vm = &fpriv->vm;
		unsigned i;

		for (i = 0; i < p->bo_list->num_entries; i++) {
			struct amdgpu_bo *bo = p->bo_list->array[i].robj;

			p->bo_list->array[i].bo_va = amdgpu_vm_bo_find(vm, bo);
		}

		if (gds) {
			p->job->gds_base = amdgpu_bo_gpu_offset(gds);
			p->job->gds_size = amdgpu_bo_size(gds);
		}
		if (gws) {
			p->job->gws_base = amdgpu_bo_gpu_offset(gws);
			p->job->gws_size = amdgpu_bo_size(gws);
		}
		if (oa) {
			p->job->oa_base = amdgpu_bo_gpu_offset(oa);
			p->job->oa_size = amdgpu_bo_size(oa);
		}
	}

	if (!r && p->uf_entry.robj) {
		struct amdgpu_bo *uf = p->uf_entry.robj;

		r = amdgpu_ttm_bind(&uf->tbo, &uf->tbo.mem);
		p->job->uf_addr += amdgpu_bo_gpu_offset(uf);
	}

error_validate:
	if (r) {
		amdgpu_vm_move_pt_bos_in_lru(p->adev, &fpriv->vm);
		ttm_eu_backoff_reservation(&p->ticket, &p->validated);
	}

error_free_pages:

	if (need_mmap_lock)
		up_read(&current->mm->mmap_sem);

	if (p->bo_list) {
		for (i = p->bo_list->first_userptr;
		     i < p->bo_list->num_entries; ++i) {
			e = &p->bo_list->array[i];

			if (!e->user_pages)
				continue;

			release_pages(e->user_pages,
				      e->robj->tbo.ttm->num_pages,
				      false);
			kvfree(e->user_pages);
		}
	}

	return r;
}

static int amdgpu_cs_sync_rings(struct amdgpu_cs_parser *p)
{
	struct amdgpu_bo_list_entry *e;
	int r;

	list_for_each_entry(e, &p->validated, tv.head) {
		struct reservation_object *resv = e->robj->tbo.resv;
		r = amdgpu_sync_resv(p->adev, &p->job->sync, resv, p->filp);

		if (r)
			return r;
	}
	return 0;
}

/**
 * cs_parser_fini() - clean parser states
 * @parser:	parser structure holding parsing context.
 * @error:	error number
 *
 * If error is set than unvalidate buffer, otherwise just free memory
 * used by parsing context.
 **/
static void amdgpu_cs_parser_fini(struct amdgpu_cs_parser *parser, int error, bool backoff)
{
	struct amdgpu_fpriv *fpriv = parser->filp->driver_priv;
	unsigned i;

	if (!error) {
		amdgpu_vm_move_pt_bos_in_lru(parser->adev, &fpriv->vm);

		ttm_eu_fence_buffer_objects(&parser->ticket,
					    &parser->validated,
					    parser->fence);
	} else if (backoff) {
		ttm_eu_backoff_reservation(&parser->ticket,
					   &parser->validated);
	}

	for (i = 0; i < parser->num_post_dep_syncobjs; i++)
		drm_syncobj_put(parser->post_dep_syncobjs[i]);
	kfree(parser->post_dep_syncobjs);

	dma_fence_put(parser->fence);

	if (parser->ctx)
		amdgpu_ctx_put(parser->ctx);
	if (parser->bo_list)
		amdgpu_bo_list_put(parser->bo_list);

	for (i = 0; i < parser->nchunks; i++)
		kvfree(parser->chunks[i].kdata);
	kfree(parser->chunks);
	if (parser->job)
		amdgpu_job_free(parser->job);
	amdgpu_bo_unref(&parser->uf_entry.robj);
}

static int amdgpu_bo_vm_update_pte(struct amdgpu_cs_parser *p)
{
	struct amdgpu_device *adev = p->adev;
	struct amdgpu_fpriv *fpriv = p->filp->driver_priv;
	struct amdgpu_vm *vm = &fpriv->vm;
	struct amdgpu_bo_va *bo_va;
	struct amdgpu_bo *bo;
	int i, r;

	r = amdgpu_vm_update_directories(adev, vm);
	if (r)
		return r;

	r = amdgpu_sync_fence(adev, &p->job->sync, vm->last_dir_update);
	if (r)
		return r;

	r = amdgpu_vm_clear_freed(adev, vm, NULL);
	if (r)
		return r;

	r = amdgpu_vm_bo_update(adev, fpriv->prt_va, false);
	if (r)
		return r;

	r = amdgpu_sync_fence(adev, &p->job->sync,
			      fpriv->prt_va->last_pt_update);
	if (r)
		return r;

	if (amdgpu_sriov_vf(adev)) {
		struct dma_fence *f;
		bo_va = vm->csa_bo_va;
		BUG_ON(!bo_va);
		r = amdgpu_vm_bo_update(adev, bo_va, false);
		if (r)
			return r;

		f = bo_va->last_pt_update;
		r = amdgpu_sync_fence(adev, &p->job->sync, f);
		if (r)
			return r;
	}

	if (p->bo_list) {
		for (i = 0; i < p->bo_list->num_entries; i++) {
			struct dma_fence *f;

			/* ignore duplicates */
			bo = p->bo_list->array[i].robj;
			if (!bo)
				continue;

			bo_va = p->bo_list->array[i].bo_va;
			if (bo_va == NULL)
				continue;

			r = amdgpu_vm_bo_update(adev, bo_va, false);
			if (r)
				return r;

			f = bo_va->last_pt_update;
			r = amdgpu_sync_fence(adev, &p->job->sync, f);
			if (r)
				return r;
		}

	}

	r = amdgpu_vm_clear_invalids(adev, vm, &p->job->sync);

	if (amdgpu_vm_debug && p->bo_list) {
		/* Invalidate all BOs to test for userspace bugs */
		for (i = 0; i < p->bo_list->num_entries; i++) {
			/* ignore duplicates */
			bo = p->bo_list->array[i].robj;
			if (!bo)
				continue;

			amdgpu_vm_bo_invalidate(adev, bo);
		}
	}

	return r;
}

static int amdgpu_cs_ib_vm_chunk(struct amdgpu_device *adev,
				 struct amdgpu_cs_parser *p)
{
	struct amdgpu_fpriv *fpriv = p->filp->driver_priv;
	struct amdgpu_vm *vm = &fpriv->vm;
	struct amdgpu_ring *ring = p->job->ring;
	int i, r;

	/* Only for UVD/VCE VM emulation */
	if (ring->funcs->parse_cs) {
		for (i = 0; i < p->job->num_ibs; i++) {
			r = amdgpu_ring_parse_cs(ring, p, i);
			if (r)
				return r;
		}
	}

	if (p->job->vm) {
		p->job->vm_pd_addr = amdgpu_bo_gpu_offset(vm->root.bo);

		r = amdgpu_bo_vm_update_pte(p);
		if (r)
			return r;
	}

	return amdgpu_cs_sync_rings(p);
}

static int amdgpu_cs_ib_fill(struct amdgpu_device *adev,
			     struct amdgpu_cs_parser *parser)
{
	struct amdgpu_fpriv *fpriv = parser->filp->driver_priv;
	struct amdgpu_vm *vm = &fpriv->vm;
	int i, j;
	int r, ce_preempt = 0, de_preempt = 0;

	for (i = 0, j = 0; i < parser->nchunks && j < parser->job->num_ibs; i++) {
		struct amdgpu_cs_chunk *chunk;
		struct amdgpu_ib *ib;
		struct drm_amdgpu_cs_chunk_ib *chunk_ib;
		struct amdgpu_ring *ring;

		chunk = &parser->chunks[i];
		ib = &parser->job->ibs[j];
		chunk_ib = (struct drm_amdgpu_cs_chunk_ib *)chunk->kdata;

		if (chunk->chunk_id != AMDGPU_CHUNK_ID_IB)
			continue;

		if (chunk_ib->ip_type == AMDGPU_HW_IP_GFX && amdgpu_sriov_vf(adev)) {
			if (chunk_ib->flags & AMDGPU_IB_FLAG_PREEMPT) {
				if (chunk_ib->flags & AMDGPU_IB_FLAG_CE)
					ce_preempt++;
				else
					de_preempt++;
			}

			/* each GFX command submit allows 0 or 1 IB preemptible for CE & DE */
			if (ce_preempt > 1 || de_preempt > 1)
				return -EINVAL;
		}

		r = amdgpu_queue_mgr_map(adev, &parser->ctx->queue_mgr, chunk_ib->ip_type,
					 chunk_ib->ip_instance, chunk_ib->ring, &ring);
		if (r)
			return r;

		if (chunk_ib->flags & AMDGPU_IB_FLAG_PREAMBLE) {
			parser->job->preamble_status |= AMDGPU_PREAMBLE_IB_PRESENT;
			if (!parser->ctx->preamble_presented) {
				parser->job->preamble_status |= AMDGPU_PREAMBLE_IB_PRESENT_FIRST;
				parser->ctx->preamble_presented = true;
			}
		}

		if (parser->job->ring && parser->job->ring != ring)
			return -EINVAL;

		parser->job->ring = ring;

		if (ring->funcs->parse_cs) {
			struct amdgpu_bo_va_mapping *m;
			struct amdgpu_bo *aobj = NULL;
			uint64_t offset;
			uint8_t *kptr;

			m = amdgpu_cs_find_mapping(parser, chunk_ib->va_start,
						   &aobj);
			if (!aobj) {
				DRM_ERROR("IB va_start is invalid\n");
				return -EINVAL;
			}

			if ((chunk_ib->va_start + chunk_ib->ib_bytes) >
			    (m->last + 1) * AMDGPU_GPU_PAGE_SIZE) {
				DRM_ERROR("IB va_start+ib_bytes is invalid\n");
				return -EINVAL;
			}

			/* the IB should be reserved at this point */
			r = amdgpu_bo_kmap(aobj, (void **)&kptr);
			if (r) {
				return r;
			}

			offset = m->start * AMDGPU_GPU_PAGE_SIZE;
			kptr += chunk_ib->va_start - offset;

			r =  amdgpu_ib_get(adev, vm, chunk_ib->ib_bytes, ib);
			if (r) {
				DRM_ERROR("Failed to get ib !\n");
				return r;
			}

			memcpy(ib->ptr, kptr, chunk_ib->ib_bytes);
			amdgpu_bo_kunmap(aobj);
		} else {
			r =  amdgpu_ib_get(adev, vm, 0, ib);
			if (r) {
				DRM_ERROR("Failed to get ib !\n");
				return r;
			}

		}

		ib->gpu_addr = chunk_ib->va_start;
		ib->length_dw = chunk_ib->ib_bytes / 4;
		ib->flags = chunk_ib->flags;
		j++;
	}

	/* UVD & VCE fw doesn't support user fences */
	if (parser->job->uf_addr && (
	    parser->job->ring->funcs->type == AMDGPU_RING_TYPE_UVD ||
	    parser->job->ring->funcs->type == AMDGPU_RING_TYPE_VCE))
		return -EINVAL;

	return 0;
}

static int amdgpu_cs_process_fence_dep(struct amdgpu_cs_parser *p,
				       struct amdgpu_cs_chunk *chunk)
{
	struct amdgpu_fpriv *fpriv = p->filp->driver_priv;
	unsigned num_deps;
	int i, r;
	struct drm_amdgpu_cs_chunk_dep *deps;

	deps = (struct drm_amdgpu_cs_chunk_dep *)chunk->kdata;
	num_deps = chunk->length_dw * 4 /
		sizeof(struct drm_amdgpu_cs_chunk_dep);

	for (i = 0; i < num_deps; ++i) {
		struct amdgpu_ring *ring;
		struct amdgpu_ctx *ctx;
		struct dma_fence *fence;

		ctx = amdgpu_ctx_get(fpriv, deps[i].ctx_id);
		if (ctx == NULL)
			return -EINVAL;

		r = amdgpu_queue_mgr_map(p->adev, &ctx->queue_mgr,
					 deps[i].ip_type,
					 deps[i].ip_instance,
					 deps[i].ring, &ring);
		if (r) {
			amdgpu_ctx_put(ctx);
			return r;
		}

		fence = amdgpu_ctx_get_fence(ctx, ring,
					     deps[i].handle);
		if (IS_ERR(fence)) {
			r = PTR_ERR(fence);
			amdgpu_ctx_put(ctx);
			return r;
		} else if (fence) {
			r = amdgpu_sync_fence(p->adev, &p->job->sync,
					      fence);
			dma_fence_put(fence);
			amdgpu_ctx_put(ctx);
			if (r)
				return r;
		}
	}
	return 0;
}

static int amdgpu_syncobj_lookup_and_add_to_sync(struct amdgpu_cs_parser *p,
						 uint32_t handle)
{
	int r;
	struct dma_fence *fence;
	r = drm_syncobj_fence_get(p->filp, handle, &fence);
	if (r)
		return r;

	r = amdgpu_sync_fence(p->adev, &p->job->sync, fence);
	dma_fence_put(fence);

	return r;
}

static int amdgpu_cs_process_syncobj_in_dep(struct amdgpu_cs_parser *p,
					    struct amdgpu_cs_chunk *chunk)
{
	unsigned num_deps;
	int i, r;
	struct drm_amdgpu_cs_chunk_sem *deps;

	deps = (struct drm_amdgpu_cs_chunk_sem *)chunk->kdata;
	num_deps = chunk->length_dw * 4 /
		sizeof(struct drm_amdgpu_cs_chunk_sem);

	for (i = 0; i < num_deps; ++i) {
		r = amdgpu_syncobj_lookup_and_add_to_sync(p, deps[i].handle);
		if (r)
			return r;
	}
	return 0;
}

static int amdgpu_cs_process_syncobj_out_dep(struct amdgpu_cs_parser *p,
					     struct amdgpu_cs_chunk *chunk)
{
	unsigned num_deps;
	int i;
	struct drm_amdgpu_cs_chunk_sem *deps;
	deps = (struct drm_amdgpu_cs_chunk_sem *)chunk->kdata;
	num_deps = chunk->length_dw * 4 /
		sizeof(struct drm_amdgpu_cs_chunk_sem);

	p->post_dep_syncobjs = kmalloc_array(num_deps,
					     sizeof(struct drm_syncobj *),
					     GFP_KERNEL);
	p->num_post_dep_syncobjs = 0;

	for (i = 0; i < num_deps; ++i) {
		p->post_dep_syncobjs[i] = drm_syncobj_find(p->filp, deps[i].handle);
		if (!p->post_dep_syncobjs[i])
			return -EINVAL;
		p->num_post_dep_syncobjs++;
	}
	return 0;
}

static int amdgpu_cs_dependencies(struct amdgpu_device *adev,
				  struct amdgpu_cs_parser *p)
{
	int i, r;

	for (i = 0; i < p->nchunks; ++i) {
		struct amdgpu_cs_chunk *chunk;

		chunk = &p->chunks[i];

		if (chunk->chunk_id == AMDGPU_CHUNK_ID_DEPENDENCIES) {
			r = amdgpu_cs_process_fence_dep(p, chunk);
			if (r)
				return r;
		} else if (chunk->chunk_id == AMDGPU_CHUNK_ID_SYNCOBJ_IN) {
			r = amdgpu_cs_process_syncobj_in_dep(p, chunk);
			if (r)
				return r;
		} else if (chunk->chunk_id == AMDGPU_CHUNK_ID_SYNCOBJ_OUT) {
			r = amdgpu_cs_process_syncobj_out_dep(p, chunk);
			if (r)
				return r;
		}
	}

	return 0;
}

static void amdgpu_cs_post_dependencies(struct amdgpu_cs_parser *p)
{
	int i;

	for (i = 0; i < p->num_post_dep_syncobjs; ++i)
		drm_syncobj_replace_fence(p->post_dep_syncobjs[i], p->fence);
}

static int amdgpu_cs_submit(struct amdgpu_cs_parser *p,
			    union drm_amdgpu_cs *cs)
{
	struct amdgpu_ring *ring = p->job->ring;
	struct amd_sched_entity *entity = &p->ctx->rings[ring->idx].entity;
	struct amdgpu_job *job;
	int r;

	job = p->job;
	p->job = NULL;

	r = amd_sched_job_init(&job->base, &ring->sched, entity, p->filp);
	if (r) {
		amdgpu_job_free(job);
		return r;
	}

	job->owner = p->filp;
	job->fence_ctx = entity->fence_context;
	p->fence = dma_fence_get(&job->base.s_fence->finished);

	amdgpu_cs_post_dependencies(p);

	cs->out.handle = amdgpu_ctx_add_fence(p->ctx, ring, p->fence);
	job->uf_sequence = cs->out.handle;
	amdgpu_job_free_resources(job);
	amdgpu_cs_parser_fini(p, 0, true);

	trace_amdgpu_cs_ioctl(job);
	amd_sched_entity_push_job(&job->base);
	return 0;
}

int amdgpu_cs_ioctl(struct drm_device *dev, void *data, struct drm_file *filp)
{
	struct amdgpu_device *adev = dev->dev_private;
	struct amdgpu_fpriv *fpriv = filp->driver_priv;
	union drm_amdgpu_cs *cs = data;
	struct amdgpu_cs_parser parser = {};
	bool reserved_buffers = false;
	int i, r;

	if (!adev->accel_working)
		return -EBUSY;
	if (amdgpu_kms_vram_lost(adev, fpriv))
		return -ENODEV;

	parser.adev = adev;
	parser.filp = filp;

	r = amdgpu_cs_parser_init(&parser, data);
	if (r) {
		DRM_ERROR("Failed to initialize parser !\n");
		goto out;
	}

	r = amdgpu_cs_parser_bos(&parser, data);
	if (r) {
		if (r == -ENOMEM)
			DRM_ERROR("Not enough memory for command submission!\n");
		else if (r != -ERESTARTSYS)
			DRM_ERROR("Failed to process the buffer list %d!\n", r);
		goto out;
	}

	reserved_buffers = true;
	r = amdgpu_cs_ib_fill(adev, &parser);
	if (r)
		goto out;

	r = amdgpu_cs_dependencies(adev, &parser);
	if (r) {
		DRM_ERROR("Failed in the dependencies handling %d!\n", r);
		goto out;
	}

	for (i = 0; i < parser.job->num_ibs; i++)
		trace_amdgpu_cs(&parser, i);

	r = amdgpu_cs_ib_vm_chunk(adev, &parser);
	if (r)
		goto out;

	r = amdgpu_cs_submit(&parser, cs);
	if (r)
		goto out;

	return 0;
out:
	amdgpu_cs_parser_fini(&parser, r, reserved_buffers);
	return r;
}

/**
 * amdgpu_cs_wait_ioctl - wait for a command submission to finish
 *
 * @dev: drm device
 * @data: data from userspace
 * @filp: file private
 *
 * Wait for the command submission identified by handle to finish.
 */
int amdgpu_cs_wait_ioctl(struct drm_device *dev, void *data,
			 struct drm_file *filp)
{
	union drm_amdgpu_wait_cs *wait = data;
	struct amdgpu_device *adev = dev->dev_private;
	struct amdgpu_fpriv *fpriv = filp->driver_priv;
	unsigned long timeout = amdgpu_gem_timeout(wait->in.timeout);
	struct amdgpu_ring *ring = NULL;
	struct amdgpu_ctx *ctx;
	struct dma_fence *fence;
	long r;

	if (amdgpu_kms_vram_lost(adev, fpriv))
		return -ENODEV;

	ctx = amdgpu_ctx_get(filp->driver_priv, wait->in.ctx_id);
	if (ctx == NULL)
		return -EINVAL;

	r = amdgpu_queue_mgr_map(adev, &ctx->queue_mgr,
				 wait->in.ip_type, wait->in.ip_instance,
				 wait->in.ring, &ring);
	if (r) {
		amdgpu_ctx_put(ctx);
		return r;
	}

	fence = amdgpu_ctx_get_fence(ctx, ring, wait->in.handle);
	if (IS_ERR(fence))
		r = PTR_ERR(fence);
	else if (fence) {
		r = dma_fence_wait_timeout(fence, true, timeout);
		dma_fence_put(fence);
	} else
		r = 1;

	amdgpu_ctx_put(ctx);
	if (r < 0)
		return r;

	memset(wait, 0, sizeof(*wait));
	wait->out.status = (r == 0);

	return 0;
}

/**
 * amdgpu_cs_get_fence - helper to get fence from drm_amdgpu_fence
 *
 * @adev: amdgpu device
 * @filp: file private
 * @user: drm_amdgpu_fence copied from user space
 */
static struct dma_fence *amdgpu_cs_get_fence(struct amdgpu_device *adev,
					     struct drm_file *filp,
					     struct drm_amdgpu_fence *user)
{
	struct amdgpu_ring *ring;
	struct amdgpu_ctx *ctx;
	struct dma_fence *fence;
	int r;

	ctx = amdgpu_ctx_get(filp->driver_priv, user->ctx_id);
	if (ctx == NULL)
		return ERR_PTR(-EINVAL);

	r = amdgpu_queue_mgr_map(adev, &ctx->queue_mgr, user->ip_type,
				 user->ip_instance, user->ring, &ring);
	if (r) {
		amdgpu_ctx_put(ctx);
		return ERR_PTR(r);
	}

	fence = amdgpu_ctx_get_fence(ctx, ring, user->seq_no);
	amdgpu_ctx_put(ctx);

	return fence;
}

/**
 * amdgpu_cs_wait_all_fence - wait on all fences to signal
 *
 * @adev: amdgpu device
 * @filp: file private
 * @wait: wait parameters
 * @fences: array of drm_amdgpu_fence
 */
static int amdgpu_cs_wait_all_fences(struct amdgpu_device *adev,
				     struct drm_file *filp,
				     union drm_amdgpu_wait_fences *wait,
				     struct drm_amdgpu_fence *fences)
{
	uint32_t fence_count = wait->in.fence_count;
	unsigned int i;
	long r = 1;

	for (i = 0; i < fence_count; i++) {
		struct dma_fence *fence;
		unsigned long timeout = amdgpu_gem_timeout(wait->in.timeout_ns);

		fence = amdgpu_cs_get_fence(adev, filp, &fences[i]);
		if (IS_ERR(fence))
			return PTR_ERR(fence);
		else if (!fence)
			continue;

		r = dma_fence_wait_timeout(fence, true, timeout);
		dma_fence_put(fence);
		if (r < 0)
			return r;

		if (r == 0)
			break;
	}

	memset(wait, 0, sizeof(*wait));
	wait->out.status = (r > 0);

	return 0;
}

/**
 * amdgpu_cs_wait_any_fence - wait on any fence to signal
 *
 * @adev: amdgpu device
 * @filp: file private
 * @wait: wait parameters
 * @fences: array of drm_amdgpu_fence
 */
static int amdgpu_cs_wait_any_fence(struct amdgpu_device *adev,
				    struct drm_file *filp,
				    union drm_amdgpu_wait_fences *wait,
				    struct drm_amdgpu_fence *fences)
{
	unsigned long timeout = amdgpu_gem_timeout(wait->in.timeout_ns);
	uint32_t fence_count = wait->in.fence_count;
	uint32_t first = ~0;
	struct dma_fence **array;
	unsigned int i;
	long r;

	/* Prepare the fence array */
	array = kcalloc(fence_count, sizeof(struct dma_fence *), GFP_KERNEL);

	if (array == NULL)
		return -ENOMEM;

	for (i = 0; i < fence_count; i++) {
		struct dma_fence *fence;

		fence = amdgpu_cs_get_fence(adev, filp, &fences[i]);
		if (IS_ERR(fence)) {
			r = PTR_ERR(fence);
			goto err_free_fence_array;
		} else if (fence) {
			array[i] = fence;
		} else { /* NULL, the fence has been already signaled */
			r = 1;
			goto out;
		}
	}

	r = dma_fence_wait_any_timeout(array, fence_count, true, timeout,
				       &first);
	if (r < 0)
		goto err_free_fence_array;

out:
	memset(wait, 0, sizeof(*wait));
	wait->out.status = (r > 0);
	wait->out.first_signaled = first;
	/* set return value 0 to indicate success */
	r = 0;

err_free_fence_array:
	for (i = 0; i < fence_count; i++)
		dma_fence_put(array[i]);
	kfree(array);

	return r;
}

/**
 * amdgpu_cs_wait_fences_ioctl - wait for multiple command submissions to finish
 *
 * @dev: drm device
 * @data: data from userspace
 * @filp: file private
 */
int amdgpu_cs_wait_fences_ioctl(struct drm_device *dev, void *data,
				struct drm_file *filp)
{
	struct amdgpu_device *adev = dev->dev_private;
	struct amdgpu_fpriv *fpriv = filp->driver_priv;
	union drm_amdgpu_wait_fences *wait = data;
	uint32_t fence_count = wait->in.fence_count;
	struct drm_amdgpu_fence *fences_user;
	struct drm_amdgpu_fence *fences;
	int r;

	if (amdgpu_kms_vram_lost(adev, fpriv))
		return -ENODEV;
	/* Get the fences from userspace */
	fences = kmalloc_array(fence_count, sizeof(struct drm_amdgpu_fence),
			GFP_KERNEL);
	if (fences == NULL)
		return -ENOMEM;

	fences_user = u64_to_user_ptr(wait->in.fences);
	if (copy_from_user(fences, fences_user,
		sizeof(struct drm_amdgpu_fence) * fence_count)) {
		r = -EFAULT;
		goto err_free_fences;
	}

	if (wait->in.wait_all)
		r = amdgpu_cs_wait_all_fences(adev, filp, wait, fences);
	else
		r = amdgpu_cs_wait_any_fence(adev, filp, wait, fences);

err_free_fences:
	kfree(fences);

	return r;
}

/**
 * amdgpu_cs_find_bo_va - find bo_va for VM address
 *
 * @parser: command submission parser context
 * @addr: VM address
 * @bo: resulting BO of the mapping found
 *
 * Search the buffer objects in the command submission context for a certain
 * virtual memory address. Returns allocation structure when found, NULL
 * otherwise.
 */
struct amdgpu_bo_va_mapping *
amdgpu_cs_find_mapping(struct amdgpu_cs_parser *parser,
		       uint64_t addr, struct amdgpu_bo **bo)
{
	struct amdgpu_bo_va_mapping *mapping;
	unsigned i;

	if (!parser->bo_list)
		return NULL;

	addr /= AMDGPU_GPU_PAGE_SIZE;

	for (i = 0; i < parser->bo_list->num_entries; i++) {
		struct amdgpu_bo_list_entry *lobj;

		lobj = &parser->bo_list->array[i];
		if (!lobj->bo_va)
			continue;

		list_for_each_entry(mapping, &lobj->bo_va->valids, list) {
			if (mapping->start > addr ||
			    addr > mapping->last)
				continue;

			*bo = lobj->bo_va->bo;
			return mapping;
		}

		list_for_each_entry(mapping, &lobj->bo_va->invalids, list) {
			if (mapping->start > addr ||
			    addr > mapping->last)
				continue;

			*bo = lobj->bo_va->bo;
			return mapping;
		}
	}

	return NULL;
}

/**
 * amdgpu_cs_sysvm_access_required - make BOs accessible by the system VM
 *
 * @parser: command submission parser context
 *
 * Helper for UVD/VCE VM emulation, make sure BOs are accessible by the system VM.
 */
int amdgpu_cs_sysvm_access_required(struct amdgpu_cs_parser *parser)
{
	unsigned i;
	int r;

	if (!parser->bo_list)
		return 0;

	for (i = 0; i < parser->bo_list->num_entries; i++) {
		struct amdgpu_bo *bo = parser->bo_list->array[i].robj;

		r = amdgpu_ttm_bind(&bo->tbo, &bo->tbo.mem);
		if (unlikely(r))
			return r;

		if (bo->flags & AMDGPU_GEM_CREATE_VRAM_CONTIGUOUS)
			continue;

		bo->flags |= AMDGPU_GEM_CREATE_VRAM_CONTIGUOUS;
		amdgpu_ttm_placement_from_domain(bo, bo->allowed_domains);
		r = ttm_bo_validate(&bo->tbo, &bo->placement, false, false);
		if (unlikely(r))
			return r;
	}

	return 0;
}<|MERGE_RESOLUTION|>--- conflicted
+++ resolved
@@ -348,19 +348,11 @@
 			 * that.
 			 */
 			if (p->bytes_moved_vis < p->bytes_moved_vis_threshold)
-<<<<<<< HEAD
-				domain = bo->prefered_domains;
-			else
-				domain = bo->allowed_domains;
-		} else {
-			domain = bo->prefered_domains;
-=======
 				domain = bo->preferred_domains;
 			else
 				domain = bo->allowed_domains;
 		} else {
 			domain = bo->preferred_domains;
->>>>>>> 8824c751
 		}
 	} else {
 		domain = bo->allowed_domains;

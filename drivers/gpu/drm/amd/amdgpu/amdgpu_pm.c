--- conflicted
+++ resolved
@@ -114,11 +114,7 @@
 		goto fail;
 	}
 
-<<<<<<< HEAD
-	if (adev->pp_enabled) {
-=======
 	if (adev->powerplay.pp_funcs->dispatch_tasks) {
->>>>>>> c5c7bc71
 		amdgpu_dpm_dispatch_task(adev, AMD_PP_TASK_ENABLE_USER_STATE, &state, NULL);
 	} else {
 		mutex_lock(&adev->pm.mutex);
@@ -532,11 +528,7 @@
 	if (adev->powerplay.pp_funcs->set_sclk_od)
 		amdgpu_dpm_set_sclk_od(adev, (uint32_t)value);
 
-<<<<<<< HEAD
-	if (adev->pp_enabled) {
-=======
 	if (adev->powerplay.pp_funcs->dispatch_tasks) {
->>>>>>> c5c7bc71
 		amdgpu_dpm_dispatch_task(adev, AMD_PP_TASK_READJUST_POWER_STATE, NULL, NULL);
 	} else {
 		adev->pm.dpm.current_ps = adev->pm.dpm.boot_ps;
@@ -580,11 +572,7 @@
 	if (adev->powerplay.pp_funcs->set_mclk_od)
 		amdgpu_dpm_set_mclk_od(adev, (uint32_t)value);
 
-<<<<<<< HEAD
-	if (adev->pp_enabled) {
-=======
 	if (adev->powerplay.pp_funcs->dispatch_tasks) {
->>>>>>> c5c7bc71
 		amdgpu_dpm_dispatch_task(adev, AMD_PP_TASK_READJUST_POWER_STATE, NULL, NULL);
 	} else {
 		adev->pm.dpm.current_ps = adev->pm.dpm.boot_ps;
@@ -1323,12 +1311,9 @@
 	if (adev->pm.sysfs_initialized)
 		return 0;
 
-<<<<<<< HEAD
-=======
 	if (adev->pm.dpm_enabled == 0)
 		return 0;
 
->>>>>>> c5c7bc71
 	if (adev->powerplay.pp_funcs->get_temperature == NULL)
 		return 0;
 
@@ -1471,11 +1456,7 @@
 			amdgpu_fence_wait_empty(ring);
 	}
 
-<<<<<<< HEAD
-	if (adev->pp_enabled) {
-=======
 	if (adev->powerplay.pp_funcs->dispatch_tasks) {
->>>>>>> c5c7bc71
 		amdgpu_dpm_dispatch_task(adev, AMD_PP_TASK_DISPLAY_CONFIG_CHANGE, NULL, NULL);
 	} else {
 		mutex_lock(&adev->pm.mutex);

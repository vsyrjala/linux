--- conflicted
+++ resolved
@@ -4,11 +4,7 @@
 
 SMU_MGR = smumgr.o cz_smumgr.o tonga_smumgr.o fiji_smumgr.o fiji_smc.o \
 	  polaris10_smumgr.o iceland_smumgr.o polaris10_smc.o tonga_smc.o \
-<<<<<<< HEAD
-	  smu7_smumgr.o iceland_smc.o vega10_smumgr.o rv_smumgr.o ci_smc.o ci_smumgr.o
-=======
 	  smu7_smumgr.o iceland_smc.o vega10_smumgr.o rv_smumgr.o ci_smc.o
->>>>>>> bb7a9c8d
 
 AMD_PP_SMUMGR = $(addprefix $(AMD_PP_PATH)/smumgr/,$(SMU_MGR))
 

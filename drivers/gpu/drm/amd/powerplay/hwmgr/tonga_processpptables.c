--- conflicted
+++ resolved
@@ -422,12 +422,7 @@
 		table_size = sizeof(uint32_t) + sizeof(phm_ppt_v1_clock_voltage_dependency_record)
 			* tonga_table->ucNumEntries;
 
-<<<<<<< HEAD
-		sclk_table = (phm_ppt_v1_clock_voltage_dependency_table *)
-			kzalloc(table_size, GFP_KERNEL);
-=======
 		sclk_table = kzalloc(table_size, GFP_KERNEL);
->>>>>>> dfd2e9ab
 
 		if (NULL == sclk_table)
 			return -ENOMEM;
@@ -457,16 +452,9 @@
 
 		table_size = sizeof(uint32_t) + sizeof(phm_ppt_v1_clock_voltage_dependency_record)
 			* polaris_table->ucNumEntries;
-<<<<<<< HEAD
-
-		sclk_table = (phm_ppt_v1_clock_voltage_dependency_table *)
-			kzalloc(table_size, GFP_KERNEL);
-
-=======
 
 		sclk_table = kzalloc(table_size, GFP_KERNEL);
 
->>>>>>> dfd2e9ab
 		if (NULL == sclk_table)
 			return -ENOMEM;
 
@@ -1083,12 +1071,6 @@
 	struct phm_ppt_v1_information *pp_table_information =
 		(struct phm_ppt_v1_information *)(hwmgr->pptable);
 
-<<<<<<< HEAD
-	if (NULL != hwmgr->soft_pp_table)
-		hwmgr->soft_pp_table = NULL;
-
-=======
->>>>>>> dfd2e9ab
 	kfree(pp_table_information->vdd_dep_on_sclk);
 	pp_table_information->vdd_dep_on_sclk = NULL;
 

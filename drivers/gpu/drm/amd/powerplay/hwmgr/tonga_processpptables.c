--- conflicted
+++ resolved
@@ -429,7 +429,6 @@
 
 		if (NULL == sclk_table)
 			return -ENOMEM;
-<<<<<<< HEAD
 
 		memset(sclk_table, 0x00, table_size);
 
@@ -460,38 +459,6 @@
 		sclk_table = (phm_ppt_v1_clock_voltage_dependency_table *)
 			kzalloc(table_size, GFP_KERNEL);
 
-=======
-
-		memset(sclk_table, 0x00, table_size);
-
-		sclk_table->count = (uint32_t)tonga_table->ucNumEntries;
-
-		for (i = 0; i < tonga_table->ucNumEntries; i++) {
-			sclk_table->entries[i].vddInd =
-				tonga_table->entries[i].ucVddInd;
-			sclk_table->entries[i].vdd_offset =
-				tonga_table->entries[i].usVddcOffset;
-			sclk_table->entries[i].clk =
-				tonga_table->entries[i].ulSclk;
-			sclk_table->entries[i].cks_enable =
-				(((tonga_table->entries[i].ucCKSVOffsetandDisable & 0x80) >> 7) == 0) ? 1 : 0;
-			sclk_table->entries[i].cks_voffset =
-				(tonga_table->entries[i].ucCKSVOffsetandDisable & 0x7F);
-		}
-	} else {
-		const ATOM_Polaris_SCLK_Dependency_Table *polaris_table =
-			    (ATOM_Polaris_SCLK_Dependency_Table *)sclk_dep_table;
-
-		PP_ASSERT_WITH_CODE((0 != polaris_table->ucNumEntries),
-			"Invalid PowerPlay Table!", return -1);
-
-		table_size = sizeof(uint32_t) + sizeof(phm_ppt_v1_clock_voltage_dependency_record)
-			* polaris_table->ucNumEntries;
-
-		sclk_table = (phm_ppt_v1_clock_voltage_dependency_table *)
-			kzalloc(table_size, GFP_KERNEL);
-
->>>>>>> 162b20d2
 		if (NULL == sclk_table)
 			return -ENOMEM;
 
@@ -1110,12 +1077,6 @@
 	struct phm_ppt_v1_information *pp_table_information =
 		(struct phm_ppt_v1_information *)(hwmgr->pptable);
 
-<<<<<<< HEAD
-	if (NULL != hwmgr->soft_pp_table)
-		hwmgr->soft_pp_table = NULL;
-
-=======
->>>>>>> 162b20d2
 	kfree(pp_table_information->vdd_dep_on_sclk);
 	pp_table_information->vdd_dep_on_sclk = NULL;
 

/*
 * Copyright 2015 Advanced Micro Devices, Inc.
 *
 * Permission is hereby granted, free of charge, to any person obtaining a
 * copy of this software and associated documentation files (the "Software"),
 * to deal in the Software without restriction, including without limitation
 * the rights to use, copy, modify, merge, publish, distribute, sublicense,
 * and/or sell copies of the Software, and to permit persons to whom the
 * Software is furnished to do so, subject to the following conditions:
 *
 * The above copyright notice and this permission notice shall be included in
 * all copies or substantial portions of the Software.
 *
 * THE SOFTWARE IS PROVIDED "AS IS", WITHOUT WARRANTY OF ANY KIND, EXPRESS OR
 * IMPLIED, INCLUDING BUT NOT LIMITED TO THE WARRANTIES OF MERCHANTABILITY,
 * FITNESS FOR A PARTICULAR PURPOSE AND NONINFRINGEMENT.  IN NO EVENT SHALL
 * THE COPYRIGHT HOLDER(S) OR AUTHOR(S) BE LIABLE FOR ANY CLAIM, DAMAGES OR
 * OTHER LIABILITY, WHETHER IN AN ACTION OF CONTRACT, TORT OR OTHERWISE,
 * ARISING FROM, OUT OF OR IN CONNECTION WITH THE SOFTWARE OR THE USE OR
 * OTHER DEALINGS IN THE SOFTWARE.
 *
 */
#include <linux/module.h>
#include <linux/slab.h>
#include <linux/fb.h>
#include <asm/div64.h>
#include "linux/delay.h"
#include "pp_acpi.h"
#include "hwmgr.h"
#include "polaris10_hwmgr.h"
#include "polaris10_powertune.h"
#include "polaris10_dyn_defaults.h"
#include "polaris10_smumgr.h"
#include "pp_debug.h"
#include "ppatomctrl.h"
#include "atombios.h"
#include "tonga_pptable.h"
#include "pppcielanes.h"
#include "amd_pcie_helpers.h"
#include "hardwaremanager.h"
#include "tonga_processpptables.h"
#include "cgs_common.h"
#include "smu74.h"
#include "smu_ucode_xfer_vi.h"
#include "smu74_discrete.h"
#include "smu/smu_7_1_3_d.h"
#include "smu/smu_7_1_3_sh_mask.h"
#include "gmc/gmc_8_1_d.h"
#include "gmc/gmc_8_1_sh_mask.h"
#include "oss/oss_3_0_d.h"
#include "gca/gfx_8_0_d.h"
#include "bif/bif_5_0_d.h"
#include "bif/bif_5_0_sh_mask.h"
#include "gmc/gmc_8_1_d.h"
#include "gmc/gmc_8_1_sh_mask.h"
#include "bif/bif_5_0_d.h"
#include "bif/bif_5_0_sh_mask.h"
#include "dce/dce_10_0_d.h"
#include "dce/dce_10_0_sh_mask.h"

#include "polaris10_thermal.h"
#include "polaris10_clockpowergating.h"

#define MC_CG_ARB_FREQ_F0           0x0a
#define MC_CG_ARB_FREQ_F1           0x0b
#define MC_CG_ARB_FREQ_F2           0x0c
#define MC_CG_ARB_FREQ_F3           0x0d

#define MC_CG_SEQ_DRAMCONF_S0       0x05
#define MC_CG_SEQ_DRAMCONF_S1       0x06
#define MC_CG_SEQ_YCLK_SUSPEND      0x04
#define MC_CG_SEQ_YCLK_RESUME       0x0a


#define SMC_RAM_END 0x40000

#define SMC_CG_IND_START            0xc0030000
#define SMC_CG_IND_END              0xc0040000

#define VOLTAGE_SCALE               4
#define VOLTAGE_VID_OFFSET_SCALE1   625
#define VOLTAGE_VID_OFFSET_SCALE2   100

#define VDDC_VDDCI_DELTA            200

#define MEM_FREQ_LOW_LATENCY        25000
#define MEM_FREQ_HIGH_LATENCY       80000

#define MEM_LATENCY_HIGH            45
#define MEM_LATENCY_LOW             35
#define MEM_LATENCY_ERR             0xFFFF

#define MC_SEQ_MISC0_GDDR5_SHIFT 28
#define MC_SEQ_MISC0_GDDR5_MASK  0xf0000000
#define MC_SEQ_MISC0_GDDR5_VALUE 5


#define PCIE_BUS_CLK                10000
#define TCLK                        (PCIE_BUS_CLK / 10)


static const uint16_t polaris10_clock_stretcher_lookup_table[2][4] =
{ {600, 1050, 3, 0}, {600, 1050, 6, 1} };

/*  [FF, SS] type, [] 4 voltage ranges, and [Floor Freq, Boundary Freq, VID min , VID max] */
static const uint32_t polaris10_clock_stretcher_ddt_table[2][4][4] =
{ { {265, 529, 120, 128}, {325, 650, 96, 119}, {430, 860, 32, 95}, {0, 0, 0, 31} },
  { {275, 550, 104, 112}, {319, 638, 96, 103}, {360, 720, 64, 95}, {384, 768, 32, 63} } };

/*  [Use_For_Low_freq] value, [0%, 5%, 10%, 7.14%, 14.28%, 20%] (coming from PWR_CKS_CNTL.stretch_amount reg spec) */
static const uint8_t polaris10_clock_stretch_amount_conversion[2][6] =
{ {0, 1, 3, 2, 4, 5}, {0, 2, 4, 5, 6, 5} };

/** Values for the CG_THERMAL_CTRL::DPM_EVENT_SRC field. */
enum DPM_EVENT_SRC {
	DPM_EVENT_SRC_ANALOG = 0,
	DPM_EVENT_SRC_EXTERNAL = 1,
	DPM_EVENT_SRC_DIGITAL = 2,
	DPM_EVENT_SRC_ANALOG_OR_EXTERNAL = 3,
	DPM_EVENT_SRC_DIGITAL_OR_EXTERNAL = 4
};

static const unsigned long PhwPolaris10_Magic = (unsigned long)(PHM_VIslands_Magic);

struct polaris10_power_state *cast_phw_polaris10_power_state(
				  struct pp_hw_power_state *hw_ps)
{
	PP_ASSERT_WITH_CODE((PhwPolaris10_Magic == hw_ps->magic),
				"Invalid Powerstate Type!",
				 return NULL);

	return (struct polaris10_power_state *)hw_ps;
}

const struct polaris10_power_state *cast_const_phw_polaris10_power_state(
				 const struct pp_hw_power_state *hw_ps)
{
	PP_ASSERT_WITH_CODE((PhwPolaris10_Magic == hw_ps->magic),
				"Invalid Powerstate Type!",
				 return NULL);

	return (const struct polaris10_power_state *)hw_ps;
}

static bool polaris10_is_dpm_running(struct pp_hwmgr *hwmgr)
{
	return (1 == PHM_READ_INDIRECT_FIELD(hwmgr->device,
			CGS_IND_REG__SMC, FEATURE_STATUS, VOLTAGE_CONTROLLER_ON))
			? true : false;
}

/**
 * Find the MC microcode version and store it in the HwMgr struct
 *
 * @param    hwmgr  the address of the powerplay hardware manager.
 * @return   always 0
 */
int phm_get_mc_microcode_version (struct pp_hwmgr *hwmgr)
{
	cgs_write_register(hwmgr->device, mmMC_SEQ_IO_DEBUG_INDEX, 0x9F);

	hwmgr->microcode_version_info.MC = cgs_read_register(hwmgr->device, mmMC_SEQ_IO_DEBUG_DATA);

	return 0;
}

uint16_t phm_get_current_pcie_speed(struct pp_hwmgr *hwmgr)
{
	uint32_t speedCntl = 0;

	/* mmPCIE_PORT_INDEX rename as mmPCIE_INDEX */
	speedCntl = cgs_read_ind_register(hwmgr->device, CGS_IND_REG__PCIE,
			ixPCIE_LC_SPEED_CNTL);
	return((uint16_t)PHM_GET_FIELD(speedCntl,
			PCIE_LC_SPEED_CNTL, LC_CURRENT_DATA_RATE));
}

int phm_get_current_pcie_lane_number(struct pp_hwmgr *hwmgr)
{
	uint32_t link_width;

	/* mmPCIE_PORT_INDEX rename as mmPCIE_INDEX */
	link_width = PHM_READ_INDIRECT_FIELD(hwmgr->device, CGS_IND_REG__PCIE,
			PCIE_LC_LINK_WIDTH_CNTL, LC_LINK_WIDTH_RD);

	PP_ASSERT_WITH_CODE((7 >= link_width),
			"Invalid PCIe lane width!", return 0);

	return decode_pcie_lane_width(link_width);
}

/**
* Enable voltage control
*
* @param    pHwMgr  the address of the powerplay hardware manager.
* @return   always PP_Result_OK
*/
int polaris10_enable_smc_voltage_controller(struct pp_hwmgr *hwmgr)
{
	PP_ASSERT_WITH_CODE(
		(hwmgr->smumgr->smumgr_funcs->send_msg_to_smc(hwmgr->smumgr, PPSMC_MSG_Voltage_Cntl_Enable) == 0),
		"Failed to enable voltage DPM during DPM Start Function!",
		return 1;
	);

	return 0;
}

/**
* Checks if we want to support voltage control
*
* @param    hwmgr  the address of the powerplay hardware manager.
*/
static bool polaris10_voltage_control(const struct pp_hwmgr *hwmgr)
{
	const struct polaris10_hwmgr *data =
			(const struct polaris10_hwmgr *)(hwmgr->backend);

	return (POLARIS10_VOLTAGE_CONTROL_NONE != data->voltage_control);
}

/**
* Enable voltage control
*
* @param    hwmgr  the address of the powerplay hardware manager.
* @return   always 0
*/
static int polaris10_enable_voltage_control(struct pp_hwmgr *hwmgr)
{
	/* enable voltage control */
	PHM_WRITE_INDIRECT_FIELD(hwmgr->device, CGS_IND_REG__SMC,
			GENERAL_PWRMGT, VOLT_PWRMGT_EN, 1);

	return 0;
}

/**
* Create Voltage Tables.
*
* @param    hwmgr  the address of the powerplay hardware manager.
* @return   always 0
*/
static int polaris10_construct_voltage_tables(struct pp_hwmgr *hwmgr)
{
	struct polaris10_hwmgr *data = (struct polaris10_hwmgr *)(hwmgr->backend);
	struct phm_ppt_v1_information *table_info =
			(struct phm_ppt_v1_information *)hwmgr->pptable;
	int result;

	if (POLARIS10_VOLTAGE_CONTROL_BY_GPIO == data->mvdd_control) {
		result = atomctrl_get_voltage_table_v3(hwmgr,
				VOLTAGE_TYPE_MVDDC, VOLTAGE_OBJ_GPIO_LUT,
				&(data->mvdd_voltage_table));
		PP_ASSERT_WITH_CODE((0 == result),
				"Failed to retrieve MVDD table.",
				return result);
	} else if (POLARIS10_VOLTAGE_CONTROL_BY_SVID2 == data->mvdd_control) {
		result = phm_get_svi2_mvdd_voltage_table(&(data->mvdd_voltage_table),
				table_info->vdd_dep_on_mclk);
		PP_ASSERT_WITH_CODE((0 == result),
				"Failed to retrieve SVI2 MVDD table from dependancy table.",
				return result;);
	}

	if (POLARIS10_VOLTAGE_CONTROL_BY_GPIO == data->vddci_control) {
		result = atomctrl_get_voltage_table_v3(hwmgr,
				VOLTAGE_TYPE_VDDCI, VOLTAGE_OBJ_GPIO_LUT,
				&(data->vddci_voltage_table));
		PP_ASSERT_WITH_CODE((0 == result),
				"Failed to retrieve VDDCI table.",
				return result);
	} else if (POLARIS10_VOLTAGE_CONTROL_BY_SVID2 == data->vddci_control) {
		result = phm_get_svi2_vddci_voltage_table(&(data->vddci_voltage_table),
				table_info->vdd_dep_on_mclk);
		PP_ASSERT_WITH_CODE((0 == result),
				"Failed to retrieve SVI2 VDDCI table from dependancy table.",
				return result);
	}

	if (POLARIS10_VOLTAGE_CONTROL_BY_SVID2 == data->voltage_control) {
		result = phm_get_svi2_vdd_voltage_table(&(data->vddc_voltage_table),
				table_info->vddc_lookup_table);
		PP_ASSERT_WITH_CODE((0 == result),
				"Failed to retrieve SVI2 VDDC table from lookup table.",
				return result);
	}

	PP_ASSERT_WITH_CODE(
			(data->vddc_voltage_table.count <= (SMU74_MAX_LEVELS_VDDC)),
			"Too many voltage values for VDDC. Trimming to fit state table.",
			phm_trim_voltage_table_to_fit_state_table(SMU74_MAX_LEVELS_VDDC,
								&(data->vddc_voltage_table)));

	PP_ASSERT_WITH_CODE(
			(data->vddci_voltage_table.count <= (SMU74_MAX_LEVELS_VDDCI)),
			"Too many voltage values for VDDCI. Trimming to fit state table.",
			phm_trim_voltage_table_to_fit_state_table(SMU74_MAX_LEVELS_VDDCI,
					&(data->vddci_voltage_table)));

	PP_ASSERT_WITH_CODE(
			(data->mvdd_voltage_table.count <= (SMU74_MAX_LEVELS_MVDD)),
			"Too many voltage values for MVDD. Trimming to fit state table.",
			phm_trim_voltage_table_to_fit_state_table(SMU74_MAX_LEVELS_MVDD,
							   &(data->mvdd_voltage_table)));

	return 0;
}

/**
* Programs static screed detection parameters
*
* @param    hwmgr  the address of the powerplay hardware manager.
* @return   always 0
*/
static int polaris10_program_static_screen_threshold_parameters(
							struct pp_hwmgr *hwmgr)
{
	struct polaris10_hwmgr *data = (struct polaris10_hwmgr *)(hwmgr->backend);

	/* Set static screen threshold unit */
	PHM_WRITE_INDIRECT_FIELD(hwmgr->device, CGS_IND_REG__SMC,
			CG_STATIC_SCREEN_PARAMETER, STATIC_SCREEN_THRESHOLD_UNIT,
			data->static_screen_threshold_unit);
	/* Set static screen threshold */
	PHM_WRITE_INDIRECT_FIELD(hwmgr->device, CGS_IND_REG__SMC,
			CG_STATIC_SCREEN_PARAMETER, STATIC_SCREEN_THRESHOLD,
			data->static_screen_threshold);

	return 0;
}

/**
* Setup display gap for glitch free memory clock switching.
*
* @param    hwmgr  the address of the powerplay hardware manager.
* @return   always  0
*/
static int polaris10_enable_display_gap(struct pp_hwmgr *hwmgr)
{
	uint32_t display_gap =
			cgs_read_ind_register(hwmgr->device, CGS_IND_REG__SMC,
					ixCG_DISPLAY_GAP_CNTL);

	display_gap = PHM_SET_FIELD(display_gap, CG_DISPLAY_GAP_CNTL,
			DISP_GAP, DISPLAY_GAP_IGNORE);

	display_gap = PHM_SET_FIELD(display_gap, CG_DISPLAY_GAP_CNTL,
			DISP_GAP_MCHG, DISPLAY_GAP_VBLANK);

	cgs_write_ind_register(hwmgr->device, CGS_IND_REG__SMC,
			ixCG_DISPLAY_GAP_CNTL, display_gap);

	return 0;
}

/**
* Programs activity state transition voting clients
*
* @param    hwmgr  the address of the powerplay hardware manager.
* @return   always  0
*/
static int polaris10_program_voting_clients(struct pp_hwmgr *hwmgr)
{
	struct polaris10_hwmgr *data = (struct polaris10_hwmgr *)(hwmgr->backend);

	/* Clear reset for voting clients before enabling DPM */
	PHM_WRITE_INDIRECT_FIELD(hwmgr->device, CGS_IND_REG__SMC,
			SCLK_PWRMGT_CNTL, RESET_SCLK_CNT, 0);
	PHM_WRITE_INDIRECT_FIELD(hwmgr->device, CGS_IND_REG__SMC,
			SCLK_PWRMGT_CNTL, RESET_BUSY_CNT, 0);

	cgs_write_ind_register(hwmgr->device, CGS_IND_REG__SMC,
			ixCG_FREQ_TRAN_VOTING_0, data->voting_rights_clients0);
	cgs_write_ind_register(hwmgr->device, CGS_IND_REG__SMC,
			ixCG_FREQ_TRAN_VOTING_1, data->voting_rights_clients1);
	cgs_write_ind_register(hwmgr->device, CGS_IND_REG__SMC,
			ixCG_FREQ_TRAN_VOTING_2, data->voting_rights_clients2);
	cgs_write_ind_register(hwmgr->device, CGS_IND_REG__SMC,
			ixCG_FREQ_TRAN_VOTING_3, data->voting_rights_clients3);
	cgs_write_ind_register(hwmgr->device, CGS_IND_REG__SMC,
			ixCG_FREQ_TRAN_VOTING_4, data->voting_rights_clients4);
	cgs_write_ind_register(hwmgr->device, CGS_IND_REG__SMC,
			ixCG_FREQ_TRAN_VOTING_5, data->voting_rights_clients5);
	cgs_write_ind_register(hwmgr->device, CGS_IND_REG__SMC,
			ixCG_FREQ_TRAN_VOTING_6, data->voting_rights_clients6);
	cgs_write_ind_register(hwmgr->device, CGS_IND_REG__SMC,
			ixCG_FREQ_TRAN_VOTING_7, data->voting_rights_clients7);

	return 0;
}

static int polaris10_clear_voting_clients(struct pp_hwmgr *hwmgr)
{
	/* Reset voting clients before disabling DPM */
	PHM_WRITE_INDIRECT_FIELD(hwmgr->device, CGS_IND_REG__SMC,
			SCLK_PWRMGT_CNTL, RESET_SCLK_CNT, 1);
	PHM_WRITE_INDIRECT_FIELD(hwmgr->device, CGS_IND_REG__SMC,
			SCLK_PWRMGT_CNTL, RESET_BUSY_CNT, 1);

	cgs_write_ind_register(hwmgr->device, CGS_IND_REG__SMC,
			ixCG_FREQ_TRAN_VOTING_0, 0);
	cgs_write_ind_register(hwmgr->device, CGS_IND_REG__SMC,
			ixCG_FREQ_TRAN_VOTING_1, 0);
	cgs_write_ind_register(hwmgr->device, CGS_IND_REG__SMC,
			ixCG_FREQ_TRAN_VOTING_2, 0);
	cgs_write_ind_register(hwmgr->device, CGS_IND_REG__SMC,
			ixCG_FREQ_TRAN_VOTING_3, 0);
	cgs_write_ind_register(hwmgr->device, CGS_IND_REG__SMC,
			ixCG_FREQ_TRAN_VOTING_4, 0);
	cgs_write_ind_register(hwmgr->device, CGS_IND_REG__SMC,
			ixCG_FREQ_TRAN_VOTING_5, 0);
	cgs_write_ind_register(hwmgr->device, CGS_IND_REG__SMC,
			ixCG_FREQ_TRAN_VOTING_6, 0);
	cgs_write_ind_register(hwmgr->device, CGS_IND_REG__SMC,
			ixCG_FREQ_TRAN_VOTING_7, 0);

	return 0;
}

/**
* Get the location of various tables inside the FW image.
*
* @param    hwmgr  the address of the powerplay hardware manager.
* @return   always  0
*/
static int polaris10_process_firmware_header(struct pp_hwmgr *hwmgr)
{
	struct polaris10_hwmgr *data = (struct polaris10_hwmgr *)(hwmgr->backend);
	struct polaris10_smumgr *smu_data = (struct polaris10_smumgr *)(hwmgr->smumgr->backend);
	uint32_t tmp;
	int result;
	bool error = false;

	result = polaris10_read_smc_sram_dword(hwmgr->smumgr,
			SMU7_FIRMWARE_HEADER_LOCATION +
			offsetof(SMU74_Firmware_Header, DpmTable),
			&tmp, data->sram_end);

	if (0 == result)
		data->dpm_table_start = tmp;

	error |= (0 != result);

	result = polaris10_read_smc_sram_dword(hwmgr->smumgr,
			SMU7_FIRMWARE_HEADER_LOCATION +
			offsetof(SMU74_Firmware_Header, SoftRegisters),
			&tmp, data->sram_end);

	if (!result) {
		data->soft_regs_start = tmp;
		smu_data->soft_regs_start = tmp;
	}

	error |= (0 != result);

	result = polaris10_read_smc_sram_dword(hwmgr->smumgr,
			SMU7_FIRMWARE_HEADER_LOCATION +
			offsetof(SMU74_Firmware_Header, mcRegisterTable),
			&tmp, data->sram_end);

	if (!result)
		data->mc_reg_table_start = tmp;

	result = polaris10_read_smc_sram_dword(hwmgr->smumgr,
			SMU7_FIRMWARE_HEADER_LOCATION +
			offsetof(SMU74_Firmware_Header, FanTable),
			&tmp, data->sram_end);

	if (!result)
		data->fan_table_start = tmp;

	error |= (0 != result);

	result = polaris10_read_smc_sram_dword(hwmgr->smumgr,
			SMU7_FIRMWARE_HEADER_LOCATION +
			offsetof(SMU74_Firmware_Header, mcArbDramTimingTable),
			&tmp, data->sram_end);

	if (!result)
		data->arb_table_start = tmp;

	error |= (0 != result);

	result = polaris10_read_smc_sram_dword(hwmgr->smumgr,
			SMU7_FIRMWARE_HEADER_LOCATION +
			offsetof(SMU74_Firmware_Header, Version),
			&tmp, data->sram_end);

	if (!result)
		hwmgr->microcode_version_info.SMC = tmp;

	error |= (0 != result);

	return error ? -1 : 0;
}

/* Copy one arb setting to another and then switch the active set.
 * arb_src and arb_dest is one of the MC_CG_ARB_FREQ_Fx constants.
 */
static int polaris10_copy_and_switch_arb_sets(struct pp_hwmgr *hwmgr,
		uint32_t arb_src, uint32_t arb_dest)
{
	uint32_t mc_arb_dram_timing;
	uint32_t mc_arb_dram_timing2;
	uint32_t burst_time;
	uint32_t mc_cg_config;

	switch (arb_src) {
	case MC_CG_ARB_FREQ_F0:
		mc_arb_dram_timing  = cgs_read_register(hwmgr->device, mmMC_ARB_DRAM_TIMING);
		mc_arb_dram_timing2 = cgs_read_register(hwmgr->device, mmMC_ARB_DRAM_TIMING2);
		burst_time = PHM_READ_FIELD(hwmgr->device, MC_ARB_BURST_TIME, STATE0);
		break;
	case MC_CG_ARB_FREQ_F1:
		mc_arb_dram_timing  = cgs_read_register(hwmgr->device, mmMC_ARB_DRAM_TIMING_1);
		mc_arb_dram_timing2 = cgs_read_register(hwmgr->device, mmMC_ARB_DRAM_TIMING2_1);
		burst_time = PHM_READ_FIELD(hwmgr->device, MC_ARB_BURST_TIME, STATE1);
		break;
	default:
		return -EINVAL;
	}

	switch (arb_dest) {
	case MC_CG_ARB_FREQ_F0:
		cgs_write_register(hwmgr->device, mmMC_ARB_DRAM_TIMING, mc_arb_dram_timing);
		cgs_write_register(hwmgr->device, mmMC_ARB_DRAM_TIMING2, mc_arb_dram_timing2);
		PHM_WRITE_FIELD(hwmgr->device, MC_ARB_BURST_TIME, STATE0, burst_time);
		break;
	case MC_CG_ARB_FREQ_F1:
		cgs_write_register(hwmgr->device, mmMC_ARB_DRAM_TIMING_1, mc_arb_dram_timing);
		cgs_write_register(hwmgr->device, mmMC_ARB_DRAM_TIMING2_1, mc_arb_dram_timing2);
		PHM_WRITE_FIELD(hwmgr->device, MC_ARB_BURST_TIME, STATE1, burst_time);
		break;
	default:
		return -EINVAL;
	}

	mc_cg_config = cgs_read_register(hwmgr->device, mmMC_CG_CONFIG);
	mc_cg_config |= 0x0000000F;
	cgs_write_register(hwmgr->device, mmMC_CG_CONFIG, mc_cg_config);
	PHM_WRITE_FIELD(hwmgr->device, MC_ARB_CG, CG_ARB_REQ, arb_dest);

	return 0;
}

static int polaris10_reset_to_default(struct pp_hwmgr *hwmgr)
{
	return smum_send_msg_to_smc(hwmgr->smumgr, PPSMC_MSG_ResetToDefaults);
}

/**
* Initial switch from ARB F0->F1
*
* @param    hwmgr  the address of the powerplay hardware manager.
* @return   always 0
* This function is to be called from the SetPowerState table.
*/
static int polaris10_initial_switch_from_arbf0_to_f1(struct pp_hwmgr *hwmgr)
{
	return polaris10_copy_and_switch_arb_sets(hwmgr,
			MC_CG_ARB_FREQ_F0, MC_CG_ARB_FREQ_F1);
}

static int polaris10_force_switch_to_arbf0(struct pp_hwmgr *hwmgr)
{
	uint32_t tmp;

	tmp = (cgs_read_ind_register(hwmgr->device,
			CGS_IND_REG__SMC, ixSMC_SCRATCH9) &
			0x0000ff00) >> 8;

	if (tmp == MC_CG_ARB_FREQ_F0)
		return 0;

	return polaris10_copy_and_switch_arb_sets(hwmgr,
			tmp, MC_CG_ARB_FREQ_F0);
}

static int polaris10_setup_default_pcie_table(struct pp_hwmgr *hwmgr)
{
	struct polaris10_hwmgr *data = (struct polaris10_hwmgr *)(hwmgr->backend);
	struct phm_ppt_v1_information *table_info =
			(struct phm_ppt_v1_information *)(hwmgr->pptable);
	struct phm_ppt_v1_pcie_table *pcie_table = table_info->pcie_table;
	uint32_t i, max_entry;

	PP_ASSERT_WITH_CODE((data->use_pcie_performance_levels ||
			data->use_pcie_power_saving_levels), "No pcie performance levels!",
			return -EINVAL);

	if (data->use_pcie_performance_levels &&
			!data->use_pcie_power_saving_levels) {
		data->pcie_gen_power_saving = data->pcie_gen_performance;
		data->pcie_lane_power_saving = data->pcie_lane_performance;
	} else if (!data->use_pcie_performance_levels &&
			data->use_pcie_power_saving_levels) {
		data->pcie_gen_performance = data->pcie_gen_power_saving;
		data->pcie_lane_performance = data->pcie_lane_power_saving;
	}

	phm_reset_single_dpm_table(&data->dpm_table.pcie_speed_table,
					SMU74_MAX_LEVELS_LINK,
					MAX_REGULAR_DPM_NUMBER);

	if (pcie_table != NULL) {
		/* max_entry is used to make sure we reserve one PCIE level
		 * for boot level (fix for A+A PSPP issue).
		 * If PCIE table from PPTable have ULV entry + 8 entries,
		 * then ignore the last entry.*/
		max_entry = (SMU74_MAX_LEVELS_LINK < pcie_table->count) ?
				SMU74_MAX_LEVELS_LINK : pcie_table->count;
		for (i = 1; i < max_entry; i++) {
			phm_setup_pcie_table_entry(&data->dpm_table.pcie_speed_table, i - 1,
					get_pcie_gen_support(data->pcie_gen_cap,
							pcie_table->entries[i].gen_speed),
					get_pcie_lane_support(data->pcie_lane_cap,
							pcie_table->entries[i].lane_width));
		}
		data->dpm_table.pcie_speed_table.count = max_entry - 1;

		/* Setup BIF_SCLK levels */
		for (i = 0; i < max_entry; i++)
			data->bif_sclk_table[i] = pcie_table->entries[i].pcie_sclk;
	} else {
		/* Hardcode Pcie Table */
		phm_setup_pcie_table_entry(&data->dpm_table.pcie_speed_table, 0,
				get_pcie_gen_support(data->pcie_gen_cap,
						PP_Min_PCIEGen),
				get_pcie_lane_support(data->pcie_lane_cap,
						PP_Max_PCIELane));
		phm_setup_pcie_table_entry(&data->dpm_table.pcie_speed_table, 1,
				get_pcie_gen_support(data->pcie_gen_cap,
						PP_Min_PCIEGen),
				get_pcie_lane_support(data->pcie_lane_cap,
						PP_Max_PCIELane));
		phm_setup_pcie_table_entry(&data->dpm_table.pcie_speed_table, 2,
				get_pcie_gen_support(data->pcie_gen_cap,
						PP_Max_PCIEGen),
				get_pcie_lane_support(data->pcie_lane_cap,
						PP_Max_PCIELane));
		phm_setup_pcie_table_entry(&data->dpm_table.pcie_speed_table, 3,
				get_pcie_gen_support(data->pcie_gen_cap,
						PP_Max_PCIEGen),
				get_pcie_lane_support(data->pcie_lane_cap,
						PP_Max_PCIELane));
		phm_setup_pcie_table_entry(&data->dpm_table.pcie_speed_table, 4,
				get_pcie_gen_support(data->pcie_gen_cap,
						PP_Max_PCIEGen),
				get_pcie_lane_support(data->pcie_lane_cap,
						PP_Max_PCIELane));
		phm_setup_pcie_table_entry(&data->dpm_table.pcie_speed_table, 5,
				get_pcie_gen_support(data->pcie_gen_cap,
						PP_Max_PCIEGen),
				get_pcie_lane_support(data->pcie_lane_cap,
						PP_Max_PCIELane));

		data->dpm_table.pcie_speed_table.count = 6;
	}
	/* Populate last level for boot PCIE level, but do not increment count. */
	phm_setup_pcie_table_entry(&data->dpm_table.pcie_speed_table,
			data->dpm_table.pcie_speed_table.count,
			get_pcie_gen_support(data->pcie_gen_cap,
					PP_Min_PCIEGen),
			get_pcie_lane_support(data->pcie_lane_cap,
					PP_Max_PCIELane));

	return 0;
}

/*
 * This function is to initalize all DPM state tables
 * for SMU7 based on the dependency table.
 * Dynamic state patching function will then trim these
 * state tables to the allowed range based
 * on the power policy or external client requests,
 * such as UVD request, etc.
 */
int polaris10_setup_default_dpm_tables(struct pp_hwmgr *hwmgr)
{
	struct polaris10_hwmgr *data = (struct polaris10_hwmgr *)(hwmgr->backend);
	struct phm_ppt_v1_information *table_info =
			(struct phm_ppt_v1_information *)(hwmgr->pptable);
	uint32_t i;

	struct phm_ppt_v1_clock_voltage_dependency_table *dep_sclk_table =
			table_info->vdd_dep_on_sclk;
	struct phm_ppt_v1_clock_voltage_dependency_table *dep_mclk_table =
			table_info->vdd_dep_on_mclk;

	PP_ASSERT_WITH_CODE(dep_sclk_table != NULL,
			"SCLK dependency table is missing. This table is mandatory",
			return -EINVAL);
	PP_ASSERT_WITH_CODE(dep_sclk_table->count >= 1,
			"SCLK dependency table has to have is missing."
			"This table is mandatory",
			return -EINVAL);

	PP_ASSERT_WITH_CODE(dep_mclk_table != NULL,
			"MCLK dependency table is missing. This table is mandatory",
			return -EINVAL);
	PP_ASSERT_WITH_CODE(dep_mclk_table->count >= 1,
			"MCLK dependency table has to have is missing."
			"This table is mandatory",
			return -EINVAL);

	/* clear the state table to reset everything to default */
	phm_reset_single_dpm_table(
			&data->dpm_table.sclk_table, SMU74_MAX_LEVELS_GRAPHICS, MAX_REGULAR_DPM_NUMBER);
	phm_reset_single_dpm_table(
			&data->dpm_table.mclk_table, SMU74_MAX_LEVELS_MEMORY, MAX_REGULAR_DPM_NUMBER);


	/* Initialize Sclk DPM table based on allow Sclk values */
	data->dpm_table.sclk_table.count = 0;
	for (i = 0; i < dep_sclk_table->count; i++) {
		if (i == 0 || data->dpm_table.sclk_table.dpm_levels[data->dpm_table.sclk_table.count - 1].value !=
						dep_sclk_table->entries[i].clk) {

			data->dpm_table.sclk_table.dpm_levels[data->dpm_table.sclk_table.count].value =
					dep_sclk_table->entries[i].clk;

			data->dpm_table.sclk_table.dpm_levels[data->dpm_table.sclk_table.count].enabled =
					(i == 0) ? true : false;
			data->dpm_table.sclk_table.count++;
		}
	}

	/* Initialize Mclk DPM table based on allow Mclk values */
	data->dpm_table.mclk_table.count = 0;
	for (i = 0; i < dep_mclk_table->count; i++) {
		if (i == 0 || data->dpm_table.mclk_table.dpm_levels
				[data->dpm_table.mclk_table.count - 1].value !=
						dep_mclk_table->entries[i].clk) {
			data->dpm_table.mclk_table.dpm_levels[data->dpm_table.mclk_table.count].value =
							dep_mclk_table->entries[i].clk;
			data->dpm_table.mclk_table.dpm_levels[data->dpm_table.mclk_table.count].enabled =
							(i == 0) ? true : false;
			data->dpm_table.mclk_table.count++;
		}
	}

	/* setup PCIE gen speed levels */
	polaris10_setup_default_pcie_table(hwmgr);

	/* save a copy of the default DPM table */
	memcpy(&(data->golden_dpm_table), &(data->dpm_table),
			sizeof(struct polaris10_dpm_table));

	return 0;
}

uint8_t convert_to_vid(uint16_t vddc)
{
	return (uint8_t) ((6200 - (vddc * VOLTAGE_SCALE)) / 25);
}

/**
 * Mvdd table preparation for SMC.
 *
 * @param    *hwmgr The address of the hardware manager.
 * @param    *table The SMC DPM table structure to be populated.
 * @return   0
 */
static int polaris10_populate_smc_mvdd_table(struct pp_hwmgr *hwmgr,
			SMU74_Discrete_DpmTable *table)
{
	struct polaris10_hwmgr *data = (struct polaris10_hwmgr *)(hwmgr->backend);
	uint32_t count, level;

	if (POLARIS10_VOLTAGE_CONTROL_BY_GPIO == data->mvdd_control) {
		count = data->mvdd_voltage_table.count;
		if (count > SMU_MAX_SMIO_LEVELS)
			count = SMU_MAX_SMIO_LEVELS;
		for (level = 0; level < count; level++) {
			table->SmioTable2.Pattern[level].Voltage =
				PP_HOST_TO_SMC_US(data->mvdd_voltage_table.entries[count].value * VOLTAGE_SCALE);
			/* Index into DpmTable.Smio. Drive bits from Smio entry to get this voltage level.*/
			table->SmioTable2.Pattern[level].Smio =
				(uint8_t) level;
			table->Smio[level] |=
				data->mvdd_voltage_table.entries[level].smio_low;
		}
		table->SmioMask2 = data->mvdd_voltage_table.mask_low;

		table->MvddLevelCount = (uint32_t) PP_HOST_TO_SMC_UL(count);
	}

	return 0;
}

static int polaris10_populate_smc_vddci_table(struct pp_hwmgr *hwmgr,
					struct SMU74_Discrete_DpmTable *table)
{
	uint32_t count, level;
	struct polaris10_hwmgr *data = (struct polaris10_hwmgr *)(hwmgr->backend);

	count = data->vddci_voltage_table.count;

	if (POLARIS10_VOLTAGE_CONTROL_BY_GPIO == data->vddci_control) {
		if (count > SMU_MAX_SMIO_LEVELS)
			count = SMU_MAX_SMIO_LEVELS;
		for (level = 0; level < count; ++level) {
			table->SmioTable1.Pattern[level].Voltage =
				PP_HOST_TO_SMC_US(data->vddci_voltage_table.entries[level].value * VOLTAGE_SCALE);
			table->SmioTable1.Pattern[level].Smio = (uint8_t) level;

			table->Smio[level] |= data->vddci_voltage_table.entries[level].smio_low;
		}
	}

	table->SmioMask1 = data->vddci_voltage_table.mask_low;

	return 0;
}

/**
* Preparation of vddc and vddgfx CAC tables for SMC.
*
* @param    hwmgr  the address of the hardware manager
* @param    table  the SMC DPM table structure to be populated
* @return   always 0
*/
static int polaris10_populate_cac_table(struct pp_hwmgr *hwmgr,
		struct SMU74_Discrete_DpmTable *table)
{
	uint32_t count;
	uint8_t index;
	struct polaris10_hwmgr *data = (struct polaris10_hwmgr *)(hwmgr->backend);
	struct phm_ppt_v1_information *table_info =
			(struct phm_ppt_v1_information *)(hwmgr->pptable);
	struct phm_ppt_v1_voltage_lookup_table *lookup_table =
			table_info->vddc_lookup_table;
	/* tables is already swapped, so in order to use the value from it,
	 * we need to swap it back.
	 * We are populating vddc CAC data to BapmVddc table
	 * in split and merged mode
	 */
	for (count = 0; count < lookup_table->count; count++) {
		index = phm_get_voltage_index(lookup_table,
				data->vddc_voltage_table.entries[count].value);
		table->BapmVddcVidLoSidd[count] = convert_to_vid(lookup_table->entries[index].us_cac_low);
		table->BapmVddcVidHiSidd[count] = convert_to_vid(lookup_table->entries[index].us_cac_mid);
		table->BapmVddcVidHiSidd2[count] = convert_to_vid(lookup_table->entries[index].us_cac_high);
	}

	return 0;
}

/**
* Preparation of voltage tables for SMC.
*
* @param    hwmgr   the address of the hardware manager
* @param    table   the SMC DPM table structure to be populated
* @return   always  0
*/

int polaris10_populate_smc_voltage_tables(struct pp_hwmgr *hwmgr,
		struct SMU74_Discrete_DpmTable *table)
{
	polaris10_populate_smc_vddci_table(hwmgr, table);
	polaris10_populate_smc_mvdd_table(hwmgr, table);
	polaris10_populate_cac_table(hwmgr, table);

	return 0;
}

static int polaris10_populate_ulv_level(struct pp_hwmgr *hwmgr,
		struct SMU74_Discrete_Ulv *state)
{
	struct polaris10_hwmgr *data = (struct polaris10_hwmgr *)(hwmgr->backend);
	struct phm_ppt_v1_information *table_info =
			(struct phm_ppt_v1_information *)(hwmgr->pptable);

	state->CcPwrDynRm = 0;
	state->CcPwrDynRm1 = 0;

	state->VddcOffset = (uint16_t) table_info->us_ulv_voltage_offset;
	state->VddcOffsetVid = (uint8_t)(table_info->us_ulv_voltage_offset *
			VOLTAGE_VID_OFFSET_SCALE2 / VOLTAGE_VID_OFFSET_SCALE1);

	state->VddcPhase = (data->vddc_phase_shed_control) ? 0 : 1;

	CONVERT_FROM_HOST_TO_SMC_UL(state->CcPwrDynRm);
	CONVERT_FROM_HOST_TO_SMC_UL(state->CcPwrDynRm1);
	CONVERT_FROM_HOST_TO_SMC_US(state->VddcOffset);

	return 0;
}

static int polaris10_populate_ulv_state(struct pp_hwmgr *hwmgr,
		struct SMU74_Discrete_DpmTable *table)
{
	return polaris10_populate_ulv_level(hwmgr, &table->Ulv);
}

static int polaris10_populate_smc_link_level(struct pp_hwmgr *hwmgr,
		struct SMU74_Discrete_DpmTable *table)
{
	struct polaris10_hwmgr *data = (struct polaris10_hwmgr *)(hwmgr->backend);
	struct polaris10_dpm_table *dpm_table = &data->dpm_table;
	int i;

	/* Index (dpm_table->pcie_speed_table.count)
	 * is reserved for PCIE boot level. */
	for (i = 0; i <= dpm_table->pcie_speed_table.count; i++) {
		table->LinkLevel[i].PcieGenSpeed  =
				(uint8_t)dpm_table->pcie_speed_table.dpm_levels[i].value;
		table->LinkLevel[i].PcieLaneCount = (uint8_t)encode_pcie_lane_width(
				dpm_table->pcie_speed_table.dpm_levels[i].param1);
		table->LinkLevel[i].EnabledForActivity = 1;
		table->LinkLevel[i].SPC = (uint8_t)(data->pcie_spc_cap & 0xff);
		table->LinkLevel[i].DownThreshold = PP_HOST_TO_SMC_UL(5);
		table->LinkLevel[i].UpThreshold = PP_HOST_TO_SMC_UL(30);
	}

	data->smc_state_table.LinkLevelCount =
			(uint8_t)dpm_table->pcie_speed_table.count;
	data->dpm_level_enable_mask.pcie_dpm_enable_mask =
			phm_get_dpm_level_enable_mask_value(&dpm_table->pcie_speed_table);

	return 0;
}

static uint32_t polaris10_get_xclk(struct pp_hwmgr *hwmgr)
{
	uint32_t reference_clock, tmp;
	struct cgs_display_info info = {0};
	struct cgs_mode_info mode_info;

	info.mode_info = &mode_info;

	tmp = PHM_READ_VFPF_INDIRECT_FIELD(hwmgr->device, CGS_IND_REG__SMC, CG_CLKPIN_CNTL_2, MUX_TCLK_TO_XCLK);

	if (tmp)
		return TCLK;

	cgs_get_active_displays_info(hwmgr->device, &info);
	reference_clock = mode_info.ref_clock;

	tmp = PHM_READ_VFPF_INDIRECT_FIELD(hwmgr->device, CGS_IND_REG__SMC, CG_CLKPIN_CNTL, XTALIN_DIVIDE);

	if (0 != tmp)
		return reference_clock / 4;

	return reference_clock;
}

/**
* Calculates the SCLK dividers using the provided engine clock
*
* @param    hwmgr  the address of the hardware manager
* @param    clock  the engine clock to use to populate the structure
* @param    sclk   the SMC SCLK structure to be populated
*/
static int polaris10_calculate_sclk_params(struct pp_hwmgr *hwmgr,
		uint32_t clock, SMU_SclkSetting *sclk_setting)
{
	const struct polaris10_hwmgr *data = (struct polaris10_hwmgr *)(hwmgr->backend);
	const SMU74_Discrete_DpmTable *table = &(data->smc_state_table);
	struct pp_atomctrl_clock_dividers_ai dividers;

	uint32_t ref_clock;
	uint32_t pcc_target_percent, pcc_target_freq, ss_target_percent, ss_target_freq;
	uint8_t i;
	int result;
	uint64_t temp;

	sclk_setting->SclkFrequency = clock;
	/* get the engine clock dividers for this clock value */
	result = atomctrl_get_engine_pll_dividers_ai(hwmgr, clock,  &dividers);
	if (result == 0) {
		sclk_setting->Fcw_int = dividers.usSclk_fcw_int;
		sclk_setting->Fcw_frac = dividers.usSclk_fcw_frac;
		sclk_setting->Pcc_fcw_int = dividers.usPcc_fcw_int;
		sclk_setting->PllRange = dividers.ucSclkPllRange;
		sclk_setting->Sclk_slew_rate = 0x400;
		sclk_setting->Pcc_up_slew_rate = dividers.usPcc_fcw_slew_frac;
		sclk_setting->Pcc_down_slew_rate = 0xffff;
		sclk_setting->SSc_En = dividers.ucSscEnable;
		sclk_setting->Fcw1_int = dividers.usSsc_fcw1_int;
		sclk_setting->Fcw1_frac = dividers.usSsc_fcw1_frac;
		sclk_setting->Sclk_ss_slew_rate = dividers.usSsc_fcw_slew_frac;
		return result;
	}

	ref_clock = polaris10_get_xclk(hwmgr);

	for (i = 0; i < NUM_SCLK_RANGE; i++) {
		if (clock > data->range_table[i].trans_lower_frequency
		&& clock <= data->range_table[i].trans_upper_frequency) {
			sclk_setting->PllRange = i;
			break;
		}
	}

	sclk_setting->Fcw_int = (uint16_t)((clock << table->SclkFcwRangeTable[sclk_setting->PllRange].postdiv) / ref_clock);
	temp = clock << table->SclkFcwRangeTable[sclk_setting->PllRange].postdiv;
	temp <<= 0x10;
	do_div(temp, ref_clock);
	sclk_setting->Fcw_frac = temp & 0xffff;

	pcc_target_percent = 10; /*  Hardcode 10% for now. */
	pcc_target_freq = clock - (clock * pcc_target_percent / 100);
	sclk_setting->Pcc_fcw_int = (uint16_t)((pcc_target_freq << table->SclkFcwRangeTable[sclk_setting->PllRange].postdiv) / ref_clock);

	ss_target_percent = 2; /*  Hardcode 2% for now. */
	sclk_setting->SSc_En = 0;
	if (ss_target_percent) {
		sclk_setting->SSc_En = 1;
		ss_target_freq = clock - (clock * ss_target_percent / 100);
		sclk_setting->Fcw1_int = (uint16_t)((ss_target_freq << table->SclkFcwRangeTable[sclk_setting->PllRange].postdiv) / ref_clock);
		temp = ss_target_freq << table->SclkFcwRangeTable[sclk_setting->PllRange].postdiv;
		temp <<= 0x10;
		do_div(temp, ref_clock);
		sclk_setting->Fcw1_frac = temp & 0xffff;
	}

	return 0;
}

static int polaris10_get_dependency_volt_by_clk(struct pp_hwmgr *hwmgr,
		struct phm_ppt_v1_clock_voltage_dependency_table *dep_table,
		uint32_t clock, SMU_VoltageLevel *voltage, uint32_t *mvdd)
{
	uint32_t i;
	uint16_t vddci;
	struct polaris10_hwmgr *data = (struct polaris10_hwmgr *)(hwmgr->backend);

	*voltage = *mvdd = 0;

	/* clock - voltage dependency table is empty table */
	if (dep_table->count == 0)
		return -EINVAL;

	for (i = 0; i < dep_table->count; i++) {
		/* find first sclk bigger than request */
		if (dep_table->entries[i].clk >= clock) {
			*voltage |= (dep_table->entries[i].vddc *
					VOLTAGE_SCALE) << VDDC_SHIFT;
			if (POLARIS10_VOLTAGE_CONTROL_NONE == data->vddci_control)
				*voltage |= (data->vbios_boot_state.vddci_bootup_value *
						VOLTAGE_SCALE) << VDDCI_SHIFT;
			else if (dep_table->entries[i].vddci)
				*voltage |= (dep_table->entries[i].vddci *
						VOLTAGE_SCALE) << VDDCI_SHIFT;
			else {
				vddci = phm_find_closest_vddci(&(data->vddci_voltage_table),
						(dep_table->entries[i].vddc -
								(uint16_t)data->vddc_vddci_delta));
				*voltage |= (vddci * VOLTAGE_SCALE) << VDDCI_SHIFT;
			}

			if (POLARIS10_VOLTAGE_CONTROL_NONE == data->mvdd_control)
				*mvdd = data->vbios_boot_state.mvdd_bootup_value *
					VOLTAGE_SCALE;
			else if (dep_table->entries[i].mvdd)
				*mvdd = (uint32_t) dep_table->entries[i].mvdd *
					VOLTAGE_SCALE;

			*voltage |= 1 << PHASES_SHIFT;
			return 0;
		}
	}

	/* sclk is bigger than max sclk in the dependence table */
	*voltage |= (dep_table->entries[i - 1].vddc * VOLTAGE_SCALE) << VDDC_SHIFT;

	if (POLARIS10_VOLTAGE_CONTROL_NONE == data->vddci_control)
		*voltage |= (data->vbios_boot_state.vddci_bootup_value *
				VOLTAGE_SCALE) << VDDCI_SHIFT;
	else if (dep_table->entries[i-1].vddci) {
		vddci = phm_find_closest_vddci(&(data->vddci_voltage_table),
				(dep_table->entries[i].vddc -
						(uint16_t)data->vddc_vddci_delta));
		*voltage |= (vddci * VOLTAGE_SCALE) << VDDCI_SHIFT;
	}

	if (POLARIS10_VOLTAGE_CONTROL_NONE == data->mvdd_control)
		*mvdd = data->vbios_boot_state.mvdd_bootup_value * VOLTAGE_SCALE;
	else if (dep_table->entries[i].mvdd)
		*mvdd = (uint32_t) dep_table->entries[i - 1].mvdd * VOLTAGE_SCALE;

	return 0;
}

static const sclkFcwRange_t Range_Table[NUM_SCLK_RANGE] =
{ {VCO_2_4, POSTDIV_DIV_BY_16,  75, 160, 112},
  {VCO_3_6, POSTDIV_DIV_BY_16, 112, 224, 160},
  {VCO_2_4, POSTDIV_DIV_BY_8,   75, 160, 112},
  {VCO_3_6, POSTDIV_DIV_BY_8,  112, 224, 160},
  {VCO_2_4, POSTDIV_DIV_BY_4,   75, 160, 112},
  {VCO_3_6, POSTDIV_DIV_BY_4,  112, 216, 160},
  {VCO_2_4, POSTDIV_DIV_BY_2,   75, 160, 108},
  {VCO_3_6, POSTDIV_DIV_BY_2,  112, 216, 160} };

static void polaris10_get_sclk_range_table(struct pp_hwmgr *hwmgr)
{
	uint32_t i, ref_clk;
	struct polaris10_hwmgr *data = (struct polaris10_hwmgr *)(hwmgr->backend);
	SMU74_Discrete_DpmTable  *table = &(data->smc_state_table);
	struct pp_atom_ctrl_sclk_range_table range_table_from_vbios = { { {0} } };

	ref_clk = polaris10_get_xclk(hwmgr);

	if (0 == atomctrl_get_smc_sclk_range_table(hwmgr, &range_table_from_vbios)) {
		for (i = 0; i < NUM_SCLK_RANGE; i++) {
			table->SclkFcwRangeTable[i].vco_setting = range_table_from_vbios.entry[i].ucVco_setting;
			table->SclkFcwRangeTable[i].postdiv = range_table_from_vbios.entry[i].ucPostdiv;
			table->SclkFcwRangeTable[i].fcw_pcc = range_table_from_vbios.entry[i].usFcw_pcc;

			table->SclkFcwRangeTable[i].fcw_trans_upper = range_table_from_vbios.entry[i].usFcw_trans_upper;
			table->SclkFcwRangeTable[i].fcw_trans_lower = range_table_from_vbios.entry[i].usRcw_trans_lower;

			CONVERT_FROM_HOST_TO_SMC_US(table->SclkFcwRangeTable[i].fcw_pcc);
			CONVERT_FROM_HOST_TO_SMC_US(table->SclkFcwRangeTable[i].fcw_trans_upper);
			CONVERT_FROM_HOST_TO_SMC_US(table->SclkFcwRangeTable[i].fcw_trans_lower);
		}
		return;
	}

	for (i = 0; i < NUM_SCLK_RANGE; i++) {

		data->range_table[i].trans_lower_frequency = (ref_clk * Range_Table[i].fcw_trans_lower) >> Range_Table[i].postdiv;
		data->range_table[i].trans_upper_frequency = (ref_clk * Range_Table[i].fcw_trans_upper) >> Range_Table[i].postdiv;

		table->SclkFcwRangeTable[i].vco_setting = Range_Table[i].vco_setting;
		table->SclkFcwRangeTable[i].postdiv = Range_Table[i].postdiv;
		table->SclkFcwRangeTable[i].fcw_pcc = Range_Table[i].fcw_pcc;

		table->SclkFcwRangeTable[i].fcw_trans_upper = Range_Table[i].fcw_trans_upper;
		table->SclkFcwRangeTable[i].fcw_trans_lower = Range_Table[i].fcw_trans_lower;

		CONVERT_FROM_HOST_TO_SMC_US(table->SclkFcwRangeTable[i].fcw_pcc);
		CONVERT_FROM_HOST_TO_SMC_US(table->SclkFcwRangeTable[i].fcw_trans_upper);
		CONVERT_FROM_HOST_TO_SMC_US(table->SclkFcwRangeTable[i].fcw_trans_lower);
	}
}

/**
* Populates single SMC SCLK structure using the provided engine clock
*
* @param    hwmgr      the address of the hardware manager
* @param    clock the engine clock to use to populate the structure
* @param    sclk        the SMC SCLK structure to be populated
*/

static int polaris10_populate_single_graphic_level(struct pp_hwmgr *hwmgr,
		uint32_t clock, uint16_t sclk_al_threshold,
		struct SMU74_Discrete_GraphicsLevel *level)
{
	int result, i, temp;
	/* PP_Clocks minClocks; */
	uint32_t mvdd;
	struct polaris10_hwmgr *data = (struct polaris10_hwmgr *)(hwmgr->backend);
	struct phm_ppt_v1_information *table_info =
			(struct phm_ppt_v1_information *)(hwmgr->pptable);
	SMU_SclkSetting curr_sclk_setting = { 0 };

	result = polaris10_calculate_sclk_params(hwmgr, clock, &curr_sclk_setting);

	/* populate graphics levels */
	result = polaris10_get_dependency_volt_by_clk(hwmgr,
			table_info->vdd_dep_on_sclk, clock,
			&level->MinVoltage, &mvdd);

	PP_ASSERT_WITH_CODE((0 == result),
			"can not find VDDC voltage value for "
			"VDDC engine clock dependency table",
			return result);
	level->ActivityLevel = sclk_al_threshold;

	level->CcPwrDynRm = 0;
	level->CcPwrDynRm1 = 0;
	level->EnabledForActivity = 0;
	level->EnabledForThrottle = 1;
	level->UpHyst = 10;
	level->DownHyst = 0;
	level->VoltageDownHyst = 0;
	level->PowerThrottle = 0;

	/*
	* TODO: get minimum clocks from dal configaration
	* PECI_GetMinClockSettings(hwmgr->pPECI, &minClocks);
	*/
	/* data->DisplayTiming.minClockInSR = minClocks.engineClockInSR; */

	/* get level->DeepSleepDivId
	if (phm_cap_enabled(hwmgr->platformDescriptor.platformCaps, PHM_PlatformCaps_SclkDeepSleep))
		level->DeepSleepDivId = PhwFiji_GetSleepDividerIdFromClock(hwmgr, clock, minClocks.engineClockInSR);
	*/
	PP_ASSERT_WITH_CODE((clock >= POLARIS10_MINIMUM_ENGINE_CLOCK), "Engine clock can't satisfy stutter requirement!", return 0);
	for (i = POLARIS10_MAX_DEEPSLEEP_DIVIDER_ID;  ; i--) {
		temp = clock >> i;

		if (temp >= POLARIS10_MINIMUM_ENGINE_CLOCK || i == 0)
			break;
	}

	level->DeepSleepDivId = i;

	/* Default to slow, highest DPM level will be
	 * set to PPSMC_DISPLAY_WATERMARK_LOW later.
	 */
	if (data->update_up_hyst)
		level->UpHyst = (uint8_t)data->up_hyst;
	if (data->update_down_hyst)
		level->DownHyst = (uint8_t)data->down_hyst;

	level->SclkSetting = curr_sclk_setting;

	CONVERT_FROM_HOST_TO_SMC_UL(level->MinVoltage);
	CONVERT_FROM_HOST_TO_SMC_UL(level->CcPwrDynRm);
	CONVERT_FROM_HOST_TO_SMC_UL(level->CcPwrDynRm1);
	CONVERT_FROM_HOST_TO_SMC_US(level->ActivityLevel);
	CONVERT_FROM_HOST_TO_SMC_UL(level->SclkSetting.SclkFrequency);
	CONVERT_FROM_HOST_TO_SMC_US(level->SclkSetting.Fcw_int);
	CONVERT_FROM_HOST_TO_SMC_US(level->SclkSetting.Fcw_frac);
	CONVERT_FROM_HOST_TO_SMC_US(level->SclkSetting.Pcc_fcw_int);
	CONVERT_FROM_HOST_TO_SMC_US(level->SclkSetting.Sclk_slew_rate);
	CONVERT_FROM_HOST_TO_SMC_US(level->SclkSetting.Pcc_up_slew_rate);
	CONVERT_FROM_HOST_TO_SMC_US(level->SclkSetting.Pcc_down_slew_rate);
	CONVERT_FROM_HOST_TO_SMC_US(level->SclkSetting.Fcw1_int);
	CONVERT_FROM_HOST_TO_SMC_US(level->SclkSetting.Fcw1_frac);
	CONVERT_FROM_HOST_TO_SMC_US(level->SclkSetting.Sclk_ss_slew_rate);
	return 0;
}

/**
* Populates all SMC SCLK levels' structure based on the trimmed allowed dpm engine clock states
*
* @param    hwmgr      the address of the hardware manager
*/
static int polaris10_populate_all_graphic_levels(struct pp_hwmgr *hwmgr)
{
	struct polaris10_hwmgr *data = (struct polaris10_hwmgr *)(hwmgr->backend);
	struct polaris10_dpm_table *dpm_table = &data->dpm_table;
	struct phm_ppt_v1_information *table_info =
			(struct phm_ppt_v1_information *)(hwmgr->pptable);
	struct phm_ppt_v1_pcie_table *pcie_table = table_info->pcie_table;
	uint8_t pcie_entry_cnt = (uint8_t) data->dpm_table.pcie_speed_table.count;
	int result = 0;
	uint32_t array = data->dpm_table_start +
			offsetof(SMU74_Discrete_DpmTable, GraphicsLevel);
	uint32_t array_size = sizeof(struct SMU74_Discrete_GraphicsLevel) *
			SMU74_MAX_LEVELS_GRAPHICS;
	struct SMU74_Discrete_GraphicsLevel *levels =
			data->smc_state_table.GraphicsLevel;
	uint32_t i, max_entry;
	uint8_t hightest_pcie_level_enabled = 0,
		lowest_pcie_level_enabled = 0,
		mid_pcie_level_enabled = 0,
		count = 0;

	polaris10_get_sclk_range_table(hwmgr);

	for (i = 0; i < dpm_table->sclk_table.count; i++) {

		result = polaris10_populate_single_graphic_level(hwmgr,
				dpm_table->sclk_table.dpm_levels[i].value,
				(uint16_t)data->activity_target[i],
				&(data->smc_state_table.GraphicsLevel[i]));
		if (result)
			return result;

		/* Making sure only DPM level 0-1 have Deep Sleep Div ID populated. */
		if (i > 1)
			levels[i].DeepSleepDivId = 0;
	}
	if (phm_cap_enabled(hwmgr->platform_descriptor.platformCaps,
					PHM_PlatformCaps_SPLLShutdownSupport))
		data->smc_state_table.GraphicsLevel[0].SclkSetting.SSc_En = 0;

	data->smc_state_table.GraphicsLevel[0].EnabledForActivity = 1;
	data->smc_state_table.GraphicsDpmLevelCount =
			(uint8_t)dpm_table->sclk_table.count;
	data->dpm_level_enable_mask.sclk_dpm_enable_mask =
			phm_get_dpm_level_enable_mask_value(&dpm_table->sclk_table);


	if (pcie_table != NULL) {
		PP_ASSERT_WITH_CODE((1 <= pcie_entry_cnt),
				"There must be 1 or more PCIE levels defined in PPTable.",
				return -EINVAL);
		max_entry = pcie_entry_cnt - 1;
		for (i = 0; i < dpm_table->sclk_table.count; i++)
			levels[i].pcieDpmLevel =
					(uint8_t) ((i < max_entry) ? i : max_entry);
	} else {
		while (data->dpm_level_enable_mask.pcie_dpm_enable_mask &&
				((data->dpm_level_enable_mask.pcie_dpm_enable_mask &
						(1 << (hightest_pcie_level_enabled + 1))) != 0))
			hightest_pcie_level_enabled++;

		while (data->dpm_level_enable_mask.pcie_dpm_enable_mask &&
				((data->dpm_level_enable_mask.pcie_dpm_enable_mask &
						(1 << lowest_pcie_level_enabled)) == 0))
			lowest_pcie_level_enabled++;

		while ((count < hightest_pcie_level_enabled) &&
				((data->dpm_level_enable_mask.pcie_dpm_enable_mask &
						(1 << (lowest_pcie_level_enabled + 1 + count))) == 0))
			count++;

		mid_pcie_level_enabled = (lowest_pcie_level_enabled + 1 + count) <
				hightest_pcie_level_enabled ?
						(lowest_pcie_level_enabled + 1 + count) :
						hightest_pcie_level_enabled;

		/* set pcieDpmLevel to hightest_pcie_level_enabled */
		for (i = 2; i < dpm_table->sclk_table.count; i++)
			levels[i].pcieDpmLevel = hightest_pcie_level_enabled;

		/* set pcieDpmLevel to lowest_pcie_level_enabled */
		levels[0].pcieDpmLevel = lowest_pcie_level_enabled;

		/* set pcieDpmLevel to mid_pcie_level_enabled */
		levels[1].pcieDpmLevel = mid_pcie_level_enabled;
	}
	/* level count will send to smc once at init smc table and never change */
	result = polaris10_copy_bytes_to_smc(hwmgr->smumgr, array, (uint8_t *)levels,
			(uint32_t)array_size, data->sram_end);

	return result;
}

static int polaris10_populate_single_memory_level(struct pp_hwmgr *hwmgr,
		uint32_t clock, struct SMU74_Discrete_MemoryLevel *mem_level)
{
	struct polaris10_hwmgr *data = (struct polaris10_hwmgr *)(hwmgr->backend);
	struct phm_ppt_v1_information *table_info =
			(struct phm_ppt_v1_information *)(hwmgr->pptable);
	int result = 0;
	struct cgs_display_info info = {0, 0, NULL};

	cgs_get_active_displays_info(hwmgr->device, &info);

	if (table_info->vdd_dep_on_mclk) {
		result = polaris10_get_dependency_volt_by_clk(hwmgr,
				table_info->vdd_dep_on_mclk, clock,
				&mem_level->MinVoltage, &mem_level->MinMvdd);
		PP_ASSERT_WITH_CODE((0 == result),
				"can not find MinVddc voltage value from memory "
				"VDDC voltage dependency table", return result);
	}

	mem_level->MclkFrequency = clock;
	mem_level->EnabledForThrottle = 1;
	mem_level->EnabledForActivity = 0;
	mem_level->UpHyst = 0;
	mem_level->DownHyst = 100;
	mem_level->VoltageDownHyst = 0;
	mem_level->ActivityLevel = (uint16_t)data->mclk_activity_target;
	mem_level->StutterEnable = false;
	mem_level->DisplayWatermark = PPSMC_DISPLAY_WATERMARK_LOW;

	data->display_timing.num_existing_displays = info.display_count;

	if ((data->mclk_stutter_mode_threshold) &&
		(clock <= data->mclk_stutter_mode_threshold) &&
		(PHM_READ_FIELD(hwmgr->device, DPG_PIPE_STUTTER_CONTROL,
				STUTTER_ENABLE) & 0x1))
		mem_level->StutterEnable = true;

	if (!result) {
		CONVERT_FROM_HOST_TO_SMC_UL(mem_level->MinMvdd);
		CONVERT_FROM_HOST_TO_SMC_UL(mem_level->MclkFrequency);
		CONVERT_FROM_HOST_TO_SMC_US(mem_level->ActivityLevel);
		CONVERT_FROM_HOST_TO_SMC_UL(mem_level->MinVoltage);
	}
	return result;
}

/**
* Populates all SMC MCLK levels' structure based on the trimmed allowed dpm memory clock states
*
* @param    hwmgr      the address of the hardware manager
*/
static int polaris10_populate_all_memory_levels(struct pp_hwmgr *hwmgr)
{
	struct polaris10_hwmgr *data = (struct polaris10_hwmgr *)(hwmgr->backend);
	struct polaris10_dpm_table *dpm_table = &data->dpm_table;
	int result;
	/* populate MCLK dpm table to SMU7 */
	uint32_t array = data->dpm_table_start +
			offsetof(SMU74_Discrete_DpmTable, MemoryLevel);
	uint32_t array_size = sizeof(SMU74_Discrete_MemoryLevel) *
			SMU74_MAX_LEVELS_MEMORY;
	struct SMU74_Discrete_MemoryLevel *levels =
			data->smc_state_table.MemoryLevel;
	uint32_t i;

	for (i = 0; i < dpm_table->mclk_table.count; i++) {
		PP_ASSERT_WITH_CODE((0 != dpm_table->mclk_table.dpm_levels[i].value),
				"can not populate memory level as memory clock is zero",
				return -EINVAL);
		result = polaris10_populate_single_memory_level(hwmgr,
				dpm_table->mclk_table.dpm_levels[i].value,
				&levels[i]);
		if (i == dpm_table->mclk_table.count - 1) {
			levels[i].DisplayWatermark = PPSMC_DISPLAY_WATERMARK_HIGH;
			levels[i].EnabledForActivity = 1;
		}
		if (result)
			return result;
	}

	/* In order to prevent MC activity from stutter mode to push DPM up,
	 * the UVD change complements this by putting the MCLK in
	 * a higher state by default such that we are not affected by
	 * up threshold or and MCLK DPM latency.
	 */
	levels[0].ActivityLevel = 0x1f;
	CONVERT_FROM_HOST_TO_SMC_US(levels[0].ActivityLevel);

	data->smc_state_table.MemoryDpmLevelCount =
			(uint8_t)dpm_table->mclk_table.count;
	data->dpm_level_enable_mask.mclk_dpm_enable_mask =
			phm_get_dpm_level_enable_mask_value(&dpm_table->mclk_table);

	/* level count will send to smc once at init smc table and never change */
	result = polaris10_copy_bytes_to_smc(hwmgr->smumgr, array, (uint8_t *)levels,
			(uint32_t)array_size, data->sram_end);

	return result;
}

/**
* Populates the SMC MVDD structure using the provided memory clock.
*
* @param    hwmgr      the address of the hardware manager
* @param    mclk        the MCLK value to be used in the decision if MVDD should be high or low.
* @param    voltage     the SMC VOLTAGE structure to be populated
*/
int polaris10_populate_mvdd_value(struct pp_hwmgr *hwmgr,
		uint32_t mclk, SMIO_Pattern *smio_pat)
{
	const struct polaris10_hwmgr *data = (struct polaris10_hwmgr *)(hwmgr->backend);
	struct phm_ppt_v1_information *table_info =
			(struct phm_ppt_v1_information *)(hwmgr->pptable);
	uint32_t i = 0;

	if (POLARIS10_VOLTAGE_CONTROL_NONE != data->mvdd_control) {
		/* find mvdd value which clock is more than request */
		for (i = 0; i < table_info->vdd_dep_on_mclk->count; i++) {
			if (mclk <= table_info->vdd_dep_on_mclk->entries[i].clk) {
				smio_pat->Voltage = data->mvdd_voltage_table.entries[i].value;
				break;
			}
		}
		PP_ASSERT_WITH_CODE(i < table_info->vdd_dep_on_mclk->count,
				"MVDD Voltage is outside the supported range.",
				return -EINVAL);
	} else
		return -EINVAL;

	return 0;
}

static int polaris10_populate_smc_acpi_level(struct pp_hwmgr *hwmgr,
		SMU74_Discrete_DpmTable *table)
{
	int result = 0;
	uint32_t sclk_frequency;
	const struct polaris10_hwmgr *data = (struct polaris10_hwmgr *)(hwmgr->backend);
	struct phm_ppt_v1_information *table_info =
			(struct phm_ppt_v1_information *)(hwmgr->pptable);
	SMIO_Pattern vol_level;
	uint32_t mvdd;
	uint16_t us_mvdd;

	table->ACPILevel.Flags &= ~PPSMC_SWSTATE_FLAG_DC;


	/* Get MinVoltage and Frequency from DPM0,
	 * already converted to SMC_UL */
<<<<<<< HEAD
	sclk_frequency = data->dpm_table.sclk_table.dpm_levels[0].value;
=======
	sclk_frequency = data->vbios_boot_state.sclk_bootup_value;
>>>>>>> 753e7c8c
	result = polaris10_get_dependency_volt_by_clk(hwmgr,
			table_info->vdd_dep_on_sclk,
			sclk_frequency,
			&table->ACPILevel.MinVoltage, &mvdd);
	PP_ASSERT_WITH_CODE((0 == result),
			"Cannot find ACPI VDDC voltage value "
			"in Clock Dependency Table",
			);


	result = polaris10_calculate_sclk_params(hwmgr, sclk_frequency,  &(table->ACPILevel.SclkSetting));
	PP_ASSERT_WITH_CODE(result == 0, "Error retrieving Engine Clock dividers from VBIOS.", return result);

	table->ACPILevel.DeepSleepDivId = 0;
	table->ACPILevel.CcPwrDynRm = 0;
	table->ACPILevel.CcPwrDynRm1 = 0;

	CONVERT_FROM_HOST_TO_SMC_UL(table->ACPILevel.Flags);
	CONVERT_FROM_HOST_TO_SMC_UL(table->ACPILevel.MinVoltage);
	CONVERT_FROM_HOST_TO_SMC_UL(table->ACPILevel.CcPwrDynRm);
	CONVERT_FROM_HOST_TO_SMC_UL(table->ACPILevel.CcPwrDynRm1);

	CONVERT_FROM_HOST_TO_SMC_UL(table->ACPILevel.SclkSetting.SclkFrequency);
	CONVERT_FROM_HOST_TO_SMC_US(table->ACPILevel.SclkSetting.Fcw_int);
	CONVERT_FROM_HOST_TO_SMC_US(table->ACPILevel.SclkSetting.Fcw_frac);
	CONVERT_FROM_HOST_TO_SMC_US(table->ACPILevel.SclkSetting.Pcc_fcw_int);
	CONVERT_FROM_HOST_TO_SMC_US(table->ACPILevel.SclkSetting.Sclk_slew_rate);
	CONVERT_FROM_HOST_TO_SMC_US(table->ACPILevel.SclkSetting.Pcc_up_slew_rate);
	CONVERT_FROM_HOST_TO_SMC_US(table->ACPILevel.SclkSetting.Pcc_down_slew_rate);
	CONVERT_FROM_HOST_TO_SMC_US(table->ACPILevel.SclkSetting.Fcw1_int);
	CONVERT_FROM_HOST_TO_SMC_US(table->ACPILevel.SclkSetting.Fcw1_frac);
	CONVERT_FROM_HOST_TO_SMC_US(table->ACPILevel.SclkSetting.Sclk_ss_slew_rate);


	/* Get MinVoltage and Frequency from DPM0, already converted to SMC_UL */
<<<<<<< HEAD
	table->MemoryACPILevel.MclkFrequency =
			data->dpm_table.mclk_table.dpm_levels[0].value;
=======
	table->MemoryACPILevel.MclkFrequency = data->vbios_boot_state.mclk_bootup_value;
>>>>>>> 753e7c8c
	result = polaris10_get_dependency_volt_by_clk(hwmgr,
			table_info->vdd_dep_on_mclk,
			table->MemoryACPILevel.MclkFrequency,
			&table->MemoryACPILevel.MinVoltage, &mvdd);
	PP_ASSERT_WITH_CODE((0 == result),
			"Cannot find ACPI VDDCI voltage value "
			"in Clock Dependency Table",
			);

	us_mvdd = 0;
	if ((POLARIS10_VOLTAGE_CONTROL_NONE == data->mvdd_control) ||
			(data->mclk_dpm_key_disabled))
		us_mvdd = data->vbios_boot_state.mvdd_bootup_value;
	else {
		if (!polaris10_populate_mvdd_value(hwmgr,
				data->dpm_table.mclk_table.dpm_levels[0].value,
				&vol_level))
			us_mvdd = vol_level.Voltage;
	}

	if (0 == polaris10_populate_mvdd_value(hwmgr, 0, &vol_level))
		table->MemoryACPILevel.MinMvdd = PP_HOST_TO_SMC_UL(vol_level.Voltage);
	else
		table->MemoryACPILevel.MinMvdd = 0;

	table->MemoryACPILevel.StutterEnable = false;

	table->MemoryACPILevel.EnabledForThrottle = 0;
	table->MemoryACPILevel.EnabledForActivity = 0;
	table->MemoryACPILevel.UpHyst = 0;
	table->MemoryACPILevel.DownHyst = 100;
	table->MemoryACPILevel.VoltageDownHyst = 0;
	table->MemoryACPILevel.ActivityLevel =
			PP_HOST_TO_SMC_US((uint16_t)data->mclk_activity_target);

	CONVERT_FROM_HOST_TO_SMC_UL(table->MemoryACPILevel.MclkFrequency);
	CONVERT_FROM_HOST_TO_SMC_UL(table->MemoryACPILevel.MinVoltage);

	return result;
}

static int polaris10_populate_smc_vce_level(struct pp_hwmgr *hwmgr,
		SMU74_Discrete_DpmTable *table)
{
	int result = -EINVAL;
	uint8_t count;
	struct pp_atomctrl_clock_dividers_vi dividers;
	struct phm_ppt_v1_information *table_info =
			(struct phm_ppt_v1_information *)(hwmgr->pptable);
	struct phm_ppt_v1_mm_clock_voltage_dependency_table *mm_table =
			table_info->mm_dep_table;
	struct polaris10_hwmgr *data = (struct polaris10_hwmgr *)(hwmgr->backend);
	uint32_t vddci;

	table->VceLevelCount = (uint8_t)(mm_table->count);
	table->VceBootLevel = 0;

	for (count = 0; count < table->VceLevelCount; count++) {
		table->VceLevel[count].Frequency = mm_table->entries[count].eclk;
		table->VceLevel[count].MinVoltage = 0;
		table->VceLevel[count].MinVoltage |=
				(mm_table->entries[count].vddc * VOLTAGE_SCALE) << VDDC_SHIFT;

		if (POLARIS10_VOLTAGE_CONTROL_BY_GPIO == data->vddci_control)
			vddci = (uint32_t)phm_find_closest_vddci(&(data->vddci_voltage_table),
						mm_table->entries[count].vddc - VDDC_VDDCI_DELTA);
		else if (POLARIS10_VOLTAGE_CONTROL_BY_SVID2 == data->vddci_control)
			vddci = mm_table->entries[count].vddc - VDDC_VDDCI_DELTA;
		else
			vddci = (data->vbios_boot_state.vddci_bootup_value * VOLTAGE_SCALE) << VDDCI_SHIFT;


		table->VceLevel[count].MinVoltage |=
				(vddci * VOLTAGE_SCALE) << VDDCI_SHIFT;
		table->VceLevel[count].MinVoltage |= 1 << PHASES_SHIFT;

		/*retrieve divider value for VBIOS */
		result = atomctrl_get_dfs_pll_dividers_vi(hwmgr,
				table->VceLevel[count].Frequency, &dividers);
		PP_ASSERT_WITH_CODE((0 == result),
				"can not find divide id for VCE engine clock",
				return result);

		table->VceLevel[count].Divider = (uint8_t)dividers.pll_post_divider;

		CONVERT_FROM_HOST_TO_SMC_UL(table->VceLevel[count].Frequency);
		CONVERT_FROM_HOST_TO_SMC_UL(table->VceLevel[count].MinVoltage);
	}
	return result;
}

static int polaris10_populate_smc_samu_level(struct pp_hwmgr *hwmgr,
		SMU74_Discrete_DpmTable *table)
{
	int result = -EINVAL;
	uint8_t count;
	struct pp_atomctrl_clock_dividers_vi dividers;
	struct phm_ppt_v1_information *table_info =
			(struct phm_ppt_v1_information *)(hwmgr->pptable);
	struct phm_ppt_v1_mm_clock_voltage_dependency_table *mm_table =
			table_info->mm_dep_table;
	struct polaris10_hwmgr *data = (struct polaris10_hwmgr *)(hwmgr->backend);
	uint32_t vddci;

	table->SamuBootLevel = 0;
	table->SamuLevelCount = (uint8_t)(mm_table->count);

	for (count = 0; count < table->SamuLevelCount; count++) {
		/* not sure whether we need evclk or not */
		table->SamuLevel[count].MinVoltage = 0;
		table->SamuLevel[count].Frequency = mm_table->entries[count].samclock;
		table->SamuLevel[count].MinVoltage |= (mm_table->entries[count].vddc *
				VOLTAGE_SCALE) << VDDC_SHIFT;

		if (POLARIS10_VOLTAGE_CONTROL_BY_GPIO == data->vddci_control)
			vddci = (uint32_t)phm_find_closest_vddci(&(data->vddci_voltage_table),
						mm_table->entries[count].vddc - VDDC_VDDCI_DELTA);
		else if (POLARIS10_VOLTAGE_CONTROL_BY_SVID2 == data->vddci_control)
			vddci = mm_table->entries[count].vddc - VDDC_VDDCI_DELTA;
		else
			vddci = (data->vbios_boot_state.vddci_bootup_value * VOLTAGE_SCALE) << VDDCI_SHIFT;

		table->SamuLevel[count].MinVoltage |= (vddci * VOLTAGE_SCALE) << VDDCI_SHIFT;
		table->SamuLevel[count].MinVoltage |= 1 << PHASES_SHIFT;

		/* retrieve divider value for VBIOS */
		result = atomctrl_get_dfs_pll_dividers_vi(hwmgr,
				table->SamuLevel[count].Frequency, &dividers);
		PP_ASSERT_WITH_CODE((0 == result),
				"can not find divide id for samu clock", return result);

		table->SamuLevel[count].Divider = (uint8_t)dividers.pll_post_divider;

		CONVERT_FROM_HOST_TO_SMC_UL(table->SamuLevel[count].Frequency);
		CONVERT_FROM_HOST_TO_SMC_UL(table->SamuLevel[count].MinVoltage);
	}
	return result;
}

static int polaris10_populate_memory_timing_parameters(struct pp_hwmgr *hwmgr,
		int32_t eng_clock, int32_t mem_clock,
		SMU74_Discrete_MCArbDramTimingTableEntry *arb_regs)
{
	uint32_t dram_timing;
	uint32_t dram_timing2;
	uint32_t burst_time;
	int result;

	result = atomctrl_set_engine_dram_timings_rv770(hwmgr,
			eng_clock, mem_clock);
	PP_ASSERT_WITH_CODE(result == 0,
			"Error calling VBIOS to set DRAM_TIMING.", return result);

	dram_timing = cgs_read_register(hwmgr->device, mmMC_ARB_DRAM_TIMING);
	dram_timing2 = cgs_read_register(hwmgr->device, mmMC_ARB_DRAM_TIMING2);
	burst_time = PHM_READ_FIELD(hwmgr->device, MC_ARB_BURST_TIME, STATE0);


	arb_regs->McArbDramTiming  = PP_HOST_TO_SMC_UL(dram_timing);
	arb_regs->McArbDramTiming2 = PP_HOST_TO_SMC_UL(dram_timing2);
	arb_regs->McArbBurstTime   = (uint8_t)burst_time;

	return 0;
}

static int polaris10_program_memory_timing_parameters(struct pp_hwmgr *hwmgr)
{
	struct polaris10_hwmgr *data = (struct polaris10_hwmgr *)(hwmgr->backend);
	struct SMU74_Discrete_MCArbDramTimingTable arb_regs;
	uint32_t i, j;
	int result = 0;

	for (i = 0; i < data->dpm_table.sclk_table.count; i++) {
		for (j = 0; j < data->dpm_table.mclk_table.count; j++) {
			result = polaris10_populate_memory_timing_parameters(hwmgr,
					data->dpm_table.sclk_table.dpm_levels[i].value,
					data->dpm_table.mclk_table.dpm_levels[j].value,
					&arb_regs.entries[i][j]);
			if (result == 0)
				result = atomctrl_set_ac_timing_ai(hwmgr, data->dpm_table.mclk_table.dpm_levels[j].value, j);
			if (result != 0)
				return result;
		}
	}

	result = polaris10_copy_bytes_to_smc(
			hwmgr->smumgr,
			data->arb_table_start,
			(uint8_t *)&arb_regs,
			sizeof(SMU74_Discrete_MCArbDramTimingTable),
			data->sram_end);
	return result;
}

static int polaris10_populate_smc_uvd_level(struct pp_hwmgr *hwmgr,
		struct SMU74_Discrete_DpmTable *table)
{
	int result = -EINVAL;
	uint8_t count;
	struct pp_atomctrl_clock_dividers_vi dividers;
	struct phm_ppt_v1_information *table_info =
			(struct phm_ppt_v1_information *)(hwmgr->pptable);
	struct phm_ppt_v1_mm_clock_voltage_dependency_table *mm_table =
			table_info->mm_dep_table;
	struct polaris10_hwmgr *data = (struct polaris10_hwmgr *)(hwmgr->backend);
	uint32_t vddci;

	table->UvdLevelCount = (uint8_t)(mm_table->count);
	table->UvdBootLevel = 0;

	for (count = 0; count < table->UvdLevelCount; count++) {
		table->UvdLevel[count].MinVoltage = 0;
		table->UvdLevel[count].VclkFrequency = mm_table->entries[count].vclk;
		table->UvdLevel[count].DclkFrequency = mm_table->entries[count].dclk;
		table->UvdLevel[count].MinVoltage |= (mm_table->entries[count].vddc *
				VOLTAGE_SCALE) << VDDC_SHIFT;

		if (POLARIS10_VOLTAGE_CONTROL_BY_GPIO == data->vddci_control)
			vddci = (uint32_t)phm_find_closest_vddci(&(data->vddci_voltage_table),
						mm_table->entries[count].vddc - VDDC_VDDCI_DELTA);
		else if (POLARIS10_VOLTAGE_CONTROL_BY_SVID2 == data->vddci_control)
			vddci = mm_table->entries[count].vddc - VDDC_VDDCI_DELTA;
		else
			vddci = (data->vbios_boot_state.vddci_bootup_value * VOLTAGE_SCALE) << VDDCI_SHIFT;

		table->UvdLevel[count].MinVoltage |= (vddci * VOLTAGE_SCALE) << VDDCI_SHIFT;
		table->UvdLevel[count].MinVoltage |= 1 << PHASES_SHIFT;

		/* retrieve divider value for VBIOS */
		result = atomctrl_get_dfs_pll_dividers_vi(hwmgr,
				table->UvdLevel[count].VclkFrequency, &dividers);
		PP_ASSERT_WITH_CODE((0 == result),
				"can not find divide id for Vclk clock", return result);

		table->UvdLevel[count].VclkDivider = (uint8_t)dividers.pll_post_divider;

		result = atomctrl_get_dfs_pll_dividers_vi(hwmgr,
				table->UvdLevel[count].DclkFrequency, &dividers);
		PP_ASSERT_WITH_CODE((0 == result),
				"can not find divide id for Dclk clock", return result);

		table->UvdLevel[count].DclkDivider = (uint8_t)dividers.pll_post_divider;

		CONVERT_FROM_HOST_TO_SMC_UL(table->UvdLevel[count].VclkFrequency);
		CONVERT_FROM_HOST_TO_SMC_UL(table->UvdLevel[count].DclkFrequency);
		CONVERT_FROM_HOST_TO_SMC_UL(table->UvdLevel[count].MinVoltage);
	}

	return result;
}

static int polaris10_populate_smc_boot_level(struct pp_hwmgr *hwmgr,
		struct SMU74_Discrete_DpmTable *table)
{
	int result = 0;
	struct polaris10_hwmgr *data = (struct polaris10_hwmgr *)(hwmgr->backend);

	table->GraphicsBootLevel = 0;
	table->MemoryBootLevel = 0;

	/* find boot level from dpm table */
	result = phm_find_boot_level(&(data->dpm_table.sclk_table),
			data->vbios_boot_state.sclk_bootup_value,
			(uint32_t *)&(table->GraphicsBootLevel));

	result = phm_find_boot_level(&(data->dpm_table.mclk_table),
			data->vbios_boot_state.mclk_bootup_value,
			(uint32_t *)&(table->MemoryBootLevel));

	table->BootVddc  = data->vbios_boot_state.vddc_bootup_value *
			VOLTAGE_SCALE;
	table->BootVddci = data->vbios_boot_state.vddci_bootup_value *
			VOLTAGE_SCALE;
	table->BootMVdd  = data->vbios_boot_state.mvdd_bootup_value *
			VOLTAGE_SCALE;

	CONVERT_FROM_HOST_TO_SMC_US(table->BootVddc);
	CONVERT_FROM_HOST_TO_SMC_US(table->BootVddci);
	CONVERT_FROM_HOST_TO_SMC_US(table->BootMVdd);

	return 0;
}


static int polaris10_populate_smc_initailial_state(struct pp_hwmgr *hwmgr)
{
	struct polaris10_hwmgr *data = (struct polaris10_hwmgr *)(hwmgr->backend);
	struct phm_ppt_v1_information *table_info =
			(struct phm_ppt_v1_information *)(hwmgr->pptable);
	uint8_t count, level;

	count = (uint8_t)(table_info->vdd_dep_on_sclk->count);

	for (level = 0; level < count; level++) {
		if (table_info->vdd_dep_on_sclk->entries[level].clk >=
				data->vbios_boot_state.sclk_bootup_value) {
			data->smc_state_table.GraphicsBootLevel = level;
			break;
		}
	}

	count = (uint8_t)(table_info->vdd_dep_on_mclk->count);
	for (level = 0; level < count; level++) {
		if (table_info->vdd_dep_on_mclk->entries[level].clk >=
				data->vbios_boot_state.mclk_bootup_value) {
			data->smc_state_table.MemoryBootLevel = level;
			break;
		}
	}

	return 0;
}

static int polaris10_populate_clock_stretcher_data_table(struct pp_hwmgr *hwmgr)
{
	uint32_t ro, efuse, volt_without_cks, volt_with_cks, value, max, min;
	struct polaris10_hwmgr *data = (struct polaris10_hwmgr *)(hwmgr->backend);
<<<<<<< HEAD
	uint8_t i, stretch_amount, stretch_amount2, volt_offset = 0;
=======
	uint8_t i, stretch_amount, volt_offset = 0;
>>>>>>> 753e7c8c
	struct phm_ppt_v1_information *table_info =
			(struct phm_ppt_v1_information *)(hwmgr->pptable);
	struct phm_ppt_v1_clock_voltage_dependency_table *sclk_table =
			table_info->vdd_dep_on_sclk;

	stretch_amount = (uint8_t)table_info->cac_dtp_table->usClockStretchAmount;

	/* Read SMU_Eefuse to read and calculate RO and determine
	 * if the part is SS or FF. if RO >= 1660MHz, part is FF.
	 */
	efuse = cgs_read_ind_register(hwmgr->device, CGS_IND_REG__SMC,
			ixSMU_EFUSE_0 + (67 * 4));
	efuse &= 0xFF000000;
	efuse = efuse >> 24;

	if (hwmgr->chip_id == CHIP_POLARIS10) {
		min = 1000;
		max = 2300;
	} else {
		min = 1100;
		max = 2100;
	}

	ro = efuse * (max -min)/255 + min;

	/* Populate Sclk_CKS_masterEn0_7 and Sclk_voltageOffset */
	for (i = 0; i < sclk_table->count; i++) {
		data->smc_state_table.Sclk_CKS_masterEn0_7 |=
				sclk_table->entries[i].cks_enable << i;
		if (hwmgr->chip_id == CHIP_POLARIS10) {
			volt_without_cks = (uint32_t)((2753594000U + (sclk_table->entries[i].clk/100) * 136418 -(ro - 70) * 1000000) / \
						(2424180 - (sclk_table->entries[i].clk/100) * 1132925/1000));
			volt_with_cks = (uint32_t)((2797202000U + sclk_table->entries[i].clk/100 * 3232 - (ro - 65) * 1000000) / \
					(2522480 - sclk_table->entries[i].clk/100 * 115764/100));
		} else {
			volt_without_cks = (uint32_t)((2416794800U + (sclk_table->entries[i].clk/100) * 1476925/10 -(ro - 50) * 1000000) / \
						(2625416 - (sclk_table->entries[i].clk/100) * (12586807/10000)));
			volt_with_cks = (uint32_t)((2999656000U - sclk_table->entries[i].clk/100 * 392803 - (ro - 44) * 1000000) / \
					(3422454 - sclk_table->entries[i].clk/100 * (18886376/10000)));
		}

		if (volt_without_cks >= volt_with_cks)
			volt_offset = (uint8_t)(((volt_without_cks - volt_with_cks +
					sclk_table->entries[i].cks_voffset) * 100 + 624) / 625);

		data->smc_state_table.Sclk_voltageOffset[i] = volt_offset;
	}

	data->smc_state_table.LdoRefSel = (table_info->cac_dtp_table->ucCKS_LDO_REFSEL != 0) ? table_info->cac_dtp_table->ucCKS_LDO_REFSEL : 6;
	/* Populate CKS Lookup Table */
	if (stretch_amount != 1 && stretch_amount != 2 && stretch_amount != 3 &&
			stretch_amount != 4 && stretch_amount != 5) {
		phm_cap_unset(hwmgr->platform_descriptor.platformCaps,
				PHM_PlatformCaps_ClockStretcher);
		PP_ASSERT_WITH_CODE(false,
				"Stretch Amount in PPTable not supported\n",
				return -EINVAL);
	}

	value = cgs_read_ind_register(hwmgr->device, CGS_IND_REG__SMC, ixPWR_CKS_CNTL);
	value &= 0xFFFFFFFE;
	cgs_write_ind_register(hwmgr->device, CGS_IND_REG__SMC, ixPWR_CKS_CNTL, value);

	return 0;
}

/**
* Populates the SMC VRConfig field in DPM table.
*
* @param    hwmgr   the address of the hardware manager
* @param    table   the SMC DPM table structure to be populated
* @return   always 0
*/
static int polaris10_populate_vr_config(struct pp_hwmgr *hwmgr,
		struct SMU74_Discrete_DpmTable *table)
{
	struct polaris10_hwmgr *data = (struct polaris10_hwmgr *)(hwmgr->backend);
	uint16_t config;

	config = VR_MERGED_WITH_VDDC;
	table->VRConfig |= (config << VRCONF_VDDGFX_SHIFT);

	/* Set Vddc Voltage Controller */
	if (POLARIS10_VOLTAGE_CONTROL_BY_SVID2 == data->voltage_control) {
		config = VR_SVI2_PLANE_1;
		table->VRConfig |= config;
	} else {
		PP_ASSERT_WITH_CODE(false,
				"VDDC should be on SVI2 control in merged mode!",
				);
	}
	/* Set Vddci Voltage Controller */
	if (POLARIS10_VOLTAGE_CONTROL_BY_SVID2 == data->vddci_control) {
		config = VR_SVI2_PLANE_2;  /* only in merged mode */
		table->VRConfig |= (config << VRCONF_VDDCI_SHIFT);
	} else if (POLARIS10_VOLTAGE_CONTROL_BY_GPIO == data->vddci_control) {
		config = VR_SMIO_PATTERN_1;
		table->VRConfig |= (config << VRCONF_VDDCI_SHIFT);
	} else {
		config = VR_STATIC_VOLTAGE;
		table->VRConfig |= (config << VRCONF_VDDCI_SHIFT);
	}
	/* Set Mvdd Voltage Controller */
	if (POLARIS10_VOLTAGE_CONTROL_BY_SVID2 == data->mvdd_control) {
		config = VR_SVI2_PLANE_2;
		table->VRConfig |= (config << VRCONF_MVDD_SHIFT);
		cgs_write_ind_register(hwmgr->device, CGS_IND_REG__SMC, data->soft_regs_start +
			offsetof(SMU74_SoftRegisters, AllowMvddSwitch), 0x1);
	} else {
		config = VR_STATIC_VOLTAGE;
		table->VRConfig |= (config << VRCONF_MVDD_SHIFT);
	}

	return 0;
}


int polaris10_populate_avfs_parameters(struct pp_hwmgr *hwmgr)
{
	struct polaris10_hwmgr *data = (struct polaris10_hwmgr *)(hwmgr->backend);
	SMU74_Discrete_DpmTable  *table = &(data->smc_state_table);
	int result = 0;
	struct pp_atom_ctrl__avfs_parameters avfs_params = {0};
	AVFS_meanNsigma_t AVFS_meanNsigma = { {0} };
	AVFS_Sclk_Offset_t AVFS_SclkOffset = { {0} };
	uint32_t tmp, i;
	struct pp_smumgr *smumgr = hwmgr->smumgr;
	struct polaris10_smumgr *smu_data = (struct polaris10_smumgr *)(smumgr->backend);

	struct phm_ppt_v1_information *table_info =
			(struct phm_ppt_v1_information *)hwmgr->pptable;
	struct phm_ppt_v1_clock_voltage_dependency_table *sclk_table =
			table_info->vdd_dep_on_sclk;


	if (smu_data->avfs.avfs_btc_status == AVFS_BTC_NOTSUPPORTED)
		return result;

	result = atomctrl_get_avfs_information(hwmgr, &avfs_params);

	if (0 == result) {
		table->BTCGB_VDROOP_TABLE[0].a0  = PP_HOST_TO_SMC_UL(avfs_params.ulGB_VDROOP_TABLE_CKSON_a0);
		table->BTCGB_VDROOP_TABLE[0].a1  = PP_HOST_TO_SMC_UL(avfs_params.ulGB_VDROOP_TABLE_CKSON_a1);
		table->BTCGB_VDROOP_TABLE[0].a2  = PP_HOST_TO_SMC_UL(avfs_params.ulGB_VDROOP_TABLE_CKSON_a2);
		table->BTCGB_VDROOP_TABLE[1].a0  = PP_HOST_TO_SMC_UL(avfs_params.ulGB_VDROOP_TABLE_CKSOFF_a0);
		table->BTCGB_VDROOP_TABLE[1].a1  = PP_HOST_TO_SMC_UL(avfs_params.ulGB_VDROOP_TABLE_CKSOFF_a1);
		table->BTCGB_VDROOP_TABLE[1].a2  = PP_HOST_TO_SMC_UL(avfs_params.ulGB_VDROOP_TABLE_CKSOFF_a2);
		table->AVFSGB_VDROOP_TABLE[0].m1 = PP_HOST_TO_SMC_UL(avfs_params.ulAVFSGB_FUSE_TABLE_CKSON_m1);
		table->AVFSGB_VDROOP_TABLE[0].m2 = PP_HOST_TO_SMC_US(avfs_params.usAVFSGB_FUSE_TABLE_CKSON_m2);
		table->AVFSGB_VDROOP_TABLE[0].b  = PP_HOST_TO_SMC_UL(avfs_params.ulAVFSGB_FUSE_TABLE_CKSON_b);
		table->AVFSGB_VDROOP_TABLE[0].m1_shift = 24;
		table->AVFSGB_VDROOP_TABLE[0].m2_shift  = 12;
		table->AVFSGB_VDROOP_TABLE[1].m1 = PP_HOST_TO_SMC_UL(avfs_params.ulAVFSGB_FUSE_TABLE_CKSOFF_m1);
		table->AVFSGB_VDROOP_TABLE[1].m2 = PP_HOST_TO_SMC_US(avfs_params.usAVFSGB_FUSE_TABLE_CKSOFF_m2);
		table->AVFSGB_VDROOP_TABLE[1].b  = PP_HOST_TO_SMC_UL(avfs_params.ulAVFSGB_FUSE_TABLE_CKSOFF_b);
		table->AVFSGB_VDROOP_TABLE[1].m1_shift = 24;
		table->AVFSGB_VDROOP_TABLE[1].m2_shift  = 12;
		table->MaxVoltage                = PP_HOST_TO_SMC_US(avfs_params.usMaxVoltage_0_25mv);
		AVFS_meanNsigma.Aconstant[0]      = PP_HOST_TO_SMC_UL(avfs_params.ulAVFS_meanNsigma_Acontant0);
		AVFS_meanNsigma.Aconstant[1]      = PP_HOST_TO_SMC_UL(avfs_params.ulAVFS_meanNsigma_Acontant1);
		AVFS_meanNsigma.Aconstant[2]      = PP_HOST_TO_SMC_UL(avfs_params.ulAVFS_meanNsigma_Acontant2);
		AVFS_meanNsigma.DC_tol_sigma      = PP_HOST_TO_SMC_US(avfs_params.usAVFS_meanNsigma_DC_tol_sigma);
		AVFS_meanNsigma.Platform_mean     = PP_HOST_TO_SMC_US(avfs_params.usAVFS_meanNsigma_Platform_mean);
		AVFS_meanNsigma.PSM_Age_CompFactor = PP_HOST_TO_SMC_US(avfs_params.usPSM_Age_ComFactor);
		AVFS_meanNsigma.Platform_sigma     = PP_HOST_TO_SMC_US(avfs_params.usAVFS_meanNsigma_Platform_sigma);

		for (i = 0; i < NUM_VFT_COLUMNS; i++) {
			AVFS_meanNsigma.Static_Voltage_Offset[i] = (uint8_t)(sclk_table->entries[i].cks_voffset * 100 / 625);
			AVFS_SclkOffset.Sclk_Offset[i] = PP_HOST_TO_SMC_US((uint16_t)(sclk_table->entries[i].sclk_offset) / 100);
		}

		result = polaris10_read_smc_sram_dword(smumgr,
				SMU7_FIRMWARE_HEADER_LOCATION + offsetof(SMU74_Firmware_Header, AvfsMeanNSigma),
				&tmp, data->sram_end);

		polaris10_copy_bytes_to_smc(smumgr,
					tmp,
					(uint8_t *)&AVFS_meanNsigma,
					sizeof(AVFS_meanNsigma_t),
					data->sram_end);

		result = polaris10_read_smc_sram_dword(smumgr,
				SMU7_FIRMWARE_HEADER_LOCATION + offsetof(SMU74_Firmware_Header, AvfsSclkOffsetTable),
				&tmp, data->sram_end);
		polaris10_copy_bytes_to_smc(smumgr,
					tmp,
					(uint8_t *)&AVFS_SclkOffset,
					sizeof(AVFS_Sclk_Offset_t),
					data->sram_end);

		data->avfs_vdroop_override_setting = (avfs_params.ucEnableGB_VDROOP_TABLE_CKSON << BTCGB0_Vdroop_Enable_SHIFT) |
						(avfs_params.ucEnableGB_VDROOP_TABLE_CKSOFF << BTCGB1_Vdroop_Enable_SHIFT) |
						(avfs_params.ucEnableGB_FUSE_TABLE_CKSON << AVFSGB0_Vdroop_Enable_SHIFT) |
						(avfs_params.ucEnableGB_FUSE_TABLE_CKSOFF << AVFSGB1_Vdroop_Enable_SHIFT);
		data->apply_avfs_cks_off_voltage = (avfs_params.ucEnableApplyAVFS_CKS_OFF_Voltage == 1) ? true : false;
	}
	return result;
}


/**
* Initializes the SMC table and uploads it
*
* @param    hwmgr  the address of the powerplay hardware manager.
* @return   always 0
*/
static int polaris10_init_smc_table(struct pp_hwmgr *hwmgr)
{
	int result;
	struct polaris10_hwmgr *data = (struct polaris10_hwmgr *)(hwmgr->backend);
	struct phm_ppt_v1_information *table_info =
			(struct phm_ppt_v1_information *)(hwmgr->pptable);
	struct SMU74_Discrete_DpmTable *table = &(data->smc_state_table);
	const struct polaris10_ulv_parm *ulv = &(data->ulv);
	uint8_t i;
	struct pp_atomctrl_gpio_pin_assignment gpio_pin;
	pp_atomctrl_clock_dividers_vi dividers;

	result = polaris10_setup_default_dpm_tables(hwmgr);
	PP_ASSERT_WITH_CODE(0 == result,
			"Failed to setup default DPM tables!", return result);

	if (POLARIS10_VOLTAGE_CONTROL_NONE != data->voltage_control)
		polaris10_populate_smc_voltage_tables(hwmgr, table);

	table->SystemFlags = 0;
	if (phm_cap_enabled(hwmgr->platform_descriptor.platformCaps,
			PHM_PlatformCaps_AutomaticDCTransition))
		table->SystemFlags |= PPSMC_SYSTEMFLAG_GPIO_DC;

	if (phm_cap_enabled(hwmgr->platform_descriptor.platformCaps,
			PHM_PlatformCaps_StepVddc))
		table->SystemFlags |= PPSMC_SYSTEMFLAG_STEPVDDC;

	if (data->is_memory_gddr5)
		table->SystemFlags |= PPSMC_SYSTEMFLAG_GDDR5;

	if (ulv->ulv_supported && table_info->us_ulv_voltage_offset) {
		result = polaris10_populate_ulv_state(hwmgr, table);
		PP_ASSERT_WITH_CODE(0 == result,
				"Failed to initialize ULV state!", return result);
		cgs_write_ind_register(hwmgr->device, CGS_IND_REG__SMC,
				ixCG_ULV_PARAMETER, PPPOLARIS10_CGULVPARAMETER_DFLT);
	}

	result = polaris10_populate_smc_link_level(hwmgr, table);
	PP_ASSERT_WITH_CODE(0 == result,
			"Failed to initialize Link Level!", return result);

	result = polaris10_populate_all_graphic_levels(hwmgr);
	PP_ASSERT_WITH_CODE(0 == result,
			"Failed to initialize Graphics Level!", return result);

	result = polaris10_populate_all_memory_levels(hwmgr);
	PP_ASSERT_WITH_CODE(0 == result,
			"Failed to initialize Memory Level!", return result);

	result = polaris10_populate_smc_acpi_level(hwmgr, table);
	PP_ASSERT_WITH_CODE(0 == result,
			"Failed to initialize ACPI Level!", return result);

	result = polaris10_populate_smc_vce_level(hwmgr, table);
	PP_ASSERT_WITH_CODE(0 == result,
			"Failed to initialize VCE Level!", return result);

	result = polaris10_populate_smc_samu_level(hwmgr, table);
	PP_ASSERT_WITH_CODE(0 == result,
			"Failed to initialize SAMU Level!", return result);

	/* Since only the initial state is completely set up at this point
	 * (the other states are just copies of the boot state) we only
	 * need to populate the  ARB settings for the initial state.
	 */
	result = polaris10_program_memory_timing_parameters(hwmgr);
	PP_ASSERT_WITH_CODE(0 == result,
			"Failed to Write ARB settings for the initial state.", return result);

	result = polaris10_populate_smc_uvd_level(hwmgr, table);
	PP_ASSERT_WITH_CODE(0 == result,
			"Failed to initialize UVD Level!", return result);

	result = polaris10_populate_smc_boot_level(hwmgr, table);
	PP_ASSERT_WITH_CODE(0 == result,
			"Failed to initialize Boot Level!", return result);

	result = polaris10_populate_smc_initailial_state(hwmgr);
	PP_ASSERT_WITH_CODE(0 == result,
			"Failed to initialize Boot State!", return result);

	result = polaris10_populate_bapm_parameters_in_dpm_table(hwmgr);
	PP_ASSERT_WITH_CODE(0 == result,
			"Failed to populate BAPM Parameters!", return result);

	if (phm_cap_enabled(hwmgr->platform_descriptor.platformCaps,
			PHM_PlatformCaps_ClockStretcher)) {
		result = polaris10_populate_clock_stretcher_data_table(hwmgr);
		PP_ASSERT_WITH_CODE(0 == result,
				"Failed to populate Clock Stretcher Data Table!",
				return result);
	}

	result = polaris10_populate_avfs_parameters(hwmgr);
	PP_ASSERT_WITH_CODE(0 == result, "Failed to populate AVFS Parameters!", return result;);

	table->CurrSclkPllRange = 0xff;
	table->GraphicsVoltageChangeEnable  = 1;
	table->GraphicsThermThrottleEnable  = 1;
	table->GraphicsInterval = 1;
	table->VoltageInterval  = 1;
	table->ThermalInterval  = 1;
	table->TemperatureLimitHigh =
			table_info->cac_dtp_table->usTargetOperatingTemp *
			POLARIS10_Q88_FORMAT_CONVERSION_UNIT;
	table->TemperatureLimitLow  =
			(table_info->cac_dtp_table->usTargetOperatingTemp - 1) *
			POLARIS10_Q88_FORMAT_CONVERSION_UNIT;
	table->MemoryVoltageChangeEnable = 1;
	table->MemoryInterval = 1;
	table->VoltageResponseTime = 0;
	table->PhaseResponseTime = 0;
	table->MemoryThermThrottleEnable = 1;
	table->PCIeBootLinkLevel = 0;
	table->PCIeGenInterval = 1;
	table->VRConfig = 0;

	result = polaris10_populate_vr_config(hwmgr, table);
	PP_ASSERT_WITH_CODE(0 == result,
			"Failed to populate VRConfig setting!", return result);

	table->ThermGpio = 17;
	table->SclkStepSize = 0x4000;

	if (atomctrl_get_pp_assign_pin(hwmgr, VDDC_VRHOT_GPIO_PINID, &gpio_pin)) {
		table->VRHotGpio = gpio_pin.uc_gpio_pin_bit_shift;
	} else {
		table->VRHotGpio = POLARIS10_UNUSED_GPIO_PIN;
		phm_cap_unset(hwmgr->platform_descriptor.platformCaps,
				PHM_PlatformCaps_RegulatorHot);
	}

	if (atomctrl_get_pp_assign_pin(hwmgr, PP_AC_DC_SWITCH_GPIO_PINID,
			&gpio_pin)) {
		table->AcDcGpio = gpio_pin.uc_gpio_pin_bit_shift;
		phm_cap_set(hwmgr->platform_descriptor.platformCaps,
				PHM_PlatformCaps_AutomaticDCTransition);
	} else {
		table->AcDcGpio = POLARIS10_UNUSED_GPIO_PIN;
		phm_cap_unset(hwmgr->platform_descriptor.platformCaps,
				PHM_PlatformCaps_AutomaticDCTransition);
	}

	/* Thermal Output GPIO */
	if (atomctrl_get_pp_assign_pin(hwmgr, THERMAL_INT_OUTPUT_GPIO_PINID,
			&gpio_pin)) {
		phm_cap_set(hwmgr->platform_descriptor.platformCaps,
				PHM_PlatformCaps_ThermalOutGPIO);

		table->ThermOutGpio = gpio_pin.uc_gpio_pin_bit_shift;

		/* For porlarity read GPIOPAD_A with assigned Gpio pin
		 * since VBIOS will program this register to set 'inactive state',
		 * driver can then determine 'active state' from this and
		 * program SMU with correct polarity
		 */
		table->ThermOutPolarity = (0 == (cgs_read_register(hwmgr->device, mmGPIOPAD_A)
					& (1 << gpio_pin.uc_gpio_pin_bit_shift))) ? 1:0;
		table->ThermOutMode = SMU7_THERM_OUT_MODE_THERM_ONLY;

		/* if required, combine VRHot/PCC with thermal out GPIO */
		if (phm_cap_enabled(hwmgr->platform_descriptor.platformCaps, PHM_PlatformCaps_RegulatorHot)
		&& phm_cap_enabled(hwmgr->platform_descriptor.platformCaps, PHM_PlatformCaps_CombinePCCWithThermalSignal))
			table->ThermOutMode = SMU7_THERM_OUT_MODE_THERM_VRHOT;
	} else {
		table->ThermOutGpio = 17;
		table->ThermOutPolarity = 1;
		table->ThermOutMode = SMU7_THERM_OUT_MODE_DISABLE;
	}

	/* Populate BIF_SCLK levels into SMC DPM table */
	for (i = 0; i <= data->dpm_table.pcie_speed_table.count; i++) {
		result = atomctrl_get_dfs_pll_dividers_vi(hwmgr, data->bif_sclk_table[i], &dividers);
		PP_ASSERT_WITH_CODE((result == 0), "Can not find DFS divide id for Sclk", return result);

		if (i == 0)
			table->Ulv.BifSclkDfs = PP_HOST_TO_SMC_US((USHORT)(dividers.pll_post_divider));
		else
			table->LinkLevel[i-1].BifSclkDfs = PP_HOST_TO_SMC_US((USHORT)(dividers.pll_post_divider));
	}

	for (i = 0; i < SMU74_MAX_ENTRIES_SMIO; i++)
		table->Smio[i] = PP_HOST_TO_SMC_UL(table->Smio[i]);

	CONVERT_FROM_HOST_TO_SMC_UL(table->SystemFlags);
	CONVERT_FROM_HOST_TO_SMC_UL(table->VRConfig);
	CONVERT_FROM_HOST_TO_SMC_UL(table->SmioMask1);
	CONVERT_FROM_HOST_TO_SMC_UL(table->SmioMask2);
	CONVERT_FROM_HOST_TO_SMC_UL(table->SclkStepSize);
	CONVERT_FROM_HOST_TO_SMC_UL(table->CurrSclkPllRange);
	CONVERT_FROM_HOST_TO_SMC_US(table->TemperatureLimitHigh);
	CONVERT_FROM_HOST_TO_SMC_US(table->TemperatureLimitLow);
	CONVERT_FROM_HOST_TO_SMC_US(table->VoltageResponseTime);
	CONVERT_FROM_HOST_TO_SMC_US(table->PhaseResponseTime);

	/* Upload all dpm data to SMC memory.(dpm level, dpm level count etc) */
	result = polaris10_copy_bytes_to_smc(hwmgr->smumgr,
			data->dpm_table_start +
			offsetof(SMU74_Discrete_DpmTable, SystemFlags),
			(uint8_t *)&(table->SystemFlags),
			sizeof(SMU74_Discrete_DpmTable) - 3 * sizeof(SMU74_PIDController),
			data->sram_end);
	PP_ASSERT_WITH_CODE(0 == result,
			"Failed to upload dpm data to SMC memory!", return result);

	return 0;
}

/**
* Initialize the ARB DRAM timing table's index field.
*
* @param    hwmgr  the address of the powerplay hardware manager.
* @return   always 0
*/
static int polaris10_init_arb_table_index(struct pp_hwmgr *hwmgr)
{
	const struct polaris10_hwmgr *data = (struct polaris10_hwmgr *)(hwmgr->backend);
	uint32_t tmp;
	int result;

	/* This is a read-modify-write on the first byte of the ARB table.
	 * The first byte in the SMU73_Discrete_MCArbDramTimingTable structure
	 * is the field 'current'.
	 * This solution is ugly, but we never write the whole table only
	 * individual fields in it.
	 * In reality this field should not be in that structure
	 * but in a soft register.
	 */
	result = polaris10_read_smc_sram_dword(hwmgr->smumgr,
			data->arb_table_start, &tmp, data->sram_end);

	if (result)
		return result;

	tmp &= 0x00FFFFFF;
	tmp |= ((uint32_t)MC_CG_ARB_FREQ_F1) << 24;

	return polaris10_write_smc_sram_dword(hwmgr->smumgr,
			data->arb_table_start, tmp, data->sram_end);
}

static int polaris10_enable_vrhot_gpio_interrupt(struct pp_hwmgr *hwmgr)
{
	if (phm_cap_enabled(hwmgr->platform_descriptor.platformCaps,
			PHM_PlatformCaps_RegulatorHot))
		return smum_send_msg_to_smc(hwmgr->smumgr,
				PPSMC_MSG_EnableVRHotGPIOInterrupt);

	return 0;
}

static int polaris10_enable_sclk_control(struct pp_hwmgr *hwmgr)
{
	PHM_WRITE_INDIRECT_FIELD(hwmgr->device, CGS_IND_REG__SMC, SCLK_PWRMGT_CNTL,
			SCLK_PWRMGT_OFF, 0);
	return 0;
}

static int polaris10_enable_ulv(struct pp_hwmgr *hwmgr)
{
	struct polaris10_hwmgr *data = (struct polaris10_hwmgr *)(hwmgr->backend);
	struct polaris10_ulv_parm *ulv = &(data->ulv);

	if (ulv->ulv_supported)
		return smum_send_msg_to_smc(hwmgr->smumgr, PPSMC_MSG_EnableULV);

	return 0;
}

static int polaris10_disable_ulv(struct pp_hwmgr *hwmgr)
{
	struct polaris10_hwmgr *data = (struct polaris10_hwmgr *)(hwmgr->backend);
	struct polaris10_ulv_parm *ulv = &(data->ulv);

	if (ulv->ulv_supported)
		return smum_send_msg_to_smc(hwmgr->smumgr, PPSMC_MSG_DisableULV);

	return 0;
}

static int polaris10_enable_deep_sleep_master_switch(struct pp_hwmgr *hwmgr)
{
	if (phm_cap_enabled(hwmgr->platform_descriptor.platformCaps,
			PHM_PlatformCaps_SclkDeepSleep)) {
		if (smum_send_msg_to_smc(hwmgr->smumgr, PPSMC_MSG_MASTER_DeepSleep_ON))
			PP_ASSERT_WITH_CODE(false,
					"Attempt to enable Master Deep Sleep switch failed!",
					return -1);
	} else {
		if (smum_send_msg_to_smc(hwmgr->smumgr,
				PPSMC_MSG_MASTER_DeepSleep_OFF)) {
			PP_ASSERT_WITH_CODE(false,
					"Attempt to disable Master Deep Sleep switch failed!",
					return -1);
		}
	}

	return 0;
}

static int polaris10_disable_deep_sleep_master_switch(struct pp_hwmgr *hwmgr)
{
	if (phm_cap_enabled(hwmgr->platform_descriptor.platformCaps,
			PHM_PlatformCaps_SclkDeepSleep)) {
		if (smum_send_msg_to_smc(hwmgr->smumgr,
				PPSMC_MSG_MASTER_DeepSleep_OFF)) {
			PP_ASSERT_WITH_CODE(false,
					"Attempt to disable Master Deep Sleep switch failed!",
					return -1);
		}
	}

	return 0;
}

static int polaris10_enable_sclk_mclk_dpm(struct pp_hwmgr *hwmgr)
{
	struct polaris10_hwmgr *data = (struct polaris10_hwmgr *)(hwmgr->backend);
	uint32_t soft_register_value = 0;
	uint32_t handshake_disables_offset = data->soft_regs_start
				+ offsetof(SMU74_SoftRegisters, HandshakeDisables);

	/* enable SCLK dpm */
	if (!data->sclk_dpm_key_disabled)
		PP_ASSERT_WITH_CODE(
		(0 == smum_send_msg_to_smc(hwmgr->smumgr, PPSMC_MSG_DPM_Enable)),
		"Failed to enable SCLK DPM during DPM Start Function!",
		return -1);

	/* enable MCLK dpm */
	if (0 == data->mclk_dpm_key_disabled) {
/* Disable UVD - SMU handshake for MCLK. */
		soft_register_value = cgs_read_ind_register(hwmgr->device,
					CGS_IND_REG__SMC, handshake_disables_offset);
		soft_register_value |= SMU7_UVD_MCLK_HANDSHAKE_DISABLE;
		cgs_write_ind_register(hwmgr->device, CGS_IND_REG__SMC,
				handshake_disables_offset, soft_register_value);

		PP_ASSERT_WITH_CODE(
				(0 == smum_send_msg_to_smc(hwmgr->smumgr,
						PPSMC_MSG_MCLKDPM_Enable)),
				"Failed to enable MCLK DPM during DPM Start Function!",
				return -1);

		PHM_WRITE_FIELD(hwmgr->device, MC_SEQ_CNTL_3, CAC_EN, 0x1);

		cgs_write_ind_register(hwmgr->device, CGS_IND_REG__SMC, ixLCAC_MC0_CNTL, 0x5);
		cgs_write_ind_register(hwmgr->device, CGS_IND_REG__SMC, ixLCAC_MC1_CNTL, 0x5);
		cgs_write_ind_register(hwmgr->device, CGS_IND_REG__SMC, ixLCAC_CPL_CNTL, 0x100005);
		udelay(10);
		cgs_write_ind_register(hwmgr->device, CGS_IND_REG__SMC, ixLCAC_MC0_CNTL, 0x400005);
		cgs_write_ind_register(hwmgr->device, CGS_IND_REG__SMC, ixLCAC_MC1_CNTL, 0x400005);
		cgs_write_ind_register(hwmgr->device, CGS_IND_REG__SMC, ixLCAC_CPL_CNTL, 0x500005);
	}

	return 0;
}

static int polaris10_start_dpm(struct pp_hwmgr *hwmgr)
{
	struct polaris10_hwmgr *data = (struct polaris10_hwmgr *)(hwmgr->backend);

	/*enable general power management */

	PHM_WRITE_INDIRECT_FIELD(hwmgr->device, CGS_IND_REG__SMC, GENERAL_PWRMGT,
			GLOBAL_PWRMGT_EN, 1);

	/* enable sclk deep sleep */

	PHM_WRITE_INDIRECT_FIELD(hwmgr->device, CGS_IND_REG__SMC, SCLK_PWRMGT_CNTL,
			DYNAMIC_PM_EN, 1);

	/* prepare for PCIE DPM */

	cgs_write_ind_register(hwmgr->device, CGS_IND_REG__SMC,
			data->soft_regs_start + offsetof(SMU74_SoftRegisters,
					VoltageChangeTimeout), 0x1000);
	PHM_WRITE_INDIRECT_FIELD(hwmgr->device, CGS_IND_REG__PCIE,
			SWRST_COMMAND_1, RESETLC, 0x0);
/*
	PP_ASSERT_WITH_CODE(
			(0 == smum_send_msg_to_smc(hwmgr->smumgr,
					PPSMC_MSG_Voltage_Cntl_Enable)),
			"Failed to enable voltage DPM during DPM Start Function!",
			return -1);
*/

	if (polaris10_enable_sclk_mclk_dpm(hwmgr)) {
		printk(KERN_ERR "Failed to enable Sclk DPM and Mclk DPM!");
		return -1;
	}

	/* enable PCIE dpm */
	if (0 == data->pcie_dpm_key_disabled) {
		PP_ASSERT_WITH_CODE(
				(0 == smum_send_msg_to_smc(hwmgr->smumgr,
						PPSMC_MSG_PCIeDPM_Enable)),
				"Failed to enable pcie DPM during DPM Start Function!",
				return -1);
	}

	if (phm_cap_enabled(hwmgr->platform_descriptor.platformCaps,
				PHM_PlatformCaps_Falcon_QuickTransition)) {
		PP_ASSERT_WITH_CODE((0 == smum_send_msg_to_smc(hwmgr->smumgr,
				PPSMC_MSG_EnableACDCGPIOInterrupt)),
				"Failed to enable AC DC GPIO Interrupt!",
				);
	}

	return 0;
}

static int polaris10_disable_sclk_mclk_dpm(struct pp_hwmgr *hwmgr)
{
	struct polaris10_hwmgr *data = (struct polaris10_hwmgr *)(hwmgr->backend);

	/* disable SCLK dpm */
	if (!data->sclk_dpm_key_disabled)
		PP_ASSERT_WITH_CODE(
				(smum_send_msg_to_smc(hwmgr->smumgr,
						PPSMC_MSG_DPM_Disable) == 0),
				"Failed to disable SCLK DPM!",
				return -1);

	/* disable MCLK dpm */
	if (!data->mclk_dpm_key_disabled) {
		PP_ASSERT_WITH_CODE(
				(smum_send_msg_to_smc(hwmgr->smumgr,
						PPSMC_MSG_MCLKDPM_Disable) == 0),
				"Failed to disable MCLK DPM!",
				return -1);
	}

	return 0;
}

static int polaris10_stop_dpm(struct pp_hwmgr *hwmgr)
{
	struct polaris10_hwmgr *data = (struct polaris10_hwmgr *)(hwmgr->backend);

	/* disable general power management */
	PHM_WRITE_INDIRECT_FIELD(hwmgr->device, CGS_IND_REG__SMC, GENERAL_PWRMGT,
			GLOBAL_PWRMGT_EN, 0);
	/* disable sclk deep sleep */
	PHM_WRITE_INDIRECT_FIELD(hwmgr->device, CGS_IND_REG__SMC, SCLK_PWRMGT_CNTL,
			DYNAMIC_PM_EN, 0);

	/* disable PCIE dpm */
	if (!data->pcie_dpm_key_disabled) {
		PP_ASSERT_WITH_CODE(
				(smum_send_msg_to_smc(hwmgr->smumgr,
						PPSMC_MSG_PCIeDPM_Disable) == 0),
				"Failed to disable pcie DPM during DPM Stop Function!",
				return -1);
	}

	if (polaris10_disable_sclk_mclk_dpm(hwmgr)) {
		printk(KERN_ERR "Failed to disable Sclk DPM and Mclk DPM!");
		return -1;
	}

	return 0;
}

static void polaris10_set_dpm_event_sources(struct pp_hwmgr *hwmgr, uint32_t sources)
{
	bool protection;
	enum DPM_EVENT_SRC src;

	switch (sources) {
	default:
		printk(KERN_ERR "Unknown throttling event sources.");
		/* fall through */
	case 0:
		protection = false;
		/* src is unused */
		break;
	case (1 << PHM_AutoThrottleSource_Thermal):
		protection = true;
		src = DPM_EVENT_SRC_DIGITAL;
		break;
	case (1 << PHM_AutoThrottleSource_External):
		protection = true;
		src = DPM_EVENT_SRC_EXTERNAL;
		break;
	case (1 << PHM_AutoThrottleSource_External) |
			(1 << PHM_AutoThrottleSource_Thermal):
		protection = true;
		src = DPM_EVENT_SRC_DIGITAL_OR_EXTERNAL;
		break;
	}
	/* Order matters - don't enable thermal protection for the wrong source. */
	if (protection) {
		PHM_WRITE_INDIRECT_FIELD(hwmgr->device, CGS_IND_REG__SMC, CG_THERMAL_CTRL,
				DPM_EVENT_SRC, src);
		PHM_WRITE_INDIRECT_FIELD(hwmgr->device, CGS_IND_REG__SMC, GENERAL_PWRMGT,
				THERMAL_PROTECTION_DIS,
				!phm_cap_enabled(hwmgr->platform_descriptor.platformCaps,
						PHM_PlatformCaps_ThermalController));
	} else
		PHM_WRITE_INDIRECT_FIELD(hwmgr->device, CGS_IND_REG__SMC, GENERAL_PWRMGT,
				THERMAL_PROTECTION_DIS, 1);
}

static int polaris10_enable_auto_throttle_source(struct pp_hwmgr *hwmgr,
		PHM_AutoThrottleSource source)
{
	struct polaris10_hwmgr *data = (struct polaris10_hwmgr *)(hwmgr->backend);

	if (!(data->active_auto_throttle_sources & (1 << source))) {
		data->active_auto_throttle_sources |= 1 << source;
		polaris10_set_dpm_event_sources(hwmgr, data->active_auto_throttle_sources);
	}
	return 0;
}

static int polaris10_enable_thermal_auto_throttle(struct pp_hwmgr *hwmgr)
{
	return polaris10_enable_auto_throttle_source(hwmgr, PHM_AutoThrottleSource_Thermal);
}

static int polaris10_disable_auto_throttle_source(struct pp_hwmgr *hwmgr,
		PHM_AutoThrottleSource source)
{
	struct polaris10_hwmgr *data = (struct polaris10_hwmgr *)(hwmgr->backend);

	if (data->active_auto_throttle_sources & (1 << source)) {
		data->active_auto_throttle_sources &= ~(1 << source);
		polaris10_set_dpm_event_sources(hwmgr, data->active_auto_throttle_sources);
	}
	return 0;
}

static int polaris10_disable_thermal_auto_throttle(struct pp_hwmgr *hwmgr)
{
	return polaris10_disable_auto_throttle_source(hwmgr, PHM_AutoThrottleSource_Thermal);
}

int polaris10_pcie_performance_request(struct pp_hwmgr *hwmgr)
{
	struct polaris10_hwmgr *data = (struct polaris10_hwmgr *)(hwmgr->backend);
	data->pcie_performance_request = true;

	return 0;
}

int polaris10_enable_dpm_tasks(struct pp_hwmgr *hwmgr)
{
	int tmp_result, result = 0;
	tmp_result = (!polaris10_is_dpm_running(hwmgr)) ? 0 : -1;
	PP_ASSERT_WITH_CODE(result == 0,
			"DPM is already running right now, no need to enable DPM!",
			return 0);

	if (polaris10_voltage_control(hwmgr)) {
		tmp_result = polaris10_enable_voltage_control(hwmgr);
		PP_ASSERT_WITH_CODE(tmp_result == 0,
				"Failed to enable voltage control!",
				result = tmp_result);

		tmp_result = polaris10_construct_voltage_tables(hwmgr);
		PP_ASSERT_WITH_CODE((0 == tmp_result),
				"Failed to contruct voltage tables!",
				result = tmp_result);
	}

	if (phm_cap_enabled(hwmgr->platform_descriptor.platformCaps,
			PHM_PlatformCaps_EngineSpreadSpectrumSupport))
		PHM_WRITE_INDIRECT_FIELD(hwmgr->device, CGS_IND_REG__SMC,
				GENERAL_PWRMGT, DYN_SPREAD_SPECTRUM_EN, 1);

	if (phm_cap_enabled(hwmgr->platform_descriptor.platformCaps,
			PHM_PlatformCaps_ThermalController))
		PHM_WRITE_INDIRECT_FIELD(hwmgr->device, CGS_IND_REG__SMC,
				GENERAL_PWRMGT, THERMAL_PROTECTION_DIS, 0);

	tmp_result = polaris10_program_static_screen_threshold_parameters(hwmgr);
	PP_ASSERT_WITH_CODE((0 == tmp_result),
			"Failed to program static screen threshold parameters!",
			result = tmp_result);

	tmp_result = polaris10_enable_display_gap(hwmgr);
	PP_ASSERT_WITH_CODE((0 == tmp_result),
			"Failed to enable display gap!", result = tmp_result);

	tmp_result = polaris10_program_voting_clients(hwmgr);
	PP_ASSERT_WITH_CODE((0 == tmp_result),
			"Failed to program voting clients!", result = tmp_result);

	tmp_result = polaris10_process_firmware_header(hwmgr);
	PP_ASSERT_WITH_CODE((0 == tmp_result),
			"Failed to process firmware header!", result = tmp_result);

	tmp_result = polaris10_initial_switch_from_arbf0_to_f1(hwmgr);
	PP_ASSERT_WITH_CODE((0 == tmp_result),
			"Failed to initialize switch from ArbF0 to F1!",
			result = tmp_result);

	tmp_result = polaris10_init_smc_table(hwmgr);
	PP_ASSERT_WITH_CODE((0 == tmp_result),
			"Failed to initialize SMC table!", result = tmp_result);

	tmp_result = polaris10_init_arb_table_index(hwmgr);
	PP_ASSERT_WITH_CODE((0 == tmp_result),
			"Failed to initialize ARB table index!", result = tmp_result);

	tmp_result = polaris10_populate_pm_fuses(hwmgr);
	PP_ASSERT_WITH_CODE((0 == tmp_result),
			"Failed to populate PM fuses!", result = tmp_result);

	tmp_result = polaris10_enable_vrhot_gpio_interrupt(hwmgr);
	PP_ASSERT_WITH_CODE((0 == tmp_result),
			"Failed to enable VR hot GPIO interrupt!", result = tmp_result);

	smum_send_msg_to_smc(hwmgr->smumgr, (PPSMC_Msg)PPSMC_HasDisplay);

	tmp_result = polaris10_enable_sclk_control(hwmgr);
	PP_ASSERT_WITH_CODE((0 == tmp_result),
			"Failed to enable SCLK control!", result = tmp_result);

	tmp_result = polaris10_enable_smc_voltage_controller(hwmgr);
	PP_ASSERT_WITH_CODE((0 == tmp_result),
			"Failed to enable voltage control!", result = tmp_result);

	tmp_result = polaris10_enable_ulv(hwmgr);
	PP_ASSERT_WITH_CODE((0 == tmp_result),
			"Failed to enable ULV!", result = tmp_result);

	tmp_result = polaris10_enable_deep_sleep_master_switch(hwmgr);
	PP_ASSERT_WITH_CODE((0 == tmp_result),
			"Failed to enable deep sleep master switch!", result = tmp_result);

	tmp_result = polaris10_enable_didt_config(hwmgr);
	PP_ASSERT_WITH_CODE((tmp_result == 0),
			"Failed to enable deep sleep master switch!", result = tmp_result);

	tmp_result = polaris10_start_dpm(hwmgr);
	PP_ASSERT_WITH_CODE((0 == tmp_result),
			"Failed to start DPM!", result = tmp_result);

	tmp_result = polaris10_enable_smc_cac(hwmgr);
	PP_ASSERT_WITH_CODE((0 == tmp_result),
			"Failed to enable SMC CAC!", result = tmp_result);

	tmp_result = polaris10_enable_power_containment(hwmgr);
	PP_ASSERT_WITH_CODE((0 == tmp_result),
			"Failed to enable power containment!", result = tmp_result);

	tmp_result = polaris10_power_control_set_level(hwmgr);
	PP_ASSERT_WITH_CODE((0 == tmp_result),
			"Failed to power control set level!", result = tmp_result);

	tmp_result = polaris10_enable_thermal_auto_throttle(hwmgr);
	PP_ASSERT_WITH_CODE((0 == tmp_result),
			"Failed to enable thermal auto throttle!", result = tmp_result);

	tmp_result = polaris10_pcie_performance_request(hwmgr);
	PP_ASSERT_WITH_CODE((0 == tmp_result),
			"pcie performance request failed!", result = tmp_result);

	return result;
}

int polaris10_disable_dpm_tasks(struct pp_hwmgr *hwmgr)
{
	int tmp_result, result = 0;

	tmp_result = (polaris10_is_dpm_running(hwmgr)) ? 0 : -1;
	PP_ASSERT_WITH_CODE(tmp_result == 0,
			"DPM is not running right now, no need to disable DPM!",
			return 0);

	if (phm_cap_enabled(hwmgr->platform_descriptor.platformCaps,
			PHM_PlatformCaps_ThermalController))
		PHM_WRITE_INDIRECT_FIELD(hwmgr->device, CGS_IND_REG__SMC,
				GENERAL_PWRMGT, THERMAL_PROTECTION_DIS, 1);

	tmp_result = polaris10_disable_power_containment(hwmgr);
	PP_ASSERT_WITH_CODE((tmp_result == 0),
			"Failed to disable power containment!", result = tmp_result);

	tmp_result = polaris10_disable_smc_cac(hwmgr);
	PP_ASSERT_WITH_CODE((tmp_result == 0),
			"Failed to disable SMC CAC!", result = tmp_result);

	PHM_WRITE_INDIRECT_FIELD(hwmgr->device, CGS_IND_REG__SMC,
			CG_SPLL_SPREAD_SPECTRUM, SSEN, 0);
	PHM_WRITE_INDIRECT_FIELD(hwmgr->device, CGS_IND_REG__SMC,
			GENERAL_PWRMGT, DYN_SPREAD_SPECTRUM_EN, 0);

	tmp_result = polaris10_disable_thermal_auto_throttle(hwmgr);
	PP_ASSERT_WITH_CODE((tmp_result == 0),
			"Failed to disable thermal auto throttle!", result = tmp_result);

	tmp_result = polaris10_stop_dpm(hwmgr);
	PP_ASSERT_WITH_CODE((tmp_result == 0),
			"Failed to stop DPM!", result = tmp_result);

	tmp_result = polaris10_disable_deep_sleep_master_switch(hwmgr);
	PP_ASSERT_WITH_CODE((tmp_result == 0),
			"Failed to disable deep sleep master switch!", result = tmp_result);

	tmp_result = polaris10_disable_ulv(hwmgr);
	PP_ASSERT_WITH_CODE((tmp_result == 0),
			"Failed to disable ULV!", result = tmp_result);

	tmp_result = polaris10_clear_voting_clients(hwmgr);
	PP_ASSERT_WITH_CODE((tmp_result == 0),
			"Failed to clear voting clients!", result = tmp_result);

	tmp_result = polaris10_reset_to_default(hwmgr);
	PP_ASSERT_WITH_CODE((tmp_result == 0),
			"Failed to reset to default!", result = tmp_result);

	tmp_result = polaris10_force_switch_to_arbf0(hwmgr);
	PP_ASSERT_WITH_CODE((tmp_result == 0),
			"Failed to force to switch arbf0!", result = tmp_result);

	return result;
}

int polaris10_reset_asic_tasks(struct pp_hwmgr *hwmgr)
{

	return 0;
}

int polaris10_hwmgr_backend_fini(struct pp_hwmgr *hwmgr)
{
	return phm_hwmgr_backend_fini(hwmgr);
}

int polaris10_set_features_platform_caps(struct pp_hwmgr *hwmgr)
{
	struct polaris10_hwmgr *data = (struct polaris10_hwmgr *)(hwmgr->backend);

	phm_cap_set(hwmgr->platform_descriptor.platformCaps,
			PHM_PlatformCaps_SclkDeepSleep);

	phm_cap_set(hwmgr->platform_descriptor.platformCaps,
		PHM_PlatformCaps_DynamicPatchPowerState);

	if (data->mvdd_control == POLARIS10_VOLTAGE_CONTROL_NONE)
		phm_cap_unset(hwmgr->platform_descriptor.platformCaps,
				PHM_PlatformCaps_EnableMVDDControl);

	if (data->vddci_control == POLARIS10_VOLTAGE_CONTROL_NONE)
		phm_cap_unset(hwmgr->platform_descriptor.platformCaps,
				PHM_PlatformCaps_ControlVDDCI);

	phm_cap_set(hwmgr->platform_descriptor.platformCaps,
			 PHM_PlatformCaps_TablelessHardwareInterface);

	phm_cap_set(hwmgr->platform_descriptor.platformCaps,
			PHM_PlatformCaps_EnableSMU7ThermalManagement);

	phm_cap_set(hwmgr->platform_descriptor.platformCaps,
			PHM_PlatformCaps_DynamicPowerManagement);

	phm_cap_set(hwmgr->platform_descriptor.platformCaps,
			PHM_PlatformCaps_UnTabledHardwareInterface);

	phm_cap_set(hwmgr->platform_descriptor.platformCaps,
			PHM_PlatformCaps_TablelessHardwareInterface);

	phm_cap_set(hwmgr->platform_descriptor.platformCaps,
					PHM_PlatformCaps_SMC);

	phm_cap_set(hwmgr->platform_descriptor.platformCaps,
					PHM_PlatformCaps_NonABMSupportInPPLib);

	phm_cap_set(hwmgr->platform_descriptor.platformCaps,
					PHM_PlatformCaps_DynamicUVDState);

	/* power tune caps Assume disabled */
	phm_cap_set(hwmgr->platform_descriptor.platformCaps,
						PHM_PlatformCaps_SQRamping);
	phm_cap_set(hwmgr->platform_descriptor.platformCaps,
						PHM_PlatformCaps_DBRamping);
	phm_cap_set(hwmgr->platform_descriptor.platformCaps,
						PHM_PlatformCaps_TDRamping);
	phm_cap_set(hwmgr->platform_descriptor.platformCaps,
						PHM_PlatformCaps_TCPRamping);

	if (hwmgr->powercontainment_enabled)
		phm_cap_set(hwmgr->platform_descriptor.platformCaps,
			    PHM_PlatformCaps_PowerContainment);
	else
		phm_cap_unset(hwmgr->platform_descriptor.platformCaps,
			    PHM_PlatformCaps_PowerContainment);

	phm_cap_set(hwmgr->platform_descriptor.platformCaps,
							PHM_PlatformCaps_CAC);

	phm_cap_set(hwmgr->platform_descriptor.platformCaps,
						PHM_PlatformCaps_RegulatorHot);

	phm_cap_set(hwmgr->platform_descriptor.platformCaps,
						PHM_PlatformCaps_AutomaticDCTransition);

	phm_cap_set(hwmgr->platform_descriptor.platformCaps,
						PHM_PlatformCaps_ODFuzzyFanControlSupport);

	phm_cap_set(hwmgr->platform_descriptor.platformCaps,
						PHM_PlatformCaps_FanSpeedInTableIsRPM);

	if (hwmgr->chip_id == CHIP_POLARIS11)
		phm_cap_set(hwmgr->platform_descriptor.platformCaps,
					PHM_PlatformCaps_SPLLShutdownSupport);
	return 0;
}

static void polaris10_init_dpm_defaults(struct pp_hwmgr *hwmgr)
{
	struct polaris10_hwmgr *data = (struct polaris10_hwmgr *)(hwmgr->backend);

	polaris10_initialize_power_tune_defaults(hwmgr);

	data->pcie_gen_performance.max = PP_PCIEGen1;
	data->pcie_gen_performance.min = PP_PCIEGen3;
	data->pcie_gen_power_saving.max = PP_PCIEGen1;
	data->pcie_gen_power_saving.min = PP_PCIEGen3;
	data->pcie_lane_performance.max = 0;
	data->pcie_lane_performance.min = 16;
	data->pcie_lane_power_saving.max = 0;
	data->pcie_lane_power_saving.min = 16;
}

/**
* Get Leakage VDDC based on leakage ID.
*
* @param    hwmgr  the address of the powerplay hardware manager.
* @return   always 0
*/
static int polaris10_get_evv_voltages(struct pp_hwmgr *hwmgr)
{
	struct polaris10_hwmgr *data = (struct polaris10_hwmgr *)(hwmgr->backend);
	uint16_t vv_id;
	uint32_t vddc = 0;
	uint16_t i, j;
	uint32_t sclk = 0;
	struct phm_ppt_v1_information *table_info =
			(struct phm_ppt_v1_information *)hwmgr->pptable;
	struct phm_ppt_v1_clock_voltage_dependency_table *sclk_table =
			table_info->vdd_dep_on_sclk;
	int result;

	for (i = 0; i < POLARIS10_MAX_LEAKAGE_COUNT; i++) {
		vv_id = ATOM_VIRTUAL_VOLTAGE_ID0 + i;
		if (!phm_get_sclk_for_voltage_evv(hwmgr,
				table_info->vddc_lookup_table, vv_id, &sclk)) {
			if (phm_cap_enabled(hwmgr->platform_descriptor.platformCaps,
					PHM_PlatformCaps_ClockStretcher)) {
				for (j = 1; j < sclk_table->count; j++) {
					if (sclk_table->entries[j].clk == sclk &&
							sclk_table->entries[j].cks_enable == 0) {
						sclk += 5000;
						break;
					}
				}
			}

			if (atomctrl_get_voltage_evv_on_sclk_ai(hwmgr,
						VOLTAGE_TYPE_VDDC,
						sclk, vv_id, &vddc) != 0) {
				printk(KERN_WARNING "failed to retrieving EVV voltage!\n");
				continue;
			}

<<<<<<< HEAD
			PP_ASSERT_WITH_CODE(0 == atomctrl_get_voltage_evv_on_sclk_ai(hwmgr,
							VOLTAGE_TYPE_VDDC, sclk, vv_id, &vddc),
						"Error retrieving EVV voltage value!",
						continue);


=======
>>>>>>> 753e7c8c
			/* need to make sure vddc is less than 2v or else, it could burn the ASIC.
			 * real voltage level in unit of 0.01mv */
			PP_ASSERT_WITH_CODE((vddc < 200000 && vddc != 0),
					"Invalid VDDC value", result = -EINVAL;);

			/* the voltage should not be zero nor equal to leakage ID */
			if (vddc != 0 && vddc != vv_id) {
				data->vddc_leakage.actual_voltage[data->vddc_leakage.count] = (uint16_t)(vddc/100);
				data->vddc_leakage.leakage_id[data->vddc_leakage.count] = vv_id;
				data->vddc_leakage.count++;
			}
		}
	}

	return 0;
}

/**
 * Change virtual leakage voltage to actual value.
 *
 * @param     hwmgr  the address of the powerplay hardware manager.
 * @param     pointer to changing voltage
 * @param     pointer to leakage table
 */
static void polaris10_patch_with_vdd_leakage(struct pp_hwmgr *hwmgr,
		uint16_t *voltage, struct polaris10_leakage_voltage *leakage_table)
{
	uint32_t index;

	/* search for leakage voltage ID 0xff01 ~ 0xff08 */
	for (index = 0; index < leakage_table->count; index++) {
		/* if this voltage matches a leakage voltage ID */
		/* patch with actual leakage voltage */
		if (leakage_table->leakage_id[index] == *voltage) {
			*voltage = leakage_table->actual_voltage[index];
			break;
		}
	}

	if (*voltage > ATOM_VIRTUAL_VOLTAGE_ID0)
		printk(KERN_ERR "Voltage value looks like a Leakage ID but it's not patched \n");
}

/**
* Patch voltage lookup table by EVV leakages.
*
* @param     hwmgr  the address of the powerplay hardware manager.
* @param     pointer to voltage lookup table
* @param     pointer to leakage table
* @return     always 0
*/
static int polaris10_patch_lookup_table_with_leakage(struct pp_hwmgr *hwmgr,
		phm_ppt_v1_voltage_lookup_table *lookup_table,
		struct polaris10_leakage_voltage *leakage_table)
{
	uint32_t i;

	for (i = 0; i < lookup_table->count; i++)
		polaris10_patch_with_vdd_leakage(hwmgr,
				&lookup_table->entries[i].us_vdd, leakage_table);

	return 0;
}

static int polaris10_patch_clock_voltage_limits_with_vddc_leakage(
		struct pp_hwmgr *hwmgr, struct polaris10_leakage_voltage *leakage_table,
		uint16_t *vddc)
{
	struct phm_ppt_v1_information *table_info =
			(struct phm_ppt_v1_information *)(hwmgr->pptable);
	polaris10_patch_with_vdd_leakage(hwmgr, (uint16_t *)vddc, leakage_table);
	hwmgr->dyn_state.max_clock_voltage_on_dc.vddc =
			table_info->max_clock_voltage_on_dc.vddc;
	return 0;
}

static int polaris10_patch_voltage_dependency_tables_with_lookup_table(
		struct pp_hwmgr *hwmgr)
{
	uint8_t entryId;
	uint8_t voltageId;
	struct phm_ppt_v1_information *table_info =
			(struct phm_ppt_v1_information *)(hwmgr->pptable);

	struct phm_ppt_v1_clock_voltage_dependency_table *sclk_table =
			table_info->vdd_dep_on_sclk;
	struct phm_ppt_v1_clock_voltage_dependency_table *mclk_table =
			table_info->vdd_dep_on_mclk;
	struct phm_ppt_v1_mm_clock_voltage_dependency_table *mm_table =
			table_info->mm_dep_table;

	for (entryId = 0; entryId < sclk_table->count; ++entryId) {
		voltageId = sclk_table->entries[entryId].vddInd;
		sclk_table->entries[entryId].vddc =
				table_info->vddc_lookup_table->entries[voltageId].us_vdd;
	}

	for (entryId = 0; entryId < mclk_table->count; ++entryId) {
		voltageId = mclk_table->entries[entryId].vddInd;
		mclk_table->entries[entryId].vddc =
			table_info->vddc_lookup_table->entries[voltageId].us_vdd;
	}

	for (entryId = 0; entryId < mm_table->count; ++entryId) {
		voltageId = mm_table->entries[entryId].vddcInd;
		mm_table->entries[entryId].vddc =
			table_info->vddc_lookup_table->entries[voltageId].us_vdd;
	}

	return 0;

}

static int polaris10_calc_voltage_dependency_tables(struct pp_hwmgr *hwmgr)
{
	/* Need to determine if we need calculated voltage. */
	return 0;
}

static int polaris10_calc_mm_voltage_dependency_table(struct pp_hwmgr *hwmgr)
{
	/* Need to determine if we need calculated voltage from mm table. */
	return 0;
}

static int polaris10_sort_lookup_table(struct pp_hwmgr *hwmgr,
		struct phm_ppt_v1_voltage_lookup_table *lookup_table)
{
	uint32_t table_size, i, j;
	struct phm_ppt_v1_voltage_lookup_record tmp_voltage_lookup_record;
	table_size = lookup_table->count;

	PP_ASSERT_WITH_CODE(0 != lookup_table->count,
		"Lookup table is empty", return -EINVAL);

	/* Sorting voltages */
	for (i = 0; i < table_size - 1; i++) {
		for (j = i + 1; j > 0; j--) {
			if (lookup_table->entries[j].us_vdd <
					lookup_table->entries[j - 1].us_vdd) {
				tmp_voltage_lookup_record = lookup_table->entries[j - 1];
				lookup_table->entries[j - 1] = lookup_table->entries[j];
				lookup_table->entries[j] = tmp_voltage_lookup_record;
			}
		}
	}

	return 0;
}

static int polaris10_complete_dependency_tables(struct pp_hwmgr *hwmgr)
{
	int result = 0;
	int tmp_result;
	struct polaris10_hwmgr *data = (struct polaris10_hwmgr *)(hwmgr->backend);
	struct phm_ppt_v1_information *table_info =
			(struct phm_ppt_v1_information *)(hwmgr->pptable);

	tmp_result = polaris10_patch_lookup_table_with_leakage(hwmgr,
			table_info->vddc_lookup_table, &(data->vddc_leakage));
	if (tmp_result)
		result = tmp_result;

	tmp_result = polaris10_patch_clock_voltage_limits_with_vddc_leakage(hwmgr,
			&(data->vddc_leakage), &table_info->max_clock_voltage_on_dc.vddc);
	if (tmp_result)
		result = tmp_result;

	tmp_result = polaris10_patch_voltage_dependency_tables_with_lookup_table(hwmgr);
	if (tmp_result)
		result = tmp_result;

	tmp_result = polaris10_calc_voltage_dependency_tables(hwmgr);
	if (tmp_result)
		result = tmp_result;

	tmp_result = polaris10_calc_mm_voltage_dependency_table(hwmgr);
	if (tmp_result)
		result = tmp_result;

	tmp_result = polaris10_sort_lookup_table(hwmgr, table_info->vddc_lookup_table);
	if (tmp_result)
		result = tmp_result;

	return result;
}

static int polaris10_set_private_data_based_on_pptable(struct pp_hwmgr *hwmgr)
{
	struct phm_ppt_v1_information *table_info =
			(struct phm_ppt_v1_information *)(hwmgr->pptable);

	struct phm_ppt_v1_clock_voltage_dependency_table *allowed_sclk_vdd_table =
						table_info->vdd_dep_on_sclk;
	struct phm_ppt_v1_clock_voltage_dependency_table *allowed_mclk_vdd_table =
						table_info->vdd_dep_on_mclk;

	PP_ASSERT_WITH_CODE(allowed_sclk_vdd_table != NULL,
		"VDD dependency on SCLK table is missing.	\
		This table is mandatory", return -EINVAL);
	PP_ASSERT_WITH_CODE(allowed_sclk_vdd_table->count >= 1,
		"VDD dependency on SCLK table has to have is missing.	\
		This table is mandatory", return -EINVAL);

	PP_ASSERT_WITH_CODE(allowed_mclk_vdd_table != NULL,
		"VDD dependency on MCLK table is missing.	\
		This table is mandatory", return -EINVAL);
	PP_ASSERT_WITH_CODE(allowed_mclk_vdd_table->count >= 1,
		"VDD dependency on MCLK table has to have is missing.	 \
		This table is mandatory", return -EINVAL);

	table_info->max_clock_voltage_on_ac.sclk =
		allowed_sclk_vdd_table->entries[allowed_sclk_vdd_table->count - 1].clk;
	table_info->max_clock_voltage_on_ac.mclk =
		allowed_mclk_vdd_table->entries[allowed_mclk_vdd_table->count - 1].clk;
	table_info->max_clock_voltage_on_ac.vddc =
		allowed_sclk_vdd_table->entries[allowed_sclk_vdd_table->count - 1].vddc;
	table_info->max_clock_voltage_on_ac.vddci =
		allowed_mclk_vdd_table->entries[allowed_mclk_vdd_table->count - 1].vddci;

	hwmgr->dyn_state.max_clock_voltage_on_ac.sclk = table_info->max_clock_voltage_on_ac.sclk;
	hwmgr->dyn_state.max_clock_voltage_on_ac.mclk = table_info->max_clock_voltage_on_ac.mclk;
	hwmgr->dyn_state.max_clock_voltage_on_ac.vddc = table_info->max_clock_voltage_on_ac.vddc;
	hwmgr->dyn_state.max_clock_voltage_on_ac.vddci =table_info->max_clock_voltage_on_ac.vddci;

	return 0;
}

int polaris10_patch_voltage_workaround(struct pp_hwmgr *hwmgr)
{
	struct phm_ppt_v1_information *table_info =
		       (struct phm_ppt_v1_information *)(hwmgr->pptable);
	struct phm_ppt_v1_clock_voltage_dependency_table *dep_mclk_table =
			table_info->vdd_dep_on_mclk;
	struct phm_ppt_v1_voltage_lookup_table *lookup_table =
			table_info->vddc_lookup_table;
	uint32_t i;

	if (hwmgr->chip_id == CHIP_POLARIS10 && hwmgr->hw_revision == 0xC7) {
		if (lookup_table->entries[dep_mclk_table->entries[dep_mclk_table->count-1].vddInd].us_vdd >= 1000)
			return 0;

		for (i = 0; i < lookup_table->count; i++) {
			if (lookup_table->entries[i].us_vdd < 0xff01 && lookup_table->entries[i].us_vdd >= 1000) {
				dep_mclk_table->entries[dep_mclk_table->count-1].vddInd = (uint8_t) i;
				return 0;
			}
		}
	}
	return 0;
}


int polaris10_hwmgr_backend_init(struct pp_hwmgr *hwmgr)
{
	struct polaris10_hwmgr *data;
	struct pp_atomctrl_gpio_pin_assignment gpio_pin_assignment;
	uint32_t temp_reg;
	int result;
	struct phm_ppt_v1_information *table_info =
			(struct phm_ppt_v1_information *)(hwmgr->pptable);

	data = kzalloc(sizeof(struct polaris10_hwmgr), GFP_KERNEL);
	if (data == NULL)
		return -ENOMEM;

	hwmgr->backend = data;

	data->dll_default_on = false;
	data->sram_end = SMC_RAM_END;
	data->mclk_dpm0_activity_target = 0xa;
	data->disable_dpm_mask = 0xFF;
	data->static_screen_threshold = PPPOLARIS10_STATICSCREENTHRESHOLD_DFLT;
	data->static_screen_threshold_unit = PPPOLARIS10_STATICSCREENTHRESHOLD_DFLT;
	data->activity_target[0] = PPPOLARIS10_TARGETACTIVITY_DFLT;
	data->activity_target[1] = PPPOLARIS10_TARGETACTIVITY_DFLT;
	data->activity_target[2] = PPPOLARIS10_TARGETACTIVITY_DFLT;
	data->activity_target[3] = PPPOLARIS10_TARGETACTIVITY_DFLT;
	data->activity_target[4] = PPPOLARIS10_TARGETACTIVITY_DFLT;
	data->activity_target[5] = PPPOLARIS10_TARGETACTIVITY_DFLT;
	data->activity_target[6] = PPPOLARIS10_TARGETACTIVITY_DFLT;
	data->activity_target[7] = PPPOLARIS10_TARGETACTIVITY_DFLT;

	data->voting_rights_clients0 = PPPOLARIS10_VOTINGRIGHTSCLIENTS_DFLT0;
	data->voting_rights_clients1 = PPPOLARIS10_VOTINGRIGHTSCLIENTS_DFLT1;
	data->voting_rights_clients2 = PPPOLARIS10_VOTINGRIGHTSCLIENTS_DFLT2;
	data->voting_rights_clients3 = PPPOLARIS10_VOTINGRIGHTSCLIENTS_DFLT3;
	data->voting_rights_clients4 = PPPOLARIS10_VOTINGRIGHTSCLIENTS_DFLT4;
	data->voting_rights_clients5 = PPPOLARIS10_VOTINGRIGHTSCLIENTS_DFLT5;
	data->voting_rights_clients6 = PPPOLARIS10_VOTINGRIGHTSCLIENTS_DFLT6;
	data->voting_rights_clients7 = PPPOLARIS10_VOTINGRIGHTSCLIENTS_DFLT7;

	data->vddc_vddci_delta = VDDC_VDDCI_DELTA;

	data->mclk_activity_target = PPPOLARIS10_MCLK_TARGETACTIVITY_DFLT;

	/* need to set voltage control types before EVV patching */
	data->voltage_control = POLARIS10_VOLTAGE_CONTROL_NONE;
	data->vddci_control = POLARIS10_VOLTAGE_CONTROL_NONE;
	data->mvdd_control = POLARIS10_VOLTAGE_CONTROL_NONE;

	data->enable_tdc_limit_feature = true;
	data->enable_pkg_pwr_tracking_feature = true;
	data->force_pcie_gen = PP_PCIEGenInvalid;
	data->mclk_stutter_mode_threshold = 40000;

	if (atomctrl_is_voltage_controled_by_gpio_v3(hwmgr,
			VOLTAGE_TYPE_VDDC, VOLTAGE_OBJ_SVID2))
		data->voltage_control = POLARIS10_VOLTAGE_CONTROL_BY_SVID2;

	if (phm_cap_enabled(hwmgr->platform_descriptor.platformCaps,
			PHM_PlatformCaps_EnableMVDDControl)) {
		if (atomctrl_is_voltage_controled_by_gpio_v3(hwmgr,
				VOLTAGE_TYPE_MVDDC, VOLTAGE_OBJ_GPIO_LUT))
			data->mvdd_control = POLARIS10_VOLTAGE_CONTROL_BY_GPIO;
		else if (atomctrl_is_voltage_controled_by_gpio_v3(hwmgr,
				VOLTAGE_TYPE_MVDDC, VOLTAGE_OBJ_SVID2))
			data->mvdd_control = POLARIS10_VOLTAGE_CONTROL_BY_SVID2;
	}

	if (phm_cap_enabled(hwmgr->platform_descriptor.platformCaps,
			PHM_PlatformCaps_ControlVDDCI)) {
		if (atomctrl_is_voltage_controled_by_gpio_v3(hwmgr,
				VOLTAGE_TYPE_VDDCI, VOLTAGE_OBJ_GPIO_LUT))
			data->vddci_control = POLARIS10_VOLTAGE_CONTROL_BY_GPIO;
		else if (atomctrl_is_voltage_controled_by_gpio_v3(hwmgr,
				VOLTAGE_TYPE_VDDCI, VOLTAGE_OBJ_SVID2))
			data->vddci_control = POLARIS10_VOLTAGE_CONTROL_BY_SVID2;
	}

	if (table_info->cac_dtp_table->usClockStretchAmount != 0)
		phm_cap_set(hwmgr->platform_descriptor.platformCaps,
					PHM_PlatformCaps_ClockStretcher);

	polaris10_set_features_platform_caps(hwmgr);

	polaris10_patch_voltage_workaround(hwmgr);
	polaris10_init_dpm_defaults(hwmgr);

	/* Get leakage voltage based on leakage ID. */
	result = polaris10_get_evv_voltages(hwmgr);

	if (result) {
		printk("Get EVV Voltage Failed.  Abort Driver loading!\n");
		return -1;
	}

	polaris10_complete_dependency_tables(hwmgr);
	polaris10_set_private_data_based_on_pptable(hwmgr);

	/* Initalize Dynamic State Adjustment Rule Settings */
	result = phm_initializa_dynamic_state_adjustment_rule_settings(hwmgr);

	if (0 == result) {
		struct cgs_system_info sys_info = {0};

		data->is_tlu_enabled = false;

		hwmgr->platform_descriptor.hardwareActivityPerformanceLevels =
							POLARIS10_MAX_HARDWARE_POWERLEVELS;
		hwmgr->platform_descriptor.hardwarePerformanceLevels = 2;
		hwmgr->platform_descriptor.minimumClocksReductionPercentage = 50;


		if (atomctrl_get_pp_assign_pin(hwmgr, VDDC_PCC_GPIO_PINID, &gpio_pin_assignment)) {
			temp_reg = cgs_read_ind_register(hwmgr->device, CGS_IND_REG__SMC, ixCNB_PWRMGT_CNTL);
			switch (gpio_pin_assignment.uc_gpio_pin_bit_shift) {
			case 0:
				temp_reg = PHM_SET_FIELD(temp_reg, CNB_PWRMGT_CNTL, GNB_SLOW_MODE, 0x1);
				break;
			case 1:
				temp_reg = PHM_SET_FIELD(temp_reg, CNB_PWRMGT_CNTL, GNB_SLOW_MODE, 0x2);
				break;
			case 2:
				temp_reg = PHM_SET_FIELD(temp_reg, CNB_PWRMGT_CNTL, GNB_SLOW, 0x1);
				break;
			case 3:
				temp_reg = PHM_SET_FIELD(temp_reg, CNB_PWRMGT_CNTL, FORCE_NB_PS1, 0x1);
				break;
			case 4:
				temp_reg = PHM_SET_FIELD(temp_reg, CNB_PWRMGT_CNTL, DPM_ENABLED, 0x1);
				break;
			default:
				PP_ASSERT_WITH_CODE(0,
				"Failed to setup PCC HW register! Wrong GPIO assigned for VDDC_PCC_GPIO_PINID!",
				);
				break;
			}
			cgs_write_ind_register(hwmgr->device, CGS_IND_REG__SMC, ixCNB_PWRMGT_CNTL, temp_reg);
		}

		if (table_info->cac_dtp_table->usDefaultTargetOperatingTemp != 0 &&
			hwmgr->thermal_controller.advanceFanControlParameters.ucFanControlMode) {
			hwmgr->thermal_controller.advanceFanControlParameters.usFanPWMMinLimit =
				(uint16_t)hwmgr->thermal_controller.advanceFanControlParameters.ucMinimumPWMLimit;

			hwmgr->thermal_controller.advanceFanControlParameters.usFanPWMMaxLimit =
				(uint16_t)hwmgr->thermal_controller.advanceFanControlParameters.usDefaultMaxFanPWM;

			hwmgr->thermal_controller.advanceFanControlParameters.usFanPWMStep = 1;

			hwmgr->thermal_controller.advanceFanControlParameters.usFanRPMMaxLimit = 100;

			hwmgr->thermal_controller.advanceFanControlParameters.usFanRPMMinLimit =
				(uint16_t)hwmgr->thermal_controller.advanceFanControlParameters.ucMinimumPWMLimit;

			hwmgr->thermal_controller.advanceFanControlParameters.usFanRPMStep = 1;

			table_info->cac_dtp_table->usDefaultTargetOperatingTemp = (table_info->cac_dtp_table->usDefaultTargetOperatingTemp >= 50) ?
									(table_info->cac_dtp_table->usDefaultTargetOperatingTemp -50) : 0;

			table_info->cac_dtp_table->usOperatingTempMaxLimit = table_info->cac_dtp_table->usDefaultTargetOperatingTemp;
			table_info->cac_dtp_table->usOperatingTempStep = 1;
			table_info->cac_dtp_table->usOperatingTempHyst = 1;

			hwmgr->thermal_controller.advanceFanControlParameters.usMaxFanPWM =
				       hwmgr->thermal_controller.advanceFanControlParameters.usDefaultMaxFanPWM;

			hwmgr->thermal_controller.advanceFanControlParameters.usMaxFanRPM =
				       hwmgr->thermal_controller.advanceFanControlParameters.usDefaultMaxFanRPM;

			hwmgr->dyn_state.cac_dtp_table->usOperatingTempMinLimit =
				       table_info->cac_dtp_table->usOperatingTempMinLimit;

			hwmgr->dyn_state.cac_dtp_table->usOperatingTempMaxLimit =
				       table_info->cac_dtp_table->usOperatingTempMaxLimit;

			hwmgr->dyn_state.cac_dtp_table->usDefaultTargetOperatingTemp =
				       table_info->cac_dtp_table->usDefaultTargetOperatingTemp;

			hwmgr->dyn_state.cac_dtp_table->usOperatingTempStep =
				       table_info->cac_dtp_table->usOperatingTempStep;

			hwmgr->dyn_state.cac_dtp_table->usTargetOperatingTemp =
				       table_info->cac_dtp_table->usTargetOperatingTemp;
		}

		sys_info.size = sizeof(struct cgs_system_info);
		sys_info.info_id = CGS_SYSTEM_INFO_PCIE_GEN_INFO;
		result = cgs_query_system_info(hwmgr->device, &sys_info);
		if (result)
			data->pcie_gen_cap = AMDGPU_DEFAULT_PCIE_GEN_MASK;
		else
			data->pcie_gen_cap = (uint32_t)sys_info.value;
		if (data->pcie_gen_cap & CAIL_PCIE_LINK_SPEED_SUPPORT_GEN3)
			data->pcie_spc_cap = 20;
		sys_info.size = sizeof(struct cgs_system_info);
		sys_info.info_id = CGS_SYSTEM_INFO_PCIE_MLW;
		result = cgs_query_system_info(hwmgr->device, &sys_info);
		if (result)
			data->pcie_lane_cap = AMDGPU_DEFAULT_PCIE_MLW_MASK;
		else
			data->pcie_lane_cap = (uint32_t)sys_info.value;

		hwmgr->platform_descriptor.vbiosInterruptId = 0x20000400; /* IRQ_SOURCE1_SW_INT */
/* The true clock step depends on the frequency, typically 4.5 or 9 MHz. Here we use 5. */
		hwmgr->platform_descriptor.clockStep.engineClock = 500;
		hwmgr->platform_descriptor.clockStep.memoryClock = 500;
	} else {
		/* Ignore return value in here, we are cleaning up a mess. */
		polaris10_hwmgr_backend_fini(hwmgr);
	}

	return 0;
}

static int polaris10_force_dpm_highest(struct pp_hwmgr *hwmgr)
{
	struct polaris10_hwmgr *data = (struct polaris10_hwmgr *)(hwmgr->backend);
	uint32_t level, tmp;

	if (!data->pcie_dpm_key_disabled) {
		if (data->dpm_level_enable_mask.pcie_dpm_enable_mask) {
			level = 0;
			tmp = data->dpm_level_enable_mask.pcie_dpm_enable_mask;
			while (tmp >>= 1)
				level++;

			if (level)
				smum_send_msg_to_smc_with_parameter(hwmgr->smumgr,
						PPSMC_MSG_PCIeDPM_ForceLevel, level);
		}
	}

	if (!data->sclk_dpm_key_disabled) {
		if (data->dpm_level_enable_mask.sclk_dpm_enable_mask) {
			level = 0;
			tmp = data->dpm_level_enable_mask.sclk_dpm_enable_mask;
			while (tmp >>= 1)
				level++;

			if (level)
				smum_send_msg_to_smc_with_parameter(hwmgr->smumgr,
						PPSMC_MSG_SCLKDPM_SetEnabledMask,
						(1 << level));
		}
	}

	if (!data->mclk_dpm_key_disabled) {
		if (data->dpm_level_enable_mask.mclk_dpm_enable_mask) {
			level = 0;
			tmp = data->dpm_level_enable_mask.mclk_dpm_enable_mask;
			while (tmp >>= 1)
				level++;

			if (level)
				smum_send_msg_to_smc_with_parameter(hwmgr->smumgr,
						PPSMC_MSG_MCLKDPM_SetEnabledMask,
						(1 << level));
		}
	}

	return 0;
}

static int polaris10_upload_dpm_level_enable_mask(struct pp_hwmgr *hwmgr)
{
	struct polaris10_hwmgr *data = (struct polaris10_hwmgr *)(hwmgr->backend);

	phm_apply_dal_min_voltage_request(hwmgr);

	if (!data->sclk_dpm_key_disabled) {
		if (data->dpm_level_enable_mask.sclk_dpm_enable_mask)
			smum_send_msg_to_smc_with_parameter(hwmgr->smumgr,
					PPSMC_MSG_SCLKDPM_SetEnabledMask,
					data->dpm_level_enable_mask.sclk_dpm_enable_mask);
	}

	if (!data->mclk_dpm_key_disabled) {
		if (data->dpm_level_enable_mask.mclk_dpm_enable_mask)
			smum_send_msg_to_smc_with_parameter(hwmgr->smumgr,
					PPSMC_MSG_MCLKDPM_SetEnabledMask,
					data->dpm_level_enable_mask.mclk_dpm_enable_mask);
	}

	return 0;
}

static int polaris10_unforce_dpm_levels(struct pp_hwmgr *hwmgr)
{
	struct polaris10_hwmgr *data = (struct polaris10_hwmgr *)(hwmgr->backend);

	if (!polaris10_is_dpm_running(hwmgr))
		return -EINVAL;

	if (!data->pcie_dpm_key_disabled) {
		smum_send_msg_to_smc(hwmgr->smumgr,
				PPSMC_MSG_PCIeDPM_UnForceLevel);
	}

	return polaris10_upload_dpm_level_enable_mask(hwmgr);
}

static int polaris10_force_dpm_lowest(struct pp_hwmgr *hwmgr)
{
	struct polaris10_hwmgr *data =
			(struct polaris10_hwmgr *)(hwmgr->backend);
	uint32_t level;

	if (!data->sclk_dpm_key_disabled)
		if (data->dpm_level_enable_mask.sclk_dpm_enable_mask) {
			level = phm_get_lowest_enabled_level(hwmgr,
							      data->dpm_level_enable_mask.sclk_dpm_enable_mask);
			smum_send_msg_to_smc_with_parameter(hwmgr->smumgr,
							    PPSMC_MSG_SCLKDPM_SetEnabledMask,
							    (1 << level));

	}

	if (!data->mclk_dpm_key_disabled) {
		if (data->dpm_level_enable_mask.mclk_dpm_enable_mask) {
			level = phm_get_lowest_enabled_level(hwmgr,
							      data->dpm_level_enable_mask.mclk_dpm_enable_mask);
			smum_send_msg_to_smc_with_parameter(hwmgr->smumgr,
							    PPSMC_MSG_MCLKDPM_SetEnabledMask,
							    (1 << level));
		}
	}

	if (!data->pcie_dpm_key_disabled) {
		if (data->dpm_level_enable_mask.pcie_dpm_enable_mask) {
			level = phm_get_lowest_enabled_level(hwmgr,
							      data->dpm_level_enable_mask.pcie_dpm_enable_mask);
			smum_send_msg_to_smc_with_parameter(hwmgr->smumgr,
							    PPSMC_MSG_PCIeDPM_ForceLevel,
							    (level));
		}
	}

	return 0;

}
static int polaris10_force_dpm_level(struct pp_hwmgr *hwmgr,
				enum amd_dpm_forced_level level)
{
	int ret = 0;

	switch (level) {
	case AMD_DPM_FORCED_LEVEL_HIGH:
		ret = polaris10_force_dpm_highest(hwmgr);
		if (ret)
			return ret;
		break;
	case AMD_DPM_FORCED_LEVEL_LOW:
		ret = polaris10_force_dpm_lowest(hwmgr);
		if (ret)
			return ret;
		break;
	case AMD_DPM_FORCED_LEVEL_AUTO:
		ret = polaris10_unforce_dpm_levels(hwmgr);
		if (ret)
			return ret;
		break;
	default:
		break;
	}

	hwmgr->dpm_level = level;

	return ret;
}

static int polaris10_get_power_state_size(struct pp_hwmgr *hwmgr)
{
	return sizeof(struct polaris10_power_state);
}


static int polaris10_apply_state_adjust_rules(struct pp_hwmgr *hwmgr,
				struct pp_power_state *request_ps,
			const struct pp_power_state *current_ps)
{

	struct polaris10_power_state *polaris10_ps =
				cast_phw_polaris10_power_state(&request_ps->hardware);
	uint32_t sclk;
	uint32_t mclk;
	struct PP_Clocks minimum_clocks = {0};
	bool disable_mclk_switching;
	bool disable_mclk_switching_for_frame_lock;
	struct cgs_display_info info = {0};
	const struct phm_clock_and_voltage_limits *max_limits;
	uint32_t i;
	struct polaris10_hwmgr *data = (struct polaris10_hwmgr *)(hwmgr->backend);
	struct phm_ppt_v1_information *table_info =
			(struct phm_ppt_v1_information *)(hwmgr->pptable);
	int32_t count;
	int32_t stable_pstate_sclk = 0, stable_pstate_mclk = 0;

	data->battery_state = (PP_StateUILabel_Battery ==
			request_ps->classification.ui_label);

	PP_ASSERT_WITH_CODE(polaris10_ps->performance_level_count == 2,
				 "VI should always have 2 performance levels",
				);

	max_limits = (PP_PowerSource_AC == hwmgr->power_source) ?
			&(hwmgr->dyn_state.max_clock_voltage_on_ac) :
			&(hwmgr->dyn_state.max_clock_voltage_on_dc);

	/* Cap clock DPM tables at DC MAX if it is in DC. */
	if (PP_PowerSource_DC == hwmgr->power_source) {
		for (i = 0; i < polaris10_ps->performance_level_count; i++) {
			if (polaris10_ps->performance_levels[i].memory_clock > max_limits->mclk)
				polaris10_ps->performance_levels[i].memory_clock = max_limits->mclk;
			if (polaris10_ps->performance_levels[i].engine_clock > max_limits->sclk)
				polaris10_ps->performance_levels[i].engine_clock = max_limits->sclk;
		}
	}

	polaris10_ps->vce_clks.evclk = hwmgr->vce_arbiter.evclk;
	polaris10_ps->vce_clks.ecclk = hwmgr->vce_arbiter.ecclk;

	cgs_get_active_displays_info(hwmgr->device, &info);

	/*TO DO result = PHM_CheckVBlankTime(hwmgr, &vblankTooShort);*/

	/* TO DO GetMinClockSettings(hwmgr->pPECI, &minimum_clocks); */

	if (phm_cap_enabled(hwmgr->platform_descriptor.platformCaps,
			PHM_PlatformCaps_StablePState)) {
		max_limits = &(hwmgr->dyn_state.max_clock_voltage_on_ac);
		stable_pstate_sclk = (max_limits->sclk * 75) / 100;

		for (count = table_info->vdd_dep_on_sclk->count - 1;
				count >= 0; count--) {
			if (stable_pstate_sclk >=
					table_info->vdd_dep_on_sclk->entries[count].clk) {
				stable_pstate_sclk =
						table_info->vdd_dep_on_sclk->entries[count].clk;
				break;
			}
		}

		if (count < 0)
			stable_pstate_sclk = table_info->vdd_dep_on_sclk->entries[0].clk;

		stable_pstate_mclk = max_limits->mclk;

		minimum_clocks.engineClock = stable_pstate_sclk;
		minimum_clocks.memoryClock = stable_pstate_mclk;
	}

	if (minimum_clocks.engineClock < hwmgr->gfx_arbiter.sclk)
		minimum_clocks.engineClock = hwmgr->gfx_arbiter.sclk;

	if (minimum_clocks.memoryClock < hwmgr->gfx_arbiter.mclk)
		minimum_clocks.memoryClock = hwmgr->gfx_arbiter.mclk;

	polaris10_ps->sclk_threshold = hwmgr->gfx_arbiter.sclk_threshold;

	if (0 != hwmgr->gfx_arbiter.sclk_over_drive) {
		PP_ASSERT_WITH_CODE((hwmgr->gfx_arbiter.sclk_over_drive <=
				hwmgr->platform_descriptor.overdriveLimit.engineClock),
				"Overdrive sclk exceeds limit",
				hwmgr->gfx_arbiter.sclk_over_drive =
						hwmgr->platform_descriptor.overdriveLimit.engineClock);

		if (hwmgr->gfx_arbiter.sclk_over_drive >= hwmgr->gfx_arbiter.sclk)
			polaris10_ps->performance_levels[1].engine_clock =
					hwmgr->gfx_arbiter.sclk_over_drive;
	}

	if (0 != hwmgr->gfx_arbiter.mclk_over_drive) {
		PP_ASSERT_WITH_CODE((hwmgr->gfx_arbiter.mclk_over_drive <=
				hwmgr->platform_descriptor.overdriveLimit.memoryClock),
				"Overdrive mclk exceeds limit",
				hwmgr->gfx_arbiter.mclk_over_drive =
						hwmgr->platform_descriptor.overdriveLimit.memoryClock);

		if (hwmgr->gfx_arbiter.mclk_over_drive >= hwmgr->gfx_arbiter.mclk)
			polaris10_ps->performance_levels[1].memory_clock =
					hwmgr->gfx_arbiter.mclk_over_drive;
	}

	disable_mclk_switching_for_frame_lock = phm_cap_enabled(
				    hwmgr->platform_descriptor.platformCaps,
				    PHM_PlatformCaps_DisableMclkSwitchingForFrameLock);


	disable_mclk_switching = (1 < info.display_count) ||
				    disable_mclk_switching_for_frame_lock;

	sclk = polaris10_ps->performance_levels[0].engine_clock;
	mclk = polaris10_ps->performance_levels[0].memory_clock;

	if (disable_mclk_switching)
		mclk = polaris10_ps->performance_levels
		[polaris10_ps->performance_level_count - 1].memory_clock;

	if (sclk < minimum_clocks.engineClock)
		sclk = (minimum_clocks.engineClock > max_limits->sclk) ?
				max_limits->sclk : minimum_clocks.engineClock;

	if (mclk < minimum_clocks.memoryClock)
		mclk = (minimum_clocks.memoryClock > max_limits->mclk) ?
				max_limits->mclk : minimum_clocks.memoryClock;

	polaris10_ps->performance_levels[0].engine_clock = sclk;
	polaris10_ps->performance_levels[0].memory_clock = mclk;

	polaris10_ps->performance_levels[1].engine_clock =
		(polaris10_ps->performance_levels[1].engine_clock >=
				polaris10_ps->performance_levels[0].engine_clock) ?
						polaris10_ps->performance_levels[1].engine_clock :
						polaris10_ps->performance_levels[0].engine_clock;

	if (disable_mclk_switching) {
		if (mclk < polaris10_ps->performance_levels[1].memory_clock)
			mclk = polaris10_ps->performance_levels[1].memory_clock;

		polaris10_ps->performance_levels[0].memory_clock = mclk;
		polaris10_ps->performance_levels[1].memory_clock = mclk;
	} else {
		if (polaris10_ps->performance_levels[1].memory_clock <
				polaris10_ps->performance_levels[0].memory_clock)
			polaris10_ps->performance_levels[1].memory_clock =
					polaris10_ps->performance_levels[0].memory_clock;
	}

	if (phm_cap_enabled(hwmgr->platform_descriptor.platformCaps,
			PHM_PlatformCaps_StablePState)) {
		for (i = 0; i < polaris10_ps->performance_level_count; i++) {
			polaris10_ps->performance_levels[i].engine_clock = stable_pstate_sclk;
			polaris10_ps->performance_levels[i].memory_clock = stable_pstate_mclk;
			polaris10_ps->performance_levels[i].pcie_gen = data->pcie_gen_performance.max;
			polaris10_ps->performance_levels[i].pcie_lane = data->pcie_gen_performance.max;
		}
	}
	return 0;
}


static int polaris10_dpm_get_mclk(struct pp_hwmgr *hwmgr, bool low)
{
	struct pp_power_state  *ps;
	struct polaris10_power_state  *polaris10_ps;

	if (hwmgr == NULL)
		return -EINVAL;

	ps = hwmgr->request_ps;

	if (ps == NULL)
		return -EINVAL;

	polaris10_ps = cast_phw_polaris10_power_state(&ps->hardware);

	if (low)
		return polaris10_ps->performance_levels[0].memory_clock;
	else
		return polaris10_ps->performance_levels
				[polaris10_ps->performance_level_count-1].memory_clock;
}

static int polaris10_dpm_get_sclk(struct pp_hwmgr *hwmgr, bool low)
{
	struct pp_power_state  *ps;
	struct polaris10_power_state  *polaris10_ps;

	if (hwmgr == NULL)
		return -EINVAL;

	ps = hwmgr->request_ps;

	if (ps == NULL)
		return -EINVAL;

	polaris10_ps = cast_phw_polaris10_power_state(&ps->hardware);

	if (low)
		return polaris10_ps->performance_levels[0].engine_clock;
	else
		return polaris10_ps->performance_levels
				[polaris10_ps->performance_level_count-1].engine_clock;
}

static int polaris10_dpm_patch_boot_state(struct pp_hwmgr *hwmgr,
					struct pp_hw_power_state *hw_ps)
{
	struct polaris10_hwmgr *data = (struct polaris10_hwmgr *)(hwmgr->backend);
	struct polaris10_power_state *ps = (struct polaris10_power_state *)hw_ps;
	ATOM_FIRMWARE_INFO_V2_2 *fw_info;
	uint16_t size;
	uint8_t frev, crev;
	int index = GetIndexIntoMasterTable(DATA, FirmwareInfo);

	/* First retrieve the Boot clocks and VDDC from the firmware info table.
	 * We assume here that fw_info is unchanged if this call fails.
	 */
	fw_info = (ATOM_FIRMWARE_INFO_V2_2 *)cgs_atom_get_data_table(
			hwmgr->device, index,
			&size, &frev, &crev);
	if (!fw_info)
		/* During a test, there is no firmware info table. */
		return 0;

	/* Patch the state. */
	data->vbios_boot_state.sclk_bootup_value =
			le32_to_cpu(fw_info->ulDefaultEngineClock);
	data->vbios_boot_state.mclk_bootup_value =
			le32_to_cpu(fw_info->ulDefaultMemoryClock);
	data->vbios_boot_state.mvdd_bootup_value =
			le16_to_cpu(fw_info->usBootUpMVDDCVoltage);
	data->vbios_boot_state.vddc_bootup_value =
			le16_to_cpu(fw_info->usBootUpVDDCVoltage);
	data->vbios_boot_state.vddci_bootup_value =
			le16_to_cpu(fw_info->usBootUpVDDCIVoltage);
	data->vbios_boot_state.pcie_gen_bootup_value =
			phm_get_current_pcie_speed(hwmgr);

	data->vbios_boot_state.pcie_lane_bootup_value =
			(uint16_t)phm_get_current_pcie_lane_number(hwmgr);

	/* set boot power state */
	ps->performance_levels[0].memory_clock = data->vbios_boot_state.mclk_bootup_value;
	ps->performance_levels[0].engine_clock = data->vbios_boot_state.sclk_bootup_value;
	ps->performance_levels[0].pcie_gen = data->vbios_boot_state.pcie_gen_bootup_value;
	ps->performance_levels[0].pcie_lane = data->vbios_boot_state.pcie_lane_bootup_value;

	return 0;
}

static int polaris10_get_pp_table_entry_callback_func(struct pp_hwmgr *hwmgr,
		void *state, struct pp_power_state *power_state,
		void *pp_table, uint32_t classification_flag)
{
	struct polaris10_hwmgr *data = (struct polaris10_hwmgr *)(hwmgr->backend);
	struct polaris10_power_state  *polaris10_power_state =
			(struct polaris10_power_state *)(&(power_state->hardware));
	struct polaris10_performance_level *performance_level;
	ATOM_Tonga_State *state_entry = (ATOM_Tonga_State *)state;
	ATOM_Tonga_POWERPLAYTABLE *powerplay_table =
			(ATOM_Tonga_POWERPLAYTABLE *)pp_table;
	PPTable_Generic_SubTable_Header *sclk_dep_table =
			(PPTable_Generic_SubTable_Header *)
			(((unsigned long)powerplay_table) +
				le16_to_cpu(powerplay_table->usSclkDependencyTableOffset));

	ATOM_Tonga_MCLK_Dependency_Table *mclk_dep_table =
			(ATOM_Tonga_MCLK_Dependency_Table *)
			(((unsigned long)powerplay_table) +
				le16_to_cpu(powerplay_table->usMclkDependencyTableOffset));

	/* The following fields are not initialized here: id orderedList allStatesList */
	power_state->classification.ui_label =
			(le16_to_cpu(state_entry->usClassification) &
			ATOM_PPLIB_CLASSIFICATION_UI_MASK) >>
			ATOM_PPLIB_CLASSIFICATION_UI_SHIFT;
	power_state->classification.flags = classification_flag;
	/* NOTE: There is a classification2 flag in BIOS that is not being used right now */

	power_state->classification.temporary_state = false;
	power_state->classification.to_be_deleted = false;

	power_state->validation.disallowOnDC =
			(0 != (le32_to_cpu(state_entry->ulCapsAndSettings) &
					ATOM_Tonga_DISALLOW_ON_DC));

	power_state->pcie.lanes = 0;

	power_state->display.disableFrameModulation = false;
	power_state->display.limitRefreshrate = false;
	power_state->display.enableVariBright =
			(0 != (le32_to_cpu(state_entry->ulCapsAndSettings) &
					ATOM_Tonga_ENABLE_VARIBRIGHT));

	power_state->validation.supportedPowerLevels = 0;
	power_state->uvd_clocks.VCLK = 0;
	power_state->uvd_clocks.DCLK = 0;
	power_state->temperatures.min = 0;
	power_state->temperatures.max = 0;

	performance_level = &(polaris10_power_state->performance_levels
			[polaris10_power_state->performance_level_count++]);

	PP_ASSERT_WITH_CODE(
			(polaris10_power_state->performance_level_count < SMU74_MAX_LEVELS_GRAPHICS),
			"Performance levels exceeds SMC limit!",
			return -1);

	PP_ASSERT_WITH_CODE(
			(polaris10_power_state->performance_level_count <=
					hwmgr->platform_descriptor.hardwareActivityPerformanceLevels),
			"Performance levels exceeds Driver limit!",
			return -1);

	/* Performance levels are arranged from low to high. */
	performance_level->memory_clock = mclk_dep_table->entries
			[state_entry->ucMemoryClockIndexLow].ulMclk;
	if (sclk_dep_table->ucRevId == 0)
		performance_level->engine_clock = ((ATOM_Tonga_SCLK_Dependency_Table *)sclk_dep_table)->entries
			[state_entry->ucEngineClockIndexLow].ulSclk;
	else if (sclk_dep_table->ucRevId == 1)
		performance_level->engine_clock = ((ATOM_Polaris_SCLK_Dependency_Table *)sclk_dep_table)->entries
			[state_entry->ucEngineClockIndexLow].ulSclk;
	performance_level->pcie_gen = get_pcie_gen_support(data->pcie_gen_cap,
			state_entry->ucPCIEGenLow);
	performance_level->pcie_lane = get_pcie_lane_support(data->pcie_lane_cap,
			state_entry->ucPCIELaneHigh);

	performance_level = &(polaris10_power_state->performance_levels
			[polaris10_power_state->performance_level_count++]);
	performance_level->memory_clock = mclk_dep_table->entries
			[state_entry->ucMemoryClockIndexHigh].ulMclk;

	if (sclk_dep_table->ucRevId == 0)
		performance_level->engine_clock = ((ATOM_Tonga_SCLK_Dependency_Table *)sclk_dep_table)->entries
<<<<<<< HEAD
			[state_entry->ucEngineClockIndexHigh].ulSclk;
	else if (sclk_dep_table->ucRevId == 1)
		performance_level->engine_clock = ((ATOM_Polaris_SCLK_Dependency_Table *)sclk_dep_table)->entries
			[state_entry->ucEngineClockIndexHigh].ulSclk;
=======
			[state_entry->ucEngineClockIndexHigh].ulSclk;
	else if (sclk_dep_table->ucRevId == 1)
		performance_level->engine_clock = ((ATOM_Polaris_SCLK_Dependency_Table *)sclk_dep_table)->entries
			[state_entry->ucEngineClockIndexHigh].ulSclk;
>>>>>>> 753e7c8c

	performance_level->pcie_gen = get_pcie_gen_support(data->pcie_gen_cap,
			state_entry->ucPCIEGenHigh);
	performance_level->pcie_lane = get_pcie_lane_support(data->pcie_lane_cap,
			state_entry->ucPCIELaneHigh);

	return 0;
}

static int polaris10_get_pp_table_entry(struct pp_hwmgr *hwmgr,
		unsigned long entry_index, struct pp_power_state *state)
{
	int result;
	struct polaris10_power_state *ps;
	struct polaris10_hwmgr *data = (struct polaris10_hwmgr *)(hwmgr->backend);
	struct phm_ppt_v1_information *table_info =
			(struct phm_ppt_v1_information *)(hwmgr->pptable);
	struct phm_ppt_v1_clock_voltage_dependency_table *dep_mclk_table =
			table_info->vdd_dep_on_mclk;

	state->hardware.magic = PHM_VIslands_Magic;

	ps = (struct polaris10_power_state *)(&state->hardware);

	result = tonga_get_powerplay_table_entry(hwmgr, entry_index, state,
			polaris10_get_pp_table_entry_callback_func);

	/* This is the earliest time we have all the dependency table and the VBIOS boot state
	 * as PP_Tables_GetPowerPlayTableEntry retrieves the VBIOS boot state
	 * if there is only one VDDCI/MCLK level, check if it's the same as VBIOS boot state
	 */
	if (dep_mclk_table != NULL && dep_mclk_table->count == 1) {
		if (dep_mclk_table->entries[0].clk !=
				data->vbios_boot_state.mclk_bootup_value)
			printk(KERN_ERR "Single MCLK entry VDDCI/MCLK dependency table "
					"does not match VBIOS boot MCLK level");
		if (dep_mclk_table->entries[0].vddci !=
				data->vbios_boot_state.vddci_bootup_value)
			printk(KERN_ERR "Single VDDCI entry VDDCI/MCLK dependency table "
					"does not match VBIOS boot VDDCI level");
	}

	/* set DC compatible flag if this state supports DC */
	if (!state->validation.disallowOnDC)
		ps->dc_compatible = true;

	if (state->classification.flags & PP_StateClassificationFlag_ACPI)
		data->acpi_pcie_gen = ps->performance_levels[0].pcie_gen;

	ps->uvd_clks.vclk = state->uvd_clocks.VCLK;
	ps->uvd_clks.dclk = state->uvd_clocks.DCLK;

	if (!result) {
		uint32_t i;

		switch (state->classification.ui_label) {
		case PP_StateUILabel_Performance:
			data->use_pcie_performance_levels = true;
			for (i = 0; i < ps->performance_level_count; i++) {
				if (data->pcie_gen_performance.max <
						ps->performance_levels[i].pcie_gen)
					data->pcie_gen_performance.max =
							ps->performance_levels[i].pcie_gen;

				if (data->pcie_gen_performance.min >
						ps->performance_levels[i].pcie_gen)
					data->pcie_gen_performance.min =
							ps->performance_levels[i].pcie_gen;

				if (data->pcie_lane_performance.max <
						ps->performance_levels[i].pcie_lane)
					data->pcie_lane_performance.max =
							ps->performance_levels[i].pcie_lane;
				if (data->pcie_lane_performance.min >
						ps->performance_levels[i].pcie_lane)
					data->pcie_lane_performance.min =
							ps->performance_levels[i].pcie_lane;
			}
			break;
		case PP_StateUILabel_Battery:
			data->use_pcie_power_saving_levels = true;

			for (i = 0; i < ps->performance_level_count; i++) {
				if (data->pcie_gen_power_saving.max <
						ps->performance_levels[i].pcie_gen)
					data->pcie_gen_power_saving.max =
							ps->performance_levels[i].pcie_gen;

				if (data->pcie_gen_power_saving.min >
						ps->performance_levels[i].pcie_gen)
					data->pcie_gen_power_saving.min =
							ps->performance_levels[i].pcie_gen;

				if (data->pcie_lane_power_saving.max <
						ps->performance_levels[i].pcie_lane)
					data->pcie_lane_power_saving.max =
							ps->performance_levels[i].pcie_lane;

				if (data->pcie_lane_power_saving.min >
						ps->performance_levels[i].pcie_lane)
					data->pcie_lane_power_saving.min =
							ps->performance_levels[i].pcie_lane;
			}
			break;
		default:
			break;
		}
	}
	return 0;
}

static void
polaris10_print_current_perforce_level(struct pp_hwmgr *hwmgr, struct seq_file *m)
{
	uint32_t sclk, mclk, activity_percent;
	uint32_t offset;
	struct polaris10_hwmgr *data = (struct polaris10_hwmgr *)(hwmgr->backend);

	smum_send_msg_to_smc(hwmgr->smumgr, PPSMC_MSG_API_GetSclkFrequency);

	sclk = cgs_read_register(hwmgr->device, mmSMC_MSG_ARG_0);

	smum_send_msg_to_smc(hwmgr->smumgr, PPSMC_MSG_API_GetMclkFrequency);

	mclk = cgs_read_register(hwmgr->device, mmSMC_MSG_ARG_0);
	seq_printf(m, "\n [  mclk  ]: %u MHz\n\n [  sclk  ]: %u MHz\n",
			mclk / 100, sclk / 100);

	offset = data->soft_regs_start + offsetof(SMU74_SoftRegisters, AverageGraphicsActivity);
	activity_percent = cgs_read_ind_register(hwmgr->device, CGS_IND_REG__SMC, offset);
	activity_percent += 0x80;
	activity_percent >>= 8;

	seq_printf(m, "\n [GPU load]: %u%%\n\n", activity_percent > 100 ? 100 : activity_percent);

	seq_printf(m, "uvd    %sabled\n", data->uvd_power_gated ? "dis" : "en");

	seq_printf(m, "vce    %sabled\n", data->vce_power_gated ? "dis" : "en");
}

static int polaris10_find_dpm_states_clocks_in_dpm_table(struct pp_hwmgr *hwmgr, const void *input)
{
	const struct phm_set_power_state_input *states =
			(const struct phm_set_power_state_input *)input;
	const struct polaris10_power_state *polaris10_ps =
			cast_const_phw_polaris10_power_state(states->pnew_state);
	struct polaris10_hwmgr *data = (struct polaris10_hwmgr *)(hwmgr->backend);
	struct polaris10_single_dpm_table *sclk_table = &(data->dpm_table.sclk_table);
	uint32_t sclk = polaris10_ps->performance_levels
			[polaris10_ps->performance_level_count - 1].engine_clock;
	struct polaris10_single_dpm_table *mclk_table = &(data->dpm_table.mclk_table);
	uint32_t mclk = polaris10_ps->performance_levels
			[polaris10_ps->performance_level_count - 1].memory_clock;
	struct PP_Clocks min_clocks = {0};
	uint32_t i;
	struct cgs_display_info info = {0};

	data->need_update_smu7_dpm_table = 0;

	for (i = 0; i < sclk_table->count; i++) {
		if (sclk == sclk_table->dpm_levels[i].value)
			break;
	}

	if (i >= sclk_table->count)
		data->need_update_smu7_dpm_table |= DPMTABLE_OD_UPDATE_SCLK;
	else {
	/* TODO: Check SCLK in DAL's minimum clocks
	 * in case DeepSleep divider update is required.
	 */
		if (data->display_timing.min_clock_in_sr != min_clocks.engineClockInSR &&
			(min_clocks.engineClockInSR >= POLARIS10_MINIMUM_ENGINE_CLOCK ||
				data->display_timing.min_clock_in_sr >= POLARIS10_MINIMUM_ENGINE_CLOCK))
			data->need_update_smu7_dpm_table |= DPMTABLE_UPDATE_SCLK;
	}

	for (i = 0; i < mclk_table->count; i++) {
		if (mclk == mclk_table->dpm_levels[i].value)
			break;
	}

	if (i >= mclk_table->count)
		data->need_update_smu7_dpm_table |= DPMTABLE_OD_UPDATE_MCLK;

	cgs_get_active_displays_info(hwmgr->device, &info);

	if (data->display_timing.num_existing_displays != info.display_count)
		data->need_update_smu7_dpm_table |= DPMTABLE_UPDATE_MCLK;

	return 0;
}

static uint16_t polaris10_get_maximum_link_speed(struct pp_hwmgr *hwmgr,
		const struct polaris10_power_state *polaris10_ps)
{
	uint32_t i;
	uint32_t sclk, max_sclk = 0;
	struct polaris10_hwmgr *data = (struct polaris10_hwmgr *)(hwmgr->backend);
	struct polaris10_dpm_table *dpm_table = &data->dpm_table;

	for (i = 0; i < polaris10_ps->performance_level_count; i++) {
		sclk = polaris10_ps->performance_levels[i].engine_clock;
		if (max_sclk < sclk)
			max_sclk = sclk;
	}

	for (i = 0; i < dpm_table->sclk_table.count; i++) {
		if (dpm_table->sclk_table.dpm_levels[i].value == max_sclk)
			return (uint16_t) ((i >= dpm_table->pcie_speed_table.count) ?
					dpm_table->pcie_speed_table.dpm_levels
					[dpm_table->pcie_speed_table.count - 1].value :
					dpm_table->pcie_speed_table.dpm_levels[i].value);
	}

	return 0;
}

static int polaris10_request_link_speed_change_before_state_change(
		struct pp_hwmgr *hwmgr, const void *input)
{
	const struct phm_set_power_state_input *states =
			(const struct phm_set_power_state_input *)input;
	struct polaris10_hwmgr *data = (struct polaris10_hwmgr *)(hwmgr->backend);
	const struct polaris10_power_state *polaris10_nps =
			cast_const_phw_polaris10_power_state(states->pnew_state);
	const struct polaris10_power_state *polaris10_cps =
			cast_const_phw_polaris10_power_state(states->pcurrent_state);

	uint16_t target_link_speed = polaris10_get_maximum_link_speed(hwmgr, polaris10_nps);
	uint16_t current_link_speed;

	if (data->force_pcie_gen == PP_PCIEGenInvalid)
		current_link_speed = polaris10_get_maximum_link_speed(hwmgr, polaris10_cps);
	else
		current_link_speed = data->force_pcie_gen;

	data->force_pcie_gen = PP_PCIEGenInvalid;
	data->pspp_notify_required = false;

	if (target_link_speed > current_link_speed) {
		switch (target_link_speed) {
		case PP_PCIEGen3:
			if (0 == acpi_pcie_perf_request(hwmgr->device, PCIE_PERF_REQ_GEN3, false))
				break;
			data->force_pcie_gen = PP_PCIEGen2;
			if (current_link_speed == PP_PCIEGen2)
				break;
		case PP_PCIEGen2:
			if (0 == acpi_pcie_perf_request(hwmgr->device, PCIE_PERF_REQ_GEN2, false))
				break;
		default:
			data->force_pcie_gen = phm_get_current_pcie_speed(hwmgr);
			break;
		}
	} else {
		if (target_link_speed < current_link_speed)
			data->pspp_notify_required = true;
	}

	return 0;
}

static int polaris10_freeze_sclk_mclk_dpm(struct pp_hwmgr *hwmgr)
{
	struct polaris10_hwmgr *data = (struct polaris10_hwmgr *)(hwmgr->backend);

	if (0 == data->need_update_smu7_dpm_table)
		return 0;

	if ((0 == data->sclk_dpm_key_disabled) &&
		(data->need_update_smu7_dpm_table &
			(DPMTABLE_OD_UPDATE_SCLK + DPMTABLE_UPDATE_SCLK))) {
		PP_ASSERT_WITH_CODE(polaris10_is_dpm_running(hwmgr),
				    "Trying to freeze SCLK DPM when DPM is disabled",
				);
		PP_ASSERT_WITH_CODE(0 == smum_send_msg_to_smc(hwmgr->smumgr,
				PPSMC_MSG_SCLKDPM_FreezeLevel),
				"Failed to freeze SCLK DPM during FreezeSclkMclkDPM Function!",
				return -1);
	}

	if ((0 == data->mclk_dpm_key_disabled) &&
		(data->need_update_smu7_dpm_table &
		 DPMTABLE_OD_UPDATE_MCLK)) {
		PP_ASSERT_WITH_CODE(polaris10_is_dpm_running(hwmgr),
				    "Trying to freeze MCLK DPM when DPM is disabled",
				);
		PP_ASSERT_WITH_CODE(0 == smum_send_msg_to_smc(hwmgr->smumgr,
				PPSMC_MSG_MCLKDPM_FreezeLevel),
				"Failed to freeze MCLK DPM during FreezeSclkMclkDPM Function!",
				return -1);
	}

	return 0;
}

static int polaris10_populate_and_upload_sclk_mclk_dpm_levels(
		struct pp_hwmgr *hwmgr, const void *input)
{
	int result = 0;
	const struct phm_set_power_state_input *states =
			(const struct phm_set_power_state_input *)input;
	const struct polaris10_power_state *polaris10_ps =
			cast_const_phw_polaris10_power_state(states->pnew_state);
	struct polaris10_hwmgr *data = (struct polaris10_hwmgr *)(hwmgr->backend);
	uint32_t sclk = polaris10_ps->performance_levels
			[polaris10_ps->performance_level_count - 1].engine_clock;
	uint32_t mclk = polaris10_ps->performance_levels
			[polaris10_ps->performance_level_count - 1].memory_clock;
	struct polaris10_dpm_table *dpm_table = &data->dpm_table;

	struct polaris10_dpm_table *golden_dpm_table = &data->golden_dpm_table;
	uint32_t dpm_count, clock_percent;
	uint32_t i;

	if (0 == data->need_update_smu7_dpm_table)
		return 0;

	if (data->need_update_smu7_dpm_table & DPMTABLE_OD_UPDATE_SCLK) {
		dpm_table->sclk_table.dpm_levels
		[dpm_table->sclk_table.count - 1].value = sclk;

		if (phm_cap_enabled(hwmgr->platform_descriptor.platformCaps, PHM_PlatformCaps_OD6PlusinACSupport) ||
		    phm_cap_enabled(hwmgr->platform_descriptor.platformCaps, PHM_PlatformCaps_OD6PlusinDCSupport)) {
		/* Need to do calculation based on the golden DPM table
		 * as the Heatmap GPU Clock axis is also based on the default values
		 */
			PP_ASSERT_WITH_CODE(
				(golden_dpm_table->sclk_table.dpm_levels
						[golden_dpm_table->sclk_table.count - 1].value != 0),
				"Divide by 0!",
				return -1);
			dpm_count = dpm_table->sclk_table.count < 2 ? 0 : dpm_table->sclk_table.count - 2;

			for (i = dpm_count; i > 1; i--) {
				if (sclk > golden_dpm_table->sclk_table.dpm_levels[golden_dpm_table->sclk_table.count-1].value) {
					clock_percent =
					      ((sclk
						- golden_dpm_table->sclk_table.dpm_levels[golden_dpm_table->sclk_table.count-1].value
						) * 100)
						/ golden_dpm_table->sclk_table.dpm_levels[golden_dpm_table->sclk_table.count-1].value;

					dpm_table->sclk_table.dpm_levels[i].value =
							golden_dpm_table->sclk_table.dpm_levels[i].value +
							(golden_dpm_table->sclk_table.dpm_levels[i].value *
								clock_percent)/100;

				} else if (golden_dpm_table->sclk_table.dpm_levels[dpm_table->sclk_table.count-1].value > sclk) {
					clock_percent =
						((golden_dpm_table->sclk_table.dpm_levels[golden_dpm_table->sclk_table.count - 1].value
						- sclk) * 100)
						/ golden_dpm_table->sclk_table.dpm_levels[golden_dpm_table->sclk_table.count-1].value;

					dpm_table->sclk_table.dpm_levels[i].value =
							golden_dpm_table->sclk_table.dpm_levels[i].value -
							(golden_dpm_table->sclk_table.dpm_levels[i].value *
									clock_percent) / 100;
				} else
					dpm_table->sclk_table.dpm_levels[i].value =
							golden_dpm_table->sclk_table.dpm_levels[i].value;
			}
		}
	}

	if (data->need_update_smu7_dpm_table & DPMTABLE_OD_UPDATE_MCLK) {
		dpm_table->mclk_table.dpm_levels
			[dpm_table->mclk_table.count - 1].value = mclk;

		if (phm_cap_enabled(hwmgr->platform_descriptor.platformCaps, PHM_PlatformCaps_OD6PlusinACSupport) ||
		    phm_cap_enabled(hwmgr->platform_descriptor.platformCaps, PHM_PlatformCaps_OD6PlusinDCSupport)) {

			PP_ASSERT_WITH_CODE(
					(golden_dpm_table->mclk_table.dpm_levels
						[golden_dpm_table->mclk_table.count-1].value != 0),
					"Divide by 0!",
					return -1);
			dpm_count = dpm_table->mclk_table.count < 2 ? 0 : dpm_table->mclk_table.count - 2;
			for (i = dpm_count; i > 1; i--) {
				if (golden_dpm_table->mclk_table.dpm_levels[golden_dpm_table->mclk_table.count-1].value < mclk) {
					clock_percent = ((mclk -
					golden_dpm_table->mclk_table.dpm_levels[golden_dpm_table->mclk_table.count-1].value) * 100)
					/ golden_dpm_table->mclk_table.dpm_levels[golden_dpm_table->mclk_table.count-1].value;

					dpm_table->mclk_table.dpm_levels[i].value =
							golden_dpm_table->mclk_table.dpm_levels[i].value +
							(golden_dpm_table->mclk_table.dpm_levels[i].value *
							clock_percent) / 100;

				} else if (golden_dpm_table->mclk_table.dpm_levels[dpm_table->mclk_table.count-1].value > mclk) {
					clock_percent = (
					 (golden_dpm_table->mclk_table.dpm_levels[golden_dpm_table->mclk_table.count-1].value - mclk)
					* 100)
					/ golden_dpm_table->mclk_table.dpm_levels[golden_dpm_table->mclk_table.count-1].value;

					dpm_table->mclk_table.dpm_levels[i].value =
							golden_dpm_table->mclk_table.dpm_levels[i].value -
							(golden_dpm_table->mclk_table.dpm_levels[i].value *
									clock_percent) / 100;
				} else
					dpm_table->mclk_table.dpm_levels[i].value =
							golden_dpm_table->mclk_table.dpm_levels[i].value;
			}
		}
	}

	if (data->need_update_smu7_dpm_table &
			(DPMTABLE_OD_UPDATE_SCLK + DPMTABLE_UPDATE_SCLK)) {
		result = polaris10_populate_all_graphic_levels(hwmgr);
		PP_ASSERT_WITH_CODE((0 == result),
				"Failed to populate SCLK during PopulateNewDPMClocksStates Function!",
				return result);
	}

	if (data->need_update_smu7_dpm_table &
			(DPMTABLE_OD_UPDATE_MCLK + DPMTABLE_UPDATE_MCLK)) {
		/*populate MCLK dpm table to SMU7 */
		result = polaris10_populate_all_memory_levels(hwmgr);
		PP_ASSERT_WITH_CODE((0 == result),
				"Failed to populate MCLK during PopulateNewDPMClocksStates Function!",
				return result);
	}

	return result;
}

static int polaris10_trim_single_dpm_states(struct pp_hwmgr *hwmgr,
			  struct polaris10_single_dpm_table *dpm_table,
			uint32_t low_limit, uint32_t high_limit)
{
	uint32_t i;

	for (i = 0; i < dpm_table->count; i++) {
		if ((dpm_table->dpm_levels[i].value < low_limit)
		|| (dpm_table->dpm_levels[i].value > high_limit))
			dpm_table->dpm_levels[i].enabled = false;
		else
			dpm_table->dpm_levels[i].enabled = true;
	}

	return 0;
}

static int polaris10_trim_dpm_states(struct pp_hwmgr *hwmgr,
		const struct polaris10_power_state *polaris10_ps)
{
	struct polaris10_hwmgr *data = (struct polaris10_hwmgr *)(hwmgr->backend);
	uint32_t high_limit_count;

	PP_ASSERT_WITH_CODE((polaris10_ps->performance_level_count >= 1),
			"power state did not have any performance level",
			return -1);

	high_limit_count = (1 == polaris10_ps->performance_level_count) ? 0 : 1;

	polaris10_trim_single_dpm_states(hwmgr,
			&(data->dpm_table.sclk_table),
			polaris10_ps->performance_levels[0].engine_clock,
			polaris10_ps->performance_levels[high_limit_count].engine_clock);

	polaris10_trim_single_dpm_states(hwmgr,
			&(data->dpm_table.mclk_table),
			polaris10_ps->performance_levels[0].memory_clock,
			polaris10_ps->performance_levels[high_limit_count].memory_clock);

	return 0;
}

static int polaris10_generate_dpm_level_enable_mask(
		struct pp_hwmgr *hwmgr, const void *input)
{
	int result;
	const struct phm_set_power_state_input *states =
			(const struct phm_set_power_state_input *)input;
	struct polaris10_hwmgr *data = (struct polaris10_hwmgr *)(hwmgr->backend);
	const struct polaris10_power_state *polaris10_ps =
			cast_const_phw_polaris10_power_state(states->pnew_state);

	result = polaris10_trim_dpm_states(hwmgr, polaris10_ps);
	if (result)
		return result;

	data->dpm_level_enable_mask.sclk_dpm_enable_mask =
			phm_get_dpm_level_enable_mask_value(&data->dpm_table.sclk_table);
	data->dpm_level_enable_mask.mclk_dpm_enable_mask =
			phm_get_dpm_level_enable_mask_value(&data->dpm_table.mclk_table);
	data->dpm_level_enable_mask.pcie_dpm_enable_mask =
			phm_get_dpm_level_enable_mask_value(&data->dpm_table.pcie_speed_table);

	return 0;
}

int polaris10_enable_disable_uvd_dpm(struct pp_hwmgr *hwmgr, bool enable)
{
	return smum_send_msg_to_smc(hwmgr->smumgr, enable ?
			PPSMC_MSG_UVDDPM_Enable :
			PPSMC_MSG_UVDDPM_Disable);
}

int polaris10_enable_disable_vce_dpm(struct pp_hwmgr *hwmgr, bool enable)
{
	return smum_send_msg_to_smc(hwmgr->smumgr, enable?
			PPSMC_MSG_VCEDPM_Enable :
			PPSMC_MSG_VCEDPM_Disable);
}

int polaris10_enable_disable_samu_dpm(struct pp_hwmgr *hwmgr, bool enable)
{
	return smum_send_msg_to_smc(hwmgr->smumgr, enable?
			PPSMC_MSG_SAMUDPM_Enable :
			PPSMC_MSG_SAMUDPM_Disable);
}

int polaris10_update_uvd_dpm(struct pp_hwmgr *hwmgr, bool bgate)
{
	struct polaris10_hwmgr *data = (struct polaris10_hwmgr *)(hwmgr->backend);
	uint32_t mm_boot_level_offset, mm_boot_level_value;
	struct phm_ppt_v1_information *table_info =
			(struct phm_ppt_v1_information *)(hwmgr->pptable);

	if (!bgate) {
		data->smc_state_table.UvdBootLevel = 0;
		if (table_info->mm_dep_table->count > 0)
			data->smc_state_table.UvdBootLevel =
					(uint8_t) (table_info->mm_dep_table->count - 1);
		mm_boot_level_offset = data->dpm_table_start +
				offsetof(SMU74_Discrete_DpmTable, UvdBootLevel);
		mm_boot_level_offset /= 4;
		mm_boot_level_offset *= 4;
		mm_boot_level_value = cgs_read_ind_register(hwmgr->device,
				CGS_IND_REG__SMC, mm_boot_level_offset);
		mm_boot_level_value &= 0x00FFFFFF;
		mm_boot_level_value |= data->smc_state_table.UvdBootLevel << 24;
		cgs_write_ind_register(hwmgr->device,
				CGS_IND_REG__SMC, mm_boot_level_offset, mm_boot_level_value);

		if (!phm_cap_enabled(hwmgr->platform_descriptor.platformCaps,
				PHM_PlatformCaps_UVDDPM) ||
			phm_cap_enabled(hwmgr->platform_descriptor.platformCaps,
				PHM_PlatformCaps_StablePState))
			smum_send_msg_to_smc_with_parameter(hwmgr->smumgr,
					PPSMC_MSG_UVDDPM_SetEnabledMask,
					(uint32_t)(1 << data->smc_state_table.UvdBootLevel));
	}

	return polaris10_enable_disable_uvd_dpm(hwmgr, !bgate);
}

int polaris10_update_vce_dpm(struct pp_hwmgr *hwmgr, bool bgate)
{
	struct polaris10_hwmgr *data = (struct polaris10_hwmgr *)(hwmgr->backend);
	uint32_t mm_boot_level_offset, mm_boot_level_value;
	struct phm_ppt_v1_information *table_info =
			(struct phm_ppt_v1_information *)(hwmgr->pptable);

	if (!bgate) {
		if (phm_cap_enabled(hwmgr->platform_descriptor.platformCaps,
						PHM_PlatformCaps_StablePState))
			data->smc_state_table.VceBootLevel =
				(uint8_t) (table_info->mm_dep_table->count - 1);
		else
			data->smc_state_table.VceBootLevel = 0;

		mm_boot_level_offset = data->dpm_table_start +
				offsetof(SMU74_Discrete_DpmTable, VceBootLevel);
		mm_boot_level_offset /= 4;
		mm_boot_level_offset *= 4;
		mm_boot_level_value = cgs_read_ind_register(hwmgr->device,
				CGS_IND_REG__SMC, mm_boot_level_offset);
		mm_boot_level_value &= 0xFF00FFFF;
		mm_boot_level_value |= data->smc_state_table.VceBootLevel << 16;
		cgs_write_ind_register(hwmgr->device,
				CGS_IND_REG__SMC, mm_boot_level_offset, mm_boot_level_value);

		if (phm_cap_enabled(hwmgr->platform_descriptor.platformCaps, PHM_PlatformCaps_StablePState))
			smum_send_msg_to_smc_with_parameter(hwmgr->smumgr,
					PPSMC_MSG_VCEDPM_SetEnabledMask,
					(uint32_t)1 << data->smc_state_table.VceBootLevel);
	}

	polaris10_enable_disable_vce_dpm(hwmgr, !bgate);

	return 0;
}

int polaris10_update_samu_dpm(struct pp_hwmgr *hwmgr, bool bgate)
{
	struct polaris10_hwmgr *data = (struct polaris10_hwmgr *)(hwmgr->backend);
	uint32_t mm_boot_level_offset, mm_boot_level_value;

	if (!bgate) {
		data->smc_state_table.SamuBootLevel = 0;
		mm_boot_level_offset = data->dpm_table_start +
				offsetof(SMU74_Discrete_DpmTable, SamuBootLevel);
		mm_boot_level_offset /= 4;
		mm_boot_level_offset *= 4;
		mm_boot_level_value = cgs_read_ind_register(hwmgr->device,
				CGS_IND_REG__SMC, mm_boot_level_offset);
		mm_boot_level_value &= 0xFFFFFF00;
		mm_boot_level_value |= data->smc_state_table.SamuBootLevel << 0;
		cgs_write_ind_register(hwmgr->device,
				CGS_IND_REG__SMC, mm_boot_level_offset, mm_boot_level_value);

		if (phm_cap_enabled(hwmgr->platform_descriptor.platformCaps,
				PHM_PlatformCaps_StablePState))
			smum_send_msg_to_smc_with_parameter(hwmgr->smumgr,
					PPSMC_MSG_SAMUDPM_SetEnabledMask,
					(uint32_t)(1 << data->smc_state_table.SamuBootLevel));
	}

	return polaris10_enable_disable_samu_dpm(hwmgr, !bgate);
}

static int polaris10_update_sclk_threshold(struct pp_hwmgr *hwmgr)
{
	struct polaris10_hwmgr *data = (struct polaris10_hwmgr *)(hwmgr->backend);

	int result = 0;
	uint32_t low_sclk_interrupt_threshold = 0;

	if (phm_cap_enabled(hwmgr->platform_descriptor.platformCaps,
			PHM_PlatformCaps_SclkThrottleLowNotification)
		&& (hwmgr->gfx_arbiter.sclk_threshold !=
				data->low_sclk_interrupt_threshold)) {
		data->low_sclk_interrupt_threshold =
				hwmgr->gfx_arbiter.sclk_threshold;
		low_sclk_interrupt_threshold =
				data->low_sclk_interrupt_threshold;

		CONVERT_FROM_HOST_TO_SMC_UL(low_sclk_interrupt_threshold);

		result = polaris10_copy_bytes_to_smc(
				hwmgr->smumgr,
				data->dpm_table_start +
				offsetof(SMU74_Discrete_DpmTable,
					LowSclkInterruptThreshold),
				(uint8_t *)&low_sclk_interrupt_threshold,
				sizeof(uint32_t),
				data->sram_end);
	}

	return result;
}

static int polaris10_program_mem_timing_parameters(struct pp_hwmgr *hwmgr)
{
	struct polaris10_hwmgr *data = (struct polaris10_hwmgr *)(hwmgr->backend);

	if (data->need_update_smu7_dpm_table &
		(DPMTABLE_OD_UPDATE_SCLK + DPMTABLE_OD_UPDATE_MCLK))
		return polaris10_program_memory_timing_parameters(hwmgr);

	return 0;
}

static int polaris10_unfreeze_sclk_mclk_dpm(struct pp_hwmgr *hwmgr)
{
	struct polaris10_hwmgr *data = (struct polaris10_hwmgr *)(hwmgr->backend);

	if (0 == data->need_update_smu7_dpm_table)
		return 0;

	if ((0 == data->sclk_dpm_key_disabled) &&
		(data->need_update_smu7_dpm_table &
		(DPMTABLE_OD_UPDATE_SCLK + DPMTABLE_UPDATE_SCLK))) {

		PP_ASSERT_WITH_CODE(polaris10_is_dpm_running(hwmgr),
				    "Trying to Unfreeze SCLK DPM when DPM is disabled",
				);
		PP_ASSERT_WITH_CODE(0 == smum_send_msg_to_smc(hwmgr->smumgr,
				PPSMC_MSG_SCLKDPM_UnfreezeLevel),
			"Failed to unfreeze SCLK DPM during UnFreezeSclkMclkDPM Function!",
			return -1);
	}

	if ((0 == data->mclk_dpm_key_disabled) &&
		(data->need_update_smu7_dpm_table & DPMTABLE_OD_UPDATE_MCLK)) {

		PP_ASSERT_WITH_CODE(polaris10_is_dpm_running(hwmgr),
				    "Trying to Unfreeze MCLK DPM when DPM is disabled",
				);
		PP_ASSERT_WITH_CODE(0 == smum_send_msg_to_smc(hwmgr->smumgr,
				PPSMC_MSG_SCLKDPM_UnfreezeLevel),
		    "Failed to unfreeze MCLK DPM during UnFreezeSclkMclkDPM Function!",
		    return -1);
	}

	data->need_update_smu7_dpm_table = 0;

	return 0;
}

static int polaris10_notify_link_speed_change_after_state_change(
		struct pp_hwmgr *hwmgr, const void *input)
{
	const struct phm_set_power_state_input *states =
			(const struct phm_set_power_state_input *)input;
	struct polaris10_hwmgr *data = (struct polaris10_hwmgr *)(hwmgr->backend);
	const struct polaris10_power_state *polaris10_ps =
			cast_const_phw_polaris10_power_state(states->pnew_state);
	uint16_t target_link_speed = polaris10_get_maximum_link_speed(hwmgr, polaris10_ps);
	uint8_t  request;

	if (data->pspp_notify_required) {
		if (target_link_speed == PP_PCIEGen3)
			request = PCIE_PERF_REQ_GEN3;
		else if (target_link_speed == PP_PCIEGen2)
			request = PCIE_PERF_REQ_GEN2;
		else
			request = PCIE_PERF_REQ_GEN1;

		if (request == PCIE_PERF_REQ_GEN1 &&
				phm_get_current_pcie_speed(hwmgr) > 0)
			return 0;

		if (acpi_pcie_perf_request(hwmgr->device, request, false)) {
			if (PP_PCIEGen2 == target_link_speed)
				printk("PSPP request to switch to Gen2 from Gen3 Failed!");
			else
				printk("PSPP request to switch to Gen1 from Gen2 Failed!");
		}
	}

	return 0;
}

static int polaris10_notify_smc_display(struct pp_hwmgr *hwmgr)
{
	struct polaris10_hwmgr *data = (struct polaris10_hwmgr *)(hwmgr->backend);

	smum_send_msg_to_smc_with_parameter(hwmgr->smumgr,
		(PPSMC_Msg)PPSMC_MSG_SetVBITimeout, data->frame_time_x2);
	return (smum_send_msg_to_smc(hwmgr->smumgr, (PPSMC_Msg)PPSMC_HasDisplay) == 0) ?  0 : -EINVAL;
}

<<<<<<< HEAD
=======


>>>>>>> 753e7c8c
static int polaris10_set_power_state_tasks(struct pp_hwmgr *hwmgr, const void *input)
{
	int tmp_result, result = 0;
	struct polaris10_hwmgr *data = (struct polaris10_hwmgr *)(hwmgr->backend);

	tmp_result = polaris10_find_dpm_states_clocks_in_dpm_table(hwmgr, input);
	PP_ASSERT_WITH_CODE((0 == tmp_result),
			"Failed to find DPM states clocks in DPM table!",
			result = tmp_result);

	if (phm_cap_enabled(hwmgr->platform_descriptor.platformCaps,
			PHM_PlatformCaps_PCIEPerformanceRequest)) {
		tmp_result =
			polaris10_request_link_speed_change_before_state_change(hwmgr, input);
		PP_ASSERT_WITH_CODE((0 == tmp_result),
				"Failed to request link speed change before state change!",
				result = tmp_result);
	}

	tmp_result = polaris10_freeze_sclk_mclk_dpm(hwmgr);
	PP_ASSERT_WITH_CODE((0 == tmp_result),
			"Failed to freeze SCLK MCLK DPM!", result = tmp_result);

	tmp_result = polaris10_populate_and_upload_sclk_mclk_dpm_levels(hwmgr, input);
	PP_ASSERT_WITH_CODE((0 == tmp_result),
			"Failed to populate and upload SCLK MCLK DPM levels!",
			result = tmp_result);

	tmp_result = polaris10_generate_dpm_level_enable_mask(hwmgr, input);
	PP_ASSERT_WITH_CODE((0 == tmp_result),
			"Failed to generate DPM level enabled mask!",
			result = tmp_result);

	tmp_result = polaris10_update_sclk_threshold(hwmgr);
	PP_ASSERT_WITH_CODE((0 == tmp_result),
			"Failed to update SCLK threshold!",
			result = tmp_result);

	tmp_result = polaris10_program_mem_timing_parameters(hwmgr);
	PP_ASSERT_WITH_CODE((0 == tmp_result),
			"Failed to program memory timing parameters!",
			result = tmp_result);

	tmp_result = polaris10_notify_smc_display(hwmgr);
	PP_ASSERT_WITH_CODE((0 == tmp_result),
			"Failed to notify smc display settings!",
			result = tmp_result);

	tmp_result = polaris10_unfreeze_sclk_mclk_dpm(hwmgr);
	PP_ASSERT_WITH_CODE((0 == tmp_result),
			"Failed to unfreeze SCLK MCLK DPM!",
			result = tmp_result);

	tmp_result = polaris10_upload_dpm_level_enable_mask(hwmgr);
	PP_ASSERT_WITH_CODE((0 == tmp_result),
			"Failed to upload DPM level enabled mask!",
			result = tmp_result);

	if (phm_cap_enabled(hwmgr->platform_descriptor.platformCaps,
			PHM_PlatformCaps_PCIEPerformanceRequest)) {
		tmp_result =
			polaris10_notify_link_speed_change_after_state_change(hwmgr, input);
		PP_ASSERT_WITH_CODE((0 == tmp_result),
				"Failed to notify link speed change after state change!",
				result = tmp_result);
	}
	data->apply_optimized_settings = false;
	return result;
}

static int polaris10_set_max_fan_pwm_output(struct pp_hwmgr *hwmgr, uint16_t us_max_fan_pwm)
{
	hwmgr->thermal_controller.
	advanceFanControlParameters.usMaxFanPWM = us_max_fan_pwm;

	if (phm_is_hw_access_blocked(hwmgr))
		return 0;

	return smum_send_msg_to_smc_with_parameter(hwmgr->smumgr,
			PPSMC_MSG_SetFanPwmMax, us_max_fan_pwm);
}


int polaris10_notify_smc_display_change(struct pp_hwmgr *hwmgr, bool has_display)
{
	PPSMC_Msg msg = has_display ? (PPSMC_Msg)PPSMC_HasDisplay : (PPSMC_Msg)PPSMC_NoDisplay;

	return (smum_send_msg_to_smc(hwmgr->smumgr, msg) == 0) ?  0 : -1;
}

int polaris10_notify_smc_display_config_after_ps_adjustment(struct pp_hwmgr *hwmgr)
{
	uint32_t num_active_displays = 0;
	struct cgs_display_info info = {0};
	info.mode_info = NULL;

	cgs_get_active_displays_info(hwmgr->device, &info);

	num_active_displays = info.display_count;

	if (num_active_displays > 1)  /* to do && (pHwMgr->pPECI->displayConfiguration.bMultiMonitorInSync != TRUE)) */
		polaris10_notify_smc_display_change(hwmgr, false);
<<<<<<< HEAD
=======

>>>>>>> 753e7c8c

	return 0;
}

/**
* Programs the display gap
*
* @param    hwmgr  the address of the powerplay hardware manager.
* @return   always OK
*/
int polaris10_program_display_gap(struct pp_hwmgr *hwmgr)
{
	struct polaris10_hwmgr *data = (struct polaris10_hwmgr *)(hwmgr->backend);
	uint32_t num_active_displays = 0;
	uint32_t display_gap = cgs_read_ind_register(hwmgr->device, CGS_IND_REG__SMC, ixCG_DISPLAY_GAP_CNTL);
	uint32_t display_gap2;
	uint32_t pre_vbi_time_in_us;
	uint32_t frame_time_in_us;
	uint32_t ref_clock;
	uint32_t refresh_rate = 0;
	struct cgs_display_info info = {0};
	struct cgs_mode_info mode_info;

	info.mode_info = &mode_info;

	cgs_get_active_displays_info(hwmgr->device, &info);
	num_active_displays = info.display_count;

	display_gap = PHM_SET_FIELD(display_gap, CG_DISPLAY_GAP_CNTL, DISP_GAP, (num_active_displays > 0) ? DISPLAY_GAP_VBLANK_OR_WM : DISPLAY_GAP_IGNORE);
	cgs_write_ind_register(hwmgr->device, CGS_IND_REG__SMC, ixCG_DISPLAY_GAP_CNTL, display_gap);

	ref_clock = mode_info.ref_clock;
	refresh_rate = mode_info.refresh_rate;

	if (0 == refresh_rate)
		refresh_rate = 60;

	frame_time_in_us = 1000000 / refresh_rate;

	pre_vbi_time_in_us = frame_time_in_us - 200 - mode_info.vblank_time_us;
	data->frame_time_x2 = frame_time_in_us * 2 / 100;

	display_gap2 = pre_vbi_time_in_us * (ref_clock / 100);

	cgs_write_ind_register(hwmgr->device, CGS_IND_REG__SMC, ixCG_DISPLAY_GAP_CNTL2, display_gap2);

	cgs_write_ind_register(hwmgr->device, CGS_IND_REG__SMC, data->soft_regs_start + offsetof(SMU74_SoftRegisters, PreVBlankGap), 0x64);

	cgs_write_ind_register(hwmgr->device, CGS_IND_REG__SMC, data->soft_regs_start + offsetof(SMU74_SoftRegisters, VBlankTimeout), (frame_time_in_us - pre_vbi_time_in_us));

<<<<<<< HEAD
=======

>>>>>>> 753e7c8c
	return 0;
}


int polaris10_display_configuration_changed_task(struct pp_hwmgr *hwmgr)
{
	return polaris10_program_display_gap(hwmgr);
}

/**
*  Set maximum target operating fan output RPM
*
* @param    hwmgr:  the address of the powerplay hardware manager.
* @param    usMaxFanRpm:  max operating fan RPM value.
* @return   The response that came from the SMC.
*/
static int polaris10_set_max_fan_rpm_output(struct pp_hwmgr *hwmgr, uint16_t us_max_fan_rpm)
{
	hwmgr->thermal_controller.
	advanceFanControlParameters.usMaxFanRPM = us_max_fan_rpm;

	if (phm_is_hw_access_blocked(hwmgr))
		return 0;

	return smum_send_msg_to_smc_with_parameter(hwmgr->smumgr,
			PPSMC_MSG_SetFanRpmMax, us_max_fan_rpm);
}

int polaris10_register_internal_thermal_interrupt(struct pp_hwmgr *hwmgr,
					const void *thermal_interrupt_info)
{
	return 0;
}

bool polaris10_check_smc_update_required_for_display_configuration(struct pp_hwmgr *hwmgr)
{
	struct polaris10_hwmgr *data = (struct polaris10_hwmgr *)(hwmgr->backend);
	bool is_update_required = false;
	struct cgs_display_info info = {0, 0, NULL};

	cgs_get_active_displays_info(hwmgr->device, &info);

	if (data->display_timing.num_existing_displays != info.display_count)
		is_update_required = true;
/* TO DO NEED TO GET DEEP SLEEP CLOCK FROM DAL
	if (phm_cap_enabled(hwmgr->hwmgr->platform_descriptor.platformCaps, PHM_PlatformCaps_SclkDeepSleep)) {
		cgs_get_min_clock_settings(hwmgr->device, &min_clocks);
		if (min_clocks.engineClockInSR != data->display_timing.minClockInSR &&
			(min_clocks.engineClockInSR >= POLARIS10_MINIMUM_ENGINE_CLOCK ||
				data->display_timing.minClockInSR >= POLARIS10_MINIMUM_ENGINE_CLOCK))
			is_update_required = true;
*/
	return is_update_required;
}

static inline bool polaris10_are_power_levels_equal(const struct polaris10_performance_level *pl1,
							   const struct polaris10_performance_level *pl2)
{
	return ((pl1->memory_clock == pl2->memory_clock) &&
		  (pl1->engine_clock == pl2->engine_clock) &&
		  (pl1->pcie_gen == pl2->pcie_gen) &&
		  (pl1->pcie_lane == pl2->pcie_lane));
}

int polaris10_check_states_equal(struct pp_hwmgr *hwmgr, const struct pp_hw_power_state *pstate1, const struct pp_hw_power_state *pstate2, bool *equal)
{
	const struct polaris10_power_state *psa = cast_const_phw_polaris10_power_state(pstate1);
	const struct polaris10_power_state *psb = cast_const_phw_polaris10_power_state(pstate2);
	int i;

	if (pstate1 == NULL || pstate2 == NULL || equal == NULL)
		return -EINVAL;

	/* If the two states don't even have the same number of performance levels they cannot be the same state. */
	if (psa->performance_level_count != psb->performance_level_count) {
		*equal = false;
		return 0;
	}

	for (i = 0; i < psa->performance_level_count; i++) {
		if (!polaris10_are_power_levels_equal(&(psa->performance_levels[i]), &(psb->performance_levels[i]))) {
			/* If we have found even one performance level pair that is different the states are different. */
			*equal = false;
			return 0;
		}
	}

	/* If all performance levels are the same try to use the UVD clocks to break the tie.*/
	*equal = ((psa->uvd_clks.vclk == psb->uvd_clks.vclk) && (psa->uvd_clks.dclk == psb->uvd_clks.dclk));
	*equal &= ((psa->vce_clks.evclk == psb->vce_clks.evclk) && (psa->vce_clks.ecclk == psb->vce_clks.ecclk));
	*equal &= (psa->sclk_threshold == psb->sclk_threshold);

	return 0;
}

int polaris10_upload_mc_firmware(struct pp_hwmgr *hwmgr)
{
	struct polaris10_hwmgr *data = (struct polaris10_hwmgr *)(hwmgr->backend);

	uint32_t vbios_version;

	/*  Read MC indirect register offset 0x9F bits [3:0] to see if VBIOS has already loaded a full version of MC ucode or not.*/

	phm_get_mc_microcode_version(hwmgr);
	vbios_version = hwmgr->microcode_version_info.MC & 0xf;
	/*  Full version of MC ucode has already been loaded. */
	if (vbios_version == 0) {
		data->need_long_memory_training = false;
		return 0;
	}

	data->need_long_memory_training = false;

/*
 *	PPMCME_FirmwareDescriptorEntry *pfd = NULL;
	pfd = &tonga_mcmeFirmware;
	if (0 == PHM_READ_FIELD(hwmgr->device, MC_SEQ_SUP_CNTL, RUN))
		polaris10_load_mc_microcode(hwmgr, pfd->dpmThreshold,
					pfd->cfgArray, pfd->cfgSize, pfd->ioDebugArray,
					pfd->ioDebugSize, pfd->ucodeArray, pfd->ucodeSize);
*/
	return 0;
}

/**
 * Read clock related registers.
 *
 * @param    hwmgr  the address of the powerplay hardware manager.
 * @return   always 0
 */
static int polaris10_read_clock_registers(struct pp_hwmgr *hwmgr)
{
	struct polaris10_hwmgr *data = (struct polaris10_hwmgr *)(hwmgr->backend);

	data->clock_registers.vCG_SPLL_FUNC_CNTL = cgs_read_ind_register(hwmgr->device,
						CGS_IND_REG__SMC, ixCG_SPLL_FUNC_CNTL)
						& CG_SPLL_FUNC_CNTL__SPLL_BYPASS_EN_MASK;

	data->clock_registers.vCG_SPLL_FUNC_CNTL_2 = cgs_read_ind_register(hwmgr->device,
						CGS_IND_REG__SMC, ixCG_SPLL_FUNC_CNTL_2)
						& CG_SPLL_FUNC_CNTL_2__SCLK_MUX_SEL_MASK;

	data->clock_registers.vCG_SPLL_FUNC_CNTL_4 = cgs_read_ind_register(hwmgr->device,
						CGS_IND_REG__SMC, ixCG_SPLL_FUNC_CNTL_4)
						& CG_SPLL_FUNC_CNTL_4__SPLL_SPARE_MASK;

	return 0;
}

/**
 * Find out if memory is GDDR5.
 *
 * @param    hwmgr  the address of the powerplay hardware manager.
 * @return   always 0
 */
static int polaris10_get_memory_type(struct pp_hwmgr *hwmgr)
{
	struct polaris10_hwmgr *data = (struct polaris10_hwmgr *)(hwmgr->backend);
	uint32_t temp;

	temp = cgs_read_register(hwmgr->device, mmMC_SEQ_MISC0);

	data->is_memory_gddr5 = (MC_SEQ_MISC0_GDDR5_VALUE ==
			((temp & MC_SEQ_MISC0_GDDR5_MASK) >>
			 MC_SEQ_MISC0_GDDR5_SHIFT));

	return 0;
}

/**
 * Enables Dynamic Power Management by SMC
 *
 * @param    hwmgr  the address of the powerplay hardware manager.
 * @return   always 0
 */
static int polaris10_enable_acpi_power_management(struct pp_hwmgr *hwmgr)
{
	PHM_WRITE_INDIRECT_FIELD(hwmgr->device, CGS_IND_REG__SMC,
			GENERAL_PWRMGT, STATIC_PM_EN, 1);

	return 0;
}

/**
 * Initialize PowerGating States for different engines
 *
 * @param    hwmgr  the address of the powerplay hardware manager.
 * @return   always 0
 */
static int polaris10_init_power_gate_state(struct pp_hwmgr *hwmgr)
{
	struct polaris10_hwmgr *data = (struct polaris10_hwmgr *)(hwmgr->backend);

	data->uvd_power_gated = false;
	data->vce_power_gated = false;
	data->samu_power_gated = false;

	return 0;
}

static int polaris10_init_sclk_threshold(struct pp_hwmgr *hwmgr)
{
	struct polaris10_hwmgr *data = (struct polaris10_hwmgr *)(hwmgr->backend);
	data->low_sclk_interrupt_threshold = 0;

	return 0;
}

int polaris10_setup_asic_task(struct pp_hwmgr *hwmgr)
{
	int tmp_result, result = 0;

	polaris10_upload_mc_firmware(hwmgr);

	tmp_result = polaris10_read_clock_registers(hwmgr);
	PP_ASSERT_WITH_CODE((0 == tmp_result),
			"Failed to read clock registers!", result = tmp_result);

	tmp_result = polaris10_get_memory_type(hwmgr);
	PP_ASSERT_WITH_CODE((0 == tmp_result),
			"Failed to get memory type!", result = tmp_result);

	tmp_result = polaris10_enable_acpi_power_management(hwmgr);
	PP_ASSERT_WITH_CODE((0 == tmp_result),
			"Failed to enable ACPI power management!", result = tmp_result);

	tmp_result = polaris10_init_power_gate_state(hwmgr);
	PP_ASSERT_WITH_CODE((0 == tmp_result),
			"Failed to init power gate state!", result = tmp_result);

	tmp_result = phm_get_mc_microcode_version(hwmgr);
	PP_ASSERT_WITH_CODE((0 == tmp_result),
			"Failed to get MC microcode version!", result = tmp_result);

	tmp_result = polaris10_init_sclk_threshold(hwmgr);
	PP_ASSERT_WITH_CODE((0 == tmp_result),
			"Failed to init sclk threshold!", result = tmp_result);

	return result;
}

static int polaris10_force_clock_level(struct pp_hwmgr *hwmgr,
		enum pp_clock_type type, uint32_t mask)
{
	struct polaris10_hwmgr *data = (struct polaris10_hwmgr *)(hwmgr->backend);

	if (hwmgr->dpm_level != AMD_DPM_FORCED_LEVEL_MANUAL)
		return -EINVAL;

	switch (type) {
	case PP_SCLK:
		if (!data->sclk_dpm_key_disabled)
			smum_send_msg_to_smc_with_parameter(hwmgr->smumgr,
					PPSMC_MSG_SCLKDPM_SetEnabledMask,
					data->dpm_level_enable_mask.sclk_dpm_enable_mask & mask);
		break;
	case PP_MCLK:
		if (!data->mclk_dpm_key_disabled)
			smum_send_msg_to_smc_with_parameter(hwmgr->smumgr,
					PPSMC_MSG_MCLKDPM_SetEnabledMask,
					data->dpm_level_enable_mask.mclk_dpm_enable_mask & mask);
		break;
	case PP_PCIE:
	{
		uint32_t tmp = mask & data->dpm_level_enable_mask.pcie_dpm_enable_mask;
		uint32_t level = 0;

		while (tmp >>= 1)
			level++;

		if (!data->pcie_dpm_key_disabled)
			smum_send_msg_to_smc_with_parameter(hwmgr->smumgr,
					PPSMC_MSG_PCIeDPM_ForceLevel,
					level);
		break;
	}
	default:
		break;
	}

	return 0;
}

static uint16_t polaris10_get_current_pcie_speed(struct pp_hwmgr *hwmgr)
{
	uint32_t speedCntl = 0;

	/* mmPCIE_PORT_INDEX rename as mmPCIE_INDEX */
	speedCntl = cgs_read_ind_register(hwmgr->device, CGS_IND_REG__PCIE,
			ixPCIE_LC_SPEED_CNTL);
	return((uint16_t)PHM_GET_FIELD(speedCntl,
			PCIE_LC_SPEED_CNTL, LC_CURRENT_DATA_RATE));
}

static int polaris10_print_clock_levels(struct pp_hwmgr *hwmgr,
		enum pp_clock_type type, char *buf)
{
	struct polaris10_hwmgr *data = (struct polaris10_hwmgr *)(hwmgr->backend);
	struct polaris10_single_dpm_table *sclk_table = &(data->dpm_table.sclk_table);
	struct polaris10_single_dpm_table *mclk_table = &(data->dpm_table.mclk_table);
	struct polaris10_single_dpm_table *pcie_table = &(data->dpm_table.pcie_speed_table);
	int i, now, size = 0;
	uint32_t clock, pcie_speed;

	switch (type) {
	case PP_SCLK:
		smum_send_msg_to_smc(hwmgr->smumgr, PPSMC_MSG_API_GetSclkFrequency);
		clock = cgs_read_register(hwmgr->device, mmSMC_MSG_ARG_0);

		for (i = 0; i < sclk_table->count; i++) {
			if (clock > sclk_table->dpm_levels[i].value)
				continue;
			break;
		}
		now = i;

		for (i = 0; i < sclk_table->count; i++)
			size += sprintf(buf + size, "%d: %uMhz %s\n",
					i, sclk_table->dpm_levels[i].value / 100,
					(i == now) ? "*" : "");
		break;
	case PP_MCLK:
		smum_send_msg_to_smc(hwmgr->smumgr, PPSMC_MSG_API_GetMclkFrequency);
		clock = cgs_read_register(hwmgr->device, mmSMC_MSG_ARG_0);

		for (i = 0; i < mclk_table->count; i++) {
			if (clock > mclk_table->dpm_levels[i].value)
				continue;
			break;
		}
		now = i;

		for (i = 0; i < mclk_table->count; i++)
			size += sprintf(buf + size, "%d: %uMhz %s\n",
					i, mclk_table->dpm_levels[i].value / 100,
					(i == now) ? "*" : "");
		break;
	case PP_PCIE:
		pcie_speed = polaris10_get_current_pcie_speed(hwmgr);
		for (i = 0; i < pcie_table->count; i++) {
			if (pcie_speed != pcie_table->dpm_levels[i].value)
				continue;
			break;
		}
		now = i;

		for (i = 0; i < pcie_table->count; i++)
			size += sprintf(buf + size, "%d: %s %s\n", i,
					(pcie_table->dpm_levels[i].value == 0) ? "2.5GB, x8" :
					(pcie_table->dpm_levels[i].value == 1) ? "5.0GB, x16" :
					(pcie_table->dpm_levels[i].value == 2) ? "8.0GB, x16" : "",
					(i == now) ? "*" : "");
		break;
	default:
		break;
	}
	return size;
}

static int polaris10_set_fan_control_mode(struct pp_hwmgr *hwmgr, uint32_t mode)
{
	if (mode) {
		/* stop auto-manage */
		if (phm_cap_enabled(hwmgr->platform_descriptor.platformCaps,
				PHM_PlatformCaps_MicrocodeFanControl))
			polaris10_fan_ctrl_stop_smc_fan_control(hwmgr);
		polaris10_fan_ctrl_set_static_mode(hwmgr, mode);
	} else
		/* restart auto-manage */
		polaris10_fan_ctrl_reset_fan_speed_to_default(hwmgr);

	return 0;
}

static int polaris10_get_fan_control_mode(struct pp_hwmgr *hwmgr)
{
	if (hwmgr->fan_ctrl_is_in_default_mode)
		return hwmgr->fan_ctrl_default_mode;
	else
		return PHM_READ_VFPF_INDIRECT_FIELD(hwmgr->device, CGS_IND_REG__SMC,
				CG_FDO_CTRL2, FDO_PWM_MODE);
}

static int polaris10_get_sclk_od(struct pp_hwmgr *hwmgr)
{
	struct polaris10_hwmgr *data = (struct polaris10_hwmgr *)(hwmgr->backend);
	struct polaris10_single_dpm_table *sclk_table = &(data->dpm_table.sclk_table);
	struct polaris10_single_dpm_table *golden_sclk_table =
			&(data->golden_dpm_table.sclk_table);
	int value;

	value = (sclk_table->dpm_levels[sclk_table->count - 1].value -
			golden_sclk_table->dpm_levels[golden_sclk_table->count - 1].value) *
			100 /
			golden_sclk_table->dpm_levels[golden_sclk_table->count - 1].value;

	return value;
}

static int polaris10_set_sclk_od(struct pp_hwmgr *hwmgr, uint32_t value)
{
	struct polaris10_hwmgr *data = (struct polaris10_hwmgr *)(hwmgr->backend);
	struct polaris10_single_dpm_table *golden_sclk_table =
			&(data->golden_dpm_table.sclk_table);
	struct pp_power_state  *ps;
	struct polaris10_power_state  *polaris10_ps;

	if (value > 20)
		value = 20;

	ps = hwmgr->request_ps;

	if (ps == NULL)
		return -EINVAL;

	polaris10_ps = cast_phw_polaris10_power_state(&ps->hardware);

	polaris10_ps->performance_levels[polaris10_ps->performance_level_count - 1].engine_clock =
			golden_sclk_table->dpm_levels[golden_sclk_table->count - 1].value *
			value / 100 +
			golden_sclk_table->dpm_levels[golden_sclk_table->count - 1].value;

	return 0;
}

static int polaris10_get_mclk_od(struct pp_hwmgr *hwmgr)
{
	struct polaris10_hwmgr *data = (struct polaris10_hwmgr *)(hwmgr->backend);
	struct polaris10_single_dpm_table *mclk_table = &(data->dpm_table.mclk_table);
	struct polaris10_single_dpm_table *golden_mclk_table =
			&(data->golden_dpm_table.mclk_table);
	int value;

	value = (mclk_table->dpm_levels[mclk_table->count - 1].value -
			golden_mclk_table->dpm_levels[golden_mclk_table->count - 1].value) *
			100 /
			golden_mclk_table->dpm_levels[golden_mclk_table->count - 1].value;

	return value;
}

static int polaris10_set_mclk_od(struct pp_hwmgr *hwmgr, uint32_t value)
{
	struct polaris10_hwmgr *data = (struct polaris10_hwmgr *)(hwmgr->backend);
	struct polaris10_single_dpm_table *golden_mclk_table =
			&(data->golden_dpm_table.mclk_table);
	struct pp_power_state  *ps;
	struct polaris10_power_state  *polaris10_ps;

	if (value > 20)
		value = 20;

	ps = hwmgr->request_ps;

	if (ps == NULL)
		return -EINVAL;

	polaris10_ps = cast_phw_polaris10_power_state(&ps->hardware);

	polaris10_ps->performance_levels[polaris10_ps->performance_level_count - 1].memory_clock =
			golden_mclk_table->dpm_levels[golden_mclk_table->count - 1].value *
			value / 100 +
			golden_mclk_table->dpm_levels[golden_mclk_table->count - 1].value;

	return 0;
}
static const struct pp_hwmgr_func polaris10_hwmgr_funcs = {
	.backend_init = &polaris10_hwmgr_backend_init,
	.backend_fini = &polaris10_hwmgr_backend_fini,
	.asic_setup = &polaris10_setup_asic_task,
	.dynamic_state_management_enable = &polaris10_enable_dpm_tasks,
	.apply_state_adjust_rules = polaris10_apply_state_adjust_rules,
	.force_dpm_level = &polaris10_force_dpm_level,
	.power_state_set = polaris10_set_power_state_tasks,
	.get_power_state_size = polaris10_get_power_state_size,
	.get_mclk = polaris10_dpm_get_mclk,
	.get_sclk = polaris10_dpm_get_sclk,
	.patch_boot_state = polaris10_dpm_patch_boot_state,
	.get_pp_table_entry = polaris10_get_pp_table_entry,
	.get_num_of_pp_table_entries = tonga_get_number_of_powerplay_table_entries,
	.print_current_perforce_level = polaris10_print_current_perforce_level,
	.powerdown_uvd = polaris10_phm_powerdown_uvd,
	.powergate_uvd = polaris10_phm_powergate_uvd,
	.powergate_vce = polaris10_phm_powergate_vce,
	.disable_clock_power_gating = polaris10_phm_disable_clock_power_gating,
	.update_clock_gatings = polaris10_phm_update_clock_gatings,
	.notify_smc_display_config_after_ps_adjustment = polaris10_notify_smc_display_config_after_ps_adjustment,
	.display_config_changed = polaris10_display_configuration_changed_task,
	.set_max_fan_pwm_output = polaris10_set_max_fan_pwm_output,
	.set_max_fan_rpm_output = polaris10_set_max_fan_rpm_output,
	.get_temperature = polaris10_thermal_get_temperature,
	.stop_thermal_controller = polaris10_thermal_stop_thermal_controller,
	.get_fan_speed_info = polaris10_fan_ctrl_get_fan_speed_info,
	.get_fan_speed_percent = polaris10_fan_ctrl_get_fan_speed_percent,
	.set_fan_speed_percent = polaris10_fan_ctrl_set_fan_speed_percent,
	.reset_fan_speed_to_default = polaris10_fan_ctrl_reset_fan_speed_to_default,
	.get_fan_speed_rpm = polaris10_fan_ctrl_get_fan_speed_rpm,
	.set_fan_speed_rpm = polaris10_fan_ctrl_set_fan_speed_rpm,
	.uninitialize_thermal_controller = polaris10_thermal_ctrl_uninitialize_thermal_controller,
	.register_internal_thermal_interrupt = polaris10_register_internal_thermal_interrupt,
	.check_smc_update_required_for_display_configuration = polaris10_check_smc_update_required_for_display_configuration,
	.check_states_equal = polaris10_check_states_equal,
	.set_fan_control_mode = polaris10_set_fan_control_mode,
	.get_fan_control_mode = polaris10_get_fan_control_mode,
	.force_clock_level = polaris10_force_clock_level,
	.print_clock_levels = polaris10_print_clock_levels,
	.enable_per_cu_power_gating = polaris10_phm_enable_per_cu_power_gating,
	.get_sclk_od = polaris10_get_sclk_od,
	.set_sclk_od = polaris10_set_sclk_od,
	.get_mclk_od = polaris10_get_mclk_od,
	.set_mclk_od = polaris10_set_mclk_od,
};

int polaris10_hwmgr_init(struct pp_hwmgr *hwmgr)
{
	hwmgr->hwmgr_func = &polaris10_hwmgr_funcs;
	hwmgr->pptable_func = &tonga_pptable_funcs;
	pp_polaris10_thermal_initialize(hwmgr);

	return 0;
}<|MERGE_RESOLUTION|>--- conflicted
+++ resolved
@@ -1473,11 +1473,7 @@
 
 	/* Get MinVoltage and Frequency from DPM0,
 	 * already converted to SMC_UL */
-<<<<<<< HEAD
-	sclk_frequency = data->dpm_table.sclk_table.dpm_levels[0].value;
-=======
 	sclk_frequency = data->vbios_boot_state.sclk_bootup_value;
->>>>>>> 753e7c8c
 	result = polaris10_get_dependency_volt_by_clk(hwmgr,
 			table_info->vdd_dep_on_sclk,
 			sclk_frequency,
@@ -1513,12 +1509,7 @@
 
 
 	/* Get MinVoltage and Frequency from DPM0, already converted to SMC_UL */
-<<<<<<< HEAD
-	table->MemoryACPILevel.MclkFrequency =
-			data->dpm_table.mclk_table.dpm_levels[0].value;
-=======
 	table->MemoryACPILevel.MclkFrequency = data->vbios_boot_state.mclk_bootup_value;
->>>>>>> 753e7c8c
 	result = polaris10_get_dependency_volt_by_clk(hwmgr,
 			table_info->vdd_dep_on_mclk,
 			table->MemoryACPILevel.MclkFrequency,
@@ -1836,11 +1827,7 @@
 {
 	uint32_t ro, efuse, volt_without_cks, volt_with_cks, value, max, min;
 	struct polaris10_hwmgr *data = (struct polaris10_hwmgr *)(hwmgr->backend);
-<<<<<<< HEAD
-	uint8_t i, stretch_amount, stretch_amount2, volt_offset = 0;
-=======
 	uint8_t i, stretch_amount, volt_offset = 0;
->>>>>>> 753e7c8c
 	struct phm_ppt_v1_information *table_info =
 			(struct phm_ppt_v1_information *)(hwmgr->pptable);
 	struct phm_ppt_v1_clock_voltage_dependency_table *sclk_table =
@@ -2918,15 +2905,6 @@
 				continue;
 			}
 
-<<<<<<< HEAD
-			PP_ASSERT_WITH_CODE(0 == atomctrl_get_voltage_evv_on_sclk_ai(hwmgr,
-							VOLTAGE_TYPE_VDDC, sclk, vv_id, &vddc),
-						"Error retrieving EVV voltage value!",
-						continue);
-
-
-=======
->>>>>>> 753e7c8c
 			/* need to make sure vddc is less than 2v or else, it could burn the ASIC.
 			 * real voltage level in unit of 0.01mv */
 			PP_ASSERT_WITH_CODE((vddc < 200000 && vddc != 0),
@@ -3895,17 +3873,10 @@
 
 	if (sclk_dep_table->ucRevId == 0)
 		performance_level->engine_clock = ((ATOM_Tonga_SCLK_Dependency_Table *)sclk_dep_table)->entries
-<<<<<<< HEAD
 			[state_entry->ucEngineClockIndexHigh].ulSclk;
 	else if (sclk_dep_table->ucRevId == 1)
 		performance_level->engine_clock = ((ATOM_Polaris_SCLK_Dependency_Table *)sclk_dep_table)->entries
 			[state_entry->ucEngineClockIndexHigh].ulSclk;
-=======
-			[state_entry->ucEngineClockIndexHigh].ulSclk;
-	else if (sclk_dep_table->ucRevId == 1)
-		performance_level->engine_clock = ((ATOM_Polaris_SCLK_Dependency_Table *)sclk_dep_table)->entries
-			[state_entry->ucEngineClockIndexHigh].ulSclk;
->>>>>>> 753e7c8c
 
 	performance_level->pcie_gen = get_pcie_gen_support(data->pcie_gen_cap,
 			state_entry->ucPCIEGenHigh);
@@ -4640,11 +4611,8 @@
 	return (smum_send_msg_to_smc(hwmgr->smumgr, (PPSMC_Msg)PPSMC_HasDisplay) == 0) ?  0 : -EINVAL;
 }
 
-<<<<<<< HEAD
-=======
-
-
->>>>>>> 753e7c8c
+
+
 static int polaris10_set_power_state_tasks(struct pp_hwmgr *hwmgr, const void *input)
 {
 	int tmp_result, result = 0;
@@ -4747,10 +4715,7 @@
 
 	if (num_active_displays > 1)  /* to do && (pHwMgr->pPECI->displayConfiguration.bMultiMonitorInSync != TRUE)) */
 		polaris10_notify_smc_display_change(hwmgr, false);
-<<<<<<< HEAD
-=======
-
->>>>>>> 753e7c8c
+
 
 	return 0;
 }
@@ -4801,10 +4766,7 @@
 
 	cgs_write_ind_register(hwmgr->device, CGS_IND_REG__SMC, data->soft_regs_start + offsetof(SMU74_SoftRegisters, VBlankTimeout), (frame_time_in_us - pre_vbi_time_in_us));
 
-<<<<<<< HEAD
-=======
-
->>>>>>> 753e7c8c
+
 	return 0;
 }
 

--- conflicted
+++ resolved
@@ -1828,11 +1828,7 @@
 {
 	uint32_t ro, efuse, volt_without_cks, volt_with_cks, value, max, min;
 	struct polaris10_hwmgr *data = (struct polaris10_hwmgr *)(hwmgr->backend);
-<<<<<<< HEAD
-	uint8_t i, stretch_amount, stretch_amount2, volt_offset = 0;
-=======
 	uint8_t i, stretch_amount, volt_offset = 0;
->>>>>>> 162b20d2
 	struct phm_ppt_v1_information *table_info =
 			(struct phm_ppt_v1_information *)(hwmgr->pptable);
 	struct phm_ppt_v1_clock_voltage_dependency_table *sclk_table =
@@ -2906,15 +2902,6 @@
 				continue;
 			}
 
-<<<<<<< HEAD
-			PP_ASSERT_WITH_CODE(0 == atomctrl_get_voltage_evv_on_sclk_ai(hwmgr,
-							VOLTAGE_TYPE_VDDC, sclk, vv_id, &vddc),
-						"Error retrieving EVV voltage value!",
-						continue);
-
-
-=======
->>>>>>> 162b20d2
 			/* need to make sure vddc is less than 2v or else, it could burn the ASIC.
 			 * real voltage level in unit of 0.01mv */
 			PP_ASSERT_WITH_CODE((vddc < 200000 && vddc != 0),

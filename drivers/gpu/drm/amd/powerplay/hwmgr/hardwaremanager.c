--- conflicted
+++ resolved
@@ -338,11 +338,7 @@
 	if (hwmgr->hwmgr_func->store_cc6_data == NULL)
 		return -EINVAL;
 
-<<<<<<< HEAD
-	/* to do pass other display configuration in furture */
-=======
 	/* TODO: pass other display configuration in the future */
->>>>>>> c11dea5b
 
 	if (hwmgr->hwmgr_func->store_cc6_data)
 		hwmgr->hwmgr_func->store_cc6_data(hwmgr,

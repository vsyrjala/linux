/*
 * Copyright 2015 Advanced Micro Devices, Inc.
 *
 * Permission is hereby granted, free of charge, to any person obtaining a
 * copy of this software and associated documentation files (the "Software"),
 * to deal in the Software without restriction, including without limitation
 * the rights to use, copy, modify, merge, publish, distribute, sublicense,
 * and/or sell copies of the Software, and to permit persons to whom the
 * Software is furnished to do so, subject to the following conditions:
 *
 * The above copyright notice and this permission notice shall be included in
 * all copies or substantial portions of the Software.
 *
 * THE SOFTWARE IS PROVIDED "AS IS", WITHOUT WARRANTY OF ANY KIND, EXPRESS OR
 * IMPLIED, INCLUDING BUT NOT LIMITED TO THE WARRANTIES OF MERCHANTABILITY,
 * FITNESS FOR A PARTICULAR PURPOSE AND NONINFRINGEMENT.  IN NO EVENT SHALL
 * THE COPYRIGHT HOLDER(S) OR AUTHOR(S) BE LIABLE FOR ANY CLAIM, DAMAGES OR
 * OTHER LIABILITY, WHETHER IN AN ACTION OF CONTRACT, TORT OR OTHERWISE,
 * ARISING FROM, OUT OF OR IN CONNECTION WITH THE SOFTWARE OR THE USE OR
 * OTHER DEALINGS IN THE SOFTWARE.
 *
 */
#include "pp_debug.h"
#include <linux/delay.h>
#include <linux/fb.h>
#include <linux/module.h>
#include <linux/slab.h>
#include <asm/div64.h>
#include <drm/amdgpu_drm.h>
#include "ppatomctrl.h"
#include "atombios.h"
#include "pptable_v1_0.h"
#include "pppcielanes.h"
#include "amd_pcie_helpers.h"
#include "hardwaremanager.h"
#include "process_pptables_v1_0.h"
#include "cgs_common.h"

#include "smu7_common.h"

#include "hwmgr.h"
#include "smu7_hwmgr.h"
#include "smu_ucode_xfer_vi.h"
#include "smu7_powertune.h"
#include "smu7_dyn_defaults.h"
#include "smu7_thermal.h"
#include "smu7_clockpowergating.h"
#include "processpptables.h"
#include "pp_thermal.h"

#define MC_CG_ARB_FREQ_F0           0x0a
#define MC_CG_ARB_FREQ_F1           0x0b
#define MC_CG_ARB_FREQ_F2           0x0c
#define MC_CG_ARB_FREQ_F3           0x0d

#define MC_CG_SEQ_DRAMCONF_S0       0x05
#define MC_CG_SEQ_DRAMCONF_S1       0x06
#define MC_CG_SEQ_YCLK_SUSPEND      0x04
#define MC_CG_SEQ_YCLK_RESUME       0x0a

#define SMC_CG_IND_START            0xc0030000
#define SMC_CG_IND_END              0xc0040000

#define VOLTAGE_SCALE               4
#define VOLTAGE_VID_OFFSET_SCALE1   625
#define VOLTAGE_VID_OFFSET_SCALE2   100

#define MEM_FREQ_LOW_LATENCY        25000
#define MEM_FREQ_HIGH_LATENCY       80000

#define MEM_LATENCY_HIGH            45
#define MEM_LATENCY_LOW             35
#define MEM_LATENCY_ERR             0xFFFF

#define MC_SEQ_MISC0_GDDR5_SHIFT 28
#define MC_SEQ_MISC0_GDDR5_MASK  0xf0000000
#define MC_SEQ_MISC0_GDDR5_VALUE 5

#define PCIE_BUS_CLK                10000
#define TCLK                        (PCIE_BUS_CLK / 10)

static const struct profile_mode_setting smu7_profiling[5] =
					{{1, 0, 100, 30, 1, 0, 100, 10},
					 {1, 10, 0, 30, 0, 0, 0, 0},
					 {0, 0, 0, 0, 1, 10, 16, 31},
					 {1, 0, 11, 50, 1, 0, 100, 10},
					 {1, 0, 5, 30, 0, 0, 0, 0},
					};

/** Values for the CG_THERMAL_CTRL::DPM_EVENT_SRC field. */
enum DPM_EVENT_SRC {
	DPM_EVENT_SRC_ANALOG = 0,
	DPM_EVENT_SRC_EXTERNAL = 1,
	DPM_EVENT_SRC_DIGITAL = 2,
	DPM_EVENT_SRC_ANALOG_OR_EXTERNAL = 3,
	DPM_EVENT_SRC_DIGITAL_OR_EXTERNAL = 4
};

static const unsigned long PhwVIslands_Magic = (unsigned long)(PHM_VIslands_Magic);
static int smu7_force_clock_level(struct pp_hwmgr *hwmgr,
		enum pp_clock_type type, uint32_t mask);

static struct smu7_power_state *cast_phw_smu7_power_state(
				  struct pp_hw_power_state *hw_ps)
{
	PP_ASSERT_WITH_CODE((PhwVIslands_Magic == hw_ps->magic),
				"Invalid Powerstate Type!",
				 return NULL);

	return (struct smu7_power_state *)hw_ps;
}

static const struct smu7_power_state *cast_const_phw_smu7_power_state(
				 const struct pp_hw_power_state *hw_ps)
{
	PP_ASSERT_WITH_CODE((PhwVIslands_Magic == hw_ps->magic),
				"Invalid Powerstate Type!",
				 return NULL);

	return (const struct smu7_power_state *)hw_ps;
}

/**
 * Find the MC microcode version and store it in the HwMgr struct
 *
 * @param    hwmgr  the address of the powerplay hardware manager.
 * @return   always 0
 */
static int smu7_get_mc_microcode_version(struct pp_hwmgr *hwmgr)
{
	cgs_write_register(hwmgr->device, mmMC_SEQ_IO_DEBUG_INDEX, 0x9F);

	hwmgr->microcode_version_info.MC = cgs_read_register(hwmgr->device, mmMC_SEQ_IO_DEBUG_DATA);

	return 0;
}

static uint16_t smu7_get_current_pcie_speed(struct pp_hwmgr *hwmgr)
{
	uint32_t speedCntl = 0;

	/* mmPCIE_PORT_INDEX rename as mmPCIE_INDEX */
	speedCntl = cgs_read_ind_register(hwmgr->device, CGS_IND_REG__PCIE,
			ixPCIE_LC_SPEED_CNTL);
	return((uint16_t)PHM_GET_FIELD(speedCntl,
			PCIE_LC_SPEED_CNTL, LC_CURRENT_DATA_RATE));
}

static int smu7_get_current_pcie_lane_number(struct pp_hwmgr *hwmgr)
{
	uint32_t link_width;

	/* mmPCIE_PORT_INDEX rename as mmPCIE_INDEX */
	link_width = PHM_READ_INDIRECT_FIELD(hwmgr->device, CGS_IND_REG__PCIE,
			PCIE_LC_LINK_WIDTH_CNTL, LC_LINK_WIDTH_RD);

	PP_ASSERT_WITH_CODE((7 >= link_width),
			"Invalid PCIe lane width!", return 0);

	return decode_pcie_lane_width(link_width);
}

/**
* Enable voltage control
*
* @param    pHwMgr  the address of the powerplay hardware manager.
* @return   always PP_Result_OK
*/
static int smu7_enable_smc_voltage_controller(struct pp_hwmgr *hwmgr)
{
	if (hwmgr->feature_mask & PP_SMC_VOLTAGE_CONTROL_MASK)
		smum_send_msg_to_smc(hwmgr, PPSMC_MSG_Voltage_Cntl_Enable);

	return 0;
}

/**
* Checks if we want to support voltage control
*
* @param    hwmgr  the address of the powerplay hardware manager.
*/
static bool smu7_voltage_control(const struct pp_hwmgr *hwmgr)
{
	const struct smu7_hwmgr *data =
			(const struct smu7_hwmgr *)(hwmgr->backend);

	return (SMU7_VOLTAGE_CONTROL_NONE != data->voltage_control);
}

/**
* Enable voltage control
*
* @param    hwmgr  the address of the powerplay hardware manager.
* @return   always 0
*/
static int smu7_enable_voltage_control(struct pp_hwmgr *hwmgr)
{
	/* enable voltage control */
	PHM_WRITE_INDIRECT_FIELD(hwmgr->device, CGS_IND_REG__SMC,
			GENERAL_PWRMGT, VOLT_PWRMGT_EN, 1);

	return 0;
}

static int phm_get_svi2_voltage_table_v0(pp_atomctrl_voltage_table *voltage_table,
		struct phm_clock_voltage_dependency_table *voltage_dependency_table
		)
{
	uint32_t i;

	PP_ASSERT_WITH_CODE((NULL != voltage_table),
			"Voltage Dependency Table empty.", return -EINVAL;);

	voltage_table->mask_low = 0;
	voltage_table->phase_delay = 0;
	voltage_table->count = voltage_dependency_table->count;

	for (i = 0; i < voltage_dependency_table->count; i++) {
		voltage_table->entries[i].value =
			voltage_dependency_table->entries[i].v;
		voltage_table->entries[i].smio_low = 0;
	}

	return 0;
}


/**
* Create Voltage Tables.
*
* @param    hwmgr  the address of the powerplay hardware manager.
* @return   always 0
*/
static int smu7_construct_voltage_tables(struct pp_hwmgr *hwmgr)
{
	struct smu7_hwmgr *data = (struct smu7_hwmgr *)(hwmgr->backend);
	struct phm_ppt_v1_information *table_info =
			(struct phm_ppt_v1_information *)hwmgr->pptable;
	int result = 0;
	uint32_t tmp;

	if (SMU7_VOLTAGE_CONTROL_BY_GPIO == data->mvdd_control) {
		result = atomctrl_get_voltage_table_v3(hwmgr,
				VOLTAGE_TYPE_MVDDC, VOLTAGE_OBJ_GPIO_LUT,
				&(data->mvdd_voltage_table));
		PP_ASSERT_WITH_CODE((0 == result),
				"Failed to retrieve MVDD table.",
				return result);
	} else if (SMU7_VOLTAGE_CONTROL_BY_SVID2 == data->mvdd_control) {
		if (hwmgr->pp_table_version == PP_TABLE_V1)
			result = phm_get_svi2_mvdd_voltage_table(&(data->mvdd_voltage_table),
					table_info->vdd_dep_on_mclk);
		else if (hwmgr->pp_table_version == PP_TABLE_V0)
			result = phm_get_svi2_voltage_table_v0(&(data->mvdd_voltage_table),
					hwmgr->dyn_state.mvdd_dependency_on_mclk);

		PP_ASSERT_WITH_CODE((0 == result),
				"Failed to retrieve SVI2 MVDD table from dependancy table.",
				return result;);
	}

	if (SMU7_VOLTAGE_CONTROL_BY_GPIO == data->vddci_control) {
		result = atomctrl_get_voltage_table_v3(hwmgr,
				VOLTAGE_TYPE_VDDCI, VOLTAGE_OBJ_GPIO_LUT,
				&(data->vddci_voltage_table));
		PP_ASSERT_WITH_CODE((0 == result),
				"Failed to retrieve VDDCI table.",
				return result);
	} else if (SMU7_VOLTAGE_CONTROL_BY_SVID2 == data->vddci_control) {
		if (hwmgr->pp_table_version == PP_TABLE_V1)
			result = phm_get_svi2_vddci_voltage_table(&(data->vddci_voltage_table),
					table_info->vdd_dep_on_mclk);
		else if (hwmgr->pp_table_version == PP_TABLE_V0)
			result = phm_get_svi2_voltage_table_v0(&(data->vddci_voltage_table),
					hwmgr->dyn_state.vddci_dependency_on_mclk);
		PP_ASSERT_WITH_CODE((0 == result),
				"Failed to retrieve SVI2 VDDCI table from dependancy table.",
				return result);
	}

	if (SMU7_VOLTAGE_CONTROL_BY_SVID2 == data->vdd_gfx_control) {
		/* VDDGFX has only SVI2 voltage control */
		result = phm_get_svi2_vdd_voltage_table(&(data->vddgfx_voltage_table),
					table_info->vddgfx_lookup_table);
		PP_ASSERT_WITH_CODE((0 == result),
			"Failed to retrieve SVI2 VDDGFX table from lookup table.", return result;);
	}


	if (SMU7_VOLTAGE_CONTROL_BY_GPIO == data->voltage_control) {
		result = atomctrl_get_voltage_table_v3(hwmgr,
					VOLTAGE_TYPE_VDDC, VOLTAGE_OBJ_GPIO_LUT,
					&data->vddc_voltage_table);
		PP_ASSERT_WITH_CODE((0 == result),
			"Failed to retrieve VDDC table.", return result;);
	} else if (SMU7_VOLTAGE_CONTROL_BY_SVID2 == data->voltage_control) {

		if (hwmgr->pp_table_version == PP_TABLE_V0)
			result = phm_get_svi2_voltage_table_v0(&data->vddc_voltage_table,
					hwmgr->dyn_state.vddc_dependency_on_mclk);
		else if (hwmgr->pp_table_version == PP_TABLE_V1)
			result = phm_get_svi2_vdd_voltage_table(&(data->vddc_voltage_table),
				table_info->vddc_lookup_table);

		PP_ASSERT_WITH_CODE((0 == result),
			"Failed to retrieve SVI2 VDDC table from dependancy table.", return result;);
	}

	tmp = smum_get_mac_definition(hwmgr, SMU_MAX_LEVELS_VDDC);
	PP_ASSERT_WITH_CODE(
			(data->vddc_voltage_table.count <= tmp),
		"Too many voltage values for VDDC. Trimming to fit state table.",
			phm_trim_voltage_table_to_fit_state_table(tmp,
						&(data->vddc_voltage_table)));

	tmp = smum_get_mac_definition(hwmgr, SMU_MAX_LEVELS_VDDGFX);
	PP_ASSERT_WITH_CODE(
			(data->vddgfx_voltage_table.count <= tmp),
		"Too many voltage values for VDDC. Trimming to fit state table.",
			phm_trim_voltage_table_to_fit_state_table(tmp,
						&(data->vddgfx_voltage_table)));

	tmp = smum_get_mac_definition(hwmgr, SMU_MAX_LEVELS_VDDCI);
	PP_ASSERT_WITH_CODE(
			(data->vddci_voltage_table.count <= tmp),
		"Too many voltage values for VDDCI. Trimming to fit state table.",
			phm_trim_voltage_table_to_fit_state_table(tmp,
					&(data->vddci_voltage_table)));

	tmp = smum_get_mac_definition(hwmgr, SMU_MAX_LEVELS_MVDD);
	PP_ASSERT_WITH_CODE(
			(data->mvdd_voltage_table.count <= tmp),
		"Too many voltage values for MVDD. Trimming to fit state table.",
			phm_trim_voltage_table_to_fit_state_table(tmp,
						&(data->mvdd_voltage_table)));

	return 0;
}

/**
* Programs static screed detection parameters
*
* @param    hwmgr  the address of the powerplay hardware manager.
* @return   always 0
*/
static int smu7_program_static_screen_threshold_parameters(
							struct pp_hwmgr *hwmgr)
{
	struct smu7_hwmgr *data = (struct smu7_hwmgr *)(hwmgr->backend);

	/* Set static screen threshold unit */
	PHM_WRITE_INDIRECT_FIELD(hwmgr->device, CGS_IND_REG__SMC,
			CG_STATIC_SCREEN_PARAMETER, STATIC_SCREEN_THRESHOLD_UNIT,
			data->static_screen_threshold_unit);
	/* Set static screen threshold */
	PHM_WRITE_INDIRECT_FIELD(hwmgr->device, CGS_IND_REG__SMC,
			CG_STATIC_SCREEN_PARAMETER, STATIC_SCREEN_THRESHOLD,
			data->static_screen_threshold);

	return 0;
}

/**
* Setup display gap for glitch free memory clock switching.
*
* @param    hwmgr  the address of the powerplay hardware manager.
* @return   always  0
*/
static int smu7_enable_display_gap(struct pp_hwmgr *hwmgr)
{
	uint32_t display_gap =
			cgs_read_ind_register(hwmgr->device, CGS_IND_REG__SMC,
					ixCG_DISPLAY_GAP_CNTL);

	display_gap = PHM_SET_FIELD(display_gap, CG_DISPLAY_GAP_CNTL,
			DISP_GAP, DISPLAY_GAP_IGNORE);

	display_gap = PHM_SET_FIELD(display_gap, CG_DISPLAY_GAP_CNTL,
			DISP_GAP_MCHG, DISPLAY_GAP_VBLANK);

	cgs_write_ind_register(hwmgr->device, CGS_IND_REG__SMC,
			ixCG_DISPLAY_GAP_CNTL, display_gap);

	return 0;
}

/**
* Programs activity state transition voting clients
*
* @param    hwmgr  the address of the powerplay hardware manager.
* @return   always  0
*/
static int smu7_program_voting_clients(struct pp_hwmgr *hwmgr)
{
	struct smu7_hwmgr *data = (struct smu7_hwmgr *)(hwmgr->backend);
	int i;

	/* Clear reset for voting clients before enabling DPM */
	PHM_WRITE_INDIRECT_FIELD(hwmgr->device, CGS_IND_REG__SMC,
			SCLK_PWRMGT_CNTL, RESET_SCLK_CNT, 0);
	PHM_WRITE_INDIRECT_FIELD(hwmgr->device, CGS_IND_REG__SMC,
			SCLK_PWRMGT_CNTL, RESET_BUSY_CNT, 0);

	for (i = 0; i < 8; i++)
		cgs_write_ind_register(hwmgr->device, CGS_IND_REG__SMC,
					ixCG_FREQ_TRAN_VOTING_0 + i * 4,
					data->voting_rights_clients[i]);
	return 0;
}

static int smu7_clear_voting_clients(struct pp_hwmgr *hwmgr)
{
	int i;

	/* Reset voting clients before disabling DPM */
	PHM_WRITE_INDIRECT_FIELD(hwmgr->device, CGS_IND_REG__SMC,
			SCLK_PWRMGT_CNTL, RESET_SCLK_CNT, 1);
	PHM_WRITE_INDIRECT_FIELD(hwmgr->device, CGS_IND_REG__SMC,
			SCLK_PWRMGT_CNTL, RESET_BUSY_CNT, 1);

	for (i = 0; i < 8; i++)
		cgs_write_ind_register(hwmgr->device, CGS_IND_REG__SMC,
				ixCG_FREQ_TRAN_VOTING_0 + i * 4, 0);

	return 0;
}

/* Copy one arb setting to another and then switch the active set.
 * arb_src and arb_dest is one of the MC_CG_ARB_FREQ_Fx constants.
 */
static int smu7_copy_and_switch_arb_sets(struct pp_hwmgr *hwmgr,
		uint32_t arb_src, uint32_t arb_dest)
{
	uint32_t mc_arb_dram_timing;
	uint32_t mc_arb_dram_timing2;
	uint32_t burst_time;
	uint32_t mc_cg_config;

	switch (arb_src) {
	case MC_CG_ARB_FREQ_F0:
		mc_arb_dram_timing  = cgs_read_register(hwmgr->device, mmMC_ARB_DRAM_TIMING);
		mc_arb_dram_timing2 = cgs_read_register(hwmgr->device, mmMC_ARB_DRAM_TIMING2);
		burst_time = PHM_READ_FIELD(hwmgr->device, MC_ARB_BURST_TIME, STATE0);
		break;
	case MC_CG_ARB_FREQ_F1:
		mc_arb_dram_timing  = cgs_read_register(hwmgr->device, mmMC_ARB_DRAM_TIMING_1);
		mc_arb_dram_timing2 = cgs_read_register(hwmgr->device, mmMC_ARB_DRAM_TIMING2_1);
		burst_time = PHM_READ_FIELD(hwmgr->device, MC_ARB_BURST_TIME, STATE1);
		break;
	default:
		return -EINVAL;
	}

	switch (arb_dest) {
	case MC_CG_ARB_FREQ_F0:
		cgs_write_register(hwmgr->device, mmMC_ARB_DRAM_TIMING, mc_arb_dram_timing);
		cgs_write_register(hwmgr->device, mmMC_ARB_DRAM_TIMING2, mc_arb_dram_timing2);
		PHM_WRITE_FIELD(hwmgr->device, MC_ARB_BURST_TIME, STATE0, burst_time);
		break;
	case MC_CG_ARB_FREQ_F1:
		cgs_write_register(hwmgr->device, mmMC_ARB_DRAM_TIMING_1, mc_arb_dram_timing);
		cgs_write_register(hwmgr->device, mmMC_ARB_DRAM_TIMING2_1, mc_arb_dram_timing2);
		PHM_WRITE_FIELD(hwmgr->device, MC_ARB_BURST_TIME, STATE1, burst_time);
		break;
	default:
		return -EINVAL;
	}

	mc_cg_config = cgs_read_register(hwmgr->device, mmMC_CG_CONFIG);
	mc_cg_config |= 0x0000000F;
	cgs_write_register(hwmgr->device, mmMC_CG_CONFIG, mc_cg_config);
	PHM_WRITE_FIELD(hwmgr->device, MC_ARB_CG, CG_ARB_REQ, arb_dest);

	return 0;
}

static int smu7_reset_to_default(struct pp_hwmgr *hwmgr)
{
	return smum_send_msg_to_smc(hwmgr, PPSMC_MSG_ResetToDefaults);
}

/**
* Initial switch from ARB F0->F1
*
* @param    hwmgr  the address of the powerplay hardware manager.
* @return   always 0
* This function is to be called from the SetPowerState table.
*/
static int smu7_initial_switch_from_arbf0_to_f1(struct pp_hwmgr *hwmgr)
{
	return smu7_copy_and_switch_arb_sets(hwmgr,
			MC_CG_ARB_FREQ_F0, MC_CG_ARB_FREQ_F1);
}

static int smu7_force_switch_to_arbf0(struct pp_hwmgr *hwmgr)
{
	uint32_t tmp;

	tmp = (cgs_read_ind_register(hwmgr->device,
			CGS_IND_REG__SMC, ixSMC_SCRATCH9) &
			0x0000ff00) >> 8;

	if (tmp == MC_CG_ARB_FREQ_F0)
		return 0;

	return smu7_copy_and_switch_arb_sets(hwmgr,
			tmp, MC_CG_ARB_FREQ_F0);
}

static int smu7_setup_default_pcie_table(struct pp_hwmgr *hwmgr)
{
	struct smu7_hwmgr *data = (struct smu7_hwmgr *)(hwmgr->backend);

	struct phm_ppt_v1_information *table_info =
			(struct phm_ppt_v1_information *)(hwmgr->pptable);
	struct phm_ppt_v1_pcie_table *pcie_table = NULL;

	uint32_t i, max_entry;
	uint32_t tmp;

	PP_ASSERT_WITH_CODE((data->use_pcie_performance_levels ||
			data->use_pcie_power_saving_levels), "No pcie performance levels!",
			return -EINVAL);

	if (table_info != NULL)
		pcie_table = table_info->pcie_table;

	if (data->use_pcie_performance_levels &&
			!data->use_pcie_power_saving_levels) {
		data->pcie_gen_power_saving = data->pcie_gen_performance;
		data->pcie_lane_power_saving = data->pcie_lane_performance;
	} else if (!data->use_pcie_performance_levels &&
			data->use_pcie_power_saving_levels) {
		data->pcie_gen_performance = data->pcie_gen_power_saving;
		data->pcie_lane_performance = data->pcie_lane_power_saving;
	}
	tmp = smum_get_mac_definition(hwmgr, SMU_MAX_LEVELS_LINK);
	phm_reset_single_dpm_table(&data->dpm_table.pcie_speed_table,
					tmp,
					MAX_REGULAR_DPM_NUMBER);

	if (pcie_table != NULL) {
		/* max_entry is used to make sure we reserve one PCIE level
		 * for boot level (fix for A+A PSPP issue).
		 * If PCIE table from PPTable have ULV entry + 8 entries,
		 * then ignore the last entry.*/
		max_entry = (tmp < pcie_table->count) ? tmp : pcie_table->count;
		for (i = 1; i < max_entry; i++) {
			phm_setup_pcie_table_entry(&data->dpm_table.pcie_speed_table, i - 1,
					get_pcie_gen_support(data->pcie_gen_cap,
							pcie_table->entries[i].gen_speed),
					get_pcie_lane_support(data->pcie_lane_cap,
							pcie_table->entries[i].lane_width));
		}
		data->dpm_table.pcie_speed_table.count = max_entry - 1;
		smum_update_smc_table(hwmgr, SMU_BIF_TABLE);
	} else {
		/* Hardcode Pcie Table */
		phm_setup_pcie_table_entry(&data->dpm_table.pcie_speed_table, 0,
				get_pcie_gen_support(data->pcie_gen_cap,
						PP_Min_PCIEGen),
				get_pcie_lane_support(data->pcie_lane_cap,
						PP_Max_PCIELane));
		phm_setup_pcie_table_entry(&data->dpm_table.pcie_speed_table, 1,
				get_pcie_gen_support(data->pcie_gen_cap,
						PP_Min_PCIEGen),
				get_pcie_lane_support(data->pcie_lane_cap,
						PP_Max_PCIELane));
		phm_setup_pcie_table_entry(&data->dpm_table.pcie_speed_table, 2,
				get_pcie_gen_support(data->pcie_gen_cap,
						PP_Max_PCIEGen),
				get_pcie_lane_support(data->pcie_lane_cap,
						PP_Max_PCIELane));
		phm_setup_pcie_table_entry(&data->dpm_table.pcie_speed_table, 3,
				get_pcie_gen_support(data->pcie_gen_cap,
						PP_Max_PCIEGen),
				get_pcie_lane_support(data->pcie_lane_cap,
						PP_Max_PCIELane));
		phm_setup_pcie_table_entry(&data->dpm_table.pcie_speed_table, 4,
				get_pcie_gen_support(data->pcie_gen_cap,
						PP_Max_PCIEGen),
				get_pcie_lane_support(data->pcie_lane_cap,
						PP_Max_PCIELane));
		phm_setup_pcie_table_entry(&data->dpm_table.pcie_speed_table, 5,
				get_pcie_gen_support(data->pcie_gen_cap,
						PP_Max_PCIEGen),
				get_pcie_lane_support(data->pcie_lane_cap,
						PP_Max_PCIELane));

		data->dpm_table.pcie_speed_table.count = 6;
	}
	/* Populate last level for boot PCIE level, but do not increment count. */
	if (hwmgr->chip_family == AMDGPU_FAMILY_CI) {
		for (i = 0; i <= data->dpm_table.pcie_speed_table.count; i++)
			phm_setup_pcie_table_entry(&data->dpm_table.pcie_speed_table, i,
				get_pcie_gen_support(data->pcie_gen_cap,
						PP_Max_PCIEGen),
				data->vbios_boot_state.pcie_lane_bootup_value);
	} else {
		phm_setup_pcie_table_entry(&data->dpm_table.pcie_speed_table,
			data->dpm_table.pcie_speed_table.count,
			get_pcie_gen_support(data->pcie_gen_cap,
					PP_Min_PCIEGen),
			get_pcie_lane_support(data->pcie_lane_cap,
					PP_Max_PCIELane));
	}
	return 0;
}

static int smu7_reset_dpm_tables(struct pp_hwmgr *hwmgr)
{
	struct smu7_hwmgr *data = (struct smu7_hwmgr *)(hwmgr->backend);

	memset(&(data->dpm_table), 0x00, sizeof(data->dpm_table));

	phm_reset_single_dpm_table(
			&data->dpm_table.sclk_table,
				smum_get_mac_definition(hwmgr,
					SMU_MAX_LEVELS_GRAPHICS),
					MAX_REGULAR_DPM_NUMBER);
	phm_reset_single_dpm_table(
			&data->dpm_table.mclk_table,
			smum_get_mac_definition(hwmgr,
				SMU_MAX_LEVELS_MEMORY), MAX_REGULAR_DPM_NUMBER);

	phm_reset_single_dpm_table(
			&data->dpm_table.vddc_table,
				smum_get_mac_definition(hwmgr,
					SMU_MAX_LEVELS_VDDC),
					MAX_REGULAR_DPM_NUMBER);
	phm_reset_single_dpm_table(
			&data->dpm_table.vddci_table,
			smum_get_mac_definition(hwmgr,
				SMU_MAX_LEVELS_VDDCI), MAX_REGULAR_DPM_NUMBER);

	phm_reset_single_dpm_table(
			&data->dpm_table.mvdd_table,
				smum_get_mac_definition(hwmgr,
					SMU_MAX_LEVELS_MVDD),
					MAX_REGULAR_DPM_NUMBER);
	return 0;
}
/*
 * This function is to initialize all DPM state tables
 * for SMU7 based on the dependency table.
 * Dynamic state patching function will then trim these
 * state tables to the allowed range based
 * on the power policy or external client requests,
 * such as UVD request, etc.
 */

static int smu7_setup_dpm_tables_v0(struct pp_hwmgr *hwmgr)
{
	struct smu7_hwmgr *data = (struct smu7_hwmgr *)(hwmgr->backend);
	struct phm_clock_voltage_dependency_table *allowed_vdd_sclk_table =
		hwmgr->dyn_state.vddc_dependency_on_sclk;
	struct phm_clock_voltage_dependency_table *allowed_vdd_mclk_table =
		hwmgr->dyn_state.vddc_dependency_on_mclk;
	struct phm_cac_leakage_table *std_voltage_table =
		hwmgr->dyn_state.cac_leakage_table;
	uint32_t i;

	PP_ASSERT_WITH_CODE(allowed_vdd_sclk_table != NULL,
		"SCLK dependency table is missing. This table is mandatory", return -EINVAL);
	PP_ASSERT_WITH_CODE(allowed_vdd_sclk_table->count >= 1,
		"SCLK dependency table has to have is missing. This table is mandatory", return -EINVAL);

	PP_ASSERT_WITH_CODE(allowed_vdd_mclk_table != NULL,
		"MCLK dependency table is missing. This table is mandatory", return -EINVAL);
	PP_ASSERT_WITH_CODE(allowed_vdd_mclk_table->count >= 1,
		"VMCLK dependency table has to have is missing. This table is mandatory", return -EINVAL);


	/* Initialize Sclk DPM table based on allow Sclk values*/
	data->dpm_table.sclk_table.count = 0;

	for (i = 0; i < allowed_vdd_sclk_table->count; i++) {
		if (i == 0 || data->dpm_table.sclk_table.dpm_levels[data->dpm_table.sclk_table.count-1].value !=
				allowed_vdd_sclk_table->entries[i].clk) {
			data->dpm_table.sclk_table.dpm_levels[data->dpm_table.sclk_table.count].value =
				allowed_vdd_sclk_table->entries[i].clk;
			data->dpm_table.sclk_table.dpm_levels[data->dpm_table.sclk_table.count].enabled = (i == 0) ? 1 : 0;
			data->dpm_table.sclk_table.count++;
		}
	}

	PP_ASSERT_WITH_CODE(allowed_vdd_mclk_table != NULL,
		"MCLK dependency table is missing. This table is mandatory", return -EINVAL);
	/* Initialize Mclk DPM table based on allow Mclk values */
	data->dpm_table.mclk_table.count = 0;
	for (i = 0; i < allowed_vdd_mclk_table->count; i++) {
		if (i == 0 || data->dpm_table.mclk_table.dpm_levels[data->dpm_table.mclk_table.count-1].value !=
			allowed_vdd_mclk_table->entries[i].clk) {
			data->dpm_table.mclk_table.dpm_levels[data->dpm_table.mclk_table.count].value =
				allowed_vdd_mclk_table->entries[i].clk;
			data->dpm_table.mclk_table.dpm_levels[data->dpm_table.mclk_table.count].enabled = (i == 0) ? 1 : 0;
			data->dpm_table.mclk_table.count++;
		}
	}

	/* Initialize Vddc DPM table based on allow Vddc values.  And populate corresponding std values. */
	for (i = 0; i < allowed_vdd_sclk_table->count; i++) {
		data->dpm_table.vddc_table.dpm_levels[i].value = allowed_vdd_mclk_table->entries[i].v;
		data->dpm_table.vddc_table.dpm_levels[i].param1 = std_voltage_table->entries[i].Leakage;
		/* param1 is for corresponding std voltage */
		data->dpm_table.vddc_table.dpm_levels[i].enabled = 1;
	}

	data->dpm_table.vddc_table.count = allowed_vdd_sclk_table->count;
	allowed_vdd_mclk_table = hwmgr->dyn_state.vddci_dependency_on_mclk;

	if (NULL != allowed_vdd_mclk_table) {
		/* Initialize Vddci DPM table based on allow Mclk values */
		for (i = 0; i < allowed_vdd_mclk_table->count; i++) {
			data->dpm_table.vddci_table.dpm_levels[i].value = allowed_vdd_mclk_table->entries[i].v;
			data->dpm_table.vddci_table.dpm_levels[i].enabled = 1;
		}
		data->dpm_table.vddci_table.count = allowed_vdd_mclk_table->count;
	}

	allowed_vdd_mclk_table = hwmgr->dyn_state.mvdd_dependency_on_mclk;

	if (NULL != allowed_vdd_mclk_table) {
		/*
		 * Initialize MVDD DPM table based on allow Mclk
		 * values
		 */
		for (i = 0; i < allowed_vdd_mclk_table->count; i++) {
			data->dpm_table.mvdd_table.dpm_levels[i].value = allowed_vdd_mclk_table->entries[i].v;
			data->dpm_table.mvdd_table.dpm_levels[i].enabled = 1;
		}
		data->dpm_table.mvdd_table.count = allowed_vdd_mclk_table->count;
	}

	return 0;
}

static int smu7_setup_dpm_tables_v1(struct pp_hwmgr *hwmgr)
{
	struct smu7_hwmgr *data = (struct smu7_hwmgr *)(hwmgr->backend);
	struct phm_ppt_v1_information *table_info =
			(struct phm_ppt_v1_information *)(hwmgr->pptable);
	uint32_t i;

	struct phm_ppt_v1_clock_voltage_dependency_table *dep_sclk_table;
	struct phm_ppt_v1_clock_voltage_dependency_table *dep_mclk_table;

	if (table_info == NULL)
		return -EINVAL;

	dep_sclk_table = table_info->vdd_dep_on_sclk;
	dep_mclk_table = table_info->vdd_dep_on_mclk;

	PP_ASSERT_WITH_CODE(dep_sclk_table != NULL,
			"SCLK dependency table is missing.",
			return -EINVAL);
	PP_ASSERT_WITH_CODE(dep_sclk_table->count >= 1,
			"SCLK dependency table count is 0.",
			return -EINVAL);

	PP_ASSERT_WITH_CODE(dep_mclk_table != NULL,
			"MCLK dependency table is missing.",
			return -EINVAL);
	PP_ASSERT_WITH_CODE(dep_mclk_table->count >= 1,
			"MCLK dependency table count is 0",
			return -EINVAL);

	/* Initialize Sclk DPM table based on allow Sclk values */
	data->dpm_table.sclk_table.count = 0;
	for (i = 0; i < dep_sclk_table->count; i++) {
		if (i == 0 || data->dpm_table.sclk_table.dpm_levels[data->dpm_table.sclk_table.count - 1].value !=
						dep_sclk_table->entries[i].clk) {

			data->dpm_table.sclk_table.dpm_levels[data->dpm_table.sclk_table.count].value =
					dep_sclk_table->entries[i].clk;

			data->dpm_table.sclk_table.dpm_levels[data->dpm_table.sclk_table.count].enabled =
					(i == 0) ? true : false;
			data->dpm_table.sclk_table.count++;
		}
	}

	/* Initialize Mclk DPM table based on allow Mclk values */
	data->dpm_table.mclk_table.count = 0;
	for (i = 0; i < dep_mclk_table->count; i++) {
		if (i == 0 || data->dpm_table.mclk_table.dpm_levels
				[data->dpm_table.mclk_table.count - 1].value !=
						dep_mclk_table->entries[i].clk) {
			data->dpm_table.mclk_table.dpm_levels[data->dpm_table.mclk_table.count].value =
							dep_mclk_table->entries[i].clk;
			data->dpm_table.mclk_table.dpm_levels[data->dpm_table.mclk_table.count].enabled =
							(i == 0) ? true : false;
			data->dpm_table.mclk_table.count++;
		}
	}

	return 0;
}

static int smu7_get_voltage_dependency_table(
			const struct phm_ppt_v1_clock_voltage_dependency_table *allowed_dep_table,
			struct phm_ppt_v1_clock_voltage_dependency_table *dep_table)
{
	uint8_t i = 0;
	PP_ASSERT_WITH_CODE((0 != allowed_dep_table->count),
				"Voltage Lookup Table empty",
				return -EINVAL);

	dep_table->count = allowed_dep_table->count;
	for (i=0; i<dep_table->count; i++) {
		dep_table->entries[i].clk = allowed_dep_table->entries[i].clk;
		dep_table->entries[i].vddInd = allowed_dep_table->entries[i].vddInd;
		dep_table->entries[i].vdd_offset = allowed_dep_table->entries[i].vdd_offset;
		dep_table->entries[i].vddc = allowed_dep_table->entries[i].vddc;
		dep_table->entries[i].vddgfx = allowed_dep_table->entries[i].vddgfx;
		dep_table->entries[i].vddci = allowed_dep_table->entries[i].vddci;
		dep_table->entries[i].mvdd = allowed_dep_table->entries[i].mvdd;
		dep_table->entries[i].phases = allowed_dep_table->entries[i].phases;
		dep_table->entries[i].cks_enable = allowed_dep_table->entries[i].cks_enable;
		dep_table->entries[i].cks_voffset = allowed_dep_table->entries[i].cks_voffset;
	}

	return 0;
}

static int smu7_odn_initial_default_setting(struct pp_hwmgr *hwmgr)
{
	struct smu7_hwmgr *data = (struct smu7_hwmgr *)(hwmgr->backend);
	struct smu7_odn_dpm_table *odn_table = &(data->odn_dpm_table);
	struct phm_ppt_v1_information *table_info =
			(struct phm_ppt_v1_information *)(hwmgr->pptable);
	uint32_t i;

	struct phm_ppt_v1_clock_voltage_dependency_table *dep_sclk_table;
	struct phm_ppt_v1_clock_voltage_dependency_table *dep_mclk_table;

	if (table_info == NULL)
		return -EINVAL;

	dep_sclk_table = table_info->vdd_dep_on_sclk;
	dep_mclk_table = table_info->vdd_dep_on_mclk;

	odn_table->odn_core_clock_dpm_levels.num_of_pl =
						data->golden_dpm_table.sclk_table.count;
	for (i=0; i<data->golden_dpm_table.sclk_table.count; i++) {
		odn_table->odn_core_clock_dpm_levels.entries[i].clock =
					data->golden_dpm_table.sclk_table.dpm_levels[i].value;
		odn_table->odn_core_clock_dpm_levels.entries[i].enabled = true;
		odn_table->odn_core_clock_dpm_levels.entries[i].vddc = dep_sclk_table->entries[i].vddc;
	}

	smu7_get_voltage_dependency_table(dep_sclk_table,
		(struct phm_ppt_v1_clock_voltage_dependency_table *)&(odn_table->vdd_dependency_on_sclk));

	odn_table->odn_memory_clock_dpm_levels.num_of_pl =
						data->golden_dpm_table.mclk_table.count;
	for (i=0; i<data->golden_dpm_table.sclk_table.count; i++) {
		odn_table->odn_memory_clock_dpm_levels.entries[i].clock =
					data->golden_dpm_table.mclk_table.dpm_levels[i].value;
		odn_table->odn_memory_clock_dpm_levels.entries[i].enabled = true;
		odn_table->odn_memory_clock_dpm_levels.entries[i].vddc = dep_mclk_table->entries[i].vddc;
	}

	smu7_get_voltage_dependency_table(dep_mclk_table,
		(struct phm_ppt_v1_clock_voltage_dependency_table *)&(odn_table->vdd_dependency_on_mclk));

	return 0;
}

static int smu7_setup_default_dpm_tables(struct pp_hwmgr *hwmgr)
{
	struct smu7_hwmgr *data = (struct smu7_hwmgr *)(hwmgr->backend);

	smu7_reset_dpm_tables(hwmgr);

	if (hwmgr->pp_table_version == PP_TABLE_V1)
		smu7_setup_dpm_tables_v1(hwmgr);
	else if (hwmgr->pp_table_version == PP_TABLE_V0)
		smu7_setup_dpm_tables_v0(hwmgr);

	smu7_setup_default_pcie_table(hwmgr);

	/* save a copy of the default DPM table */
	memcpy(&(data->golden_dpm_table), &(data->dpm_table),
			sizeof(struct smu7_dpm_table));

	/* initialize ODN table */
	if (hwmgr->od_enabled)
		smu7_odn_initial_default_setting(hwmgr);

	return 0;
}

uint32_t smu7_get_xclk(struct pp_hwmgr *hwmgr)
{
	uint32_t reference_clock, tmp;
	struct cgs_display_info info = {0};
	struct cgs_mode_info mode_info = {0};

	info.mode_info = &mode_info;

	tmp = PHM_READ_VFPF_INDIRECT_FIELD(hwmgr->device, CGS_IND_REG__SMC, CG_CLKPIN_CNTL_2, MUX_TCLK_TO_XCLK);

	if (tmp)
		return TCLK;

	cgs_get_active_displays_info(hwmgr->device, &info);
	reference_clock = mode_info.ref_clock;

	tmp = PHM_READ_VFPF_INDIRECT_FIELD(hwmgr->device, CGS_IND_REG__SMC, CG_CLKPIN_CNTL, XTALIN_DIVIDE);

	if (0 != tmp)
		return reference_clock / 4;

	return reference_clock;
}

static int smu7_enable_vrhot_gpio_interrupt(struct pp_hwmgr *hwmgr)
{

	if (phm_cap_enabled(hwmgr->platform_descriptor.platformCaps,
			PHM_PlatformCaps_RegulatorHot))
		return smum_send_msg_to_smc(hwmgr,
				PPSMC_MSG_EnableVRHotGPIOInterrupt);

	return 0;
}

static int smu7_enable_sclk_control(struct pp_hwmgr *hwmgr)
{
	PHM_WRITE_INDIRECT_FIELD(hwmgr->device, CGS_IND_REG__SMC, SCLK_PWRMGT_CNTL,
			SCLK_PWRMGT_OFF, 0);
	return 0;
}

static int smu7_enable_ulv(struct pp_hwmgr *hwmgr)
{
	struct smu7_hwmgr *data = (struct smu7_hwmgr *)(hwmgr->backend);

	if (data->ulv_supported)
		return smum_send_msg_to_smc(hwmgr, PPSMC_MSG_EnableULV);

	return 0;
}

static int smu7_disable_ulv(struct pp_hwmgr *hwmgr)
{
	struct smu7_hwmgr *data = (struct smu7_hwmgr *)(hwmgr->backend);

	if (data->ulv_supported)
		return smum_send_msg_to_smc(hwmgr, PPSMC_MSG_DisableULV);

	return 0;
}

static int smu7_enable_deep_sleep_master_switch(struct pp_hwmgr *hwmgr)
{
	if (phm_cap_enabled(hwmgr->platform_descriptor.platformCaps,
			PHM_PlatformCaps_SclkDeepSleep)) {
		if (smum_send_msg_to_smc(hwmgr, PPSMC_MSG_MASTER_DeepSleep_ON))
			PP_ASSERT_WITH_CODE(false,
					"Attempt to enable Master Deep Sleep switch failed!",
					return -EINVAL);
	} else {
		if (smum_send_msg_to_smc(hwmgr,
				PPSMC_MSG_MASTER_DeepSleep_OFF)) {
			PP_ASSERT_WITH_CODE(false,
					"Attempt to disable Master Deep Sleep switch failed!",
					return -EINVAL);
		}
	}

	return 0;
}

static int smu7_disable_deep_sleep_master_switch(struct pp_hwmgr *hwmgr)
{
	if (phm_cap_enabled(hwmgr->platform_descriptor.platformCaps,
			PHM_PlatformCaps_SclkDeepSleep)) {
		if (smum_send_msg_to_smc(hwmgr,
				PPSMC_MSG_MASTER_DeepSleep_OFF)) {
			PP_ASSERT_WITH_CODE(false,
					"Attempt to disable Master Deep Sleep switch failed!",
					return -EINVAL);
		}
	}

	return 0;
}

static int smu7_disable_handshake_uvd(struct pp_hwmgr *hwmgr)
{
	struct smu7_hwmgr *data = (struct smu7_hwmgr *)(hwmgr->backend);
	uint32_t soft_register_value = 0;
	uint32_t handshake_disables_offset = data->soft_regs_start
				+ smum_get_offsetof(hwmgr,
					SMU_SoftRegisters, HandshakeDisables);

	soft_register_value = cgs_read_ind_register(hwmgr->device,
				CGS_IND_REG__SMC, handshake_disables_offset);
	soft_register_value |= smum_get_mac_definition(hwmgr,
					SMU_UVD_MCLK_HANDSHAKE_DISABLE);
	cgs_write_ind_register(hwmgr->device, CGS_IND_REG__SMC,
			handshake_disables_offset, soft_register_value);
	return 0;
}

static int smu7_enable_sclk_mclk_dpm(struct pp_hwmgr *hwmgr)
{
	struct smu7_hwmgr *data = (struct smu7_hwmgr *)(hwmgr->backend);

	/* enable SCLK dpm */
	if (!data->sclk_dpm_key_disabled)
		PP_ASSERT_WITH_CODE(
		(0 == smum_send_msg_to_smc(hwmgr, PPSMC_MSG_DPM_Enable)),
		"Failed to enable SCLK DPM during DPM Start Function!",
		return -EINVAL);

	/* enable MCLK dpm */
	if (0 == data->mclk_dpm_key_disabled) {
		if (!(hwmgr->feature_mask & PP_UVD_HANDSHAKE_MASK))
			smu7_disable_handshake_uvd(hwmgr);
		PP_ASSERT_WITH_CODE(
				(0 == smum_send_msg_to_smc(hwmgr,
						PPSMC_MSG_MCLKDPM_Enable)),
				"Failed to enable MCLK DPM during DPM Start Function!",
				return -EINVAL);

		PHM_WRITE_FIELD(hwmgr->device, MC_SEQ_CNTL_3, CAC_EN, 0x1);


		if (hwmgr->chip_family == AMDGPU_FAMILY_CI) {
			cgs_write_ind_register(hwmgr->device, CGS_IND_REG__SMC, 0xc0400d30, 0x5);
			cgs_write_ind_register(hwmgr->device, CGS_IND_REG__SMC, 0xc0400d3c, 0x5);
			cgs_write_ind_register(hwmgr->device, CGS_IND_REG__SMC, 0xc0400d80, 0x100005);
			udelay(10);
			cgs_write_ind_register(hwmgr->device, CGS_IND_REG__SMC, 0xc0400d30, 0x400005);
			cgs_write_ind_register(hwmgr->device, CGS_IND_REG__SMC, 0xc0400d3c, 0x400005);
			cgs_write_ind_register(hwmgr->device, CGS_IND_REG__SMC, 0xc0400d80, 0x500005);
		} else {
			cgs_write_ind_register(hwmgr->device, CGS_IND_REG__SMC, ixLCAC_MC0_CNTL, 0x5);
			cgs_write_ind_register(hwmgr->device, CGS_IND_REG__SMC, ixLCAC_MC1_CNTL, 0x5);
			cgs_write_ind_register(hwmgr->device, CGS_IND_REG__SMC, ixLCAC_CPL_CNTL, 0x100005);
			udelay(10);
			cgs_write_ind_register(hwmgr->device, CGS_IND_REG__SMC, ixLCAC_MC0_CNTL, 0x400005);
			cgs_write_ind_register(hwmgr->device, CGS_IND_REG__SMC, ixLCAC_MC1_CNTL, 0x400005);
			cgs_write_ind_register(hwmgr->device, CGS_IND_REG__SMC, ixLCAC_CPL_CNTL, 0x500005);
		}
	}

	return 0;
}

static int smu7_start_dpm(struct pp_hwmgr *hwmgr)
{
	struct smu7_hwmgr *data = (struct smu7_hwmgr *)(hwmgr->backend);

	/*enable general power management */

	PHM_WRITE_INDIRECT_FIELD(hwmgr->device, CGS_IND_REG__SMC, GENERAL_PWRMGT,
			GLOBAL_PWRMGT_EN, 1);

	/* enable sclk deep sleep */

	PHM_WRITE_INDIRECT_FIELD(hwmgr->device, CGS_IND_REG__SMC, SCLK_PWRMGT_CNTL,
			DYNAMIC_PM_EN, 1);

	/* prepare for PCIE DPM */

	cgs_write_ind_register(hwmgr->device, CGS_IND_REG__SMC,
			data->soft_regs_start +
			smum_get_offsetof(hwmgr, SMU_SoftRegisters,
						VoltageChangeTimeout), 0x1000);
	PHM_WRITE_INDIRECT_FIELD(hwmgr->device, CGS_IND_REG__PCIE,
			SWRST_COMMAND_1, RESETLC, 0x0);

	if (hwmgr->chip_family == AMDGPU_FAMILY_CI)
		cgs_write_register(hwmgr->device, 0x1488,
			(cgs_read_register(hwmgr->device, 0x1488) & ~0x1));

	if (smu7_enable_sclk_mclk_dpm(hwmgr)) {
		pr_err("Failed to enable Sclk DPM and Mclk DPM!");
		return -EINVAL;
	}

	/* enable PCIE dpm */
	if (0 == data->pcie_dpm_key_disabled) {
		PP_ASSERT_WITH_CODE(
				(0 == smum_send_msg_to_smc(hwmgr,
						PPSMC_MSG_PCIeDPM_Enable)),
				"Failed to enable pcie DPM during DPM Start Function!",
				return -EINVAL);
	}

	if (phm_cap_enabled(hwmgr->platform_descriptor.platformCaps,
				PHM_PlatformCaps_Falcon_QuickTransition)) {
		PP_ASSERT_WITH_CODE((0 == smum_send_msg_to_smc(hwmgr,
				PPSMC_MSG_EnableACDCGPIOInterrupt)),
				"Failed to enable AC DC GPIO Interrupt!",
				);
	}

	return 0;
}

static int smu7_disable_sclk_mclk_dpm(struct pp_hwmgr *hwmgr)
{
	struct smu7_hwmgr *data = (struct smu7_hwmgr *)(hwmgr->backend);

	/* disable SCLK dpm */
	if (!data->sclk_dpm_key_disabled) {
		PP_ASSERT_WITH_CODE(true == smum_is_dpm_running(hwmgr),
				"Trying to disable SCLK DPM when DPM is disabled",
				return 0);
		smum_send_msg_to_smc(hwmgr, PPSMC_MSG_DPM_Disable);
	}

	/* disable MCLK dpm */
	if (!data->mclk_dpm_key_disabled) {
		PP_ASSERT_WITH_CODE(true == smum_is_dpm_running(hwmgr),
				"Trying to disable MCLK DPM when DPM is disabled",
				return 0);
		smum_send_msg_to_smc(hwmgr, PPSMC_MSG_MCLKDPM_Disable);
	}

	return 0;
}

static int smu7_stop_dpm(struct pp_hwmgr *hwmgr)
{
	struct smu7_hwmgr *data = (struct smu7_hwmgr *)(hwmgr->backend);

	/* disable general power management */
	PHM_WRITE_INDIRECT_FIELD(hwmgr->device, CGS_IND_REG__SMC, GENERAL_PWRMGT,
			GLOBAL_PWRMGT_EN, 0);
	/* disable sclk deep sleep */
	PHM_WRITE_INDIRECT_FIELD(hwmgr->device, CGS_IND_REG__SMC, SCLK_PWRMGT_CNTL,
			DYNAMIC_PM_EN, 0);

	/* disable PCIE dpm */
	if (!data->pcie_dpm_key_disabled) {
		PP_ASSERT_WITH_CODE(
				(smum_send_msg_to_smc(hwmgr,
						PPSMC_MSG_PCIeDPM_Disable) == 0),
				"Failed to disable pcie DPM during DPM Stop Function!",
				return -EINVAL);
	}

	smu7_disable_sclk_mclk_dpm(hwmgr);

	PP_ASSERT_WITH_CODE(true == smum_is_dpm_running(hwmgr),
			"Trying to disable voltage DPM when DPM is disabled",
			return 0);

	smum_send_msg_to_smc(hwmgr, PPSMC_MSG_Voltage_Cntl_Disable);

	return 0;
}

static void smu7_set_dpm_event_sources(struct pp_hwmgr *hwmgr, uint32_t sources)
{
	bool protection;
	enum DPM_EVENT_SRC src;

	switch (sources) {
	default:
		pr_err("Unknown throttling event sources.");
		/* fall through */
	case 0:
		protection = false;
		/* src is unused */
		break;
	case (1 << PHM_AutoThrottleSource_Thermal):
		protection = true;
		src = DPM_EVENT_SRC_DIGITAL;
		break;
	case (1 << PHM_AutoThrottleSource_External):
		protection = true;
		src = DPM_EVENT_SRC_EXTERNAL;
		break;
	case (1 << PHM_AutoThrottleSource_External) |
			(1 << PHM_AutoThrottleSource_Thermal):
		protection = true;
		src = DPM_EVENT_SRC_DIGITAL_OR_EXTERNAL;
		break;
	}
	/* Order matters - don't enable thermal protection for the wrong source. */
	if (protection) {
		PHM_WRITE_INDIRECT_FIELD(hwmgr->device, CGS_IND_REG__SMC, CG_THERMAL_CTRL,
				DPM_EVENT_SRC, src);
		PHM_WRITE_INDIRECT_FIELD(hwmgr->device, CGS_IND_REG__SMC, GENERAL_PWRMGT,
				THERMAL_PROTECTION_DIS,
				!phm_cap_enabled(hwmgr->platform_descriptor.platformCaps,
						PHM_PlatformCaps_ThermalController));
	} else
		PHM_WRITE_INDIRECT_FIELD(hwmgr->device, CGS_IND_REG__SMC, GENERAL_PWRMGT,
				THERMAL_PROTECTION_DIS, 1);
}

static int smu7_enable_auto_throttle_source(struct pp_hwmgr *hwmgr,
		PHM_AutoThrottleSource source)
{
	struct smu7_hwmgr *data = (struct smu7_hwmgr *)(hwmgr->backend);

	if (!(data->active_auto_throttle_sources & (1 << source))) {
		data->active_auto_throttle_sources |= 1 << source;
		smu7_set_dpm_event_sources(hwmgr, data->active_auto_throttle_sources);
	}
	return 0;
}

static int smu7_enable_thermal_auto_throttle(struct pp_hwmgr *hwmgr)
{
	return smu7_enable_auto_throttle_source(hwmgr, PHM_AutoThrottleSource_Thermal);
}

static int smu7_disable_auto_throttle_source(struct pp_hwmgr *hwmgr,
		PHM_AutoThrottleSource source)
{
	struct smu7_hwmgr *data = (struct smu7_hwmgr *)(hwmgr->backend);

	if (data->active_auto_throttle_sources & (1 << source)) {
		data->active_auto_throttle_sources &= ~(1 << source);
		smu7_set_dpm_event_sources(hwmgr, data->active_auto_throttle_sources);
	}
	return 0;
}

static int smu7_disable_thermal_auto_throttle(struct pp_hwmgr *hwmgr)
{
	return smu7_disable_auto_throttle_source(hwmgr, PHM_AutoThrottleSource_Thermal);
}

static int smu7_pcie_performance_request(struct pp_hwmgr *hwmgr)
{
	struct smu7_hwmgr *data = (struct smu7_hwmgr *)(hwmgr->backend);
	data->pcie_performance_request = true;

	return 0;
}

static int smu7_enable_dpm_tasks(struct pp_hwmgr *hwmgr)
{
	int tmp_result = 0;
	int result = 0;

	if (smu7_voltage_control(hwmgr)) {
		tmp_result = smu7_enable_voltage_control(hwmgr);
		PP_ASSERT_WITH_CODE(tmp_result == 0,
				"Failed to enable voltage control!",
				result = tmp_result);

		tmp_result = smu7_construct_voltage_tables(hwmgr);
		PP_ASSERT_WITH_CODE((0 == tmp_result),
				"Failed to contruct voltage tables!",
				result = tmp_result);
	}
	smum_initialize_mc_reg_table(hwmgr);

	if (phm_cap_enabled(hwmgr->platform_descriptor.platformCaps,
			PHM_PlatformCaps_EngineSpreadSpectrumSupport))
		PHM_WRITE_INDIRECT_FIELD(hwmgr->device, CGS_IND_REG__SMC,
				GENERAL_PWRMGT, DYN_SPREAD_SPECTRUM_EN, 1);

	if (phm_cap_enabled(hwmgr->platform_descriptor.platformCaps,
			PHM_PlatformCaps_ThermalController))
		PHM_WRITE_INDIRECT_FIELD(hwmgr->device, CGS_IND_REG__SMC,
				GENERAL_PWRMGT, THERMAL_PROTECTION_DIS, 0);

	tmp_result = smu7_program_static_screen_threshold_parameters(hwmgr);
	PP_ASSERT_WITH_CODE((0 == tmp_result),
			"Failed to program static screen threshold parameters!",
			result = tmp_result);

	tmp_result = smu7_enable_display_gap(hwmgr);
	PP_ASSERT_WITH_CODE((0 == tmp_result),
			"Failed to enable display gap!", result = tmp_result);

	tmp_result = smu7_program_voting_clients(hwmgr);
	PP_ASSERT_WITH_CODE((0 == tmp_result),
			"Failed to program voting clients!", result = tmp_result);

	tmp_result = smum_process_firmware_header(hwmgr);
	PP_ASSERT_WITH_CODE((0 == tmp_result),
			"Failed to process firmware header!", result = tmp_result);

	tmp_result = smu7_initial_switch_from_arbf0_to_f1(hwmgr);
	PP_ASSERT_WITH_CODE((0 == tmp_result),
			"Failed to initialize switch from ArbF0 to F1!",
			result = tmp_result);

	result = smu7_setup_default_dpm_tables(hwmgr);
	PP_ASSERT_WITH_CODE(0 == result,
			"Failed to setup default DPM tables!", return result);

	tmp_result = smum_init_smc_table(hwmgr);
	PP_ASSERT_WITH_CODE((0 == tmp_result),
			"Failed to initialize SMC table!", result = tmp_result);

	tmp_result = smu7_enable_vrhot_gpio_interrupt(hwmgr);
	PP_ASSERT_WITH_CODE((0 == tmp_result),
			"Failed to enable VR hot GPIO interrupt!", result = tmp_result);

	smum_send_msg_to_smc(hwmgr, (PPSMC_Msg)PPSMC_NoDisplay);

	tmp_result = smu7_enable_sclk_control(hwmgr);
	PP_ASSERT_WITH_CODE((0 == tmp_result),
			"Failed to enable SCLK control!", result = tmp_result);

	tmp_result = smu7_enable_smc_voltage_controller(hwmgr);
	PP_ASSERT_WITH_CODE((0 == tmp_result),
			"Failed to enable voltage control!", result = tmp_result);

	tmp_result = smu7_enable_ulv(hwmgr);
	PP_ASSERT_WITH_CODE((0 == tmp_result),
			"Failed to enable ULV!", result = tmp_result);

	tmp_result = smu7_enable_deep_sleep_master_switch(hwmgr);
	PP_ASSERT_WITH_CODE((0 == tmp_result),
			"Failed to enable deep sleep master switch!", result = tmp_result);

	tmp_result = smu7_enable_didt_config(hwmgr);
	PP_ASSERT_WITH_CODE((tmp_result == 0),
			"Failed to enable deep sleep master switch!", result = tmp_result);

	tmp_result = smu7_start_dpm(hwmgr);
	PP_ASSERT_WITH_CODE((0 == tmp_result),
			"Failed to start DPM!", result = tmp_result);

	tmp_result = smu7_enable_smc_cac(hwmgr);
	PP_ASSERT_WITH_CODE((0 == tmp_result),
			"Failed to enable SMC CAC!", result = tmp_result);

	tmp_result = smu7_enable_power_containment(hwmgr);
	PP_ASSERT_WITH_CODE((0 == tmp_result),
			"Failed to enable power containment!", result = tmp_result);

	tmp_result = smu7_power_control_set_level(hwmgr);
	PP_ASSERT_WITH_CODE((0 == tmp_result),
			"Failed to power control set level!", result = tmp_result);

	tmp_result = smu7_enable_thermal_auto_throttle(hwmgr);
	PP_ASSERT_WITH_CODE((0 == tmp_result),
			"Failed to enable thermal auto throttle!", result = tmp_result);

	tmp_result = smu7_pcie_performance_request(hwmgr);
	PP_ASSERT_WITH_CODE((0 == tmp_result),
			"pcie performance request failed!", result = tmp_result);

	return 0;
}

static int smu7_avfs_control(struct pp_hwmgr *hwmgr, bool enable)
{
	if (!hwmgr->avfs_supported)
		return 0;

	if (enable) {
		if (!PHM_READ_VFPF_INDIRECT_FIELD(hwmgr->device,
				CGS_IND_REG__SMC, FEATURE_STATUS, AVS_ON)) {
			PP_ASSERT_WITH_CODE(!smum_send_msg_to_smc(
					hwmgr, PPSMC_MSG_EnableAvfs),
					"Failed to enable AVFS!",
					return -EINVAL);
		}
	} else if (PHM_READ_VFPF_INDIRECT_FIELD(hwmgr->device,
			CGS_IND_REG__SMC, FEATURE_STATUS, AVS_ON)) {
		PP_ASSERT_WITH_CODE(!smum_send_msg_to_smc(
				hwmgr, PPSMC_MSG_DisableAvfs),
				"Failed to disable AVFS!",
				return -EINVAL);
	}

	return 0;
}

static int smu7_update_avfs(struct pp_hwmgr *hwmgr)
{
	struct smu7_hwmgr *data = (struct smu7_hwmgr *)(hwmgr->backend);

	if (!hwmgr->avfs_supported)
		return 0;

	if (data->need_update_smu7_dpm_table & DPMTABLE_OD_UPDATE_VDDC) {
		smu7_avfs_control(hwmgr, false);
	} else if (data->need_update_smu7_dpm_table & DPMTABLE_OD_UPDATE_SCLK) {
		smu7_avfs_control(hwmgr, false);
		smu7_avfs_control(hwmgr, true);
	} else {
		smu7_avfs_control(hwmgr, true);
	}

	return 0;
}

int smu7_disable_dpm_tasks(struct pp_hwmgr *hwmgr)
{
	int tmp_result, result = 0;

	if (phm_cap_enabled(hwmgr->platform_descriptor.platformCaps,
			PHM_PlatformCaps_ThermalController))
		PHM_WRITE_INDIRECT_FIELD(hwmgr->device, CGS_IND_REG__SMC,
				GENERAL_PWRMGT, THERMAL_PROTECTION_DIS, 1);

	tmp_result = smu7_disable_power_containment(hwmgr);
	PP_ASSERT_WITH_CODE((tmp_result == 0),
			"Failed to disable power containment!", result = tmp_result);

	tmp_result = smu7_disable_smc_cac(hwmgr);
	PP_ASSERT_WITH_CODE((tmp_result == 0),
			"Failed to disable SMC CAC!", result = tmp_result);

	tmp_result = smu7_disable_didt_config(hwmgr);
	PP_ASSERT_WITH_CODE((tmp_result == 0),
			"Failed to disable DIDT!", result = tmp_result);

	PHM_WRITE_INDIRECT_FIELD(hwmgr->device, CGS_IND_REG__SMC,
			CG_SPLL_SPREAD_SPECTRUM, SSEN, 0);
	PHM_WRITE_INDIRECT_FIELD(hwmgr->device, CGS_IND_REG__SMC,
			GENERAL_PWRMGT, DYN_SPREAD_SPECTRUM_EN, 0);

	tmp_result = smu7_disable_thermal_auto_throttle(hwmgr);
	PP_ASSERT_WITH_CODE((tmp_result == 0),
			"Failed to disable thermal auto throttle!", result = tmp_result);

	tmp_result = smu7_avfs_control(hwmgr, false);
	PP_ASSERT_WITH_CODE((tmp_result == 0),
			"Failed to disable AVFS!", result = tmp_result);

	tmp_result = smu7_stop_dpm(hwmgr);
	PP_ASSERT_WITH_CODE((tmp_result == 0),
			"Failed to stop DPM!", result = tmp_result);

	tmp_result = smu7_disable_deep_sleep_master_switch(hwmgr);
	PP_ASSERT_WITH_CODE((tmp_result == 0),
			"Failed to disable deep sleep master switch!", result = tmp_result);

	tmp_result = smu7_disable_ulv(hwmgr);
	PP_ASSERT_WITH_CODE((tmp_result == 0),
			"Failed to disable ULV!", result = tmp_result);

	tmp_result = smu7_clear_voting_clients(hwmgr);
	PP_ASSERT_WITH_CODE((tmp_result == 0),
			"Failed to clear voting clients!", result = tmp_result);

	tmp_result = smu7_reset_to_default(hwmgr);
	PP_ASSERT_WITH_CODE((tmp_result == 0),
			"Failed to reset to default!", result = tmp_result);

	tmp_result = smu7_force_switch_to_arbf0(hwmgr);
	PP_ASSERT_WITH_CODE((tmp_result == 0),
			"Failed to force to switch arbf0!", result = tmp_result);

	return result;
}

int smu7_reset_asic_tasks(struct pp_hwmgr *hwmgr)
{

	return 0;
}

static void smu7_init_dpm_defaults(struct pp_hwmgr *hwmgr)
{
	struct smu7_hwmgr *data = (struct smu7_hwmgr *)(hwmgr->backend);
	struct phm_ppt_v1_information *table_info =
			(struct phm_ppt_v1_information *)(hwmgr->pptable);
	struct amdgpu_device *adev = hwmgr->adev;

	data->dll_default_on = false;
	data->mclk_dpm0_activity_target = 0xa;
	data->vddc_vddgfx_delta = 300;
	data->static_screen_threshold = SMU7_STATICSCREENTHRESHOLD_DFLT;
	data->static_screen_threshold_unit = SMU7_STATICSCREENTHRESHOLDUNIT_DFLT;
	data->voting_rights_clients[0] = SMU7_VOTINGRIGHTSCLIENTS_DFLT0;
	data->voting_rights_clients[1]= SMU7_VOTINGRIGHTSCLIENTS_DFLT1;
	data->voting_rights_clients[2] = SMU7_VOTINGRIGHTSCLIENTS_DFLT2;
	data->voting_rights_clients[3]= SMU7_VOTINGRIGHTSCLIENTS_DFLT3;
	data->voting_rights_clients[4]= SMU7_VOTINGRIGHTSCLIENTS_DFLT4;
	data->voting_rights_clients[5]= SMU7_VOTINGRIGHTSCLIENTS_DFLT5;
	data->voting_rights_clients[6]= SMU7_VOTINGRIGHTSCLIENTS_DFLT6;
	data->voting_rights_clients[7]= SMU7_VOTINGRIGHTSCLIENTS_DFLT7;

	data->mclk_dpm_key_disabled = hwmgr->feature_mask & PP_MCLK_DPM_MASK ? false : true;
	data->sclk_dpm_key_disabled = hwmgr->feature_mask & PP_SCLK_DPM_MASK ? false : true;
	data->pcie_dpm_key_disabled = hwmgr->feature_mask & PP_PCIE_DPM_MASK ? false : true;
	/* need to set voltage control types before EVV patching */
	data->voltage_control = SMU7_VOLTAGE_CONTROL_NONE;
	data->vddci_control = SMU7_VOLTAGE_CONTROL_NONE;
	data->mvdd_control = SMU7_VOLTAGE_CONTROL_NONE;
	data->enable_tdc_limit_feature = true;
	data->enable_pkg_pwr_tracking_feature = true;
	data->force_pcie_gen = PP_PCIEGenInvalid;
	data->ulv_supported = hwmgr->feature_mask & PP_ULV_MASK ? true : false;
	data->current_profile_setting.bupdate_sclk = 1;
	data->current_profile_setting.sclk_up_hyst = 0;
	data->current_profile_setting.sclk_down_hyst = 100;
	data->current_profile_setting.sclk_activity = SMU7_SCLK_TARGETACTIVITY_DFLT;
	data->current_profile_setting.bupdate_sclk = 1;
	data->current_profile_setting.mclk_up_hyst = 0;
	data->current_profile_setting.mclk_down_hyst = 100;
	data->current_profile_setting.mclk_activity = SMU7_MCLK_TARGETACTIVITY_DFLT;
	hwmgr->workload_mask = 1 << hwmgr->workload_prority[PP_SMC_POWER_PROFILE_FULLSCREEN3D];
	hwmgr->power_profile_mode = PP_SMC_POWER_PROFILE_FULLSCREEN3D;
	hwmgr->default_power_profile_mode = PP_SMC_POWER_PROFILE_FULLSCREEN3D;

	if (hwmgr->chip_id == CHIP_POLARIS12 || hwmgr->is_kicker) {
		uint8_t tmp1, tmp2;
		uint16_t tmp3 = 0;
		atomctrl_get_svi2_info(hwmgr, VOLTAGE_TYPE_VDDC, &tmp1, &tmp2,
						&tmp3);
		tmp3 = (tmp3 >> 5) & 0x3;
		data->vddc_phase_shed_control = ((tmp3 << 1) | (tmp3 >> 1)) & 0x3;
	} else if (hwmgr->chip_family == AMDGPU_FAMILY_CI) {
		data->vddc_phase_shed_control = 1;
	} else {
		data->vddc_phase_shed_control = 0;
	}

	if (hwmgr->chip_id  == CHIP_HAWAII) {
		data->thermal_temp_setting.temperature_low = 94500;
		data->thermal_temp_setting.temperature_high = 95000;
		data->thermal_temp_setting.temperature_shutdown = 104000;
	} else {
		data->thermal_temp_setting.temperature_low = 99500;
		data->thermal_temp_setting.temperature_high = 100000;
		data->thermal_temp_setting.temperature_shutdown = 104000;
	}

	data->fast_watermark_threshold = 100;
	if (atomctrl_is_voltage_controlled_by_gpio_v3(hwmgr,
			VOLTAGE_TYPE_VDDC, VOLTAGE_OBJ_SVID2))
		data->voltage_control = SMU7_VOLTAGE_CONTROL_BY_SVID2;
	else if (atomctrl_is_voltage_controlled_by_gpio_v3(hwmgr,
			VOLTAGE_TYPE_VDDC, VOLTAGE_OBJ_GPIO_LUT))
		data->voltage_control = SMU7_VOLTAGE_CONTROL_BY_GPIO;

	if (phm_cap_enabled(hwmgr->platform_descriptor.platformCaps,
			PHM_PlatformCaps_ControlVDDGFX)) {
		if (atomctrl_is_voltage_controlled_by_gpio_v3(hwmgr,
			VOLTAGE_TYPE_VDDGFX, VOLTAGE_OBJ_SVID2)) {
			data->vdd_gfx_control = SMU7_VOLTAGE_CONTROL_BY_SVID2;
		}
	}

	if (phm_cap_enabled(hwmgr->platform_descriptor.platformCaps,
			PHM_PlatformCaps_EnableMVDDControl)) {
		if (atomctrl_is_voltage_controlled_by_gpio_v3(hwmgr,
				VOLTAGE_TYPE_MVDDC, VOLTAGE_OBJ_GPIO_LUT))
			data->mvdd_control = SMU7_VOLTAGE_CONTROL_BY_GPIO;
		else if (atomctrl_is_voltage_controlled_by_gpio_v3(hwmgr,
				VOLTAGE_TYPE_MVDDC, VOLTAGE_OBJ_SVID2))
			data->mvdd_control = SMU7_VOLTAGE_CONTROL_BY_SVID2;
	}

	if (SMU7_VOLTAGE_CONTROL_NONE == data->vdd_gfx_control)
		phm_cap_unset(hwmgr->platform_descriptor.platformCaps,
			PHM_PlatformCaps_ControlVDDGFX);

	if (phm_cap_enabled(hwmgr->platform_descriptor.platformCaps,
			PHM_PlatformCaps_ControlVDDCI)) {
		if (atomctrl_is_voltage_controlled_by_gpio_v3(hwmgr,
				VOLTAGE_TYPE_VDDCI, VOLTAGE_OBJ_GPIO_LUT))
			data->vddci_control = SMU7_VOLTAGE_CONTROL_BY_GPIO;
		else if (atomctrl_is_voltage_controlled_by_gpio_v3(hwmgr,
				VOLTAGE_TYPE_VDDCI, VOLTAGE_OBJ_SVID2))
			data->vddci_control = SMU7_VOLTAGE_CONTROL_BY_SVID2;
	}

	if (data->mvdd_control == SMU7_VOLTAGE_CONTROL_NONE)
		phm_cap_unset(hwmgr->platform_descriptor.platformCaps,
				PHM_PlatformCaps_EnableMVDDControl);

	if (data->vddci_control == SMU7_VOLTAGE_CONTROL_NONE)
		phm_cap_unset(hwmgr->platform_descriptor.platformCaps,
				PHM_PlatformCaps_ControlVDDCI);

	if ((hwmgr->pp_table_version != PP_TABLE_V0) && (hwmgr->feature_mask & PP_CLOCK_STRETCH_MASK)
		&& (table_info->cac_dtp_table->usClockStretchAmount != 0))
		phm_cap_set(hwmgr->platform_descriptor.platformCaps,
					PHM_PlatformCaps_ClockStretcher);

	data->pcie_gen_performance.max = PP_PCIEGen1;
	data->pcie_gen_performance.min = PP_PCIEGen3;
	data->pcie_gen_power_saving.max = PP_PCIEGen1;
	data->pcie_gen_power_saving.min = PP_PCIEGen3;
	data->pcie_lane_performance.max = 0;
	data->pcie_lane_performance.min = 16;
	data->pcie_lane_power_saving.max = 0;
	data->pcie_lane_power_saving.min = 16;


	if (adev->pg_flags & AMD_PG_SUPPORT_UVD)
		phm_cap_set(hwmgr->platform_descriptor.platformCaps,
			      PHM_PlatformCaps_UVDPowerGating);
	if (adev->pg_flags & AMD_PG_SUPPORT_VCE)
		phm_cap_set(hwmgr->platform_descriptor.platformCaps,
			      PHM_PlatformCaps_VCEPowerGating);
}

/**
* Get Leakage VDDC based on leakage ID.
*
* @param    hwmgr  the address of the powerplay hardware manager.
* @return   always 0
*/
static int smu7_get_evv_voltages(struct pp_hwmgr *hwmgr)
{
	struct smu7_hwmgr *data = (struct smu7_hwmgr *)(hwmgr->backend);
	uint16_t vv_id;
	uint16_t vddc = 0;
	uint16_t vddgfx = 0;
	uint16_t i, j;
	uint32_t sclk = 0;
	struct phm_ppt_v1_information *table_info =
			(struct phm_ppt_v1_information *)hwmgr->pptable;
	struct phm_ppt_v1_clock_voltage_dependency_table *sclk_table = NULL;


	for (i = 0; i < SMU7_MAX_LEAKAGE_COUNT; i++) {
		vv_id = ATOM_VIRTUAL_VOLTAGE_ID0 + i;

		if (data->vdd_gfx_control == SMU7_VOLTAGE_CONTROL_BY_SVID2) {
			if ((hwmgr->pp_table_version == PP_TABLE_V1)
			    && !phm_get_sclk_for_voltage_evv(hwmgr,
						table_info->vddgfx_lookup_table, vv_id, &sclk)) {
				if (phm_cap_enabled(hwmgr->platform_descriptor.platformCaps,
							PHM_PlatformCaps_ClockStretcher)) {
					sclk_table = table_info->vdd_dep_on_sclk;

					for (j = 1; j < sclk_table->count; j++) {
						if (sclk_table->entries[j].clk == sclk &&
								sclk_table->entries[j].cks_enable == 0) {
							sclk += 5000;
							break;
						}
					}
				}
				if (0 == atomctrl_get_voltage_evv_on_sclk
				    (hwmgr, VOLTAGE_TYPE_VDDGFX, sclk,
				     vv_id, &vddgfx)) {
					/* need to make sure vddgfx is less than 2v or else, it could burn the ASIC. */
					PP_ASSERT_WITH_CODE((vddgfx < 2000 && vddgfx != 0), "Invalid VDDGFX value!", return -EINVAL);

					/* the voltage should not be zero nor equal to leakage ID */
					if (vddgfx != 0 && vddgfx != vv_id) {
						data->vddcgfx_leakage.actual_voltage[data->vddcgfx_leakage.count] = vddgfx;
						data->vddcgfx_leakage.leakage_id[data->vddcgfx_leakage.count] = vv_id;
						data->vddcgfx_leakage.count++;
					}
				} else {
					pr_info("Error retrieving EVV voltage value!\n");
				}
			}
		} else {
			if ((hwmgr->pp_table_version == PP_TABLE_V0)
				|| !phm_get_sclk_for_voltage_evv(hwmgr,
					table_info->vddc_lookup_table, vv_id, &sclk)) {
				if (phm_cap_enabled(hwmgr->platform_descriptor.platformCaps,
						PHM_PlatformCaps_ClockStretcher)) {
					if (table_info == NULL)
						return -EINVAL;
					sclk_table = table_info->vdd_dep_on_sclk;

					for (j = 1; j < sclk_table->count; j++) {
						if (sclk_table->entries[j].clk == sclk &&
								sclk_table->entries[j].cks_enable == 0) {
							sclk += 5000;
							break;
						}
					}
				}

				if (phm_get_voltage_evv_on_sclk(hwmgr,
							VOLTAGE_TYPE_VDDC,
							sclk, vv_id, &vddc) == 0) {
					if (vddc >= 2000 || vddc == 0)
						return -EINVAL;
				} else {
					pr_debug("failed to retrieving EVV voltage!\n");
					continue;
				}

				/* the voltage should not be zero nor equal to leakage ID */
				if (vddc != 0 && vddc != vv_id) {
					data->vddc_leakage.actual_voltage[data->vddc_leakage.count] = (uint16_t)(vddc);
					data->vddc_leakage.leakage_id[data->vddc_leakage.count] = vv_id;
					data->vddc_leakage.count++;
				}
			}
		}
	}

	return 0;
}

/**
 * Change virtual leakage voltage to actual value.
 *
 * @param     hwmgr  the address of the powerplay hardware manager.
 * @param     pointer to changing voltage
 * @param     pointer to leakage table
 */
static void smu7_patch_ppt_v1_with_vdd_leakage(struct pp_hwmgr *hwmgr,
		uint16_t *voltage, struct smu7_leakage_voltage *leakage_table)
{
	uint32_t index;

	/* search for leakage voltage ID 0xff01 ~ 0xff08 */
	for (index = 0; index < leakage_table->count; index++) {
		/* if this voltage matches a leakage voltage ID */
		/* patch with actual leakage voltage */
		if (leakage_table->leakage_id[index] == *voltage) {
			*voltage = leakage_table->actual_voltage[index];
			break;
		}
	}

	if (*voltage > ATOM_VIRTUAL_VOLTAGE_ID0)
		pr_err("Voltage value looks like a Leakage ID but it's not patched \n");
}

/**
* Patch voltage lookup table by EVV leakages.
*
* @param     hwmgr  the address of the powerplay hardware manager.
* @param     pointer to voltage lookup table
* @param     pointer to leakage table
* @return     always 0
*/
static int smu7_patch_lookup_table_with_leakage(struct pp_hwmgr *hwmgr,
		phm_ppt_v1_voltage_lookup_table *lookup_table,
		struct smu7_leakage_voltage *leakage_table)
{
	uint32_t i;

	for (i = 0; i < lookup_table->count; i++)
		smu7_patch_ppt_v1_with_vdd_leakage(hwmgr,
				&lookup_table->entries[i].us_vdd, leakage_table);

	return 0;
}

static int smu7_patch_clock_voltage_limits_with_vddc_leakage(
		struct pp_hwmgr *hwmgr, struct smu7_leakage_voltage *leakage_table,
		uint16_t *vddc)
{
	struct phm_ppt_v1_information *table_info =
			(struct phm_ppt_v1_information *)(hwmgr->pptable);
	smu7_patch_ppt_v1_with_vdd_leakage(hwmgr, (uint16_t *)vddc, leakage_table);
	hwmgr->dyn_state.max_clock_voltage_on_dc.vddc =
			table_info->max_clock_voltage_on_dc.vddc;
	return 0;
}

static int smu7_patch_voltage_dependency_tables_with_lookup_table(
		struct pp_hwmgr *hwmgr)
{
	uint8_t entry_id;
	uint8_t voltage_id;
	struct smu7_hwmgr *data = (struct smu7_hwmgr *)(hwmgr->backend);
	struct phm_ppt_v1_information *table_info =
			(struct phm_ppt_v1_information *)(hwmgr->pptable);

	struct phm_ppt_v1_clock_voltage_dependency_table *sclk_table =
			table_info->vdd_dep_on_sclk;
	struct phm_ppt_v1_clock_voltage_dependency_table *mclk_table =
			table_info->vdd_dep_on_mclk;
	struct phm_ppt_v1_mm_clock_voltage_dependency_table *mm_table =
			table_info->mm_dep_table;

	if (data->vdd_gfx_control == SMU7_VOLTAGE_CONTROL_BY_SVID2) {
		for (entry_id = 0; entry_id < sclk_table->count; ++entry_id) {
			voltage_id = sclk_table->entries[entry_id].vddInd;
			sclk_table->entries[entry_id].vddgfx =
				table_info->vddgfx_lookup_table->entries[voltage_id].us_vdd;
		}
	} else {
		for (entry_id = 0; entry_id < sclk_table->count; ++entry_id) {
			voltage_id = sclk_table->entries[entry_id].vddInd;
			sclk_table->entries[entry_id].vddc =
				table_info->vddc_lookup_table->entries[voltage_id].us_vdd;
		}
	}

	for (entry_id = 0; entry_id < mclk_table->count; ++entry_id) {
		voltage_id = mclk_table->entries[entry_id].vddInd;
		mclk_table->entries[entry_id].vddc =
			table_info->vddc_lookup_table->entries[voltage_id].us_vdd;
	}

	for (entry_id = 0; entry_id < mm_table->count; ++entry_id) {
		voltage_id = mm_table->entries[entry_id].vddcInd;
		mm_table->entries[entry_id].vddc =
			table_info->vddc_lookup_table->entries[voltage_id].us_vdd;
	}

	return 0;

}

static int phm_add_voltage(struct pp_hwmgr *hwmgr,
			phm_ppt_v1_voltage_lookup_table *look_up_table,
			phm_ppt_v1_voltage_lookup_record *record)
{
	uint32_t i;

	PP_ASSERT_WITH_CODE((NULL != look_up_table),
		"Lookup Table empty.", return -EINVAL);
	PP_ASSERT_WITH_CODE((0 != look_up_table->count),
		"Lookup Table empty.", return -EINVAL);

	i = smum_get_mac_definition(hwmgr, SMU_MAX_LEVELS_VDDGFX);
	PP_ASSERT_WITH_CODE((i >= look_up_table->count),
		"Lookup Table is full.", return -EINVAL);

	/* This is to avoid entering duplicate calculated records. */
	for (i = 0; i < look_up_table->count; i++) {
		if (look_up_table->entries[i].us_vdd == record->us_vdd) {
			if (look_up_table->entries[i].us_calculated == 1)
				return 0;
			break;
		}
	}

	look_up_table->entries[i].us_calculated = 1;
	look_up_table->entries[i].us_vdd = record->us_vdd;
	look_up_table->entries[i].us_cac_low = record->us_cac_low;
	look_up_table->entries[i].us_cac_mid = record->us_cac_mid;
	look_up_table->entries[i].us_cac_high = record->us_cac_high;
	/* Only increment the count when we're appending, not replacing duplicate entry. */
	if (i == look_up_table->count)
		look_up_table->count++;

	return 0;
}


static int smu7_calc_voltage_dependency_tables(struct pp_hwmgr *hwmgr)
{
	uint8_t entry_id;
	struct phm_ppt_v1_voltage_lookup_record v_record;
	struct smu7_hwmgr *data = (struct smu7_hwmgr *)(hwmgr->backend);
	struct phm_ppt_v1_information *pptable_info = (struct phm_ppt_v1_information *)(hwmgr->pptable);

	phm_ppt_v1_clock_voltage_dependency_table *sclk_table = pptable_info->vdd_dep_on_sclk;
	phm_ppt_v1_clock_voltage_dependency_table *mclk_table = pptable_info->vdd_dep_on_mclk;

	if (data->vdd_gfx_control == SMU7_VOLTAGE_CONTROL_BY_SVID2) {
		for (entry_id = 0; entry_id < sclk_table->count; ++entry_id) {
			if (sclk_table->entries[entry_id].vdd_offset & (1 << 15))
				v_record.us_vdd = sclk_table->entries[entry_id].vddgfx +
					sclk_table->entries[entry_id].vdd_offset - 0xFFFF;
			else
				v_record.us_vdd = sclk_table->entries[entry_id].vddgfx +
					sclk_table->entries[entry_id].vdd_offset;

			sclk_table->entries[entry_id].vddc =
				v_record.us_cac_low = v_record.us_cac_mid =
				v_record.us_cac_high = v_record.us_vdd;

			phm_add_voltage(hwmgr, pptable_info->vddc_lookup_table, &v_record);
		}

		for (entry_id = 0; entry_id < mclk_table->count; ++entry_id) {
			if (mclk_table->entries[entry_id].vdd_offset & (1 << 15))
				v_record.us_vdd = mclk_table->entries[entry_id].vddc +
					mclk_table->entries[entry_id].vdd_offset - 0xFFFF;
			else
				v_record.us_vdd = mclk_table->entries[entry_id].vddc +
					mclk_table->entries[entry_id].vdd_offset;

			mclk_table->entries[entry_id].vddgfx = v_record.us_cac_low =
				v_record.us_cac_mid = v_record.us_cac_high = v_record.us_vdd;
			phm_add_voltage(hwmgr, pptable_info->vddgfx_lookup_table, &v_record);
		}
	}
	return 0;
}

static int smu7_calc_mm_voltage_dependency_table(struct pp_hwmgr *hwmgr)
{
	uint8_t entry_id;
	struct phm_ppt_v1_voltage_lookup_record v_record;
	struct smu7_hwmgr *data = (struct smu7_hwmgr *)(hwmgr->backend);
	struct phm_ppt_v1_information *pptable_info = (struct phm_ppt_v1_information *)(hwmgr->pptable);
	phm_ppt_v1_mm_clock_voltage_dependency_table *mm_table = pptable_info->mm_dep_table;

	if (data->vdd_gfx_control == SMU7_VOLTAGE_CONTROL_BY_SVID2) {
		for (entry_id = 0; entry_id < mm_table->count; entry_id++) {
			if (mm_table->entries[entry_id].vddgfx_offset & (1 << 15))
				v_record.us_vdd = mm_table->entries[entry_id].vddc +
					mm_table->entries[entry_id].vddgfx_offset - 0xFFFF;
			else
				v_record.us_vdd = mm_table->entries[entry_id].vddc +
					mm_table->entries[entry_id].vddgfx_offset;

			/* Add the calculated VDDGFX to the VDDGFX lookup table */
			mm_table->entries[entry_id].vddgfx = v_record.us_cac_low =
				v_record.us_cac_mid = v_record.us_cac_high = v_record.us_vdd;
			phm_add_voltage(hwmgr, pptable_info->vddgfx_lookup_table, &v_record);
		}
	}
	return 0;
}

static int smu7_sort_lookup_table(struct pp_hwmgr *hwmgr,
		struct phm_ppt_v1_voltage_lookup_table *lookup_table)
{
	uint32_t table_size, i, j;
	struct phm_ppt_v1_voltage_lookup_record tmp_voltage_lookup_record;
	table_size = lookup_table->count;

	PP_ASSERT_WITH_CODE(0 != lookup_table->count,
		"Lookup table is empty", return -EINVAL);

	/* Sorting voltages */
	for (i = 0; i < table_size - 1; i++) {
		for (j = i + 1; j > 0; j--) {
			if (lookup_table->entries[j].us_vdd <
					lookup_table->entries[j - 1].us_vdd) {
				tmp_voltage_lookup_record = lookup_table->entries[j - 1];
				lookup_table->entries[j - 1] = lookup_table->entries[j];
				lookup_table->entries[j] = tmp_voltage_lookup_record;
			}
		}
	}

	return 0;
}

static int smu7_complete_dependency_tables(struct pp_hwmgr *hwmgr)
{
	int result = 0;
	int tmp_result;
	struct smu7_hwmgr *data = (struct smu7_hwmgr *)(hwmgr->backend);
	struct phm_ppt_v1_information *table_info =
			(struct phm_ppt_v1_information *)(hwmgr->pptable);

	if (data->vdd_gfx_control == SMU7_VOLTAGE_CONTROL_BY_SVID2) {
		tmp_result = smu7_patch_lookup_table_with_leakage(hwmgr,
			table_info->vddgfx_lookup_table, &(data->vddcgfx_leakage));
		if (tmp_result != 0)
			result = tmp_result;

		smu7_patch_ppt_v1_with_vdd_leakage(hwmgr,
			&table_info->max_clock_voltage_on_dc.vddgfx, &(data->vddcgfx_leakage));
	} else {

		tmp_result = smu7_patch_lookup_table_with_leakage(hwmgr,
				table_info->vddc_lookup_table, &(data->vddc_leakage));
		if (tmp_result)
			result = tmp_result;

		tmp_result = smu7_patch_clock_voltage_limits_with_vddc_leakage(hwmgr,
				&(data->vddc_leakage), &table_info->max_clock_voltage_on_dc.vddc);
		if (tmp_result)
			result = tmp_result;
	}

	tmp_result = smu7_patch_voltage_dependency_tables_with_lookup_table(hwmgr);
	if (tmp_result)
		result = tmp_result;

	tmp_result = smu7_calc_voltage_dependency_tables(hwmgr);
	if (tmp_result)
		result = tmp_result;

	tmp_result = smu7_calc_mm_voltage_dependency_table(hwmgr);
	if (tmp_result)
		result = tmp_result;

	tmp_result = smu7_sort_lookup_table(hwmgr, table_info->vddgfx_lookup_table);
	if (tmp_result)
		result = tmp_result;

	tmp_result = smu7_sort_lookup_table(hwmgr, table_info->vddc_lookup_table);
	if (tmp_result)
		result = tmp_result;

	return result;
}

static int smu7_set_private_data_based_on_pptable_v1(struct pp_hwmgr *hwmgr)
{
	struct phm_ppt_v1_information *table_info =
			(struct phm_ppt_v1_information *)(hwmgr->pptable);

	struct phm_ppt_v1_clock_voltage_dependency_table *allowed_sclk_vdd_table =
						table_info->vdd_dep_on_sclk;
	struct phm_ppt_v1_clock_voltage_dependency_table *allowed_mclk_vdd_table =
						table_info->vdd_dep_on_mclk;

	PP_ASSERT_WITH_CODE(allowed_sclk_vdd_table != NULL,
		"VDD dependency on SCLK table is missing.",
		return -EINVAL);
	PP_ASSERT_WITH_CODE(allowed_sclk_vdd_table->count >= 1,
		"VDD dependency on SCLK table has to have is missing.",
		return -EINVAL);

	PP_ASSERT_WITH_CODE(allowed_mclk_vdd_table != NULL,
		"VDD dependency on MCLK table is missing",
		return -EINVAL);
	PP_ASSERT_WITH_CODE(allowed_mclk_vdd_table->count >= 1,
		"VDD dependency on MCLK table has to have is missing.",
		return -EINVAL);

	table_info->max_clock_voltage_on_ac.sclk =
		allowed_sclk_vdd_table->entries[allowed_sclk_vdd_table->count - 1].clk;
	table_info->max_clock_voltage_on_ac.mclk =
		allowed_mclk_vdd_table->entries[allowed_mclk_vdd_table->count - 1].clk;
	table_info->max_clock_voltage_on_ac.vddc =
		allowed_sclk_vdd_table->entries[allowed_sclk_vdd_table->count - 1].vddc;
	table_info->max_clock_voltage_on_ac.vddci =
		allowed_mclk_vdd_table->entries[allowed_mclk_vdd_table->count - 1].vddci;

	hwmgr->dyn_state.max_clock_voltage_on_ac.sclk = table_info->max_clock_voltage_on_ac.sclk;
	hwmgr->dyn_state.max_clock_voltage_on_ac.mclk = table_info->max_clock_voltage_on_ac.mclk;
	hwmgr->dyn_state.max_clock_voltage_on_ac.vddc = table_info->max_clock_voltage_on_ac.vddc;
	hwmgr->dyn_state.max_clock_voltage_on_ac.vddci = table_info->max_clock_voltage_on_ac.vddci;

	return 0;
}

static int smu7_patch_voltage_workaround(struct pp_hwmgr *hwmgr)
{
	struct phm_ppt_v1_information *table_info =
		       (struct phm_ppt_v1_information *)(hwmgr->pptable);
	struct phm_ppt_v1_clock_voltage_dependency_table *dep_mclk_table;
	struct phm_ppt_v1_voltage_lookup_table *lookup_table;
	uint32_t i;
	uint32_t hw_revision, sub_vendor_id, sub_sys_id;
	struct amdgpu_device *adev = hwmgr->adev;

	if (table_info != NULL) {
		dep_mclk_table = table_info->vdd_dep_on_mclk;
		lookup_table = table_info->vddc_lookup_table;
	} else
		return 0;

	hw_revision = adev->pdev->revision;
	sub_sys_id = adev->pdev->subsystem_device;
	sub_vendor_id = adev->pdev->subsystem_vendor;

	if (hwmgr->chip_id == CHIP_POLARIS10 && hw_revision == 0xC7 &&
			((sub_sys_id == 0xb37 && sub_vendor_id == 0x1002) ||
		    (sub_sys_id == 0x4a8 && sub_vendor_id == 0x1043) ||
		    (sub_sys_id == 0x9480 && sub_vendor_id == 0x1682))) {
		if (lookup_table->entries[dep_mclk_table->entries[dep_mclk_table->count-1].vddInd].us_vdd >= 1000)
			return 0;

		for (i = 0; i < lookup_table->count; i++) {
			if (lookup_table->entries[i].us_vdd < 0xff01 && lookup_table->entries[i].us_vdd >= 1000) {
				dep_mclk_table->entries[dep_mclk_table->count-1].vddInd = (uint8_t) i;
				return 0;
			}
		}
	}
	return 0;
}

static int smu7_thermal_parameter_init(struct pp_hwmgr *hwmgr)
{
	struct pp_atomctrl_gpio_pin_assignment gpio_pin_assignment;
	uint32_t temp_reg;
	struct phm_ppt_v1_information *table_info =
			(struct phm_ppt_v1_information *)(hwmgr->pptable);


	if (atomctrl_get_pp_assign_pin(hwmgr, VDDC_PCC_GPIO_PINID, &gpio_pin_assignment)) {
		temp_reg = cgs_read_ind_register(hwmgr->device, CGS_IND_REG__SMC, ixCNB_PWRMGT_CNTL);
		switch (gpio_pin_assignment.uc_gpio_pin_bit_shift) {
		case 0:
			temp_reg = PHM_SET_FIELD(temp_reg, CNB_PWRMGT_CNTL, GNB_SLOW_MODE, 0x1);
			break;
		case 1:
			temp_reg = PHM_SET_FIELD(temp_reg, CNB_PWRMGT_CNTL, GNB_SLOW_MODE, 0x2);
			break;
		case 2:
			temp_reg = PHM_SET_FIELD(temp_reg, CNB_PWRMGT_CNTL, GNB_SLOW, 0x1);
			break;
		case 3:
			temp_reg = PHM_SET_FIELD(temp_reg, CNB_PWRMGT_CNTL, FORCE_NB_PS1, 0x1);
			break;
		case 4:
			temp_reg = PHM_SET_FIELD(temp_reg, CNB_PWRMGT_CNTL, DPM_ENABLED, 0x1);
			break;
		default:
			break;
		}
		cgs_write_ind_register(hwmgr->device, CGS_IND_REG__SMC, ixCNB_PWRMGT_CNTL, temp_reg);
	}

	if (table_info == NULL)
		return 0;

	if (table_info->cac_dtp_table->usDefaultTargetOperatingTemp != 0 &&
		hwmgr->thermal_controller.advanceFanControlParameters.ucFanControlMode) {
		hwmgr->thermal_controller.advanceFanControlParameters.usFanPWMMinLimit =
			(uint16_t)hwmgr->thermal_controller.advanceFanControlParameters.ucMinimumPWMLimit;

		hwmgr->thermal_controller.advanceFanControlParameters.usFanPWMMaxLimit =
			(uint16_t)hwmgr->thermal_controller.advanceFanControlParameters.usDefaultMaxFanPWM;

		hwmgr->thermal_controller.advanceFanControlParameters.usFanPWMStep = 1;

		hwmgr->thermal_controller.advanceFanControlParameters.usFanRPMMaxLimit = 100;

		hwmgr->thermal_controller.advanceFanControlParameters.usFanRPMMinLimit =
			(uint16_t)hwmgr->thermal_controller.advanceFanControlParameters.ucMinimumPWMLimit;

		hwmgr->thermal_controller.advanceFanControlParameters.usFanRPMStep = 1;

		table_info->cac_dtp_table->usDefaultTargetOperatingTemp = (table_info->cac_dtp_table->usDefaultTargetOperatingTemp >= 50) ?
								(table_info->cac_dtp_table->usDefaultTargetOperatingTemp - 50) : 0;

		table_info->cac_dtp_table->usOperatingTempMaxLimit = table_info->cac_dtp_table->usDefaultTargetOperatingTemp;
		table_info->cac_dtp_table->usOperatingTempStep = 1;
		table_info->cac_dtp_table->usOperatingTempHyst = 1;

		hwmgr->thermal_controller.advanceFanControlParameters.usMaxFanPWM =
			       hwmgr->thermal_controller.advanceFanControlParameters.usDefaultMaxFanPWM;

		hwmgr->thermal_controller.advanceFanControlParameters.usMaxFanRPM =
			       hwmgr->thermal_controller.advanceFanControlParameters.usDefaultMaxFanRPM;

		hwmgr->dyn_state.cac_dtp_table->usOperatingTempMinLimit =
			       table_info->cac_dtp_table->usOperatingTempMinLimit;

		hwmgr->dyn_state.cac_dtp_table->usOperatingTempMaxLimit =
			       table_info->cac_dtp_table->usOperatingTempMaxLimit;

		hwmgr->dyn_state.cac_dtp_table->usDefaultTargetOperatingTemp =
			       table_info->cac_dtp_table->usDefaultTargetOperatingTemp;

		hwmgr->dyn_state.cac_dtp_table->usOperatingTempStep =
			       table_info->cac_dtp_table->usOperatingTempStep;

		hwmgr->dyn_state.cac_dtp_table->usTargetOperatingTemp =
			       table_info->cac_dtp_table->usTargetOperatingTemp;
		if (hwmgr->feature_mask & PP_OD_FUZZY_FAN_CONTROL_MASK)
			phm_cap_set(hwmgr->platform_descriptor.platformCaps,
					PHM_PlatformCaps_ODFuzzyFanControlSupport);
	}

	return 0;
}

/**
 * Change virtual leakage voltage to actual value.
 *
 * @param     hwmgr  the address of the powerplay hardware manager.
 * @param     pointer to changing voltage
 * @param     pointer to leakage table
 */
static void smu7_patch_ppt_v0_with_vdd_leakage(struct pp_hwmgr *hwmgr,
		uint32_t *voltage, struct smu7_leakage_voltage *leakage_table)
{
	uint32_t index;

	/* search for leakage voltage ID 0xff01 ~ 0xff08 */
	for (index = 0; index < leakage_table->count; index++) {
		/* if this voltage matches a leakage voltage ID */
		/* patch with actual leakage voltage */
		if (leakage_table->leakage_id[index] == *voltage) {
			*voltage = leakage_table->actual_voltage[index];
			break;
		}
	}

	if (*voltage > ATOM_VIRTUAL_VOLTAGE_ID0)
		pr_err("Voltage value looks like a Leakage ID but it's not patched \n");
}


static int smu7_patch_vddc(struct pp_hwmgr *hwmgr,
			      struct phm_clock_voltage_dependency_table *tab)
{
	uint16_t i;
	struct smu7_hwmgr *data = (struct smu7_hwmgr *)(hwmgr->backend);

	if (tab)
		for (i = 0; i < tab->count; i++)
			smu7_patch_ppt_v0_with_vdd_leakage(hwmgr, &tab->entries[i].v,
						&data->vddc_leakage);

	return 0;
}

static int smu7_patch_vddci(struct pp_hwmgr *hwmgr,
			       struct phm_clock_voltage_dependency_table *tab)
{
	uint16_t i;
	struct smu7_hwmgr *data = (struct smu7_hwmgr *)(hwmgr->backend);

	if (tab)
		for (i = 0; i < tab->count; i++)
			smu7_patch_ppt_v0_with_vdd_leakage(hwmgr, &tab->entries[i].v,
							&data->vddci_leakage);

	return 0;
}

static int smu7_patch_vce_vddc(struct pp_hwmgr *hwmgr,
				  struct phm_vce_clock_voltage_dependency_table *tab)
{
	uint16_t i;
	struct smu7_hwmgr *data = (struct smu7_hwmgr *)(hwmgr->backend);

	if (tab)
		for (i = 0; i < tab->count; i++)
			smu7_patch_ppt_v0_with_vdd_leakage(hwmgr, &tab->entries[i].v,
							&data->vddc_leakage);

	return 0;
}


static int smu7_patch_uvd_vddc(struct pp_hwmgr *hwmgr,
				  struct phm_uvd_clock_voltage_dependency_table *tab)
{
	uint16_t i;
	struct smu7_hwmgr *data = (struct smu7_hwmgr *)(hwmgr->backend);

	if (tab)
		for (i = 0; i < tab->count; i++)
			smu7_patch_ppt_v0_with_vdd_leakage(hwmgr, &tab->entries[i].v,
							&data->vddc_leakage);

	return 0;
}

static int smu7_patch_vddc_shed_limit(struct pp_hwmgr *hwmgr,
					 struct phm_phase_shedding_limits_table *tab)
{
	uint16_t i;
	struct smu7_hwmgr *data = (struct smu7_hwmgr *)(hwmgr->backend);

	if (tab)
		for (i = 0; i < tab->count; i++)
			smu7_patch_ppt_v0_with_vdd_leakage(hwmgr, &tab->entries[i].Voltage,
							&data->vddc_leakage);

	return 0;
}

static int smu7_patch_samu_vddc(struct pp_hwmgr *hwmgr,
				   struct phm_samu_clock_voltage_dependency_table *tab)
{
	uint16_t i;
	struct smu7_hwmgr *data = (struct smu7_hwmgr *)(hwmgr->backend);

	if (tab)
		for (i = 0; i < tab->count; i++)
			smu7_patch_ppt_v0_with_vdd_leakage(hwmgr, &tab->entries[i].v,
							&data->vddc_leakage);

	return 0;
}

static int smu7_patch_acp_vddc(struct pp_hwmgr *hwmgr,
				  struct phm_acp_clock_voltage_dependency_table *tab)
{
	uint16_t i;
	struct smu7_hwmgr *data = (struct smu7_hwmgr *)(hwmgr->backend);

	if (tab)
		for (i = 0; i < tab->count; i++)
			smu7_patch_ppt_v0_with_vdd_leakage(hwmgr, &tab->entries[i].v,
					&data->vddc_leakage);

	return 0;
}

static int smu7_patch_limits_vddc(struct pp_hwmgr *hwmgr,
				  struct phm_clock_and_voltage_limits *tab)
{
	uint32_t vddc, vddci;
	struct smu7_hwmgr *data = (struct smu7_hwmgr *)(hwmgr->backend);

	if (tab) {
		vddc = tab->vddc;
		smu7_patch_ppt_v0_with_vdd_leakage(hwmgr, &vddc,
						   &data->vddc_leakage);
		tab->vddc = vddc;
		vddci = tab->vddci;
		smu7_patch_ppt_v0_with_vdd_leakage(hwmgr, &vddci,
						   &data->vddci_leakage);
		tab->vddci = vddci;
	}

	return 0;
}

static int smu7_patch_cac_vddc(struct pp_hwmgr *hwmgr, struct phm_cac_leakage_table *tab)
{
	uint32_t i;
	uint32_t vddc;
	struct smu7_hwmgr *data = (struct smu7_hwmgr *)(hwmgr->backend);

	if (tab) {
		for (i = 0; i < tab->count; i++) {
			vddc = (uint32_t)(tab->entries[i].Vddc);
			smu7_patch_ppt_v0_with_vdd_leakage(hwmgr, &vddc, &data->vddc_leakage);
			tab->entries[i].Vddc = (uint16_t)vddc;
		}
	}

	return 0;
}

static int smu7_patch_dependency_tables_with_leakage(struct pp_hwmgr *hwmgr)
{
	int tmp;

	tmp = smu7_patch_vddc(hwmgr, hwmgr->dyn_state.vddc_dependency_on_sclk);
	if (tmp)
		return -EINVAL;

	tmp = smu7_patch_vddc(hwmgr, hwmgr->dyn_state.vddc_dependency_on_mclk);
	if (tmp)
		return -EINVAL;

	tmp = smu7_patch_vddc(hwmgr, hwmgr->dyn_state.vddc_dep_on_dal_pwrl);
	if (tmp)
		return -EINVAL;

	tmp = smu7_patch_vddci(hwmgr, hwmgr->dyn_state.vddci_dependency_on_mclk);
	if (tmp)
		return -EINVAL;

	tmp = smu7_patch_vce_vddc(hwmgr, hwmgr->dyn_state.vce_clock_voltage_dependency_table);
	if (tmp)
		return -EINVAL;

	tmp = smu7_patch_uvd_vddc(hwmgr, hwmgr->dyn_state.uvd_clock_voltage_dependency_table);
	if (tmp)
		return -EINVAL;

	tmp = smu7_patch_samu_vddc(hwmgr, hwmgr->dyn_state.samu_clock_voltage_dependency_table);
	if (tmp)
		return -EINVAL;

	tmp = smu7_patch_acp_vddc(hwmgr, hwmgr->dyn_state.acp_clock_voltage_dependency_table);
	if (tmp)
		return -EINVAL;

	tmp = smu7_patch_vddc_shed_limit(hwmgr, hwmgr->dyn_state.vddc_phase_shed_limits_table);
	if (tmp)
		return -EINVAL;

	tmp = smu7_patch_limits_vddc(hwmgr, &hwmgr->dyn_state.max_clock_voltage_on_ac);
	if (tmp)
		return -EINVAL;

	tmp = smu7_patch_limits_vddc(hwmgr, &hwmgr->dyn_state.max_clock_voltage_on_dc);
	if (tmp)
		return -EINVAL;

	tmp = smu7_patch_cac_vddc(hwmgr, hwmgr->dyn_state.cac_leakage_table);
	if (tmp)
		return -EINVAL;

	return 0;
}


static int smu7_set_private_data_based_on_pptable_v0(struct pp_hwmgr *hwmgr)
{
	struct smu7_hwmgr *data = (struct smu7_hwmgr *)(hwmgr->backend);

	struct phm_clock_voltage_dependency_table *allowed_sclk_vddc_table = hwmgr->dyn_state.vddc_dependency_on_sclk;
	struct phm_clock_voltage_dependency_table *allowed_mclk_vddc_table = hwmgr->dyn_state.vddc_dependency_on_mclk;
	struct phm_clock_voltage_dependency_table *allowed_mclk_vddci_table = hwmgr->dyn_state.vddci_dependency_on_mclk;

	PP_ASSERT_WITH_CODE(allowed_sclk_vddc_table != NULL,
		"VDDC dependency on SCLK table is missing. This table is mandatory",
		return -EINVAL);
	PP_ASSERT_WITH_CODE(allowed_sclk_vddc_table->count >= 1,
		"VDDC dependency on SCLK table has to have is missing. This table is mandatory",
		return -EINVAL);

	PP_ASSERT_WITH_CODE(allowed_mclk_vddc_table != NULL,
		"VDDC dependency on MCLK table is missing. This table is mandatory",
		return -EINVAL);
	PP_ASSERT_WITH_CODE(allowed_mclk_vddc_table->count >= 1,
		"VDD dependency on MCLK table has to have is missing. This table is mandatory",
		return -EINVAL);

	data->min_vddc_in_pptable = (uint16_t)allowed_sclk_vddc_table->entries[0].v;
	data->max_vddc_in_pptable = (uint16_t)allowed_sclk_vddc_table->entries[allowed_sclk_vddc_table->count - 1].v;

	hwmgr->dyn_state.max_clock_voltage_on_ac.sclk =
		allowed_sclk_vddc_table->entries[allowed_sclk_vddc_table->count - 1].clk;
	hwmgr->dyn_state.max_clock_voltage_on_ac.mclk =
		allowed_mclk_vddc_table->entries[allowed_mclk_vddc_table->count - 1].clk;
	hwmgr->dyn_state.max_clock_voltage_on_ac.vddc =
		allowed_sclk_vddc_table->entries[allowed_sclk_vddc_table->count - 1].v;

	if (allowed_mclk_vddci_table != NULL && allowed_mclk_vddci_table->count >= 1) {
		data->min_vddci_in_pptable = (uint16_t)allowed_mclk_vddci_table->entries[0].v;
		data->max_vddci_in_pptable = (uint16_t)allowed_mclk_vddci_table->entries[allowed_mclk_vddci_table->count - 1].v;
	}

	if (hwmgr->dyn_state.vddci_dependency_on_mclk != NULL && hwmgr->dyn_state.vddci_dependency_on_mclk->count >= 1)
		hwmgr->dyn_state.max_clock_voltage_on_ac.vddci = hwmgr->dyn_state.vddci_dependency_on_mclk->entries[hwmgr->dyn_state.vddci_dependency_on_mclk->count - 1].v;

	return 0;
}

static int smu7_hwmgr_backend_fini(struct pp_hwmgr *hwmgr)
{
	kfree(hwmgr->dyn_state.vddc_dep_on_dal_pwrl);
	hwmgr->dyn_state.vddc_dep_on_dal_pwrl = NULL;
	kfree(hwmgr->backend);
	hwmgr->backend = NULL;

	return 0;
}

static int smu7_get_elb_voltages(struct pp_hwmgr *hwmgr)
{
	uint16_t virtual_voltage_id, vddc, vddci, efuse_voltage_id;
	struct smu7_hwmgr *data = (struct smu7_hwmgr *)(hwmgr->backend);
	int i;

	if (atomctrl_get_leakage_id_from_efuse(hwmgr, &efuse_voltage_id) == 0) {
		for (i = 0; i < SMU7_MAX_LEAKAGE_COUNT; i++) {
			virtual_voltage_id = ATOM_VIRTUAL_VOLTAGE_ID0 + i;
			if (atomctrl_get_leakage_vddc_base_on_leakage(hwmgr, &vddc, &vddci,
								virtual_voltage_id,
								efuse_voltage_id) == 0) {
				if (vddc != 0 && vddc != virtual_voltage_id) {
					data->vddc_leakage.actual_voltage[data->vddc_leakage.count] = vddc;
					data->vddc_leakage.leakage_id[data->vddc_leakage.count] = virtual_voltage_id;
					data->vddc_leakage.count++;
				}
				if (vddci != 0 && vddci != virtual_voltage_id) {
					data->vddci_leakage.actual_voltage[data->vddci_leakage.count] = vddci;
					data->vddci_leakage.leakage_id[data->vddci_leakage.count] = virtual_voltage_id;
					data->vddci_leakage.count++;
				}
			}
		}
	}
	return 0;
}

static int smu7_hwmgr_backend_init(struct pp_hwmgr *hwmgr)
{
	struct smu7_hwmgr *data;
	int result = 0;

	data = kzalloc(sizeof(struct smu7_hwmgr), GFP_KERNEL);
	if (data == NULL)
		return -ENOMEM;

	hwmgr->backend = data;
	smu7_patch_voltage_workaround(hwmgr);
	smu7_init_dpm_defaults(hwmgr);

	/* Get leakage voltage based on leakage ID. */
	if (phm_cap_enabled(hwmgr->platform_descriptor.platformCaps,
			PHM_PlatformCaps_EVV)) {
		result = smu7_get_evv_voltages(hwmgr);
		if (result) {
			pr_info("Get EVV Voltage Failed.  Abort Driver loading!\n");
			return -EINVAL;
		}
	} else {
		smu7_get_elb_voltages(hwmgr);
	}

	if (hwmgr->pp_table_version == PP_TABLE_V1) {
		smu7_complete_dependency_tables(hwmgr);
		smu7_set_private_data_based_on_pptable_v1(hwmgr);
	} else if (hwmgr->pp_table_version == PP_TABLE_V0) {
		smu7_patch_dependency_tables_with_leakage(hwmgr);
		smu7_set_private_data_based_on_pptable_v0(hwmgr);
	}

	/* Initalize Dynamic State Adjustment Rule Settings */
	result = phm_initializa_dynamic_state_adjustment_rule_settings(hwmgr);

	if (0 == result) {
		struct amdgpu_device *adev = hwmgr->adev;

		data->is_tlu_enabled = false;

		hwmgr->platform_descriptor.hardwareActivityPerformanceLevels =
							SMU7_MAX_HARDWARE_POWERLEVELS;
		hwmgr->platform_descriptor.hardwarePerformanceLevels = 2;
		hwmgr->platform_descriptor.minimumClocksReductionPercentage = 50;

		data->pcie_gen_cap = adev->pm.pcie_gen_mask;
		if (data->pcie_gen_cap & CAIL_PCIE_LINK_SPEED_SUPPORT_GEN3)
			data->pcie_spc_cap = 20;
		data->pcie_lane_cap = adev->pm.pcie_mlw_mask;

		hwmgr->platform_descriptor.vbiosInterruptId = 0x20000400; /* IRQ_SOURCE1_SW_INT */
/* The true clock step depends on the frequency, typically 4.5 or 9 MHz. Here we use 5. */
		hwmgr->platform_descriptor.clockStep.engineClock = 500;
		hwmgr->platform_descriptor.clockStep.memoryClock = 500;
		smu7_thermal_parameter_init(hwmgr);
	} else {
		/* Ignore return value in here, we are cleaning up a mess. */
		smu7_hwmgr_backend_fini(hwmgr);
	}

	return 0;
}

static int smu7_force_dpm_highest(struct pp_hwmgr *hwmgr)
{
	struct smu7_hwmgr *data = (struct smu7_hwmgr *)(hwmgr->backend);
	uint32_t level, tmp;

	if (!data->pcie_dpm_key_disabled) {
		if (data->dpm_level_enable_mask.pcie_dpm_enable_mask) {
			level = 0;
			tmp = data->dpm_level_enable_mask.pcie_dpm_enable_mask;
			while (tmp >>= 1)
				level++;

			if (level)
				smum_send_msg_to_smc_with_parameter(hwmgr,
						PPSMC_MSG_PCIeDPM_ForceLevel, level);
		}
	}

	if (!data->sclk_dpm_key_disabled) {
		if (data->dpm_level_enable_mask.sclk_dpm_enable_mask) {
			level = 0;
			tmp = data->dpm_level_enable_mask.sclk_dpm_enable_mask;
			while (tmp >>= 1)
				level++;

			if (level)
				smum_send_msg_to_smc_with_parameter(hwmgr,
						PPSMC_MSG_SCLKDPM_SetEnabledMask,
						(1 << level));
		}
	}

	if (!data->mclk_dpm_key_disabled) {
		if (data->dpm_level_enable_mask.mclk_dpm_enable_mask) {
			level = 0;
			tmp = data->dpm_level_enable_mask.mclk_dpm_enable_mask;
			while (tmp >>= 1)
				level++;

			if (level)
				smum_send_msg_to_smc_with_parameter(hwmgr,
						PPSMC_MSG_MCLKDPM_SetEnabledMask,
						(1 << level));
		}
	}

	return 0;
}

static int smu7_upload_dpm_level_enable_mask(struct pp_hwmgr *hwmgr)
{
	struct smu7_hwmgr *data = (struct smu7_hwmgr *)(hwmgr->backend);

	if (hwmgr->pp_table_version == PP_TABLE_V1)
		phm_apply_dal_min_voltage_request(hwmgr);
/* TO DO  for v0 iceland and Ci*/

	if (!data->sclk_dpm_key_disabled) {
		if (data->dpm_level_enable_mask.sclk_dpm_enable_mask)
			smum_send_msg_to_smc_with_parameter(hwmgr,
					PPSMC_MSG_SCLKDPM_SetEnabledMask,
					data->dpm_level_enable_mask.sclk_dpm_enable_mask);
	}

	if (!data->mclk_dpm_key_disabled) {
		if (data->dpm_level_enable_mask.mclk_dpm_enable_mask)
			smum_send_msg_to_smc_with_parameter(hwmgr,
					PPSMC_MSG_MCLKDPM_SetEnabledMask,
					data->dpm_level_enable_mask.mclk_dpm_enable_mask);
	}

	return 0;
}

static int smu7_unforce_dpm_levels(struct pp_hwmgr *hwmgr)
{
	struct smu7_hwmgr *data = (struct smu7_hwmgr *)(hwmgr->backend);

	if (!smum_is_dpm_running(hwmgr))
		return -EINVAL;

	if (!data->pcie_dpm_key_disabled) {
		smum_send_msg_to_smc(hwmgr,
				PPSMC_MSG_PCIeDPM_UnForceLevel);
	}

	return smu7_upload_dpm_level_enable_mask(hwmgr);
}

static int smu7_force_dpm_lowest(struct pp_hwmgr *hwmgr)
{
	struct smu7_hwmgr *data =
			(struct smu7_hwmgr *)(hwmgr->backend);
	uint32_t level;

	if (!data->sclk_dpm_key_disabled)
		if (data->dpm_level_enable_mask.sclk_dpm_enable_mask) {
			level = phm_get_lowest_enabled_level(hwmgr,
							      data->dpm_level_enable_mask.sclk_dpm_enable_mask);
			smum_send_msg_to_smc_with_parameter(hwmgr,
							    PPSMC_MSG_SCLKDPM_SetEnabledMask,
							    (1 << level));

	}

	if (!data->mclk_dpm_key_disabled) {
		if (data->dpm_level_enable_mask.mclk_dpm_enable_mask) {
			level = phm_get_lowest_enabled_level(hwmgr,
							      data->dpm_level_enable_mask.mclk_dpm_enable_mask);
			smum_send_msg_to_smc_with_parameter(hwmgr,
							    PPSMC_MSG_MCLKDPM_SetEnabledMask,
							    (1 << level));
		}
	}

	if (!data->pcie_dpm_key_disabled) {
		if (data->dpm_level_enable_mask.pcie_dpm_enable_mask) {
			level = phm_get_lowest_enabled_level(hwmgr,
							      data->dpm_level_enable_mask.pcie_dpm_enable_mask);
			smum_send_msg_to_smc_with_parameter(hwmgr,
							    PPSMC_MSG_PCIeDPM_ForceLevel,
							    (level));
		}
	}

	return 0;
}

static int smu7_get_profiling_clk(struct pp_hwmgr *hwmgr, enum amd_dpm_forced_level level,
				uint32_t *sclk_mask, uint32_t *mclk_mask, uint32_t *pcie_mask)
{
	uint32_t percentage;
	struct smu7_hwmgr *data = (struct smu7_hwmgr *)(hwmgr->backend);
	struct smu7_dpm_table *golden_dpm_table = &data->golden_dpm_table;
	int32_t tmp_mclk;
	int32_t tmp_sclk;
	int32_t count;

	if (golden_dpm_table->mclk_table.count < 1)
		return -EINVAL;

	percentage = 100 * golden_dpm_table->sclk_table.dpm_levels[golden_dpm_table->sclk_table.count - 1].value /
			golden_dpm_table->mclk_table.dpm_levels[golden_dpm_table->mclk_table.count - 1].value;

	if (golden_dpm_table->mclk_table.count == 1) {
		percentage = 70;
		tmp_mclk = golden_dpm_table->mclk_table.dpm_levels[golden_dpm_table->mclk_table.count - 1].value;
		*mclk_mask = golden_dpm_table->mclk_table.count - 1;
	} else {
		tmp_mclk = golden_dpm_table->mclk_table.dpm_levels[golden_dpm_table->mclk_table.count - 2].value;
		*mclk_mask = golden_dpm_table->mclk_table.count - 2;
	}

	tmp_sclk = tmp_mclk * percentage / 100;

	if (hwmgr->pp_table_version == PP_TABLE_V0) {
		for (count = hwmgr->dyn_state.vddc_dependency_on_sclk->count-1;
			count >= 0; count--) {
			if (tmp_sclk >= hwmgr->dyn_state.vddc_dependency_on_sclk->entries[count].clk) {
				tmp_sclk = hwmgr->dyn_state.vddc_dependency_on_sclk->entries[count].clk;
				*sclk_mask = count;
				break;
			}
		}
		if (count < 0 || level == AMD_DPM_FORCED_LEVEL_PROFILE_MIN_SCLK) {
			*sclk_mask = 0;
			tmp_sclk = hwmgr->dyn_state.vddc_dependency_on_sclk->entries[0].clk;
		}

		if (level == AMD_DPM_FORCED_LEVEL_PROFILE_PEAK)
			*sclk_mask = hwmgr->dyn_state.vddc_dependency_on_sclk->count-1;
	} else if (hwmgr->pp_table_version == PP_TABLE_V1) {
		struct phm_ppt_v1_information *table_info =
				(struct phm_ppt_v1_information *)(hwmgr->pptable);

		for (count = table_info->vdd_dep_on_sclk->count-1; count >= 0; count--) {
			if (tmp_sclk >= table_info->vdd_dep_on_sclk->entries[count].clk) {
				tmp_sclk = table_info->vdd_dep_on_sclk->entries[count].clk;
				*sclk_mask = count;
				break;
			}
		}
		if (count < 0 || level == AMD_DPM_FORCED_LEVEL_PROFILE_MIN_SCLK) {
			*sclk_mask = 0;
			tmp_sclk =  table_info->vdd_dep_on_sclk->entries[0].clk;
		}

		if (level == AMD_DPM_FORCED_LEVEL_PROFILE_PEAK)
			*sclk_mask = table_info->vdd_dep_on_sclk->count - 1;
	}

	if (level == AMD_DPM_FORCED_LEVEL_PROFILE_MIN_MCLK)
		*mclk_mask = 0;
	else if (level == AMD_DPM_FORCED_LEVEL_PROFILE_PEAK)
		*mclk_mask = golden_dpm_table->mclk_table.count - 1;

	*pcie_mask = data->dpm_table.pcie_speed_table.count - 1;
	hwmgr->pstate_sclk = tmp_sclk;
	hwmgr->pstate_mclk = tmp_mclk;

	return 0;
}

static int smu7_force_dpm_level(struct pp_hwmgr *hwmgr,
				enum amd_dpm_forced_level level)
{
	int ret = 0;
	uint32_t sclk_mask = 0;
	uint32_t mclk_mask = 0;
	uint32_t pcie_mask = 0;

	if (hwmgr->pstate_sclk == 0)
		smu7_get_profiling_clk(hwmgr, level, &sclk_mask, &mclk_mask, &pcie_mask);

	switch (level) {
	case AMD_DPM_FORCED_LEVEL_HIGH:
		ret = smu7_force_dpm_highest(hwmgr);
		break;
	case AMD_DPM_FORCED_LEVEL_LOW:
		ret = smu7_force_dpm_lowest(hwmgr);
		break;
	case AMD_DPM_FORCED_LEVEL_AUTO:
		ret = smu7_unforce_dpm_levels(hwmgr);
		break;
	case AMD_DPM_FORCED_LEVEL_PROFILE_STANDARD:
	case AMD_DPM_FORCED_LEVEL_PROFILE_MIN_SCLK:
	case AMD_DPM_FORCED_LEVEL_PROFILE_MIN_MCLK:
	case AMD_DPM_FORCED_LEVEL_PROFILE_PEAK:
		ret = smu7_get_profiling_clk(hwmgr, level, &sclk_mask, &mclk_mask, &pcie_mask);
		if (ret)
			return ret;
		smu7_force_clock_level(hwmgr, PP_SCLK, 1<<sclk_mask);
		smu7_force_clock_level(hwmgr, PP_MCLK, 1<<mclk_mask);
		smu7_force_clock_level(hwmgr, PP_PCIE, 1<<pcie_mask);
		break;
	case AMD_DPM_FORCED_LEVEL_MANUAL:
	case AMD_DPM_FORCED_LEVEL_PROFILE_EXIT:
	default:
		break;
	}

	if (!ret) {
		if (level == AMD_DPM_FORCED_LEVEL_PROFILE_PEAK && hwmgr->dpm_level != AMD_DPM_FORCED_LEVEL_PROFILE_PEAK)
			smu7_fan_ctrl_set_fan_speed_percent(hwmgr, 100);
		else if (level != AMD_DPM_FORCED_LEVEL_PROFILE_PEAK && hwmgr->dpm_level == AMD_DPM_FORCED_LEVEL_PROFILE_PEAK)
			smu7_fan_ctrl_reset_fan_speed_to_default(hwmgr);
	}
	return ret;
}

static int smu7_get_power_state_size(struct pp_hwmgr *hwmgr)
{
	return sizeof(struct smu7_power_state);
}

static int smu7_vblank_too_short(struct pp_hwmgr *hwmgr,
				 uint32_t vblank_time_us)
{
	struct smu7_hwmgr *data = (struct smu7_hwmgr *)(hwmgr->backend);
	uint32_t switch_limit_us;

	switch (hwmgr->chip_id) {
	case CHIP_POLARIS10:
	case CHIP_POLARIS11:
	case CHIP_POLARIS12:
		switch_limit_us = data->is_memory_gddr5 ? 190 : 150;
		break;
	default:
		switch_limit_us = data->is_memory_gddr5 ? 450 : 150;
		break;
	}

	if (vblank_time_us < switch_limit_us)
		return true;
	else
		return false;
}

static int smu7_apply_state_adjust_rules(struct pp_hwmgr *hwmgr,
				struct pp_power_state *request_ps,
			const struct pp_power_state *current_ps)
{

	struct smu7_power_state *smu7_ps =
				cast_phw_smu7_power_state(&request_ps->hardware);
	uint32_t sclk;
	uint32_t mclk;
	struct PP_Clocks minimum_clocks = {0};
	bool disable_mclk_switching;
	bool disable_mclk_switching_for_frame_lock;
	struct cgs_display_info info = {0};
	struct cgs_mode_info mode_info = {0};
	const struct phm_clock_and_voltage_limits *max_limits;
	uint32_t i;
	struct smu7_hwmgr *data = (struct smu7_hwmgr *)(hwmgr->backend);
	struct phm_ppt_v1_information *table_info =
			(struct phm_ppt_v1_information *)(hwmgr->pptable);
	int32_t count;
	int32_t stable_pstate_sclk = 0, stable_pstate_mclk = 0;

	info.mode_info = &mode_info;
	data->battery_state = (PP_StateUILabel_Battery ==
			request_ps->classification.ui_label);

	PP_ASSERT_WITH_CODE(smu7_ps->performance_level_count == 2,
				 "VI should always have 2 performance levels",
				);

	max_limits = (PP_PowerSource_AC == hwmgr->power_source) ?
			&(hwmgr->dyn_state.max_clock_voltage_on_ac) :
			&(hwmgr->dyn_state.max_clock_voltage_on_dc);

	/* Cap clock DPM tables at DC MAX if it is in DC. */
	if (PP_PowerSource_DC == hwmgr->power_source) {
		for (i = 0; i < smu7_ps->performance_level_count; i++) {
			if (smu7_ps->performance_levels[i].memory_clock > max_limits->mclk)
				smu7_ps->performance_levels[i].memory_clock = max_limits->mclk;
			if (smu7_ps->performance_levels[i].engine_clock > max_limits->sclk)
				smu7_ps->performance_levels[i].engine_clock = max_limits->sclk;
		}
	}

	cgs_get_active_displays_info(hwmgr->device, &info);

	minimum_clocks.engineClock = hwmgr->display_config.min_core_set_clock;
	minimum_clocks.memoryClock = hwmgr->display_config.min_mem_set_clock;

	if (phm_cap_enabled(hwmgr->platform_descriptor.platformCaps,
			PHM_PlatformCaps_StablePState)) {
		max_limits = &(hwmgr->dyn_state.max_clock_voltage_on_ac);
		stable_pstate_sclk = (max_limits->sclk * 75) / 100;

		for (count = table_info->vdd_dep_on_sclk->count - 1;
				count >= 0; count--) {
			if (stable_pstate_sclk >=
					table_info->vdd_dep_on_sclk->entries[count].clk) {
				stable_pstate_sclk =
						table_info->vdd_dep_on_sclk->entries[count].clk;
				break;
			}
		}

		if (count < 0)
			stable_pstate_sclk = table_info->vdd_dep_on_sclk->entries[0].clk;

		stable_pstate_mclk = max_limits->mclk;

		minimum_clocks.engineClock = stable_pstate_sclk;
		minimum_clocks.memoryClock = stable_pstate_mclk;
	}

	disable_mclk_switching_for_frame_lock = phm_cap_enabled(
				    hwmgr->platform_descriptor.platformCaps,
				    PHM_PlatformCaps_DisableMclkSwitchingForFrameLock);


	if (info.display_count == 0)
		disable_mclk_switching = false;
	else
		disable_mclk_switching = ((1 < info.display_count) ||
					  disable_mclk_switching_for_frame_lock ||
<<<<<<< HEAD
					  smu7_vblank_too_short(hwmgr, mode_info.vblank_time_us) ||
					  (mode_info.refresh_rate > 120));
=======
					  smu7_vblank_too_short(hwmgr, mode_info.vblank_time_us));
>>>>>>> 78230c46

	sclk = smu7_ps->performance_levels[0].engine_clock;
	mclk = smu7_ps->performance_levels[0].memory_clock;

	if (disable_mclk_switching)
		mclk = smu7_ps->performance_levels
		[smu7_ps->performance_level_count - 1].memory_clock;

	if (sclk < minimum_clocks.engineClock)
		sclk = (minimum_clocks.engineClock > max_limits->sclk) ?
				max_limits->sclk : minimum_clocks.engineClock;

	if (mclk < minimum_clocks.memoryClock)
		mclk = (minimum_clocks.memoryClock > max_limits->mclk) ?
				max_limits->mclk : minimum_clocks.memoryClock;

	smu7_ps->performance_levels[0].engine_clock = sclk;
	smu7_ps->performance_levels[0].memory_clock = mclk;

	smu7_ps->performance_levels[1].engine_clock =
		(smu7_ps->performance_levels[1].engine_clock >=
				smu7_ps->performance_levels[0].engine_clock) ?
						smu7_ps->performance_levels[1].engine_clock :
						smu7_ps->performance_levels[0].engine_clock;

	if (disable_mclk_switching) {
		if (mclk < smu7_ps->performance_levels[1].memory_clock)
			mclk = smu7_ps->performance_levels[1].memory_clock;

		smu7_ps->performance_levels[0].memory_clock = mclk;
		smu7_ps->performance_levels[1].memory_clock = mclk;
	} else {
		if (smu7_ps->performance_levels[1].memory_clock <
				smu7_ps->performance_levels[0].memory_clock)
			smu7_ps->performance_levels[1].memory_clock =
					smu7_ps->performance_levels[0].memory_clock;
	}

	if (phm_cap_enabled(hwmgr->platform_descriptor.platformCaps,
			PHM_PlatformCaps_StablePState)) {
		for (i = 0; i < smu7_ps->performance_level_count; i++) {
			smu7_ps->performance_levels[i].engine_clock = stable_pstate_sclk;
			smu7_ps->performance_levels[i].memory_clock = stable_pstate_mclk;
			smu7_ps->performance_levels[i].pcie_gen = data->pcie_gen_performance.max;
			smu7_ps->performance_levels[i].pcie_lane = data->pcie_gen_performance.max;
		}
	}
	return 0;
}


static uint32_t smu7_dpm_get_mclk(struct pp_hwmgr *hwmgr, bool low)
{
	struct pp_power_state  *ps;
	struct smu7_power_state  *smu7_ps;

	if (hwmgr == NULL)
		return -EINVAL;

	ps = hwmgr->request_ps;

	if (ps == NULL)
		return -EINVAL;

	smu7_ps = cast_phw_smu7_power_state(&ps->hardware);

	if (low)
		return smu7_ps->performance_levels[0].memory_clock;
	else
		return smu7_ps->performance_levels
				[smu7_ps->performance_level_count-1].memory_clock;
}

static uint32_t smu7_dpm_get_sclk(struct pp_hwmgr *hwmgr, bool low)
{
	struct pp_power_state  *ps;
	struct smu7_power_state  *smu7_ps;

	if (hwmgr == NULL)
		return -EINVAL;

	ps = hwmgr->request_ps;

	if (ps == NULL)
		return -EINVAL;

	smu7_ps = cast_phw_smu7_power_state(&ps->hardware);

	if (low)
		return smu7_ps->performance_levels[0].engine_clock;
	else
		return smu7_ps->performance_levels
				[smu7_ps->performance_level_count-1].engine_clock;
}

static int smu7_dpm_patch_boot_state(struct pp_hwmgr *hwmgr,
					struct pp_hw_power_state *hw_ps)
{
	struct smu7_hwmgr *data = (struct smu7_hwmgr *)(hwmgr->backend);
	struct smu7_power_state *ps = (struct smu7_power_state *)hw_ps;
	ATOM_FIRMWARE_INFO_V2_2 *fw_info;
	uint16_t size;
	uint8_t frev, crev;
	int index = GetIndexIntoMasterTable(DATA, FirmwareInfo);

	/* First retrieve the Boot clocks and VDDC from the firmware info table.
	 * We assume here that fw_info is unchanged if this call fails.
	 */
	fw_info = (ATOM_FIRMWARE_INFO_V2_2 *)cgs_atom_get_data_table(
			hwmgr->device, index,
			&size, &frev, &crev);
	if (!fw_info)
		/* During a test, there is no firmware info table. */
		return 0;

	/* Patch the state. */
	data->vbios_boot_state.sclk_bootup_value =
			le32_to_cpu(fw_info->ulDefaultEngineClock);
	data->vbios_boot_state.mclk_bootup_value =
			le32_to_cpu(fw_info->ulDefaultMemoryClock);
	data->vbios_boot_state.mvdd_bootup_value =
			le16_to_cpu(fw_info->usBootUpMVDDCVoltage);
	data->vbios_boot_state.vddc_bootup_value =
			le16_to_cpu(fw_info->usBootUpVDDCVoltage);
	data->vbios_boot_state.vddci_bootup_value =
			le16_to_cpu(fw_info->usBootUpVDDCIVoltage);
	data->vbios_boot_state.pcie_gen_bootup_value =
			smu7_get_current_pcie_speed(hwmgr);

	data->vbios_boot_state.pcie_lane_bootup_value =
			(uint16_t)smu7_get_current_pcie_lane_number(hwmgr);

	/* set boot power state */
	ps->performance_levels[0].memory_clock = data->vbios_boot_state.mclk_bootup_value;
	ps->performance_levels[0].engine_clock = data->vbios_boot_state.sclk_bootup_value;
	ps->performance_levels[0].pcie_gen = data->vbios_boot_state.pcie_gen_bootup_value;
	ps->performance_levels[0].pcie_lane = data->vbios_boot_state.pcie_lane_bootup_value;

	return 0;
}

static int smu7_get_number_of_powerplay_table_entries(struct pp_hwmgr *hwmgr)
{
	int result;
	unsigned long ret = 0;

	if (hwmgr->pp_table_version == PP_TABLE_V0) {
		result = pp_tables_get_num_of_entries(hwmgr, &ret);
		return result ? 0 : ret;
	} else if (hwmgr->pp_table_version == PP_TABLE_V1) {
		result = get_number_of_powerplay_table_entries_v1_0(hwmgr);
		return result;
	}
	return 0;
}

static int smu7_get_pp_table_entry_callback_func_v1(struct pp_hwmgr *hwmgr,
		void *state, struct pp_power_state *power_state,
		void *pp_table, uint32_t classification_flag)
{
	struct smu7_hwmgr *data = (struct smu7_hwmgr *)(hwmgr->backend);
	struct smu7_power_state  *smu7_power_state =
			(struct smu7_power_state *)(&(power_state->hardware));
	struct smu7_performance_level *performance_level;
	ATOM_Tonga_State *state_entry = (ATOM_Tonga_State *)state;
	ATOM_Tonga_POWERPLAYTABLE *powerplay_table =
			(ATOM_Tonga_POWERPLAYTABLE *)pp_table;
	PPTable_Generic_SubTable_Header *sclk_dep_table =
			(PPTable_Generic_SubTable_Header *)
			(((unsigned long)powerplay_table) +
				le16_to_cpu(powerplay_table->usSclkDependencyTableOffset));

	ATOM_Tonga_MCLK_Dependency_Table *mclk_dep_table =
			(ATOM_Tonga_MCLK_Dependency_Table *)
			(((unsigned long)powerplay_table) +
				le16_to_cpu(powerplay_table->usMclkDependencyTableOffset));

	/* The following fields are not initialized here: id orderedList allStatesList */
	power_state->classification.ui_label =
			(le16_to_cpu(state_entry->usClassification) &
			ATOM_PPLIB_CLASSIFICATION_UI_MASK) >>
			ATOM_PPLIB_CLASSIFICATION_UI_SHIFT;
	power_state->classification.flags = classification_flag;
	/* NOTE: There is a classification2 flag in BIOS that is not being used right now */

	power_state->classification.temporary_state = false;
	power_state->classification.to_be_deleted = false;

	power_state->validation.disallowOnDC =
			(0 != (le32_to_cpu(state_entry->ulCapsAndSettings) &
					ATOM_Tonga_DISALLOW_ON_DC));

	power_state->pcie.lanes = 0;

	power_state->display.disableFrameModulation = false;
	power_state->display.limitRefreshrate = false;
	power_state->display.enableVariBright =
			(0 != (le32_to_cpu(state_entry->ulCapsAndSettings) &
					ATOM_Tonga_ENABLE_VARIBRIGHT));

	power_state->validation.supportedPowerLevels = 0;
	power_state->uvd_clocks.VCLK = 0;
	power_state->uvd_clocks.DCLK = 0;
	power_state->temperatures.min = 0;
	power_state->temperatures.max = 0;

	performance_level = &(smu7_power_state->performance_levels
			[smu7_power_state->performance_level_count++]);

	PP_ASSERT_WITH_CODE(
			(smu7_power_state->performance_level_count < smum_get_mac_definition(hwmgr, SMU_MAX_LEVELS_GRAPHICS)),
			"Performance levels exceeds SMC limit!",
			return -EINVAL);

	PP_ASSERT_WITH_CODE(
			(smu7_power_state->performance_level_count <=
					hwmgr->platform_descriptor.hardwareActivityPerformanceLevels),
			"Performance levels exceeds Driver limit!",
			return -EINVAL);

	/* Performance levels are arranged from low to high. */
	performance_level->memory_clock = mclk_dep_table->entries
			[state_entry->ucMemoryClockIndexLow].ulMclk;
	if (sclk_dep_table->ucRevId == 0)
		performance_level->engine_clock = ((ATOM_Tonga_SCLK_Dependency_Table *)sclk_dep_table)->entries
			[state_entry->ucEngineClockIndexLow].ulSclk;
	else if (sclk_dep_table->ucRevId == 1)
		performance_level->engine_clock = ((ATOM_Polaris_SCLK_Dependency_Table *)sclk_dep_table)->entries
			[state_entry->ucEngineClockIndexLow].ulSclk;
	performance_level->pcie_gen = get_pcie_gen_support(data->pcie_gen_cap,
			state_entry->ucPCIEGenLow);
	performance_level->pcie_lane = get_pcie_lane_support(data->pcie_lane_cap,
			state_entry->ucPCIELaneHigh);

	performance_level = &(smu7_power_state->performance_levels
			[smu7_power_state->performance_level_count++]);
	performance_level->memory_clock = mclk_dep_table->entries
			[state_entry->ucMemoryClockIndexHigh].ulMclk;

	if (sclk_dep_table->ucRevId == 0)
		performance_level->engine_clock = ((ATOM_Tonga_SCLK_Dependency_Table *)sclk_dep_table)->entries
			[state_entry->ucEngineClockIndexHigh].ulSclk;
	else if (sclk_dep_table->ucRevId == 1)
		performance_level->engine_clock = ((ATOM_Polaris_SCLK_Dependency_Table *)sclk_dep_table)->entries
			[state_entry->ucEngineClockIndexHigh].ulSclk;

	performance_level->pcie_gen = get_pcie_gen_support(data->pcie_gen_cap,
			state_entry->ucPCIEGenHigh);
	performance_level->pcie_lane = get_pcie_lane_support(data->pcie_lane_cap,
			state_entry->ucPCIELaneHigh);

	return 0;
}

static int smu7_get_pp_table_entry_v1(struct pp_hwmgr *hwmgr,
		unsigned long entry_index, struct pp_power_state *state)
{
	int result;
	struct smu7_power_state *ps;
	struct smu7_hwmgr *data = (struct smu7_hwmgr *)(hwmgr->backend);
	struct phm_ppt_v1_information *table_info =
			(struct phm_ppt_v1_information *)(hwmgr->pptable);
	struct phm_ppt_v1_clock_voltage_dependency_table *dep_mclk_table =
			table_info->vdd_dep_on_mclk;

	state->hardware.magic = PHM_VIslands_Magic;

	ps = (struct smu7_power_state *)(&state->hardware);

	result = get_powerplay_table_entry_v1_0(hwmgr, entry_index, state,
			smu7_get_pp_table_entry_callback_func_v1);

	/* This is the earliest time we have all the dependency table and the VBIOS boot state
	 * as PP_Tables_GetPowerPlayTableEntry retrieves the VBIOS boot state
	 * if there is only one VDDCI/MCLK level, check if it's the same as VBIOS boot state
	 */
	if (dep_mclk_table != NULL && dep_mclk_table->count == 1) {
		if (dep_mclk_table->entries[0].clk !=
				data->vbios_boot_state.mclk_bootup_value)
			pr_debug("Single MCLK entry VDDCI/MCLK dependency table "
					"does not match VBIOS boot MCLK level");
		if (dep_mclk_table->entries[0].vddci !=
				data->vbios_boot_state.vddci_bootup_value)
			pr_debug("Single VDDCI entry VDDCI/MCLK dependency table "
					"does not match VBIOS boot VDDCI level");
	}

	/* set DC compatible flag if this state supports DC */
	if (!state->validation.disallowOnDC)
		ps->dc_compatible = true;

	if (state->classification.flags & PP_StateClassificationFlag_ACPI)
		data->acpi_pcie_gen = ps->performance_levels[0].pcie_gen;

	ps->uvd_clks.vclk = state->uvd_clocks.VCLK;
	ps->uvd_clks.dclk = state->uvd_clocks.DCLK;

	if (!result) {
		uint32_t i;

		switch (state->classification.ui_label) {
		case PP_StateUILabel_Performance:
			data->use_pcie_performance_levels = true;
			for (i = 0; i < ps->performance_level_count; i++) {
				if (data->pcie_gen_performance.max <
						ps->performance_levels[i].pcie_gen)
					data->pcie_gen_performance.max =
							ps->performance_levels[i].pcie_gen;

				if (data->pcie_gen_performance.min >
						ps->performance_levels[i].pcie_gen)
					data->pcie_gen_performance.min =
							ps->performance_levels[i].pcie_gen;

				if (data->pcie_lane_performance.max <
						ps->performance_levels[i].pcie_lane)
					data->pcie_lane_performance.max =
							ps->performance_levels[i].pcie_lane;
				if (data->pcie_lane_performance.min >
						ps->performance_levels[i].pcie_lane)
					data->pcie_lane_performance.min =
							ps->performance_levels[i].pcie_lane;
			}
			break;
		case PP_StateUILabel_Battery:
			data->use_pcie_power_saving_levels = true;

			for (i = 0; i < ps->performance_level_count; i++) {
				if (data->pcie_gen_power_saving.max <
						ps->performance_levels[i].pcie_gen)
					data->pcie_gen_power_saving.max =
							ps->performance_levels[i].pcie_gen;

				if (data->pcie_gen_power_saving.min >
						ps->performance_levels[i].pcie_gen)
					data->pcie_gen_power_saving.min =
							ps->performance_levels[i].pcie_gen;

				if (data->pcie_lane_power_saving.max <
						ps->performance_levels[i].pcie_lane)
					data->pcie_lane_power_saving.max =
							ps->performance_levels[i].pcie_lane;

				if (data->pcie_lane_power_saving.min >
						ps->performance_levels[i].pcie_lane)
					data->pcie_lane_power_saving.min =
							ps->performance_levels[i].pcie_lane;
			}
			break;
		default:
			break;
		}
	}
	return 0;
}

static int smu7_get_pp_table_entry_callback_func_v0(struct pp_hwmgr *hwmgr,
					struct pp_hw_power_state *power_state,
					unsigned int index, const void *clock_info)
{
	struct smu7_hwmgr *data = (struct smu7_hwmgr *)(hwmgr->backend);
	struct smu7_power_state  *ps = cast_phw_smu7_power_state(power_state);
	const ATOM_PPLIB_CI_CLOCK_INFO *visland_clk_info = clock_info;
	struct smu7_performance_level *performance_level;
	uint32_t engine_clock, memory_clock;
	uint16_t pcie_gen_from_bios;

	engine_clock = visland_clk_info->ucEngineClockHigh << 16 | visland_clk_info->usEngineClockLow;
	memory_clock = visland_clk_info->ucMemoryClockHigh << 16 | visland_clk_info->usMemoryClockLow;

	if (!(data->mc_micro_code_feature & DISABLE_MC_LOADMICROCODE) && memory_clock > data->highest_mclk)
		data->highest_mclk = memory_clock;

	PP_ASSERT_WITH_CODE(
			(ps->performance_level_count < smum_get_mac_definition(hwmgr, SMU_MAX_LEVELS_GRAPHICS)),
			"Performance levels exceeds SMC limit!",
			return -EINVAL);

	PP_ASSERT_WITH_CODE(
			(ps->performance_level_count <
					hwmgr->platform_descriptor.hardwareActivityPerformanceLevels),
			"Performance levels exceeds Driver limit, Skip!",
			return 0);

	performance_level = &(ps->performance_levels
			[ps->performance_level_count++]);

	/* Performance levels are arranged from low to high. */
	performance_level->memory_clock = memory_clock;
	performance_level->engine_clock = engine_clock;

	pcie_gen_from_bios = visland_clk_info->ucPCIEGen;

	performance_level->pcie_gen = get_pcie_gen_support(data->pcie_gen_cap, pcie_gen_from_bios);
	performance_level->pcie_lane = get_pcie_lane_support(data->pcie_lane_cap, visland_clk_info->usPCIELane);

	return 0;
}

static int smu7_get_pp_table_entry_v0(struct pp_hwmgr *hwmgr,
		unsigned long entry_index, struct pp_power_state *state)
{
	int result;
	struct smu7_power_state *ps;
	struct smu7_hwmgr *data = (struct smu7_hwmgr *)(hwmgr->backend);
	struct phm_clock_voltage_dependency_table *dep_mclk_table =
			hwmgr->dyn_state.vddci_dependency_on_mclk;

	memset(&state->hardware, 0x00, sizeof(struct pp_hw_power_state));

	state->hardware.magic = PHM_VIslands_Magic;

	ps = (struct smu7_power_state *)(&state->hardware);

	result = pp_tables_get_entry(hwmgr, entry_index, state,
			smu7_get_pp_table_entry_callback_func_v0);

	/*
	 * This is the earliest time we have all the dependency table
	 * and the VBIOS boot state as
	 * PP_Tables_GetPowerPlayTableEntry retrieves the VBIOS boot
	 * state if there is only one VDDCI/MCLK level, check if it's
	 * the same as VBIOS boot state
	 */
	if (dep_mclk_table != NULL && dep_mclk_table->count == 1) {
		if (dep_mclk_table->entries[0].clk !=
				data->vbios_boot_state.mclk_bootup_value)
			pr_debug("Single MCLK entry VDDCI/MCLK dependency table "
					"does not match VBIOS boot MCLK level");
		if (dep_mclk_table->entries[0].v !=
				data->vbios_boot_state.vddci_bootup_value)
			pr_debug("Single VDDCI entry VDDCI/MCLK dependency table "
					"does not match VBIOS boot VDDCI level");
	}

	/* set DC compatible flag if this state supports DC */
	if (!state->validation.disallowOnDC)
		ps->dc_compatible = true;

	if (state->classification.flags & PP_StateClassificationFlag_ACPI)
		data->acpi_pcie_gen = ps->performance_levels[0].pcie_gen;

	ps->uvd_clks.vclk = state->uvd_clocks.VCLK;
	ps->uvd_clks.dclk = state->uvd_clocks.DCLK;

	if (!result) {
		uint32_t i;

		switch (state->classification.ui_label) {
		case PP_StateUILabel_Performance:
			data->use_pcie_performance_levels = true;

			for (i = 0; i < ps->performance_level_count; i++) {
				if (data->pcie_gen_performance.max <
						ps->performance_levels[i].pcie_gen)
					data->pcie_gen_performance.max =
							ps->performance_levels[i].pcie_gen;

				if (data->pcie_gen_performance.min >
						ps->performance_levels[i].pcie_gen)
					data->pcie_gen_performance.min =
							ps->performance_levels[i].pcie_gen;

				if (data->pcie_lane_performance.max <
						ps->performance_levels[i].pcie_lane)
					data->pcie_lane_performance.max =
							ps->performance_levels[i].pcie_lane;

				if (data->pcie_lane_performance.min >
						ps->performance_levels[i].pcie_lane)
					data->pcie_lane_performance.min =
							ps->performance_levels[i].pcie_lane;
			}
			break;
		case PP_StateUILabel_Battery:
			data->use_pcie_power_saving_levels = true;

			for (i = 0; i < ps->performance_level_count; i++) {
				if (data->pcie_gen_power_saving.max <
						ps->performance_levels[i].pcie_gen)
					data->pcie_gen_power_saving.max =
							ps->performance_levels[i].pcie_gen;

				if (data->pcie_gen_power_saving.min >
						ps->performance_levels[i].pcie_gen)
					data->pcie_gen_power_saving.min =
							ps->performance_levels[i].pcie_gen;

				if (data->pcie_lane_power_saving.max <
						ps->performance_levels[i].pcie_lane)
					data->pcie_lane_power_saving.max =
							ps->performance_levels[i].pcie_lane;

				if (data->pcie_lane_power_saving.min >
						ps->performance_levels[i].pcie_lane)
					data->pcie_lane_power_saving.min =
							ps->performance_levels[i].pcie_lane;
			}
			break;
		default:
			break;
		}
	}
	return 0;
}

static int smu7_get_pp_table_entry(struct pp_hwmgr *hwmgr,
		unsigned long entry_index, struct pp_power_state *state)
{
	if (hwmgr->pp_table_version == PP_TABLE_V0)
		return smu7_get_pp_table_entry_v0(hwmgr, entry_index, state);
	else if (hwmgr->pp_table_version == PP_TABLE_V1)
		return smu7_get_pp_table_entry_v1(hwmgr, entry_index, state);

	return 0;
}

static int smu7_get_gpu_power(struct pp_hwmgr *hwmgr,
		struct pp_gpu_power *query)
{
	PP_ASSERT_WITH_CODE(!smum_send_msg_to_smc(hwmgr,
			PPSMC_MSG_PmStatusLogStart),
			"Failed to start pm status log!",
			return -1);

	msleep_interruptible(20);

	PP_ASSERT_WITH_CODE(!smum_send_msg_to_smc(hwmgr,
			PPSMC_MSG_PmStatusLogSample),
			"Failed to sample pm status log!",
			return -1);

	query->vddc_power = cgs_read_ind_register(hwmgr->device,
			CGS_IND_REG__SMC,
			ixSMU_PM_STATUS_40);
	query->vddci_power = cgs_read_ind_register(hwmgr->device,
			CGS_IND_REG__SMC,
			ixSMU_PM_STATUS_49);
	query->max_gpu_power = cgs_read_ind_register(hwmgr->device,
			CGS_IND_REG__SMC,
			ixSMU_PM_STATUS_94);
	query->average_gpu_power = cgs_read_ind_register(hwmgr->device,
			CGS_IND_REG__SMC,
			ixSMU_PM_STATUS_95);

	return 0;
}

static int smu7_read_sensor(struct pp_hwmgr *hwmgr, int idx,
			    void *value, int *size)
{
	uint32_t sclk, mclk, activity_percent;
	uint32_t offset, val_vid;
	struct smu7_hwmgr *data = (struct smu7_hwmgr *)(hwmgr->backend);

	/* size must be at least 4 bytes for all sensors */
	if (*size < 4)
		return -EINVAL;

	switch (idx) {
	case AMDGPU_PP_SENSOR_GFX_SCLK:
		smum_send_msg_to_smc(hwmgr, PPSMC_MSG_API_GetSclkFrequency);
		sclk = cgs_read_register(hwmgr->device, mmSMC_MSG_ARG_0);
		*((uint32_t *)value) = sclk;
		*size = 4;
		return 0;
	case AMDGPU_PP_SENSOR_GFX_MCLK:
		smum_send_msg_to_smc(hwmgr, PPSMC_MSG_API_GetMclkFrequency);
		mclk = cgs_read_register(hwmgr->device, mmSMC_MSG_ARG_0);
		*((uint32_t *)value) = mclk;
		*size = 4;
		return 0;
	case AMDGPU_PP_SENSOR_GPU_LOAD:
		offset = data->soft_regs_start + smum_get_offsetof(hwmgr,
								SMU_SoftRegisters,
								AverageGraphicsActivity);

		activity_percent = cgs_read_ind_register(hwmgr->device, CGS_IND_REG__SMC, offset);
		activity_percent += 0x80;
		activity_percent >>= 8;
		*((uint32_t *)value) = activity_percent > 100 ? 100 : activity_percent;
		*size = 4;
		return 0;
	case AMDGPU_PP_SENSOR_GPU_TEMP:
		*((uint32_t *)value) = smu7_thermal_get_temperature(hwmgr);
		*size = 4;
		return 0;
	case AMDGPU_PP_SENSOR_UVD_POWER:
		*((uint32_t *)value) = data->uvd_power_gated ? 0 : 1;
		*size = 4;
		return 0;
	case AMDGPU_PP_SENSOR_VCE_POWER:
		*((uint32_t *)value) = data->vce_power_gated ? 0 : 1;
		*size = 4;
		return 0;
	case AMDGPU_PP_SENSOR_GPU_POWER:
		if (*size < sizeof(struct pp_gpu_power))
			return -EINVAL;
		*size = sizeof(struct pp_gpu_power);
		return smu7_get_gpu_power(hwmgr, (struct pp_gpu_power *)value);
	case AMDGPU_PP_SENSOR_VDDGFX:
		if ((data->vr_config & 0xff) == 0x2)
			val_vid = PHM_READ_INDIRECT_FIELD(hwmgr->device,
					CGS_IND_REG__SMC, PWR_SVI2_STATUS, PLANE2_VID);
		else
			val_vid = PHM_READ_INDIRECT_FIELD(hwmgr->device,
					CGS_IND_REG__SMC, PWR_SVI2_STATUS, PLANE1_VID);

		*((uint32_t *)value) = (uint32_t)convert_to_vddc(val_vid);
		return 0;
	default:
		return -EINVAL;
	}
}

static int smu7_find_dpm_states_clocks_in_dpm_table(struct pp_hwmgr *hwmgr, const void *input)
{
	const struct phm_set_power_state_input *states =
			(const struct phm_set_power_state_input *)input;
	const struct smu7_power_state *smu7_ps =
			cast_const_phw_smu7_power_state(states->pnew_state);
	struct smu7_hwmgr *data = (struct smu7_hwmgr *)(hwmgr->backend);
	struct smu7_single_dpm_table *sclk_table = &(data->dpm_table.sclk_table);
	uint32_t sclk = smu7_ps->performance_levels
			[smu7_ps->performance_level_count - 1].engine_clock;
	struct smu7_single_dpm_table *mclk_table = &(data->dpm_table.mclk_table);
	uint32_t mclk = smu7_ps->performance_levels
			[smu7_ps->performance_level_count - 1].memory_clock;
	struct PP_Clocks min_clocks = {0};
	uint32_t i;
	struct cgs_display_info info = {0};

	for (i = 0; i < sclk_table->count; i++) {
		if (sclk == sclk_table->dpm_levels[i].value)
			break;
	}

	if (i >= sclk_table->count)
		data->need_update_smu7_dpm_table |= DPMTABLE_OD_UPDATE_SCLK;
	else {
	/* TODO: Check SCLK in DAL's minimum clocks
	 * in case DeepSleep divider update is required.
	 */
		if (data->display_timing.min_clock_in_sr != min_clocks.engineClockInSR &&
			(min_clocks.engineClockInSR >= SMU7_MINIMUM_ENGINE_CLOCK ||
				data->display_timing.min_clock_in_sr >= SMU7_MINIMUM_ENGINE_CLOCK))
			data->need_update_smu7_dpm_table |= DPMTABLE_UPDATE_SCLK;
	}

	for (i = 0; i < mclk_table->count; i++) {
		if (mclk == mclk_table->dpm_levels[i].value)
			break;
	}

	if (i >= mclk_table->count)
		data->need_update_smu7_dpm_table |= DPMTABLE_OD_UPDATE_MCLK;

	cgs_get_active_displays_info(hwmgr->device, &info);

	if (data->display_timing.num_existing_displays != info.display_count)
		data->need_update_smu7_dpm_table |= DPMTABLE_UPDATE_MCLK;

	return 0;
}

static uint16_t smu7_get_maximum_link_speed(struct pp_hwmgr *hwmgr,
		const struct smu7_power_state *smu7_ps)
{
	uint32_t i;
	uint32_t sclk, max_sclk = 0;
	struct smu7_hwmgr *data = (struct smu7_hwmgr *)(hwmgr->backend);
	struct smu7_dpm_table *dpm_table = &data->dpm_table;

	for (i = 0; i < smu7_ps->performance_level_count; i++) {
		sclk = smu7_ps->performance_levels[i].engine_clock;
		if (max_sclk < sclk)
			max_sclk = sclk;
	}

	for (i = 0; i < dpm_table->sclk_table.count; i++) {
		if (dpm_table->sclk_table.dpm_levels[i].value == max_sclk)
			return (uint16_t) ((i >= dpm_table->pcie_speed_table.count) ?
					dpm_table->pcie_speed_table.dpm_levels
					[dpm_table->pcie_speed_table.count - 1].value :
					dpm_table->pcie_speed_table.dpm_levels[i].value);
	}

	return 0;
}

static int smu7_request_link_speed_change_before_state_change(
		struct pp_hwmgr *hwmgr, const void *input)
{
	const struct phm_set_power_state_input *states =
			(const struct phm_set_power_state_input *)input;
	struct smu7_hwmgr *data = (struct smu7_hwmgr *)(hwmgr->backend);
	const struct smu7_power_state *smu7_nps =
			cast_const_phw_smu7_power_state(states->pnew_state);
	const struct smu7_power_state *polaris10_cps =
			cast_const_phw_smu7_power_state(states->pcurrent_state);

	uint16_t target_link_speed = smu7_get_maximum_link_speed(hwmgr, smu7_nps);
	uint16_t current_link_speed;

	if (data->force_pcie_gen == PP_PCIEGenInvalid)
		current_link_speed = smu7_get_maximum_link_speed(hwmgr, polaris10_cps);
	else
		current_link_speed = data->force_pcie_gen;

	data->force_pcie_gen = PP_PCIEGenInvalid;
	data->pspp_notify_required = false;

	if (target_link_speed > current_link_speed) {
		switch (target_link_speed) {
#ifdef CONFIG_ACPI
		case PP_PCIEGen3:
			if (0 == amdgpu_acpi_pcie_performance_request(hwmgr->adev, PCIE_PERF_REQ_GEN3, false))
				break;
			data->force_pcie_gen = PP_PCIEGen2;
			if (current_link_speed == PP_PCIEGen2)
				break;
		case PP_PCIEGen2:
			if (0 == amdgpu_acpi_pcie_performance_request(hwmgr->adev, PCIE_PERF_REQ_GEN2, false))
				break;
#endif
		default:
			data->force_pcie_gen = smu7_get_current_pcie_speed(hwmgr);
			break;
		}
	} else {
		if (target_link_speed < current_link_speed)
			data->pspp_notify_required = true;
	}

	return 0;
}

static int smu7_freeze_sclk_mclk_dpm(struct pp_hwmgr *hwmgr)
{
	struct smu7_hwmgr *data = (struct smu7_hwmgr *)(hwmgr->backend);

	if (0 == data->need_update_smu7_dpm_table)
		return 0;

	if ((0 == data->sclk_dpm_key_disabled) &&
		(data->need_update_smu7_dpm_table &
			(DPMTABLE_OD_UPDATE_SCLK + DPMTABLE_UPDATE_SCLK))) {
		PP_ASSERT_WITH_CODE(true == smum_is_dpm_running(hwmgr),
				"Trying to freeze SCLK DPM when DPM is disabled",
				);
		PP_ASSERT_WITH_CODE(0 == smum_send_msg_to_smc(hwmgr,
				PPSMC_MSG_SCLKDPM_FreezeLevel),
				"Failed to freeze SCLK DPM during FreezeSclkMclkDPM Function!",
				return -EINVAL);
	}

	if ((0 == data->mclk_dpm_key_disabled) &&
		(data->need_update_smu7_dpm_table &
		 DPMTABLE_OD_UPDATE_MCLK)) {
		PP_ASSERT_WITH_CODE(true == smum_is_dpm_running(hwmgr),
				"Trying to freeze MCLK DPM when DPM is disabled",
				);
		PP_ASSERT_WITH_CODE(0 == smum_send_msg_to_smc(hwmgr,
				PPSMC_MSG_MCLKDPM_FreezeLevel),
				"Failed to freeze MCLK DPM during FreezeSclkMclkDPM Function!",
				return -EINVAL);
	}

	return 0;
}

static int smu7_populate_and_upload_sclk_mclk_dpm_levels(
		struct pp_hwmgr *hwmgr, const void *input)
{
	int result = 0;
	struct smu7_hwmgr *data = (struct smu7_hwmgr *)(hwmgr->backend);
	struct smu7_dpm_table *dpm_table = &data->dpm_table;
	uint32_t count;
	struct smu7_odn_dpm_table *odn_table = &(data->odn_dpm_table);
	struct phm_odn_clock_levels *odn_sclk_table = &(odn_table->odn_core_clock_dpm_levels);
	struct phm_odn_clock_levels *odn_mclk_table = &(odn_table->odn_memory_clock_dpm_levels);

	if (0 == data->need_update_smu7_dpm_table)
		return 0;

	if (hwmgr->od_enabled && data->need_update_smu7_dpm_table & DPMTABLE_OD_UPDATE_SCLK) {
		for (count = 0; count < dpm_table->sclk_table.count; count++) {
			dpm_table->sclk_table.dpm_levels[count].enabled = odn_sclk_table->entries[count].enabled;
			dpm_table->sclk_table.dpm_levels[count].value = odn_sclk_table->entries[count].clock;
		}
	}

	if (hwmgr->od_enabled && data->need_update_smu7_dpm_table & DPMTABLE_OD_UPDATE_MCLK) {
		for (count = 0; count < dpm_table->mclk_table.count; count++) {
			dpm_table->mclk_table.dpm_levels[count].enabled = odn_mclk_table->entries[count].enabled;
			dpm_table->mclk_table.dpm_levels[count].value = odn_mclk_table->entries[count].clock;
		}
	}

	if (data->need_update_smu7_dpm_table &
			(DPMTABLE_OD_UPDATE_SCLK + DPMTABLE_UPDATE_SCLK)) {
		result = smum_populate_all_graphic_levels(hwmgr);
		PP_ASSERT_WITH_CODE((0 == result),
				"Failed to populate SCLK during PopulateNewDPMClocksStates Function!",
				return result);
	}

	if (data->need_update_smu7_dpm_table &
			(DPMTABLE_OD_UPDATE_MCLK + DPMTABLE_UPDATE_MCLK)) {
		/*populate MCLK dpm table to SMU7 */
		result = smum_populate_all_memory_levels(hwmgr);
		PP_ASSERT_WITH_CODE((0 == result),
				"Failed to populate MCLK during PopulateNewDPMClocksStates Function!",
				return result);
	}

	return result;
}

static int smu7_trim_single_dpm_states(struct pp_hwmgr *hwmgr,
			  struct smu7_single_dpm_table *dpm_table,
			uint32_t low_limit, uint32_t high_limit)
{
	uint32_t i;

	for (i = 0; i < dpm_table->count; i++) {
		if ((dpm_table->dpm_levels[i].value < low_limit)
		|| (dpm_table->dpm_levels[i].value > high_limit))
			dpm_table->dpm_levels[i].enabled = false;
		else
			dpm_table->dpm_levels[i].enabled = true;
	}

	return 0;
}

static int smu7_trim_dpm_states(struct pp_hwmgr *hwmgr,
		const struct smu7_power_state *smu7_ps)
{
	struct smu7_hwmgr *data = (struct smu7_hwmgr *)(hwmgr->backend);
	uint32_t high_limit_count;

	PP_ASSERT_WITH_CODE((smu7_ps->performance_level_count >= 1),
			"power state did not have any performance level",
			return -EINVAL);

	high_limit_count = (1 == smu7_ps->performance_level_count) ? 0 : 1;

	smu7_trim_single_dpm_states(hwmgr,
			&(data->dpm_table.sclk_table),
			smu7_ps->performance_levels[0].engine_clock,
			smu7_ps->performance_levels[high_limit_count].engine_clock);

	smu7_trim_single_dpm_states(hwmgr,
			&(data->dpm_table.mclk_table),
			smu7_ps->performance_levels[0].memory_clock,
			smu7_ps->performance_levels[high_limit_count].memory_clock);

	return 0;
}

static int smu7_generate_dpm_level_enable_mask(
		struct pp_hwmgr *hwmgr, const void *input)
{
	int result;
	const struct phm_set_power_state_input *states =
			(const struct phm_set_power_state_input *)input;
	struct smu7_hwmgr *data = (struct smu7_hwmgr *)(hwmgr->backend);
	const struct smu7_power_state *smu7_ps =
			cast_const_phw_smu7_power_state(states->pnew_state);

	result = smu7_trim_dpm_states(hwmgr, smu7_ps);
	if (result)
		return result;

	data->dpm_level_enable_mask.sclk_dpm_enable_mask =
			phm_get_dpm_level_enable_mask_value(&data->dpm_table.sclk_table);
	data->dpm_level_enable_mask.mclk_dpm_enable_mask =
			phm_get_dpm_level_enable_mask_value(&data->dpm_table.mclk_table);
	data->dpm_level_enable_mask.pcie_dpm_enable_mask =
			phm_get_dpm_level_enable_mask_value(&data->dpm_table.pcie_speed_table);

	return 0;
}

static int smu7_unfreeze_sclk_mclk_dpm(struct pp_hwmgr *hwmgr)
{
	struct smu7_hwmgr *data = (struct smu7_hwmgr *)(hwmgr->backend);

	if (0 == data->need_update_smu7_dpm_table)
		return 0;

	if ((0 == data->sclk_dpm_key_disabled) &&
		(data->need_update_smu7_dpm_table &
		(DPMTABLE_OD_UPDATE_SCLK + DPMTABLE_UPDATE_SCLK))) {

		PP_ASSERT_WITH_CODE(true == smum_is_dpm_running(hwmgr),
				"Trying to Unfreeze SCLK DPM when DPM is disabled",
				);
		PP_ASSERT_WITH_CODE(0 == smum_send_msg_to_smc(hwmgr,
				PPSMC_MSG_SCLKDPM_UnfreezeLevel),
			"Failed to unfreeze SCLK DPM during UnFreezeSclkMclkDPM Function!",
			return -EINVAL);
	}

	if ((0 == data->mclk_dpm_key_disabled) &&
		(data->need_update_smu7_dpm_table & DPMTABLE_OD_UPDATE_MCLK)) {

		PP_ASSERT_WITH_CODE(true == smum_is_dpm_running(hwmgr),
				"Trying to Unfreeze MCLK DPM when DPM is disabled",
				);
		PP_ASSERT_WITH_CODE(0 == smum_send_msg_to_smc(hwmgr,
				PPSMC_MSG_MCLKDPM_UnfreezeLevel),
		    "Failed to unfreeze MCLK DPM during UnFreezeSclkMclkDPM Function!",
		    return -EINVAL);
	}

	data->need_update_smu7_dpm_table &= DPMTABLE_OD_UPDATE_VDDC;

	return 0;
}

static int smu7_notify_link_speed_change_after_state_change(
		struct pp_hwmgr *hwmgr, const void *input)
{
	const struct phm_set_power_state_input *states =
			(const struct phm_set_power_state_input *)input;
	struct smu7_hwmgr *data = (struct smu7_hwmgr *)(hwmgr->backend);
	const struct smu7_power_state *smu7_ps =
			cast_const_phw_smu7_power_state(states->pnew_state);
	uint16_t target_link_speed = smu7_get_maximum_link_speed(hwmgr, smu7_ps);
	uint8_t  request;

	if (data->pspp_notify_required) {
		if (target_link_speed == PP_PCIEGen3)
			request = PCIE_PERF_REQ_GEN3;
		else if (target_link_speed == PP_PCIEGen2)
			request = PCIE_PERF_REQ_GEN2;
		else
			request = PCIE_PERF_REQ_GEN1;

		if (request == PCIE_PERF_REQ_GEN1 &&
				smu7_get_current_pcie_speed(hwmgr) > 0)
			return 0;

#ifdef CONFIG_ACPI
		if (amdgpu_acpi_pcie_performance_request(hwmgr->adev, request, false)) {
			if (PP_PCIEGen2 == target_link_speed)
				pr_info("PSPP request to switch to Gen2 from Gen3 Failed!");
			else
				pr_info("PSPP request to switch to Gen1 from Gen2 Failed!");
		}
#endif
	}

	return 0;
}

static int smu7_notify_smc_display(struct pp_hwmgr *hwmgr)
{
	struct smu7_hwmgr *data = (struct smu7_hwmgr *)(hwmgr->backend);

	if (hwmgr->feature_mask & PP_VBI_TIME_SUPPORT_MASK)
		smum_send_msg_to_smc_with_parameter(hwmgr,
			(PPSMC_Msg)PPSMC_MSG_SetVBITimeout, data->frame_time_x2);
	return (smum_send_msg_to_smc(hwmgr, (PPSMC_Msg)PPSMC_HasDisplay) == 0) ?  0 : -EINVAL;
}

static int smu7_set_power_state_tasks(struct pp_hwmgr *hwmgr, const void *input)
{
	int tmp_result, result = 0;
	struct smu7_hwmgr *data = (struct smu7_hwmgr *)(hwmgr->backend);

	tmp_result = smu7_find_dpm_states_clocks_in_dpm_table(hwmgr, input);
	PP_ASSERT_WITH_CODE((0 == tmp_result),
			"Failed to find DPM states clocks in DPM table!",
			result = tmp_result);

	if (phm_cap_enabled(hwmgr->platform_descriptor.platformCaps,
			PHM_PlatformCaps_PCIEPerformanceRequest)) {
		tmp_result =
			smu7_request_link_speed_change_before_state_change(hwmgr, input);
		PP_ASSERT_WITH_CODE((0 == tmp_result),
				"Failed to request link speed change before state change!",
				result = tmp_result);
	}

	tmp_result = smu7_freeze_sclk_mclk_dpm(hwmgr);
	PP_ASSERT_WITH_CODE((0 == tmp_result),
			"Failed to freeze SCLK MCLK DPM!", result = tmp_result);

	tmp_result = smu7_populate_and_upload_sclk_mclk_dpm_levels(hwmgr, input);
	PP_ASSERT_WITH_CODE((0 == tmp_result),
			"Failed to populate and upload SCLK MCLK DPM levels!",
			result = tmp_result);

	tmp_result = smu7_update_avfs(hwmgr);
	PP_ASSERT_WITH_CODE((0 == tmp_result),
			"Failed to update avfs voltages!",
			result = tmp_result);

	tmp_result = smu7_generate_dpm_level_enable_mask(hwmgr, input);
	PP_ASSERT_WITH_CODE((0 == tmp_result),
			"Failed to generate DPM level enabled mask!",
			result = tmp_result);

	tmp_result = smum_update_sclk_threshold(hwmgr);
	PP_ASSERT_WITH_CODE((0 == tmp_result),
			"Failed to update SCLK threshold!",
			result = tmp_result);

	tmp_result = smu7_notify_smc_display(hwmgr);
	PP_ASSERT_WITH_CODE((0 == tmp_result),
			"Failed to notify smc display settings!",
			result = tmp_result);

	tmp_result = smu7_unfreeze_sclk_mclk_dpm(hwmgr);
	PP_ASSERT_WITH_CODE((0 == tmp_result),
			"Failed to unfreeze SCLK MCLK DPM!",
			result = tmp_result);

	tmp_result = smu7_upload_dpm_level_enable_mask(hwmgr);
	PP_ASSERT_WITH_CODE((0 == tmp_result),
			"Failed to upload DPM level enabled mask!",
			result = tmp_result);

	if (phm_cap_enabled(hwmgr->platform_descriptor.platformCaps,
			PHM_PlatformCaps_PCIEPerformanceRequest)) {
		tmp_result =
			smu7_notify_link_speed_change_after_state_change(hwmgr, input);
		PP_ASSERT_WITH_CODE((0 == tmp_result),
				"Failed to notify link speed change after state change!",
				result = tmp_result);
	}
	data->apply_optimized_settings = false;
	return result;
}

static int smu7_set_max_fan_pwm_output(struct pp_hwmgr *hwmgr, uint16_t us_max_fan_pwm)
{
	hwmgr->thermal_controller.
	advanceFanControlParameters.usMaxFanPWM = us_max_fan_pwm;

	return smum_send_msg_to_smc_with_parameter(hwmgr,
			PPSMC_MSG_SetFanPwmMax, us_max_fan_pwm);
}

static int
smu7_notify_smc_display_change(struct pp_hwmgr *hwmgr, bool has_display)
{
	PPSMC_Msg msg = has_display ? (PPSMC_Msg)PPSMC_HasDisplay : (PPSMC_Msg)PPSMC_NoDisplay;

	return (smum_send_msg_to_smc(hwmgr, msg) == 0) ?  0 : -1;
}

static int
smu7_notify_smc_display_config_after_ps_adjustment(struct pp_hwmgr *hwmgr)
{
	uint32_t num_active_displays = 0;
	struct cgs_display_info info = {0};

	info.mode_info = NULL;
	cgs_get_active_displays_info(hwmgr->device, &info);

	num_active_displays = info.display_count;

	if (num_active_displays > 1 && hwmgr->display_config.multi_monitor_in_sync != true)
		smu7_notify_smc_display_change(hwmgr, false);

	return 0;
}

/**
* Programs the display gap
*
* @param    hwmgr  the address of the powerplay hardware manager.
* @return   always OK
*/
static int smu7_program_display_gap(struct pp_hwmgr *hwmgr)
{
	struct smu7_hwmgr *data = (struct smu7_hwmgr *)(hwmgr->backend);
	uint32_t num_active_displays = 0;
	uint32_t display_gap = cgs_read_ind_register(hwmgr->device, CGS_IND_REG__SMC, ixCG_DISPLAY_GAP_CNTL);
	uint32_t display_gap2;
	uint32_t pre_vbi_time_in_us;
	uint32_t frame_time_in_us;
	uint32_t ref_clock;
	uint32_t refresh_rate = 0;
	struct cgs_display_info info = {0};
	struct cgs_mode_info mode_info = {0};

	info.mode_info = &mode_info;
	cgs_get_active_displays_info(hwmgr->device, &info);
	num_active_displays = info.display_count;

	display_gap = PHM_SET_FIELD(display_gap, CG_DISPLAY_GAP_CNTL, DISP_GAP, (num_active_displays > 0) ? DISPLAY_GAP_VBLANK_OR_WM : DISPLAY_GAP_IGNORE);
	cgs_write_ind_register(hwmgr->device, CGS_IND_REG__SMC, ixCG_DISPLAY_GAP_CNTL, display_gap);

	ref_clock = mode_info.ref_clock;
	refresh_rate = mode_info.refresh_rate;

	if (0 == refresh_rate)
		refresh_rate = 60;

	frame_time_in_us = 1000000 / refresh_rate;

	pre_vbi_time_in_us = frame_time_in_us - 200 - mode_info.vblank_time_us;

	data->frame_time_x2 = frame_time_in_us * 2 / 100;

	display_gap2 = pre_vbi_time_in_us * (ref_clock / 100);

	cgs_write_ind_register(hwmgr->device, CGS_IND_REG__SMC, ixCG_DISPLAY_GAP_CNTL2, display_gap2);

	cgs_write_ind_register(hwmgr->device, CGS_IND_REG__SMC,
			data->soft_regs_start + smum_get_offsetof(hwmgr,
							SMU_SoftRegisters,
							PreVBlankGap), 0x64);

	cgs_write_ind_register(hwmgr->device, CGS_IND_REG__SMC,
			data->soft_regs_start + smum_get_offsetof(hwmgr,
							SMU_SoftRegisters,
							VBlankTimeout),
					(frame_time_in_us - pre_vbi_time_in_us));

	return 0;
}

static int smu7_display_configuration_changed_task(struct pp_hwmgr *hwmgr)
{
	return smu7_program_display_gap(hwmgr);
}

/**
*  Set maximum target operating fan output RPM
*
* @param    hwmgr:  the address of the powerplay hardware manager.
* @param    usMaxFanRpm:  max operating fan RPM value.
* @return   The response that came from the SMC.
*/
static int smu7_set_max_fan_rpm_output(struct pp_hwmgr *hwmgr, uint16_t us_max_fan_rpm)
{
	hwmgr->thermal_controller.
	advanceFanControlParameters.usMaxFanRPM = us_max_fan_rpm;

	return smum_send_msg_to_smc_with_parameter(hwmgr,
			PPSMC_MSG_SetFanRpmMax, us_max_fan_rpm);
}

static int smu7_register_internal_thermal_interrupt(struct pp_hwmgr *hwmgr,
					const void *thermal_interrupt_info)
{
	return 0;
}

static bool
smu7_check_smc_update_required_for_display_configuration(struct pp_hwmgr *hwmgr)
{
	struct smu7_hwmgr *data = (struct smu7_hwmgr *)(hwmgr->backend);
	bool is_update_required = false;
	struct cgs_display_info info = {0, 0, NULL};

	cgs_get_active_displays_info(hwmgr->device, &info);

	if (data->display_timing.num_existing_displays != info.display_count)
		is_update_required = true;

	if (phm_cap_enabled(hwmgr->platform_descriptor.platformCaps, PHM_PlatformCaps_SclkDeepSleep)) {
		if (data->display_timing.min_clock_in_sr != hwmgr->display_config.min_core_set_clock_in_sr &&
			(data->display_timing.min_clock_in_sr >= SMU7_MINIMUM_ENGINE_CLOCK ||
			hwmgr->display_config.min_core_set_clock_in_sr >= SMU7_MINIMUM_ENGINE_CLOCK))
			is_update_required = true;
	}
	return is_update_required;
}

static inline bool smu7_are_power_levels_equal(const struct smu7_performance_level *pl1,
							   const struct smu7_performance_level *pl2)
{
	return ((pl1->memory_clock == pl2->memory_clock) &&
		  (pl1->engine_clock == pl2->engine_clock) &&
		  (pl1->pcie_gen == pl2->pcie_gen) &&
		  (pl1->pcie_lane == pl2->pcie_lane));
}

static int smu7_check_states_equal(struct pp_hwmgr *hwmgr,
		const struct pp_hw_power_state *pstate1,
		const struct pp_hw_power_state *pstate2, bool *equal)
{
	const struct smu7_power_state *psa;
	const struct smu7_power_state *psb;
	int i;
	struct smu7_hwmgr *data = (struct smu7_hwmgr *)(hwmgr->backend);

	if (pstate1 == NULL || pstate2 == NULL || equal == NULL)
		return -EINVAL;

	psa = cast_const_phw_smu7_power_state(pstate1);
	psb = cast_const_phw_smu7_power_state(pstate2);
	/* If the two states don't even have the same number of performance levels they cannot be the same state. */
	if (psa->performance_level_count != psb->performance_level_count) {
		*equal = false;
		return 0;
	}

	for (i = 0; i < psa->performance_level_count; i++) {
		if (!smu7_are_power_levels_equal(&(psa->performance_levels[i]), &(psb->performance_levels[i]))) {
			/* If we have found even one performance level pair that is different the states are different. */
			*equal = false;
			return 0;
		}
	}

	/* If all performance levels are the same try to use the UVD clocks to break the tie.*/
	*equal = ((psa->uvd_clks.vclk == psb->uvd_clks.vclk) && (psa->uvd_clks.dclk == psb->uvd_clks.dclk));
	*equal &= ((psa->vce_clks.evclk == psb->vce_clks.evclk) && (psa->vce_clks.ecclk == psb->vce_clks.ecclk));
	*equal &= (psa->sclk_threshold == psb->sclk_threshold);
	/* For OD call, set value based on flag */
	*equal &= !(data->need_update_smu7_dpm_table & (DPMTABLE_OD_UPDATE_SCLK |
							DPMTABLE_OD_UPDATE_MCLK |
							DPMTABLE_OD_UPDATE_VDDC));

	return 0;
}

static int smu7_upload_mc_firmware(struct pp_hwmgr *hwmgr)
{
	struct smu7_hwmgr *data = (struct smu7_hwmgr *)(hwmgr->backend);

	uint32_t vbios_version;
	uint32_t tmp;

	/* Read MC indirect register offset 0x9F bits [3:0] to see
	 * if VBIOS has already loaded a full version of MC ucode
	 * or not.
	 */

	smu7_get_mc_microcode_version(hwmgr);
	vbios_version = hwmgr->microcode_version_info.MC & 0xf;

	data->need_long_memory_training = false;

	cgs_write_register(hwmgr->device, mmMC_SEQ_IO_DEBUG_INDEX,
							ixMC_IO_DEBUG_UP_13);
	tmp = cgs_read_register(hwmgr->device, mmMC_SEQ_IO_DEBUG_DATA);

	if (tmp & (1 << 23)) {
		data->mem_latency_high = MEM_LATENCY_HIGH;
		data->mem_latency_low = MEM_LATENCY_LOW;
	} else {
		data->mem_latency_high = 330;
		data->mem_latency_low = 330;
	}

	return 0;
}

static int smu7_read_clock_registers(struct pp_hwmgr *hwmgr)
{
	struct smu7_hwmgr *data = (struct smu7_hwmgr *)(hwmgr->backend);

	data->clock_registers.vCG_SPLL_FUNC_CNTL         =
		cgs_read_ind_register(hwmgr->device, CGS_IND_REG__SMC, ixCG_SPLL_FUNC_CNTL);
	data->clock_registers.vCG_SPLL_FUNC_CNTL_2       =
		cgs_read_ind_register(hwmgr->device, CGS_IND_REG__SMC, ixCG_SPLL_FUNC_CNTL_2);
	data->clock_registers.vCG_SPLL_FUNC_CNTL_3       =
		cgs_read_ind_register(hwmgr->device, CGS_IND_REG__SMC, ixCG_SPLL_FUNC_CNTL_3);
	data->clock_registers.vCG_SPLL_FUNC_CNTL_4       =
		cgs_read_ind_register(hwmgr->device, CGS_IND_REG__SMC, ixCG_SPLL_FUNC_CNTL_4);
	data->clock_registers.vCG_SPLL_SPREAD_SPECTRUM   =
		cgs_read_ind_register(hwmgr->device, CGS_IND_REG__SMC, ixCG_SPLL_SPREAD_SPECTRUM);
	data->clock_registers.vCG_SPLL_SPREAD_SPECTRUM_2 =
		cgs_read_ind_register(hwmgr->device, CGS_IND_REG__SMC, ixCG_SPLL_SPREAD_SPECTRUM_2);
	data->clock_registers.vDLL_CNTL                  =
		cgs_read_register(hwmgr->device, mmDLL_CNTL);
	data->clock_registers.vMCLK_PWRMGT_CNTL          =
		cgs_read_register(hwmgr->device, mmMCLK_PWRMGT_CNTL);
	data->clock_registers.vMPLL_AD_FUNC_CNTL         =
		cgs_read_register(hwmgr->device, mmMPLL_AD_FUNC_CNTL);
	data->clock_registers.vMPLL_DQ_FUNC_CNTL         =
		cgs_read_register(hwmgr->device, mmMPLL_DQ_FUNC_CNTL);
	data->clock_registers.vMPLL_FUNC_CNTL            =
		cgs_read_register(hwmgr->device, mmMPLL_FUNC_CNTL);
	data->clock_registers.vMPLL_FUNC_CNTL_1          =
		cgs_read_register(hwmgr->device, mmMPLL_FUNC_CNTL_1);
	data->clock_registers.vMPLL_FUNC_CNTL_2          =
		cgs_read_register(hwmgr->device, mmMPLL_FUNC_CNTL_2);
	data->clock_registers.vMPLL_SS1                  =
		cgs_read_register(hwmgr->device, mmMPLL_SS1);
	data->clock_registers.vMPLL_SS2                  =
		cgs_read_register(hwmgr->device, mmMPLL_SS2);
	return 0;

}

/**
 * Find out if memory is GDDR5.
 *
 * @param    hwmgr  the address of the powerplay hardware manager.
 * @return   always 0
 */
static int smu7_get_memory_type(struct pp_hwmgr *hwmgr)
{
	struct smu7_hwmgr *data = (struct smu7_hwmgr *)(hwmgr->backend);
	uint32_t temp;

	temp = cgs_read_register(hwmgr->device, mmMC_SEQ_MISC0);

	data->is_memory_gddr5 = (MC_SEQ_MISC0_GDDR5_VALUE ==
			((temp & MC_SEQ_MISC0_GDDR5_MASK) >>
			 MC_SEQ_MISC0_GDDR5_SHIFT));

	return 0;
}

/**
 * Enables Dynamic Power Management by SMC
 *
 * @param    hwmgr  the address of the powerplay hardware manager.
 * @return   always 0
 */
static int smu7_enable_acpi_power_management(struct pp_hwmgr *hwmgr)
{
	PHM_WRITE_INDIRECT_FIELD(hwmgr->device, CGS_IND_REG__SMC,
			GENERAL_PWRMGT, STATIC_PM_EN, 1);

	return 0;
}

/**
 * Initialize PowerGating States for different engines
 *
 * @param    hwmgr  the address of the powerplay hardware manager.
 * @return   always 0
 */
static int smu7_init_power_gate_state(struct pp_hwmgr *hwmgr)
{
	struct smu7_hwmgr *data = (struct smu7_hwmgr *)(hwmgr->backend);

	data->uvd_power_gated = false;
	data->vce_power_gated = false;
	data->samu_power_gated = false;

	return 0;
}

static int smu7_init_sclk_threshold(struct pp_hwmgr *hwmgr)
{
	struct smu7_hwmgr *data = (struct smu7_hwmgr *)(hwmgr->backend);

	data->low_sclk_interrupt_threshold = 0;
	return 0;
}

static int smu7_setup_asic_task(struct pp_hwmgr *hwmgr)
{
	int tmp_result, result = 0;

	smu7_upload_mc_firmware(hwmgr);

	tmp_result = smu7_read_clock_registers(hwmgr);
	PP_ASSERT_WITH_CODE((0 == tmp_result),
			"Failed to read clock registers!", result = tmp_result);

	tmp_result = smu7_get_memory_type(hwmgr);
	PP_ASSERT_WITH_CODE((0 == tmp_result),
			"Failed to get memory type!", result = tmp_result);

	tmp_result = smu7_enable_acpi_power_management(hwmgr);
	PP_ASSERT_WITH_CODE((0 == tmp_result),
			"Failed to enable ACPI power management!", result = tmp_result);

	tmp_result = smu7_init_power_gate_state(hwmgr);
	PP_ASSERT_WITH_CODE((0 == tmp_result),
			"Failed to init power gate state!", result = tmp_result);

	tmp_result = smu7_get_mc_microcode_version(hwmgr);
	PP_ASSERT_WITH_CODE((0 == tmp_result),
			"Failed to get MC microcode version!", result = tmp_result);

	tmp_result = smu7_init_sclk_threshold(hwmgr);
	PP_ASSERT_WITH_CODE((0 == tmp_result),
			"Failed to init sclk threshold!", result = tmp_result);

	return result;
}

static int smu7_force_clock_level(struct pp_hwmgr *hwmgr,
		enum pp_clock_type type, uint32_t mask)
{
	struct smu7_hwmgr *data = (struct smu7_hwmgr *)(hwmgr->backend);

	if (mask == 0)
		return -EINVAL;

	switch (type) {
	case PP_SCLK:
		if (!data->sclk_dpm_key_disabled)
			smum_send_msg_to_smc_with_parameter(hwmgr,
					PPSMC_MSG_SCLKDPM_SetEnabledMask,
					data->dpm_level_enable_mask.sclk_dpm_enable_mask & mask);
		break;
	case PP_MCLK:
		if (!data->mclk_dpm_key_disabled)
			smum_send_msg_to_smc_with_parameter(hwmgr,
					PPSMC_MSG_MCLKDPM_SetEnabledMask,
					data->dpm_level_enable_mask.mclk_dpm_enable_mask & mask);
		break;
	case PP_PCIE:
	{
		uint32_t tmp = mask & data->dpm_level_enable_mask.pcie_dpm_enable_mask;

		if (!data->pcie_dpm_key_disabled) {
			if (fls(tmp) != ffs(tmp))
				smum_send_msg_to_smc(hwmgr, PPSMC_MSG_PCIeDPM_UnForceLevel);
			else
				smum_send_msg_to_smc_with_parameter(hwmgr,
					PPSMC_MSG_PCIeDPM_ForceLevel,
					fls(tmp) - 1);
		}
		break;
	}
	default:
		break;
	}

	return 0;
}

static int smu7_print_clock_levels(struct pp_hwmgr *hwmgr,
		enum pp_clock_type type, char *buf)
{
	struct smu7_hwmgr *data = (struct smu7_hwmgr *)(hwmgr->backend);
	struct smu7_single_dpm_table *sclk_table = &(data->dpm_table.sclk_table);
	struct smu7_single_dpm_table *mclk_table = &(data->dpm_table.mclk_table);
	struct smu7_single_dpm_table *pcie_table = &(data->dpm_table.pcie_speed_table);
	struct smu7_odn_dpm_table *odn_table = &(data->odn_dpm_table);
	struct phm_odn_clock_levels *odn_sclk_table = &(odn_table->odn_core_clock_dpm_levels);
	struct phm_odn_clock_levels *odn_mclk_table = &(odn_table->odn_memory_clock_dpm_levels);
	int i, now, size = 0;
	uint32_t clock, pcie_speed;

	switch (type) {
	case PP_SCLK:
		smum_send_msg_to_smc(hwmgr, PPSMC_MSG_API_GetSclkFrequency);
		clock = cgs_read_register(hwmgr->device, mmSMC_MSG_ARG_0);

		for (i = 0; i < sclk_table->count; i++) {
			if (clock > sclk_table->dpm_levels[i].value)
				continue;
			break;
		}
		now = i;

		for (i = 0; i < sclk_table->count; i++)
			size += sprintf(buf + size, "%d: %uMhz %s\n",
					i, sclk_table->dpm_levels[i].value / 100,
					(i == now) ? "*" : "");
		break;
	case PP_MCLK:
		smum_send_msg_to_smc(hwmgr, PPSMC_MSG_API_GetMclkFrequency);
		clock = cgs_read_register(hwmgr->device, mmSMC_MSG_ARG_0);

		for (i = 0; i < mclk_table->count; i++) {
			if (clock > mclk_table->dpm_levels[i].value)
				continue;
			break;
		}
		now = i;

		for (i = 0; i < mclk_table->count; i++)
			size += sprintf(buf + size, "%d: %uMhz %s\n",
					i, mclk_table->dpm_levels[i].value / 100,
					(i == now) ? "*" : "");
		break;
	case PP_PCIE:
		pcie_speed = smu7_get_current_pcie_speed(hwmgr);
		for (i = 0; i < pcie_table->count; i++) {
			if (pcie_speed != pcie_table->dpm_levels[i].value)
				continue;
			break;
		}
		now = i;

		for (i = 0; i < pcie_table->count; i++)
			size += sprintf(buf + size, "%d: %s %s\n", i,
					(pcie_table->dpm_levels[i].value == 0) ? "2.5GT/s, x8" :
					(pcie_table->dpm_levels[i].value == 1) ? "5.0GT/s, x16" :
					(pcie_table->dpm_levels[i].value == 2) ? "8.0GT/s, x16" : "",
					(i == now) ? "*" : "");
		break;
	case OD_SCLK:
		if (hwmgr->od_enabled) {
			size = sprintf(buf, "%s: \n", "OD_SCLK");
			for (i = 0; i < odn_sclk_table->num_of_pl; i++)
				size += sprintf(buf + size, "%d: %10uMhz %10u mV\n",
					i, odn_sclk_table->entries[i].clock / 100,
					odn_sclk_table->entries[i].vddc);
		}
		break;
	case OD_MCLK:
		if (hwmgr->od_enabled) {
			size = sprintf(buf, "%s: \n", "OD_MCLK");
			for (i = 0; i < odn_mclk_table->num_of_pl; i++)
				size += sprintf(buf + size, "%d: %10uMhz %10u mV\n",
					i, odn_mclk_table->entries[i].clock / 100,
					odn_mclk_table->entries[i].vddc);
		}
		break;
	default:
		break;
	}
	return size;
}

static void smu7_set_fan_control_mode(struct pp_hwmgr *hwmgr, uint32_t mode)
{
	switch (mode) {
	case AMD_FAN_CTRL_NONE:
		smu7_fan_ctrl_set_fan_speed_percent(hwmgr, 100);
		break;
	case AMD_FAN_CTRL_MANUAL:
		if (phm_cap_enabled(hwmgr->platform_descriptor.platformCaps,
			PHM_PlatformCaps_MicrocodeFanControl))
			smu7_fan_ctrl_stop_smc_fan_control(hwmgr);
		break;
	case AMD_FAN_CTRL_AUTO:
		if (!smu7_fan_ctrl_set_static_mode(hwmgr, mode))
			smu7_fan_ctrl_start_smc_fan_control(hwmgr);
		break;
	default:
		break;
	}
}

static uint32_t smu7_get_fan_control_mode(struct pp_hwmgr *hwmgr)
{
	return hwmgr->fan_ctrl_enabled ? AMD_FAN_CTRL_AUTO : AMD_FAN_CTRL_MANUAL;
}

static int smu7_get_sclk_od(struct pp_hwmgr *hwmgr)
{
	struct smu7_hwmgr *data = (struct smu7_hwmgr *)(hwmgr->backend);
	struct smu7_single_dpm_table *sclk_table = &(data->dpm_table.sclk_table);
	struct smu7_single_dpm_table *golden_sclk_table =
			&(data->golden_dpm_table.sclk_table);
	int value;

	value = (sclk_table->dpm_levels[sclk_table->count - 1].value -
			golden_sclk_table->dpm_levels[golden_sclk_table->count - 1].value) *
			100 /
			golden_sclk_table->dpm_levels[golden_sclk_table->count - 1].value;

	return value;
}

static int smu7_set_sclk_od(struct pp_hwmgr *hwmgr, uint32_t value)
{
	struct smu7_hwmgr *data = (struct smu7_hwmgr *)(hwmgr->backend);
	struct smu7_single_dpm_table *golden_sclk_table =
			&(data->golden_dpm_table.sclk_table);
	struct pp_power_state  *ps;
	struct smu7_power_state  *smu7_ps;

	if (value > 20)
		value = 20;

	ps = hwmgr->request_ps;

	if (ps == NULL)
		return -EINVAL;

	smu7_ps = cast_phw_smu7_power_state(&ps->hardware);

	smu7_ps->performance_levels[smu7_ps->performance_level_count - 1].engine_clock =
			golden_sclk_table->dpm_levels[golden_sclk_table->count - 1].value *
			value / 100 +
			golden_sclk_table->dpm_levels[golden_sclk_table->count - 1].value;

	return 0;
}

static int smu7_get_mclk_od(struct pp_hwmgr *hwmgr)
{
	struct smu7_hwmgr *data = (struct smu7_hwmgr *)(hwmgr->backend);
	struct smu7_single_dpm_table *mclk_table = &(data->dpm_table.mclk_table);
	struct smu7_single_dpm_table *golden_mclk_table =
			&(data->golden_dpm_table.mclk_table);
	int value;

	value = (mclk_table->dpm_levels[mclk_table->count - 1].value -
			golden_mclk_table->dpm_levels[golden_mclk_table->count - 1].value) *
			100 /
			golden_mclk_table->dpm_levels[golden_mclk_table->count - 1].value;

	return value;
}

static int smu7_set_mclk_od(struct pp_hwmgr *hwmgr, uint32_t value)
{
	struct smu7_hwmgr *data = (struct smu7_hwmgr *)(hwmgr->backend);
	struct smu7_single_dpm_table *golden_mclk_table =
			&(data->golden_dpm_table.mclk_table);
	struct pp_power_state  *ps;
	struct smu7_power_state  *smu7_ps;

	if (value > 20)
		value = 20;

	ps = hwmgr->request_ps;

	if (ps == NULL)
		return -EINVAL;

	smu7_ps = cast_phw_smu7_power_state(&ps->hardware);

	smu7_ps->performance_levels[smu7_ps->performance_level_count - 1].memory_clock =
			golden_mclk_table->dpm_levels[golden_mclk_table->count - 1].value *
			value / 100 +
			golden_mclk_table->dpm_levels[golden_mclk_table->count - 1].value;

	return 0;
}


static int smu7_get_sclks(struct pp_hwmgr *hwmgr, struct amd_pp_clocks *clocks)
{
	struct phm_ppt_v1_information *table_info =
			(struct phm_ppt_v1_information *)hwmgr->pptable;
	struct phm_ppt_v1_clock_voltage_dependency_table *dep_sclk_table = NULL;
	struct phm_clock_voltage_dependency_table *sclk_table;
	int i;

	if (hwmgr->pp_table_version == PP_TABLE_V1) {
		if (table_info == NULL || table_info->vdd_dep_on_sclk == NULL)
			return -EINVAL;
		dep_sclk_table = table_info->vdd_dep_on_sclk;
		for (i = 0; i < dep_sclk_table->count; i++)
			clocks->clock[i] = dep_sclk_table->entries[i].clk;
		clocks->count = dep_sclk_table->count;
	} else if (hwmgr->pp_table_version == PP_TABLE_V0) {
		sclk_table = hwmgr->dyn_state.vddc_dependency_on_sclk;
		for (i = 0; i < sclk_table->count; i++)
			clocks->clock[i] = sclk_table->entries[i].clk;
		clocks->count = sclk_table->count;
	}

	return 0;
}

static uint32_t smu7_get_mem_latency(struct pp_hwmgr *hwmgr, uint32_t clk)
{
	struct smu7_hwmgr *data = (struct smu7_hwmgr *)(hwmgr->backend);

	if (clk >= MEM_FREQ_LOW_LATENCY && clk < MEM_FREQ_HIGH_LATENCY)
		return data->mem_latency_high;
	else if (clk >= MEM_FREQ_HIGH_LATENCY)
		return data->mem_latency_low;
	else
		return MEM_LATENCY_ERR;
}

static int smu7_get_mclks(struct pp_hwmgr *hwmgr, struct amd_pp_clocks *clocks)
{
	struct phm_ppt_v1_information *table_info =
			(struct phm_ppt_v1_information *)hwmgr->pptable;
	struct phm_ppt_v1_clock_voltage_dependency_table *dep_mclk_table;
	int i;
	struct phm_clock_voltage_dependency_table *mclk_table;

	if (hwmgr->pp_table_version == PP_TABLE_V1) {
		if (table_info == NULL)
			return -EINVAL;
		dep_mclk_table = table_info->vdd_dep_on_mclk;
		for (i = 0; i < dep_mclk_table->count; i++) {
			clocks->clock[i] = dep_mclk_table->entries[i].clk;
			clocks->latency[i] = smu7_get_mem_latency(hwmgr,
						dep_mclk_table->entries[i].clk);
		}
		clocks->count = dep_mclk_table->count;
	} else if (hwmgr->pp_table_version == PP_TABLE_V0) {
		mclk_table = hwmgr->dyn_state.vddc_dependency_on_mclk;
		for (i = 0; i < mclk_table->count; i++)
			clocks->clock[i] = mclk_table->entries[i].clk;
		clocks->count = mclk_table->count;
	}
	return 0;
}

static int smu7_get_clock_by_type(struct pp_hwmgr *hwmgr, enum amd_pp_clock_type type,
						struct amd_pp_clocks *clocks)
{
	switch (type) {
	case amd_pp_sys_clock:
		smu7_get_sclks(hwmgr, clocks);
		break;
	case amd_pp_mem_clock:
		smu7_get_mclks(hwmgr, clocks);
		break;
	default:
		return -EINVAL;
	}

	return 0;
}

<<<<<<< HEAD
static void smu7_find_min_clock_masks(struct pp_hwmgr *hwmgr,
		uint32_t *sclk_mask, uint32_t *mclk_mask,
		uint32_t min_sclk, uint32_t min_mclk)
{
	struct smu7_hwmgr *data = (struct smu7_hwmgr *)(hwmgr->backend);
	struct smu7_dpm_table *dpm_table = &(data->dpm_table);
	uint32_t i;

	for (i = 0; i < dpm_table->sclk_table.count; i++) {
		if (dpm_table->sclk_table.dpm_levels[i].enabled &&
			dpm_table->sclk_table.dpm_levels[i].value >= min_sclk)
			*sclk_mask |= 1 << i;
	}

	for (i = 0; i < dpm_table->mclk_table.count; i++) {
		if (dpm_table->mclk_table.dpm_levels[i].enabled &&
			dpm_table->mclk_table.dpm_levels[i].value >= min_mclk)
			*mclk_mask |= 1 << i;
	}
}

static int smu7_set_power_profile_state(struct pp_hwmgr *hwmgr,
		struct amd_pp_profile *request)
{
	struct smu7_hwmgr *data = (struct smu7_hwmgr *)(hwmgr->backend);
	int tmp_result, result = 0;
	uint32_t sclk_mask = 0, mclk_mask = 0;

	if (hwmgr->dpm_level != AMD_DPM_FORCED_LEVEL_AUTO)
		return -EINVAL;

	tmp_result = smu7_freeze_sclk_mclk_dpm(hwmgr);
	PP_ASSERT_WITH_CODE(!tmp_result,
			"Failed to freeze SCLK MCLK DPM!",
			result = tmp_result);

	tmp_result = smum_populate_requested_graphic_levels(hwmgr, request);
	PP_ASSERT_WITH_CODE(!tmp_result,
			"Failed to populate requested graphic levels!",
			result = tmp_result);

	tmp_result = smu7_unfreeze_sclk_mclk_dpm(hwmgr);
	PP_ASSERT_WITH_CODE(!tmp_result,
			"Failed to unfreeze SCLK MCLK DPM!",
			result = tmp_result);

	smu7_find_min_clock_masks(hwmgr, &sclk_mask, &mclk_mask,
			request->min_sclk, request->min_mclk);

	if (sclk_mask) {
		if (!data->sclk_dpm_key_disabled)
			smum_send_msg_to_smc_with_parameter(hwmgr,
				PPSMC_MSG_SCLKDPM_SetEnabledMask,
				data->dpm_level_enable_mask.
				sclk_dpm_enable_mask &
				sclk_mask);
	}

	if (mclk_mask) {
		if (!data->mclk_dpm_key_disabled)
			smum_send_msg_to_smc_with_parameter(hwmgr,
				PPSMC_MSG_MCLKDPM_SetEnabledMask,
				data->dpm_level_enable_mask.
				mclk_dpm_enable_mask &
				mclk_mask);
	}

	return result;
}

static int smu7_avfs_control(struct pp_hwmgr *hwmgr, bool enable)
{
	struct smu7_smumgr *smu_data = (struct smu7_smumgr *)(hwmgr->smu_backend);

	if (smu_data == NULL)
		return -EINVAL;

	if (smu_data->avfs.avfs_btc_status == AVFS_BTC_NOTSUPPORTED)
		return 0;

	if (enable) {
		if (!PHM_READ_VFPF_INDIRECT_FIELD(hwmgr->device,
				CGS_IND_REG__SMC, FEATURE_STATUS, AVS_ON))
			PP_ASSERT_WITH_CODE(!smum_send_msg_to_smc(
					hwmgr, PPSMC_MSG_EnableAvfs),
					"Failed to enable AVFS!",
					return -EINVAL);
	} else if (PHM_READ_VFPF_INDIRECT_FIELD(hwmgr->device,
			CGS_IND_REG__SMC, FEATURE_STATUS, AVS_ON))
		PP_ASSERT_WITH_CODE(!smum_send_msg_to_smc(
				hwmgr, PPSMC_MSG_DisableAvfs),
				"Failed to disable AVFS!",
				return -EINVAL);

	return 0;
}

=======
>>>>>>> 78230c46
static int smu7_notify_cac_buffer_info(struct pp_hwmgr *hwmgr,
					uint32_t virtual_addr_low,
					uint32_t virtual_addr_hi,
					uint32_t mc_addr_low,
					uint32_t mc_addr_hi,
					uint32_t size)
{
	struct smu7_hwmgr *data = (struct smu7_hwmgr *)(hwmgr->backend);

	cgs_write_ind_register(hwmgr->device, CGS_IND_REG__SMC,
					data->soft_regs_start +
					smum_get_offsetof(hwmgr,
					SMU_SoftRegisters, DRAM_LOG_ADDR_H),
					mc_addr_hi);

	cgs_write_ind_register(hwmgr->device, CGS_IND_REG__SMC,
					data->soft_regs_start +
					smum_get_offsetof(hwmgr,
					SMU_SoftRegisters, DRAM_LOG_ADDR_L),
					mc_addr_low);

	cgs_write_ind_register(hwmgr->device, CGS_IND_REG__SMC,
					data->soft_regs_start +
					smum_get_offsetof(hwmgr,
					SMU_SoftRegisters, DRAM_LOG_PHY_ADDR_H),
					virtual_addr_hi);

	cgs_write_ind_register(hwmgr->device, CGS_IND_REG__SMC,
					data->soft_regs_start +
					smum_get_offsetof(hwmgr,
					SMU_SoftRegisters, DRAM_LOG_PHY_ADDR_L),
					virtual_addr_low);

	cgs_write_ind_register(hwmgr->device, CGS_IND_REG__SMC,
					data->soft_regs_start +
					smum_get_offsetof(hwmgr,
					SMU_SoftRegisters, DRAM_LOG_BUFF_SIZE),
					size);
	return 0;
}

static int smu7_get_max_high_clocks(struct pp_hwmgr *hwmgr,
					struct amd_pp_simple_clock_info *clocks)
{
	struct smu7_hwmgr *data = (struct smu7_hwmgr *)(hwmgr->backend);
	struct smu7_single_dpm_table *sclk_table = &(data->dpm_table.sclk_table);
	struct smu7_single_dpm_table *mclk_table = &(data->dpm_table.mclk_table);

	if (clocks == NULL)
		return -EINVAL;

	clocks->memory_max_clock = mclk_table->count > 1 ?
				mclk_table->dpm_levels[mclk_table->count-1].value :
				mclk_table->dpm_levels[0].value;
	clocks->engine_max_clock = sclk_table->count > 1 ?
				sclk_table->dpm_levels[sclk_table->count-1].value :
				sclk_table->dpm_levels[0].value;
	return 0;
}

static int smu7_get_thermal_temperature_range(struct pp_hwmgr *hwmgr,
		struct PP_TemperatureRange *thermal_data)
{
	struct smu7_hwmgr *data = (struct smu7_hwmgr *)(hwmgr->backend);
	struct phm_ppt_v1_information *table_info =
			(struct phm_ppt_v1_information *)hwmgr->pptable;

	memcpy(thermal_data, &SMU7ThermalPolicy[0], sizeof(struct PP_TemperatureRange));

	if (hwmgr->pp_table_version == PP_TABLE_V1)
		thermal_data->max = table_info->cac_dtp_table->usSoftwareShutdownTemp *
			PP_TEMPERATURE_UNITS_PER_CENTIGRADES;
	else if (hwmgr->pp_table_version == PP_TABLE_V0)
		thermal_data->max = data->thermal_temp_setting.temperature_shutdown *
			PP_TEMPERATURE_UNITS_PER_CENTIGRADES;

	return 0;
}

static bool smu7_check_clk_voltage_valid(struct pp_hwmgr *hwmgr,
					enum PP_OD_DPM_TABLE_COMMAND type,
					uint32_t clk,
					uint32_t voltage)
{
	struct smu7_hwmgr *data = (struct smu7_hwmgr *)(hwmgr->backend);

	struct phm_ppt_v1_information *table_info =
			(struct phm_ppt_v1_information *)(hwmgr->pptable);
	uint32_t min_vddc;
	struct phm_ppt_v1_clock_voltage_dependency_table *dep_sclk_table;

	if (table_info == NULL)
		return false;

	dep_sclk_table = table_info->vdd_dep_on_sclk;
	min_vddc = dep_sclk_table->entries[0].vddc;

	if (voltage < min_vddc || voltage > 2000) {
		pr_info("OD voltage is out of range [%d - 2000] mV\n", min_vddc);
		return false;
	}

	if (type == PP_OD_EDIT_SCLK_VDDC_TABLE) {
		if (data->vbios_boot_state.sclk_bootup_value > clk ||
			hwmgr->platform_descriptor.overdriveLimit.engineClock < clk) {
			pr_info("OD engine clock is out of range [%d - %d] MHz\n",
				data->vbios_boot_state.sclk_bootup_value,
				hwmgr->platform_descriptor.overdriveLimit.engineClock / 100);
			return false;
		}
	} else if (type == PP_OD_EDIT_MCLK_VDDC_TABLE) {
		if (data->vbios_boot_state.mclk_bootup_value > clk ||
			hwmgr->platform_descriptor.overdriveLimit.memoryClock < clk) {
			pr_info("OD memory clock is out of range [%d - %d] MHz\n",
				data->vbios_boot_state.mclk_bootup_value/100,
				hwmgr->platform_descriptor.overdriveLimit.memoryClock / 100);
			return false;
		}
	} else {
		return false;
	}

	return true;
}

static void smu7_check_dpm_table_updated(struct pp_hwmgr *hwmgr)
{
	struct smu7_hwmgr *data = (struct smu7_hwmgr *)(hwmgr->backend);
	struct smu7_odn_dpm_table *odn_table = &(data->odn_dpm_table);
	struct phm_ppt_v1_information *table_info =
			(struct phm_ppt_v1_information *)(hwmgr->pptable);
	uint32_t i;

	struct phm_ppt_v1_clock_voltage_dependency_table *dep_table;
	struct phm_ppt_v1_clock_voltage_dependency_table *odn_dep_table;

	if (table_info == NULL)
		return;

	for (i=0; i<data->dpm_table.sclk_table.count; i++) {
		if (odn_table->odn_core_clock_dpm_levels.entries[i].clock !=
					data->dpm_table.sclk_table.dpm_levels[i].value) {
			data->need_update_smu7_dpm_table |= DPMTABLE_OD_UPDATE_SCLK;
			break;
		}
	}

	for (i=0; i<data->dpm_table.sclk_table.count; i++) {
		if (odn_table->odn_memory_clock_dpm_levels.entries[i].clock !=
					data->dpm_table.mclk_table.dpm_levels[i].value) {
			data->need_update_smu7_dpm_table |= DPMTABLE_OD_UPDATE_MCLK;
			break;
		}
	}

	dep_table = table_info->vdd_dep_on_mclk;
	odn_dep_table = (struct phm_ppt_v1_clock_voltage_dependency_table *)&(odn_table->vdd_dependency_on_mclk);

	for (i=0; i < dep_table->count; i++) {
		if (dep_table->entries[i].vddc != odn_dep_table->entries[i].vddc) {
			data->need_update_smu7_dpm_table |= DPMTABLE_OD_UPDATE_VDDC;
			break;
		}
	}
	if (i == dep_table->count)
		data->need_update_smu7_dpm_table &= ~DPMTABLE_OD_UPDATE_VDDC;

	dep_table = table_info->vdd_dep_on_sclk;
	odn_dep_table = (struct phm_ppt_v1_clock_voltage_dependency_table *)&(odn_table->vdd_dependency_on_sclk);
	for (i=0; i < dep_table->count; i++) {
		if (dep_table->entries[i].vddc != odn_dep_table->entries[i].vddc) {
			data->need_update_smu7_dpm_table |= DPMTABLE_OD_UPDATE_VDDC;
			break;
		}
	}
	if (i == dep_table->count)
		data->need_update_smu7_dpm_table &= ~DPMTABLE_OD_UPDATE_VDDC;
}

static int smu7_odn_edit_dpm_table(struct pp_hwmgr *hwmgr,
					enum PP_OD_DPM_TABLE_COMMAND type,
					long *input, uint32_t size)
{
	uint32_t i;
	struct phm_odn_clock_levels *podn_dpm_table_in_backend = NULL;
	struct smu7_odn_clock_voltage_dependency_table *podn_vdd_dep_in_backend = NULL;
	struct smu7_hwmgr *data = (struct smu7_hwmgr *)(hwmgr->backend);

	uint32_t input_clk;
	uint32_t input_vol;
	uint32_t input_level;

	PP_ASSERT_WITH_CODE(input, "NULL user input for clock and voltage",
				return -EINVAL);

	if (!hwmgr->od_enabled) {
		pr_info("OverDrive feature not enabled\n");
		return -EINVAL;
	}

	if (PP_OD_EDIT_SCLK_VDDC_TABLE == type) {
		podn_dpm_table_in_backend = &data->odn_dpm_table.odn_core_clock_dpm_levels;
		podn_vdd_dep_in_backend = &data->odn_dpm_table.vdd_dependency_on_sclk;
		PP_ASSERT_WITH_CODE((podn_dpm_table_in_backend && podn_vdd_dep_in_backend),
				"Failed to get ODN SCLK and Voltage tables",
				return -EINVAL);
	} else if (PP_OD_EDIT_MCLK_VDDC_TABLE == type) {
		podn_dpm_table_in_backend = &data->odn_dpm_table.odn_memory_clock_dpm_levels;
		podn_vdd_dep_in_backend = &data->odn_dpm_table.vdd_dependency_on_mclk;

		PP_ASSERT_WITH_CODE((podn_dpm_table_in_backend && podn_vdd_dep_in_backend),
			"Failed to get ODN MCLK and Voltage tables",
			return -EINVAL);
	} else if (PP_OD_RESTORE_DEFAULT_TABLE == type) {
		smu7_odn_initial_default_setting(hwmgr);
		return 0;
	} else if (PP_OD_COMMIT_DPM_TABLE == type) {
		smu7_check_dpm_table_updated(hwmgr);
		return 0;
	} else {
		return -EINVAL;
	}

	for (i = 0; i < size; i += 3) {
		if (i + 3 > size || input[i] >= podn_dpm_table_in_backend->num_of_pl) {
			pr_info("invalid clock voltage input \n");
			return 0;
		}
		input_level = input[i];
		input_clk = input[i+1] * 100;
		input_vol = input[i+2];

		if (smu7_check_clk_voltage_valid(hwmgr, type, input_clk, input_vol)) {
			podn_dpm_table_in_backend->entries[input_level].clock = input_clk;
			podn_vdd_dep_in_backend->entries[input_level].clk = input_clk;
			podn_dpm_table_in_backend->entries[input_level].vddc = input_vol;
			podn_vdd_dep_in_backend->entries[input_level].vddc = input_vol;
		} else {
			return -EINVAL;
		}
	}

	return 0;
}

static int smu7_get_power_profile_mode(struct pp_hwmgr *hwmgr, char *buf)
{
	struct smu7_hwmgr *data = (struct smu7_hwmgr *)(hwmgr->backend);
	uint32_t i, size = 0;
	uint32_t len;

	static const char *profile_name[6] = {"3D_FULL_SCREEN",
					"POWER_SAVING",
					"VIDEO",
					"VR",
					"COMPUTE",
					"CUSTOM"};

	static const char *title[8] = {"NUM",
			"MODE_NAME",
			"SCLK_UP_HYST",
			"SCLK_DOWN_HYST",
			"SCLK_ACTIVE_LEVEL",
			"MCLK_UP_HYST",
			"MCLK_DOWN_HYST",
			"MCLK_ACTIVE_LEVEL"};

	if (!buf)
		return -EINVAL;

	size += sprintf(buf + size, "%s %16s %16s %16s %16s %16s %16s %16s\n",
			title[0], title[1], title[2], title[3],
			title[4], title[5], title[6], title[7]);

	len = sizeof(smu7_profiling) / sizeof(struct profile_mode_setting);

	for (i = 0; i < len; i++) {
		if (smu7_profiling[i].bupdate_sclk)
			size += sprintf(buf + size, "%3d %16s: %8d %16d %16d ",
			i, profile_name[i], smu7_profiling[i].sclk_up_hyst,
			smu7_profiling[i].sclk_down_hyst,
			smu7_profiling[i].sclk_activity);
		else
			size += sprintf(buf + size, "%3d %16s: %8s %16s %16s ",
			i, profile_name[i], "-", "-", "-");

		if (smu7_profiling[i].bupdate_mclk)
			size += sprintf(buf + size, "%16d %16d %16d\n",
			smu7_profiling[i].mclk_up_hyst,
			smu7_profiling[i].mclk_down_hyst,
			smu7_profiling[i].mclk_activity);
		else
			size += sprintf(buf + size, "%16s %16s %16s\n",
			"-", "-", "-");
	}

	size += sprintf(buf + size, "%3d %16s: %8d %16d %16d %16d %16d %16d\n",
			i, profile_name[i],
			data->custom_profile_setting.sclk_up_hyst,
			data->custom_profile_setting.sclk_down_hyst,
			data->custom_profile_setting.sclk_activity,
			data->custom_profile_setting.mclk_up_hyst,
			data->custom_profile_setting.mclk_down_hyst,
			data->custom_profile_setting.mclk_activity);

	size += sprintf(buf + size, "%3s %16s: %8d %16d %16d %16d %16d %16d\n",
			"*", "CURRENT",
			data->current_profile_setting.sclk_up_hyst,
			data->current_profile_setting.sclk_down_hyst,
			data->current_profile_setting.sclk_activity,
			data->current_profile_setting.mclk_up_hyst,
			data->current_profile_setting.mclk_down_hyst,
			data->current_profile_setting.mclk_activity);

	return size;
}

static void smu7_patch_compute_profile_mode(struct pp_hwmgr *hwmgr,
					enum PP_SMC_POWER_PROFILE requst)
{
	struct smu7_hwmgr *data = (struct smu7_hwmgr *)(hwmgr->backend);
	uint32_t tmp, level;

	if (requst == PP_SMC_POWER_PROFILE_COMPUTE) {
		if (data->dpm_level_enable_mask.sclk_dpm_enable_mask) {
			level = 0;
			tmp = data->dpm_level_enable_mask.sclk_dpm_enable_mask;
			while (tmp >>= 1)
				level++;
			if (level > 0)
				smu7_force_clock_level(hwmgr, PP_SCLK, 3 << (level-1));
		}
	} else if (hwmgr->power_profile_mode == PP_SMC_POWER_PROFILE_COMPUTE) {
		smu7_force_clock_level(hwmgr, PP_SCLK, data->dpm_level_enable_mask.sclk_dpm_enable_mask);
	}
}

static int smu7_set_power_profile_mode(struct pp_hwmgr *hwmgr, long *input, uint32_t size)
{
	struct smu7_hwmgr *data = (struct smu7_hwmgr *)(hwmgr->backend);
	struct profile_mode_setting tmp;
	enum PP_SMC_POWER_PROFILE mode;

	if (input == NULL)
		return -EINVAL;

	mode = input[size];
	switch (mode) {
	case PP_SMC_POWER_PROFILE_CUSTOM:
		if (size < 8)
			return -EINVAL;

		data->custom_profile_setting.bupdate_sclk = input[0];
		data->custom_profile_setting.sclk_up_hyst = input[1];
		data->custom_profile_setting.sclk_down_hyst = input[2];
		data->custom_profile_setting.sclk_activity = input[3];
		data->custom_profile_setting.bupdate_mclk = input[4];
		data->custom_profile_setting.mclk_up_hyst = input[5];
		data->custom_profile_setting.mclk_down_hyst = input[6];
		data->custom_profile_setting.mclk_activity = input[7];
		if (!smum_update_dpm_settings(hwmgr, &data->custom_profile_setting)) {
			memcpy(&data->current_profile_setting, &data->custom_profile_setting, sizeof(struct profile_mode_setting));
			hwmgr->power_profile_mode = mode;
		}
		break;
	case PP_SMC_POWER_PROFILE_FULLSCREEN3D:
	case PP_SMC_POWER_PROFILE_POWERSAVING:
	case PP_SMC_POWER_PROFILE_VIDEO:
	case PP_SMC_POWER_PROFILE_VR:
	case PP_SMC_POWER_PROFILE_COMPUTE:
		if (mode == hwmgr->power_profile_mode)
			return 0;

		memcpy(&tmp, &smu7_profiling[mode], sizeof(struct profile_mode_setting));
		if (!smum_update_dpm_settings(hwmgr, &tmp)) {
			if (tmp.bupdate_sclk) {
				data->current_profile_setting.bupdate_sclk = tmp.bupdate_sclk;
				data->current_profile_setting.sclk_up_hyst = tmp.sclk_up_hyst;
				data->current_profile_setting.sclk_down_hyst = tmp.sclk_down_hyst;
				data->current_profile_setting.sclk_activity = tmp.sclk_activity;
			}
			if (tmp.bupdate_mclk) {
				data->current_profile_setting.bupdate_mclk = tmp.bupdate_mclk;
				data->current_profile_setting.mclk_up_hyst = tmp.mclk_up_hyst;
				data->current_profile_setting.mclk_down_hyst = tmp.mclk_down_hyst;
				data->current_profile_setting.mclk_activity = tmp.mclk_activity;
			}
			smu7_patch_compute_profile_mode(hwmgr, mode);
			hwmgr->power_profile_mode = mode;
		}
		break;
	default:
		return -EINVAL;
	}

	return 0;
}

static const struct pp_hwmgr_func smu7_hwmgr_funcs = {
	.backend_init = &smu7_hwmgr_backend_init,
	.backend_fini = &smu7_hwmgr_backend_fini,
	.asic_setup = &smu7_setup_asic_task,
	.dynamic_state_management_enable = &smu7_enable_dpm_tasks,
	.apply_state_adjust_rules = smu7_apply_state_adjust_rules,
	.force_dpm_level = &smu7_force_dpm_level,
	.power_state_set = smu7_set_power_state_tasks,
	.get_power_state_size = smu7_get_power_state_size,
	.get_mclk = smu7_dpm_get_mclk,
	.get_sclk = smu7_dpm_get_sclk,
	.patch_boot_state = smu7_dpm_patch_boot_state,
	.get_pp_table_entry = smu7_get_pp_table_entry,
	.get_num_of_pp_table_entries = smu7_get_number_of_powerplay_table_entries,
	.powerdown_uvd = smu7_powerdown_uvd,
	.powergate_uvd = smu7_powergate_uvd,
	.powergate_vce = smu7_powergate_vce,
	.disable_clock_power_gating = smu7_disable_clock_power_gating,
	.update_clock_gatings = smu7_update_clock_gatings,
	.notify_smc_display_config_after_ps_adjustment = smu7_notify_smc_display_config_after_ps_adjustment,
	.display_config_changed = smu7_display_configuration_changed_task,
	.set_max_fan_pwm_output = smu7_set_max_fan_pwm_output,
	.set_max_fan_rpm_output = smu7_set_max_fan_rpm_output,
	.stop_thermal_controller = smu7_thermal_stop_thermal_controller,
	.get_fan_speed_info = smu7_fan_ctrl_get_fan_speed_info,
	.get_fan_speed_percent = smu7_fan_ctrl_get_fan_speed_percent,
	.set_fan_speed_percent = smu7_fan_ctrl_set_fan_speed_percent,
	.reset_fan_speed_to_default = smu7_fan_ctrl_reset_fan_speed_to_default,
	.get_fan_speed_rpm = smu7_fan_ctrl_get_fan_speed_rpm,
	.set_fan_speed_rpm = smu7_fan_ctrl_set_fan_speed_rpm,
	.uninitialize_thermal_controller = smu7_thermal_ctrl_uninitialize_thermal_controller,
	.register_internal_thermal_interrupt = smu7_register_internal_thermal_interrupt,
	.check_smc_update_required_for_display_configuration = smu7_check_smc_update_required_for_display_configuration,
	.check_states_equal = smu7_check_states_equal,
	.set_fan_control_mode = smu7_set_fan_control_mode,
	.get_fan_control_mode = smu7_get_fan_control_mode,
	.force_clock_level = smu7_force_clock_level,
	.print_clock_levels = smu7_print_clock_levels,
	.enable_per_cu_power_gating = smu7_enable_per_cu_power_gating,
	.get_sclk_od = smu7_get_sclk_od,
	.set_sclk_od = smu7_set_sclk_od,
	.get_mclk_od = smu7_get_mclk_od,
	.set_mclk_od = smu7_set_mclk_od,
	.get_clock_by_type = smu7_get_clock_by_type,
	.read_sensor = smu7_read_sensor,
	.dynamic_state_management_disable = smu7_disable_dpm_tasks,
	.avfs_control = smu7_avfs_control,
	.disable_smc_firmware_ctf = smu7_thermal_disable_alert,
	.start_thermal_controller = smu7_start_thermal_controller,
	.notify_cac_buffer_info = smu7_notify_cac_buffer_info,
	.get_max_high_clocks = smu7_get_max_high_clocks,
	.get_thermal_temperature_range = smu7_get_thermal_temperature_range,
	.odn_edit_dpm_table = smu7_odn_edit_dpm_table,
	.set_power_limit = smu7_set_power_limit,
	.get_power_profile_mode = smu7_get_power_profile_mode,
	.set_power_profile_mode = smu7_set_power_profile_mode,
};

uint8_t smu7_get_sleep_divider_id_from_clock(uint32_t clock,
		uint32_t clock_insr)
{
	uint8_t i;
	uint32_t temp;
	uint32_t min = max(clock_insr, (uint32_t)SMU7_MINIMUM_ENGINE_CLOCK);

	PP_ASSERT_WITH_CODE((clock >= min), "Engine clock can't satisfy stutter requirement!", return 0);
	for (i = SMU7_MAX_DEEPSLEEP_DIVIDER_ID;  ; i--) {
		temp = clock >> i;

		if (temp >= min || i == 0)
			break;
	}
	return i;
}

int smu7_init_function_pointers(struct pp_hwmgr *hwmgr)
{
	int ret = 0;

	hwmgr->hwmgr_func = &smu7_hwmgr_funcs;
	if (hwmgr->pp_table_version == PP_TABLE_V0)
		hwmgr->pptable_func = &pptable_funcs;
	else if (hwmgr->pp_table_version == PP_TABLE_V1)
		hwmgr->pptable_func = &pptable_v1_0_funcs;

	return ret;
}<|MERGE_RESOLUTION|>--- conflicted
+++ resolved
@@ -2871,12 +2871,8 @@
 	else
 		disable_mclk_switching = ((1 < info.display_count) ||
 					  disable_mclk_switching_for_frame_lock ||
-<<<<<<< HEAD
 					  smu7_vblank_too_short(hwmgr, mode_info.vblank_time_us) ||
 					  (mode_info.refresh_rate > 120));
-=======
-					  smu7_vblank_too_short(hwmgr, mode_info.vblank_time_us));
->>>>>>> 78230c46
 
 	sclk = smu7_ps->performance_levels[0].engine_clock;
 	mclk = smu7_ps->performance_levels[0].memory_clock;
@@ -4583,106 +4579,6 @@
 	return 0;
 }
 
-<<<<<<< HEAD
-static void smu7_find_min_clock_masks(struct pp_hwmgr *hwmgr,
-		uint32_t *sclk_mask, uint32_t *mclk_mask,
-		uint32_t min_sclk, uint32_t min_mclk)
-{
-	struct smu7_hwmgr *data = (struct smu7_hwmgr *)(hwmgr->backend);
-	struct smu7_dpm_table *dpm_table = &(data->dpm_table);
-	uint32_t i;
-
-	for (i = 0; i < dpm_table->sclk_table.count; i++) {
-		if (dpm_table->sclk_table.dpm_levels[i].enabled &&
-			dpm_table->sclk_table.dpm_levels[i].value >= min_sclk)
-			*sclk_mask |= 1 << i;
-	}
-
-	for (i = 0; i < dpm_table->mclk_table.count; i++) {
-		if (dpm_table->mclk_table.dpm_levels[i].enabled &&
-			dpm_table->mclk_table.dpm_levels[i].value >= min_mclk)
-			*mclk_mask |= 1 << i;
-	}
-}
-
-static int smu7_set_power_profile_state(struct pp_hwmgr *hwmgr,
-		struct amd_pp_profile *request)
-{
-	struct smu7_hwmgr *data = (struct smu7_hwmgr *)(hwmgr->backend);
-	int tmp_result, result = 0;
-	uint32_t sclk_mask = 0, mclk_mask = 0;
-
-	if (hwmgr->dpm_level != AMD_DPM_FORCED_LEVEL_AUTO)
-		return -EINVAL;
-
-	tmp_result = smu7_freeze_sclk_mclk_dpm(hwmgr);
-	PP_ASSERT_WITH_CODE(!tmp_result,
-			"Failed to freeze SCLK MCLK DPM!",
-			result = tmp_result);
-
-	tmp_result = smum_populate_requested_graphic_levels(hwmgr, request);
-	PP_ASSERT_WITH_CODE(!tmp_result,
-			"Failed to populate requested graphic levels!",
-			result = tmp_result);
-
-	tmp_result = smu7_unfreeze_sclk_mclk_dpm(hwmgr);
-	PP_ASSERT_WITH_CODE(!tmp_result,
-			"Failed to unfreeze SCLK MCLK DPM!",
-			result = tmp_result);
-
-	smu7_find_min_clock_masks(hwmgr, &sclk_mask, &mclk_mask,
-			request->min_sclk, request->min_mclk);
-
-	if (sclk_mask) {
-		if (!data->sclk_dpm_key_disabled)
-			smum_send_msg_to_smc_with_parameter(hwmgr,
-				PPSMC_MSG_SCLKDPM_SetEnabledMask,
-				data->dpm_level_enable_mask.
-				sclk_dpm_enable_mask &
-				sclk_mask);
-	}
-
-	if (mclk_mask) {
-		if (!data->mclk_dpm_key_disabled)
-			smum_send_msg_to_smc_with_parameter(hwmgr,
-				PPSMC_MSG_MCLKDPM_SetEnabledMask,
-				data->dpm_level_enable_mask.
-				mclk_dpm_enable_mask &
-				mclk_mask);
-	}
-
-	return result;
-}
-
-static int smu7_avfs_control(struct pp_hwmgr *hwmgr, bool enable)
-{
-	struct smu7_smumgr *smu_data = (struct smu7_smumgr *)(hwmgr->smu_backend);
-
-	if (smu_data == NULL)
-		return -EINVAL;
-
-	if (smu_data->avfs.avfs_btc_status == AVFS_BTC_NOTSUPPORTED)
-		return 0;
-
-	if (enable) {
-		if (!PHM_READ_VFPF_INDIRECT_FIELD(hwmgr->device,
-				CGS_IND_REG__SMC, FEATURE_STATUS, AVS_ON))
-			PP_ASSERT_WITH_CODE(!smum_send_msg_to_smc(
-					hwmgr, PPSMC_MSG_EnableAvfs),
-					"Failed to enable AVFS!",
-					return -EINVAL);
-	} else if (PHM_READ_VFPF_INDIRECT_FIELD(hwmgr->device,
-			CGS_IND_REG__SMC, FEATURE_STATUS, AVS_ON))
-		PP_ASSERT_WITH_CODE(!smum_send_msg_to_smc(
-				hwmgr, PPSMC_MSG_DisableAvfs),
-				"Failed to disable AVFS!",
-				return -EINVAL);
-
-	return 0;
-}
-
-=======
->>>>>>> 78230c46
 static int smu7_notify_cac_buffer_info(struct pp_hwmgr *hwmgr,
 					uint32_t virtual_addr_low,
 					uint32_t virtual_addr_hi,

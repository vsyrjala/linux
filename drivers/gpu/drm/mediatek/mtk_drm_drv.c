--- conflicted
+++ resolved
@@ -70,23 +70,15 @@
 	 *
 	 *     drm_atomic_helper_commit_modeset_disables(dev, state);
 	 *     drm_atomic_helper_commit_modeset_enables(dev, state);
-<<<<<<< HEAD
-	 *     drm_atomic_helper_commit_planes(dev, state, true);
-=======
 	 *     drm_atomic_helper_commit_planes(dev, state,
 	 *                                     DRM_PLANE_COMMIT_ACTIVE_ONLY);
->>>>>>> c2cbc38b
 	 *
 	 * See the kerneldoc entries for these three functions for more details.
 	 */
 	drm_atomic_helper_commit_modeset_disables(drm, state);
 	drm_atomic_helper_commit_modeset_enables(drm, state);
-<<<<<<< HEAD
-	drm_atomic_helper_commit_planes(drm, state, true);
-=======
 	drm_atomic_helper_commit_planes(drm, state,
 					DRM_PLANE_COMMIT_ACTIVE_ONLY);
->>>>>>> c2cbc38b
 
 	drm_atomic_helper_wait_for_vblanks(drm, state);
 

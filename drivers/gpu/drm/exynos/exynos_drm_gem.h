--- conflicted
+++ resolved
@@ -58,11 +58,7 @@
 struct page **exynos_gem_get_pages(struct drm_gem_object *obj, gfp_t gfpmask);
 
 /* destroy a buffer with gem object */
-<<<<<<< HEAD
-void exynos_drm_gem_destroy(struct exynos_drm_gem_obj *exynos_gem_obj);
-=======
 void exynos_drm_gem_destroy(struct exynos_drm_gem *exynos_gem);
->>>>>>> bf248ca1
 
 /* create a new buffer with gem object */
 struct exynos_drm_gem *exynos_drm_gem_create(struct drm_device *dev,

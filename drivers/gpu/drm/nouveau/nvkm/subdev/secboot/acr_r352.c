--- conflicted
+++ resolved
@@ -26,11 +26,6 @@
 #include <core/gpuobj.h>
 #include <core/firmware.h>
 #include <engine/falcon.h>
-<<<<<<< HEAD
-#include <subdev/mc.h>
-#include <subdev/timer.h>
-=======
->>>>>>> d455937e
 #include <subdev/pmu.h>
 #include <core/msgqueue.h>
 #include <engine/sec2.h>
@@ -888,10 +883,6 @@
 {
 	const struct nvkm_subdev *subdev = &sb->subdev;
 	unsigned long managed_falcons = acr->base.managed_falcons;
-<<<<<<< HEAD
-	u32 reg;
-=======
->>>>>>> d455937e
 	int falcon_id;
 	int ret;
 
@@ -925,56 +916,6 @@
 	for_each_set_bit(falcon_id, &managed_falcons, NVKM_SECBOOT_FALCON_END) {
 		const struct acr_r352_ls_func *func =
 						  acr->func->ls_func[falcon_id];
-<<<<<<< HEAD
-
-		if (func->post_run)
-			func->post_run(&acr->base, sb);
-	}
-
-	/* Re-start ourselves if we are managed */
-	if (!nvkm_secboot_is_managed(sb, acr->base.boot_falcon))
-		return 0;
-
-	/* Enable interrupts */
-	nvkm_falcon_wr32(sb->boot_falcon, 0x10, 0xff);
-	nvkm_mc_intr_mask(subdev->device, sb->boot_falcon->owner->index, true);
-
-	/* Start LS firmware on boot falcon */
-	nvkm_falcon_start(sb->boot_falcon);
-
-	/*
-	 * There is a bug where the LS firmware sometimes require to be started
-	 * twice (this happens only on SEC). Detect and workaround that
-	 * condition.
-	 *
-	 * Once started, the falcon will end up in STOPPED condition (bit 5)
-	 * if successful, or in HALT condition (bit 4) if not.
-	 */
-	nvkm_msec(subdev->device, 1,
-		  if ((reg = nvkm_rd32(subdev->device,
-				       sb->boot_falcon->addr + 0x100)
-		       & 0x30) != 0)
-			  break;
-	);
-	if (reg & BIT(4)) {
-		nvkm_debug(subdev, "applying workaround for start bug...");
-		nvkm_falcon_start(sb->boot_falcon);
-		nvkm_msec(subdev->device, 1,
-			if ((reg = nvkm_rd32(subdev->device,
-					     sb->boot_falcon->addr + 0x100)
-			     & 0x30) != 0)
-				break;
-		);
-		if (reg & BIT(4)) {
-			nvkm_error(subdev, "%s failed to start\n",
-			       nvkm_secboot_falcon_name[acr->base.boot_falcon]);
-			return -EINVAL;
-		}
-	}
-
-	nvkm_debug(subdev, "%s started\n",
-		   nvkm_secboot_falcon_name[acr->base.boot_falcon]);
-=======
 
 		if (func->post_run) {
 			ret = func->post_run(&acr->base, sb);
@@ -982,7 +923,6 @@
 				return ret;
 		}
 	}
->>>>>>> d455937e
 
 	return 0;
 }
@@ -995,14 +935,9 @@
  */
 static int
 acr_r352_reset_nopmu(struct acr_r352 *acr, struct nvkm_secboot *sb,
-<<<<<<< HEAD
-		     enum nvkm_secboot_falcon falcon)
-{
-=======
 		     unsigned long falcon_mask)
 {
 	int falcon;
->>>>>>> d455937e
 	int ret;
 
 	/*
@@ -1036,21 +971,6 @@
  */
 static int
 acr_r352_reset(struct nvkm_acr *_acr, struct nvkm_secboot *sb,
-<<<<<<< HEAD
-	       enum nvkm_secboot_falcon falcon)
-{
-	struct acr_r352 *acr = acr_r352(_acr);
-	struct nvkm_msgqueue *queue;
-	const char *fname = nvkm_secboot_falcon_name[falcon];
-	bool wpr_already_set = sb->wpr_set;
-	int ret;
-
-	/* Make sure secure boot is performed */
-	ret = acr_r352_bootstrap(acr, sb);
-	if (ret)
-		return ret;
-
-=======
 	       unsigned long falcon_mask)
 {
 	struct acr_r352 *acr = acr_r352(_acr);
@@ -1064,16 +984,11 @@
 	if (ret)
 		return ret;
 
->>>>>>> d455937e
 	/* No PMU interface? */
 	if (!nvkm_secboot_is_managed(sb, _acr->boot_falcon)) {
 		/* Redo secure boot entirely if it was already done */
 		if (wpr_already_set)
-<<<<<<< HEAD
-			return acr_r352_reset_nopmu(acr, sb, falcon);
-=======
 			return acr_r352_reset_nopmu(acr, sb, falcon_mask);
->>>>>>> d455937e
 		/* Else return the result of the initial invokation */
 		else
 			return ret;
@@ -1091,15 +1006,6 @@
 	}
 
 	/* Otherwise just ask the LS firmware to reset the falcon */
-<<<<<<< HEAD
-	nvkm_debug(&sb->subdev, "resetting %s falcon\n", fname);
-	ret = nvkm_msgqueue_acr_boot_falcon(queue, falcon);
-	if (ret) {
-		nvkm_error(&sb->subdev, "cannot boot %s falcon\n", fname);
-		return ret;
-	}
-	nvkm_debug(&sb->subdev, "falcon %s reset\n", fname);
-=======
 	for_each_set_bit(falcon, &falcon_mask, NVKM_SECBOOT_FALCON_END)
 		nvkm_debug(&sb->subdev, "resetting %s falcon\n",
 			   nvkm_secboot_falcon_name[falcon]);
@@ -1109,7 +1015,6 @@
 		return ret;
 	}
 	nvkm_debug(&sb->subdev, "falcon reset done\n");
->>>>>>> d455937e
 
 	return 0;
 }

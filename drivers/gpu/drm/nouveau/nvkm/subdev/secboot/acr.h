/*
 * Copyright (c) 2016, NVIDIA CORPORATION. All rights reserved.
 *
 * Permission is hereby granted, free of charge, to any person obtaining a
 * copy of this software and associated documentation files (the "Software"),
 * to deal in the Software without restriction, including without limitation
 * the rights to use, copy, modify, merge, publish, distribute, sublicense,
 * and/or sell copies of the Software, and to permit persons to whom the
 * Software is furnished to do so, subject to the following conditions:
 *
 * The above copyright notice and this permission notice shall be included in
 * all copies or substantial portions of the Software.
 *
 * THE SOFTWARE IS PROVIDED "AS IS", WITHOUT WARRANTY OF ANY KIND, EXPRESS OR
 * IMPLIED, INCLUDING BUT NOT LIMITED TO THE WARRANTIES OF MERCHANTABILITY,
 * FITNESS FOR A PARTICULAR PURPOSE AND NONINFRINGEMENT.  IN NO EVENT SHALL
 * THE AUTHORS OR COPYRIGHT HOLDERS BE LIABLE FOR ANY CLAIM, DAMAGES OR OTHER
 * LIABILITY, WHETHER IN AN ACTION OF CONTRACT, TORT OR OTHERWISE, ARISING
 * FROM, OUT OF OR IN CONNECTION WITH THE SOFTWARE OR THE USE OR OTHER
 * DEALINGS IN THE SOFTWARE.
 */
#ifndef __NVKM_SECBOOT_ACR_H__
#define __NVKM_SECBOOT_ACR_H__

#include "priv.h"

struct nvkm_acr;

/**
 * struct nvkm_acr_func - properties and functions specific to an ACR
 *
 * @load: make the ACR ready to run on the given secboot device
 * @reset: reset the specified falcon
 * @start: start the specified falcon (assumed to have been reset)
 */
struct nvkm_acr_func {
	void (*dtor)(struct nvkm_acr *);
	int (*oneinit)(struct nvkm_acr *, struct nvkm_secboot *);
	int (*fini)(struct nvkm_acr *, struct nvkm_secboot *, bool);
	int (*load)(struct nvkm_acr *, struct nvkm_falcon *,
		    struct nvkm_gpuobj *, u64);
<<<<<<< HEAD
	int (*reset)(struct nvkm_acr *, struct nvkm_secboot *,
		     enum nvkm_secboot_falcon);
=======
	int (*reset)(struct nvkm_acr *, struct nvkm_secboot *, unsigned long);
>>>>>>> d455937e
};

/**
 * struct nvkm_acr - instance of an ACR
 *
 * @boot_falcon: ID of the falcon that will perform secure boot
 * @managed_falcons: bitfield of falcons managed by this ACR
 * @optional_falcons: bitfield of falcons we can live without
 */
struct nvkm_acr {
	const struct nvkm_acr_func *func;
	const struct nvkm_subdev *subdev;

	enum nvkm_secboot_falcon boot_falcon;
	unsigned long managed_falcons;
	unsigned long optional_falcons;
};

void *nvkm_acr_load_firmware(const struct nvkm_subdev *, const char *, size_t);

struct nvkm_acr *acr_r352_new(unsigned long);
struct nvkm_acr *acr_r361_new(unsigned long);
struct nvkm_acr *acr_r364_new(unsigned long);
struct nvkm_acr *acr_r367_new(enum nvkm_secboot_falcon, unsigned long);
struct nvkm_acr *acr_r375_new(enum nvkm_secboot_falcon, unsigned long);

#endif<|MERGE_RESOLUTION|>--- conflicted
+++ resolved
@@ -39,12 +39,7 @@
 	int (*fini)(struct nvkm_acr *, struct nvkm_secboot *, bool);
 	int (*load)(struct nvkm_acr *, struct nvkm_falcon *,
 		    struct nvkm_gpuobj *, u64);
-<<<<<<< HEAD
-	int (*reset)(struct nvkm_acr *, struct nvkm_secboot *,
-		     enum nvkm_secboot_falcon);
-=======
 	int (*reset)(struct nvkm_acr *, struct nvkm_secboot *, unsigned long);
->>>>>>> d455937e
 };
 
 /**

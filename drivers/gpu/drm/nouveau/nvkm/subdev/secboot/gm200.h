/*
 * Copyright (c) 2016, NVIDIA CORPORATION. All rights reserved.
 *
 * Permission is hereby granted, free of charge, to any person obtaining a
 * copy of this software and associated documentation files (the "Software"),
 * to deal in the Software without restriction, including without limitation
 * the rights to use, copy, modify, merge, publish, distribute, sublicense,
 * and/or sell copies of the Software, and to permit persons to whom the
 * Software is furnished to do so, subject to the following conditions:
 *
 * The above copyright notice and this permission notice shall be included in
 * all copies or substantial portions of the Software.
 *
 * THE SOFTWARE IS PROVIDED "AS IS", WITHOUT WARRANTY OF ANY KIND, EXPRESS OR
 * IMPLIED, INCLUDING BUT NOT LIMITED TO THE WARRANTIES OF MERCHANTABILITY,
 * FITNESS FOR A PARTICULAR PURPOSE AND NONINFRINGEMENT.  IN NO EVENT SHALL
 * THE AUTHORS OR COPYRIGHT HOLDERS BE LIABLE FOR ANY CLAIM, DAMAGES OR OTHER
 * LIABILITY, WHETHER IN AN ACTION OF CONTRACT, TORT OR OTHERWISE, ARISING
 * FROM, OUT OF OR IN CONNECTION WITH THE SOFTWARE OR THE USE OR OTHER
 * DEALINGS IN THE SOFTWARE.
 */

#ifndef __NVKM_SECBOOT_GM200_H__
#define __NVKM_SECBOOT_GM200_H__

#include "priv.h"

struct gm200_secboot {
	struct nvkm_secboot base;

	/* Instance block & address space used for HS FW execution */
	struct nvkm_gpuobj *inst;
	struct nvkm_gpuobj *pgd;
	struct nvkm_vm *vm;
};
#define gm200_secboot(sb) container_of(sb, struct gm200_secboot, base)

int gm200_secboot_oneinit(struct nvkm_secboot *);
int gm200_secboot_fini(struct nvkm_secboot *, bool);
void *gm200_secboot_dtor(struct nvkm_secboot *);
int gm200_secboot_run_blob(struct nvkm_secboot *, struct nvkm_gpuobj *,
			   struct nvkm_falcon *);
<<<<<<< HEAD
=======

/* Tegra-only */
int gm20b_secboot_tegra_read_wpr(struct gm200_secboot *, u32);
>>>>>>> d455937e

#endif<|MERGE_RESOLUTION|>--- conflicted
+++ resolved
@@ -40,11 +40,8 @@
 void *gm200_secboot_dtor(struct nvkm_secboot *);
 int gm200_secboot_run_blob(struct nvkm_secboot *, struct nvkm_gpuobj *,
 			   struct nvkm_falcon *);
-<<<<<<< HEAD
-=======
 
 /* Tegra-only */
 int gm20b_secboot_tegra_read_wpr(struct gm200_secboot *, u32);
->>>>>>> d455937e
 
 #endif
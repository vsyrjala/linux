--- conflicted
+++ resolved
@@ -61,11 +61,7 @@
 	void (*generate_bl_desc)(const struct nvkm_acr *,
 				 const struct ls_ucode_img *, u64, void *);
 	u32 bl_desc_size;
-<<<<<<< HEAD
-	void (*post_run)(const struct nvkm_acr *, const struct nvkm_secboot *);
-=======
 	int (*post_run)(const struct nvkm_acr *, const struct nvkm_secboot *);
->>>>>>> d455937e
 	u32 lhdr_flags;
 };
 

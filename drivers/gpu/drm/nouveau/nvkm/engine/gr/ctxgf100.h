--- conflicted
+++ resolved
@@ -106,12 +106,9 @@
 void gp100_grctx_generate_pagepool(struct gf100_grctx *);
 
 extern const struct gf100_grctx_func gp102_grctx;
-<<<<<<< HEAD
-=======
 void gp102_grctx_generate_attrib(struct gf100_grctx *);
 
 extern const struct gf100_grctx_func gp107_grctx;
->>>>>>> d455937e
 
 /* context init value lists */
 

--- conflicted
+++ resolved
@@ -40,8 +40,6 @@
 	nvkm_mask(device, 0x408958, 0x0000000f, fbp_count); /* crop */
 }
 
-<<<<<<< HEAD
-=======
 void
 gp100_gr_init_num_active_ltcs(struct gf100_gr *gr)
 {
@@ -51,7 +49,6 @@
 	nvkm_wr32(device, GPC_BCAST(0x033c), nvkm_rd32(device, 0x100804));
 }
 
->>>>>>> d455937e
 int
 gp100_gr_init(struct gf100_gr *gr)
 {

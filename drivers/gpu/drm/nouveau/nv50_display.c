--- conflicted
+++ resolved
@@ -1996,7 +1996,6 @@
 			asyh->view.oW -= (asyh->view.oW >> 4) + 32;
 			if (bY) asyh->view.oH -= (bY * 2);
 			else    asyh->view.oH  = ((asyh->view.oW * r) + (r / 2)) >> 19;
-<<<<<<< HEAD
 		}
 	}
 
@@ -2975,986 +2974,6 @@
 	mstm->outp->update(mstm->outp, head->base.index,
 			   &head->base.base.state->adjusted_mode, proto, depth);
 
-=======
-		}
-	}
-
-	/* Handle CENTER/ASPECT scaling, taking into account the areas
-	 * removed already for overscan compensation.
-	 */
-	switch (mode) {
-	case DRM_MODE_SCALE_CENTER:
-		asyh->view.oW = min((u16)umode->hdisplay, asyh->view.oW);
-		asyh->view.oH = min((u16)umode->vdisplay, asyh->view.oH);
-		/* fall-through */
-	case DRM_MODE_SCALE_ASPECT:
-		if (asyh->view.oH < asyh->view.oW) {
-			u32 r = (asyh->view.iW << 19) / asyh->view.iH;
-			asyh->view.oW = ((asyh->view.oH * r) + (r / 2)) >> 19;
-		} else {
-			u32 r = (asyh->view.iH << 19) / asyh->view.iW;
-			asyh->view.oH = ((asyh->view.oW * r) + (r / 2)) >> 19;
-		}
-		break;
-	default:
-		break;
-	}
-
-	asyh->set.view = true;
-}
-
-static void
-nv50_head_atomic_check_mode(struct nv50_head *head, struct nv50_head_atom *asyh)
-{
-	struct drm_display_mode *mode = &asyh->state.adjusted_mode;
-	u32 ilace   = (mode->flags & DRM_MODE_FLAG_INTERLACE) ? 2 : 1;
-	u32 vscan   = (mode->flags & DRM_MODE_FLAG_DBLSCAN) ? 2 : 1;
-	u32 hbackp  =  mode->htotal - mode->hsync_end;
-	u32 vbackp  = (mode->vtotal - mode->vsync_end) * vscan / ilace;
-	u32 hfrontp =  mode->hsync_start - mode->hdisplay;
-	u32 vfrontp = (mode->vsync_start - mode->vdisplay) * vscan / ilace;
-	struct nv50_head_mode *m = &asyh->mode;
-
-	m->h.active = mode->htotal;
-	m->h.synce  = mode->hsync_end - mode->hsync_start - 1;
-	m->h.blanke = m->h.synce + hbackp;
-	m->h.blanks = mode->htotal - hfrontp - 1;
-
-	m->v.active = mode->vtotal * vscan / ilace;
-	m->v.synce  = ((mode->vsync_end - mode->vsync_start) * vscan / ilace) - 1;
-	m->v.blanke = m->v.synce + vbackp;
-	m->v.blanks = m->v.active - vfrontp - 1;
-
-	/*XXX: Safe underestimate, even "0" works */
-	m->v.blankus = (m->v.active - mode->vdisplay - 2) * m->h.active;
-	m->v.blankus *= 1000;
-	m->v.blankus /= mode->clock;
-
-	if (mode->flags & DRM_MODE_FLAG_INTERLACE) {
-		m->v.blank2e =  m->v.active + m->v.synce + vbackp;
-		m->v.blank2s =  m->v.blank2e + (mode->vdisplay * vscan / ilace);
-		m->v.active  = (m->v.active * 2) + 1;
-		m->interlace = true;
-	} else {
-		m->v.blank2e = 0;
-		m->v.blank2s = 1;
-		m->interlace = false;
-	}
-	m->clock = mode->clock;
-
-	drm_mode_set_crtcinfo(mode, CRTC_INTERLACE_HALVE_V);
-	asyh->set.mode = true;
-}
-
-static int
-nv50_head_atomic_check(struct drm_crtc *crtc, struct drm_crtc_state *state)
-{
-	struct nouveau_drm *drm = nouveau_drm(crtc->dev);
-	struct nv50_disp *disp = nv50_disp(crtc->dev);
-	struct nv50_head *head = nv50_head(crtc);
-	struct nv50_head_atom *armh = nv50_head_atom(crtc->state);
-	struct nv50_head_atom *asyh = nv50_head_atom(state);
-	struct nouveau_conn_atom *asyc = NULL;
-	struct drm_connector_state *conns;
-	struct drm_connector *conn;
-	int i;
-
-	NV_ATOMIC(drm, "%s atomic_check %d\n", crtc->name, asyh->state.active);
-	if (asyh->state.active) {
-		for_each_connector_in_state(asyh->state.state, conn, conns, i) {
-			if (conns->crtc == crtc) {
-				asyc = nouveau_conn_atom(conns);
-				break;
-			}
-		}
-
-		if (armh->state.active) {
-			if (asyc) {
-				if (asyh->state.mode_changed)
-					asyc->set.scaler = true;
-				if (armh->base.depth != asyh->base.depth)
-					asyc->set.dither = true;
-			}
-		} else {
-			asyc->set.mask = ~0;
-			asyh->set.mask = ~0;
-		}
-
-		if (asyh->state.mode_changed)
-			nv50_head_atomic_check_mode(head, asyh);
-
-		if (asyc) {
-			if (asyc->set.scaler)
-				nv50_head_atomic_check_view(armh, asyh, asyc);
-			if (asyc->set.dither)
-				nv50_head_atomic_check_dither(armh, asyh, asyc);
-			if (asyc->set.procamp)
-				nv50_head_atomic_check_procamp(armh, asyh, asyc);
-		}
-
-		if ((asyh->core.visible = (asyh->base.cpp != 0))) {
-			asyh->core.x = asyh->base.x;
-			asyh->core.y = asyh->base.y;
-			asyh->core.w = asyh->base.w;
-			asyh->core.h = asyh->base.h;
-		} else
-		if ((asyh->core.visible = asyh->curs.visible)) {
-			/*XXX: We need to either find some way of having the
-			 *     primary base layer appear black, while still
-			 *     being able to display the other layers, or we
-			 *     need to allocate a dummy black surface here.
-			 */
-			asyh->core.x = 0;
-			asyh->core.y = 0;
-			asyh->core.w = asyh->state.mode.hdisplay;
-			asyh->core.h = asyh->state.mode.vdisplay;
-		}
-		asyh->core.handle = disp->mast.base.vram.handle;
-		asyh->core.offset = 0;
-		asyh->core.format = 0xcf;
-		asyh->core.kind = 0;
-		asyh->core.layout = 1;
-		asyh->core.block = 0;
-		asyh->core.pitch = ALIGN(asyh->core.w, 64) * 4;
-		asyh->lut.handle = disp->mast.base.vram.handle;
-		asyh->lut.offset = head->base.lut.nvbo->bo.offset;
-		asyh->set.base = armh->base.cpp != asyh->base.cpp;
-		asyh->set.ovly = armh->ovly.cpp != asyh->ovly.cpp;
-	} else {
-		asyh->core.visible = false;
-		asyh->curs.visible = false;
-		asyh->base.cpp = 0;
-		asyh->ovly.cpp = 0;
-	}
-
-	if (!drm_atomic_crtc_needs_modeset(&asyh->state)) {
-		if (asyh->core.visible) {
-			if (memcmp(&armh->core, &asyh->core, sizeof(asyh->core)))
-				asyh->set.core = true;
-		} else
-		if (armh->core.visible) {
-			asyh->clr.core = true;
-		}
-
-		if (asyh->curs.visible) {
-			if (memcmp(&armh->curs, &asyh->curs, sizeof(asyh->curs)))
-				asyh->set.curs = true;
-		} else
-		if (armh->curs.visible) {
-			asyh->clr.curs = true;
-		}
-	} else {
-		asyh->clr.core = armh->core.visible;
-		asyh->clr.curs = armh->curs.visible;
-		asyh->set.core = asyh->core.visible;
-		asyh->set.curs = asyh->curs.visible;
-	}
-
-	if (asyh->clr.mask || asyh->set.mask)
-		nv50_atom(asyh->state.state)->lock_core = true;
-	return 0;
-}
-
-static void
-nv50_head_lut_load(struct drm_crtc *crtc)
-{
-	struct nv50_disp *disp = nv50_disp(crtc->dev);
-	struct nouveau_crtc *nv_crtc = nouveau_crtc(crtc);
-	void __iomem *lut = nvbo_kmap_obj_iovirtual(nv_crtc->lut.nvbo);
-	int i;
-
-	for (i = 0; i < 256; i++) {
-		u16 r = nv_crtc->lut.r[i] >> 2;
-		u16 g = nv_crtc->lut.g[i] >> 2;
-		u16 b = nv_crtc->lut.b[i] >> 2;
-
-		if (disp->disp->oclass < GF110_DISP) {
-			writew(r + 0x0000, lut + (i * 0x08) + 0);
-			writew(g + 0x0000, lut + (i * 0x08) + 2);
-			writew(b + 0x0000, lut + (i * 0x08) + 4);
-		} else {
-			writew(r + 0x6000, lut + (i * 0x20) + 0);
-			writew(g + 0x6000, lut + (i * 0x20) + 2);
-			writew(b + 0x6000, lut + (i * 0x20) + 4);
-		}
-	}
-}
-
-static int
-nv50_head_mode_set_base_atomic(struct drm_crtc *crtc,
-			       struct drm_framebuffer *fb, int x, int y,
-			       enum mode_set_atomic state)
-{
-	WARN_ON(1);
-	return 0;
-}
-
-static const struct drm_crtc_helper_funcs
-nv50_head_help = {
-	.mode_set_base_atomic = nv50_head_mode_set_base_atomic,
-	.load_lut = nv50_head_lut_load,
-	.atomic_check = nv50_head_atomic_check,
-};
-
-/* This is identical to the version in the atomic helpers, except that
- * it supports non-vblanked ("async") page flips.
- */
-static int
-nv50_head_page_flip(struct drm_crtc *crtc, struct drm_framebuffer *fb,
-		    struct drm_pending_vblank_event *event, u32 flags)
-{
-	struct drm_plane *plane = crtc->primary;
-	struct drm_atomic_state *state;
-	struct drm_plane_state *plane_state;
-	struct drm_crtc_state *crtc_state;
-	int ret = 0;
-
-	state = drm_atomic_state_alloc(plane->dev);
-	if (!state)
-		return -ENOMEM;
-
-	state->acquire_ctx = drm_modeset_legacy_acquire_ctx(crtc);
-retry:
-	crtc_state = drm_atomic_get_crtc_state(state, crtc);
-	if (IS_ERR(crtc_state)) {
-		ret = PTR_ERR(crtc_state);
-		goto fail;
-	}
-	crtc_state->event = event;
-
-	plane_state = drm_atomic_get_plane_state(state, plane);
-	if (IS_ERR(plane_state)) {
-		ret = PTR_ERR(plane_state);
-		goto fail;
-	}
-
-	ret = drm_atomic_set_crtc_for_plane(plane_state, crtc);
-	if (ret != 0)
-		goto fail;
-	drm_atomic_set_fb_for_plane(plane_state, fb);
-
-	/* Make sure we don't accidentally do a full modeset. */
-	state->allow_modeset = false;
-	if (!crtc_state->active) {
-		DRM_DEBUG_ATOMIC("[CRTC:%d] disabled, rejecting legacy flip\n",
-				 crtc->base.id);
-		ret = -EINVAL;
-		goto fail;
-	}
-
-	if (flags & DRM_MODE_PAGE_FLIP_ASYNC)
-		nv50_wndw_atom(plane_state)->interval = 0;
-
-	ret = drm_atomic_nonblocking_commit(state);
-fail:
-	if (ret == -EDEADLK)
-		goto backoff;
-
-	drm_atomic_state_put(state);
-	return ret;
-
-backoff:
-	drm_atomic_state_clear(state);
-	drm_atomic_legacy_backoff(state);
-
-	/*
-	 * Someone might have exchanged the framebuffer while we dropped locks
-	 * in the backoff code. We need to fix up the fb refcount tracking the
-	 * core does for us.
-	 */
-	plane->old_fb = plane->fb;
-
-	goto retry;
-}
-
-static int
-nv50_head_gamma_set(struct drm_crtc *crtc, u16 *r, u16 *g, u16 *b,
-		    uint32_t size)
-{
-	struct nouveau_crtc *nv_crtc = nouveau_crtc(crtc);
-	u32 i;
-
-	for (i = 0; i < size; i++) {
-		nv_crtc->lut.r[i] = r[i];
-		nv_crtc->lut.g[i] = g[i];
-		nv_crtc->lut.b[i] = b[i];
-	}
-
-	nv50_head_lut_load(crtc);
-	return 0;
-}
-
-static void
-nv50_head_atomic_destroy_state(struct drm_crtc *crtc,
-			       struct drm_crtc_state *state)
-{
-	struct nv50_head_atom *asyh = nv50_head_atom(state);
-	__drm_atomic_helper_crtc_destroy_state(&asyh->state);
-	kfree(asyh);
-}
-
-static struct drm_crtc_state *
-nv50_head_atomic_duplicate_state(struct drm_crtc *crtc)
-{
-	struct nv50_head_atom *armh = nv50_head_atom(crtc->state);
-	struct nv50_head_atom *asyh;
-	if (!(asyh = kmalloc(sizeof(*asyh), GFP_KERNEL)))
-		return NULL;
-	__drm_atomic_helper_crtc_duplicate_state(crtc, &asyh->state);
-	asyh->view = armh->view;
-	asyh->mode = armh->mode;
-	asyh->lut  = armh->lut;
-	asyh->core = armh->core;
-	asyh->curs = armh->curs;
-	asyh->base = armh->base;
-	asyh->ovly = armh->ovly;
-	asyh->dither = armh->dither;
-	asyh->procamp = armh->procamp;
-	asyh->clr.mask = 0;
-	asyh->set.mask = 0;
-	return &asyh->state;
-}
-
-static void
-__drm_atomic_helper_crtc_reset(struct drm_crtc *crtc,
-			       struct drm_crtc_state *state)
-{
-	if (crtc->state)
-		crtc->funcs->atomic_destroy_state(crtc, crtc->state);
-	crtc->state = state;
-	crtc->state->crtc = crtc;
-}
-
-static void
-nv50_head_reset(struct drm_crtc *crtc)
-{
-	struct nv50_head_atom *asyh;
-
-	if (WARN_ON(!(asyh = kzalloc(sizeof(*asyh), GFP_KERNEL))))
-		return;
-
-	__drm_atomic_helper_crtc_reset(crtc, &asyh->state);
-}
-
-static void
-nv50_head_destroy(struct drm_crtc *crtc)
-{
-	struct nouveau_crtc *nv_crtc = nouveau_crtc(crtc);
-	struct nv50_disp *disp = nv50_disp(crtc->dev);
-	struct nv50_head *head = nv50_head(crtc);
-
-	nv50_dmac_destroy(&head->ovly.base, disp->disp);
-	nv50_pioc_destroy(&head->oimm.base);
-
-	nouveau_bo_unmap(nv_crtc->lut.nvbo);
-	if (nv_crtc->lut.nvbo)
-		nouveau_bo_unpin(nv_crtc->lut.nvbo);
-	nouveau_bo_ref(NULL, &nv_crtc->lut.nvbo);
-
-	drm_crtc_cleanup(crtc);
-	kfree(crtc);
-}
-
-static const struct drm_crtc_funcs
-nv50_head_func = {
-	.reset = nv50_head_reset,
-	.gamma_set = nv50_head_gamma_set,
-	.destroy = nv50_head_destroy,
-	.set_config = drm_atomic_helper_set_config,
-	.page_flip = nv50_head_page_flip,
-	.set_property = drm_atomic_helper_crtc_set_property,
-	.atomic_duplicate_state = nv50_head_atomic_duplicate_state,
-	.atomic_destroy_state = nv50_head_atomic_destroy_state,
-};
-
-static int
-nv50_head_create(struct drm_device *dev, int index)
-{
-	struct nouveau_drm *drm = nouveau_drm(dev);
-	struct nvif_device *device = &drm->device;
-	struct nv50_disp *disp = nv50_disp(dev);
-	struct nv50_head *head;
-	struct nv50_base *base;
-	struct nv50_curs *curs;
-	struct drm_crtc *crtc;
-	int ret, i;
-
-	head = kzalloc(sizeof(*head), GFP_KERNEL);
-	if (!head)
-		return -ENOMEM;
-
-	head->base.index = index;
-	for (i = 0; i < 256; i++) {
-		head->base.lut.r[i] = i << 8;
-		head->base.lut.g[i] = i << 8;
-		head->base.lut.b[i] = i << 8;
-	}
-
-	ret = nv50_base_new(drm, head, &base);
-	if (ret == 0)
-		ret = nv50_curs_new(drm, head, &curs);
-	if (ret) {
-		kfree(head);
-		return ret;
-	}
-
-	crtc = &head->base.base;
-	drm_crtc_init_with_planes(dev, crtc, &base->wndw.plane,
-				  &curs->wndw.plane, &nv50_head_func,
-				  "head-%d", head->base.index);
-	drm_crtc_helper_add(crtc, &nv50_head_help);
-	drm_mode_crtc_set_gamma_size(crtc, 256);
-
-	ret = nouveau_bo_new(dev, 8192, 0x100, TTM_PL_FLAG_VRAM,
-			     0, 0x0000, NULL, NULL, &head->base.lut.nvbo);
-	if (!ret) {
-		ret = nouveau_bo_pin(head->base.lut.nvbo, TTM_PL_FLAG_VRAM, true);
-		if (!ret) {
-			ret = nouveau_bo_map(head->base.lut.nvbo);
-			if (ret)
-				nouveau_bo_unpin(head->base.lut.nvbo);
-		}
-		if (ret)
-			nouveau_bo_ref(NULL, &head->base.lut.nvbo);
-	}
-
-	if (ret)
-		goto out;
-
-	/* allocate overlay resources */
-	ret = nv50_oimm_create(device, disp->disp, index, &head->oimm);
-	if (ret)
-		goto out;
-
-	ret = nv50_ovly_create(device, disp->disp, index, disp->sync->bo.offset,
-			       &head->ovly);
-	if (ret)
-		goto out;
-
-out:
-	if (ret)
-		nv50_head_destroy(crtc);
-	return ret;
-}
-
-/******************************************************************************
- * Output path helpers
- *****************************************************************************/
-static int
-nv50_outp_atomic_check_view(struct drm_encoder *encoder,
-			    struct drm_crtc_state *crtc_state,
-			    struct drm_connector_state *conn_state,
-			    struct drm_display_mode *native_mode)
-{
-	struct drm_display_mode *adjusted_mode = &crtc_state->adjusted_mode;
-	struct drm_display_mode *mode = &crtc_state->mode;
-	struct drm_connector *connector = conn_state->connector;
-	struct nouveau_conn_atom *asyc = nouveau_conn_atom(conn_state);
-	struct nouveau_drm *drm = nouveau_drm(encoder->dev);
-
-	NV_ATOMIC(drm, "%s atomic_check\n", encoder->name);
-	asyc->scaler.full = false;
-	if (!native_mode)
-		return 0;
-
-	if (asyc->scaler.mode == DRM_MODE_SCALE_NONE) {
-		switch (connector->connector_type) {
-		case DRM_MODE_CONNECTOR_LVDS:
-		case DRM_MODE_CONNECTOR_eDP:
-			/* Force use of scaler for non-EDID modes. */
-			if (adjusted_mode->type & DRM_MODE_TYPE_DRIVER)
-				break;
-			mode = native_mode;
-			asyc->scaler.full = true;
-			break;
-		default:
-			break;
-		}
-	} else {
-		mode = native_mode;
-	}
-
-	if (!drm_mode_equal(adjusted_mode, mode)) {
-		drm_mode_copy(adjusted_mode, mode);
-		crtc_state->mode_changed = true;
-	}
-
-	return 0;
-}
-
-static int
-nv50_outp_atomic_check(struct drm_encoder *encoder,
-		       struct drm_crtc_state *crtc_state,
-		       struct drm_connector_state *conn_state)
-{
-	struct nouveau_connector *nv_connector =
-		nouveau_connector(conn_state->connector);
-	return nv50_outp_atomic_check_view(encoder, crtc_state, conn_state,
-					   nv_connector->native_mode);
-}
-
-/******************************************************************************
- * DAC
- *****************************************************************************/
-static void
-nv50_dac_dpms(struct drm_encoder *encoder, int mode)
-{
-	struct nouveau_encoder *nv_encoder = nouveau_encoder(encoder);
-	struct nv50_disp *disp = nv50_disp(encoder->dev);
-	struct {
-		struct nv50_disp_mthd_v1 base;
-		struct nv50_disp_dac_pwr_v0 pwr;
-	} args = {
-		.base.version = 1,
-		.base.method = NV50_DISP_MTHD_V1_DAC_PWR,
-		.base.hasht  = nv_encoder->dcb->hasht,
-		.base.hashm  = nv_encoder->dcb->hashm,
-		.pwr.state = 1,
-		.pwr.data  = 1,
-		.pwr.vsync = (mode != DRM_MODE_DPMS_SUSPEND &&
-			      mode != DRM_MODE_DPMS_OFF),
-		.pwr.hsync = (mode != DRM_MODE_DPMS_STANDBY &&
-			      mode != DRM_MODE_DPMS_OFF),
-	};
-
-	nvif_mthd(disp->disp, 0, &args, sizeof(args));
-}
-
-static void
-nv50_dac_disable(struct drm_encoder *encoder)
-{
-	struct nouveau_encoder *nv_encoder = nouveau_encoder(encoder);
-	struct nv50_mast *mast = nv50_mast(encoder->dev);
-	const int or = nv_encoder->or;
-	u32 *push;
-
-	if (nv_encoder->crtc) {
-		push = evo_wait(mast, 4);
-		if (push) {
-			if (nv50_vers(mast) < GF110_DISP_CORE_CHANNEL_DMA) {
-				evo_mthd(push, 0x0400 + (or * 0x080), 1);
-				evo_data(push, 0x00000000);
-			} else {
-				evo_mthd(push, 0x0180 + (or * 0x020), 1);
-				evo_data(push, 0x00000000);
-			}
-			evo_kick(push, mast);
-		}
-	}
-
-	nv_encoder->crtc = NULL;
-}
-
-static void
-nv50_dac_enable(struct drm_encoder *encoder)
-{
-	struct nv50_mast *mast = nv50_mast(encoder->dev);
-	struct nouveau_encoder *nv_encoder = nouveau_encoder(encoder);
-	struct nouveau_crtc *nv_crtc = nouveau_crtc(encoder->crtc);
-	struct drm_display_mode *mode = &nv_crtc->base.state->adjusted_mode;
-	u32 *push;
-
-	push = evo_wait(mast, 8);
-	if (push) {
-		if (nv50_vers(mast) < GF110_DISP_CORE_CHANNEL_DMA) {
-			u32 syncs = 0x00000000;
-
-			if (mode->flags & DRM_MODE_FLAG_NHSYNC)
-				syncs |= 0x00000001;
-			if (mode->flags & DRM_MODE_FLAG_NVSYNC)
-				syncs |= 0x00000002;
-
-			evo_mthd(push, 0x0400 + (nv_encoder->or * 0x080), 2);
-			evo_data(push, 1 << nv_crtc->index);
-			evo_data(push, syncs);
-		} else {
-			u32 magic = 0x31ec6000 | (nv_crtc->index << 25);
-			u32 syncs = 0x00000001;
-
-			if (mode->flags & DRM_MODE_FLAG_NHSYNC)
-				syncs |= 0x00000008;
-			if (mode->flags & DRM_MODE_FLAG_NVSYNC)
-				syncs |= 0x00000010;
-
-			if (mode->flags & DRM_MODE_FLAG_INTERLACE)
-				magic |= 0x00000001;
-
-			evo_mthd(push, 0x0404 + (nv_crtc->index * 0x300), 2);
-			evo_data(push, syncs);
-			evo_data(push, magic);
-			evo_mthd(push, 0x0180 + (nv_encoder->or * 0x020), 1);
-			evo_data(push, 1 << nv_crtc->index);
-		}
-
-		evo_kick(push, mast);
-	}
-
-	nv_encoder->crtc = encoder->crtc;
-}
-
-static enum drm_connector_status
-nv50_dac_detect(struct drm_encoder *encoder, struct drm_connector *connector)
-{
-	struct nouveau_encoder *nv_encoder = nouveau_encoder(encoder);
-	struct nv50_disp *disp = nv50_disp(encoder->dev);
-	struct {
-		struct nv50_disp_mthd_v1 base;
-		struct nv50_disp_dac_load_v0 load;
-	} args = {
-		.base.version = 1,
-		.base.method = NV50_DISP_MTHD_V1_DAC_LOAD,
-		.base.hasht  = nv_encoder->dcb->hasht,
-		.base.hashm  = nv_encoder->dcb->hashm,
-	};
-	int ret;
-
-	args.load.data = nouveau_drm(encoder->dev)->vbios.dactestval;
-	if (args.load.data == 0)
-		args.load.data = 340;
-
-	ret = nvif_mthd(disp->disp, 0, &args, sizeof(args));
-	if (ret || !args.load.load)
-		return connector_status_disconnected;
-
-	return connector_status_connected;
-}
-
-static const struct drm_encoder_helper_funcs
-nv50_dac_help = {
-	.dpms = nv50_dac_dpms,
-	.atomic_check = nv50_outp_atomic_check,
-	.enable = nv50_dac_enable,
-	.disable = nv50_dac_disable,
-	.detect = nv50_dac_detect
-};
-
-static void
-nv50_dac_destroy(struct drm_encoder *encoder)
-{
-	drm_encoder_cleanup(encoder);
-	kfree(encoder);
-}
-
-static const struct drm_encoder_funcs
-nv50_dac_func = {
-	.destroy = nv50_dac_destroy,
-};
-
-static int
-nv50_dac_create(struct drm_connector *connector, struct dcb_output *dcbe)
-{
-	struct nouveau_drm *drm = nouveau_drm(connector->dev);
-	struct nvkm_i2c *i2c = nvxx_i2c(&drm->device);
-	struct nvkm_i2c_bus *bus;
-	struct nouveau_encoder *nv_encoder;
-	struct drm_encoder *encoder;
-	int type = DRM_MODE_ENCODER_DAC;
-
-	nv_encoder = kzalloc(sizeof(*nv_encoder), GFP_KERNEL);
-	if (!nv_encoder)
-		return -ENOMEM;
-	nv_encoder->dcb = dcbe;
-	nv_encoder->or = ffs(dcbe->or) - 1;
-
-	bus = nvkm_i2c_bus_find(i2c, dcbe->i2c_index);
-	if (bus)
-		nv_encoder->i2c = &bus->i2c;
-
-	encoder = to_drm_encoder(nv_encoder);
-	encoder->possible_crtcs = dcbe->heads;
-	encoder->possible_clones = 0;
-	drm_encoder_init(connector->dev, encoder, &nv50_dac_func, type,
-			 "dac-%04x-%04x", dcbe->hasht, dcbe->hashm);
-	drm_encoder_helper_add(encoder, &nv50_dac_help);
-
-	drm_mode_connector_attach_encoder(connector, encoder);
-	return 0;
-}
-
-/******************************************************************************
- * Audio
- *****************************************************************************/
-static void
-nv50_audio_disable(struct drm_encoder *encoder, struct nouveau_crtc *nv_crtc)
-{
-	struct nouveau_encoder *nv_encoder = nouveau_encoder(encoder);
-	struct nv50_disp *disp = nv50_disp(encoder->dev);
-	struct {
-		struct nv50_disp_mthd_v1 base;
-		struct nv50_disp_sor_hda_eld_v0 eld;
-	} args = {
-		.base.version = 1,
-		.base.method  = NV50_DISP_MTHD_V1_SOR_HDA_ELD,
-		.base.hasht   = nv_encoder->dcb->hasht,
-		.base.hashm   = (0xf0ff & nv_encoder->dcb->hashm) |
-				(0x0100 << nv_crtc->index),
-	};
-
-	nvif_mthd(disp->disp, 0, &args, sizeof(args));
-}
-
-static void
-nv50_audio_enable(struct drm_encoder *encoder, struct drm_display_mode *mode)
-{
-	struct nouveau_encoder *nv_encoder = nouveau_encoder(encoder);
-	struct nouveau_crtc *nv_crtc = nouveau_crtc(encoder->crtc);
-	struct nouveau_connector *nv_connector;
-	struct nv50_disp *disp = nv50_disp(encoder->dev);
-	struct __packed {
-		struct {
-			struct nv50_disp_mthd_v1 mthd;
-			struct nv50_disp_sor_hda_eld_v0 eld;
-		} base;
-		u8 data[sizeof(nv_connector->base.eld)];
-	} args = {
-		.base.mthd.version = 1,
-		.base.mthd.method  = NV50_DISP_MTHD_V1_SOR_HDA_ELD,
-		.base.mthd.hasht   = nv_encoder->dcb->hasht,
-		.base.mthd.hashm   = (0xf0ff & nv_encoder->dcb->hashm) |
-				     (0x0100 << nv_crtc->index),
-	};
-
-	nv_connector = nouveau_encoder_connector_get(nv_encoder);
-	if (!drm_detect_monitor_audio(nv_connector->edid))
-		return;
-
-	drm_edid_to_eld(&nv_connector->base, nv_connector->edid);
-	memcpy(args.data, nv_connector->base.eld, sizeof(args.data));
-
-	nvif_mthd(disp->disp, 0, &args,
-		  sizeof(args.base) + drm_eld_size(args.data));
-}
-
-/******************************************************************************
- * HDMI
- *****************************************************************************/
-static void
-nv50_hdmi_disable(struct drm_encoder *encoder, struct nouveau_crtc *nv_crtc)
-{
-	struct nouveau_encoder *nv_encoder = nouveau_encoder(encoder);
-	struct nv50_disp *disp = nv50_disp(encoder->dev);
-	struct {
-		struct nv50_disp_mthd_v1 base;
-		struct nv50_disp_sor_hdmi_pwr_v0 pwr;
-	} args = {
-		.base.version = 1,
-		.base.method = NV50_DISP_MTHD_V1_SOR_HDMI_PWR,
-		.base.hasht  = nv_encoder->dcb->hasht,
-		.base.hashm  = (0xf0ff & nv_encoder->dcb->hashm) |
-			       (0x0100 << nv_crtc->index),
-	};
-
-	nvif_mthd(disp->disp, 0, &args, sizeof(args));
-}
-
-static void
-nv50_hdmi_enable(struct drm_encoder *encoder, struct drm_display_mode *mode)
-{
-	struct nouveau_encoder *nv_encoder = nouveau_encoder(encoder);
-	struct nouveau_crtc *nv_crtc = nouveau_crtc(encoder->crtc);
-	struct nv50_disp *disp = nv50_disp(encoder->dev);
-	struct {
-		struct nv50_disp_mthd_v1 base;
-		struct nv50_disp_sor_hdmi_pwr_v0 pwr;
-	} args = {
-		.base.version = 1,
-		.base.method = NV50_DISP_MTHD_V1_SOR_HDMI_PWR,
-		.base.hasht  = nv_encoder->dcb->hasht,
-		.base.hashm  = (0xf0ff & nv_encoder->dcb->hashm) |
-			       (0x0100 << nv_crtc->index),
-		.pwr.state = 1,
-		.pwr.rekey = 56, /* binary driver, and tegra, constant */
-	};
-	struct nouveau_connector *nv_connector;
-	u32 max_ac_packet;
-
-	nv_connector = nouveau_encoder_connector_get(nv_encoder);
-	if (!drm_detect_hdmi_monitor(nv_connector->edid))
-		return;
-
-	max_ac_packet  = mode->htotal - mode->hdisplay;
-	max_ac_packet -= args.pwr.rekey;
-	max_ac_packet -= 18; /* constant from tegra */
-	args.pwr.max_ac_packet = max_ac_packet / 32;
-
-	nvif_mthd(disp->disp, 0, &args, sizeof(args));
-	nv50_audio_enable(encoder, mode);
-}
-
-/******************************************************************************
- * MST
- *****************************************************************************/
-#define nv50_mstm(p) container_of((p), struct nv50_mstm, mgr)
-#define nv50_mstc(p) container_of((p), struct nv50_mstc, connector)
-#define nv50_msto(p) container_of((p), struct nv50_msto, encoder)
-
-struct nv50_mstm {
-	struct nouveau_encoder *outp;
-
-	struct drm_dp_mst_topology_mgr mgr;
-	struct nv50_msto *msto[4];
-
-	bool modified;
-};
-
-struct nv50_mstc {
-	struct nv50_mstm *mstm;
-	struct drm_dp_mst_port *port;
-	struct drm_connector connector;
-
-	struct drm_display_mode *native;
-	struct edid *edid;
-
-	int pbn;
-};
-
-struct nv50_msto {
-	struct drm_encoder encoder;
-
-	struct nv50_head *head;
-	struct nv50_mstc *mstc;
-	bool disabled;
-};
-
-static struct drm_dp_payload *
-nv50_msto_payload(struct nv50_msto *msto)
-{
-	struct nouveau_drm *drm = nouveau_drm(msto->encoder.dev);
-	struct nv50_mstc *mstc = msto->mstc;
-	struct nv50_mstm *mstm = mstc->mstm;
-	int vcpi = mstc->port->vcpi.vcpi, i;
-
-	NV_ATOMIC(drm, "%s: vcpi %d\n", msto->encoder.name, vcpi);
-	for (i = 0; i < mstm->mgr.max_payloads; i++) {
-		struct drm_dp_payload *payload = &mstm->mgr.payloads[i];
-		NV_ATOMIC(drm, "%s: %d: vcpi %d start 0x%02x slots 0x%02x\n",
-			  mstm->outp->base.base.name, i, payload->vcpi,
-			  payload->start_slot, payload->num_slots);
-	}
-
-	for (i = 0; i < mstm->mgr.max_payloads; i++) {
-		struct drm_dp_payload *payload = &mstm->mgr.payloads[i];
-		if (payload->vcpi == vcpi)
-			return payload;
-	}
-
-	return NULL;
-}
-
-static void
-nv50_msto_cleanup(struct nv50_msto *msto)
-{
-	struct nouveau_drm *drm = nouveau_drm(msto->encoder.dev);
-	struct nv50_mstc *mstc = msto->mstc;
-	struct nv50_mstm *mstm = mstc->mstm;
-
-	NV_ATOMIC(drm, "%s: msto cleanup\n", msto->encoder.name);
-	if (mstc->port && mstc->port->vcpi.vcpi > 0 && !nv50_msto_payload(msto))
-		drm_dp_mst_deallocate_vcpi(&mstm->mgr, mstc->port);
-	if (msto->disabled) {
-		msto->mstc = NULL;
-		msto->head = NULL;
-		msto->disabled = false;
-	}
-}
-
-static void
-nv50_msto_prepare(struct nv50_msto *msto)
-{
-	struct nouveau_drm *drm = nouveau_drm(msto->encoder.dev);
-	struct nv50_mstc *mstc = msto->mstc;
-	struct nv50_mstm *mstm = mstc->mstm;
-	struct {
-		struct nv50_disp_mthd_v1 base;
-		struct nv50_disp_sor_dp_mst_vcpi_v0 vcpi;
-	} args = {
-		.base.version = 1,
-		.base.method = NV50_DISP_MTHD_V1_SOR_DP_MST_VCPI,
-		.base.hasht  = mstm->outp->dcb->hasht,
-		.base.hashm  = (0xf0ff & mstm->outp->dcb->hashm) |
-			       (0x0100 << msto->head->base.index),
-	};
-
-	NV_ATOMIC(drm, "%s: msto prepare\n", msto->encoder.name);
-	if (mstc->port && mstc->port->vcpi.vcpi > 0) {
-		struct drm_dp_payload *payload = nv50_msto_payload(msto);
-		if (payload) {
-			args.vcpi.start_slot = payload->start_slot;
-			args.vcpi.num_slots = payload->num_slots;
-			args.vcpi.pbn = mstc->port->vcpi.pbn;
-			args.vcpi.aligned_pbn = mstc->port->vcpi.aligned_pbn;
-		}
-	}
-
-	NV_ATOMIC(drm, "%s: %s: %02x %02x %04x %04x\n",
-		  msto->encoder.name, msto->head->base.base.name,
-		  args.vcpi.start_slot, args.vcpi.num_slots,
-		  args.vcpi.pbn, args.vcpi.aligned_pbn);
-	nvif_mthd(&drm->display->disp, 0, &args, sizeof(args));
-}
-
-static int
-nv50_msto_atomic_check(struct drm_encoder *encoder,
-		       struct drm_crtc_state *crtc_state,
-		       struct drm_connector_state *conn_state)
-{
-	struct nv50_mstc *mstc = nv50_mstc(conn_state->connector);
-	struct nv50_mstm *mstm = mstc->mstm;
-	int bpp = conn_state->connector->display_info.bpc * 3;
-	int slots;
-
-	mstc->pbn = drm_dp_calc_pbn_mode(crtc_state->adjusted_mode.clock, bpp);
-
-	slots = drm_dp_find_vcpi_slots(&mstm->mgr, mstc->pbn);
-	if (slots < 0)
-		return slots;
-
-	return nv50_outp_atomic_check_view(encoder, crtc_state, conn_state,
-					   mstc->native);
-}
-
-static void
-nv50_msto_enable(struct drm_encoder *encoder)
-{
-	struct nv50_head *head = nv50_head(encoder->crtc);
-	struct nv50_msto *msto = nv50_msto(encoder);
-	struct nv50_mstc *mstc = NULL;
-	struct nv50_mstm *mstm = NULL;
-	struct drm_connector *connector;
-	u8 proto, depth;
-	int slots;
-	bool r;
-
-	drm_for_each_connector(connector, encoder->dev) {
-		if (connector->state->best_encoder == &msto->encoder) {
-			mstc = nv50_mstc(connector);
-			mstm = mstc->mstm;
-			break;
-		}
-	}
-
-	if (WARN_ON(!mstc))
-		return;
-
-	r = drm_dp_mst_allocate_vcpi(&mstm->mgr, mstc->port, mstc->pbn, &slots);
-	WARN_ON(!r);
-
-	if (mstm->outp->dcb->sorconf.link & 1)
-		proto = 0x8;
-	else
-		proto = 0x9;
-
-	switch (mstc->connector.display_info.bpc) {
-	case  6: depth = 0x2; break;
-	case  8: depth = 0x5; break;
-	case 10:
-	default: depth = 0x6; break;
-	}
-
-	mstm->outp->update(mstm->outp, head->base.index,
-			   &head->base.base.state->adjusted_mode, proto, depth);
-
->>>>>>> 467a14d9
 	msto->head = head;
 	msto->mstc = mstc;
 	mstm->modified = true;
@@ -4154,15 +3173,9 @@
 
 	NV_ATOMIC(drm, "%s: mstm cleanup\n", mstm->outp->base.base.name);
 	ret = drm_dp_check_act_status(&mstm->mgr);
-<<<<<<< HEAD
 
 	ret = drm_dp_update_payload_part2(&mstm->mgr);
 
-=======
-
-	ret = drm_dp_update_payload_part2(&mstm->mgr);
-
->>>>>>> 467a14d9
 	drm_for_each_encoder(encoder, mstm->outp->base.base.dev) {
 		if (encoder->encoder_type == DRM_MODE_ENCODER_DPMST) {
 			struct nv50_msto *msto = nv50_msto(encoder);
@@ -4330,23 +3343,15 @@
 	if (!mstm)
 		return 0;
 
-<<<<<<< HEAD
-	if (dpcd[0] >= 0x12 && allow) {
-=======
 	if (dpcd[0] >= 0x12) {
->>>>>>> 467a14d9
 		ret = drm_dp_dpcd_readb(mstm->mgr.aux, DP_MSTM_CAP, &dpcd[1]);
 		if (ret < 0)
 			return ret;
 
-<<<<<<< HEAD
-		state = dpcd[1] & DP_MST_CAP;
-=======
 		if (!(dpcd[1] & DP_MST_CAP))
 			dpcd[0] = 0x11;
 		else
 			state = allow;
->>>>>>> 467a14d9
 	}
 
 	ret = nv50_mstm_enable(mstm, dpcd[0], state);

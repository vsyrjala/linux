--- conflicted
+++ resolved
@@ -107,19 +107,11 @@
 			 ((image->dx + image->width) & 0xffff));
 	OUT_RING(chan, bg);
 	OUT_RING(chan, fg);
-<<<<<<< HEAD
-	OUT_RING(chan, (image->height << 16) | image->width);
-	OUT_RING(chan, (image->height << 16) | image->width);
-	OUT_RING(chan, (image->dy << 16) | (image->dx & 0xffff));
-
-	dsize = ALIGN(image->width * image->height, 32) >> 5;
-=======
 	OUT_RING(chan, (image->height << 16) | ALIGN(image->width, 8));
 	OUT_RING(chan, (image->height << 16) | image->width);
 	OUT_RING(chan, (image->dy << 16) | (image->dx & 0xffff));
 
 	dsize = ALIGN(ALIGN(image->width, 8) * image->height, 32) >> 5;
->>>>>>> 753e7c8c
 	while (dsize) {
 		int iter_len = dsize > 128 ? 128 : dsize;
 

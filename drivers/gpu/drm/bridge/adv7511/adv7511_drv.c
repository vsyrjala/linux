/*
 * Analog Devices ADV7511 HDMI transmitter driver
 *
 * Copyright 2012 Analog Devices Inc.
 *
 * Licensed under the GPL-2.
 */

#include <linux/device.h>
#include <linux/gpio/consumer.h>
#include <linux/module.h>
#include <linux/of_device.h>
#include <linux/slab.h>

#include <drm/drmP.h>
#include <drm/drm_atomic.h>
#include <drm/drm_atomic_helper.h>
#include <drm/drm_edid.h>

#include "adv7511.h"

/* ADI recommended values for proper operation. */
static const struct reg_sequence adv7511_fixed_registers[] = {
	{ 0x98, 0x03 },
	{ 0x9a, 0xe0 },
	{ 0x9c, 0x30 },
	{ 0x9d, 0x61 },
	{ 0xa2, 0xa4 },
	{ 0xa3, 0xa4 },
	{ 0xe0, 0xd0 },
	{ 0xf9, 0x00 },
	{ 0x55, 0x02 },
};

/* -----------------------------------------------------------------------------
 * Register access
 */

static const uint8_t adv7511_register_defaults[] = {
	0x12, 0x00, 0x00, 0x00, 0x00, 0x00, 0x00, 0x00, /* 00 */
	0x00, 0x00, 0x01, 0x0e, 0xbc, 0x18, 0x01, 0x13,
	0x25, 0x37, 0x00, 0x00, 0x00, 0x00, 0x00, 0x00, /* 10 */
	0x46, 0x62, 0x04, 0xa8, 0x00, 0x00, 0x1c, 0x84,
	0x1c, 0xbf, 0x04, 0xa8, 0x1e, 0x70, 0x02, 0x1e, /* 20 */
	0x00, 0x00, 0x04, 0xa8, 0x08, 0x12, 0x1b, 0xac,
	0x00, 0x00, 0x00, 0x00, 0x00, 0x00, 0x00, 0x00, /* 30 */
	0x00, 0x00, 0x00, 0x80, 0x00, 0x00, 0x00, 0xb0,
	0x00, 0x50, 0x90, 0x7e, 0x79, 0x70, 0x00, 0x00, /* 40 */
	0x00, 0xa8, 0x80, 0x00, 0x00, 0x00, 0x00, 0x00,
	0x00, 0x00, 0x02, 0x0d, 0x00, 0x00, 0x00, 0x00, /* 50 */
	0x00, 0x00, 0x00, 0x00, 0x00, 0x00, 0x00, 0x00,
	0x00, 0x00, 0x00, 0x00, 0x00, 0x00, 0x00, 0x00, /* 60 */
	0x00, 0x00, 0x00, 0x00, 0x00, 0x00, 0x00, 0x00,
	0x01, 0x0a, 0x00, 0x00, 0x00, 0x00, 0x00, 0x00, /* 70 */
	0x00, 0x00, 0x00, 0x00, 0x00, 0x00, 0x00, 0x00,
	0x00, 0x00, 0x00, 0x00, 0x00, 0x00, 0x00, 0x00, /* 80 */
	0x00, 0x00, 0x00, 0x00, 0x00, 0x00, 0x00, 0x00,
	0x00, 0x00, 0x00, 0x00, 0xc0, 0x00, 0x00, 0x00, /* 90 */
	0x0b, 0x02, 0x00, 0x18, 0x5a, 0x60, 0x00, 0x00,
	0x00, 0x00, 0x80, 0x80, 0x08, 0x04, 0x00, 0x00, /* a0 */
	0x00, 0x00, 0x00, 0x40, 0x00, 0x00, 0x40, 0x14,
	0x00, 0x00, 0x00, 0x00, 0x00, 0x00, 0x00, 0x00, /* b0 */
	0x00, 0x00, 0x00, 0x00, 0x00, 0x00, 0x00, 0x00,
	0x00, 0x00, 0x00, 0x00, 0x00, 0x00, 0x00, 0x00, /* c0 */
	0x00, 0x03, 0x00, 0x00, 0x02, 0x00, 0x01, 0x04,
	0x30, 0xff, 0x80, 0x80, 0x80, 0x00, 0x00, 0x00, /* d0 */
	0x00, 0x00, 0x00, 0x00, 0x00, 0x00, 0x10, 0x01,
	0x80, 0x75, 0x00, 0x00, 0x60, 0x00, 0x00, 0x00, /* e0 */
	0x00, 0x00, 0x00, 0x00, 0x00, 0x00, 0x00, 0x00,
	0x00, 0x00, 0x00, 0x00, 0x00, 0x75, 0x11, 0x00, /* f0 */
	0x00, 0x7c, 0x00, 0x00, 0x00, 0x00, 0x00, 0x00,
};

static bool adv7511_register_volatile(struct device *dev, unsigned int reg)
{
	switch (reg) {
	case ADV7511_REG_CHIP_REVISION:
	case ADV7511_REG_SPDIF_FREQ:
	case ADV7511_REG_CTS_AUTOMATIC1:
	case ADV7511_REG_CTS_AUTOMATIC2:
	case ADV7511_REG_VIC_DETECTED:
	case ADV7511_REG_VIC_SEND:
	case ADV7511_REG_AUX_VIC_DETECTED:
	case ADV7511_REG_STATUS:
	case ADV7511_REG_GC(1):
	case ADV7511_REG_INT(0):
	case ADV7511_REG_INT(1):
	case ADV7511_REG_PLL_STATUS:
	case ADV7511_REG_AN(0):
	case ADV7511_REG_AN(1):
	case ADV7511_REG_AN(2):
	case ADV7511_REG_AN(3):
	case ADV7511_REG_AN(4):
	case ADV7511_REG_AN(5):
	case ADV7511_REG_AN(6):
	case ADV7511_REG_AN(7):
	case ADV7511_REG_HDCP_STATUS:
	case ADV7511_REG_BCAPS:
	case ADV7511_REG_BKSV(0):
	case ADV7511_REG_BKSV(1):
	case ADV7511_REG_BKSV(2):
	case ADV7511_REG_BKSV(3):
	case ADV7511_REG_BKSV(4):
	case ADV7511_REG_DDC_STATUS:
	case ADV7511_REG_EDID_READ_CTRL:
	case ADV7511_REG_BSTATUS(0):
	case ADV7511_REG_BSTATUS(1):
	case ADV7511_REG_CHIP_ID_HIGH:
	case ADV7511_REG_CHIP_ID_LOW:
		return true;
	}

	return false;
}

static const struct regmap_config adv7511_regmap_config = {
	.reg_bits = 8,
	.val_bits = 8,

	.max_register = 0xff,
	.cache_type = REGCACHE_RBTREE,
	.reg_defaults_raw = adv7511_register_defaults,
	.num_reg_defaults_raw = ARRAY_SIZE(adv7511_register_defaults),

	.volatile_reg = adv7511_register_volatile,
};

/* -----------------------------------------------------------------------------
 * Hardware configuration
 */

static void adv7511_set_colormap(struct adv7511 *adv7511, bool enable,
				 const uint16_t *coeff,
				 unsigned int scaling_factor)
{
	unsigned int i;

	regmap_update_bits(adv7511->regmap, ADV7511_REG_CSC_UPPER(1),
			   ADV7511_CSC_UPDATE_MODE, ADV7511_CSC_UPDATE_MODE);

	if (enable) {
		for (i = 0; i < 12; ++i) {
			regmap_update_bits(adv7511->regmap,
					   ADV7511_REG_CSC_UPPER(i),
					   0x1f, coeff[i] >> 8);
			regmap_write(adv7511->regmap,
				     ADV7511_REG_CSC_LOWER(i),
				     coeff[i] & 0xff);
		}
	}

	if (enable)
		regmap_update_bits(adv7511->regmap, ADV7511_REG_CSC_UPPER(0),
				   0xe0, 0x80 | (scaling_factor << 5));
	else
		regmap_update_bits(adv7511->regmap, ADV7511_REG_CSC_UPPER(0),
				   0x80, 0x00);

	regmap_update_bits(adv7511->regmap, ADV7511_REG_CSC_UPPER(1),
			   ADV7511_CSC_UPDATE_MODE, 0);
}

static int adv7511_packet_enable(struct adv7511 *adv7511, unsigned int packet)
{
	if (packet & 0xff)
		regmap_update_bits(adv7511->regmap, ADV7511_REG_PACKET_ENABLE0,
				   packet, 0xff);

	if (packet & 0xff00) {
		packet >>= 8;
		regmap_update_bits(adv7511->regmap, ADV7511_REG_PACKET_ENABLE1,
				   packet, 0xff);
	}

	return 0;
}

static int adv7511_packet_disable(struct adv7511 *adv7511, unsigned int packet)
{
	if (packet & 0xff)
		regmap_update_bits(adv7511->regmap, ADV7511_REG_PACKET_ENABLE0,
				   packet, 0x00);

	if (packet & 0xff00) {
		packet >>= 8;
		regmap_update_bits(adv7511->regmap, ADV7511_REG_PACKET_ENABLE1,
				   packet, 0x00);
	}

	return 0;
}

/* Coefficients for adv7511 color space conversion */
static const uint16_t adv7511_csc_ycbcr_to_rgb[] = {
	0x0734, 0x04ad, 0x0000, 0x1c1b,
	0x1ddc, 0x04ad, 0x1f24, 0x0135,
	0x0000, 0x04ad, 0x087c, 0x1b77,
};

static void adv7511_set_config_csc(struct adv7511 *adv7511,
				   struct drm_connector *connector,
				   bool rgb)
{
	struct adv7511_video_config config;
	bool output_format_422, output_format_ycbcr;
	unsigned int mode;
	uint8_t infoframe[17];

	if (adv7511->edid)
		config.hdmi_mode = drm_detect_hdmi_monitor(adv7511->edid);
	else
		config.hdmi_mode = false;

	hdmi_avi_infoframe_init(&config.avi_infoframe);

	config.avi_infoframe.scan_mode = HDMI_SCAN_MODE_UNDERSCAN;

	if (rgb) {
		config.csc_enable = false;
		config.avi_infoframe.colorspace = HDMI_COLORSPACE_RGB;
	} else {
		config.csc_scaling_factor = ADV7511_CSC_SCALING_4;
		config.csc_coefficents = adv7511_csc_ycbcr_to_rgb;

		if ((connector->display_info.color_formats &
		     DRM_COLOR_FORMAT_YCRCB422) &&
		    config.hdmi_mode) {
			config.csc_enable = false;
			config.avi_infoframe.colorspace =
				HDMI_COLORSPACE_YUV422;
		} else {
			config.csc_enable = true;
			config.avi_infoframe.colorspace = HDMI_COLORSPACE_RGB;
		}
	}

	if (config.hdmi_mode) {
		mode = ADV7511_HDMI_CFG_MODE_HDMI;

		switch (config.avi_infoframe.colorspace) {
		case HDMI_COLORSPACE_YUV444:
			output_format_422 = false;
			output_format_ycbcr = true;
			break;
		case HDMI_COLORSPACE_YUV422:
			output_format_422 = true;
			output_format_ycbcr = true;
			break;
		default:
			output_format_422 = false;
			output_format_ycbcr = false;
			break;
		}
	} else {
		mode = ADV7511_HDMI_CFG_MODE_DVI;
		output_format_422 = false;
		output_format_ycbcr = false;
	}

	adv7511_packet_disable(adv7511, ADV7511_PACKET_ENABLE_AVI_INFOFRAME);

	adv7511_set_colormap(adv7511, config.csc_enable,
			     config.csc_coefficents,
			     config.csc_scaling_factor);

	regmap_update_bits(adv7511->regmap, ADV7511_REG_VIDEO_INPUT_CFG1, 0x81,
			   (output_format_422 << 7) | output_format_ycbcr);

	regmap_update_bits(adv7511->regmap, ADV7511_REG_HDCP_HDMI_CFG,
			   ADV7511_HDMI_CFG_MODE_MASK, mode);

	hdmi_avi_infoframe_pack(&config.avi_infoframe, infoframe,
				sizeof(infoframe));

	/* The AVI infoframe id is not configurable */
	regmap_bulk_write(adv7511->regmap, ADV7511_REG_AVI_INFOFRAME_VERSION,
			  infoframe + 1, sizeof(infoframe) - 1);

	adv7511_packet_enable(adv7511, ADV7511_PACKET_ENABLE_AVI_INFOFRAME);
}

static void adv7511_set_link_config(struct adv7511 *adv7511,
				    const struct adv7511_link_config *config)
{
	/*
	 * The input style values documented in the datasheet don't match the
	 * hardware register field values :-(
	 */
	static const unsigned int input_styles[4] = { 0, 2, 1, 3 };

	unsigned int clock_delay;
	unsigned int color_depth;
	unsigned int input_id;

	clock_delay = (config->clock_delay + 1200) / 400;
	color_depth = config->input_color_depth == 8 ? 3
		    : (config->input_color_depth == 10 ? 1 : 2);

	/* TODO Support input ID 6 */
	if (config->input_colorspace != HDMI_COLORSPACE_YUV422)
		input_id = config->input_clock == ADV7511_INPUT_CLOCK_DDR
			 ? 5 : 0;
	else if (config->input_clock == ADV7511_INPUT_CLOCK_DDR)
		input_id = config->embedded_sync ? 8 : 7;
	else if (config->input_clock == ADV7511_INPUT_CLOCK_2X)
		input_id = config->embedded_sync ? 4 : 3;
	else
		input_id = config->embedded_sync ? 2 : 1;

	regmap_update_bits(adv7511->regmap, ADV7511_REG_I2C_FREQ_ID_CFG, 0xf,
			   input_id);
	regmap_update_bits(adv7511->regmap, ADV7511_REG_VIDEO_INPUT_CFG1, 0x7e,
			   (color_depth << 4) |
			   (input_styles[config->input_style] << 2));
	regmap_write(adv7511->regmap, ADV7511_REG_VIDEO_INPUT_CFG2,
		     config->input_justification << 3);
	regmap_write(adv7511->regmap, ADV7511_REG_TIMING_GEN_SEQ,
		     config->sync_pulse << 2);

	regmap_write(adv7511->regmap, 0xba, clock_delay << 5);

	adv7511->embedded_sync = config->embedded_sync;
	adv7511->hsync_polarity = config->hsync_polarity;
	adv7511->vsync_polarity = config->vsync_polarity;
	adv7511->rgb = config->input_colorspace == HDMI_COLORSPACE_RGB;
}

static void __adv7511_power_on(struct adv7511 *adv7511)
{
	adv7511->current_edid_segment = -1;

	regmap_update_bits(adv7511->regmap, ADV7511_REG_POWER,
			   ADV7511_POWER_POWER_DOWN, 0);
	if (adv7511->i2c_main->irq) {
		/*
		 * Documentation says the INT_ENABLE registers are reset in
		 * POWER_DOWN mode. My 7511w preserved the bits, however.
		 * Still, let's be safe and stick to the documentation.
		 */
		regmap_write(adv7511->regmap, ADV7511_REG_INT_ENABLE(0),
			     ADV7511_INT0_EDID_READY | ADV7511_INT0_HPD);
		regmap_write(adv7511->regmap, ADV7511_REG_INT_ENABLE(1),
			     ADV7511_INT1_DDC_ERROR);
	}

	/*
	 * Per spec it is allowed to pulse the HPD signal to indicate that the
	 * EDID information has changed. Some monitors do this when they wakeup
	 * from standby or are enabled. When the HPD goes low the adv7511 is
	 * reset and the outputs are disabled which might cause the monitor to
	 * go to standby again. To avoid this we ignore the HPD pin for the
	 * first few seconds after enabling the output.
	 */
	regmap_update_bits(adv7511->regmap, ADV7511_REG_POWER2,
			   ADV7511_REG_POWER2_HPD_SRC_MASK,
			   ADV7511_REG_POWER2_HPD_SRC_NONE);
}

static void adv7511_power_on(struct adv7511 *adv7511)
{
	__adv7511_power_on(adv7511);

	/*
	 * Most of the registers are reset during power down or when HPD is low.
	 */
	regcache_sync(adv7511->regmap);

	if (adv7511->type == ADV7533)
		adv7533_dsi_power_on(adv7511);
	adv7511->powered = true;
}

static void __adv7511_power_off(struct adv7511 *adv7511)
{
	/* TODO: setup additional power down modes */
	regmap_update_bits(adv7511->regmap, ADV7511_REG_POWER,
			   ADV7511_POWER_POWER_DOWN,
			   ADV7511_POWER_POWER_DOWN);
	regcache_mark_dirty(adv7511->regmap);
}

static void adv7511_power_off(struct adv7511 *adv7511)
{
	__adv7511_power_off(adv7511);
	if (adv7511->type == ADV7533)
		adv7533_dsi_power_off(adv7511);
	adv7511->powered = false;
}

/* -----------------------------------------------------------------------------
 * Interrupt and hotplug detection
 */

static bool adv7511_hpd(struct adv7511 *adv7511)
{
	unsigned int irq0;
	int ret;

	ret = regmap_read(adv7511->regmap, ADV7511_REG_INT(0), &irq0);
	if (ret < 0)
		return false;

	if (irq0 & ADV7511_INT0_HPD) {
		regmap_write(adv7511->regmap, ADV7511_REG_INT(0),
			     ADV7511_INT0_HPD);
		return true;
	}

	return false;
}

static void adv7511_hpd_work(struct work_struct *work)
{
	struct adv7511 *adv7511 = container_of(work, struct adv7511, hpd_work);
	enum drm_connector_status status;
	unsigned int val;
	int ret;

	ret = regmap_read(adv7511->regmap, ADV7511_REG_STATUS, &val);
	if (ret < 0)
		status = connector_status_disconnected;
	else if (val & ADV7511_STATUS_HPD)
		status = connector_status_connected;
	else
		status = connector_status_disconnected;

	if (adv7511->connector.status != status) {
		adv7511->connector.status = status;
		drm_kms_helper_hotplug_event(adv7511->connector.dev);
	}
}

static int adv7511_irq_process(struct adv7511 *adv7511, bool process_hpd)
{
	unsigned int irq0, irq1;
	int ret;

	ret = regmap_read(adv7511->regmap, ADV7511_REG_INT(0), &irq0);
	if (ret < 0)
		return ret;

	ret = regmap_read(adv7511->regmap, ADV7511_REG_INT(1), &irq1);
	if (ret < 0)
		return ret;

	regmap_write(adv7511->regmap, ADV7511_REG_INT(0), irq0);
	regmap_write(adv7511->regmap, ADV7511_REG_INT(1), irq1);

	if (process_hpd && irq0 & ADV7511_INT0_HPD && adv7511->bridge.encoder)
		schedule_work(&adv7511->hpd_work);

	if (irq0 & ADV7511_INT0_EDID_READY || irq1 & ADV7511_INT1_DDC_ERROR) {
		adv7511->edid_read = true;

		if (adv7511->i2c_main->irq)
			wake_up_all(&adv7511->wq);
	}

	return 0;
}

static irqreturn_t adv7511_irq_handler(int irq, void *devid)
{
	struct adv7511 *adv7511 = devid;
	int ret;

	ret = adv7511_irq_process(adv7511, true);
	return ret < 0 ? IRQ_NONE : IRQ_HANDLED;
}

/* -----------------------------------------------------------------------------
 * EDID retrieval
 */

static int adv7511_wait_for_edid(struct adv7511 *adv7511, int timeout)
{
	int ret;

	if (adv7511->i2c_main->irq) {
		ret = wait_event_interruptible_timeout(adv7511->wq,
				adv7511->edid_read, msecs_to_jiffies(timeout));
	} else {
		for (; timeout > 0; timeout -= 25) {
			ret = adv7511_irq_process(adv7511, false);
			if (ret < 0)
				break;

			if (adv7511->edid_read)
				break;

			msleep(25);
		}
	}

	return adv7511->edid_read ? 0 : -EIO;
}

static int adv7511_get_edid_block(void *data, u8 *buf, unsigned int block,
				  size_t len)
{
	struct adv7511 *adv7511 = data;
	struct i2c_msg xfer[2];
	uint8_t offset;
	unsigned int i;
	int ret;

	if (len > 128)
		return -EINVAL;

	if (adv7511->current_edid_segment != block / 2) {
		unsigned int status;

		ret = regmap_read(adv7511->regmap, ADV7511_REG_DDC_STATUS,
				  &status);
		if (ret < 0)
			return ret;

		if (status != 2) {
			adv7511->edid_read = false;
			regmap_write(adv7511->regmap, ADV7511_REG_EDID_SEGMENT,
				     block);
			ret = adv7511_wait_for_edid(adv7511, 200);
			if (ret < 0)
				return ret;
		}

		/* Break this apart, hopefully more I2C controllers will
		 * support 64 byte transfers than 256 byte transfers
		 */

		xfer[0].addr = adv7511->i2c_edid->addr;
		xfer[0].flags = 0;
		xfer[0].len = 1;
		xfer[0].buf = &offset;
		xfer[1].addr = adv7511->i2c_edid->addr;
		xfer[1].flags = I2C_M_RD;
		xfer[1].len = 64;
		xfer[1].buf = adv7511->edid_buf;

		offset = 0;

		for (i = 0; i < 4; ++i) {
			ret = i2c_transfer(adv7511->i2c_edid->adapter, xfer,
					   ARRAY_SIZE(xfer));
			if (ret < 0)
				return ret;
			else if (ret != 2)
				return -EIO;

			xfer[1].buf += 64;
			offset += 64;
		}

		adv7511->current_edid_segment = block / 2;
	}

	if (block % 2 == 0)
		memcpy(buf, adv7511->edid_buf, len);
	else
		memcpy(buf, adv7511->edid_buf + 128, len);

	return 0;
}

/* -----------------------------------------------------------------------------
 * ADV75xx helpers
 */

static int adv7511_get_modes(struct adv7511 *adv7511,
			     struct drm_connector *connector)
{
	struct edid *edid;
	unsigned int count;

	/* Reading the EDID only works if the device is powered */
	if (!adv7511->powered) {
		unsigned int edid_i2c_addr =
					(adv7511->i2c_main->addr << 1) + 4;

		__adv7511_power_on(adv7511);

		/* Reset the EDID_I2C_ADDR register as it might be cleared */
		regmap_write(adv7511->regmap, ADV7511_REG_EDID_I2C_ADDR,
			     edid_i2c_addr);
	}

	edid = drm_do_get_edid(connector, adv7511_get_edid_block, adv7511);

	if (!adv7511->powered)
		__adv7511_power_off(adv7511);

	kfree(adv7511->edid);
	adv7511->edid = edid;
	if (!edid)
		return 0;

	drm_mode_connector_update_edid_property(connector, edid);
	count = drm_add_edid_modes(connector, edid);

	adv7511_set_config_csc(adv7511, connector, adv7511->rgb);

	return count;
}

static enum drm_connector_status
adv7511_detect(struct adv7511 *adv7511, struct drm_connector *connector)
{
	enum drm_connector_status status;
	unsigned int val;
	bool hpd;
	int ret;

	ret = regmap_read(adv7511->regmap, ADV7511_REG_STATUS, &val);
	if (ret < 0)
		return connector_status_disconnected;

	if (val & ADV7511_STATUS_HPD)
		status = connector_status_connected;
	else
		status = connector_status_disconnected;

	hpd = adv7511_hpd(adv7511);

	/* The chip resets itself when the cable is disconnected, so in case
	 * there is a pending HPD interrupt and the cable is connected there was
	 * at least one transition from disconnected to connected and the chip
	 * has to be reinitialized. */
	if (status == connector_status_connected && hpd && adv7511->powered) {
		regcache_mark_dirty(adv7511->regmap);
		adv7511_power_on(adv7511);
		adv7511_get_modes(adv7511, connector);
		if (adv7511->status == connector_status_connected)
			status = connector_status_disconnected;
	} else {
		/* Renable HPD sensing */
		regmap_update_bits(adv7511->regmap, ADV7511_REG_POWER2,
				   ADV7511_REG_POWER2_HPD_SRC_MASK,
				   ADV7511_REG_POWER2_HPD_SRC_BOTH);
	}

	adv7511->status = status;
	return status;
}

static int adv7511_mode_valid(struct adv7511 *adv7511,
			      struct drm_display_mode *mode)
{
	if (mode->clock > 165000)
		return MODE_CLOCK_HIGH;

	return MODE_OK;
}

static void adv7511_mode_set(struct adv7511 *adv7511,
			     struct drm_display_mode *mode,
			     struct drm_display_mode *adj_mode)
{
	unsigned int low_refresh_rate;
	unsigned int hsync_polarity = 0;
	unsigned int vsync_polarity = 0;

	if (adv7511->embedded_sync) {
		unsigned int hsync_offset, hsync_len;
		unsigned int vsync_offset, vsync_len;

		hsync_offset = adj_mode->crtc_hsync_start -
			       adj_mode->crtc_hdisplay;
		vsync_offset = adj_mode->crtc_vsync_start -
			       adj_mode->crtc_vdisplay;
		hsync_len = adj_mode->crtc_hsync_end -
			    adj_mode->crtc_hsync_start;
		vsync_len = adj_mode->crtc_vsync_end -
			    adj_mode->crtc_vsync_start;

		/* The hardware vsync generator has a off-by-one bug */
		vsync_offset += 1;

		regmap_write(adv7511->regmap, ADV7511_REG_HSYNC_PLACEMENT_MSB,
			     ((hsync_offset >> 10) & 0x7) << 5);
		regmap_write(adv7511->regmap, ADV7511_REG_SYNC_DECODER(0),
			     (hsync_offset >> 2) & 0xff);
		regmap_write(adv7511->regmap, ADV7511_REG_SYNC_DECODER(1),
			     ((hsync_offset & 0x3) << 6) |
			     ((hsync_len >> 4) & 0x3f));
		regmap_write(adv7511->regmap, ADV7511_REG_SYNC_DECODER(2),
			     ((hsync_len & 0xf) << 4) |
			     ((vsync_offset >> 6) & 0xf));
		regmap_write(adv7511->regmap, ADV7511_REG_SYNC_DECODER(3),
			     ((vsync_offset & 0x3f) << 2) |
			     ((vsync_len >> 8) & 0x3));
		regmap_write(adv7511->regmap, ADV7511_REG_SYNC_DECODER(4),
			     vsync_len & 0xff);

		hsync_polarity = !(adj_mode->flags & DRM_MODE_FLAG_PHSYNC);
		vsync_polarity = !(adj_mode->flags & DRM_MODE_FLAG_PVSYNC);
	} else {
		enum adv7511_sync_polarity mode_hsync_polarity;
		enum adv7511_sync_polarity mode_vsync_polarity;

		/**
		 * If the input signal is always low or always high we want to
		 * invert or let it passthrough depending on the polarity of the
		 * current mode.
		 **/
		if (adj_mode->flags & DRM_MODE_FLAG_NHSYNC)
			mode_hsync_polarity = ADV7511_SYNC_POLARITY_LOW;
		else
			mode_hsync_polarity = ADV7511_SYNC_POLARITY_HIGH;

		if (adj_mode->flags & DRM_MODE_FLAG_NVSYNC)
			mode_vsync_polarity = ADV7511_SYNC_POLARITY_LOW;
		else
			mode_vsync_polarity = ADV7511_SYNC_POLARITY_HIGH;

		if (adv7511->hsync_polarity != mode_hsync_polarity &&
		    adv7511->hsync_polarity !=
		    ADV7511_SYNC_POLARITY_PASSTHROUGH)
			hsync_polarity = 1;

		if (adv7511->vsync_polarity != mode_vsync_polarity &&
		    adv7511->vsync_polarity !=
		    ADV7511_SYNC_POLARITY_PASSTHROUGH)
			vsync_polarity = 1;
	}

	if (mode->vrefresh <= 24000)
		low_refresh_rate = ADV7511_LOW_REFRESH_RATE_24HZ;
	else if (mode->vrefresh <= 25000)
		low_refresh_rate = ADV7511_LOW_REFRESH_RATE_25HZ;
	else if (mode->vrefresh <= 30000)
		low_refresh_rate = ADV7511_LOW_REFRESH_RATE_30HZ;
	else
		low_refresh_rate = ADV7511_LOW_REFRESH_RATE_NONE;

	regmap_update_bits(adv7511->regmap, 0xfb,
		0x6, low_refresh_rate << 1);
	regmap_update_bits(adv7511->regmap, 0x17,
		0x60, (vsync_polarity << 6) | (hsync_polarity << 5));

	if (adv7511->type == ADV7533)
		adv7533_mode_set(adv7511, adj_mode);

	drm_mode_copy(&adv7511->curr_mode, adj_mode);

	/*
	 * TODO Test first order 4:2:2 to 4:4:4 up conversion method, which is
	 * supposed to give better results.
	 */

	adv7511->f_tmds = mode->clock;
}

/* Connector funcs */
static struct adv7511 *connector_to_adv7511(struct drm_connector *connector)
{
	return container_of(connector, struct adv7511, connector);
}

static int adv7511_connector_get_modes(struct drm_connector *connector)
{
	struct adv7511 *adv = connector_to_adv7511(connector);

	return adv7511_get_modes(adv, connector);
}

static enum drm_mode_status
adv7511_connector_mode_valid(struct drm_connector *connector,
			     struct drm_display_mode *mode)
{
	struct adv7511 *adv = connector_to_adv7511(connector);

	return adv7511_mode_valid(adv, mode);
}

static struct drm_connector_helper_funcs adv7511_connector_helper_funcs = {
	.get_modes = adv7511_connector_get_modes,
	.mode_valid = adv7511_connector_mode_valid,
};

static enum drm_connector_status
adv7511_connector_detect(struct drm_connector *connector, bool force)
{
	struct adv7511 *adv = connector_to_adv7511(connector);

	return adv7511_detect(adv, connector);
}

<<<<<<< HEAD
static struct drm_connector_funcs adv7511_connector_funcs = {
=======
static const struct drm_connector_funcs adv7511_connector_funcs = {
>>>>>>> 8824c751
	.fill_modes = drm_helper_probe_single_connector_modes,
	.detect = adv7511_connector_detect,
	.destroy = drm_connector_cleanup,
	.reset = drm_atomic_helper_connector_reset,
	.atomic_duplicate_state = drm_atomic_helper_connector_duplicate_state,
	.atomic_destroy_state = drm_atomic_helper_connector_destroy_state,
};

/* Bridge funcs */
static struct adv7511 *bridge_to_adv7511(struct drm_bridge *bridge)
{
	return container_of(bridge, struct adv7511, bridge);
}

static void adv7511_bridge_enable(struct drm_bridge *bridge)
{
	struct adv7511 *adv = bridge_to_adv7511(bridge);

	adv7511_power_on(adv);
}

static void adv7511_bridge_disable(struct drm_bridge *bridge)
{
	struct adv7511 *adv = bridge_to_adv7511(bridge);

	adv7511_power_off(adv);
}

static void adv7511_bridge_mode_set(struct drm_bridge *bridge,
				    struct drm_display_mode *mode,
				    struct drm_display_mode *adj_mode)
{
	struct adv7511 *adv = bridge_to_adv7511(bridge);

	adv7511_mode_set(adv, mode, adj_mode);
}

static int adv7511_bridge_attach(struct drm_bridge *bridge)
{
	struct adv7511 *adv = bridge_to_adv7511(bridge);
	int ret;

	if (!bridge->encoder) {
		DRM_ERROR("Parent encoder object not found");
		return -ENODEV;
	}

	adv->connector.polled = DRM_CONNECTOR_POLL_HPD;

	ret = drm_connector_init(bridge->dev, &adv->connector,
				 &adv7511_connector_funcs,
				 DRM_MODE_CONNECTOR_HDMIA);
	if (ret) {
		DRM_ERROR("Failed to initialize connector with drm\n");
		return ret;
	}
	drm_connector_helper_add(&adv->connector,
				 &adv7511_connector_helper_funcs);
	drm_mode_connector_attach_encoder(&adv->connector, bridge->encoder);

	if (adv->type == ADV7533)
		ret = adv7533_attach_dsi(adv);

	if (adv->i2c_main->irq)
		regmap_write(adv->regmap, ADV7511_REG_INT_ENABLE(0),
			     ADV7511_INT0_HPD);

	return ret;
}

static const struct drm_bridge_funcs adv7511_bridge_funcs = {
	.enable = adv7511_bridge_enable,
	.disable = adv7511_bridge_disable,
	.mode_set = adv7511_bridge_mode_set,
	.attach = adv7511_bridge_attach,
};

/* -----------------------------------------------------------------------------
 * Probe & remove
 */

static const char * const adv7511_supply_names[] = {
	"avdd",
	"dvdd",
	"pvdd",
	"bgvdd",
	"dvdd-3v",
};

static const char * const adv7533_supply_names[] = {
	"avdd",
	"dvdd",
	"pvdd",
	"a2vdd",
	"v3p3",
	"v1p2",
};

static int adv7511_init_regulators(struct adv7511 *adv)
{
	struct device *dev = &adv->i2c_main->dev;
	const char * const *supply_names;
	unsigned int i;
	int ret;

	if (adv->type == ADV7511) {
		supply_names = adv7511_supply_names;
		adv->num_supplies = ARRAY_SIZE(adv7511_supply_names);
	} else {
		supply_names = adv7533_supply_names;
		adv->num_supplies = ARRAY_SIZE(adv7533_supply_names);
	}

	adv->supplies = devm_kcalloc(dev, adv->num_supplies,
				     sizeof(*adv->supplies), GFP_KERNEL);
	if (!adv->supplies)
		return -ENOMEM;

	for (i = 0; i < adv->num_supplies; i++)
		adv->supplies[i].supply = supply_names[i];

	ret = devm_regulator_bulk_get(dev, adv->num_supplies, adv->supplies);
	if (ret)
		return ret;

	return regulator_bulk_enable(adv->num_supplies, adv->supplies);
}

static void adv7511_uninit_regulators(struct adv7511 *adv)
{
	regulator_bulk_disable(adv->num_supplies, adv->supplies);
}

static int adv7511_parse_dt(struct device_node *np,
			    struct adv7511_link_config *config)
{
	const char *str;
	int ret;

	of_property_read_u32(np, "adi,input-depth", &config->input_color_depth);
	if (config->input_color_depth != 8 && config->input_color_depth != 10 &&
	    config->input_color_depth != 12)
		return -EINVAL;

	ret = of_property_read_string(np, "adi,input-colorspace", &str);
	if (ret < 0)
		return ret;

	if (!strcmp(str, "rgb"))
		config->input_colorspace = HDMI_COLORSPACE_RGB;
	else if (!strcmp(str, "yuv422"))
		config->input_colorspace = HDMI_COLORSPACE_YUV422;
	else if (!strcmp(str, "yuv444"))
		config->input_colorspace = HDMI_COLORSPACE_YUV444;
	else
		return -EINVAL;

	ret = of_property_read_string(np, "adi,input-clock", &str);
	if (ret < 0)
		return ret;

	if (!strcmp(str, "1x"))
		config->input_clock = ADV7511_INPUT_CLOCK_1X;
	else if (!strcmp(str, "2x"))
		config->input_clock = ADV7511_INPUT_CLOCK_2X;
	else if (!strcmp(str, "ddr"))
		config->input_clock = ADV7511_INPUT_CLOCK_DDR;
	else
		return -EINVAL;

	if (config->input_colorspace == HDMI_COLORSPACE_YUV422 ||
	    config->input_clock != ADV7511_INPUT_CLOCK_1X) {
		ret = of_property_read_u32(np, "adi,input-style",
					   &config->input_style);
		if (ret)
			return ret;

		if (config->input_style < 1 || config->input_style > 3)
			return -EINVAL;

		ret = of_property_read_string(np, "adi,input-justification",
					      &str);
		if (ret < 0)
			return ret;

		if (!strcmp(str, "left"))
			config->input_justification =
				ADV7511_INPUT_JUSTIFICATION_LEFT;
		else if (!strcmp(str, "evenly"))
			config->input_justification =
				ADV7511_INPUT_JUSTIFICATION_EVENLY;
		else if (!strcmp(str, "right"))
			config->input_justification =
				ADV7511_INPUT_JUSTIFICATION_RIGHT;
		else
			return -EINVAL;

	} else {
		config->input_style = 1;
		config->input_justification = ADV7511_INPUT_JUSTIFICATION_LEFT;
	}

	of_property_read_u32(np, "adi,clock-delay", &config->clock_delay);
	if (config->clock_delay < -1200 || config->clock_delay > 1600)
		return -EINVAL;

	config->embedded_sync = of_property_read_bool(np, "adi,embedded-sync");

	/* Hardcode the sync pulse configurations for now. */
	config->sync_pulse = ADV7511_INPUT_SYNC_PULSE_NONE;
	config->vsync_polarity = ADV7511_SYNC_POLARITY_PASSTHROUGH;
	config->hsync_polarity = ADV7511_SYNC_POLARITY_PASSTHROUGH;

	return 0;
}

static int adv7511_probe(struct i2c_client *i2c, const struct i2c_device_id *id)
{
	struct adv7511_link_config link_config;
	struct adv7511 *adv7511;
	struct device *dev = &i2c->dev;
	unsigned int main_i2c_addr = i2c->addr << 1;
	unsigned int edid_i2c_addr = main_i2c_addr + 4;
	unsigned int val;
	int ret;

	if (!dev->of_node)
		return -EINVAL;

	adv7511 = devm_kzalloc(dev, sizeof(*adv7511), GFP_KERNEL);
	if (!adv7511)
		return -ENOMEM;

	adv7511->i2c_main = i2c;
	adv7511->powered = false;
	adv7511->status = connector_status_disconnected;

	if (dev->of_node)
		adv7511->type = (enum adv7511_type)of_device_get_match_data(dev);
	else
		adv7511->type = id->driver_data;

	memset(&link_config, 0, sizeof(link_config));

	if (adv7511->type == ADV7511)
		ret = adv7511_parse_dt(dev->of_node, &link_config);
	else
		ret = adv7533_parse_dt(dev->of_node, adv7511);
	if (ret)
		return ret;

	ret = adv7511_init_regulators(adv7511);
	if (ret) {
		dev_err(dev, "failed to init regulators\n");
		return ret;
	}

	/*
	 * The power down GPIO is optional. If present, toggle it from active to
	 * inactive to wake up the encoder.
	 */
	adv7511->gpio_pd = devm_gpiod_get_optional(dev, "pd", GPIOD_OUT_HIGH);
	if (IS_ERR(adv7511->gpio_pd)) {
		ret = PTR_ERR(adv7511->gpio_pd);
		goto uninit_regulators;
	}

	if (adv7511->gpio_pd) {
		mdelay(5);
		gpiod_set_value_cansleep(adv7511->gpio_pd, 0);
	}

	adv7511->regmap = devm_regmap_init_i2c(i2c, &adv7511_regmap_config);
	if (IS_ERR(adv7511->regmap)) {
		ret = PTR_ERR(adv7511->regmap);
		goto uninit_regulators;
	}

	ret = regmap_read(adv7511->regmap, ADV7511_REG_CHIP_REVISION, &val);
	if (ret)
		goto uninit_regulators;
	dev_dbg(dev, "Rev. %d\n", val);

	if (adv7511->type == ADV7511)
		ret = regmap_register_patch(adv7511->regmap,
					    adv7511_fixed_registers,
					    ARRAY_SIZE(adv7511_fixed_registers));
	else
		ret = adv7533_patch_registers(adv7511);
	if (ret)
		goto uninit_regulators;

	regmap_write(adv7511->regmap, ADV7511_REG_EDID_I2C_ADDR, edid_i2c_addr);
	regmap_write(adv7511->regmap, ADV7511_REG_PACKET_I2C_ADDR,
		     main_i2c_addr - 0xa);
	regmap_write(adv7511->regmap, ADV7511_REG_CEC_I2C_ADDR,
		     main_i2c_addr - 2);

	adv7511_packet_disable(adv7511, 0xffff);

	adv7511->i2c_edid = i2c_new_dummy(i2c->adapter, edid_i2c_addr >> 1);
	if (!adv7511->i2c_edid) {
		ret = -ENOMEM;
		goto uninit_regulators;
	}

	if (adv7511->type == ADV7533) {
		ret = adv7533_init_cec(adv7511);
		if (ret)
			goto err_i2c_unregister_edid;
	}

	INIT_WORK(&adv7511->hpd_work, adv7511_hpd_work);

	if (i2c->irq) {
		init_waitqueue_head(&adv7511->wq);

		ret = devm_request_threaded_irq(dev, i2c->irq, NULL,
						adv7511_irq_handler,
						IRQF_ONESHOT, dev_name(dev),
						adv7511);
		if (ret)
			goto err_unregister_cec;
	}

	/* CEC is unused for now */
	regmap_write(adv7511->regmap, ADV7511_REG_CEC_CTRL,
		     ADV7511_CEC_CTRL_POWER_DOWN);

	adv7511_power_off(adv7511);

	i2c_set_clientdata(i2c, adv7511);

	if (adv7511->type == ADV7511)
		adv7511_set_link_config(adv7511, &link_config);

	adv7511->bridge.funcs = &adv7511_bridge_funcs;
	adv7511->bridge.of_node = dev->of_node;

	drm_bridge_add(&adv7511->bridge);

	adv7511_audio_init(dev, adv7511);

	return 0;

err_unregister_cec:
	adv7533_uninit_cec(adv7511);
err_i2c_unregister_edid:
	i2c_unregister_device(adv7511->i2c_edid);
uninit_regulators:
	adv7511_uninit_regulators(adv7511);

	return ret;
}

static int adv7511_remove(struct i2c_client *i2c)
{
	struct adv7511 *adv7511 = i2c_get_clientdata(i2c);

	if (adv7511->type == ADV7533) {
		adv7533_detach_dsi(adv7511);
		adv7533_uninit_cec(adv7511);
	}

	adv7511_uninit_regulators(adv7511);

	drm_bridge_remove(&adv7511->bridge);

	adv7511_audio_exit(adv7511);

	i2c_unregister_device(adv7511->i2c_edid);

	kfree(adv7511->edid);

	return 0;
}

static const struct i2c_device_id adv7511_i2c_ids[] = {
	{ "adv7511", ADV7511 },
	{ "adv7511w", ADV7511 },
	{ "adv7513", ADV7511 },
#ifdef CONFIG_DRM_I2C_ADV7533
	{ "adv7533", ADV7533 },
#endif
	{ }
};
MODULE_DEVICE_TABLE(i2c, adv7511_i2c_ids);

static const struct of_device_id adv7511_of_ids[] = {
	{ .compatible = "adi,adv7511", .data = (void *)ADV7511 },
	{ .compatible = "adi,adv7511w", .data = (void *)ADV7511 },
	{ .compatible = "adi,adv7513", .data = (void *)ADV7511 },
#ifdef CONFIG_DRM_I2C_ADV7533
	{ .compatible = "adi,adv7533", .data = (void *)ADV7533 },
#endif
	{ }
};
MODULE_DEVICE_TABLE(of, adv7511_of_ids);

static struct mipi_dsi_driver adv7533_dsi_driver = {
	.driver.name = "adv7533",
};

static struct i2c_driver adv7511_driver = {
	.driver = {
		.name = "adv7511",
		.of_match_table = adv7511_of_ids,
	},
	.id_table = adv7511_i2c_ids,
	.probe = adv7511_probe,
	.remove = adv7511_remove,
};

static int __init adv7511_init(void)
{
	if (IS_ENABLED(CONFIG_DRM_MIPI_DSI))
		mipi_dsi_driver_register(&adv7533_dsi_driver);

	return i2c_add_driver(&adv7511_driver);
}
module_init(adv7511_init);

static void __exit adv7511_exit(void)
{
	i2c_del_driver(&adv7511_driver);

	if (IS_ENABLED(CONFIG_DRM_MIPI_DSI))
		mipi_dsi_driver_unregister(&adv7533_dsi_driver);
}
module_exit(adv7511_exit);

MODULE_AUTHOR("Lars-Peter Clausen <lars@metafoo.de>");
MODULE_DESCRIPTION("ADV7511 HDMI transmitter driver");
MODULE_LICENSE("GPL");<|MERGE_RESOLUTION|>--- conflicted
+++ resolved
@@ -785,11 +785,7 @@
 	return adv7511_detect(adv, connector);
 }
 
-<<<<<<< HEAD
-static struct drm_connector_funcs adv7511_connector_funcs = {
-=======
 static const struct drm_connector_funcs adv7511_connector_funcs = {
->>>>>>> 8824c751
 	.fill_modes = drm_helper_probe_single_connector_modes,
 	.detect = adv7511_connector_detect,
 	.destroy = drm_connector_cleanup,

--- conflicted
+++ resolved
@@ -352,11 +352,7 @@
  */
 static DEFINE_IDA(pasid_ida);
 
-<<<<<<< HEAD
-int alloc_pasid(unsigned int bits)
-=======
 static int alloc_pasid(unsigned int bits)
->>>>>>> 40d86701
 {
 	int pasid = -EINVAL;
 
@@ -371,11 +367,7 @@
 	return pasid;
 }
 
-<<<<<<< HEAD
-void free_pasid(unsigned int pasid)
-=======
 static void free_pasid(unsigned int pasid)
->>>>>>> 40d86701
 {
 	ida_simple_remove(&pasid_ida, pasid);
 }

--- conflicted
+++ resolved
@@ -1918,13 +1918,9 @@
 	u32 target_vblank = page_flip->sequence;
 	int ret = -EINVAL;
 
-<<<<<<< HEAD
 	if (!drm_core_check_feature(dev, DRIVER_MODESET))
 		return -EINVAL;
 
-	if (page_flip->flags & ~DRM_MODE_PAGE_FLIP_FLAGS ||
-	    page_flip->reserved != 0)
-=======
 	if (page_flip->flags & ~DRM_MODE_PAGE_FLIP_FLAGS)
 		return -EINVAL;
 
@@ -1935,7 +1931,6 @@
 	 * can be specified
 	 */
 	if ((page_flip->flags & DRM_MODE_PAGE_FLIP_TARGET) == DRM_MODE_PAGE_FLIP_TARGET)
->>>>>>> 52f13a02
 		return -EINVAL;
 
 	if ((page_flip->flags & DRM_MODE_PAGE_FLIP_ASYNC) && !dev->mode_config.async_page_flip)

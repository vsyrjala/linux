/*
 * Copyright (c) 2006-2008 Intel Corporation
 * Copyright (c) 2007 Dave Airlie <airlied@linux.ie>
 * Copyright (c) 2008 Red Hat Inc.
 *
 * DRM core CRTC related functions
 *
 * Permission to use, copy, modify, distribute, and sell this software and its
 * documentation for any purpose is hereby granted without fee, provided that
 * the above copyright notice appear in all copies and that both that copyright
 * notice and this permission notice appear in supporting documentation, and
 * that the name of the copyright holders not be used in advertising or
 * publicity pertaining to distribution of the software without specific,
 * written prior permission.  The copyright holders make no representations
 * about the suitability of this software for any purpose.  It is provided "as
 * is" without express or implied warranty.
 *
 * THE COPYRIGHT HOLDERS DISCLAIM ALL WARRANTIES WITH REGARD TO THIS SOFTWARE,
 * INCLUDING ALL IMPLIED WARRANTIES OF MERCHANTABILITY AND FITNESS, IN NO
 * EVENT SHALL THE COPYRIGHT HOLDERS BE LIABLE FOR ANY SPECIAL, INDIRECT OR
 * CONSEQUENTIAL DAMAGES OR ANY DAMAGES WHATSOEVER RESULTING FROM LOSS OF USE,
 * DATA OR PROFITS, WHETHER IN AN ACTION OF CONTRACT, NEGLIGENCE OR OTHER
 * TORTIOUS ACTION, ARISING OUT OF OR IN CONNECTION WITH THE USE OR PERFORMANCE
 * OF THIS SOFTWARE.
 *
 * Authors:
 *      Keith Packard
 *	Eric Anholt <eric@anholt.net>
 *      Dave Airlie <airlied@linux.ie>
 *      Jesse Barnes <jesse.barnes@intel.com>
 */
#include <linux/ctype.h>
#include <linux/list.h>
#include <linux/slab.h>
#include <linux/export.h>
#include <drm/drmP.h>
#include <drm/drm_crtc.h>
#include <drm/drm_edid.h>
#include <drm/drm_fourcc.h>
#include <drm/drm_modeset_lock.h>
#include <drm/drm_atomic.h>

#include "drm_crtc_internal.h"
#include "drm_internal.h"

static struct drm_framebuffer *
internal_framebuffer_create(struct drm_device *dev,
			    struct drm_mode_fb_cmd2 *r,
			    struct drm_file *file_priv);

/* Avoid boilerplate.  I'm tired of typing. */
#define DRM_ENUM_NAME_FN(fnname, list)				\
	const char *fnname(int val)				\
	{							\
		int i;						\
		for (i = 0; i < ARRAY_SIZE(list); i++) {	\
			if (list[i].type == val)		\
				return list[i].name;		\
		}						\
		return "(unknown)";				\
	}

/*
 * Global properties
 */
static const struct drm_prop_enum_list drm_dpms_enum_list[] = {
	{ DRM_MODE_DPMS_ON, "On" },
	{ DRM_MODE_DPMS_STANDBY, "Standby" },
	{ DRM_MODE_DPMS_SUSPEND, "Suspend" },
	{ DRM_MODE_DPMS_OFF, "Off" }
};

DRM_ENUM_NAME_FN(drm_get_dpms_name, drm_dpms_enum_list)

static const struct drm_prop_enum_list drm_plane_type_enum_list[] = {
	{ DRM_PLANE_TYPE_OVERLAY, "Overlay" },
	{ DRM_PLANE_TYPE_PRIMARY, "Primary" },
	{ DRM_PLANE_TYPE_CURSOR, "Cursor" },
};

/*
 * Optional properties
 */
static const struct drm_prop_enum_list drm_scaling_mode_enum_list[] = {
	{ DRM_MODE_SCALE_NONE, "None" },
	{ DRM_MODE_SCALE_FULLSCREEN, "Full" },
	{ DRM_MODE_SCALE_CENTER, "Center" },
	{ DRM_MODE_SCALE_ASPECT, "Full aspect" },
};

static const struct drm_prop_enum_list drm_aspect_ratio_enum_list[] = {
	{ DRM_MODE_PICTURE_ASPECT_NONE, "Automatic" },
	{ DRM_MODE_PICTURE_ASPECT_4_3, "4:3" },
	{ DRM_MODE_PICTURE_ASPECT_16_9, "16:9" },
};

/*
 * Non-global properties, but "required" for certain connectors.
 */
static const struct drm_prop_enum_list drm_dvi_i_select_enum_list[] = {
	{ DRM_MODE_SUBCONNECTOR_Automatic, "Automatic" }, /* DVI-I and TV-out */
	{ DRM_MODE_SUBCONNECTOR_DVID,      "DVI-D"     }, /* DVI-I  */
	{ DRM_MODE_SUBCONNECTOR_DVIA,      "DVI-A"     }, /* DVI-I  */
};

DRM_ENUM_NAME_FN(drm_get_dvi_i_select_name, drm_dvi_i_select_enum_list)

static const struct drm_prop_enum_list drm_dvi_i_subconnector_enum_list[] = {
	{ DRM_MODE_SUBCONNECTOR_Unknown,   "Unknown"   }, /* DVI-I and TV-out */
	{ DRM_MODE_SUBCONNECTOR_DVID,      "DVI-D"     }, /* DVI-I  */
	{ DRM_MODE_SUBCONNECTOR_DVIA,      "DVI-A"     }, /* DVI-I  */
};

DRM_ENUM_NAME_FN(drm_get_dvi_i_subconnector_name,
		 drm_dvi_i_subconnector_enum_list)

static const struct drm_prop_enum_list drm_tv_select_enum_list[] = {
	{ DRM_MODE_SUBCONNECTOR_Automatic, "Automatic" }, /* DVI-I and TV-out */
	{ DRM_MODE_SUBCONNECTOR_Composite, "Composite" }, /* TV-out */
	{ DRM_MODE_SUBCONNECTOR_SVIDEO,    "SVIDEO"    }, /* TV-out */
	{ DRM_MODE_SUBCONNECTOR_Component, "Component" }, /* TV-out */
	{ DRM_MODE_SUBCONNECTOR_SCART,     "SCART"     }, /* TV-out */
};

DRM_ENUM_NAME_FN(drm_get_tv_select_name, drm_tv_select_enum_list)

static const struct drm_prop_enum_list drm_tv_subconnector_enum_list[] = {
	{ DRM_MODE_SUBCONNECTOR_Unknown,   "Unknown"   }, /* DVI-I and TV-out */
	{ DRM_MODE_SUBCONNECTOR_Composite, "Composite" }, /* TV-out */
	{ DRM_MODE_SUBCONNECTOR_SVIDEO,    "SVIDEO"    }, /* TV-out */
	{ DRM_MODE_SUBCONNECTOR_Component, "Component" }, /* TV-out */
	{ DRM_MODE_SUBCONNECTOR_SCART,     "SCART"     }, /* TV-out */
};

DRM_ENUM_NAME_FN(drm_get_tv_subconnector_name,
		 drm_tv_subconnector_enum_list)

static const struct drm_prop_enum_list drm_dirty_info_enum_list[] = {
	{ DRM_MODE_DIRTY_OFF,      "Off"      },
	{ DRM_MODE_DIRTY_ON,       "On"       },
	{ DRM_MODE_DIRTY_ANNOTATE, "Annotate" },
};

struct drm_conn_prop_enum_list {
	int type;
	const char *name;
	struct ida ida;
};

/*
 * Connector and encoder types.
 */
static struct drm_conn_prop_enum_list drm_connector_enum_list[] = {
	{ DRM_MODE_CONNECTOR_Unknown, "Unknown" },
	{ DRM_MODE_CONNECTOR_VGA, "VGA" },
	{ DRM_MODE_CONNECTOR_DVII, "DVI-I" },
	{ DRM_MODE_CONNECTOR_DVID, "DVI-D" },
	{ DRM_MODE_CONNECTOR_DVIA, "DVI-A" },
	{ DRM_MODE_CONNECTOR_Composite, "Composite" },
	{ DRM_MODE_CONNECTOR_SVIDEO, "SVIDEO" },
	{ DRM_MODE_CONNECTOR_LVDS, "LVDS" },
	{ DRM_MODE_CONNECTOR_Component, "Component" },
	{ DRM_MODE_CONNECTOR_9PinDIN, "DIN" },
	{ DRM_MODE_CONNECTOR_DisplayPort, "DP" },
	{ DRM_MODE_CONNECTOR_HDMIA, "HDMI-A" },
	{ DRM_MODE_CONNECTOR_HDMIB, "HDMI-B" },
	{ DRM_MODE_CONNECTOR_TV, "TV" },
	{ DRM_MODE_CONNECTOR_eDP, "eDP" },
	{ DRM_MODE_CONNECTOR_VIRTUAL, "Virtual" },
	{ DRM_MODE_CONNECTOR_DSI, "DSI" },
};

static const struct drm_prop_enum_list drm_encoder_enum_list[] = {
	{ DRM_MODE_ENCODER_NONE, "None" },
	{ DRM_MODE_ENCODER_DAC, "DAC" },
	{ DRM_MODE_ENCODER_TMDS, "TMDS" },
	{ DRM_MODE_ENCODER_LVDS, "LVDS" },
	{ DRM_MODE_ENCODER_TVDAC, "TV" },
	{ DRM_MODE_ENCODER_VIRTUAL, "Virtual" },
	{ DRM_MODE_ENCODER_DSI, "DSI" },
	{ DRM_MODE_ENCODER_DPMST, "DP MST" },
};

static const struct drm_prop_enum_list drm_subpixel_enum_list[] = {
	{ SubPixelUnknown, "Unknown" },
	{ SubPixelHorizontalRGB, "Horizontal RGB" },
	{ SubPixelHorizontalBGR, "Horizontal BGR" },
	{ SubPixelVerticalRGB, "Vertical RGB" },
	{ SubPixelVerticalBGR, "Vertical BGR" },
	{ SubPixelNone, "None" },
};

void drm_connector_ida_init(void)
{
	int i;

	for (i = 0; i < ARRAY_SIZE(drm_connector_enum_list); i++)
		ida_init(&drm_connector_enum_list[i].ida);
}

void drm_connector_ida_destroy(void)
{
	int i;

	for (i = 0; i < ARRAY_SIZE(drm_connector_enum_list); i++)
		ida_destroy(&drm_connector_enum_list[i].ida);
}

/**
 * drm_get_connector_status_name - return a string for connector status
 * @status: connector status to compute name of
 *
 * In contrast to the other drm_get_*_name functions this one here returns a
 * const pointer and hence is threadsafe.
 */
const char *drm_get_connector_status_name(enum drm_connector_status status)
{
	if (status == connector_status_connected)
		return "connected";
	else if (status == connector_status_disconnected)
		return "disconnected";
	else
		return "unknown";
}
EXPORT_SYMBOL(drm_get_connector_status_name);

/**
 * drm_get_subpixel_order_name - return a string for a given subpixel enum
 * @order: enum of subpixel_order
 *
 * Note you could abuse this and return something out of bounds, but that
 * would be a caller error.  No unscrubbed user data should make it here.
 */
const char *drm_get_subpixel_order_name(enum subpixel_order order)
{
	return drm_subpixel_enum_list[order].name;
}
EXPORT_SYMBOL(drm_get_subpixel_order_name);

static char printable_char(int c)
{
	return isascii(c) && isprint(c) ? c : '?';
}

/**
 * drm_get_format_name - return a string for drm fourcc format
 * @format: format to compute name of
 *
 * Note that the buffer used by this function is globally shared and owned by
 * the function itself.
 *
 * FIXME: This isn't really multithreading safe.
 */
const char *drm_get_format_name(uint32_t format)
{
	static char buf[32];

	snprintf(buf, sizeof(buf),
		 "%c%c%c%c %s-endian (0x%08x)",
		 printable_char(format & 0xff),
		 printable_char((format >> 8) & 0xff),
		 printable_char((format >> 16) & 0xff),
		 printable_char((format >> 24) & 0x7f),
		 format & DRM_FORMAT_BIG_ENDIAN ? "big" : "little",
		 format);

	return buf;
}
EXPORT_SYMBOL(drm_get_format_name);

/*
 * Internal function to assign a slot in the object idr and optionally
 * register the object into the idr.
 */
static int drm_mode_object_get_reg(struct drm_device *dev,
				   struct drm_mode_object *obj,
				   uint32_t obj_type,
				   bool register_obj)
{
	int ret;

	mutex_lock(&dev->mode_config.idr_mutex);
	ret = idr_alloc(&dev->mode_config.crtc_idr, register_obj ? obj : NULL, 1, 0, GFP_KERNEL);
	if (ret >= 0) {
		/*
		 * Set up the object linking under the protection of the idr
		 * lock so that other users can't see inconsistent state.
		 */
		obj->id = ret;
		obj->type = obj_type;
	}
	mutex_unlock(&dev->mode_config.idr_mutex);

	return ret < 0 ? ret : 0;
}

/**
 * drm_mode_object_get - allocate a new modeset identifier
 * @dev: DRM device
 * @obj: object pointer, used to generate unique ID
 * @obj_type: object type
 *
 * Create a unique identifier based on @ptr in @dev's identifier space.  Used
 * for tracking modes, CRTCs and connectors. Note that despite the _get postfix
 * modeset identifiers are _not_ reference counted. Hence don't use this for
 * reference counted modeset objects like framebuffers.
 *
 * Returns:
 * New unique (relative to other objects in @dev) integer identifier for the
 * object.
 */
int drm_mode_object_get(struct drm_device *dev,
			struct drm_mode_object *obj, uint32_t obj_type)
{
	return drm_mode_object_get_reg(dev, obj, obj_type, true);
}

static void drm_mode_object_register(struct drm_device *dev,
				     struct drm_mode_object *obj)
{
	mutex_lock(&dev->mode_config.idr_mutex);
	idr_replace(&dev->mode_config.crtc_idr, obj, obj->id);
	mutex_unlock(&dev->mode_config.idr_mutex);
}

/**
 * drm_mode_object_put - free a modeset identifer
 * @dev: DRM device
 * @object: object to free
 *
 * Free @id from @dev's unique identifier pool. Note that despite the _get
 * postfix modeset identifiers are _not_ reference counted. Hence don't use this
 * for reference counted modeset objects like framebuffers.
 */
void drm_mode_object_put(struct drm_device *dev,
			 struct drm_mode_object *object)
{
	mutex_lock(&dev->mode_config.idr_mutex);
	idr_remove(&dev->mode_config.crtc_idr, object->id);
	mutex_unlock(&dev->mode_config.idr_mutex);
}

static struct drm_mode_object *_object_find(struct drm_device *dev,
		uint32_t id, uint32_t type)
{
	struct drm_mode_object *obj = NULL;

	mutex_lock(&dev->mode_config.idr_mutex);
	obj = idr_find(&dev->mode_config.crtc_idr, id);
	if (obj && type != DRM_MODE_OBJECT_ANY && obj->type != type)
		obj = NULL;
	if (obj && obj->id != id)
		obj = NULL;
	/* don't leak out unref'd fb's */
	if (obj &&
	    (obj->type == DRM_MODE_OBJECT_FB ||
	     obj->type == DRM_MODE_OBJECT_BLOB))
		obj = NULL;
	mutex_unlock(&dev->mode_config.idr_mutex);

	return obj;
}

/**
 * drm_mode_object_find - look up a drm object with static lifetime
 * @dev: drm device
 * @id: id of the mode object
 * @type: type of the mode object
 *
 * Note that framebuffers cannot be looked up with this functions - since those
 * are reference counted, they need special treatment.  Even with
 * DRM_MODE_OBJECT_ANY (although that will simply return NULL
 * rather than WARN_ON()).
 */
struct drm_mode_object *drm_mode_object_find(struct drm_device *dev,
		uint32_t id, uint32_t type)
{
	struct drm_mode_object *obj = NULL;

	/* Framebuffers are reference counted and need their own lookup
	 * function.*/
	WARN_ON(type == DRM_MODE_OBJECT_FB || type == DRM_MODE_OBJECT_BLOB);
	obj = _object_find(dev, id, type);
	return obj;
}
EXPORT_SYMBOL(drm_mode_object_find);

/**
 * drm_framebuffer_init - initialize a framebuffer
 * @dev: DRM device
 * @fb: framebuffer to be initialized
 * @funcs: ... with these functions
 *
 * Allocates an ID for the framebuffer's parent mode object, sets its mode
 * functions & device file and adds it to the master fd list.
 *
 * IMPORTANT:
 * This functions publishes the fb and makes it available for concurrent access
 * by other users. Which means by this point the fb _must_ be fully set up -
 * since all the fb attributes are invariant over its lifetime, no further
 * locking but only correct reference counting is required.
 *
 * Returns:
 * Zero on success, error code on failure.
 */
int drm_framebuffer_init(struct drm_device *dev, struct drm_framebuffer *fb,
			 const struct drm_framebuffer_funcs *funcs)
{
	int ret;

	mutex_lock(&dev->mode_config.fb_lock);
	kref_init(&fb->refcount);
	INIT_LIST_HEAD(&fb->filp_head);
	fb->dev = dev;
	fb->funcs = funcs;

	ret = drm_mode_object_get(dev, &fb->base, DRM_MODE_OBJECT_FB);
	if (ret)
		goto out;

	dev->mode_config.num_fb++;
	list_add(&fb->head, &dev->mode_config.fb_list);
out:
	mutex_unlock(&dev->mode_config.fb_lock);

	return 0;
}
EXPORT_SYMBOL(drm_framebuffer_init);

/* dev->mode_config.fb_lock must be held! */
static void __drm_framebuffer_unregister(struct drm_device *dev,
					 struct drm_framebuffer *fb)
{
	mutex_lock(&dev->mode_config.idr_mutex);
	idr_remove(&dev->mode_config.crtc_idr, fb->base.id);
	mutex_unlock(&dev->mode_config.idr_mutex);

	fb->base.id = 0;
}

static void drm_framebuffer_free(struct kref *kref)
{
	struct drm_framebuffer *fb =
			container_of(kref, struct drm_framebuffer, refcount);
	struct drm_device *dev = fb->dev;

	/*
	 * The lookup idr holds a weak reference, which has not necessarily been
	 * removed at this point. Check for that.
	 */
	mutex_lock(&dev->mode_config.fb_lock);
	if (fb->base.id) {
		/* Mark fb as reaped and drop idr ref. */
		__drm_framebuffer_unregister(dev, fb);
	}
	mutex_unlock(&dev->mode_config.fb_lock);

	fb->funcs->destroy(fb);
}

static struct drm_framebuffer *__drm_framebuffer_lookup(struct drm_device *dev,
							uint32_t id)
{
	struct drm_mode_object *obj = NULL;
	struct drm_framebuffer *fb;

	mutex_lock(&dev->mode_config.idr_mutex);
	obj = idr_find(&dev->mode_config.crtc_idr, id);
	if (!obj || (obj->type != DRM_MODE_OBJECT_FB) || (obj->id != id))
		fb = NULL;
	else
		fb = obj_to_fb(obj);
	mutex_unlock(&dev->mode_config.idr_mutex);

	return fb;
}

/**
 * drm_framebuffer_lookup - look up a drm framebuffer and grab a reference
 * @dev: drm device
 * @id: id of the fb object
 *
 * If successful, this grabs an additional reference to the framebuffer -
 * callers need to make sure to eventually unreference the returned framebuffer
 * again, using @drm_framebuffer_unreference.
 */
struct drm_framebuffer *drm_framebuffer_lookup(struct drm_device *dev,
					       uint32_t id)
{
	struct drm_framebuffer *fb;

	mutex_lock(&dev->mode_config.fb_lock);
	fb = __drm_framebuffer_lookup(dev, id);
	if (fb) {
		if (!kref_get_unless_zero(&fb->refcount))
			fb = NULL;
	}
	mutex_unlock(&dev->mode_config.fb_lock);

	return fb;
}
EXPORT_SYMBOL(drm_framebuffer_lookup);

/**
 * drm_framebuffer_unreference - unref a framebuffer
 * @fb: framebuffer to unref
 *
 * This functions decrements the fb's refcount and frees it if it drops to zero.
 */
void drm_framebuffer_unreference(struct drm_framebuffer *fb)
{
	DRM_DEBUG("%p: FB ID: %d (%d)\n", fb, fb->base.id, atomic_read(&fb->refcount.refcount));
	kref_put(&fb->refcount, drm_framebuffer_free);
}
EXPORT_SYMBOL(drm_framebuffer_unreference);

/**
 * drm_framebuffer_reference - incr the fb refcnt
 * @fb: framebuffer
 *
 * This functions increments the fb's refcount.
 */
void drm_framebuffer_reference(struct drm_framebuffer *fb)
{
	DRM_DEBUG("%p: FB ID: %d (%d)\n", fb, fb->base.id, atomic_read(&fb->refcount.refcount));
	kref_get(&fb->refcount);
}
EXPORT_SYMBOL(drm_framebuffer_reference);

/**
 * drm_framebuffer_unregister_private - unregister a private fb from the lookup idr
 * @fb: fb to unregister
 *
 * Drivers need to call this when cleaning up driver-private framebuffers, e.g.
 * those used for fbdev. Note that the caller must hold a reference of it's own,
 * i.e. the object may not be destroyed through this call (since it'll lead to a
 * locking inversion).
 */
void drm_framebuffer_unregister_private(struct drm_framebuffer *fb)
{
	struct drm_device *dev = fb->dev;

	mutex_lock(&dev->mode_config.fb_lock);
	/* Mark fb as reaped and drop idr ref. */
	__drm_framebuffer_unregister(dev, fb);
	mutex_unlock(&dev->mode_config.fb_lock);
}
EXPORT_SYMBOL(drm_framebuffer_unregister_private);

/**
 * drm_framebuffer_cleanup - remove a framebuffer object
 * @fb: framebuffer to remove
 *
 * Cleanup framebuffer. This function is intended to be used from the drivers
 * ->destroy callback. It can also be used to clean up driver private
 *  framebuffers embedded into a larger structure.
 *
 * Note that this function does not remove the fb from active usuage - if it is
 * still used anywhere, hilarity can ensue since userspace could call getfb on
 * the id and get back -EINVAL. Obviously no concern at driver unload time.
 *
 * Also, the framebuffer will not be removed from the lookup idr - for
 * user-created framebuffers this will happen in in the rmfb ioctl. For
 * driver-private objects (e.g. for fbdev) drivers need to explicitly call
 * drm_framebuffer_unregister_private.
 */
void drm_framebuffer_cleanup(struct drm_framebuffer *fb)
{
	struct drm_device *dev = fb->dev;

	mutex_lock(&dev->mode_config.fb_lock);
	list_del(&fb->head);
	dev->mode_config.num_fb--;
	mutex_unlock(&dev->mode_config.fb_lock);
}
EXPORT_SYMBOL(drm_framebuffer_cleanup);

/**
 * drm_framebuffer_remove - remove and unreference a framebuffer object
 * @fb: framebuffer to remove
 *
 * Scans all the CRTCs and planes in @dev's mode_config.  If they're
 * using @fb, removes it, setting it to NULL. Then drops the reference to the
 * passed-in framebuffer. Might take the modeset locks.
 *
 * Note that this function optimizes the cleanup away if the caller holds the
 * last reference to the framebuffer. It is also guaranteed to not take the
 * modeset locks in this case.
 */
void drm_framebuffer_remove(struct drm_framebuffer *fb)
{
	struct drm_device *dev = fb->dev;
	struct drm_crtc *crtc;
	struct drm_plane *plane;
	struct drm_mode_set set;
	int ret;

	WARN_ON(!list_empty(&fb->filp_head));

	/*
	 * drm ABI mandates that we remove any deleted framebuffers from active
	 * useage. But since most sane clients only remove framebuffers they no
	 * longer need, try to optimize this away.
	 *
	 * Since we're holding a reference ourselves, observing a refcount of 1
	 * means that we're the last holder and can skip it. Also, the refcount
	 * can never increase from 1 again, so we don't need any barriers or
	 * locks.
	 *
	 * Note that userspace could try to race with use and instate a new
	 * usage _after_ we've cleared all current ones. End result will be an
	 * in-use fb with fb-id == 0. Userspace is allowed to shoot its own foot
	 * in this manner.
	 */
	if (atomic_read(&fb->refcount.refcount) > 1) {
		drm_modeset_lock_all(dev);
		/* remove from any CRTC */
		drm_for_each_crtc(crtc, dev) {
			if (crtc->primary->fb == fb) {
				/* should turn off the crtc */
				memset(&set, 0, sizeof(struct drm_mode_set));
				set.crtc = crtc;
				set.fb = NULL;
				ret = drm_mode_set_config_internal(&set);
				if (ret)
					DRM_ERROR("failed to reset crtc %p when fb was deleted\n", crtc);
			}
		}

		drm_for_each_plane(plane, dev) {
			if (plane->fb == fb)
				drm_plane_force_disable(plane);
		}
		drm_modeset_unlock_all(dev);
	}

	drm_framebuffer_unreference(fb);
}
EXPORT_SYMBOL(drm_framebuffer_remove);

DEFINE_WW_CLASS(crtc_ww_class);

/**
 * drm_crtc_init_with_planes - Initialise a new CRTC object with
 *    specified primary and cursor planes.
 * @dev: DRM device
 * @crtc: CRTC object to init
 * @primary: Primary plane for CRTC
 * @cursor: Cursor plane for CRTC
 * @funcs: callbacks for the new CRTC
 *
 * Inits a new object created as base part of a driver crtc object.
 *
 * Returns:
 * Zero on success, error code on failure.
 */
int drm_crtc_init_with_planes(struct drm_device *dev, struct drm_crtc *crtc,
			      struct drm_plane *primary,
			      struct drm_plane *cursor,
			      const struct drm_crtc_funcs *funcs)
{
	struct drm_mode_config *config = &dev->mode_config;
	int ret;

	WARN_ON(primary && primary->type != DRM_PLANE_TYPE_PRIMARY);
	WARN_ON(cursor && cursor->type != DRM_PLANE_TYPE_CURSOR);

	crtc->dev = dev;
	crtc->funcs = funcs;
	crtc->invert_dimensions = false;

	drm_modeset_lock_init(&crtc->mutex);
	ret = drm_mode_object_get(dev, &crtc->base, DRM_MODE_OBJECT_CRTC);
	if (ret)
		return ret;

	crtc->base.properties = &crtc->properties;

	list_add_tail(&crtc->head, &config->crtc_list);
	config->num_crtc++;

	crtc->primary = primary;
	crtc->cursor = cursor;
	if (primary)
		primary->possible_crtcs = 1 << drm_crtc_index(crtc);
	if (cursor)
		cursor->possible_crtcs = 1 << drm_crtc_index(crtc);

	if (drm_core_check_feature(dev, DRIVER_ATOMIC)) {
		drm_object_attach_property(&crtc->base, config->prop_active, 0);
		drm_object_attach_property(&crtc->base, config->prop_mode_id, 0);
	}

	return 0;
}
EXPORT_SYMBOL(drm_crtc_init_with_planes);

/**
 * drm_crtc_cleanup - Clean up the core crtc usage
 * @crtc: CRTC to cleanup
 *
 * This function cleans up @crtc and removes it from the DRM mode setting
 * core. Note that the function does *not* free the crtc structure itself,
 * this is the responsibility of the caller.
 */
void drm_crtc_cleanup(struct drm_crtc *crtc)
{
	struct drm_device *dev = crtc->dev;

	kfree(crtc->gamma_store);
	crtc->gamma_store = NULL;

	drm_modeset_lock_fini(&crtc->mutex);

	drm_mode_object_put(dev, &crtc->base);
	list_del(&crtc->head);
	dev->mode_config.num_crtc--;

	WARN_ON(crtc->state && !crtc->funcs->atomic_destroy_state);
	if (crtc->state && crtc->funcs->atomic_destroy_state)
		crtc->funcs->atomic_destroy_state(crtc, crtc->state);

	memset(crtc, 0, sizeof(*crtc));
}
EXPORT_SYMBOL(drm_crtc_cleanup);

/**
 * drm_crtc_index - find the index of a registered CRTC
 * @crtc: CRTC to find index for
 *
 * Given a registered CRTC, return the index of that CRTC within a DRM
 * device's list of CRTCs.
 */
unsigned int drm_crtc_index(struct drm_crtc *crtc)
{
	unsigned int index = 0;
	struct drm_crtc *tmp;

	drm_for_each_crtc(tmp, crtc->dev) {
		if (tmp == crtc)
			return index;

		index++;
	}

	BUG();
}
EXPORT_SYMBOL(drm_crtc_index);

/*
 * drm_mode_remove - remove and free a mode
 * @connector: connector list to modify
 * @mode: mode to remove
 *
 * Remove @mode from @connector's mode list, then free it.
 */
static void drm_mode_remove(struct drm_connector *connector,
			    struct drm_display_mode *mode)
{
	list_del(&mode->head);
	drm_mode_destroy(connector->dev, mode);
}

/**
 * drm_display_info_set_bus_formats - set the supported bus formats
 * @info: display info to store bus formats in
 * @formats: array containing the supported bus formats
 * @num_formats: the number of entries in the fmts array
 *
 * Store the supported bus formats in display info structure.
 * See MEDIA_BUS_FMT_* definitions in include/uapi/linux/media-bus-format.h for
 * a full list of available formats.
 */
int drm_display_info_set_bus_formats(struct drm_display_info *info,
				     const u32 *formats,
				     unsigned int num_formats)
{
	u32 *fmts = NULL;

	if (!formats && num_formats)
		return -EINVAL;

	if (formats && num_formats) {
		fmts = kmemdup(formats, sizeof(*formats) * num_formats,
			       GFP_KERNEL);
		if (!fmts)
			return -ENOMEM;
	}

	kfree(info->bus_formats);
	info->bus_formats = fmts;
	info->num_bus_formats = num_formats;

	return 0;
}
EXPORT_SYMBOL(drm_display_info_set_bus_formats);

/**
 * drm_connector_get_cmdline_mode - reads the user's cmdline mode
 * @connector: connector to quwery
 *
 * The kernel supports per-connector configration of its consoles through
 * use of the video= parameter. This function parses that option and
 * extracts the user's specified mode (or enable/disable status) for a
 * particular connector. This is typically only used during the early fbdev
 * setup.
 */
static void drm_connector_get_cmdline_mode(struct drm_connector *connector)
{
	struct drm_cmdline_mode *mode = &connector->cmdline_mode;
	char *option = NULL;

	if (fb_get_options(connector->name, &option))
		return;

	if (!drm_mode_parse_command_line_for_connector(option,
						       connector,
						       mode))
		return;

	if (mode->force) {
		const char *s;

		switch (mode->force) {
		case DRM_FORCE_OFF:
			s = "OFF";
			break;
		case DRM_FORCE_ON_DIGITAL:
			s = "ON - dig";
			break;
		default:
		case DRM_FORCE_ON:
			s = "ON";
			break;
		}

		DRM_INFO("forcing %s connector %s\n", connector->name, s);
		connector->force = mode->force;
	}

	DRM_DEBUG_KMS("cmdline mode for connector %s %dx%d@%dHz%s%s%s\n",
		      connector->name,
		      mode->xres, mode->yres,
		      mode->refresh_specified ? mode->refresh : 60,
		      mode->rb ? " reduced blanking" : "",
		      mode->margins ? " with margins" : "",
		      mode->interlace ?  " interlaced" : "");
}

/**
 * drm_connector_init - Init a preallocated connector
 * @dev: DRM device
 * @connector: the connector to init
 * @funcs: callbacks for this connector
 * @connector_type: user visible type of the connector
 *
 * Initialises a preallocated connector. Connectors should be
 * subclassed as part of driver connector objects.
 *
 * Returns:
 * Zero on success, error code on failure.
 */
int drm_connector_init(struct drm_device *dev,
		       struct drm_connector *connector,
		       const struct drm_connector_funcs *funcs,
		       int connector_type)
{
	struct drm_mode_config *config = &dev->mode_config;
	int ret;
	struct ida *connector_ida =
		&drm_connector_enum_list[connector_type].ida;

	drm_modeset_lock_all(dev);

	ret = drm_mode_object_get_reg(dev, &connector->base, DRM_MODE_OBJECT_CONNECTOR, false);
	if (ret)
		goto out_unlock;

	connector->base.properties = &connector->properties;
	connector->dev = dev;
	connector->funcs = funcs;
	connector->connector_type = connector_type;
	connector->connector_type_id =
		ida_simple_get(connector_ida, 1, 0, GFP_KERNEL);
	if (connector->connector_type_id < 0) {
		ret = connector->connector_type_id;
		goto out_put;
	}
	connector->name =
		kasprintf(GFP_KERNEL, "%s-%d",
			  drm_connector_enum_list[connector_type].name,
			  connector->connector_type_id);
	if (!connector->name) {
		ret = -ENOMEM;
		goto out_put;
	}

	INIT_LIST_HEAD(&connector->probed_modes);
	INIT_LIST_HEAD(&connector->modes);
	connector->edid_blob_ptr = NULL;
	connector->status = connector_status_unknown;

	drm_connector_get_cmdline_mode(connector);

	/* We should add connectors at the end to avoid upsetting the connector
	 * index too much. */
	list_add_tail(&connector->head, &config->connector_list);
	config->num_connector++;

	if (connector_type != DRM_MODE_CONNECTOR_VIRTUAL)
		drm_object_attach_property(&connector->base,
					      config->edid_property,
					      0);

	drm_object_attach_property(&connector->base,
				      config->dpms_property, 0);

	if (drm_core_check_feature(dev, DRIVER_ATOMIC)) {
		drm_object_attach_property(&connector->base, config->prop_crtc_id, 0);
	}

	connector->debugfs_entry = NULL;

out_put:
	if (ret)
		drm_mode_object_put(dev, &connector->base);

out_unlock:
	drm_modeset_unlock_all(dev);

	return ret;
}
EXPORT_SYMBOL(drm_connector_init);

/**
 * drm_connector_cleanup - cleans up an initialised connector
 * @connector: connector to cleanup
 *
 * Cleans up the connector but doesn't free the object.
 */
void drm_connector_cleanup(struct drm_connector *connector)
{
	struct drm_device *dev = connector->dev;
	struct drm_display_mode *mode, *t;

	if (connector->tile_group) {
		drm_mode_put_tile_group(dev, connector->tile_group);
		connector->tile_group = NULL;
	}

	list_for_each_entry_safe(mode, t, &connector->probed_modes, head)
		drm_mode_remove(connector, mode);

	list_for_each_entry_safe(mode, t, &connector->modes, head)
		drm_mode_remove(connector, mode);

	ida_remove(&drm_connector_enum_list[connector->connector_type].ida,
		   connector->connector_type_id);

	kfree(connector->display_info.bus_formats);
	drm_mode_object_put(dev, &connector->base);
	kfree(connector->name);
	connector->name = NULL;
	list_del(&connector->head);
	dev->mode_config.num_connector--;

	WARN_ON(connector->state && !connector->funcs->atomic_destroy_state);
	if (connector->state && connector->funcs->atomic_destroy_state)
		connector->funcs->atomic_destroy_state(connector,
						       connector->state);

	memset(connector, 0, sizeof(*connector));
}
EXPORT_SYMBOL(drm_connector_cleanup);

/**
 * drm_connector_index - find the index of a registered connector
 * @connector: connector to find index for
 *
 * Given a registered connector, return the index of that connector within a DRM
 * device's list of connectors.
 */
unsigned int drm_connector_index(struct drm_connector *connector)
{
	unsigned int index = 0;
	struct drm_connector *tmp;
	struct drm_mode_config *config = &connector->dev->mode_config;

	WARN_ON(!drm_modeset_is_locked(&config->connection_mutex));

	drm_for_each_connector(tmp, connector->dev) {
		if (tmp == connector)
			return index;

		index++;
	}

	BUG();
}
EXPORT_SYMBOL(drm_connector_index);

/**
 * drm_connector_register - register a connector
 * @connector: the connector to register
 *
 * Register userspace interfaces for a connector
 *
 * Returns:
 * Zero on success, error code on failure.
 */
int drm_connector_register(struct drm_connector *connector)
{
	int ret;

	drm_mode_object_register(connector->dev, &connector->base);

	ret = drm_sysfs_connector_add(connector);
	if (ret)
		return ret;

	ret = drm_debugfs_connector_add(connector);
	if (ret) {
		drm_sysfs_connector_remove(connector);
		return ret;
	}

	return 0;
}
EXPORT_SYMBOL(drm_connector_register);

/**
 * drm_connector_unregister - unregister a connector
 * @connector: the connector to unregister
 *
 * Unregister userspace interfaces for a connector
 */
void drm_connector_unregister(struct drm_connector *connector)
{
	drm_sysfs_connector_remove(connector);
	drm_debugfs_connector_remove(connector);
}
EXPORT_SYMBOL(drm_connector_unregister);


/**
 * drm_connector_unplug_all - unregister connector userspace interfaces
 * @dev: drm device
 *
 * This function unregisters all connector userspace interfaces in sysfs. Should
 * be call when the device is disconnected, e.g. from an usb driver's
 * ->disconnect callback.
 */
void drm_connector_unplug_all(struct drm_device *dev)
{
	struct drm_connector *connector;

	/* FIXME: taking the mode config mutex ends up in a clash with sysfs */
	list_for_each_entry(connector, &dev->mode_config.connector_list, head)
		drm_connector_unregister(connector);

}
EXPORT_SYMBOL(drm_connector_unplug_all);

/**
 * drm_encoder_init - Init a preallocated encoder
 * @dev: drm device
 * @encoder: the encoder to init
 * @funcs: callbacks for this encoder
 * @encoder_type: user visible type of the encoder
 *
 * Initialises a preallocated encoder. Encoder should be
 * subclassed as part of driver encoder objects.
 *
 * Returns:
 * Zero on success, error code on failure.
 */
int drm_encoder_init(struct drm_device *dev,
		      struct drm_encoder *encoder,
		      const struct drm_encoder_funcs *funcs,
		      int encoder_type)
{
	int ret;

	drm_modeset_lock_all(dev);

	ret = drm_mode_object_get(dev, &encoder->base, DRM_MODE_OBJECT_ENCODER);
	if (ret)
		goto out_unlock;

	encoder->dev = dev;
	encoder->encoder_type = encoder_type;
	encoder->funcs = funcs;
	encoder->name = kasprintf(GFP_KERNEL, "%s-%d",
				  drm_encoder_enum_list[encoder_type].name,
				  encoder->base.id);
	if (!encoder->name) {
		ret = -ENOMEM;
		goto out_put;
	}

	list_add_tail(&encoder->head, &dev->mode_config.encoder_list);
	dev->mode_config.num_encoder++;

out_put:
	if (ret)
		drm_mode_object_put(dev, &encoder->base);

out_unlock:
	drm_modeset_unlock_all(dev);

	return ret;
}
EXPORT_SYMBOL(drm_encoder_init);

/**
 * drm_encoder_cleanup - cleans up an initialised encoder
 * @encoder: encoder to cleanup
 *
 * Cleans up the encoder but doesn't free the object.
 */
void drm_encoder_cleanup(struct drm_encoder *encoder)
{
	struct drm_device *dev = encoder->dev;

	drm_modeset_lock_all(dev);
	drm_mode_object_put(dev, &encoder->base);
	kfree(encoder->name);
	list_del(&encoder->head);
	dev->mode_config.num_encoder--;
	drm_modeset_unlock_all(dev);

	memset(encoder, 0, sizeof(*encoder));
}
EXPORT_SYMBOL(drm_encoder_cleanup);

/**
 * drm_universal_plane_init - Initialize a new universal plane object
 * @dev: DRM device
 * @plane: plane object to init
 * @possible_crtcs: bitmask of possible CRTCs
 * @funcs: callbacks for the new plane
 * @formats: array of supported formats (%DRM_FORMAT_*)
 * @format_count: number of elements in @formats
 * @type: type of plane (overlay, primary, cursor)
 *
 * Initializes a plane object of type @type.
 *
 * Returns:
 * Zero on success, error code on failure.
 */
int drm_universal_plane_init(struct drm_device *dev, struct drm_plane *plane,
			     unsigned long possible_crtcs,
			     const struct drm_plane_funcs *funcs,
			     const uint32_t *formats, unsigned int format_count,
			     enum drm_plane_type type)
{
	struct drm_mode_config *config = &dev->mode_config;
	int ret;

	ret = drm_mode_object_get(dev, &plane->base, DRM_MODE_OBJECT_PLANE);
	if (ret)
		return ret;

	drm_modeset_lock_init(&plane->mutex);

	plane->base.properties = &plane->properties;
	plane->dev = dev;
	plane->funcs = funcs;
	plane->format_types = kmalloc_array(format_count, sizeof(uint32_t),
					    GFP_KERNEL);
	if (!plane->format_types) {
		DRM_DEBUG_KMS("out of memory when allocating plane\n");
		drm_mode_object_put(dev, &plane->base);
		return -ENOMEM;
	}

	memcpy(plane->format_types, formats, format_count * sizeof(uint32_t));
	plane->format_count = format_count;
	plane->possible_crtcs = possible_crtcs;
	plane->type = type;

	list_add_tail(&plane->head, &config->plane_list);
	config->num_total_plane++;
	if (plane->type == DRM_PLANE_TYPE_OVERLAY)
		config->num_overlay_plane++;

	drm_object_attach_property(&plane->base,
				   config->plane_type_property,
				   plane->type);

	if (drm_core_check_feature(dev, DRIVER_ATOMIC)) {
		drm_object_attach_property(&plane->base, config->prop_fb_id, 0);
		drm_object_attach_property(&plane->base, config->prop_crtc_id, 0);
		drm_object_attach_property(&plane->base, config->prop_crtc_x, 0);
		drm_object_attach_property(&plane->base, config->prop_crtc_y, 0);
		drm_object_attach_property(&plane->base, config->prop_crtc_w, 0);
		drm_object_attach_property(&plane->base, config->prop_crtc_h, 0);
		drm_object_attach_property(&plane->base, config->prop_src_x, 0);
		drm_object_attach_property(&plane->base, config->prop_src_y, 0);
		drm_object_attach_property(&plane->base, config->prop_src_w, 0);
		drm_object_attach_property(&plane->base, config->prop_src_h, 0);
	}

	return 0;
}
EXPORT_SYMBOL(drm_universal_plane_init);

/**
 * drm_plane_init - Initialize a legacy plane
 * @dev: DRM device
 * @plane: plane object to init
 * @possible_crtcs: bitmask of possible CRTCs
 * @funcs: callbacks for the new plane
 * @formats: array of supported formats (%DRM_FORMAT_*)
 * @format_count: number of elements in @formats
 * @is_primary: plane type (primary vs overlay)
 *
 * Legacy API to initialize a DRM plane.
 *
 * New drivers should call drm_universal_plane_init() instead.
 *
 * Returns:
 * Zero on success, error code on failure.
 */
int drm_plane_init(struct drm_device *dev, struct drm_plane *plane,
		   unsigned long possible_crtcs,
		   const struct drm_plane_funcs *funcs,
		   const uint32_t *formats, unsigned int format_count,
		   bool is_primary)
{
	enum drm_plane_type type;

	type = is_primary ? DRM_PLANE_TYPE_PRIMARY : DRM_PLANE_TYPE_OVERLAY;
	return drm_universal_plane_init(dev, plane, possible_crtcs, funcs,
					formats, format_count, type);
}
EXPORT_SYMBOL(drm_plane_init);

/**
 * drm_plane_cleanup - Clean up the core plane usage
 * @plane: plane to cleanup
 *
 * This function cleans up @plane and removes it from the DRM mode setting
 * core. Note that the function does *not* free the plane structure itself,
 * this is the responsibility of the caller.
 */
void drm_plane_cleanup(struct drm_plane *plane)
{
	struct drm_device *dev = plane->dev;

	drm_modeset_lock_all(dev);
	kfree(plane->format_types);
	drm_mode_object_put(dev, &plane->base);

	BUG_ON(list_empty(&plane->head));

	list_del(&plane->head);
	dev->mode_config.num_total_plane--;
	if (plane->type == DRM_PLANE_TYPE_OVERLAY)
		dev->mode_config.num_overlay_plane--;
	drm_modeset_unlock_all(dev);

	WARN_ON(plane->state && !plane->funcs->atomic_destroy_state);
	if (plane->state && plane->funcs->atomic_destroy_state)
		plane->funcs->atomic_destroy_state(plane, plane->state);

	memset(plane, 0, sizeof(*plane));
}
EXPORT_SYMBOL(drm_plane_cleanup);

/**
 * drm_plane_index - find the index of a registered plane
 * @plane: plane to find index for
 *
 * Given a registered plane, return the index of that CRTC within a DRM
 * device's list of planes.
 */
unsigned int drm_plane_index(struct drm_plane *plane)
{
	unsigned int index = 0;
	struct drm_plane *tmp;

	drm_for_each_plane(tmp, plane->dev) {
		if (tmp == plane)
			return index;

		index++;
	}

	BUG();
}
EXPORT_SYMBOL(drm_plane_index);

/**
 * drm_plane_from_index - find the registered plane at an index
 * @dev: DRM device
 * @idx: index of registered plane to find for
 *
 * Given a plane index, return the registered plane from DRM device's
 * list of planes with matching index.
 */
struct drm_plane *
drm_plane_from_index(struct drm_device *dev, int idx)
{
	struct drm_plane *plane;
	unsigned int i = 0;

	drm_for_each_plane(plane, dev) {
		if (i == idx)
			return plane;
		i++;
	}
	return NULL;
}
EXPORT_SYMBOL(drm_plane_from_index);

/**
 * drm_plane_force_disable - Forcibly disable a plane
 * @plane: plane to disable
 *
 * Forces the plane to be disabled.
 *
 * Used when the plane's current framebuffer is destroyed,
 * and when restoring fbdev mode.
 */
void drm_plane_force_disable(struct drm_plane *plane)
{
	int ret;

	if (!plane->fb)
		return;

	plane->old_fb = plane->fb;
	ret = plane->funcs->disable_plane(plane);
	if (ret) {
		DRM_ERROR("failed to disable plane with busy fb\n");
		plane->old_fb = NULL;
		return;
	}
	/* disconnect the plane from the fb and crtc: */
	drm_framebuffer_unreference(plane->old_fb);
	plane->old_fb = NULL;
	plane->fb = NULL;
	plane->crtc = NULL;
}
EXPORT_SYMBOL(drm_plane_force_disable);

static int drm_mode_create_standard_properties(struct drm_device *dev)
{
	struct drm_property *prop;

	/*
	 * Standard properties (apply to all connectors)
	 */
	prop = drm_property_create(dev, DRM_MODE_PROP_BLOB |
				   DRM_MODE_PROP_IMMUTABLE,
				   "EDID", 0);
	if (!prop)
		return -ENOMEM;
	dev->mode_config.edid_property = prop;

	prop = drm_property_create_enum(dev, 0,
				   "DPMS", drm_dpms_enum_list,
				   ARRAY_SIZE(drm_dpms_enum_list));
	if (!prop)
		return -ENOMEM;
	dev->mode_config.dpms_property = prop;

	prop = drm_property_create(dev,
				   DRM_MODE_PROP_BLOB |
				   DRM_MODE_PROP_IMMUTABLE,
				   "PATH", 0);
	if (!prop)
		return -ENOMEM;
	dev->mode_config.path_property = prop;

	prop = drm_property_create(dev,
				   DRM_MODE_PROP_BLOB |
				   DRM_MODE_PROP_IMMUTABLE,
				   "TILE", 0);
	if (!prop)
		return -ENOMEM;
	dev->mode_config.tile_property = prop;

	prop = drm_property_create_enum(dev, DRM_MODE_PROP_IMMUTABLE,
					"type", drm_plane_type_enum_list,
					ARRAY_SIZE(drm_plane_type_enum_list));
	if (!prop)
		return -ENOMEM;
	dev->mode_config.plane_type_property = prop;

	prop = drm_property_create_range(dev, DRM_MODE_PROP_ATOMIC,
			"SRC_X", 0, UINT_MAX);
	if (!prop)
		return -ENOMEM;
	dev->mode_config.prop_src_x = prop;

	prop = drm_property_create_range(dev, DRM_MODE_PROP_ATOMIC,
			"SRC_Y", 0, UINT_MAX);
	if (!prop)
		return -ENOMEM;
	dev->mode_config.prop_src_y = prop;

	prop = drm_property_create_range(dev, DRM_MODE_PROP_ATOMIC,
			"SRC_W", 0, UINT_MAX);
	if (!prop)
		return -ENOMEM;
	dev->mode_config.prop_src_w = prop;

	prop = drm_property_create_range(dev, DRM_MODE_PROP_ATOMIC,
			"SRC_H", 0, UINT_MAX);
	if (!prop)
		return -ENOMEM;
	dev->mode_config.prop_src_h = prop;

	prop = drm_property_create_signed_range(dev, DRM_MODE_PROP_ATOMIC,
			"CRTC_X", INT_MIN, INT_MAX);
	if (!prop)
		return -ENOMEM;
	dev->mode_config.prop_crtc_x = prop;

	prop = drm_property_create_signed_range(dev, DRM_MODE_PROP_ATOMIC,
			"CRTC_Y", INT_MIN, INT_MAX);
	if (!prop)
		return -ENOMEM;
	dev->mode_config.prop_crtc_y = prop;

	prop = drm_property_create_range(dev, DRM_MODE_PROP_ATOMIC,
			"CRTC_W", 0, INT_MAX);
	if (!prop)
		return -ENOMEM;
	dev->mode_config.prop_crtc_w = prop;

	prop = drm_property_create_range(dev, DRM_MODE_PROP_ATOMIC,
			"CRTC_H", 0, INT_MAX);
	if (!prop)
		return -ENOMEM;
	dev->mode_config.prop_crtc_h = prop;

	prop = drm_property_create_object(dev, DRM_MODE_PROP_ATOMIC,
			"FB_ID", DRM_MODE_OBJECT_FB);
	if (!prop)
		return -ENOMEM;
	dev->mode_config.prop_fb_id = prop;

	prop = drm_property_create_object(dev, DRM_MODE_PROP_ATOMIC,
			"CRTC_ID", DRM_MODE_OBJECT_CRTC);
	if (!prop)
		return -ENOMEM;
	dev->mode_config.prop_crtc_id = prop;

	prop = drm_property_create_bool(dev, DRM_MODE_PROP_ATOMIC,
			"ACTIVE");
	if (!prop)
		return -ENOMEM;
	dev->mode_config.prop_active = prop;

	prop = drm_property_create(dev,
			DRM_MODE_PROP_ATOMIC | DRM_MODE_PROP_BLOB,
			"MODE_ID", 0);
	if (!prop)
		return -ENOMEM;
	dev->mode_config.prop_mode_id = prop;

	return 0;
}

/**
 * drm_mode_create_dvi_i_properties - create DVI-I specific connector properties
 * @dev: DRM device
 *
 * Called by a driver the first time a DVI-I connector is made.
 */
int drm_mode_create_dvi_i_properties(struct drm_device *dev)
{
	struct drm_property *dvi_i_selector;
	struct drm_property *dvi_i_subconnector;

	if (dev->mode_config.dvi_i_select_subconnector_property)
		return 0;

	dvi_i_selector =
		drm_property_create_enum(dev, 0,
				    "select subconnector",
				    drm_dvi_i_select_enum_list,
				    ARRAY_SIZE(drm_dvi_i_select_enum_list));
	dev->mode_config.dvi_i_select_subconnector_property = dvi_i_selector;

	dvi_i_subconnector = drm_property_create_enum(dev, DRM_MODE_PROP_IMMUTABLE,
				    "subconnector",
				    drm_dvi_i_subconnector_enum_list,
				    ARRAY_SIZE(drm_dvi_i_subconnector_enum_list));
	dev->mode_config.dvi_i_subconnector_property = dvi_i_subconnector;

	return 0;
}
EXPORT_SYMBOL(drm_mode_create_dvi_i_properties);

/**
 * drm_create_tv_properties - create TV specific connector properties
 * @dev: DRM device
 * @num_modes: number of different TV formats (modes) supported
 * @modes: array of pointers to strings containing name of each format
 *
 * Called by a driver's TV initialization routine, this function creates
 * the TV specific connector properties for a given device.  Caller is
 * responsible for allocating a list of format names and passing them to
 * this routine.
 */
int drm_mode_create_tv_properties(struct drm_device *dev,
				  unsigned int num_modes,
				  char *modes[])
{
	struct drm_property *tv_selector;
	struct drm_property *tv_subconnector;
	unsigned int i;

	if (dev->mode_config.tv_select_subconnector_property)
		return 0;

	/*
	 * Basic connector properties
	 */
	tv_selector = drm_property_create_enum(dev, 0,
					  "select subconnector",
					  drm_tv_select_enum_list,
					  ARRAY_SIZE(drm_tv_select_enum_list));
	dev->mode_config.tv_select_subconnector_property = tv_selector;

	tv_subconnector =
		drm_property_create_enum(dev, DRM_MODE_PROP_IMMUTABLE,
				    "subconnector",
				    drm_tv_subconnector_enum_list,
				    ARRAY_SIZE(drm_tv_subconnector_enum_list));
	dev->mode_config.tv_subconnector_property = tv_subconnector;

	/*
	 * Other, TV specific properties: margins & TV modes.
	 */
	dev->mode_config.tv_left_margin_property =
		drm_property_create_range(dev, 0, "left margin", 0, 100);

	dev->mode_config.tv_right_margin_property =
		drm_property_create_range(dev, 0, "right margin", 0, 100);

	dev->mode_config.tv_top_margin_property =
		drm_property_create_range(dev, 0, "top margin", 0, 100);

	dev->mode_config.tv_bottom_margin_property =
		drm_property_create_range(dev, 0, "bottom margin", 0, 100);

	dev->mode_config.tv_mode_property =
		drm_property_create(dev, DRM_MODE_PROP_ENUM,
				    "mode", num_modes);
	for (i = 0; i < num_modes; i++)
		drm_property_add_enum(dev->mode_config.tv_mode_property, i,
				      i, modes[i]);

	dev->mode_config.tv_brightness_property =
		drm_property_create_range(dev, 0, "brightness", 0, 100);

	dev->mode_config.tv_contrast_property =
		drm_property_create_range(dev, 0, "contrast", 0, 100);

	dev->mode_config.tv_flicker_reduction_property =
		drm_property_create_range(dev, 0, "flicker reduction", 0, 100);

	dev->mode_config.tv_overscan_property =
		drm_property_create_range(dev, 0, "overscan", 0, 100);

	dev->mode_config.tv_saturation_property =
		drm_property_create_range(dev, 0, "saturation", 0, 100);

	dev->mode_config.tv_hue_property =
		drm_property_create_range(dev, 0, "hue", 0, 100);

	return 0;
}
EXPORT_SYMBOL(drm_mode_create_tv_properties);

/**
 * drm_mode_create_scaling_mode_property - create scaling mode property
 * @dev: DRM device
 *
 * Called by a driver the first time it's needed, must be attached to desired
 * connectors.
 */
int drm_mode_create_scaling_mode_property(struct drm_device *dev)
{
	struct drm_property *scaling_mode;

	if (dev->mode_config.scaling_mode_property)
		return 0;

	scaling_mode =
		drm_property_create_enum(dev, 0, "scaling mode",
				drm_scaling_mode_enum_list,
				    ARRAY_SIZE(drm_scaling_mode_enum_list));

	dev->mode_config.scaling_mode_property = scaling_mode;

	return 0;
}
EXPORT_SYMBOL(drm_mode_create_scaling_mode_property);

/**
 * drm_mode_create_aspect_ratio_property - create aspect ratio property
 * @dev: DRM device
 *
 * Called by a driver the first time it's needed, must be attached to desired
 * connectors.
 *
 * Returns:
 * Zero on success, negative errno on failure.
 */
int drm_mode_create_aspect_ratio_property(struct drm_device *dev)
{
	if (dev->mode_config.aspect_ratio_property)
		return 0;

	dev->mode_config.aspect_ratio_property =
		drm_property_create_enum(dev, 0, "aspect ratio",
				drm_aspect_ratio_enum_list,
				ARRAY_SIZE(drm_aspect_ratio_enum_list));

	if (dev->mode_config.aspect_ratio_property == NULL)
		return -ENOMEM;

	return 0;
}
EXPORT_SYMBOL(drm_mode_create_aspect_ratio_property);

/**
 * drm_mode_create_dirty_property - create dirty property
 * @dev: DRM device
 *
 * Called by a driver the first time it's needed, must be attached to desired
 * connectors.
 */
int drm_mode_create_dirty_info_property(struct drm_device *dev)
{
	struct drm_property *dirty_info;

	if (dev->mode_config.dirty_info_property)
		return 0;

	dirty_info =
		drm_property_create_enum(dev, DRM_MODE_PROP_IMMUTABLE,
				    "dirty",
				    drm_dirty_info_enum_list,
				    ARRAY_SIZE(drm_dirty_info_enum_list));
	dev->mode_config.dirty_info_property = dirty_info;

	return 0;
}
EXPORT_SYMBOL(drm_mode_create_dirty_info_property);

/**
 * drm_mode_create_suggested_offset_properties - create suggests offset properties
 * @dev: DRM device
 *
 * Create the the suggested x/y offset property for connectors.
 */
int drm_mode_create_suggested_offset_properties(struct drm_device *dev)
{
	if (dev->mode_config.suggested_x_property && dev->mode_config.suggested_y_property)
		return 0;

	dev->mode_config.suggested_x_property =
		drm_property_create_range(dev, DRM_MODE_PROP_IMMUTABLE, "suggested X", 0, 0xffffffff);

	dev->mode_config.suggested_y_property =
		drm_property_create_range(dev, DRM_MODE_PROP_IMMUTABLE, "suggested Y", 0, 0xffffffff);

	if (dev->mode_config.suggested_x_property == NULL ||
	    dev->mode_config.suggested_y_property == NULL)
		return -ENOMEM;
	return 0;
}
EXPORT_SYMBOL(drm_mode_create_suggested_offset_properties);

/**
 * drm_mode_getresources - get graphics configuration
 * @dev: drm device for the ioctl
 * @data: data pointer for the ioctl
 * @file_priv: drm file for the ioctl call
 *
 * Construct a set of configuration description structures and return
 * them to the user, including CRTC, connector and framebuffer configuration.
 *
 * Called by the user via ioctl.
 *
 * Returns:
 * Zero on success, negative errno on failure.
 */
int drm_mode_getresources(struct drm_device *dev, void *data,
			  struct drm_file *file_priv)
{
	struct drm_mode_card_res *card_res = data;
	struct list_head *lh;
	struct drm_framebuffer *fb;
	struct drm_connector *connector;
	struct drm_crtc *crtc;
	struct drm_encoder *encoder;
	int ret = 0;
	int connector_count = 0;
	int crtc_count = 0;
	int fb_count = 0;
	int encoder_count = 0;
	int copied = 0;
	uint32_t __user *fb_id;
	uint32_t __user *crtc_id;
	uint32_t __user *connector_id;
	uint32_t __user *encoder_id;

	if (!drm_core_check_feature(dev, DRIVER_MODESET))
		return -EINVAL;


	mutex_lock(&file_priv->fbs_lock);
	/*
	 * For the non-control nodes we need to limit the list of resources
	 * by IDs in the group list for this node
	 */
	list_for_each(lh, &file_priv->fbs)
		fb_count++;

	/* handle this in 4 parts */
	/* FBs */
	if (card_res->count_fbs >= fb_count) {
		copied = 0;
		fb_id = (uint32_t __user *)(unsigned long)card_res->fb_id_ptr;
		list_for_each_entry(fb, &file_priv->fbs, filp_head) {
			if (put_user(fb->base.id, fb_id + copied)) {
				mutex_unlock(&file_priv->fbs_lock);
				return -EFAULT;
			}
			copied++;
		}
	}
	card_res->count_fbs = fb_count;
	mutex_unlock(&file_priv->fbs_lock);

	/* mode_config.mutex protects the connector list against e.g. DP MST
	 * connector hot-adding. CRTC/Plane lists are invariant. */
	mutex_lock(&dev->mode_config.mutex);
	drm_for_each_crtc(crtc, dev)
		crtc_count++;

	drm_for_each_connector(connector, dev)
		connector_count++;

	drm_for_each_encoder(encoder, dev)
		encoder_count++;

	card_res->max_height = dev->mode_config.max_height;
	card_res->min_height = dev->mode_config.min_height;
	card_res->max_width = dev->mode_config.max_width;
	card_res->min_width = dev->mode_config.min_width;

	/* CRTCs */
	if (card_res->count_crtcs >= crtc_count) {
		copied = 0;
		crtc_id = (uint32_t __user *)(unsigned long)card_res->crtc_id_ptr;
		drm_for_each_crtc(crtc, dev) {
			DRM_DEBUG_KMS("[CRTC:%d]\n", crtc->base.id);
			if (put_user(crtc->base.id, crtc_id + copied)) {
				ret = -EFAULT;
				goto out;
			}
			copied++;
		}
	}
	card_res->count_crtcs = crtc_count;

	/* Encoders */
	if (card_res->count_encoders >= encoder_count) {
		copied = 0;
		encoder_id = (uint32_t __user *)(unsigned long)card_res->encoder_id_ptr;
		drm_for_each_encoder(encoder, dev) {
			DRM_DEBUG_KMS("[ENCODER:%d:%s]\n", encoder->base.id,
					encoder->name);
			if (put_user(encoder->base.id, encoder_id +
				     copied)) {
				ret = -EFAULT;
				goto out;
			}
			copied++;
		}
	}
	card_res->count_encoders = encoder_count;

	/* Connectors */
	if (card_res->count_connectors >= connector_count) {
		copied = 0;
		connector_id = (uint32_t __user *)(unsigned long)card_res->connector_id_ptr;
		drm_for_each_connector(connector, dev) {
			DRM_DEBUG_KMS("[CONNECTOR:%d:%s]\n",
				connector->base.id,
				connector->name);
			if (put_user(connector->base.id,
				     connector_id + copied)) {
				ret = -EFAULT;
				goto out;
			}
			copied++;
		}
	}
	card_res->count_connectors = connector_count;

	DRM_DEBUG_KMS("CRTC[%d] CONNECTORS[%d] ENCODERS[%d]\n", card_res->count_crtcs,
		  card_res->count_connectors, card_res->count_encoders);

out:
	mutex_unlock(&dev->mode_config.mutex);
	return ret;
}

/**
 * drm_mode_getcrtc - get CRTC configuration
 * @dev: drm device for the ioctl
 * @data: data pointer for the ioctl
 * @file_priv: drm file for the ioctl call
 *
 * Construct a CRTC configuration structure to return to the user.
 *
 * Called by the user via ioctl.
 *
 * Returns:
 * Zero on success, negative errno on failure.
 */
int drm_mode_getcrtc(struct drm_device *dev,
		     void *data, struct drm_file *file_priv)
{
	struct drm_mode_crtc *crtc_resp = data;
	struct drm_crtc *crtc;

	if (!drm_core_check_feature(dev, DRIVER_MODESET))
		return -EINVAL;

	crtc = drm_crtc_find(dev, crtc_resp->crtc_id);
	if (!crtc)
		return -ENOENT;

	drm_modeset_lock_crtc(crtc, crtc->primary);
	crtc_resp->gamma_size = crtc->gamma_size;
	if (crtc->primary->fb)
		crtc_resp->fb_id = crtc->primary->fb->base.id;
	else
		crtc_resp->fb_id = 0;

	if (crtc->state) {
		crtc_resp->x = crtc->primary->state->src_x >> 16;
		crtc_resp->y = crtc->primary->state->src_y >> 16;
		if (crtc->state->enable) {
			drm_mode_convert_to_umode(&crtc_resp->mode, &crtc->state->mode);
			crtc_resp->mode_valid = 1;

		} else {
			crtc_resp->mode_valid = 0;
		}
	} else {
		crtc_resp->x = crtc->x;
		crtc_resp->y = crtc->y;
		if (crtc->enabled) {
			drm_mode_convert_to_umode(&crtc_resp->mode, &crtc->mode);
			crtc_resp->mode_valid = 1;

		} else {
			crtc_resp->mode_valid = 0;
		}
	}
	drm_modeset_unlock_crtc(crtc);

	return 0;
}

static bool drm_mode_expose_to_userspace(const struct drm_display_mode *mode,
					 const struct drm_file *file_priv)
{
	/*
	 * If user-space hasn't configured the driver to expose the stereo 3D
	 * modes, don't expose them.
	 */
	if (!file_priv->stereo_allowed && drm_mode_is_stereo(mode))
		return false;

	return true;
}

static struct drm_encoder *drm_connector_get_encoder(struct drm_connector *connector)
{
	/* For atomic drivers only state objects are synchronously updated and
	 * protected by modeset locks, so check those first. */
	if (connector->state)
		return connector->state->best_encoder;
	return connector->encoder;
}

/* helper for getconnector and getproperties ioctls */
static int get_properties(struct drm_mode_object *obj, bool atomic,
		uint32_t __user *prop_ptr, uint64_t __user *prop_values,
		uint32_t *arg_count_props)
{
	int props_count;
	int i, ret, copied;

	props_count = obj->properties->count;
	if (!atomic)
		props_count -= obj->properties->atomic_count;

	if ((*arg_count_props >= props_count) && props_count) {
		for (i = 0, copied = 0; copied < props_count; i++) {
			struct drm_property *prop = obj->properties->properties[i];
			uint64_t val;

			if ((prop->flags & DRM_MODE_PROP_ATOMIC) && !atomic)
				continue;

			ret = drm_object_property_get_value(obj, prop, &val);
			if (ret)
				return ret;

			if (put_user(prop->base.id, prop_ptr + copied))
				return -EFAULT;

			if (put_user(val, prop_values + copied))
				return -EFAULT;

			copied++;
		}
	}
	*arg_count_props = props_count;

	return 0;
}

/**
 * drm_mode_getconnector - get connector configuration
 * @dev: drm device for the ioctl
 * @data: data pointer for the ioctl
 * @file_priv: drm file for the ioctl call
 *
 * Construct a connector configuration structure to return to the user.
 *
 * Called by the user via ioctl.
 *
 * Returns:
 * Zero on success, negative errno on failure.
 */
int drm_mode_getconnector(struct drm_device *dev, void *data,
			  struct drm_file *file_priv)
{
	struct drm_mode_get_connector *out_resp = data;
	struct drm_connector *connector;
	struct drm_encoder *encoder;
	struct drm_display_mode *mode;
	int mode_count = 0;
	int encoders_count = 0;
	int ret = 0;
	int copied = 0;
	int i;
	struct drm_mode_modeinfo u_mode;
	struct drm_mode_modeinfo __user *mode_ptr;
	uint32_t __user *encoder_ptr;

	if (!drm_core_check_feature(dev, DRIVER_MODESET))
		return -EINVAL;

	memset(&u_mode, 0, sizeof(struct drm_mode_modeinfo));

	DRM_DEBUG_KMS("[CONNECTOR:%d:?]\n", out_resp->connector_id);

	mutex_lock(&dev->mode_config.mutex);

	connector = drm_connector_find(dev, out_resp->connector_id);
	if (!connector) {
		ret = -ENOENT;
		goto out_unlock;
	}

	for (i = 0; i < DRM_CONNECTOR_MAX_ENCODER; i++)
		if (connector->encoder_ids[i] != 0)
			encoders_count++;

	if (out_resp->count_modes == 0) {
		connector->funcs->fill_modes(connector,
					     dev->mode_config.max_width,
					     dev->mode_config.max_height);
	}

	/* delayed so we get modes regardless of pre-fill_modes state */
	list_for_each_entry(mode, &connector->modes, head)
		if (drm_mode_expose_to_userspace(mode, file_priv))
			mode_count++;

	out_resp->connector_id = connector->base.id;
	out_resp->connector_type = connector->connector_type;
	out_resp->connector_type_id = connector->connector_type_id;
	out_resp->mm_width = connector->display_info.width_mm;
	out_resp->mm_height = connector->display_info.height_mm;
	out_resp->subpixel = connector->display_info.subpixel_order;
	out_resp->connection = connector->status;

	drm_modeset_lock(&dev->mode_config.connection_mutex, NULL);
	encoder = drm_connector_get_encoder(connector);
	if (encoder)
		out_resp->encoder_id = encoder->base.id;
	else
		out_resp->encoder_id = 0;

	/*
	 * This ioctl is called twice, once to determine how much space is
	 * needed, and the 2nd time to fill it.
	 */
	if ((out_resp->count_modes >= mode_count) && mode_count) {
		copied = 0;
		mode_ptr = (struct drm_mode_modeinfo __user *)(unsigned long)out_resp->modes_ptr;
		list_for_each_entry(mode, &connector->modes, head) {
			if (!drm_mode_expose_to_userspace(mode, file_priv))
				continue;

			drm_mode_convert_to_umode(&u_mode, mode);
			if (copy_to_user(mode_ptr + copied,
					 &u_mode, sizeof(u_mode))) {
				ret = -EFAULT;
				goto out;
			}
			copied++;
		}
	}
	out_resp->count_modes = mode_count;

	ret = get_properties(&connector->base, file_priv->atomic,
			(uint32_t __user *)(unsigned long)(out_resp->props_ptr),
			(uint64_t __user *)(unsigned long)(out_resp->prop_values_ptr),
			&out_resp->count_props);
	if (ret)
		goto out;

	if ((out_resp->count_encoders >= encoders_count) && encoders_count) {
		copied = 0;
		encoder_ptr = (uint32_t __user *)(unsigned long)(out_resp->encoders_ptr);
		for (i = 0; i < DRM_CONNECTOR_MAX_ENCODER; i++) {
			if (connector->encoder_ids[i] != 0) {
				if (put_user(connector->encoder_ids[i],
					     encoder_ptr + copied)) {
					ret = -EFAULT;
					goto out;
				}
				copied++;
			}
		}
	}
	out_resp->count_encoders = encoders_count;

out:
	drm_modeset_unlock(&dev->mode_config.connection_mutex);

out_unlock:
	mutex_unlock(&dev->mode_config.mutex);

	return ret;
}

static struct drm_crtc *drm_encoder_get_crtc(struct drm_encoder *encoder)
{
	struct drm_connector *connector;
	struct drm_device *dev = encoder->dev;
	bool uses_atomic = false;

	/* For atomic drivers only state objects are synchronously updated and
	 * protected by modeset locks, so check those first. */
	drm_for_each_connector(connector, dev) {
		if (!connector->state)
			continue;

		uses_atomic = true;

		if (connector->state->best_encoder != encoder)
			continue;

		return connector->state->crtc;
	}

	/* Don't return stale data (e.g. pending async disable). */
	if (uses_atomic)
		return NULL;

	return encoder->crtc;
}

/**
 * drm_mode_getencoder - get encoder configuration
 * @dev: drm device for the ioctl
 * @data: data pointer for the ioctl
 * @file_priv: drm file for the ioctl call
 *
 * Construct a encoder configuration structure to return to the user.
 *
 * Called by the user via ioctl.
 *
 * Returns:
 * Zero on success, negative errno on failure.
 */
int drm_mode_getencoder(struct drm_device *dev, void *data,
			struct drm_file *file_priv)
{
	struct drm_mode_get_encoder *enc_resp = data;
	struct drm_encoder *encoder;
	struct drm_crtc *crtc;

	if (!drm_core_check_feature(dev, DRIVER_MODESET))
		return -EINVAL;

	encoder = drm_encoder_find(dev, enc_resp->encoder_id);
	if (!encoder)
		return -ENOENT;

	drm_modeset_lock(&dev->mode_config.connection_mutex, NULL);
	crtc = drm_encoder_get_crtc(encoder);
	if (crtc)
		enc_resp->crtc_id = crtc->base.id;
	else
		enc_resp->crtc_id = 0;
	drm_modeset_unlock(&dev->mode_config.connection_mutex);

	enc_resp->encoder_type = encoder->encoder_type;
	enc_resp->encoder_id = encoder->base.id;
	enc_resp->possible_crtcs = encoder->possible_crtcs;
	enc_resp->possible_clones = encoder->possible_clones;

	return 0;
}

/**
 * drm_mode_getplane_res - enumerate all plane resources
 * @dev: DRM device
 * @data: ioctl data
 * @file_priv: DRM file info
 *
 * Construct a list of plane ids to return to the user.
 *
 * Called by the user via ioctl.
 *
 * Returns:
 * Zero on success, negative errno on failure.
 */
int drm_mode_getplane_res(struct drm_device *dev, void *data,
			  struct drm_file *file_priv)
{
	struct drm_mode_get_plane_res *plane_resp = data;
	struct drm_mode_config *config;
	struct drm_plane *plane;
	uint32_t __user *plane_ptr;
	int copied = 0;
	unsigned num_planes;

	if (!drm_core_check_feature(dev, DRIVER_MODESET))
		return -EINVAL;

	config = &dev->mode_config;

	if (file_priv->universal_planes)
		num_planes = config->num_total_plane;
	else
		num_planes = config->num_overlay_plane;

	/*
	 * This ioctl is called twice, once to determine how much space is
	 * needed, and the 2nd time to fill it.
	 */
	if (num_planes &&
	    (plane_resp->count_planes >= num_planes)) {
		plane_ptr = (uint32_t __user *)(unsigned long)plane_resp->plane_id_ptr;

		/* Plane lists are invariant, no locking needed. */
		drm_for_each_plane(plane, dev) {
			/*
			 * Unless userspace set the 'universal planes'
			 * capability bit, only advertise overlays.
			 */
			if (plane->type != DRM_PLANE_TYPE_OVERLAY &&
			    !file_priv->universal_planes)
				continue;

			if (put_user(plane->base.id, plane_ptr + copied))
				return -EFAULT;
			copied++;
		}
	}
	plane_resp->count_planes = num_planes;

	return 0;
}

/**
 * drm_mode_getplane - get plane configuration
 * @dev: DRM device
 * @data: ioctl data
 * @file_priv: DRM file info
 *
 * Construct a plane configuration structure to return to the user.
 *
 * Called by the user via ioctl.
 *
 * Returns:
 * Zero on success, negative errno on failure.
 */
int drm_mode_getplane(struct drm_device *dev, void *data,
		      struct drm_file *file_priv)
{
	struct drm_mode_get_plane *plane_resp = data;
	struct drm_plane *plane;
	uint32_t __user *format_ptr;

	if (!drm_core_check_feature(dev, DRIVER_MODESET))
		return -EINVAL;

	plane = drm_plane_find(dev, plane_resp->plane_id);
	if (!plane)
		return -ENOENT;

	drm_modeset_lock(&plane->mutex, NULL);
	if (plane->crtc)
		plane_resp->crtc_id = plane->crtc->base.id;
	else
		plane_resp->crtc_id = 0;

	if (plane->fb)
		plane_resp->fb_id = plane->fb->base.id;
	else
		plane_resp->fb_id = 0;
	drm_modeset_unlock(&plane->mutex);

	plane_resp->plane_id = plane->base.id;
	plane_resp->possible_crtcs = plane->possible_crtcs;
	plane_resp->gamma_size = 0;

	/*
	 * This ioctl is called twice, once to determine how much space is
	 * needed, and the 2nd time to fill it.
	 */
	if (plane->format_count &&
	    (plane_resp->count_format_types >= plane->format_count)) {
		format_ptr = (uint32_t __user *)(unsigned long)plane_resp->format_type_ptr;
		if (copy_to_user(format_ptr,
				 plane->format_types,
				 sizeof(uint32_t) * plane->format_count)) {
			return -EFAULT;
		}
	}
	plane_resp->count_format_types = plane->format_count;

	return 0;
}

/**
 * drm_plane_check_pixel_format - Check if the plane supports the pixel format
 * @plane: plane to check for format support
 * @format: the pixel format
 *
 * Returns:
 * Zero of @plane has @format in its list of supported pixel formats, -EINVAL
 * otherwise.
 */
int drm_plane_check_pixel_format(const struct drm_plane *plane, u32 format)
{
	unsigned int i;

	for (i = 0; i < plane->format_count; i++) {
		if (format == plane->format_types[i])
			return 0;
	}

	return -EINVAL;
}

/*
 * setplane_internal - setplane handler for internal callers
 *
 * Note that we assume an extra reference has already been taken on fb.  If the
 * update fails, this reference will be dropped before return; if it succeeds,
 * the previous framebuffer (if any) will be unreferenced instead.
 *
 * src_{x,y,w,h} are provided in 16.16 fixed point format
 */
static int __setplane_internal(struct drm_plane *plane,
			       struct drm_crtc *crtc,
			       struct drm_framebuffer *fb,
			       int32_t crtc_x, int32_t crtc_y,
			       uint32_t crtc_w, uint32_t crtc_h,
			       /* src_{x,y,w,h} values are 16.16 fixed point */
			       uint32_t src_x, uint32_t src_y,
			       uint32_t src_w, uint32_t src_h)
{
	int ret = 0;
	unsigned int fb_width, fb_height;

	/* No fb means shut it down */
	if (!fb) {
		plane->old_fb = plane->fb;
		ret = plane->funcs->disable_plane(plane);
		if (!ret) {
			plane->crtc = NULL;
			plane->fb = NULL;
		} else {
			plane->old_fb = NULL;
		}
		goto out;
	}

	/* Check whether this plane is usable on this CRTC */
	if (!(plane->possible_crtcs & drm_crtc_mask(crtc))) {
		DRM_DEBUG_KMS("Invalid crtc for plane\n");
		ret = -EINVAL;
		goto out;
	}

	/* Check whether this plane supports the fb pixel format. */
	ret = drm_plane_check_pixel_format(plane, fb->pixel_format);
	if (ret) {
		DRM_DEBUG_KMS("Invalid pixel format %s\n",
			      drm_get_format_name(fb->pixel_format));
		goto out;
	}

	/* Give drivers some help against integer overflows */
	if (crtc_w > INT_MAX ||
	    crtc_x > INT_MAX - (int32_t) crtc_w ||
	    crtc_h > INT_MAX ||
	    crtc_y > INT_MAX - (int32_t) crtc_h) {
		DRM_DEBUG_KMS("Invalid CRTC coordinates %ux%u+%d+%d\n",
			      crtc_w, crtc_h, crtc_x, crtc_y);
		return -ERANGE;
	}


	fb_width = fb->width << 16;
	fb_height = fb->height << 16;

	/* Make sure source coordinates are inside the fb. */
	if (src_w > fb_width ||
	    src_x > fb_width - src_w ||
	    src_h > fb_height ||
	    src_y > fb_height - src_h) {
		DRM_DEBUG_KMS("Invalid source coordinates "
			      "%u.%06ux%u.%06u+%u.%06u+%u.%06u\n",
			      src_w >> 16, ((src_w & 0xffff) * 15625) >> 10,
			      src_h >> 16, ((src_h & 0xffff) * 15625) >> 10,
			      src_x >> 16, ((src_x & 0xffff) * 15625) >> 10,
			      src_y >> 16, ((src_y & 0xffff) * 15625) >> 10);
		ret = -ENOSPC;
		goto out;
	}

	plane->old_fb = plane->fb;
	ret = plane->funcs->update_plane(plane, crtc, fb,
					 crtc_x, crtc_y, crtc_w, crtc_h,
					 src_x, src_y, src_w, src_h);
	if (!ret) {
		plane->crtc = crtc;
		plane->fb = fb;
		fb = NULL;
	} else {
		plane->old_fb = NULL;
	}

out:
	if (fb)
		drm_framebuffer_unreference(fb);
	if (plane->old_fb)
		drm_framebuffer_unreference(plane->old_fb);
	plane->old_fb = NULL;

	return ret;
}

static int setplane_internal(struct drm_plane *plane,
			     struct drm_crtc *crtc,
			     struct drm_framebuffer *fb,
			     int32_t crtc_x, int32_t crtc_y,
			     uint32_t crtc_w, uint32_t crtc_h,
			     /* src_{x,y,w,h} values are 16.16 fixed point */
			     uint32_t src_x, uint32_t src_y,
			     uint32_t src_w, uint32_t src_h)
{
	int ret;

	drm_modeset_lock_all(plane->dev);
	ret = __setplane_internal(plane, crtc, fb,
				  crtc_x, crtc_y, crtc_w, crtc_h,
				  src_x, src_y, src_w, src_h);
	drm_modeset_unlock_all(plane->dev);

	return ret;
}

/**
 * drm_mode_setplane - configure a plane's configuration
 * @dev: DRM device
 * @data: ioctl data*
 * @file_priv: DRM file info
 *
 * Set plane configuration, including placement, fb, scaling, and other factors.
 * Or pass a NULL fb to disable (planes may be disabled without providing a
 * valid crtc).
 *
 * Returns:
 * Zero on success, negative errno on failure.
 */
int drm_mode_setplane(struct drm_device *dev, void *data,
		      struct drm_file *file_priv)
{
	struct drm_mode_set_plane *plane_req = data;
	struct drm_plane *plane;
	struct drm_crtc *crtc = NULL;
	struct drm_framebuffer *fb = NULL;

	if (!drm_core_check_feature(dev, DRIVER_MODESET))
		return -EINVAL;

	/*
	 * First, find the plane, crtc, and fb objects.  If not available,
	 * we don't bother to call the driver.
	 */
	plane = drm_plane_find(dev, plane_req->plane_id);
	if (!plane) {
		DRM_DEBUG_KMS("Unknown plane ID %d\n",
			      plane_req->plane_id);
		return -ENOENT;
	}

	if (plane_req->fb_id) {
		fb = drm_framebuffer_lookup(dev, plane_req->fb_id);
		if (!fb) {
			DRM_DEBUG_KMS("Unknown framebuffer ID %d\n",
				      plane_req->fb_id);
			return -ENOENT;
		}

		crtc = drm_crtc_find(dev, plane_req->crtc_id);
		if (!crtc) {
			DRM_DEBUG_KMS("Unknown crtc ID %d\n",
				      plane_req->crtc_id);
			return -ENOENT;
		}
	}

	/*
	 * setplane_internal will take care of deref'ing either the old or new
	 * framebuffer depending on success.
	 */
	return setplane_internal(plane, crtc, fb,
				 plane_req->crtc_x, plane_req->crtc_y,
				 plane_req->crtc_w, plane_req->crtc_h,
				 plane_req->src_x, plane_req->src_y,
				 plane_req->src_w, plane_req->src_h);
}

/**
 * drm_mode_set_config_internal - helper to call ->set_config
 * @set: modeset config to set
 *
 * This is a little helper to wrap internal calls to the ->set_config driver
 * interface. The only thing it adds is correct refcounting dance.
 *
 * Returns:
 * Zero on success, negative errno on failure.
 */
int drm_mode_set_config_internal(struct drm_mode_set *set)
{
	struct drm_crtc *crtc = set->crtc;
	struct drm_framebuffer *fb;
	struct drm_crtc *tmp;
	int ret;

	/*
	 * NOTE: ->set_config can also disable other crtcs (if we steal all
	 * connectors from it), hence we need to refcount the fbs across all
	 * crtcs. Atomic modeset will have saner semantics ...
	 */
	drm_for_each_crtc(tmp, crtc->dev)
		tmp->primary->old_fb = tmp->primary->fb;

	fb = set->fb;

	ret = crtc->funcs->set_config(set);
	if (ret == 0) {
		crtc->primary->crtc = crtc;
		crtc->primary->fb = fb;
	}

	drm_for_each_crtc(tmp, crtc->dev) {
		if (tmp->primary->fb)
			drm_framebuffer_reference(tmp->primary->fb);
		if (tmp->primary->old_fb)
			drm_framebuffer_unreference(tmp->primary->old_fb);
		tmp->primary->old_fb = NULL;
	}

	return ret;
}
EXPORT_SYMBOL(drm_mode_set_config_internal);

/**
 * drm_crtc_get_hv_timing - Fetches hdisplay/vdisplay for given mode
 * @mode: mode to query
 * @hdisplay: hdisplay value to fill in
 * @vdisplay: vdisplay value to fill in
 *
 * The vdisplay value will be doubled if the specified mode is a stereo mode of
 * the appropriate layout.
 */
void drm_crtc_get_hv_timing(const struct drm_display_mode *mode,
			    int *hdisplay, int *vdisplay)
{
	struct drm_display_mode adjusted;

	drm_mode_copy(&adjusted, mode);
	drm_mode_set_crtcinfo(&adjusted, CRTC_STEREO_DOUBLE_ONLY);
	*hdisplay = adjusted.crtc_hdisplay;
	*vdisplay = adjusted.crtc_vdisplay;
}
EXPORT_SYMBOL(drm_crtc_get_hv_timing);

/**
 * drm_crtc_check_viewport - Checks that a framebuffer is big enough for the
 *     CRTC viewport
 * @crtc: CRTC that framebuffer will be displayed on
 * @x: x panning
 * @y: y panning
 * @mode: mode that framebuffer will be displayed under
 * @fb: framebuffer to check size of
 */
int drm_crtc_check_viewport(const struct drm_crtc *crtc,
			    int x, int y,
			    const struct drm_display_mode *mode,
			    const struct drm_framebuffer *fb)

{
	int hdisplay, vdisplay;

	drm_crtc_get_hv_timing(mode, &hdisplay, &vdisplay);

	if (crtc->invert_dimensions)
		swap(hdisplay, vdisplay);

	if (hdisplay > fb->width ||
	    vdisplay > fb->height ||
	    x > fb->width - hdisplay ||
	    y > fb->height - vdisplay) {
		DRM_DEBUG_KMS("Invalid fb size %ux%u for CRTC viewport %ux%u+%d+%d%s.\n",
			      fb->width, fb->height, hdisplay, vdisplay, x, y,
			      crtc->invert_dimensions ? " (inverted)" : "");
		return -ENOSPC;
	}

	return 0;
}
EXPORT_SYMBOL(drm_crtc_check_viewport);

/**
 * drm_mode_setcrtc - set CRTC configuration
 * @dev: drm device for the ioctl
 * @data: data pointer for the ioctl
 * @file_priv: drm file for the ioctl call
 *
 * Build a new CRTC configuration based on user request.
 *
 * Called by the user via ioctl.
 *
 * Returns:
 * Zero on success, negative errno on failure.
 */
int drm_mode_setcrtc(struct drm_device *dev, void *data,
		     struct drm_file *file_priv)
{
	struct drm_mode_config *config = &dev->mode_config;
	struct drm_mode_crtc *crtc_req = data;
	struct drm_crtc *crtc;
	struct drm_connector **connector_set = NULL, *connector;
	struct drm_framebuffer *fb = NULL;
	struct drm_display_mode *mode = NULL;
	struct drm_mode_set set;
	uint32_t __user *set_connectors_ptr;
	int ret;
	int i;

	if (!drm_core_check_feature(dev, DRIVER_MODESET))
		return -EINVAL;

	/*
	 * Universal plane src offsets are only 16.16, prevent havoc for
	 * drivers using universal plane code internally.
	 */
	if (crtc_req->x & 0xffff0000 || crtc_req->y & 0xffff0000)
		return -ERANGE;

	drm_modeset_lock_all(dev);
	crtc = drm_crtc_find(dev, crtc_req->crtc_id);
	if (!crtc) {
		DRM_DEBUG_KMS("Unknown CRTC ID %d\n", crtc_req->crtc_id);
		ret = -ENOENT;
		goto out;
	}
	DRM_DEBUG_KMS("[CRTC:%d]\n", crtc->base.id);

	if (crtc_req->mode_valid) {
		/* If we have a mode we need a framebuffer. */
		/* If we pass -1, set the mode with the currently bound fb */
		if (crtc_req->fb_id == -1) {
			if (!crtc->primary->fb) {
				DRM_DEBUG_KMS("CRTC doesn't have current FB\n");
				ret = -EINVAL;
				goto out;
			}
			fb = crtc->primary->fb;
			/* Make refcounting symmetric with the lookup path. */
			drm_framebuffer_reference(fb);
		} else {
			fb = drm_framebuffer_lookup(dev, crtc_req->fb_id);
			if (!fb) {
				DRM_DEBUG_KMS("Unknown FB ID%d\n",
						crtc_req->fb_id);
				ret = -ENOENT;
				goto out;
			}
		}

		mode = drm_mode_create(dev);
		if (!mode) {
			ret = -ENOMEM;
			goto out;
		}

		ret = drm_mode_convert_umode(mode, &crtc_req->mode);
		if (ret) {
			DRM_DEBUG_KMS("Invalid mode\n");
			goto out;
		}

		drm_mode_set_crtcinfo(mode, CRTC_INTERLACE_HALVE_V);

		/*
		 * Check whether the primary plane supports the fb pixel format.
		 * Drivers not implementing the universal planes API use a
		 * default formats list provided by the DRM core which doesn't
		 * match real hardware capabilities. Skip the check in that
		 * case.
		 */
		if (!crtc->primary->format_default) {
			ret = drm_plane_check_pixel_format(crtc->primary,
							   fb->pixel_format);
			if (ret) {
				DRM_DEBUG_KMS("Invalid pixel format %s\n",
					drm_get_format_name(fb->pixel_format));
				goto out;
			}
		}

		ret = drm_crtc_check_viewport(crtc, crtc_req->x, crtc_req->y,
					      mode, fb);
		if (ret)
			goto out;

	}

	if (crtc_req->count_connectors == 0 && mode) {
		DRM_DEBUG_KMS("Count connectors is 0 but mode set\n");
		ret = -EINVAL;
		goto out;
	}

	if (crtc_req->count_connectors > 0 && (!mode || !fb)) {
		DRM_DEBUG_KMS("Count connectors is %d but no mode or fb set\n",
			  crtc_req->count_connectors);
		ret = -EINVAL;
		goto out;
	}

	if (crtc_req->count_connectors > 0) {
		u32 out_id;

		/* Avoid unbounded kernel memory allocation */
		if (crtc_req->count_connectors > config->num_connector) {
			ret = -EINVAL;
			goto out;
		}

		connector_set = kmalloc_array(crtc_req->count_connectors,
					      sizeof(struct drm_connector *),
					      GFP_KERNEL);
		if (!connector_set) {
			ret = -ENOMEM;
			goto out;
		}

		for (i = 0; i < crtc_req->count_connectors; i++) {
			set_connectors_ptr = (uint32_t __user *)(unsigned long)crtc_req->set_connectors_ptr;
			if (get_user(out_id, &set_connectors_ptr[i])) {
				ret = -EFAULT;
				goto out;
			}

			connector = drm_connector_find(dev, out_id);
			if (!connector) {
				DRM_DEBUG_KMS("Connector id %d unknown\n",
						out_id);
				ret = -ENOENT;
				goto out;
			}
			DRM_DEBUG_KMS("[CONNECTOR:%d:%s]\n",
					connector->base.id,
					connector->name);

			connector_set[i] = connector;
		}
	}

	set.crtc = crtc;
	set.x = crtc_req->x;
	set.y = crtc_req->y;
	set.mode = mode;
	set.connectors = connector_set;
	set.num_connectors = crtc_req->count_connectors;
	set.fb = fb;
	ret = drm_mode_set_config_internal(&set);

out:
	if (fb)
		drm_framebuffer_unreference(fb);

	kfree(connector_set);
	drm_mode_destroy(dev, mode);
	drm_modeset_unlock_all(dev);
	return ret;
}

/**
 * drm_mode_cursor_universal - translate legacy cursor ioctl call into a
 *     universal plane handler call
 * @crtc: crtc to update cursor for
 * @req: data pointer for the ioctl
 * @file_priv: drm file for the ioctl call
 *
 * Legacy cursor ioctl's work directly with driver buffer handles.  To
 * translate legacy ioctl calls into universal plane handler calls, we need to
 * wrap the native buffer handle in a drm_framebuffer.
 *
 * Note that we assume any handle passed to the legacy ioctls was a 32-bit ARGB
 * buffer with a pitch of 4*width; the universal plane interface should be used
 * directly in cases where the hardware can support other buffer settings and
 * userspace wants to make use of these capabilities.
 *
 * Returns:
 * Zero on success, negative errno on failure.
 */
static int drm_mode_cursor_universal(struct drm_crtc *crtc,
				     struct drm_mode_cursor2 *req,
				     struct drm_file *file_priv)
{
	struct drm_device *dev = crtc->dev;
	struct drm_framebuffer *fb = NULL;
	struct drm_mode_fb_cmd2 fbreq = {
		.width = req->width,
		.height = req->height,
		.pixel_format = DRM_FORMAT_ARGB8888,
		.pitches = { req->width * 4 },
		.handles = { req->handle },
	};
	int32_t crtc_x, crtc_y;
	uint32_t crtc_w = 0, crtc_h = 0;
	uint32_t src_w = 0, src_h = 0;
	int ret = 0;

	BUG_ON(!crtc->cursor);
	WARN_ON(crtc->cursor->crtc != crtc && crtc->cursor->crtc != NULL);

	/*
	 * Obtain fb we'll be using (either new or existing) and take an extra
	 * reference to it if fb != null.  setplane will take care of dropping
	 * the reference if the plane update fails.
	 */
	if (req->flags & DRM_MODE_CURSOR_BO) {
		if (req->handle) {
			fb = internal_framebuffer_create(dev, &fbreq, file_priv);
			if (IS_ERR(fb)) {
				DRM_DEBUG_KMS("failed to wrap cursor buffer in drm framebuffer\n");
				return PTR_ERR(fb);
			}
		} else {
			fb = NULL;
		}
	} else {
		fb = crtc->cursor->fb;
		if (fb)
			drm_framebuffer_reference(fb);
	}

	if (req->flags & DRM_MODE_CURSOR_MOVE) {
		crtc_x = req->x;
		crtc_y = req->y;
	} else {
		crtc_x = crtc->cursor_x;
		crtc_y = crtc->cursor_y;
	}

	if (fb) {
		crtc_w = fb->width;
		crtc_h = fb->height;
		src_w = fb->width << 16;
		src_h = fb->height << 16;
	}

	/*
	 * setplane_internal will take care of deref'ing either the old or new
	 * framebuffer depending on success.
	 */
	ret = __setplane_internal(crtc->cursor, crtc, fb,
				crtc_x, crtc_y, crtc_w, crtc_h,
				0, 0, src_w, src_h);

	/* Update successful; save new cursor position, if necessary */
	if (ret == 0 && req->flags & DRM_MODE_CURSOR_MOVE) {
		crtc->cursor_x = req->x;
		crtc->cursor_y = req->y;
	}

	return ret;
}

static int drm_mode_cursor_common(struct drm_device *dev,
				  struct drm_mode_cursor2 *req,
				  struct drm_file *file_priv)
{
	struct drm_crtc *crtc;
	int ret = 0;

	if (!drm_core_check_feature(dev, DRIVER_MODESET))
		return -EINVAL;

	if (!req->flags || (~DRM_MODE_CURSOR_FLAGS & req->flags))
		return -EINVAL;

	crtc = drm_crtc_find(dev, req->crtc_id);
	if (!crtc) {
		DRM_DEBUG_KMS("Unknown CRTC ID %d\n", req->crtc_id);
		return -ENOENT;
	}

	/*
	 * If this crtc has a universal cursor plane, call that plane's update
	 * handler rather than using legacy cursor handlers.
	 */
	drm_modeset_lock_crtc(crtc, crtc->cursor);
	if (crtc->cursor) {
		ret = drm_mode_cursor_universal(crtc, req, file_priv);
		goto out;
	}

	if (req->flags & DRM_MODE_CURSOR_BO) {
		if (!crtc->funcs->cursor_set && !crtc->funcs->cursor_set2) {
			ret = -ENXIO;
			goto out;
		}
		/* Turns off the cursor if handle is 0 */
		if (crtc->funcs->cursor_set2)
			ret = crtc->funcs->cursor_set2(crtc, file_priv, req->handle,
						      req->width, req->height, req->hot_x, req->hot_y);
		else
			ret = crtc->funcs->cursor_set(crtc, file_priv, req->handle,
						      req->width, req->height);
	}

	if (req->flags & DRM_MODE_CURSOR_MOVE) {
		if (crtc->funcs->cursor_move) {
			ret = crtc->funcs->cursor_move(crtc, req->x, req->y);
		} else {
			ret = -EFAULT;
			goto out;
		}
	}
out:
	drm_modeset_unlock_crtc(crtc);

	return ret;

}


/**
 * drm_mode_cursor_ioctl - set CRTC's cursor configuration
 * @dev: drm device for the ioctl
 * @data: data pointer for the ioctl
 * @file_priv: drm file for the ioctl call
 *
 * Set the cursor configuration based on user request.
 *
 * Called by the user via ioctl.
 *
 * Returns:
 * Zero on success, negative errno on failure.
 */
int drm_mode_cursor_ioctl(struct drm_device *dev,
			  void *data, struct drm_file *file_priv)
{
	struct drm_mode_cursor *req = data;
	struct drm_mode_cursor2 new_req;

	memcpy(&new_req, req, sizeof(struct drm_mode_cursor));
	new_req.hot_x = new_req.hot_y = 0;

	return drm_mode_cursor_common(dev, &new_req, file_priv);
}

/**
 * drm_mode_cursor2_ioctl - set CRTC's cursor configuration
 * @dev: drm device for the ioctl
 * @data: data pointer for the ioctl
 * @file_priv: drm file for the ioctl call
 *
 * Set the cursor configuration based on user request. This implements the 2nd
 * version of the cursor ioctl, which allows userspace to additionally specify
 * the hotspot of the pointer.
 *
 * Called by the user via ioctl.
 *
 * Returns:
 * Zero on success, negative errno on failure.
 */
int drm_mode_cursor2_ioctl(struct drm_device *dev,
			   void *data, struct drm_file *file_priv)
{
	struct drm_mode_cursor2 *req = data;

	return drm_mode_cursor_common(dev, req, file_priv);
}

/**
 * drm_mode_legacy_fb_format - compute drm fourcc code from legacy description
 * @bpp: bits per pixels
 * @depth: bit depth per pixel
 *
 * Computes a drm fourcc pixel format code for the given @bpp/@depth values.
 * Useful in fbdev emulation code, since that deals in those values.
 */
uint32_t drm_mode_legacy_fb_format(uint32_t bpp, uint32_t depth)
{
	uint32_t fmt;

	switch (bpp) {
	case 8:
		fmt = DRM_FORMAT_C8;
		break;
	case 16:
		if (depth == 15)
			fmt = DRM_FORMAT_XRGB1555;
		else
			fmt = DRM_FORMAT_RGB565;
		break;
	case 24:
		fmt = DRM_FORMAT_RGB888;
		break;
	case 32:
		if (depth == 24)
			fmt = DRM_FORMAT_XRGB8888;
		else if (depth == 30)
			fmt = DRM_FORMAT_XRGB2101010;
		else
			fmt = DRM_FORMAT_ARGB8888;
		break;
	default:
		DRM_ERROR("bad bpp, assuming x8r8g8b8 pixel format\n");
		fmt = DRM_FORMAT_XRGB8888;
		break;
	}

	return fmt;
}
EXPORT_SYMBOL(drm_mode_legacy_fb_format);

/**
 * drm_mode_addfb - add an FB to the graphics configuration
 * @dev: drm device for the ioctl
 * @data: data pointer for the ioctl
 * @file_priv: drm file for the ioctl call
 *
 * Add a new FB to the specified CRTC, given a user request. This is the
 * original addfb ioctl which only supported RGB formats.
 *
 * Called by the user via ioctl.
 *
 * Returns:
 * Zero on success, negative errno on failure.
 */
int drm_mode_addfb(struct drm_device *dev,
		   void *data, struct drm_file *file_priv)
{
	struct drm_mode_fb_cmd *or = data;
	struct drm_mode_fb_cmd2 r = {};
	int ret;

	/* convert to new format and call new ioctl */
	r.fb_id = or->fb_id;
	r.width = or->width;
	r.height = or->height;
	r.pitches[0] = or->pitch;
	r.pixel_format = drm_mode_legacy_fb_format(or->bpp, or->depth);
	r.handles[0] = or->handle;

	ret = drm_mode_addfb2(dev, &r, file_priv);
	if (ret)
		return ret;

	or->fb_id = r.fb_id;

	return 0;
}

static int format_check(const struct drm_mode_fb_cmd2 *r)
{
	uint32_t format = r->pixel_format & ~DRM_FORMAT_BIG_ENDIAN;

	switch (format) {
	case DRM_FORMAT_C8:
	case DRM_FORMAT_RGB332:
	case DRM_FORMAT_BGR233:
	case DRM_FORMAT_XRGB4444:
	case DRM_FORMAT_XBGR4444:
	case DRM_FORMAT_RGBX4444:
	case DRM_FORMAT_BGRX4444:
	case DRM_FORMAT_ARGB4444:
	case DRM_FORMAT_ABGR4444:
	case DRM_FORMAT_RGBA4444:
	case DRM_FORMAT_BGRA4444:
	case DRM_FORMAT_XRGB1555:
	case DRM_FORMAT_XBGR1555:
	case DRM_FORMAT_RGBX5551:
	case DRM_FORMAT_BGRX5551:
	case DRM_FORMAT_ARGB1555:
	case DRM_FORMAT_ABGR1555:
	case DRM_FORMAT_RGBA5551:
	case DRM_FORMAT_BGRA5551:
	case DRM_FORMAT_RGB565:
	case DRM_FORMAT_BGR565:
	case DRM_FORMAT_RGB888:
	case DRM_FORMAT_BGR888:
	case DRM_FORMAT_XRGB8888:
	case DRM_FORMAT_XBGR8888:
	case DRM_FORMAT_RGBX8888:
	case DRM_FORMAT_BGRX8888:
	case DRM_FORMAT_ARGB8888:
	case DRM_FORMAT_ABGR8888:
	case DRM_FORMAT_RGBA8888:
	case DRM_FORMAT_BGRA8888:
	case DRM_FORMAT_XRGB2101010:
	case DRM_FORMAT_XBGR2101010:
	case DRM_FORMAT_RGBX1010102:
	case DRM_FORMAT_BGRX1010102:
	case DRM_FORMAT_ARGB2101010:
	case DRM_FORMAT_ABGR2101010:
	case DRM_FORMAT_RGBA1010102:
	case DRM_FORMAT_BGRA1010102:
	case DRM_FORMAT_YUYV:
	case DRM_FORMAT_YVYU:
	case DRM_FORMAT_UYVY:
	case DRM_FORMAT_VYUY:
	case DRM_FORMAT_AYUV:
	case DRM_FORMAT_NV12:
	case DRM_FORMAT_NV21:
	case DRM_FORMAT_NV16:
	case DRM_FORMAT_NV61:
	case DRM_FORMAT_NV24:
	case DRM_FORMAT_NV42:
	case DRM_FORMAT_YUV410:
	case DRM_FORMAT_YVU410:
	case DRM_FORMAT_YUV411:
	case DRM_FORMAT_YVU411:
	case DRM_FORMAT_YUV420:
	case DRM_FORMAT_YVU420:
	case DRM_FORMAT_YUV422:
	case DRM_FORMAT_YVU422:
	case DRM_FORMAT_YUV444:
	case DRM_FORMAT_YVU444:
		return 0;
	default:
		DRM_DEBUG_KMS("invalid pixel format %s\n",
			      drm_get_format_name(r->pixel_format));
		return -EINVAL;
	}
}

static int framebuffer_check(const struct drm_mode_fb_cmd2 *r)
{
	int ret, hsub, vsub, num_planes, i;

	ret = format_check(r);
	if (ret) {
		DRM_DEBUG_KMS("bad framebuffer format %s\n",
			      drm_get_format_name(r->pixel_format));
		return ret;
	}

	hsub = drm_format_horz_chroma_subsampling(r->pixel_format);
	vsub = drm_format_vert_chroma_subsampling(r->pixel_format);
	num_planes = drm_format_num_planes(r->pixel_format);

	if (r->width == 0 || r->width % hsub) {
		DRM_DEBUG_KMS("bad framebuffer width %u\n", r->width);
		return -EINVAL;
	}

	if (r->height == 0 || r->height % vsub) {
		DRM_DEBUG_KMS("bad framebuffer height %u\n", r->height);
		return -EINVAL;
	}

	for (i = 0; i < num_planes; i++) {
		unsigned int width = r->width / (i != 0 ? hsub : 1);
		unsigned int height = r->height / (i != 0 ? vsub : 1);
		unsigned int cpp = drm_format_plane_cpp(r->pixel_format, i);

		if (!r->handles[i]) {
			DRM_DEBUG_KMS("no buffer object handle for plane %d\n", i);
			return -EINVAL;
		}

		if ((uint64_t) width * cpp > UINT_MAX)
			return -ERANGE;

		if ((uint64_t) height * r->pitches[i] + r->offsets[i] > UINT_MAX)
			return -ERANGE;

		if (r->pitches[i] < width * cpp) {
			DRM_DEBUG_KMS("bad pitch %u for plane %d\n", r->pitches[i], i);
			return -EINVAL;
		}

		if (r->modifier[i] && !(r->flags & DRM_MODE_FB_MODIFIERS)) {
			DRM_DEBUG_KMS("bad fb modifier %llu for plane %d\n",
				      r->modifier[i], i);
			return -EINVAL;
		}

		/* modifier specific checks: */
		switch (r->modifier[i]) {
		case DRM_FORMAT_MOD_SAMSUNG_64_32_TILE:
			/* NOTE: the pitch restriction may be lifted later if it turns
			 * out that no hw has this restriction:
			 */
			if (r->pixel_format != DRM_FORMAT_NV12 ||
					width % 128 || height % 32 ||
					r->pitches[i] % 128) {
				DRM_DEBUG_KMS("bad modifier data for plane %d\n", i);
				return -EINVAL;
			}
			break;

		default:
			break;
		}
	}

	for (i = num_planes; i < 4; i++) {
		if (r->modifier[i]) {
			DRM_DEBUG_KMS("non-zero modifier for unused plane %d\n", i);
			return -EINVAL;
		}

		/* Pre-FB_MODIFIERS userspace didn't clear the structs properly. */
		if (!(r->flags & DRM_MODE_FB_MODIFIERS))
			continue;

		if (r->handles[i]) {
			DRM_DEBUG_KMS("buffer object handle for unused plane %d\n", i);
			return -EINVAL;
		}

		if (r->pitches[i]) {
			DRM_DEBUG_KMS("non-zero pitch for unused plane %d\n", i);
			return -EINVAL;
		}

		if (r->offsets[i]) {
			DRM_DEBUG_KMS("non-zero offset for unused plane %d\n", i);
			return -EINVAL;
		}
	}

	return 0;
}

static struct drm_framebuffer *
internal_framebuffer_create(struct drm_device *dev,
			    struct drm_mode_fb_cmd2 *r,
			    struct drm_file *file_priv)
{
	struct drm_mode_config *config = &dev->mode_config;
	struct drm_framebuffer *fb;
	int ret;

	if (r->flags & ~(DRM_MODE_FB_INTERLACED | DRM_MODE_FB_MODIFIERS)) {
		DRM_DEBUG_KMS("bad framebuffer flags 0x%08x\n", r->flags);
		return ERR_PTR(-EINVAL);
	}

	if ((config->min_width > r->width) || (r->width > config->max_width)) {
		DRM_DEBUG_KMS("bad framebuffer width %d, should be >= %d && <= %d\n",
			  r->width, config->min_width, config->max_width);
		return ERR_PTR(-EINVAL);
	}
	if ((config->min_height > r->height) || (r->height > config->max_height)) {
		DRM_DEBUG_KMS("bad framebuffer height %d, should be >= %d && <= %d\n",
			  r->height, config->min_height, config->max_height);
		return ERR_PTR(-EINVAL);
	}

	if (r->flags & DRM_MODE_FB_MODIFIERS &&
	    !dev->mode_config.allow_fb_modifiers) {
		DRM_DEBUG_KMS("driver does not support fb modifiers\n");
		return ERR_PTR(-EINVAL);
	}

	ret = framebuffer_check(r);
	if (ret)
		return ERR_PTR(ret);

	fb = dev->mode_config.funcs->fb_create(dev, file_priv, r);
	if (IS_ERR(fb)) {
		DRM_DEBUG_KMS("could not create framebuffer\n");
		return fb;
	}

	return fb;
}

/**
 * drm_mode_addfb2 - add an FB to the graphics configuration
 * @dev: drm device for the ioctl
 * @data: data pointer for the ioctl
 * @file_priv: drm file for the ioctl call
 *
 * Add a new FB to the specified CRTC, given a user request with format. This is
 * the 2nd version of the addfb ioctl, which supports multi-planar framebuffers
 * and uses fourcc codes as pixel format specifiers.
 *
 * Called by the user via ioctl.
 *
 * Returns:
 * Zero on success, negative errno on failure.
 */
int drm_mode_addfb2(struct drm_device *dev,
		    void *data, struct drm_file *file_priv)
{
	struct drm_mode_fb_cmd2 *r = data;
	struct drm_framebuffer *fb;

	if (!drm_core_check_feature(dev, DRIVER_MODESET))
		return -EINVAL;

	fb = internal_framebuffer_create(dev, r, file_priv);
	if (IS_ERR(fb))
		return PTR_ERR(fb);

	/* Transfer ownership to the filp for reaping on close */

	DRM_DEBUG_KMS("[FB:%d]\n", fb->base.id);
	mutex_lock(&file_priv->fbs_lock);
	r->fb_id = fb->base.id;
	list_add(&fb->filp_head, &file_priv->fbs);
	mutex_unlock(&file_priv->fbs_lock);

	return 0;
}

/**
 * drm_mode_rmfb - remove an FB from the configuration
 * @dev: drm device for the ioctl
 * @data: data pointer for the ioctl
 * @file_priv: drm file for the ioctl call
 *
 * Remove the FB specified by the user.
 *
 * Called by the user via ioctl.
 *
 * Returns:
 * Zero on success, negative errno on failure.
 */
int drm_mode_rmfb(struct drm_device *dev,
		   void *data, struct drm_file *file_priv)
{
	struct drm_framebuffer *fb = NULL;
	struct drm_framebuffer *fbl = NULL;
	uint32_t *id = data;
	int found = 0;

	if (!drm_core_check_feature(dev, DRIVER_MODESET))
		return -EINVAL;

	mutex_lock(&file_priv->fbs_lock);
	mutex_lock(&dev->mode_config.fb_lock);
	fb = __drm_framebuffer_lookup(dev, *id);
	if (!fb)
		goto fail_lookup;

	list_for_each_entry(fbl, &file_priv->fbs, filp_head)
		if (fb == fbl)
			found = 1;
	if (!found)
		goto fail_lookup;

	/* Mark fb as reaped, we still have a ref from fpriv->fbs. */
	__drm_framebuffer_unregister(dev, fb);

	list_del_init(&fb->filp_head);
	mutex_unlock(&dev->mode_config.fb_lock);
	mutex_unlock(&file_priv->fbs_lock);

	drm_framebuffer_remove(fb);

	return 0;

fail_lookup:
	mutex_unlock(&dev->mode_config.fb_lock);
	mutex_unlock(&file_priv->fbs_lock);

	return -ENOENT;
}

/**
 * drm_mode_getfb - get FB info
 * @dev: drm device for the ioctl
 * @data: data pointer for the ioctl
 * @file_priv: drm file for the ioctl call
 *
 * Lookup the FB given its ID and return info about it.
 *
 * Called by the user via ioctl.
 *
 * Returns:
 * Zero on success, negative errno on failure.
 */
int drm_mode_getfb(struct drm_device *dev,
		   void *data, struct drm_file *file_priv)
{
	struct drm_mode_fb_cmd *r = data;
	struct drm_framebuffer *fb;
	int ret;

	if (!drm_core_check_feature(dev, DRIVER_MODESET))
		return -EINVAL;

	fb = drm_framebuffer_lookup(dev, r->fb_id);
	if (!fb)
		return -ENOENT;

	r->height = fb->height;
	r->width = fb->width;
	r->depth = fb->depth;
	r->bpp = fb->bits_per_pixel;
	r->pitch = fb->pitches[0];
	if (fb->funcs->create_handle) {
		if (file_priv->is_master || capable(CAP_SYS_ADMIN) ||
		    drm_is_control_client(file_priv)) {
			ret = fb->funcs->create_handle(fb, file_priv,
						       &r->handle);
		} else {
			/* GET_FB() is an unprivileged ioctl so we must not
			 * return a buffer-handle to non-master processes! For
			 * backwards-compatibility reasons, we cannot make
			 * GET_FB() privileged, so just return an invalid handle
			 * for non-masters. */
			r->handle = 0;
			ret = 0;
		}
	} else {
		ret = -ENODEV;
	}

	drm_framebuffer_unreference(fb);

	return ret;
}

/**
 * drm_mode_dirtyfb_ioctl - flush frontbuffer rendering on an FB
 * @dev: drm device for the ioctl
 * @data: data pointer for the ioctl
 * @file_priv: drm file for the ioctl call
 *
 * Lookup the FB and flush out the damaged area supplied by userspace as a clip
 * rectangle list. Generic userspace which does frontbuffer rendering must call
 * this ioctl to flush out the changes on manual-update display outputs, e.g.
 * usb display-link, mipi manual update panels or edp panel self refresh modes.
 *
 * Modesetting drivers which always update the frontbuffer do not need to
 * implement the corresponding ->dirty framebuffer callback.
 *
 * Called by the user via ioctl.
 *
 * Returns:
 * Zero on success, negative errno on failure.
 */
int drm_mode_dirtyfb_ioctl(struct drm_device *dev,
			   void *data, struct drm_file *file_priv)
{
	struct drm_clip_rect __user *clips_ptr;
	struct drm_clip_rect *clips = NULL;
	struct drm_mode_fb_dirty_cmd *r = data;
	struct drm_framebuffer *fb;
	unsigned flags;
	int num_clips;
	int ret;

	if (!drm_core_check_feature(dev, DRIVER_MODESET))
		return -EINVAL;

	fb = drm_framebuffer_lookup(dev, r->fb_id);
	if (!fb)
		return -ENOENT;

	num_clips = r->num_clips;
	clips_ptr = (struct drm_clip_rect __user *)(unsigned long)r->clips_ptr;

	if (!num_clips != !clips_ptr) {
		ret = -EINVAL;
		goto out_err1;
	}

	flags = DRM_MODE_FB_DIRTY_FLAGS & r->flags;

	/* If userspace annotates copy, clips must come in pairs */
	if (flags & DRM_MODE_FB_DIRTY_ANNOTATE_COPY && (num_clips % 2)) {
		ret = -EINVAL;
		goto out_err1;
	}

	if (num_clips && clips_ptr) {
		if (num_clips < 0 || num_clips > DRM_MODE_FB_DIRTY_MAX_CLIPS) {
			ret = -EINVAL;
			goto out_err1;
		}
		clips = kcalloc(num_clips, sizeof(*clips), GFP_KERNEL);
		if (!clips) {
			ret = -ENOMEM;
			goto out_err1;
		}

		ret = copy_from_user(clips, clips_ptr,
				     num_clips * sizeof(*clips));
		if (ret) {
			ret = -EFAULT;
			goto out_err2;
		}
	}

	if (fb->funcs->dirty) {
		ret = fb->funcs->dirty(fb, file_priv, flags, r->color,
				       clips, num_clips);
	} else {
		ret = -ENOSYS;
	}

out_err2:
	kfree(clips);
out_err1:
	drm_framebuffer_unreference(fb);

	return ret;
}


/**
 * drm_fb_release - remove and free the FBs on this file
 * @priv: drm file for the ioctl
 *
 * Destroy all the FBs associated with @filp.
 *
 * Called by the user via ioctl.
 *
 * Returns:
 * Zero on success, negative errno on failure.
 */
void drm_fb_release(struct drm_file *priv)
{
	struct drm_device *dev = priv->minor->dev;
	struct drm_framebuffer *fb, *tfb;

	/*
	 * When the file gets released that means no one else can access the fb
	 * list any more, so no need to grab fpriv->fbs_lock. And we need to
	 * avoid upsetting lockdep since the universal cursor code adds a
	 * framebuffer while holding mutex locks.
	 *
	 * Note that a real deadlock between fpriv->fbs_lock and the modeset
	 * locks is impossible here since no one else but this function can get
	 * at it any more.
	 */
	list_for_each_entry_safe(fb, tfb, &priv->fbs, filp_head) {

		mutex_lock(&dev->mode_config.fb_lock);
		/* Mark fb as reaped, we still have a ref from fpriv->fbs. */
		__drm_framebuffer_unregister(dev, fb);
		mutex_unlock(&dev->mode_config.fb_lock);

		list_del_init(&fb->filp_head);

		/* This will also drop the fpriv->fbs reference. */
		drm_framebuffer_remove(fb);
	}
}

/**
 * drm_property_create - create a new property type
 * @dev: drm device
 * @flags: flags specifying the property type
 * @name: name of the property
 * @num_values: number of pre-defined values
 *
 * This creates a new generic drm property which can then be attached to a drm
 * object with drm_object_attach_property. The returned property object must be
 * freed with drm_property_destroy.
 *
 * Note that the DRM core keeps a per-device list of properties and that, if
 * drm_mode_config_cleanup() is called, it will destroy all properties created
 * by the driver.
 *
 * Returns:
 * A pointer to the newly created property on success, NULL on failure.
 */
struct drm_property *drm_property_create(struct drm_device *dev, int flags,
					 const char *name, int num_values)
{
	struct drm_property *property = NULL;
	int ret;

	property = kzalloc(sizeof(struct drm_property), GFP_KERNEL);
	if (!property)
		return NULL;

	property->dev = dev;

	if (num_values) {
		property->values = kcalloc(num_values, sizeof(uint64_t),
					   GFP_KERNEL);
		if (!property->values)
			goto fail;
	}

	ret = drm_mode_object_get(dev, &property->base, DRM_MODE_OBJECT_PROPERTY);
	if (ret)
		goto fail;

	property->flags = flags;
	property->num_values = num_values;
	INIT_LIST_HEAD(&property->enum_list);

	if (name) {
		strncpy(property->name, name, DRM_PROP_NAME_LEN);
		property->name[DRM_PROP_NAME_LEN-1] = '\0';
	}

	list_add_tail(&property->head, &dev->mode_config.property_list);

	WARN_ON(!drm_property_type_valid(property));

	return property;
fail:
	kfree(property->values);
	kfree(property);
	return NULL;
}
EXPORT_SYMBOL(drm_property_create);

/**
 * drm_property_create_enum - create a new enumeration property type
 * @dev: drm device
 * @flags: flags specifying the property type
 * @name: name of the property
 * @props: enumeration lists with property values
 * @num_values: number of pre-defined values
 *
 * This creates a new generic drm property which can then be attached to a drm
 * object with drm_object_attach_property. The returned property object must be
 * freed with drm_property_destroy.
 *
 * Userspace is only allowed to set one of the predefined values for enumeration
 * properties.
 *
 * Returns:
 * A pointer to the newly created property on success, NULL on failure.
 */
struct drm_property *drm_property_create_enum(struct drm_device *dev, int flags,
					 const char *name,
					 const struct drm_prop_enum_list *props,
					 int num_values)
{
	struct drm_property *property;
	int i, ret;

	flags |= DRM_MODE_PROP_ENUM;

	property = drm_property_create(dev, flags, name, num_values);
	if (!property)
		return NULL;

	for (i = 0; i < num_values; i++) {
		ret = drm_property_add_enum(property, i,
				      props[i].type,
				      props[i].name);
		if (ret) {
			drm_property_destroy(dev, property);
			return NULL;
		}
	}

	return property;
}
EXPORT_SYMBOL(drm_property_create_enum);

/**
 * drm_property_create_bitmask - create a new bitmask property type
 * @dev: drm device
 * @flags: flags specifying the property type
 * @name: name of the property
 * @props: enumeration lists with property bitflags
 * @num_props: size of the @props array
 * @supported_bits: bitmask of all supported enumeration values
 *
 * This creates a new bitmask drm property which can then be attached to a drm
 * object with drm_object_attach_property. The returned property object must be
 * freed with drm_property_destroy.
 *
 * Compared to plain enumeration properties userspace is allowed to set any
 * or'ed together combination of the predefined property bitflag values
 *
 * Returns:
 * A pointer to the newly created property on success, NULL on failure.
 */
struct drm_property *drm_property_create_bitmask(struct drm_device *dev,
					 int flags, const char *name,
					 const struct drm_prop_enum_list *props,
					 int num_props,
					 uint64_t supported_bits)
{
	struct drm_property *property;
	int i, ret, index = 0;
	int num_values = hweight64(supported_bits);

	flags |= DRM_MODE_PROP_BITMASK;

	property = drm_property_create(dev, flags, name, num_values);
	if (!property)
		return NULL;
	for (i = 0; i < num_props; i++) {
		if (!(supported_bits & (1ULL << props[i].type)))
			continue;

		if (WARN_ON(index >= num_values)) {
			drm_property_destroy(dev, property);
			return NULL;
		}

		ret = drm_property_add_enum(property, index++,
				      props[i].type,
				      props[i].name);
		if (ret) {
			drm_property_destroy(dev, property);
			return NULL;
		}
	}

	return property;
}
EXPORT_SYMBOL(drm_property_create_bitmask);

static struct drm_property *property_create_range(struct drm_device *dev,
					 int flags, const char *name,
					 uint64_t min, uint64_t max)
{
	struct drm_property *property;

	property = drm_property_create(dev, flags, name, 2);
	if (!property)
		return NULL;

	property->values[0] = min;
	property->values[1] = max;

	return property;
}

/**
 * drm_property_create_range - create a new unsigned ranged property type
 * @dev: drm device
 * @flags: flags specifying the property type
 * @name: name of the property
 * @min: minimum value of the property
 * @max: maximum value of the property
 *
 * This creates a new generic drm property which can then be attached to a drm
 * object with drm_object_attach_property. The returned property object must be
 * freed with drm_property_destroy.
 *
 * Userspace is allowed to set any unsigned integer value in the (min, max)
 * range inclusive.
 *
 * Returns:
 * A pointer to the newly created property on success, NULL on failure.
 */
struct drm_property *drm_property_create_range(struct drm_device *dev, int flags,
					 const char *name,
					 uint64_t min, uint64_t max)
{
	return property_create_range(dev, DRM_MODE_PROP_RANGE | flags,
			name, min, max);
}
EXPORT_SYMBOL(drm_property_create_range);

/**
 * drm_property_create_signed_range - create a new signed ranged property type
 * @dev: drm device
 * @flags: flags specifying the property type
 * @name: name of the property
 * @min: minimum value of the property
 * @max: maximum value of the property
 *
 * This creates a new generic drm property which can then be attached to a drm
 * object with drm_object_attach_property. The returned property object must be
 * freed with drm_property_destroy.
 *
 * Userspace is allowed to set any signed integer value in the (min, max)
 * range inclusive.
 *
 * Returns:
 * A pointer to the newly created property on success, NULL on failure.
 */
struct drm_property *drm_property_create_signed_range(struct drm_device *dev,
					 int flags, const char *name,
					 int64_t min, int64_t max)
{
	return property_create_range(dev, DRM_MODE_PROP_SIGNED_RANGE | flags,
			name, I642U64(min), I642U64(max));
}
EXPORT_SYMBOL(drm_property_create_signed_range);

/**
 * drm_property_create_object - create a new object property type
 * @dev: drm device
 * @flags: flags specifying the property type
 * @name: name of the property
 * @type: object type from DRM_MODE_OBJECT_* defines
 *
 * This creates a new generic drm property which can then be attached to a drm
 * object with drm_object_attach_property. The returned property object must be
 * freed with drm_property_destroy.
 *
 * Userspace is only allowed to set this to any property value of the given
 * @type. Only useful for atomic properties, which is enforced.
 *
 * Returns:
 * A pointer to the newly created property on success, NULL on failure.
 */
struct drm_property *drm_property_create_object(struct drm_device *dev,
					 int flags, const char *name, uint32_t type)
{
	struct drm_property *property;

	flags |= DRM_MODE_PROP_OBJECT;

	if (WARN_ON(!(flags & DRM_MODE_PROP_ATOMIC)))
		return NULL;

	property = drm_property_create(dev, flags, name, 1);
	if (!property)
		return NULL;

	property->values[0] = type;

	return property;
}
EXPORT_SYMBOL(drm_property_create_object);

/**
 * drm_property_create_bool - create a new boolean property type
 * @dev: drm device
 * @flags: flags specifying the property type
 * @name: name of the property
 *
 * This creates a new generic drm property which can then be attached to a drm
 * object with drm_object_attach_property. The returned property object must be
 * freed with drm_property_destroy.
 *
 * This is implemented as a ranged property with only {0, 1} as valid values.
 *
 * Returns:
 * A pointer to the newly created property on success, NULL on failure.
 */
struct drm_property *drm_property_create_bool(struct drm_device *dev, int flags,
					 const char *name)
{
	return drm_property_create_range(dev, flags, name, 0, 1);
}
EXPORT_SYMBOL(drm_property_create_bool);

/**
 * drm_property_add_enum - add a possible value to an enumeration property
 * @property: enumeration property to change
 * @index: index of the new enumeration
 * @value: value of the new enumeration
 * @name: symbolic name of the new enumeration
 *
 * This functions adds enumerations to a property.
 *
 * It's use is deprecated, drivers should use one of the more specific helpers
 * to directly create the property with all enumerations already attached.
 *
 * Returns:
 * Zero on success, error code on failure.
 */
int drm_property_add_enum(struct drm_property *property, int index,
			  uint64_t value, const char *name)
{
	struct drm_property_enum *prop_enum;

	if (!(drm_property_type_is(property, DRM_MODE_PROP_ENUM) ||
			drm_property_type_is(property, DRM_MODE_PROP_BITMASK)))
		return -EINVAL;

	/*
	 * Bitmask enum properties have the additional constraint of values
	 * from 0 to 63
	 */
	if (drm_property_type_is(property, DRM_MODE_PROP_BITMASK) &&
			(value > 63))
		return -EINVAL;

	if (!list_empty(&property->enum_list)) {
		list_for_each_entry(prop_enum, &property->enum_list, head) {
			if (prop_enum->value == value) {
				strncpy(prop_enum->name, name, DRM_PROP_NAME_LEN);
				prop_enum->name[DRM_PROP_NAME_LEN-1] = '\0';
				return 0;
			}
		}
	}

	prop_enum = kzalloc(sizeof(struct drm_property_enum), GFP_KERNEL);
	if (!prop_enum)
		return -ENOMEM;

	strncpy(prop_enum->name, name, DRM_PROP_NAME_LEN);
	prop_enum->name[DRM_PROP_NAME_LEN-1] = '\0';
	prop_enum->value = value;

	property->values[index] = value;
	list_add_tail(&prop_enum->head, &property->enum_list);
	return 0;
}
EXPORT_SYMBOL(drm_property_add_enum);

/**
 * drm_property_destroy - destroy a drm property
 * @dev: drm device
 * @property: property to destry
 *
 * This function frees a property including any attached resources like
 * enumeration values.
 */
void drm_property_destroy(struct drm_device *dev, struct drm_property *property)
{
	struct drm_property_enum *prop_enum, *pt;

	list_for_each_entry_safe(prop_enum, pt, &property->enum_list, head) {
		list_del(&prop_enum->head);
		kfree(prop_enum);
	}

	if (property->num_values)
		kfree(property->values);
	drm_mode_object_put(dev, &property->base);
	list_del(&property->head);
	kfree(property);
}
EXPORT_SYMBOL(drm_property_destroy);

/**
 * drm_object_attach_property - attach a property to a modeset object
 * @obj: drm modeset object
 * @property: property to attach
 * @init_val: initial value of the property
 *
 * This attaches the given property to the modeset object with the given initial
 * value. Currently this function cannot fail since the properties are stored in
 * a statically sized array.
 */
void drm_object_attach_property(struct drm_mode_object *obj,
				struct drm_property *property,
				uint64_t init_val)
{
	int count = obj->properties->count;

	if (count == DRM_OBJECT_MAX_PROPERTY) {
		WARN(1, "Failed to attach object property (type: 0x%x). Please "
			"increase DRM_OBJECT_MAX_PROPERTY by 1 for each time "
			"you see this message on the same object type.\n",
			obj->type);
		return;
	}

	obj->properties->properties[count] = property;
	obj->properties->values[count] = init_val;
	obj->properties->count++;
	if (property->flags & DRM_MODE_PROP_ATOMIC)
		obj->properties->atomic_count++;
}
EXPORT_SYMBOL(drm_object_attach_property);

/**
 * drm_object_property_set_value - set the value of a property
 * @obj: drm mode object to set property value for
 * @property: property to set
 * @val: value the property should be set to
 *
 * This functions sets a given property on a given object. This function only
 * changes the software state of the property, it does not call into the
 * driver's ->set_property callback.
 *
 * Returns:
 * Zero on success, error code on failure.
 */
int drm_object_property_set_value(struct drm_mode_object *obj,
				  struct drm_property *property, uint64_t val)
{
	int i;

	for (i = 0; i < obj->properties->count; i++) {
		if (obj->properties->properties[i] == property) {
			obj->properties->values[i] = val;
			return 0;
		}
	}

	return -EINVAL;
}
EXPORT_SYMBOL(drm_object_property_set_value);

/**
 * drm_object_property_get_value - retrieve the value of a property
 * @obj: drm mode object to get property value from
 * @property: property to retrieve
 * @val: storage for the property value
 *
 * This function retrieves the softare state of the given property for the given
 * property. Since there is no driver callback to retrieve the current property
 * value this might be out of sync with the hardware, depending upon the driver
 * and property.
 *
 * Returns:
 * Zero on success, error code on failure.
 */
int drm_object_property_get_value(struct drm_mode_object *obj,
				  struct drm_property *property, uint64_t *val)
{
	int i;

	/* read-only properties bypass atomic mechanism and still store
	 * their value in obj->properties->values[].. mostly to avoid
	 * having to deal w/ EDID and similar props in atomic paths:
	 */
	if (drm_core_check_feature(property->dev, DRIVER_ATOMIC) &&
			!(property->flags & DRM_MODE_PROP_IMMUTABLE))
		return drm_atomic_get_property(obj, property, val);

	for (i = 0; i < obj->properties->count; i++) {
		if (obj->properties->properties[i] == property) {
			*val = obj->properties->values[i];
			return 0;
		}
	}

	return -EINVAL;
}
EXPORT_SYMBOL(drm_object_property_get_value);

/**
 * drm_mode_getproperty_ioctl - get the property metadata
 * @dev: DRM device
 * @data: ioctl data
 * @file_priv: DRM file info
 *
 * This function retrieves the metadata for a given property, like the different
 * possible values for an enum property or the limits for a range property.
 *
 * Blob properties are special
 *
 * Called by the user via ioctl.
 *
 * Returns:
 * Zero on success, negative errno on failure.
 */
int drm_mode_getproperty_ioctl(struct drm_device *dev,
			       void *data, struct drm_file *file_priv)
{
	struct drm_mode_get_property *out_resp = data;
	struct drm_property *property;
	int enum_count = 0;
	int value_count = 0;
	int ret = 0, i;
	int copied;
	struct drm_property_enum *prop_enum;
	struct drm_mode_property_enum __user *enum_ptr;
	uint64_t __user *values_ptr;

	if (!drm_core_check_feature(dev, DRIVER_MODESET))
		return -EINVAL;

	drm_modeset_lock_all(dev);
	property = drm_property_find(dev, out_resp->prop_id);
	if (!property) {
		ret = -ENOENT;
		goto done;
	}

	if (drm_property_type_is(property, DRM_MODE_PROP_ENUM) ||
			drm_property_type_is(property, DRM_MODE_PROP_BITMASK)) {
		list_for_each_entry(prop_enum, &property->enum_list, head)
			enum_count++;
	}

	value_count = property->num_values;

	strncpy(out_resp->name, property->name, DRM_PROP_NAME_LEN);
	out_resp->name[DRM_PROP_NAME_LEN-1] = 0;
	out_resp->flags = property->flags;

	if ((out_resp->count_values >= value_count) && value_count) {
		values_ptr = (uint64_t __user *)(unsigned long)out_resp->values_ptr;
		for (i = 0; i < value_count; i++) {
			if (copy_to_user(values_ptr + i, &property->values[i], sizeof(uint64_t))) {
				ret = -EFAULT;
				goto done;
			}
		}
	}
	out_resp->count_values = value_count;

	if (drm_property_type_is(property, DRM_MODE_PROP_ENUM) ||
			drm_property_type_is(property, DRM_MODE_PROP_BITMASK)) {
		if ((out_resp->count_enum_blobs >= enum_count) && enum_count) {
			copied = 0;
			enum_ptr = (struct drm_mode_property_enum __user *)(unsigned long)out_resp->enum_blob_ptr;
			list_for_each_entry(prop_enum, &property->enum_list, head) {

				if (copy_to_user(&enum_ptr[copied].value, &prop_enum->value, sizeof(uint64_t))) {
					ret = -EFAULT;
					goto done;
				}

				if (copy_to_user(&enum_ptr[copied].name,
						 &prop_enum->name, DRM_PROP_NAME_LEN)) {
					ret = -EFAULT;
					goto done;
				}
				copied++;
			}
		}
		out_resp->count_enum_blobs = enum_count;
	}

	/*
	 * NOTE: The idea seems to have been to use this to read all the blob
	 * property values. But nothing ever added them to the corresponding
	 * list, userspace always used the special-purpose get_blob ioctl to
	 * read the value for a blob property. It also doesn't make a lot of
	 * sense to return values here when everything else is just metadata for
	 * the property itself.
	 */
	if (drm_property_type_is(property, DRM_MODE_PROP_BLOB))
		out_resp->count_enum_blobs = 0;
done:
	drm_modeset_unlock_all(dev);
	return ret;
}

/**
 * drm_property_create_blob - Create new blob property
 *
 * Creates a new blob property for a specified DRM device, optionally
 * copying data.
 *
 * @dev: DRM device to create property for
 * @length: Length to allocate for blob data
 * @data: If specified, copies data into blob
 *
 * Returns:
 * New blob property with a single reference on success, or an ERR_PTR
 * value on failure.
 */
struct drm_property_blob *
drm_property_create_blob(struct drm_device *dev, size_t length,
			 const void *data)
{
	struct drm_property_blob *blob;
	int ret;

	if (!length)
		return ERR_PTR(-EINVAL);

	blob = kzalloc(sizeof(struct drm_property_blob)+length, GFP_KERNEL);
	if (!blob)
		return ERR_PTR(-ENOMEM);

	/* This must be explicitly initialised, so we can safely call list_del
	 * on it in the removal handler, even if it isn't in a file list. */
	INIT_LIST_HEAD(&blob->head_file);
	blob->length = length;
	blob->dev = dev;

	if (data)
		memcpy(blob->data, data, length);

	mutex_lock(&dev->mode_config.blob_lock);

	ret = drm_mode_object_get(dev, &blob->base, DRM_MODE_OBJECT_BLOB);
	if (ret) {
		kfree(blob);
		mutex_unlock(&dev->mode_config.blob_lock);
		return ERR_PTR(-EINVAL);
	}

	kref_init(&blob->refcount);

	list_add_tail(&blob->head_global,
	              &dev->mode_config.property_blob_list);

	mutex_unlock(&dev->mode_config.blob_lock);

	return blob;
}
EXPORT_SYMBOL(drm_property_create_blob);

/**
 * drm_property_free_blob - Blob property destructor
 *
 * Internal free function for blob properties; must not be used directly.
 *
 * @kref: Reference
 */
static void drm_property_free_blob(struct kref *kref)
{
	struct drm_property_blob *blob =
		container_of(kref, struct drm_property_blob, refcount);

	WARN_ON(!mutex_is_locked(&blob->dev->mode_config.blob_lock));

	list_del(&blob->head_global);
	list_del(&blob->head_file);
	drm_mode_object_put(blob->dev, &blob->base);

	kfree(blob);
}

/**
 * drm_property_unreference_blob - Unreference a blob property
 *
 * Drop a reference on a blob property. May free the object.
 *
 * @blob: Pointer to blob property
 */
void drm_property_unreference_blob(struct drm_property_blob *blob)
{
	struct drm_device *dev;

	if (!blob)
		return;

	dev = blob->dev;

	DRM_DEBUG("%p: blob ID: %d (%d)\n", blob, blob->base.id, atomic_read(&blob->refcount.refcount));

	if (kref_put_mutex(&blob->refcount, drm_property_free_blob,
			   &dev->mode_config.blob_lock))
		mutex_unlock(&dev->mode_config.blob_lock);
	else
		might_lock(&dev->mode_config.blob_lock);
}
EXPORT_SYMBOL(drm_property_unreference_blob);

/**
 * drm_property_unreference_blob_locked - Unreference a blob property with blob_lock held
 *
 * Drop a reference on a blob property. May free the object. This must be
 * called with blob_lock held.
 *
 * @blob: Pointer to blob property
 */
static void drm_property_unreference_blob_locked(struct drm_property_blob *blob)
{
	if (!blob)
		return;

	DRM_DEBUG("%p: blob ID: %d (%d)\n", blob, blob->base.id, atomic_read(&blob->refcount.refcount));

	kref_put(&blob->refcount, drm_property_free_blob);
}

/**
 * drm_property_destroy_user_blobs - destroy all blobs created by this client
 * @dev:       DRM device
 * @file_priv: destroy all blobs owned by this file handle
 */
void drm_property_destroy_user_blobs(struct drm_device *dev,
				     struct drm_file *file_priv)
{
	struct drm_property_blob *blob, *bt;

	mutex_lock(&dev->mode_config.blob_lock);

	list_for_each_entry_safe(blob, bt, &file_priv->blobs, head_file) {
		list_del_init(&blob->head_file);
		drm_property_unreference_blob_locked(blob);
	}

	mutex_unlock(&dev->mode_config.blob_lock);
}

/**
 * drm_property_reference_blob - Take a reference on an existing property
 *
 * Take a new reference on an existing blob property.
 *
 * @blob: Pointer to blob property
 */
struct drm_property_blob *drm_property_reference_blob(struct drm_property_blob *blob)
{
	DRM_DEBUG("%p: blob ID: %d (%d)\n", blob, blob->base.id, atomic_read(&blob->refcount.refcount));
	kref_get(&blob->refcount);
	return blob;
}
EXPORT_SYMBOL(drm_property_reference_blob);

/*
 * Like drm_property_lookup_blob, but does not return an additional reference.
 * Must be called with blob_lock held.
 */
static struct drm_property_blob *__drm_property_lookup_blob(struct drm_device *dev,
							    uint32_t id)
{
	struct drm_mode_object *obj = NULL;
	struct drm_property_blob *blob;

	WARN_ON(!mutex_is_locked(&dev->mode_config.blob_lock));

	mutex_lock(&dev->mode_config.idr_mutex);
	obj = idr_find(&dev->mode_config.crtc_idr, id);
	if (!obj || (obj->type != DRM_MODE_OBJECT_BLOB) || (obj->id != id))
		blob = NULL;
	else
		blob = obj_to_blob(obj);
	mutex_unlock(&dev->mode_config.idr_mutex);

	return blob;
}

/**
 * drm_property_lookup_blob - look up a blob property and take a reference
 * @dev: drm device
 * @id: id of the blob property
 *
 * If successful, this takes an additional reference to the blob property.
 * callers need to make sure to eventually unreference the returned property
 * again, using @drm_property_unreference_blob.
 */
struct drm_property_blob *drm_property_lookup_blob(struct drm_device *dev,
					           uint32_t id)
{
	struct drm_property_blob *blob;

	mutex_lock(&dev->mode_config.blob_lock);
	blob = __drm_property_lookup_blob(dev, id);
	if (blob) {
		if (!kref_get_unless_zero(&blob->refcount))
			blob = NULL;
	}
	mutex_unlock(&dev->mode_config.blob_lock);

	return blob;
}
EXPORT_SYMBOL(drm_property_lookup_blob);

/**
 * drm_property_replace_global_blob - atomically replace existing blob property
 * @dev: drm device
 * @replace: location of blob property pointer to be replaced
 * @length: length of data for new blob, or 0 for no data
 * @data: content for new blob, or NULL for no data
 * @obj_holds_id: optional object for property holding blob ID
 * @prop_holds_id: optional property holding blob ID
 * @return 0 on success or error on failure
 *
 * This function will atomically replace a global property in the blob list,
 * optionally updating a property which holds the ID of that property. It is
 * guaranteed to be atomic: no caller will be allowed to see intermediate
 * results, and either the entire operation will succeed and clean up the
 * previous property, or it will fail and the state will be unchanged.
 *
 * If length is 0 or data is NULL, no new blob will be created, and the holding
 * property, if specified, will be set to 0.
 *
 * Access to the replace pointer is assumed to be protected by the caller, e.g.
 * by holding the relevant modesetting object lock for its parent.
 *
 * For example, a drm_connector has a 'PATH' property, which contains the ID
 * of a blob property with the value of the MST path information. Calling this
 * function with replace pointing to the connector's path_blob_ptr, length and
 * data set for the new path information, obj_holds_id set to the connector's
 * base object, and prop_holds_id set to the path property name, will perform
 * a completely atomic update. The access to path_blob_ptr is protected by the
 * caller holding a lock on the connector.
 */
static int drm_property_replace_global_blob(struct drm_device *dev,
                                            struct drm_property_blob **replace,
                                            size_t length,
                                            const void *data,
                                            struct drm_mode_object *obj_holds_id,
                                            struct drm_property *prop_holds_id)
{
	struct drm_property_blob *new_blob = NULL;
	struct drm_property_blob *old_blob = NULL;
	int ret;

	WARN_ON(replace == NULL);

	old_blob = *replace;

	if (length && data) {
		new_blob = drm_property_create_blob(dev, length, data);
		if (IS_ERR(new_blob))
			return PTR_ERR(new_blob);
	}

	/* This does not need to be synchronised with blob_lock, as the
	 * get_properties ioctl locks all modesetting objects, and
	 * obj_holds_id must be locked before calling here, so we cannot
	 * have its value out of sync with the list membership modified
	 * below under blob_lock. */
	if (obj_holds_id) {
		ret = drm_object_property_set_value(obj_holds_id,
						    prop_holds_id,
						    new_blob ?
						        new_blob->base.id : 0);
		if (ret != 0)
			goto err_created;
	}

	drm_property_unreference_blob(old_blob);
	*replace = new_blob;

	return 0;

err_created:
	drm_property_unreference_blob(new_blob);
	return ret;
}

/**
 * drm_mode_getblob_ioctl - get the contents of a blob property value
 * @dev: DRM device
 * @data: ioctl data
 * @file_priv: DRM file info
 *
 * This function retrieves the contents of a blob property. The value stored in
 * an object's blob property is just a normal modeset object id.
 *
 * Called by the user via ioctl.
 *
 * Returns:
 * Zero on success, negative errno on failure.
 */
int drm_mode_getblob_ioctl(struct drm_device *dev,
			   void *data, struct drm_file *file_priv)
{
	struct drm_mode_get_blob *out_resp = data;
	struct drm_property_blob *blob;
	int ret = 0;
	void __user *blob_ptr;

	if (!drm_core_check_feature(dev, DRIVER_MODESET))
		return -EINVAL;

	drm_modeset_lock_all(dev);
	mutex_lock(&dev->mode_config.blob_lock);
	blob = __drm_property_lookup_blob(dev, out_resp->blob_id);
	if (!blob) {
		ret = -ENOENT;
		goto done;
	}

	if (out_resp->length == blob->length) {
		blob_ptr = (void __user *)(unsigned long)out_resp->data;
		if (copy_to_user(blob_ptr, blob->data, blob->length)) {
			ret = -EFAULT;
			goto done;
		}
	}
	out_resp->length = blob->length;

done:
	mutex_unlock(&dev->mode_config.blob_lock);
	drm_modeset_unlock_all(dev);
	return ret;
}

/**
 * drm_mode_createblob_ioctl - create a new blob property
 * @dev: DRM device
 * @data: ioctl data
 * @file_priv: DRM file info
 *
 * This function creates a new blob property with user-defined values. In order
 * to give us sensible validation and checking when creating, rather than at
 * every potential use, we also require a type to be provided upfront.
 *
 * Called by the user via ioctl.
 *
 * Returns:
 * Zero on success, negative errno on failure.
 */
int drm_mode_createblob_ioctl(struct drm_device *dev,
			      void *data, struct drm_file *file_priv)
{
	struct drm_mode_create_blob *out_resp = data;
	struct drm_property_blob *blob;
	void __user *blob_ptr;
	int ret = 0;

	if (!drm_core_check_feature(dev, DRIVER_MODESET))
		return -EINVAL;

	blob = drm_property_create_blob(dev, out_resp->length, NULL);
	if (IS_ERR(blob))
		return PTR_ERR(blob);

	blob_ptr = (void __user *)(unsigned long)out_resp->data;
	if (copy_from_user(blob->data, blob_ptr, out_resp->length)) {
		ret = -EFAULT;
		goto out_blob;
	}

	/* Dropping the lock between create_blob and our access here is safe
	 * as only the same file_priv can remove the blob; at this point, it is
	 * not associated with any file_priv. */
	mutex_lock(&dev->mode_config.blob_lock);
	out_resp->blob_id = blob->base.id;
	list_add_tail(&file_priv->blobs, &blob->head_file);
	mutex_unlock(&dev->mode_config.blob_lock);

	return 0;

out_blob:
	drm_property_unreference_blob(blob);
	return ret;
}

/**
 * drm_mode_destroyblob_ioctl - destroy a user blob property
 * @dev: DRM device
 * @data: ioctl data
 * @file_priv: DRM file info
 *
 * Destroy an existing user-defined blob property.
 *
 * Called by the user via ioctl.
 *
 * Returns:
 * Zero on success, negative errno on failure.
 */
int drm_mode_destroyblob_ioctl(struct drm_device *dev,
			       void *data, struct drm_file *file_priv)
{
	struct drm_mode_destroy_blob *out_resp = data;
	struct drm_property_blob *blob = NULL, *bt;
	bool found = false;
	int ret = 0;

	if (!drm_core_check_feature(dev, DRIVER_MODESET))
		return -EINVAL;

	mutex_lock(&dev->mode_config.blob_lock);
	blob = __drm_property_lookup_blob(dev, out_resp->blob_id);
	if (!blob) {
		ret = -ENOENT;
		goto err;
	}

	/* Ensure the property was actually created by this user. */
	list_for_each_entry(bt, &file_priv->blobs, head_file) {
		if (bt == blob) {
			found = true;
			break;
		}
	}

	if (!found) {
		ret = -EPERM;
		goto err;
	}

	/* We must drop head_file here, because we may not be the last
	 * reference on the blob. */
	list_del_init(&blob->head_file);
	drm_property_unreference_blob_locked(blob);
	mutex_unlock(&dev->mode_config.blob_lock);

	return 0;

err:
	mutex_unlock(&dev->mode_config.blob_lock);
	return ret;
}

/**
 * drm_mode_connector_set_path_property - set tile property on connector
 * @connector: connector to set property on.
 * @path: path to use for property; must not be NULL.
 *
 * This creates a property to expose to userspace to specify a
 * connector path. This is mainly used for DisplayPort MST where
 * connectors have a topology and we want to allow userspace to give
 * them more meaningful names.
 *
 * Returns:
 * Zero on success, negative errno on failure.
 */
int drm_mode_connector_set_path_property(struct drm_connector *connector,
					 const char *path)
{
	struct drm_device *dev = connector->dev;
	int ret;

	ret = drm_property_replace_global_blob(dev,
	                                       &connector->path_blob_ptr,
	                                       strlen(path) + 1,
	                                       path,
	                                       &connector->base,
	                                       dev->mode_config.path_property);
	return ret;
}
EXPORT_SYMBOL(drm_mode_connector_set_path_property);

/**
 * drm_mode_connector_set_tile_property - set tile property on connector
 * @connector: connector to set property on.
 *
 * This looks up the tile information for a connector, and creates a
 * property for userspace to parse if it exists. The property is of
 * the form of 8 integers using ':' as a separator.
 *
 * Returns:
 * Zero on success, errno on failure.
 */
int drm_mode_connector_set_tile_property(struct drm_connector *connector)
{
	struct drm_device *dev = connector->dev;
	char tile[256];
	int ret;

	if (!connector->has_tile) {
		ret  = drm_property_replace_global_blob(dev,
		                                        &connector->tile_blob_ptr,
		                                        0,
		                                        NULL,
		                                        &connector->base,
		                                        dev->mode_config.tile_property);
		return ret;
	}

	snprintf(tile, 256, "%d:%d:%d:%d:%d:%d:%d:%d",
		 connector->tile_group->id, connector->tile_is_single_monitor,
		 connector->num_h_tile, connector->num_v_tile,
		 connector->tile_h_loc, connector->tile_v_loc,
		 connector->tile_h_size, connector->tile_v_size);

	ret = drm_property_replace_global_blob(dev,
	                                       &connector->tile_blob_ptr,
	                                       strlen(tile) + 1,
	                                       tile,
	                                       &connector->base,
	                                       dev->mode_config.tile_property);
	return ret;
}
EXPORT_SYMBOL(drm_mode_connector_set_tile_property);

/**
 * drm_mode_connector_update_edid_property - update the edid property of a connector
 * @connector: drm connector
 * @edid: new value of the edid property
 *
 * This function creates a new blob modeset object and assigns its id to the
 * connector's edid property.
 *
 * Returns:
 * Zero on success, negative errno on failure.
 */
int drm_mode_connector_update_edid_property(struct drm_connector *connector,
					    const struct edid *edid)
{
	struct drm_device *dev = connector->dev;
	size_t size = 0;
	int ret;

	/* ignore requests to set edid when overridden */
	if (connector->override_edid)
		return 0;

	if (edid)
		size = EDID_LENGTH * (1 + edid->extensions);

	ret = drm_property_replace_global_blob(dev,
					       &connector->edid_blob_ptr,
	                                       size,
	                                       edid,
	                                       &connector->base,
	                                       dev->mode_config.edid_property);
	return ret;
}
EXPORT_SYMBOL(drm_mode_connector_update_edid_property);

/* Some properties could refer to dynamic refcnt'd objects, or things that
 * need special locking to handle lifetime issues (ie. to ensure the prop
 * value doesn't become invalid part way through the property update due to
 * race).  The value returned by reference via 'obj' should be passed back
 * to drm_property_change_valid_put() after the property is set (and the
 * object to which the property is attached has a chance to take it's own
 * reference).
 */
bool drm_property_change_valid_get(struct drm_property *property,
					 uint64_t value, struct drm_mode_object **ref)
{
	int i;

	if (property->flags & DRM_MODE_PROP_IMMUTABLE)
		return false;

	*ref = NULL;

	if (drm_property_type_is(property, DRM_MODE_PROP_RANGE)) {
		if (value < property->values[0] || value > property->values[1])
			return false;
		return true;
	} else if (drm_property_type_is(property, DRM_MODE_PROP_SIGNED_RANGE)) {
		int64_t svalue = U642I64(value);

		if (svalue < U642I64(property->values[0]) ||
				svalue > U642I64(property->values[1]))
			return false;
		return true;
	} else if (drm_property_type_is(property, DRM_MODE_PROP_BITMASK)) {
		uint64_t valid_mask = 0;

		for (i = 0; i < property->num_values; i++)
			valid_mask |= (1ULL << property->values[i]);
		return !(value & ~valid_mask);
	} else if (drm_property_type_is(property, DRM_MODE_PROP_BLOB)) {
		struct drm_property_blob *blob;

		if (value == 0)
			return true;

		blob = drm_property_lookup_blob(property->dev, value);
		if (blob) {
			*ref = &blob->base;
			return true;
		} else {
			return false;
		}
	} else if (drm_property_type_is(property, DRM_MODE_PROP_OBJECT)) {
		/* a zero value for an object property translates to null: */
		if (value == 0)
			return true;

		/* handle refcnt'd objects specially: */
		if (property->values[0] == DRM_MODE_OBJECT_FB) {
			struct drm_framebuffer *fb;
			fb = drm_framebuffer_lookup(property->dev, value);
			if (fb) {
				*ref = &fb->base;
				return true;
			} else {
				return false;
			}
		} else {
			return _object_find(property->dev, value, property->values[0]) != NULL;
		}
	}

	for (i = 0; i < property->num_values; i++)
		if (property->values[i] == value)
			return true;
	return false;
}

void drm_property_change_valid_put(struct drm_property *property,
		struct drm_mode_object *ref)
{
	if (!ref)
		return;

	if (drm_property_type_is(property, DRM_MODE_PROP_OBJECT)) {
		if (property->values[0] == DRM_MODE_OBJECT_FB)
			drm_framebuffer_unreference(obj_to_fb(ref));
	} else if (drm_property_type_is(property, DRM_MODE_PROP_BLOB))
		drm_property_unreference_blob(obj_to_blob(ref));
}

/**
 * drm_mode_connector_property_set_ioctl - set the current value of a connector property
 * @dev: DRM device
 * @data: ioctl data
 * @file_priv: DRM file info
 *
 * This function sets the current value for a connectors's property. It also
 * calls into a driver's ->set_property callback to update the hardware state
 *
 * Called by the user via ioctl.
 *
 * Returns:
 * Zero on success, negative errno on failure.
 */
int drm_mode_connector_property_set_ioctl(struct drm_device *dev,
				       void *data, struct drm_file *file_priv)
{
	struct drm_mode_connector_set_property *conn_set_prop = data;
	struct drm_mode_obj_set_property obj_set_prop = {
		.value = conn_set_prop->value,
		.prop_id = conn_set_prop->prop_id,
		.obj_id = conn_set_prop->connector_id,
		.obj_type = DRM_MODE_OBJECT_CONNECTOR
	};

	/* It does all the locking and checking we need */
	return drm_mode_obj_set_property_ioctl(dev, &obj_set_prop, file_priv);
}

static int drm_mode_connector_set_obj_prop(struct drm_mode_object *obj,
					   struct drm_property *property,
					   uint64_t value)
{
	int ret = -EINVAL;
	struct drm_connector *connector = obj_to_connector(obj);

	/* Do DPMS ourselves */
	if (property == connector->dev->mode_config.dpms_property) {
		ret = 0;
		if (connector->funcs->dpms)
			ret = (*connector->funcs->dpms)(connector, (int)value);
	} else if (connector->funcs->set_property)
		ret = connector->funcs->set_property(connector, property, value);

	/* store the property value if successful */
	if (!ret)
		drm_object_property_set_value(&connector->base, property, value);
	return ret;
}

static int drm_mode_crtc_set_obj_prop(struct drm_mode_object *obj,
				      struct drm_property *property,
				      uint64_t value)
{
	int ret = -EINVAL;
	struct drm_crtc *crtc = obj_to_crtc(obj);

	if (crtc->funcs->set_property)
		ret = crtc->funcs->set_property(crtc, property, value);
	if (!ret)
		drm_object_property_set_value(obj, property, value);

	return ret;
}

/**
 * drm_mode_plane_set_obj_prop - set the value of a property
 * @plane: drm plane object to set property value for
 * @property: property to set
 * @value: value the property should be set to
 *
 * This functions sets a given property on a given plane object. This function
 * calls the driver's ->set_property callback and changes the software state of
 * the property if the callback succeeds.
 *
 * Returns:
 * Zero on success, error code on failure.
 */
int drm_mode_plane_set_obj_prop(struct drm_plane *plane,
				struct drm_property *property,
				uint64_t value)
{
	int ret = -EINVAL;
	struct drm_mode_object *obj = &plane->base;

	if (plane->funcs->set_property)
		ret = plane->funcs->set_property(plane, property, value);
	if (!ret)
		drm_object_property_set_value(obj, property, value);

	return ret;
}
EXPORT_SYMBOL(drm_mode_plane_set_obj_prop);

/**
 * drm_mode_obj_get_properties_ioctl - get the current value of a object's property
 * @dev: DRM device
 * @data: ioctl data
 * @file_priv: DRM file info
 *
 * This function retrieves the current value for an object's property. Compared
 * to the connector specific ioctl this one is extended to also work on crtc and
 * plane objects.
 *
 * Called by the user via ioctl.
 *
 * Returns:
 * Zero on success, negative errno on failure.
 */
int drm_mode_obj_get_properties_ioctl(struct drm_device *dev, void *data,
				      struct drm_file *file_priv)
{
	struct drm_mode_obj_get_properties *arg = data;
	struct drm_mode_object *obj;
	int ret = 0;

	if (!drm_core_check_feature(dev, DRIVER_MODESET))
		return -EINVAL;

	drm_modeset_lock_all(dev);

	obj = drm_mode_object_find(dev, arg->obj_id, arg->obj_type);
	if (!obj) {
		ret = -ENOENT;
		goto out;
	}
	if (!obj->properties) {
		ret = -EINVAL;
		goto out;
	}

	ret = get_properties(obj, file_priv->atomic,
			(uint32_t __user *)(unsigned long)(arg->props_ptr),
			(uint64_t __user *)(unsigned long)(arg->prop_values_ptr),
			&arg->count_props);

out:
	drm_modeset_unlock_all(dev);
	return ret;
}

/**
 * drm_mode_obj_set_property_ioctl - set the current value of an object's property
 * @dev: DRM device
 * @data: ioctl data
 * @file_priv: DRM file info
 *
 * This function sets the current value for an object's property. It also calls
 * into a driver's ->set_property callback to update the hardware state.
 * Compared to the connector specific ioctl this one is extended to also work on
 * crtc and plane objects.
 *
 * Called by the user via ioctl.
 *
 * Returns:
 * Zero on success, negative errno on failure.
 */
int drm_mode_obj_set_property_ioctl(struct drm_device *dev, void *data,
				    struct drm_file *file_priv)
{
	struct drm_mode_obj_set_property *arg = data;
	struct drm_mode_object *arg_obj;
	struct drm_mode_object *prop_obj;
	struct drm_property *property;
	int i, ret = -EINVAL;
	struct drm_mode_object *ref;

	if (!drm_core_check_feature(dev, DRIVER_MODESET))
		return -EINVAL;

	drm_modeset_lock_all(dev);

	arg_obj = drm_mode_object_find(dev, arg->obj_id, arg->obj_type);
	if (!arg_obj) {
		ret = -ENOENT;
		goto out;
	}
	if (!arg_obj->properties)
		goto out;

	for (i = 0; i < arg_obj->properties->count; i++)
		if (arg_obj->properties->properties[i]->base.id == arg->prop_id)
			break;

	if (i == arg_obj->properties->count)
		goto out;

	prop_obj = drm_mode_object_find(dev, arg->prop_id,
					DRM_MODE_OBJECT_PROPERTY);
	if (!prop_obj) {
		ret = -ENOENT;
		goto out;
	}
	property = obj_to_property(prop_obj);

	if (!drm_property_change_valid_get(property, arg->value, &ref))
		goto out;

	switch (arg_obj->type) {
	case DRM_MODE_OBJECT_CONNECTOR:
		ret = drm_mode_connector_set_obj_prop(arg_obj, property,
						      arg->value);
		break;
	case DRM_MODE_OBJECT_CRTC:
		ret = drm_mode_crtc_set_obj_prop(arg_obj, property, arg->value);
		break;
	case DRM_MODE_OBJECT_PLANE:
		ret = drm_mode_plane_set_obj_prop(obj_to_plane(arg_obj),
						  property, arg->value);
		break;
	}

	drm_property_change_valid_put(property, ref);

out:
	drm_modeset_unlock_all(dev);
	return ret;
}

/**
 * drm_mode_connector_attach_encoder - attach a connector to an encoder
 * @connector: connector to attach
 * @encoder: encoder to attach @connector to
 *
 * This function links up a connector to an encoder. Note that the routing
 * restrictions between encoders and crtcs are exposed to userspace through the
 * possible_clones and possible_crtcs bitmasks.
 *
 * Returns:
 * Zero on success, negative errno on failure.
 */
int drm_mode_connector_attach_encoder(struct drm_connector *connector,
				      struct drm_encoder *encoder)
{
	int i;

	for (i = 0; i < DRM_CONNECTOR_MAX_ENCODER; i++) {
		if (connector->encoder_ids[i] == 0) {
			connector->encoder_ids[i] = encoder->base.id;
			return 0;
		}
	}
	return -ENOMEM;
}
EXPORT_SYMBOL(drm_mode_connector_attach_encoder);

/**
 * drm_mode_crtc_set_gamma_size - set the gamma table size
 * @crtc: CRTC to set the gamma table size for
 * @gamma_size: size of the gamma table
 *
 * Drivers which support gamma tables should set this to the supported gamma
 * table size when initializing the CRTC. Currently the drm core only supports a
 * fixed gamma table size.
 *
 * Returns:
 * Zero on success, negative errno on failure.
 */
int drm_mode_crtc_set_gamma_size(struct drm_crtc *crtc,
				 int gamma_size)
{
	crtc->gamma_size = gamma_size;

	crtc->gamma_store = kcalloc(gamma_size, sizeof(uint16_t) * 3,
				    GFP_KERNEL);
	if (!crtc->gamma_store) {
		crtc->gamma_size = 0;
		return -ENOMEM;
	}

	return 0;
}
EXPORT_SYMBOL(drm_mode_crtc_set_gamma_size);

/**
 * drm_mode_gamma_set_ioctl - set the gamma table
 * @dev: DRM device
 * @data: ioctl data
 * @file_priv: DRM file info
 *
 * Set the gamma table of a CRTC to the one passed in by the user. Userspace can
 * inquire the required gamma table size through drm_mode_gamma_get_ioctl.
 *
 * Called by the user via ioctl.
 *
 * Returns:
 * Zero on success, negative errno on failure.
 */
int drm_mode_gamma_set_ioctl(struct drm_device *dev,
			     void *data, struct drm_file *file_priv)
{
	struct drm_mode_crtc_lut *crtc_lut = data;
	struct drm_crtc *crtc;
	void *r_base, *g_base, *b_base;
	int size;
	int ret = 0;

	if (!drm_core_check_feature(dev, DRIVER_MODESET))
		return -EINVAL;

	drm_modeset_lock_all(dev);
	crtc = drm_crtc_find(dev, crtc_lut->crtc_id);
	if (!crtc) {
		ret = -ENOENT;
		goto out;
	}

	if (crtc->funcs->gamma_set == NULL) {
		ret = -ENOSYS;
		goto out;
	}

	/* memcpy into gamma store */
	if (crtc_lut->gamma_size != crtc->gamma_size) {
		ret = -EINVAL;
		goto out;
	}

	size = crtc_lut->gamma_size * (sizeof(uint16_t));
	r_base = crtc->gamma_store;
	if (copy_from_user(r_base, (void __user *)(unsigned long)crtc_lut->red, size)) {
		ret = -EFAULT;
		goto out;
	}

	g_base = r_base + size;
	if (copy_from_user(g_base, (void __user *)(unsigned long)crtc_lut->green, size)) {
		ret = -EFAULT;
		goto out;
	}

	b_base = g_base + size;
	if (copy_from_user(b_base, (void __user *)(unsigned long)crtc_lut->blue, size)) {
		ret = -EFAULT;
		goto out;
	}

	crtc->funcs->gamma_set(crtc, r_base, g_base, b_base, 0, crtc->gamma_size);

out:
	drm_modeset_unlock_all(dev);
	return ret;

}

/**
 * drm_mode_gamma_get_ioctl - get the gamma table
 * @dev: DRM device
 * @data: ioctl data
 * @file_priv: DRM file info
 *
 * Copy the current gamma table into the storage provided. This also provides
 * the gamma table size the driver expects, which can be used to size the
 * allocated storage.
 *
 * Called by the user via ioctl.
 *
 * Returns:
 * Zero on success, negative errno on failure.
 */
int drm_mode_gamma_get_ioctl(struct drm_device *dev,
			     void *data, struct drm_file *file_priv)
{
	struct drm_mode_crtc_lut *crtc_lut = data;
	struct drm_crtc *crtc;
	void *r_base, *g_base, *b_base;
	int size;
	int ret = 0;

	if (!drm_core_check_feature(dev, DRIVER_MODESET))
		return -EINVAL;

	drm_modeset_lock_all(dev);
	crtc = drm_crtc_find(dev, crtc_lut->crtc_id);
	if (!crtc) {
		ret = -ENOENT;
		goto out;
	}

	/* memcpy into gamma store */
	if (crtc_lut->gamma_size != crtc->gamma_size) {
		ret = -EINVAL;
		goto out;
	}

	size = crtc_lut->gamma_size * (sizeof(uint16_t));
	r_base = crtc->gamma_store;
	if (copy_to_user((void __user *)(unsigned long)crtc_lut->red, r_base, size)) {
		ret = -EFAULT;
		goto out;
	}

	g_base = r_base + size;
	if (copy_to_user((void __user *)(unsigned long)crtc_lut->green, g_base, size)) {
		ret = -EFAULT;
		goto out;
	}

	b_base = g_base + size;
	if (copy_to_user((void __user *)(unsigned long)crtc_lut->blue, b_base, size)) {
		ret = -EFAULT;
		goto out;
	}
out:
	drm_modeset_unlock_all(dev);
	return ret;
}

/**
 * drm_mode_page_flip_ioctl - schedule an asynchronous fb update
 * @dev: DRM device
 * @data: ioctl data
 * @file_priv: DRM file info
 *
 * This schedules an asynchronous update on a given CRTC, called page flip.
 * Optionally a drm event is generated to signal the completion of the event.
 * Generic drivers cannot assume that a pageflip with changed framebuffer
 * properties (including driver specific metadata like tiling layout) will work,
 * but some drivers support e.g. pixel format changes through the pageflip
 * ioctl.
 *
 * Called by the user via ioctl.
 *
 * Returns:
 * Zero on success, negative errno on failure.
 */
int drm_mode_page_flip_ioctl(struct drm_device *dev,
			     void *data, struct drm_file *file_priv)
{
	struct drm_mode_crtc_page_flip *page_flip = data;
	struct drm_crtc *crtc;
	struct drm_framebuffer *fb = NULL;
	struct drm_pending_vblank_event *e = NULL;
	unsigned long flags;
	int ret = -EINVAL;

	if (page_flip->flags & ~DRM_MODE_PAGE_FLIP_FLAGS ||
	    page_flip->reserved != 0)
		return -EINVAL;

	if ((page_flip->flags & DRM_MODE_PAGE_FLIP_ASYNC) && !dev->mode_config.async_page_flip)
		return -EINVAL;

	crtc = drm_crtc_find(dev, page_flip->crtc_id);
	if (!crtc)
		return -ENOENT;

	drm_modeset_lock_crtc(crtc, crtc->primary);
	if (crtc->primary->fb == NULL) {
		/* The framebuffer is currently unbound, presumably
		 * due to a hotplug event, that userspace has not
		 * yet discovered.
		 */
		ret = -EBUSY;
		goto out;
	}

	if (crtc->funcs->page_flip == NULL)
		goto out;

	fb = drm_framebuffer_lookup(dev, page_flip->fb_id);
	if (!fb) {
		ret = -ENOENT;
		goto out;
	}

	ret = drm_crtc_check_viewport(crtc, crtc->x, crtc->y, &crtc->mode, fb);
	if (ret)
		goto out;

	if (crtc->primary->fb->pixel_format != fb->pixel_format) {
		DRM_DEBUG_KMS("Page flip is not allowed to change frame buffer format.\n");
		ret = -EINVAL;
		goto out;
	}

	if (page_flip->flags & DRM_MODE_PAGE_FLIP_EVENT) {
		ret = -ENOMEM;
		spin_lock_irqsave(&dev->event_lock, flags);
		if (file_priv->event_space < sizeof(e->event)) {
			spin_unlock_irqrestore(&dev->event_lock, flags);
			goto out;
		}
		file_priv->event_space -= sizeof(e->event);
		spin_unlock_irqrestore(&dev->event_lock, flags);

		e = kzalloc(sizeof(*e), GFP_KERNEL);
		if (e == NULL) {
			spin_lock_irqsave(&dev->event_lock, flags);
			file_priv->event_space += sizeof(e->event);
			spin_unlock_irqrestore(&dev->event_lock, flags);
			goto out;
		}

		e->event.base.type = DRM_EVENT_FLIP_COMPLETE;
		e->event.base.length = sizeof(e->event);
		e->event.user_data = page_flip->user_data;
		e->base.event = &e->event.base;
		e->base.file_priv = file_priv;
		e->base.destroy =
			(void (*) (struct drm_pending_event *)) kfree;
	}

	crtc->primary->old_fb = crtc->primary->fb;
	ret = crtc->funcs->page_flip(crtc, fb, e, page_flip->flags);
	if (ret) {
		if (page_flip->flags & DRM_MODE_PAGE_FLIP_EVENT) {
			spin_lock_irqsave(&dev->event_lock, flags);
			file_priv->event_space += sizeof(e->event);
			spin_unlock_irqrestore(&dev->event_lock, flags);
			kfree(e);
		}
		/* Keep the old fb, don't unref it. */
		crtc->primary->old_fb = NULL;
	} else {
		crtc->primary->fb = fb;
		/* Unref only the old framebuffer. */
		fb = NULL;
	}

out:
	if (fb)
		drm_framebuffer_unreference(fb);
	if (crtc->primary->old_fb)
		drm_framebuffer_unreference(crtc->primary->old_fb);
	crtc->primary->old_fb = NULL;
	drm_modeset_unlock_crtc(crtc);

	return ret;
}

/**
 * drm_mode_config_reset - call ->reset callbacks
 * @dev: drm device
 *
 * This functions calls all the crtc's, encoder's and connector's ->reset
 * callback. Drivers can use this in e.g. their driver load or resume code to
 * reset hardware and software state.
 */
void drm_mode_config_reset(struct drm_device *dev)
{
	struct drm_crtc *crtc;
	struct drm_plane *plane;
	struct drm_encoder *encoder;
	struct drm_connector *connector;

	drm_for_each_plane(plane, dev)
		if (plane->funcs->reset)
			plane->funcs->reset(plane);

	drm_for_each_crtc(crtc, dev)
		if (crtc->funcs->reset)
			crtc->funcs->reset(crtc);

	drm_for_each_encoder(encoder, dev)
		if (encoder->funcs->reset)
			encoder->funcs->reset(encoder);

<<<<<<< HEAD
=======
	mutex_lock(&dev->mode_config.mutex);
>>>>>>> 294947a5
	drm_for_each_connector(connector, dev)
		if (connector->funcs->reset)
			connector->funcs->reset(connector);
	mutex_unlock(&dev->mode_config.mutex);
}
EXPORT_SYMBOL(drm_mode_config_reset);

/**
 * drm_mode_create_dumb_ioctl - create a dumb backing storage buffer
 * @dev: DRM device
 * @data: ioctl data
 * @file_priv: DRM file info
 *
 * This creates a new dumb buffer in the driver's backing storage manager (GEM,
 * TTM or something else entirely) and returns the resulting buffer handle. This
 * handle can then be wrapped up into a framebuffer modeset object.
 *
 * Note that userspace is not allowed to use such objects for render
 * acceleration - drivers must create their own private ioctls for such a use
 * case.
 *
 * Called by the user via ioctl.
 *
 * Returns:
 * Zero on success, negative errno on failure.
 */
int drm_mode_create_dumb_ioctl(struct drm_device *dev,
			       void *data, struct drm_file *file_priv)
{
	struct drm_mode_create_dumb *args = data;
	u32 cpp, stride, size;

	if (!dev->driver->dumb_create)
		return -ENOSYS;
	if (!args->width || !args->height || !args->bpp)
		return -EINVAL;

	/* overflow checks for 32bit size calculations */
	/* NOTE: DIV_ROUND_UP() can overflow */
	cpp = DIV_ROUND_UP(args->bpp, 8);
	if (!cpp || cpp > 0xffffffffU / args->width)
		return -EINVAL;
	stride = cpp * args->width;
	if (args->height > 0xffffffffU / stride)
		return -EINVAL;

	/* test for wrap-around */
	size = args->height * stride;
	if (PAGE_ALIGN(size) == 0)
		return -EINVAL;

	/*
	 * handle, pitch and size are output parameters. Zero them out to
	 * prevent drivers from accidentally using uninitialized data. Since
	 * not all existing userspace is clearing these fields properly we
	 * cannot reject IOCTL with garbage in them.
	 */
	args->handle = 0;
	args->pitch = 0;
	args->size = 0;

	return dev->driver->dumb_create(file_priv, dev, args);
}

/**
 * drm_mode_mmap_dumb_ioctl - create an mmap offset for a dumb backing storage buffer
 * @dev: DRM device
 * @data: ioctl data
 * @file_priv: DRM file info
 *
 * Allocate an offset in the drm device node's address space to be able to
 * memory map a dumb buffer.
 *
 * Called by the user via ioctl.
 *
 * Returns:
 * Zero on success, negative errno on failure.
 */
int drm_mode_mmap_dumb_ioctl(struct drm_device *dev,
			     void *data, struct drm_file *file_priv)
{
	struct drm_mode_map_dumb *args = data;

	/* call driver ioctl to get mmap offset */
	if (!dev->driver->dumb_map_offset)
		return -ENOSYS;

	return dev->driver->dumb_map_offset(file_priv, dev, args->handle, &args->offset);
}

/**
 * drm_mode_destroy_dumb_ioctl - destroy a dumb backing strage buffer
 * @dev: DRM device
 * @data: ioctl data
 * @file_priv: DRM file info
 *
 * This destroys the userspace handle for the given dumb backing storage buffer.
 * Since buffer objects must be reference counted in the kernel a buffer object
 * won't be immediately freed if a framebuffer modeset object still uses it.
 *
 * Called by the user via ioctl.
 *
 * Returns:
 * Zero on success, negative errno on failure.
 */
int drm_mode_destroy_dumb_ioctl(struct drm_device *dev,
				void *data, struct drm_file *file_priv)
{
	struct drm_mode_destroy_dumb *args = data;

	if (!dev->driver->dumb_destroy)
		return -ENOSYS;

	return dev->driver->dumb_destroy(file_priv, dev, args->handle);
}

/**
 * drm_fb_get_bpp_depth - get the bpp/depth values for format
 * @format: pixel format (DRM_FORMAT_*)
 * @depth: storage for the depth value
 * @bpp: storage for the bpp value
 *
 * This only supports RGB formats here for compat with code that doesn't use
 * pixel formats directly yet.
 */
void drm_fb_get_bpp_depth(uint32_t format, unsigned int *depth,
			  int *bpp)
{
	switch (format) {
	case DRM_FORMAT_C8:
	case DRM_FORMAT_RGB332:
	case DRM_FORMAT_BGR233:
		*depth = 8;
		*bpp = 8;
		break;
	case DRM_FORMAT_XRGB1555:
	case DRM_FORMAT_XBGR1555:
	case DRM_FORMAT_RGBX5551:
	case DRM_FORMAT_BGRX5551:
	case DRM_FORMAT_ARGB1555:
	case DRM_FORMAT_ABGR1555:
	case DRM_FORMAT_RGBA5551:
	case DRM_FORMAT_BGRA5551:
		*depth = 15;
		*bpp = 16;
		break;
	case DRM_FORMAT_RGB565:
	case DRM_FORMAT_BGR565:
		*depth = 16;
		*bpp = 16;
		break;
	case DRM_FORMAT_RGB888:
	case DRM_FORMAT_BGR888:
		*depth = 24;
		*bpp = 24;
		break;
	case DRM_FORMAT_XRGB8888:
	case DRM_FORMAT_XBGR8888:
	case DRM_FORMAT_RGBX8888:
	case DRM_FORMAT_BGRX8888:
		*depth = 24;
		*bpp = 32;
		break;
	case DRM_FORMAT_XRGB2101010:
	case DRM_FORMAT_XBGR2101010:
	case DRM_FORMAT_RGBX1010102:
	case DRM_FORMAT_BGRX1010102:
	case DRM_FORMAT_ARGB2101010:
	case DRM_FORMAT_ABGR2101010:
	case DRM_FORMAT_RGBA1010102:
	case DRM_FORMAT_BGRA1010102:
		*depth = 30;
		*bpp = 32;
		break;
	case DRM_FORMAT_ARGB8888:
	case DRM_FORMAT_ABGR8888:
	case DRM_FORMAT_RGBA8888:
	case DRM_FORMAT_BGRA8888:
		*depth = 32;
		*bpp = 32;
		break;
	default:
		DRM_DEBUG_KMS("unsupported pixel format %s\n",
			      drm_get_format_name(format));
		*depth = 0;
		*bpp = 0;
		break;
	}
}
EXPORT_SYMBOL(drm_fb_get_bpp_depth);

/**
 * drm_format_num_planes - get the number of planes for format
 * @format: pixel format (DRM_FORMAT_*)
 *
 * Returns:
 * The number of planes used by the specified pixel format.
 */
int drm_format_num_planes(uint32_t format)
{
	switch (format) {
	case DRM_FORMAT_YUV410:
	case DRM_FORMAT_YVU410:
	case DRM_FORMAT_YUV411:
	case DRM_FORMAT_YVU411:
	case DRM_FORMAT_YUV420:
	case DRM_FORMAT_YVU420:
	case DRM_FORMAT_YUV422:
	case DRM_FORMAT_YVU422:
	case DRM_FORMAT_YUV444:
	case DRM_FORMAT_YVU444:
		return 3;
	case DRM_FORMAT_NV12:
	case DRM_FORMAT_NV21:
	case DRM_FORMAT_NV16:
	case DRM_FORMAT_NV61:
	case DRM_FORMAT_NV24:
	case DRM_FORMAT_NV42:
		return 2;
	default:
		return 1;
	}
}
EXPORT_SYMBOL(drm_format_num_planes);

/**
 * drm_format_plane_cpp - determine the bytes per pixel value
 * @format: pixel format (DRM_FORMAT_*)
 * @plane: plane index
 *
 * Returns:
 * The bytes per pixel value for the specified plane.
 */
int drm_format_plane_cpp(uint32_t format, int plane)
{
	unsigned int depth;
	int bpp;

	if (plane >= drm_format_num_planes(format))
		return 0;

	switch (format) {
	case DRM_FORMAT_YUYV:
	case DRM_FORMAT_YVYU:
	case DRM_FORMAT_UYVY:
	case DRM_FORMAT_VYUY:
		return 2;
	case DRM_FORMAT_NV12:
	case DRM_FORMAT_NV21:
	case DRM_FORMAT_NV16:
	case DRM_FORMAT_NV61:
	case DRM_FORMAT_NV24:
	case DRM_FORMAT_NV42:
		return plane ? 2 : 1;
	case DRM_FORMAT_YUV410:
	case DRM_FORMAT_YVU410:
	case DRM_FORMAT_YUV411:
	case DRM_FORMAT_YVU411:
	case DRM_FORMAT_YUV420:
	case DRM_FORMAT_YVU420:
	case DRM_FORMAT_YUV422:
	case DRM_FORMAT_YVU422:
	case DRM_FORMAT_YUV444:
	case DRM_FORMAT_YVU444:
		return 1;
	default:
		drm_fb_get_bpp_depth(format, &depth, &bpp);
		return bpp >> 3;
	}
}
EXPORT_SYMBOL(drm_format_plane_cpp);

/**
 * drm_format_horz_chroma_subsampling - get the horizontal chroma subsampling factor
 * @format: pixel format (DRM_FORMAT_*)
 *
 * Returns:
 * The horizontal chroma subsampling factor for the
 * specified pixel format.
 */
int drm_format_horz_chroma_subsampling(uint32_t format)
{
	switch (format) {
	case DRM_FORMAT_YUV411:
	case DRM_FORMAT_YVU411:
	case DRM_FORMAT_YUV410:
	case DRM_FORMAT_YVU410:
		return 4;
	case DRM_FORMAT_YUYV:
	case DRM_FORMAT_YVYU:
	case DRM_FORMAT_UYVY:
	case DRM_FORMAT_VYUY:
	case DRM_FORMAT_NV12:
	case DRM_FORMAT_NV21:
	case DRM_FORMAT_NV16:
	case DRM_FORMAT_NV61:
	case DRM_FORMAT_YUV422:
	case DRM_FORMAT_YVU422:
	case DRM_FORMAT_YUV420:
	case DRM_FORMAT_YVU420:
		return 2;
	default:
		return 1;
	}
}
EXPORT_SYMBOL(drm_format_horz_chroma_subsampling);

/**
 * drm_format_vert_chroma_subsampling - get the vertical chroma subsampling factor
 * @format: pixel format (DRM_FORMAT_*)
 *
 * Returns:
 * The vertical chroma subsampling factor for the
 * specified pixel format.
 */
int drm_format_vert_chroma_subsampling(uint32_t format)
{
	switch (format) {
	case DRM_FORMAT_YUV410:
	case DRM_FORMAT_YVU410:
		return 4;
	case DRM_FORMAT_YUV420:
	case DRM_FORMAT_YVU420:
	case DRM_FORMAT_NV12:
	case DRM_FORMAT_NV21:
		return 2;
	default:
		return 1;
	}
}
EXPORT_SYMBOL(drm_format_vert_chroma_subsampling);

/**
 * drm_rotation_simplify() - Try to simplify the rotation
 * @rotation: Rotation to be simplified
 * @supported_rotations: Supported rotations
 *
 * Attempt to simplify the rotation to a form that is supported.
 * Eg. if the hardware supports everything except DRM_REFLECT_X
 * one could call this function like this:
 *
 * drm_rotation_simplify(rotation, BIT(DRM_ROTATE_0) |
 *                       BIT(DRM_ROTATE_90) | BIT(DRM_ROTATE_180) |
 *                       BIT(DRM_ROTATE_270) | BIT(DRM_REFLECT_Y));
 *
 * to eliminate the DRM_ROTATE_X flag. Depending on what kind of
 * transforms the hardware supports, this function may not
 * be able to produce a supported transform, so the caller should
 * check the result afterwards.
 */
unsigned int drm_rotation_simplify(unsigned int rotation,
				   unsigned int supported_rotations)
{
	if (rotation & ~supported_rotations) {
		rotation ^= BIT(DRM_REFLECT_X) | BIT(DRM_REFLECT_Y);
		rotation = (rotation & ~0xf) | BIT((ffs(rotation & 0xf) + 1) % 4);
	}

	return rotation;
}
EXPORT_SYMBOL(drm_rotation_simplify);

/**
 * drm_mode_config_init - initialize DRM mode_configuration structure
 * @dev: DRM device
 *
 * Initialize @dev's mode_config structure, used for tracking the graphics
 * configuration of @dev.
 *
 * Since this initializes the modeset locks, no locking is possible. Which is no
 * problem, since this should happen single threaded at init time. It is the
 * driver's problem to ensure this guarantee.
 *
 */
void drm_mode_config_init(struct drm_device *dev)
{
	mutex_init(&dev->mode_config.mutex);
	drm_modeset_lock_init(&dev->mode_config.connection_mutex);
	mutex_init(&dev->mode_config.idr_mutex);
	mutex_init(&dev->mode_config.fb_lock);
	mutex_init(&dev->mode_config.blob_lock);
	INIT_LIST_HEAD(&dev->mode_config.fb_list);
	INIT_LIST_HEAD(&dev->mode_config.crtc_list);
	INIT_LIST_HEAD(&dev->mode_config.connector_list);
	INIT_LIST_HEAD(&dev->mode_config.encoder_list);
	INIT_LIST_HEAD(&dev->mode_config.property_list);
	INIT_LIST_HEAD(&dev->mode_config.property_blob_list);
	INIT_LIST_HEAD(&dev->mode_config.plane_list);
	idr_init(&dev->mode_config.crtc_idr);
	idr_init(&dev->mode_config.tile_idr);

	drm_modeset_lock_all(dev);
	drm_mode_create_standard_properties(dev);
	drm_modeset_unlock_all(dev);

	/* Just to be sure */
	dev->mode_config.num_fb = 0;
	dev->mode_config.num_connector = 0;
	dev->mode_config.num_crtc = 0;
	dev->mode_config.num_encoder = 0;
	dev->mode_config.num_overlay_plane = 0;
	dev->mode_config.num_total_plane = 0;
}
EXPORT_SYMBOL(drm_mode_config_init);

/**
 * drm_mode_config_cleanup - free up DRM mode_config info
 * @dev: DRM device
 *
 * Free up all the connectors and CRTCs associated with this DRM device, then
 * free up the framebuffers and associated buffer objects.
 *
 * Note that since this /should/ happen single-threaded at driver/device
 * teardown time, no locking is required. It's the driver's job to ensure that
 * this guarantee actually holds true.
 *
 * FIXME: cleanup any dangling user buffer objects too
 */
void drm_mode_config_cleanup(struct drm_device *dev)
{
	struct drm_connector *connector, *ot;
	struct drm_crtc *crtc, *ct;
	struct drm_encoder *encoder, *enct;
	struct drm_framebuffer *fb, *fbt;
	struct drm_property *property, *pt;
	struct drm_property_blob *blob, *bt;
	struct drm_plane *plane, *plt;

	list_for_each_entry_safe(encoder, enct, &dev->mode_config.encoder_list,
				 head) {
		encoder->funcs->destroy(encoder);
	}

	list_for_each_entry_safe(connector, ot,
				 &dev->mode_config.connector_list, head) {
		connector->funcs->destroy(connector);
	}

	list_for_each_entry_safe(property, pt, &dev->mode_config.property_list,
				 head) {
		drm_property_destroy(dev, property);
	}

	list_for_each_entry_safe(blob, bt, &dev->mode_config.property_blob_list,
				 head_global) {
		drm_property_unreference_blob(blob);
	}

	/*
	 * Single-threaded teardown context, so it's not required to grab the
	 * fb_lock to protect against concurrent fb_list access. Contrary, it
	 * would actually deadlock with the drm_framebuffer_cleanup function.
	 *
	 * Also, if there are any framebuffers left, that's a driver leak now,
	 * so politely WARN about this.
	 */
	WARN_ON(!list_empty(&dev->mode_config.fb_list));
	list_for_each_entry_safe(fb, fbt, &dev->mode_config.fb_list, head) {
		drm_framebuffer_remove(fb);
	}

	list_for_each_entry_safe(plane, plt, &dev->mode_config.plane_list,
				 head) {
		plane->funcs->destroy(plane);
	}

	list_for_each_entry_safe(crtc, ct, &dev->mode_config.crtc_list, head) {
		crtc->funcs->destroy(crtc);
	}

	idr_destroy(&dev->mode_config.tile_idr);
	idr_destroy(&dev->mode_config.crtc_idr);
	drm_modeset_lock_fini(&dev->mode_config.connection_mutex);
}
EXPORT_SYMBOL(drm_mode_config_cleanup);

struct drm_property *drm_mode_create_rotation_property(struct drm_device *dev,
						       unsigned int supported_rotations)
{
	static const struct drm_prop_enum_list props[] = {
		{ DRM_ROTATE_0,   "rotate-0" },
		{ DRM_ROTATE_90,  "rotate-90" },
		{ DRM_ROTATE_180, "rotate-180" },
		{ DRM_ROTATE_270, "rotate-270" },
		{ DRM_REFLECT_X,  "reflect-x" },
		{ DRM_REFLECT_Y,  "reflect-y" },
	};

	return drm_property_create_bitmask(dev, 0, "rotation",
					   props, ARRAY_SIZE(props),
					   supported_rotations);
}
EXPORT_SYMBOL(drm_mode_create_rotation_property);

/**
 * DOC: Tile group
 *
 * Tile groups are used to represent tiled monitors with a unique
 * integer identifier. Tiled monitors using DisplayID v1.3 have
 * a unique 8-byte handle, we store this in a tile group, so we
 * have a common identifier for all tiles in a monitor group.
 */
static void drm_tile_group_free(struct kref *kref)
{
	struct drm_tile_group *tg = container_of(kref, struct drm_tile_group, refcount);
	struct drm_device *dev = tg->dev;
	mutex_lock(&dev->mode_config.idr_mutex);
	idr_remove(&dev->mode_config.tile_idr, tg->id);
	mutex_unlock(&dev->mode_config.idr_mutex);
	kfree(tg);
}

/**
 * drm_mode_put_tile_group - drop a reference to a tile group.
 * @dev: DRM device
 * @tg: tile group to drop reference to.
 *
 * drop reference to tile group and free if 0.
 */
void drm_mode_put_tile_group(struct drm_device *dev,
			     struct drm_tile_group *tg)
{
	kref_put(&tg->refcount, drm_tile_group_free);
}

/**
 * drm_mode_get_tile_group - get a reference to an existing tile group
 * @dev: DRM device
 * @topology: 8-bytes unique per monitor.
 *
 * Use the unique bytes to get a reference to an existing tile group.
 *
 * RETURNS:
 * tile group or NULL if not found.
 */
struct drm_tile_group *drm_mode_get_tile_group(struct drm_device *dev,
					       char topology[8])
{
	struct drm_tile_group *tg;
	int id;
	mutex_lock(&dev->mode_config.idr_mutex);
	idr_for_each_entry(&dev->mode_config.tile_idr, tg, id) {
		if (!memcmp(tg->group_data, topology, 8)) {
			if (!kref_get_unless_zero(&tg->refcount))
				tg = NULL;
			mutex_unlock(&dev->mode_config.idr_mutex);
			return tg;
		}
	}
	mutex_unlock(&dev->mode_config.idr_mutex);
	return NULL;
}
EXPORT_SYMBOL(drm_mode_get_tile_group);

/**
 * drm_mode_create_tile_group - create a tile group from a displayid description
 * @dev: DRM device
 * @topology: 8-bytes unique per monitor.
 *
 * Create a tile group for the unique monitor, and get a unique
 * identifier for the tile group.
 *
 * RETURNS:
 * new tile group or error.
 */
struct drm_tile_group *drm_mode_create_tile_group(struct drm_device *dev,
						  char topology[8])
{
	struct drm_tile_group *tg;
	int ret;

	tg = kzalloc(sizeof(*tg), GFP_KERNEL);
	if (!tg)
		return ERR_PTR(-ENOMEM);

	kref_init(&tg->refcount);
	memcpy(tg->group_data, topology, 8);
	tg->dev = dev;

	mutex_lock(&dev->mode_config.idr_mutex);
	ret = idr_alloc(&dev->mode_config.tile_idr, tg, 1, 0, GFP_KERNEL);
	if (ret >= 0) {
		tg->id = ret;
	} else {
		kfree(tg);
		tg = ERR_PTR(ret);
	}

	mutex_unlock(&dev->mode_config.idr_mutex);
	return tg;
}
EXPORT_SYMBOL(drm_mode_create_tile_group);<|MERGE_RESOLUTION|>--- conflicted
+++ resolved
@@ -5273,10 +5273,7 @@
 		if (encoder->funcs->reset)
 			encoder->funcs->reset(encoder);
 
-<<<<<<< HEAD
-=======
 	mutex_lock(&dev->mode_config.mutex);
->>>>>>> 294947a5
 	drm_for_each_connector(connector, dev)
 		if (connector->funcs->reset)
 			connector->funcs->reset(connector);

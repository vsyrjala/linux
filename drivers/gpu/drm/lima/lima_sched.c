// SPDX-License-Identifier: GPL-2.0 OR MIT
/* Copyright 2017-2019 Qiang Yu <yuq825@gmail.com> */

#include <linux/hardirq.h>
#include <linux/iosys-map.h>
#include <linux/kthread.h>
#include <linux/slab.h>
#include <linux/vmalloc.h>
#include <linux/pm_runtime.h>

#include "lima_devfreq.h"
#include "lima_drv.h"
#include "lima_sched.h"
#include "lima_vm.h"
#include "lima_mmu.h"
#include "lima_l2_cache.h"
#include "lima_gem.h"
#include "lima_trace.h"

struct lima_fence {
	struct dma_fence base;
	struct lima_sched_pipe *pipe;
};

static struct kmem_cache *lima_fence_slab;
static int lima_fence_slab_refcnt;

int lima_sched_slab_init(void)
{
	if (!lima_fence_slab) {
		lima_fence_slab = kmem_cache_create(
			"lima_fence", sizeof(struct lima_fence), 0,
			SLAB_HWCACHE_ALIGN, NULL);
		if (!lima_fence_slab)
			return -ENOMEM;
	}

	lima_fence_slab_refcnt++;
	return 0;
}

void lima_sched_slab_fini(void)
{
	if (!--lima_fence_slab_refcnt) {
		kmem_cache_destroy(lima_fence_slab);
		lima_fence_slab = NULL;
	}
}

static inline struct lima_fence *to_lima_fence(struct dma_fence *fence)
{
	return container_of(fence, struct lima_fence, base);
}

static const char *lima_fence_get_driver_name(struct dma_fence *fence)
{
	return "lima";
}

static const char *lima_fence_get_timeline_name(struct dma_fence *fence)
{
	struct lima_fence *f = to_lima_fence(fence);

	return f->pipe->base.name;
}

static void lima_fence_release_rcu(struct rcu_head *rcu)
{
	struct dma_fence *f = container_of(rcu, struct dma_fence, rcu);
	struct lima_fence *fence = to_lima_fence(f);

	kmem_cache_free(lima_fence_slab, fence);
}

static void lima_fence_release(struct dma_fence *fence)
{
	struct lima_fence *f = to_lima_fence(fence);

	call_rcu(&f->base.rcu, lima_fence_release_rcu);
}

static const struct dma_fence_ops lima_fence_ops = {
	.get_driver_name = lima_fence_get_driver_name,
	.get_timeline_name = lima_fence_get_timeline_name,
	.release = lima_fence_release,
};

static struct lima_fence *lima_fence_create(struct lima_sched_pipe *pipe)
{
	struct lima_fence *fence;

	fence = kmem_cache_zalloc(lima_fence_slab, GFP_KERNEL);
	if (!fence)
		return NULL;

	fence->pipe = pipe;
	dma_fence_init(&fence->base, &lima_fence_ops, &pipe->fence_lock,
		       pipe->fence_context, ++pipe->fence_seqno);

	return fence;
}

static inline struct lima_sched_task *to_lima_task(struct drm_sched_job *job)
{
	return container_of(job, struct lima_sched_task, base);
}

static inline struct lima_sched_pipe *to_lima_pipe(struct drm_gpu_scheduler *sched)
{
	return container_of(sched, struct lima_sched_pipe, base);
}

int lima_sched_task_init(struct lima_sched_task *task,
			 struct lima_sched_context *context,
			 struct lima_bo **bos, int num_bos,
			 struct lima_vm *vm)
{
	int err, i;

	task->bos = kmemdup(bos, sizeof(*bos) * num_bos, GFP_KERNEL);
	if (!task->bos)
		return -ENOMEM;

	for (i = 0; i < num_bos; i++)
		drm_gem_object_get(&bos[i]->base.base);

	err = drm_sched_job_init(&task->base, &context->base, 1, vm);
	if (err) {
		kfree(task->bos);
		return err;
	}

	drm_sched_job_arm(&task->base);

	task->num_bos = num_bos;
	task->vm = lima_vm_get(vm);

	return 0;
}

void lima_sched_task_fini(struct lima_sched_task *task)
{
	int i;

	drm_sched_job_cleanup(&task->base);

	if (task->bos) {
		for (i = 0; i < task->num_bos; i++)
			drm_gem_object_put(&task->bos[i]->base.base);
		kfree(task->bos);
	}

	lima_vm_put(task->vm);
}

int lima_sched_context_init(struct lima_sched_pipe *pipe,
			    struct lima_sched_context *context)
{
	struct drm_gpu_scheduler *sched = &pipe->base;

	return drm_sched_entity_init(&context->base, DRM_SCHED_PRIORITY_NORMAL,
				     &sched, 1, NULL);
}

void lima_sched_context_fini(struct lima_sched_pipe *pipe,
			     struct lima_sched_context *context)
{
	drm_sched_entity_destroy(&context->base);
}

struct dma_fence *lima_sched_context_queue_task(struct lima_sched_task *task)
{
	struct dma_fence *fence = dma_fence_get(&task->base.s_fence->finished);

	trace_lima_task_submit(task);
	drm_sched_entity_push_job(&task->base);
	return fence;
}

static int lima_pm_busy(struct lima_device *ldev)
{
	int ret;

	/* resume GPU if it has been suspended by runtime PM */
	ret = pm_runtime_resume_and_get(ldev->dev);
	if (ret < 0)
		return ret;

	lima_devfreq_record_busy(&ldev->devfreq);
	return 0;
}

static void lima_pm_idle(struct lima_device *ldev)
{
	lima_devfreq_record_idle(&ldev->devfreq);

	/* GPU can do auto runtime suspend */
	pm_runtime_mark_last_busy(ldev->dev);
	pm_runtime_put_autosuspend(ldev->dev);
}

static struct dma_fence *lima_sched_run_job(struct drm_sched_job *job)
{
	struct lima_sched_task *task = to_lima_task(job);
	struct lima_sched_pipe *pipe = to_lima_pipe(job->sched);
	struct lima_device *ldev = pipe->ldev;
	struct lima_fence *fence;
	int i, err;

	/* after GPU reset */
	if (job->s_fence->finished.error < 0)
		return NULL;

	fence = lima_fence_create(pipe);
	if (!fence)
		return NULL;

	err = lima_pm_busy(ldev);
	if (err < 0) {
		dma_fence_put(&fence->base);
		return NULL;
	}

	task->fence = &fence->base;

	/* for caller usage of the fence, otherwise irq handler
	 * may consume the fence before caller use it
	 */
	dma_fence_get(task->fence);

	pipe->current_task = task;

	/* this is needed for MMU to work correctly, otherwise GP/PP
	 * will hang or page fault for unknown reason after running for
	 * a while.
	 *
	 * Need to investigate:
	 * 1. is it related to TLB
	 * 2. how much performance will be affected by L2 cache flush
	 * 3. can we reduce the calling of this function because all
	 *    GP/PP use the same L2 cache on mali400
	 *
	 * TODO:
	 * 1. move this to task fini to save some wait time?
	 * 2. when GP/PP use different l2 cache, need PP wait GP l2
	 *    cache flush?
	 */
	for (i = 0; i < pipe->num_l2_cache; i++)
		lima_l2_cache_flush(pipe->l2_cache[i]);

	lima_vm_put(pipe->current_vm);
	pipe->current_vm = lima_vm_get(task->vm);

	if (pipe->bcast_mmu)
		lima_mmu_switch_vm(pipe->bcast_mmu, pipe->current_vm);
	else {
		for (i = 0; i < pipe->num_mmu; i++)
			lima_mmu_switch_vm(pipe->mmu[i], pipe->current_vm);
	}

	trace_lima_task_run(task);

	pipe->error = false;
	pipe->task_run(pipe, task);

	return task->fence;
}

static void lima_sched_build_error_task_list(struct lima_sched_task *task)
{
	struct lima_sched_error_task *et;
	struct lima_sched_pipe *pipe = to_lima_pipe(task->base.sched);
	struct lima_ip *ip = pipe->processor[0];
	int pipe_id = ip->id == lima_ip_gp ? lima_pipe_gp : lima_pipe_pp;
	struct lima_device *dev = ip->dev;
	struct lima_sched_context *sched_ctx =
		container_of(task->base.entity,
			     struct lima_sched_context, base);
	struct lima_ctx *ctx =
		container_of(sched_ctx, struct lima_ctx, context[pipe_id]);
	struct lima_dump_task *dt;
	struct lima_dump_chunk *chunk;
	struct lima_dump_chunk_pid *pid_chunk;
	struct lima_dump_chunk_buffer *buffer_chunk;
	u32 size, task_size, mem_size;
	int i;
	struct iosys_map map;
	int ret;

	mutex_lock(&dev->error_task_list_lock);

	if (dev->dump.num_tasks >= lima_max_error_tasks) {
		dev_info(dev->dev, "fail to save task state from %s pid %d: "
			 "error task list is full\n", ctx->pname, ctx->pid);
		goto out;
	}

	/* frame chunk */
	size = sizeof(struct lima_dump_chunk) + pipe->frame_size;
	/* process name chunk */
	size += sizeof(struct lima_dump_chunk) + sizeof(ctx->pname);
	/* pid chunk */
	size += sizeof(struct lima_dump_chunk);
	/* buffer chunks */
	for (i = 0; i < task->num_bos; i++) {
		struct lima_bo *bo = task->bos[i];

		size += sizeof(struct lima_dump_chunk);
		size += bo->heap_size ? bo->heap_size : lima_bo_size(bo);
	}

	task_size = size + sizeof(struct lima_dump_task);
	mem_size = task_size + sizeof(*et);
	et = kvmalloc(mem_size, GFP_KERNEL);
	if (!et) {
		dev_err(dev->dev, "fail to alloc task dump buffer of size %x\n",
			mem_size);
		goto out;
	}

	et->data = et + 1;
	et->size = task_size;

	dt = et->data;
	memset(dt, 0, sizeof(*dt));
	dt->id = pipe_id;
	dt->size = size;

	chunk = (struct lima_dump_chunk *)(dt + 1);
	memset(chunk, 0, sizeof(*chunk));
	chunk->id = LIMA_DUMP_CHUNK_FRAME;
	chunk->size = pipe->frame_size;
	memcpy(chunk + 1, task->frame, pipe->frame_size);
	dt->num_chunks++;

	chunk = (void *)(chunk + 1) + chunk->size;
	memset(chunk, 0, sizeof(*chunk));
	chunk->id = LIMA_DUMP_CHUNK_PROCESS_NAME;
	chunk->size = sizeof(ctx->pname);
	memcpy(chunk + 1, ctx->pname, sizeof(ctx->pname));
	dt->num_chunks++;

	pid_chunk = (void *)(chunk + 1) + chunk->size;
	memset(pid_chunk, 0, sizeof(*pid_chunk));
	pid_chunk->id = LIMA_DUMP_CHUNK_PROCESS_ID;
	pid_chunk->pid = ctx->pid;
	dt->num_chunks++;

	buffer_chunk = (void *)(pid_chunk + 1) + pid_chunk->size;
	for (i = 0; i < task->num_bos; i++) {
		struct lima_bo *bo = task->bos[i];
		void *data;

		memset(buffer_chunk, 0, sizeof(*buffer_chunk));
		buffer_chunk->id = LIMA_DUMP_CHUNK_BUFFER;
		buffer_chunk->va = lima_vm_get_va(task->vm, bo);

		if (bo->heap_size) {
			buffer_chunk->size = bo->heap_size;

			data = vmap(bo->base.pages, bo->heap_size >> PAGE_SHIFT,
				    VM_MAP, pgprot_writecombine(PAGE_KERNEL));
			if (!data) {
				kvfree(et);
				goto out;
			}

			memcpy(buffer_chunk + 1, data, buffer_chunk->size);

			vunmap(data);
		} else {
			buffer_chunk->size = lima_bo_size(bo);

			ret = drm_gem_vmap_unlocked(&bo->base.base, &map);
			if (ret) {
				kvfree(et);
				goto out;
			}

			memcpy(buffer_chunk + 1, map.vaddr, buffer_chunk->size);

			drm_gem_vunmap_unlocked(&bo->base.base, &map);
		}

		buffer_chunk = (void *)(buffer_chunk + 1) + buffer_chunk->size;
		dt->num_chunks++;
	}

	list_add(&et->list, &dev->error_task_list);
	dev->dump.size += et->size;
	dev->dump.num_tasks++;

	dev_info(dev->dev, "save error task state success\n");

out:
	mutex_unlock(&dev->error_task_list_lock);
}

static enum drm_gpu_sched_stat lima_sched_timedout_job(struct drm_sched_job *job)
{
	struct lima_sched_pipe *pipe = to_lima_pipe(job->sched);
	struct lima_sched_task *task = to_lima_task(job);
	struct lima_device *ldev = pipe->ldev;
	struct lima_ip *ip = pipe->processor[0];
	int i;

	/*
	 * If the GPU managed to complete this jobs fence, the timeout is
	 * spurious. Bail out.
	 */
	if (dma_fence_is_signaled(task->fence)) {
		DRM_WARN("%s spurious timeout\n", lima_ip_name(ip));
		return DRM_GPU_SCHED_STAT_NOMINAL;
	}

	/*
	 * Lima IRQ handler may take a long time to process an interrupt
	 * if there is another IRQ handler hogging the processing.
	 * In order to catch such cases and not report spurious Lima job
	 * timeouts, synchronize the IRQ handler and re-check the fence
	 * status.
	 */
	for (i = 0; i < pipe->num_processor; i++)
		synchronize_irq(pipe->processor[i]->irq);
<<<<<<< HEAD
=======
	if (pipe->bcast_processor)
		synchronize_irq(pipe->bcast_processor->irq);
>>>>>>> 0c383648

	if (dma_fence_is_signaled(task->fence)) {
		DRM_WARN("%s unexpectedly high interrupt latency\n", lima_ip_name(ip));
		return DRM_GPU_SCHED_STAT_NOMINAL;
	}
<<<<<<< HEAD
=======

	/*
	 * The task might still finish while this timeout handler runs.
	 * To prevent a race condition on its completion, mask all irqs
	 * on the running core until the next hard reset completes.
	 */
	pipe->task_mask_irq(pipe);
>>>>>>> 0c383648

	if (!pipe->error)
		DRM_ERROR("%s job timeout\n", lima_ip_name(ip));

	drm_sched_stop(&pipe->base, &task->base);

	drm_sched_increase_karma(&task->base);

	if (lima_max_error_tasks)
		lima_sched_build_error_task_list(task);

	pipe->task_error(pipe);

	if (pipe->bcast_mmu)
		lima_mmu_page_fault_resume(pipe->bcast_mmu);
	else {
		for (i = 0; i < pipe->num_mmu; i++)
			lima_mmu_page_fault_resume(pipe->mmu[i]);
	}

	lima_vm_put(pipe->current_vm);
	pipe->current_vm = NULL;
	pipe->current_task = NULL;

	lima_pm_idle(ldev);

	drm_sched_resubmit_jobs(&pipe->base);
	drm_sched_start(&pipe->base, true);

	return DRM_GPU_SCHED_STAT_NOMINAL;
}

static void lima_sched_free_job(struct drm_sched_job *job)
{
	struct lima_sched_task *task = to_lima_task(job);
	struct lima_sched_pipe *pipe = to_lima_pipe(job->sched);
	struct lima_vm *vm = task->vm;
	struct lima_bo **bos = task->bos;
	int i;

	dma_fence_put(task->fence);

	for (i = 0; i < task->num_bos; i++)
		lima_vm_bo_del(vm, bos[i]);

	lima_sched_task_fini(task);
	kmem_cache_free(pipe->task_slab, task);
}

static const struct drm_sched_backend_ops lima_sched_ops = {
	.run_job = lima_sched_run_job,
	.timedout_job = lima_sched_timedout_job,
	.free_job = lima_sched_free_job,
};

static void lima_sched_recover_work(struct work_struct *work)
{
	struct lima_sched_pipe *pipe =
		container_of(work, struct lima_sched_pipe, recover_work);
	int i;

	for (i = 0; i < pipe->num_l2_cache; i++)
		lima_l2_cache_flush(pipe->l2_cache[i]);

	if (pipe->bcast_mmu) {
		lima_mmu_flush_tlb(pipe->bcast_mmu);
	} else {
		for (i = 0; i < pipe->num_mmu; i++)
			lima_mmu_flush_tlb(pipe->mmu[i]);
	}

	if (pipe->task_recover(pipe))
		drm_sched_fault(&pipe->base);
}

int lima_sched_pipe_init(struct lima_sched_pipe *pipe, const char *name)
{
	unsigned int timeout = lima_sched_timeout_ms > 0 ?
			       lima_sched_timeout_ms : 10000;

	pipe->fence_context = dma_fence_context_alloc(1);
	spin_lock_init(&pipe->fence_lock);

	INIT_WORK(&pipe->recover_work, lima_sched_recover_work);

	return drm_sched_init(&pipe->base, &lima_sched_ops, NULL,
			      DRM_SCHED_PRIORITY_COUNT,
			      1,
			      lima_job_hang_limit,
			      msecs_to_jiffies(timeout), NULL,
			      NULL, name, pipe->ldev->dev);
}

void lima_sched_pipe_fini(struct lima_sched_pipe *pipe)
{
	drm_sched_fini(&pipe->base);
}

void lima_sched_pipe_task_done(struct lima_sched_pipe *pipe)
{
	struct lima_sched_task *task = pipe->current_task;
	struct lima_device *ldev = pipe->ldev;

	if (pipe->error) {
		if (task && task->recoverable)
			schedule_work(&pipe->recover_work);
		else
			drm_sched_fault(&pipe->base);
	} else {
		pipe->task_fini(pipe);
		dma_fence_signal(task->fence);

		lima_pm_idle(ldev);
	}
}<|MERGE_RESOLUTION|>--- conflicted
+++ resolved
@@ -422,18 +422,13 @@
 	 */
 	for (i = 0; i < pipe->num_processor; i++)
 		synchronize_irq(pipe->processor[i]->irq);
-<<<<<<< HEAD
-=======
 	if (pipe->bcast_processor)
 		synchronize_irq(pipe->bcast_processor->irq);
->>>>>>> 0c383648
 
 	if (dma_fence_is_signaled(task->fence)) {
 		DRM_WARN("%s unexpectedly high interrupt latency\n", lima_ip_name(ip));
 		return DRM_GPU_SCHED_STAT_NOMINAL;
 	}
-<<<<<<< HEAD
-=======
 
 	/*
 	 * The task might still finish while this timeout handler runs.
@@ -441,7 +436,6 @@
 	 * on the running core until the next hard reset completes.
 	 */
 	pipe->task_mask_irq(pipe);
->>>>>>> 0c383648
 
 	if (!pipe->error)
 		DRM_ERROR("%s job timeout\n", lima_ip_name(ip));

--- conflicted
+++ resolved
@@ -60,10 +60,7 @@
 config ROCKCHIP_LVDS
 	bool "Rockchip LVDS support"
 	depends on DRM_ROCKCHIP
-<<<<<<< HEAD
-=======
 	depends on PINCTRL
->>>>>>> 40d86701
 	help
 	  Choose this option to enable support for Rockchip LVDS controllers.
 	  Rockchip rk3288 SoC has LVDS TX Controller can be used, and it

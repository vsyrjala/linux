/*
 * Copyright (c) 2016, Fuzhou Rockchip Electronics Co., Ltd
 *
 * This program is free software; you can redistribute it and/or modify
 * it under the terms of the GNU General Public License as published by
 * the Free Software Foundation; either version 2 of the License, or
 * (at your option) any later version.
 */
#include <linux/clk.h>
#include <linux/component.h>
#include <linux/iopoll.h>
#include <linux/math64.h>
#include <linux/module.h>
#include <linux/of_device.h>
#include <linux/pm_runtime.h>
#include <linux/regmap.h>
#include <linux/reset.h>
#include <linux/mfd/syscon.h>
#include <drm/drm_atomic_helper.h>
#include <drm/drm_crtc.h>
#include <drm/drm_crtc_helper.h>
#include <drm/drm_mipi_dsi.h>
#include <drm/drm_of.h>
#include <drm/drm_panel.h>
#include <drm/drmP.h>
#include <video/mipi_display.h>

#include "rockchip_drm_drv.h"
#include "rockchip_drm_vop.h"

#define DRIVER_NAME    "dw-mipi-dsi"

#define RK3288_GRF_SOC_CON6		0x025c
#define RK3288_DSI0_SEL_VOP_LIT		BIT(6)
#define RK3288_DSI1_SEL_VOP_LIT		BIT(9)

<<<<<<< HEAD
#define RK3399_GRF_SOC_CON19		0x6250
=======
#define RK3399_GRF_SOC_CON20		0x6250
>>>>>>> d455937e
#define RK3399_DSI0_SEL_VOP_LIT		BIT(0)
#define RK3399_DSI1_SEL_VOP_LIT		BIT(4)

/* disable turnrequest, turndisable, forcetxstopmode, forcerxmode */
#define RK3399_GRF_SOC_CON22		0x6258
#define RK3399_GRF_DSI_MODE		0xffff0000

#define DSI_VERSION			0x00
#define DSI_PWR_UP			0x04
#define RESET				0
#define POWERUP				BIT(0)

#define DSI_CLKMGR_CFG			0x08
#define TO_CLK_DIVIDSION(div)		(((div) & 0xff) << 8)
#define TX_ESC_CLK_DIVIDSION(div)	(((div) & 0xff) << 0)

#define DSI_DPI_VCID			0x0c
#define DPI_VID(vid)			(((vid) & 0x3) << 0)

#define DSI_DPI_COLOR_CODING		0x10
#define EN18_LOOSELY			BIT(8)
#define DPI_COLOR_CODING_16BIT_1	0x0
#define DPI_COLOR_CODING_16BIT_2	0x1
#define DPI_COLOR_CODING_16BIT_3	0x2
#define DPI_COLOR_CODING_18BIT_1	0x3
#define DPI_COLOR_CODING_18BIT_2	0x4
#define DPI_COLOR_CODING_24BIT		0x5

#define DSI_DPI_CFG_POL			0x14
#define COLORM_ACTIVE_LOW		BIT(4)
#define SHUTD_ACTIVE_LOW		BIT(3)
#define HSYNC_ACTIVE_LOW		BIT(2)
#define VSYNC_ACTIVE_LOW		BIT(1)
#define DATAEN_ACTIVE_LOW		BIT(0)

#define DSI_DPI_LP_CMD_TIM		0x18
#define OUTVACT_LPCMD_TIME(p)		(((p) & 0xff) << 16)
#define INVACT_LPCMD_TIME(p)		((p) & 0xff)

#define DSI_DBI_CFG			0x20
#define DSI_DBI_CMDSIZE			0x28

#define DSI_PCKHDL_CFG			0x2c
#define EN_CRC_RX			BIT(4)
#define EN_ECC_RX			BIT(3)
#define EN_BTA				BIT(2)
#define EN_EOTP_RX			BIT(1)
#define EN_EOTP_TX			BIT(0)

#define DSI_MODE_CFG			0x34
#define ENABLE_VIDEO_MODE		0
#define ENABLE_CMD_MODE			BIT(0)

#define DSI_VID_MODE_CFG		0x38
#define FRAME_BTA_ACK			BIT(14)
#define ENABLE_LOW_POWER		(0x3f << 8)
#define ENABLE_LOW_POWER_MASK		(0x3f << 8)
#define VID_MODE_TYPE_NON_BURST_SYNC_PULSES	0x0
#define VID_MODE_TYPE_NON_BURST_SYNC_EVENTS	0x1
#define VID_MODE_TYPE_BURST			0x2
#define VID_MODE_TYPE_MASK			0x3

#define DSI_VID_PKT_SIZE		0x3c
#define VID_PKT_SIZE(p)			(((p) & 0x3fff) << 0)
#define VID_PKT_MAX_SIZE		0x3fff

#define DSI_VID_HSA_TIME		0x48
#define DSI_VID_HBP_TIME		0x4c
#define DSI_VID_HLINE_TIME		0x50
#define DSI_VID_VSA_LINES		0x54
#define DSI_VID_VBP_LINES		0x58
#define DSI_VID_VFP_LINES		0x5c
#define DSI_VID_VACTIVE_LINES		0x60
#define DSI_CMD_MODE_CFG		0x68
#define MAX_RD_PKT_SIZE_LP		BIT(24)
#define DCS_LW_TX_LP			BIT(19)
#define DCS_SR_0P_TX_LP			BIT(18)
#define DCS_SW_1P_TX_LP			BIT(17)
#define DCS_SW_0P_TX_LP			BIT(16)
#define GEN_LW_TX_LP			BIT(14)
#define GEN_SR_2P_TX_LP			BIT(13)
#define GEN_SR_1P_TX_LP			BIT(12)
#define GEN_SR_0P_TX_LP			BIT(11)
#define GEN_SW_2P_TX_LP			BIT(10)
#define GEN_SW_1P_TX_LP			BIT(9)
#define GEN_SW_0P_TX_LP			BIT(8)
#define EN_ACK_RQST			BIT(1)
#define EN_TEAR_FX			BIT(0)

#define CMD_MODE_ALL_LP			(MAX_RD_PKT_SIZE_LP | \
					 DCS_LW_TX_LP | \
					 DCS_SR_0P_TX_LP | \
					 DCS_SW_1P_TX_LP | \
					 DCS_SW_0P_TX_LP | \
					 GEN_LW_TX_LP | \
					 GEN_SR_2P_TX_LP | \
					 GEN_SR_1P_TX_LP | \
					 GEN_SR_0P_TX_LP | \
					 GEN_SW_2P_TX_LP | \
					 GEN_SW_1P_TX_LP | \
					 GEN_SW_0P_TX_LP)

#define DSI_GEN_HDR			0x6c
#define GEN_HDATA(data)			(((data) & 0xffff) << 8)
#define GEN_HDATA_MASK			(0xffff << 8)
#define GEN_HTYPE(type)			(((type) & 0xff) << 0)
#define GEN_HTYPE_MASK			0xff

#define DSI_GEN_PLD_DATA		0x70

#define DSI_CMD_PKT_STATUS		0x74
#define GEN_CMD_EMPTY			BIT(0)
#define GEN_CMD_FULL			BIT(1)
#define GEN_PLD_W_EMPTY			BIT(2)
#define GEN_PLD_W_FULL			BIT(3)
#define GEN_PLD_R_EMPTY			BIT(4)
#define GEN_PLD_R_FULL			BIT(5)
#define GEN_RD_CMD_BUSY			BIT(6)

#define DSI_TO_CNT_CFG			0x78
#define HSTX_TO_CNT(p)			(((p) & 0xffff) << 16)
#define LPRX_TO_CNT(p)			((p) & 0xffff)

#define DSI_BTA_TO_CNT			0x8c
#define DSI_LPCLK_CTRL			0x94
#define AUTO_CLKLANE_CTRL		BIT(1)
#define PHY_TXREQUESTCLKHS		BIT(0)

#define DSI_PHY_TMR_LPCLK_CFG		0x98
#define PHY_CLKHS2LP_TIME(lbcc)		(((lbcc) & 0x3ff) << 16)
#define PHY_CLKLP2HS_TIME(lbcc)		((lbcc) & 0x3ff)

#define DSI_PHY_TMR_CFG			0x9c
#define PHY_HS2LP_TIME(lbcc)		(((lbcc) & 0xff) << 24)
#define PHY_LP2HS_TIME(lbcc)		(((lbcc) & 0xff) << 16)
#define MAX_RD_TIME(lbcc)		((lbcc) & 0x7fff)

#define DSI_PHY_RSTZ			0xa0
#define PHY_DISFORCEPLL			0
#define PHY_ENFORCEPLL			BIT(3)
#define PHY_DISABLECLK			0
#define PHY_ENABLECLK			BIT(2)
#define PHY_RSTZ			0
#define PHY_UNRSTZ			BIT(1)
#define PHY_SHUTDOWNZ			0
#define PHY_UNSHUTDOWNZ			BIT(0)

#define DSI_PHY_IF_CFG			0xa4
#define N_LANES(n)			((((n) - 1) & 0x3) << 0)
#define PHY_STOP_WAIT_TIME(cycle)	(((cycle) & 0xff) << 8)

#define DSI_PHY_STATUS			0xb0
#define LOCK				BIT(0)
#define STOP_STATE_CLK_LANE		BIT(2)

#define DSI_PHY_TST_CTRL0		0xb4
#define PHY_TESTCLK			BIT(1)
#define PHY_UNTESTCLK			0
#define PHY_TESTCLR			BIT(0)
#define PHY_UNTESTCLR			0

#define DSI_PHY_TST_CTRL1		0xb8
#define PHY_TESTEN			BIT(16)
#define PHY_UNTESTEN			0
#define PHY_TESTDOUT(n)			(((n) & 0xff) << 8)
#define PHY_TESTDIN(n)			(((n) & 0xff) << 0)

#define DSI_INT_ST0			0xbc
#define DSI_INT_ST1			0xc0
#define DSI_INT_MSK0			0xc4
#define DSI_INT_MSK1			0xc8

#define PHY_STATUS_TIMEOUT_US		10000
#define CMD_PKT_STATUS_TIMEOUT_US	20000

#define BYPASS_VCO_RANGE	BIT(7)
#define VCO_RANGE_CON_SEL(val)	(((val) & 0x7) << 3)
#define VCO_IN_CAP_CON_DEFAULT	(0x0 << 1)
#define VCO_IN_CAP_CON_LOW	(0x1 << 1)
#define VCO_IN_CAP_CON_HIGH	(0x2 << 1)
#define REF_BIAS_CUR_SEL	BIT(0)

#define CP_CURRENT_3MA		BIT(3)
#define CP_PROGRAM_EN		BIT(7)
#define LPF_PROGRAM_EN		BIT(6)
#define LPF_RESISTORS_20_KOHM	0

#define HSFREQRANGE_SEL(val)	(((val) & 0x3f) << 1)

#define INPUT_DIVIDER(val)	(((val) - 1) & 0x7f)
#define LOW_PROGRAM_EN		0
#define HIGH_PROGRAM_EN		BIT(7)
#define LOOP_DIV_LOW_SEL(val)	(((val) - 1) & 0x1f)
#define LOOP_DIV_HIGH_SEL(val)	((((val) - 1) >> 5) & 0x1f)
#define PLL_LOOP_DIV_EN		BIT(5)
#define PLL_INPUT_DIV_EN	BIT(4)

#define POWER_CONTROL		BIT(6)
#define INTERNAL_REG_CURRENT	BIT(3)
#define BIAS_BLOCK_ON		BIT(2)
#define BANDGAP_ON		BIT(0)

#define TER_RESISTOR_HIGH	BIT(7)
#define	TER_RESISTOR_LOW	0
#define LEVEL_SHIFTERS_ON	BIT(6)
#define TER_CAL_DONE		BIT(5)
#define SETRD_MAX		(0x7 << 2)
#define POWER_MANAGE		BIT(1)
#define TER_RESISTORS_ON	BIT(0)

#define BIASEXTR_SEL(val)	((val) & 0x7)
#define BANDGAP_SEL(val)	((val) & 0x7)
#define TLP_PROGRAM_EN		BIT(7)
#define THS_PRE_PROGRAM_EN	BIT(7)
#define THS_ZERO_PROGRAM_EN	BIT(6)

#define DW_MIPI_NEEDS_PHY_CFG_CLK	BIT(0)
#define DW_MIPI_NEEDS_GRF_CLK		BIT(1)

enum {
	BANDGAP_97_07,
	BANDGAP_98_05,
	BANDGAP_99_02,
	BANDGAP_100_00,
	BANDGAP_93_17,
	BANDGAP_94_15,
	BANDGAP_95_12,
	BANDGAP_96_10,
};

enum {
	BIASEXTR_87_1,
	BIASEXTR_91_5,
	BIASEXTR_95_9,
	BIASEXTR_100,
	BIASEXTR_105_94,
	BIASEXTR_111_88,
	BIASEXTR_118_8,
	BIASEXTR_127_7,
};

struct dw_mipi_dsi_plat_data {
	u32 dsi0_en_bit;
	u32 dsi1_en_bit;
	u32 grf_switch_reg;
	u32 grf_dsi0_mode;
	u32 grf_dsi0_mode_reg;
<<<<<<< HEAD
=======
	unsigned int flags;
>>>>>>> d455937e
	unsigned int max_data_lanes;
};

struct dw_mipi_dsi {
	struct drm_encoder encoder;
	struct drm_connector connector;
	struct mipi_dsi_host dsi_host;
	struct drm_panel *panel;
	struct device *dev;
	struct regmap *grf_regmap;
	void __iomem *base;

	struct clk *grf_clk;
	struct clk *pllref_clk;
	struct clk *pclk;
	struct clk *phy_cfg_clk;

	int dpms_mode;
	unsigned int lane_mbps; /* per lane */
	u32 channel;
	u32 lanes;
	u32 format;
	u16 input_div;
	u16 feedback_div;
	unsigned long mode_flags;

	const struct dw_mipi_dsi_plat_data *pdata;
};

enum dw_mipi_dsi_mode {
	DW_MIPI_DSI_CMD_MODE,
	DW_MIPI_DSI_VID_MODE,
};

struct dphy_pll_testdin_map {
	unsigned int max_mbps;
	u8 testdin;
};

/* The table is based on 27MHz DPHY pll reference clock. */
static const struct dphy_pll_testdin_map dptdin_map[] = {
	{  90, 0x00}, { 100, 0x10}, { 110, 0x20}, { 130, 0x01},
	{ 140, 0x11}, { 150, 0x21}, { 170, 0x02}, { 180, 0x12},
	{ 200, 0x22}, { 220, 0x03}, { 240, 0x13}, { 250, 0x23},
	{ 270, 0x04}, { 300, 0x14}, { 330, 0x05}, { 360, 0x15},
	{ 400, 0x25}, { 450, 0x06}, { 500, 0x16}, { 550, 0x07},
	{ 600, 0x17}, { 650, 0x08}, { 700, 0x18}, { 750, 0x09},
	{ 800, 0x19}, { 850, 0x29}, { 900, 0x39}, { 950, 0x0a},
	{1000, 0x1a}, {1050, 0x2a}, {1100, 0x3a}, {1150, 0x0b},
	{1200, 0x1b}, {1250, 0x2b}, {1300, 0x3b}, {1350, 0x0c},
	{1400, 0x1c}, {1450, 0x2c}, {1500, 0x3c}
};

static int max_mbps_to_testdin(unsigned int max_mbps)
{
	int i;

	for (i = 0; i < ARRAY_SIZE(dptdin_map); i++)
		if (dptdin_map[i].max_mbps > max_mbps)
			return dptdin_map[i].testdin;

	return -EINVAL;
}

/*
 * The controller should generate 2 frames before
 * preparing the peripheral.
 */
static void dw_mipi_dsi_wait_for_two_frames(struct drm_display_mode *mode)
{
	int refresh, two_frames;

	refresh = drm_mode_vrefresh(mode);
	two_frames = DIV_ROUND_UP(MSEC_PER_SEC, refresh) * 2;
	msleep(two_frames);
}

static inline struct dw_mipi_dsi *host_to_dsi(struct mipi_dsi_host *host)
{
	return container_of(host, struct dw_mipi_dsi, dsi_host);
}

static inline struct dw_mipi_dsi *con_to_dsi(struct drm_connector *con)
{
	return container_of(con, struct dw_mipi_dsi, connector);
}

static inline struct dw_mipi_dsi *encoder_to_dsi(struct drm_encoder *encoder)
{
	return container_of(encoder, struct dw_mipi_dsi, encoder);
}

static inline void dsi_write(struct dw_mipi_dsi *dsi, u32 reg, u32 val)
{
	writel(val, dsi->base + reg);
}

static inline u32 dsi_read(struct dw_mipi_dsi *dsi, u32 reg)
{
	return readl(dsi->base + reg);
}

static void dw_mipi_dsi_phy_write(struct dw_mipi_dsi *dsi, u8 test_code,
				  u8 test_data)
{
	/*
	 * With the falling edge on TESTCLK, the TESTDIN[7:0] signal content
	 * is latched internally as the current test code. Test data is
	 * programmed internally by rising edge on TESTCLK.
	 */
	dsi_write(dsi, DSI_PHY_TST_CTRL0, PHY_TESTCLK | PHY_UNTESTCLR);

	dsi_write(dsi, DSI_PHY_TST_CTRL1, PHY_TESTEN | PHY_TESTDOUT(0) |
					  PHY_TESTDIN(test_code));

	dsi_write(dsi, DSI_PHY_TST_CTRL0, PHY_UNTESTCLK | PHY_UNTESTCLR);

	dsi_write(dsi, DSI_PHY_TST_CTRL1, PHY_UNTESTEN | PHY_TESTDOUT(0) |
					  PHY_TESTDIN(test_data));

	dsi_write(dsi, DSI_PHY_TST_CTRL0, PHY_TESTCLK | PHY_UNTESTCLR);
}

/**
 * ns2bc - Nanoseconds to byte clock cycles
 */
static inline unsigned int ns2bc(struct dw_mipi_dsi *dsi, int ns)
{
	return DIV_ROUND_UP(ns * dsi->lane_mbps / 8, 1000);
}

/**
 * ns2ui - Nanoseconds to UI time periods
 */
static inline unsigned int ns2ui(struct dw_mipi_dsi *dsi, int ns)
{
	return DIV_ROUND_UP(ns * dsi->lane_mbps, 1000);
}

static int dw_mipi_dsi_phy_init(struct dw_mipi_dsi *dsi)
{
	int ret, testdin, vco, val;

	vco = (dsi->lane_mbps < 200) ? 0 : (dsi->lane_mbps + 100) / 200;

	testdin = max_mbps_to_testdin(dsi->lane_mbps);
	if (testdin < 0) {
		dev_err(dsi->dev,
			"failed to get testdin for %dmbps lane clock\n",
			dsi->lane_mbps);
		return testdin;
	}

	/* Start by clearing PHY state */
	dsi_write(dsi, DSI_PHY_TST_CTRL0, PHY_UNTESTCLR);
	dsi_write(dsi, DSI_PHY_TST_CTRL0, PHY_TESTCLR);
	dsi_write(dsi, DSI_PHY_TST_CTRL0, PHY_UNTESTCLR);

	ret = clk_prepare_enable(dsi->phy_cfg_clk);
	if (ret) {
		dev_err(dsi->dev, "Failed to enable phy_cfg_clk\n");
		return ret;
	}

	dw_mipi_dsi_phy_write(dsi, 0x10, BYPASS_VCO_RANGE |
					 VCO_RANGE_CON_SEL(vco) |
					 VCO_IN_CAP_CON_LOW |
					 REF_BIAS_CUR_SEL);

	dw_mipi_dsi_phy_write(dsi, 0x11, CP_CURRENT_3MA);
	dw_mipi_dsi_phy_write(dsi, 0x12, CP_PROGRAM_EN | LPF_PROGRAM_EN |
					 LPF_RESISTORS_20_KOHM);

	dw_mipi_dsi_phy_write(dsi, 0x44, HSFREQRANGE_SEL(testdin));

	dw_mipi_dsi_phy_write(dsi, 0x17, INPUT_DIVIDER(dsi->input_div));
	dw_mipi_dsi_phy_write(dsi, 0x18, LOOP_DIV_LOW_SEL(dsi->feedback_div) |
					 LOW_PROGRAM_EN);
	dw_mipi_dsi_phy_write(dsi, 0x18, LOOP_DIV_HIGH_SEL(dsi->feedback_div) |
					 HIGH_PROGRAM_EN);
	dw_mipi_dsi_phy_write(dsi, 0x19, PLL_LOOP_DIV_EN | PLL_INPUT_DIV_EN);

	dw_mipi_dsi_phy_write(dsi, 0x22, LOW_PROGRAM_EN |
					 BIASEXTR_SEL(BIASEXTR_127_7));
	dw_mipi_dsi_phy_write(dsi, 0x22, HIGH_PROGRAM_EN |
					 BANDGAP_SEL(BANDGAP_96_10));

	dw_mipi_dsi_phy_write(dsi, 0x20, POWER_CONTROL | INTERNAL_REG_CURRENT |
					 BIAS_BLOCK_ON | BANDGAP_ON);

	dw_mipi_dsi_phy_write(dsi, 0x21, TER_RESISTOR_LOW | TER_CAL_DONE |
					 SETRD_MAX | TER_RESISTORS_ON);
	dw_mipi_dsi_phy_write(dsi, 0x21, TER_RESISTOR_HIGH | LEVEL_SHIFTERS_ON |
					 SETRD_MAX | POWER_MANAGE |
					 TER_RESISTORS_ON);

	dw_mipi_dsi_phy_write(dsi, 0x60, TLP_PROGRAM_EN | ns2bc(dsi, 500));
	dw_mipi_dsi_phy_write(dsi, 0x61, THS_PRE_PROGRAM_EN | ns2ui(dsi, 40));
	dw_mipi_dsi_phy_write(dsi, 0x62, THS_ZERO_PROGRAM_EN | ns2bc(dsi, 300));
	dw_mipi_dsi_phy_write(dsi, 0x63, THS_PRE_PROGRAM_EN | ns2ui(dsi, 100));
	dw_mipi_dsi_phy_write(dsi, 0x64, BIT(5) | ns2bc(dsi, 100));
	dw_mipi_dsi_phy_write(dsi, 0x65, BIT(5) | (ns2bc(dsi, 60) + 7));

	dw_mipi_dsi_phy_write(dsi, 0x70, TLP_PROGRAM_EN | ns2bc(dsi, 500));
	dw_mipi_dsi_phy_write(dsi, 0x71,
			      THS_PRE_PROGRAM_EN | (ns2ui(dsi, 50) + 5));
	dw_mipi_dsi_phy_write(dsi, 0x72,
			      THS_ZERO_PROGRAM_EN | (ns2bc(dsi, 140) + 2));
	dw_mipi_dsi_phy_write(dsi, 0x73,
			      THS_PRE_PROGRAM_EN | (ns2ui(dsi, 60) + 8));
	dw_mipi_dsi_phy_write(dsi, 0x74, BIT(5) | ns2bc(dsi, 100));

	dsi_write(dsi, DSI_PHY_RSTZ, PHY_ENFORCEPLL | PHY_ENABLECLK |
				     PHY_UNRSTZ | PHY_UNSHUTDOWNZ);

	ret = readl_poll_timeout(dsi->base + DSI_PHY_STATUS,
				 val, val & LOCK, 1000, PHY_STATUS_TIMEOUT_US);
	if (ret < 0) {
		dev_err(dsi->dev, "failed to wait for phy lock state\n");
		goto phy_init_end;
	}

	ret = readl_poll_timeout(dsi->base + DSI_PHY_STATUS,
				 val, val & STOP_STATE_CLK_LANE, 1000,
				 PHY_STATUS_TIMEOUT_US);
	if (ret < 0)
		dev_err(dsi->dev,
			"failed to wait for phy clk lane stop state\n");

phy_init_end:
	clk_disable_unprepare(dsi->phy_cfg_clk);

	return ret;
}

static int dw_mipi_dsi_get_lane_bps(struct dw_mipi_dsi *dsi,
				    struct drm_display_mode *mode)
{
	unsigned int i, pre;
	unsigned long mpclk, pllref, tmp;
	unsigned int m = 1, n = 1, target_mbps = 1000;
	unsigned int max_mbps = dptdin_map[ARRAY_SIZE(dptdin_map) - 1].max_mbps;
	int bpp;

	bpp = mipi_dsi_pixel_format_to_bpp(dsi->format);
	if (bpp < 0) {
		dev_err(dsi->dev, "failed to get bpp for pixel format %d\n",
			dsi->format);
		return bpp;
	}

	mpclk = DIV_ROUND_UP(mode->clock, MSEC_PER_SEC);
	if (mpclk) {
		/* take 1 / 0.8, since mbps must big than bandwidth of RGB */
		tmp = mpclk * (bpp / dsi->lanes) * 10 / 8;
		if (tmp < max_mbps)
			target_mbps = tmp;
		else
			dev_err(dsi->dev, "DPHY clock frequency is out of range\n");
	}

	pllref = DIV_ROUND_UP(clk_get_rate(dsi->pllref_clk), USEC_PER_SEC);
	tmp = pllref;

	/*
	 * The limits on the PLL divisor are:
	 *
	 *	5MHz <= (pllref / n) <= 40MHz
	 *
	 * we walk over these values in descreasing order so that if we hit
	 * an exact match for target_mbps it is more likely that "m" will be
	 * even.
	 *
	 * TODO: ensure that "m" is even after this loop.
	 */
	for (i = pllref / 5; i > (pllref / 40); i--) {
		pre = pllref / i;
		if ((tmp > (target_mbps % pre)) && (target_mbps / pre < 512)) {
			tmp = target_mbps % pre;
			n = i;
			m = target_mbps / pre;
		}
		if (tmp == 0)
			break;
	}

	dsi->lane_mbps = pllref / n * m;
	dsi->input_div = n;
	dsi->feedback_div = m;

	return 0;
}

static int dw_mipi_dsi_host_attach(struct mipi_dsi_host *host,
				   struct mipi_dsi_device *device)
{
	struct dw_mipi_dsi *dsi = host_to_dsi(host);

	if (device->lanes > dsi->pdata->max_data_lanes) {
		dev_err(dsi->dev, "the number of data lanes(%u) is too many\n",
			device->lanes);
		return -EINVAL;
	}

	dsi->lanes = device->lanes;
	dsi->channel = device->channel;
	dsi->format = device->format;
	dsi->mode_flags = device->mode_flags;
	dsi->panel = of_drm_find_panel(device->dev.of_node);
	if (dsi->panel)
		return drm_panel_attach(dsi->panel, &dsi->connector);

	return -EINVAL;
}

static int dw_mipi_dsi_host_detach(struct mipi_dsi_host *host,
				   struct mipi_dsi_device *device)
{
	struct dw_mipi_dsi *dsi = host_to_dsi(host);

	drm_panel_detach(dsi->panel);

	return 0;
}

static void dw_mipi_message_config(struct dw_mipi_dsi *dsi,
				   const struct mipi_dsi_msg *msg)
{
	bool lpm = msg->flags & MIPI_DSI_MSG_USE_LPM;
	u32 val = 0;

	if (msg->flags & MIPI_DSI_MSG_REQ_ACK)
		val |= EN_ACK_RQST;
	if (lpm)
		val |= CMD_MODE_ALL_LP;

	dsi_write(dsi, DSI_LPCLK_CTRL, lpm ? 0 : PHY_TXREQUESTCLKHS);
	dsi_write(dsi, DSI_CMD_MODE_CFG, val);
}

static int dw_mipi_dsi_gen_pkt_hdr_write(struct dw_mipi_dsi *dsi, u32 hdr_val)
{
	int ret;
	u32 val, mask;

	ret = readl_poll_timeout(dsi->base + DSI_CMD_PKT_STATUS,
				 val, !(val & GEN_CMD_FULL), 1000,
				 CMD_PKT_STATUS_TIMEOUT_US);
	if (ret < 0) {
		dev_err(dsi->dev, "failed to get available command FIFO\n");
		return ret;
	}

	dsi_write(dsi, DSI_GEN_HDR, hdr_val);

	mask = GEN_CMD_EMPTY | GEN_PLD_W_EMPTY;
	ret = readl_poll_timeout(dsi->base + DSI_CMD_PKT_STATUS,
				 val, (val & mask) == mask,
				 1000, CMD_PKT_STATUS_TIMEOUT_US);
	if (ret < 0) {
		dev_err(dsi->dev, "failed to write command FIFO\n");
		return ret;
	}

	return 0;
}

static int dw_mipi_dsi_dcs_short_write(struct dw_mipi_dsi *dsi,
				       const struct mipi_dsi_msg *msg)
{
	const u8 *tx_buf = msg->tx_buf;
	u16 data = 0;
	u32 val;

	if (msg->tx_len > 0)
		data |= tx_buf[0];
	if (msg->tx_len > 1)
		data |= tx_buf[1] << 8;

	if (msg->tx_len > 2) {
		dev_err(dsi->dev, "too long tx buf length %zu for short write\n",
			msg->tx_len);
		return -EINVAL;
	}

	val = GEN_HDATA(data) | GEN_HTYPE(msg->type);
	return dw_mipi_dsi_gen_pkt_hdr_write(dsi, val);
}

static int dw_mipi_dsi_dcs_long_write(struct dw_mipi_dsi *dsi,
				      const struct mipi_dsi_msg *msg)
{
	const u8 *tx_buf = msg->tx_buf;
	int len = msg->tx_len, pld_data_bytes = sizeof(u32), ret;
	u32 hdr_val = GEN_HDATA(msg->tx_len) | GEN_HTYPE(msg->type);
	u32 remainder;
	u32 val;

	if (msg->tx_len < 3) {
		dev_err(dsi->dev, "wrong tx buf length %zu for long write\n",
			msg->tx_len);
		return -EINVAL;
	}

	while (DIV_ROUND_UP(len, pld_data_bytes)) {
		if (len < pld_data_bytes) {
			remainder = 0;
			memcpy(&remainder, tx_buf, len);
			dsi_write(dsi, DSI_GEN_PLD_DATA, remainder);
			len = 0;
		} else {
			memcpy(&remainder, tx_buf, pld_data_bytes);
			dsi_write(dsi, DSI_GEN_PLD_DATA, remainder);
			tx_buf += pld_data_bytes;
			len -= pld_data_bytes;
		}

		ret = readl_poll_timeout(dsi->base + DSI_CMD_PKT_STATUS,
					 val, !(val & GEN_PLD_W_FULL), 1000,
					 CMD_PKT_STATUS_TIMEOUT_US);
		if (ret < 0) {
			dev_err(dsi->dev,
				"failed to get available write payload FIFO\n");
			return ret;
		}
	}

	return dw_mipi_dsi_gen_pkt_hdr_write(dsi, hdr_val);
}

static ssize_t dw_mipi_dsi_host_transfer(struct mipi_dsi_host *host,
					 const struct mipi_dsi_msg *msg)
{
	struct dw_mipi_dsi *dsi = host_to_dsi(host);
	int ret;

	dw_mipi_message_config(dsi, msg);

	switch (msg->type) {
	case MIPI_DSI_DCS_SHORT_WRITE:
	case MIPI_DSI_DCS_SHORT_WRITE_PARAM:
	case MIPI_DSI_SET_MAXIMUM_RETURN_PACKET_SIZE:
		ret = dw_mipi_dsi_dcs_short_write(dsi, msg);
		break;
	case MIPI_DSI_DCS_LONG_WRITE:
		ret = dw_mipi_dsi_dcs_long_write(dsi, msg);
		break;
	default:
		dev_err(dsi->dev, "unsupported message type 0x%02x\n",
			msg->type);
		ret = -EINVAL;
	}

	return ret;
}

static const struct mipi_dsi_host_ops dw_mipi_dsi_host_ops = {
	.attach = dw_mipi_dsi_host_attach,
	.detach = dw_mipi_dsi_host_detach,
	.transfer = dw_mipi_dsi_host_transfer,
};

static void dw_mipi_dsi_video_mode_config(struct dw_mipi_dsi *dsi)
{
	u32 val;

	val = ENABLE_LOW_POWER;

	if (dsi->mode_flags & MIPI_DSI_MODE_VIDEO_BURST)
		val |= VID_MODE_TYPE_BURST;
	else if (dsi->mode_flags & MIPI_DSI_MODE_VIDEO_SYNC_PULSE)
		val |= VID_MODE_TYPE_NON_BURST_SYNC_PULSES;
	else
		val |= VID_MODE_TYPE_NON_BURST_SYNC_EVENTS;

	dsi_write(dsi, DSI_VID_MODE_CFG, val);
}

static void dw_mipi_dsi_set_mode(struct dw_mipi_dsi *dsi,
				 enum dw_mipi_dsi_mode mode)
{
	if (mode == DW_MIPI_DSI_CMD_MODE) {
		dsi_write(dsi, DSI_PWR_UP, RESET);
		dsi_write(dsi, DSI_MODE_CFG, ENABLE_CMD_MODE);
		dsi_write(dsi, DSI_PWR_UP, POWERUP);
	} else {
		dsi_write(dsi, DSI_PWR_UP, RESET);
		dsi_write(dsi, DSI_MODE_CFG, ENABLE_VIDEO_MODE);
		dw_mipi_dsi_video_mode_config(dsi);
		dsi_write(dsi, DSI_LPCLK_CTRL, PHY_TXREQUESTCLKHS);
		dsi_write(dsi, DSI_PWR_UP, POWERUP);
	}
}

static void dw_mipi_dsi_disable(struct dw_mipi_dsi *dsi)
{
	dsi_write(dsi, DSI_PWR_UP, RESET);
	dsi_write(dsi, DSI_PHY_RSTZ, PHY_RSTZ);
}

static void dw_mipi_dsi_init(struct dw_mipi_dsi *dsi)
{
	/*
	 * The maximum permitted escape clock is 20MHz and it is derived from
	 * lanebyteclk, which is running at "lane_mbps / 8".  Thus we want:
	 *
	 *     (lane_mbps >> 3) / esc_clk_division < 20
	 * which is:
	 *     (lane_mbps >> 3) / 20 > esc_clk_division
	 */
	u32 esc_clk_division = (dsi->lane_mbps >> 3) / 20 + 1;

	dsi_write(dsi, DSI_PWR_UP, RESET);
	dsi_write(dsi, DSI_PHY_RSTZ, PHY_DISFORCEPLL | PHY_DISABLECLK
		  | PHY_RSTZ | PHY_SHUTDOWNZ);
	dsi_write(dsi, DSI_CLKMGR_CFG, TO_CLK_DIVIDSION(10) |
		  TX_ESC_CLK_DIVIDSION(esc_clk_division));
}

static void dw_mipi_dsi_dpi_config(struct dw_mipi_dsi *dsi,
				   struct drm_display_mode *mode)
{
	u32 val = 0, color = 0;

	switch (dsi->format) {
	case MIPI_DSI_FMT_RGB888:
		color = DPI_COLOR_CODING_24BIT;
		break;
	case MIPI_DSI_FMT_RGB666:
		color = DPI_COLOR_CODING_18BIT_2 | EN18_LOOSELY;
		break;
	case MIPI_DSI_FMT_RGB666_PACKED:
		color = DPI_COLOR_CODING_18BIT_1;
		break;
	case MIPI_DSI_FMT_RGB565:
		color = DPI_COLOR_CODING_16BIT_1;
		break;
	}

	if (mode->flags & DRM_MODE_FLAG_NVSYNC)
		val |= VSYNC_ACTIVE_LOW;
	if (mode->flags & DRM_MODE_FLAG_NHSYNC)
		val |= HSYNC_ACTIVE_LOW;

	dsi_write(dsi, DSI_DPI_VCID, DPI_VID(dsi->channel));
	dsi_write(dsi, DSI_DPI_COLOR_CODING, color);
	dsi_write(dsi, DSI_DPI_CFG_POL, val);
	dsi_write(dsi, DSI_DPI_LP_CMD_TIM, OUTVACT_LPCMD_TIME(4)
		  | INVACT_LPCMD_TIME(4));
}

static void dw_mipi_dsi_packet_handler_config(struct dw_mipi_dsi *dsi)
{
	dsi_write(dsi, DSI_PCKHDL_CFG, EN_CRC_RX | EN_ECC_RX | EN_BTA);
}

static void dw_mipi_dsi_video_packet_config(struct dw_mipi_dsi *dsi,
					    struct drm_display_mode *mode)
{
	dsi_write(dsi, DSI_VID_PKT_SIZE, VID_PKT_SIZE(mode->hdisplay));
}

static void dw_mipi_dsi_command_mode_config(struct dw_mipi_dsi *dsi)
{
	dsi_write(dsi, DSI_TO_CNT_CFG, HSTX_TO_CNT(1000) | LPRX_TO_CNT(1000));
	dsi_write(dsi, DSI_BTA_TO_CNT, 0xd00);
	dsi_write(dsi, DSI_MODE_CFG, ENABLE_CMD_MODE);
}

/* Get lane byte clock cycles. */
static u32 dw_mipi_dsi_get_hcomponent_lbcc(struct dw_mipi_dsi *dsi,
					   struct drm_display_mode *mode,
					   u32 hcomponent)
{
	u32 frac, lbcc;

	lbcc = hcomponent * dsi->lane_mbps * MSEC_PER_SEC / 8;

	frac = lbcc % mode->clock;
	lbcc = lbcc / mode->clock;
	if (frac)
		lbcc++;

	return lbcc;
}

static void dw_mipi_dsi_line_timer_config(struct dw_mipi_dsi *dsi,
					  struct drm_display_mode *mode)
{
	u32 htotal, hsa, hbp, lbcc;

	htotal = mode->htotal;
	hsa = mode->hsync_end - mode->hsync_start;
	hbp = mode->htotal - mode->hsync_end;

	lbcc = dw_mipi_dsi_get_hcomponent_lbcc(dsi, mode, htotal);
	dsi_write(dsi, DSI_VID_HLINE_TIME, lbcc);

	lbcc = dw_mipi_dsi_get_hcomponent_lbcc(dsi, mode, hsa);
	dsi_write(dsi, DSI_VID_HSA_TIME, lbcc);

	lbcc = dw_mipi_dsi_get_hcomponent_lbcc(dsi, mode, hbp);
	dsi_write(dsi, DSI_VID_HBP_TIME, lbcc);
}

static void dw_mipi_dsi_vertical_timing_config(struct dw_mipi_dsi *dsi,
					       struct drm_display_mode *mode)
{
	u32 vactive, vsa, vfp, vbp;

	vactive = mode->vdisplay;
	vsa = mode->vsync_end - mode->vsync_start;
	vfp = mode->vsync_start - mode->vdisplay;
	vbp = mode->vtotal - mode->vsync_end;

	dsi_write(dsi, DSI_VID_VACTIVE_LINES, vactive);
	dsi_write(dsi, DSI_VID_VSA_LINES, vsa);
	dsi_write(dsi, DSI_VID_VFP_LINES, vfp);
	dsi_write(dsi, DSI_VID_VBP_LINES, vbp);
}

static void dw_mipi_dsi_dphy_timing_config(struct dw_mipi_dsi *dsi)
{
	dsi_write(dsi, DSI_PHY_TMR_CFG, PHY_HS2LP_TIME(0x40)
		  | PHY_LP2HS_TIME(0x40) | MAX_RD_TIME(10000));

	dsi_write(dsi, DSI_PHY_TMR_LPCLK_CFG, PHY_CLKHS2LP_TIME(0x40)
		  | PHY_CLKLP2HS_TIME(0x40));
}

static void dw_mipi_dsi_dphy_interface_config(struct dw_mipi_dsi *dsi)
{
	dsi_write(dsi, DSI_PHY_IF_CFG, PHY_STOP_WAIT_TIME(0x20) |
		  N_LANES(dsi->lanes));
}

static void dw_mipi_dsi_clear_err(struct dw_mipi_dsi *dsi)
{
	dsi_read(dsi, DSI_INT_ST0);
	dsi_read(dsi, DSI_INT_ST1);
	dsi_write(dsi, DSI_INT_MSK0, 0);
	dsi_write(dsi, DSI_INT_MSK1, 0);
}

static void dw_mipi_dsi_encoder_disable(struct drm_encoder *encoder)
{
	struct dw_mipi_dsi *dsi = encoder_to_dsi(encoder);

	if (dsi->dpms_mode != DRM_MODE_DPMS_ON)
		return;

	if (clk_prepare_enable(dsi->pclk)) {
		dev_err(dsi->dev, "%s: Failed to enable pclk\n", __func__);
		return;
	}

	drm_panel_disable(dsi->panel);

	dw_mipi_dsi_set_mode(dsi, DW_MIPI_DSI_CMD_MODE);
	drm_panel_unprepare(dsi->panel);

	dw_mipi_dsi_disable(dsi);
	pm_runtime_put(dsi->dev);
	clk_disable_unprepare(dsi->pclk);
	dsi->dpms_mode = DRM_MODE_DPMS_OFF;
}

static void dw_mipi_dsi_encoder_enable(struct drm_encoder *encoder)
{
	struct dw_mipi_dsi *dsi = encoder_to_dsi(encoder);
	struct drm_display_mode *mode = &encoder->crtc->state->adjusted_mode;
	const struct dw_mipi_dsi_plat_data *pdata = dsi->pdata;
	int mux = drm_of_encoder_active_endpoint_id(dsi->dev->of_node, encoder);
	u32 val;
	int ret;

	ret = dw_mipi_dsi_get_lane_bps(dsi, mode);
	if (ret < 0)
		return;

	if (dsi->dpms_mode == DRM_MODE_DPMS_ON)
		return;

	if (clk_prepare_enable(dsi->pclk)) {
		dev_err(dsi->dev, "%s: Failed to enable pclk\n", __func__);
		return;
	}

	pm_runtime_get_sync(dsi->dev);
	dw_mipi_dsi_init(dsi);
	dw_mipi_dsi_dpi_config(dsi, mode);
	dw_mipi_dsi_packet_handler_config(dsi);
	dw_mipi_dsi_video_mode_config(dsi);
	dw_mipi_dsi_video_packet_config(dsi, mode);
	dw_mipi_dsi_command_mode_config(dsi);
	dw_mipi_dsi_line_timer_config(dsi, mode);
	dw_mipi_dsi_vertical_timing_config(dsi, mode);
	dw_mipi_dsi_dphy_timing_config(dsi);
	dw_mipi_dsi_dphy_interface_config(dsi);
	dw_mipi_dsi_clear_err(dsi);

<<<<<<< HEAD
=======
	/*
	 * For the RK3399, the clk of grf must be enabled before writing grf
	 * register. And for RK3288 or other soc, this grf_clk must be NULL,
	 * the clk_prepare_enable return true directly.
	 */
	ret = clk_prepare_enable(dsi->grf_clk);
	if (ret) {
		dev_err(dsi->dev, "Failed to enable grf_clk: %d\n", ret);
		return;
	}

>>>>>>> d455937e
	if (pdata->grf_dsi0_mode_reg)
		regmap_write(dsi->grf_regmap, pdata->grf_dsi0_mode_reg,
			     pdata->grf_dsi0_mode);

	dw_mipi_dsi_phy_init(dsi);
	dw_mipi_dsi_wait_for_two_frames(mode);

	dw_mipi_dsi_set_mode(dsi, DW_MIPI_DSI_CMD_MODE);
	if (drm_panel_prepare(dsi->panel))
		dev_err(dsi->dev, "failed to prepare panel\n");

	dw_mipi_dsi_set_mode(dsi, DW_MIPI_DSI_VID_MODE);
	drm_panel_enable(dsi->panel);

	clk_disable_unprepare(dsi->pclk);

	if (mux)
		val = pdata->dsi0_en_bit | (pdata->dsi0_en_bit << 16);
	else
		val = pdata->dsi0_en_bit << 16;

	regmap_write(dsi->grf_regmap, pdata->grf_switch_reg, val);
	dev_dbg(dsi->dev, "vop %s output to dsi0\n", (mux) ? "LIT" : "BIG");
	dsi->dpms_mode = DRM_MODE_DPMS_ON;
<<<<<<< HEAD
=======

	clk_disable_unprepare(dsi->grf_clk);
>>>>>>> d455937e
}

static int
dw_mipi_dsi_encoder_atomic_check(struct drm_encoder *encoder,
				 struct drm_crtc_state *crtc_state,
				 struct drm_connector_state *conn_state)
{
	struct rockchip_crtc_state *s = to_rockchip_crtc_state(crtc_state);
	struct dw_mipi_dsi *dsi = encoder_to_dsi(encoder);

	switch (dsi->format) {
	case MIPI_DSI_FMT_RGB888:
		s->output_mode = ROCKCHIP_OUT_MODE_P888;
		break;
	case MIPI_DSI_FMT_RGB666:
		s->output_mode = ROCKCHIP_OUT_MODE_P666;
		break;
	case MIPI_DSI_FMT_RGB565:
		s->output_mode = ROCKCHIP_OUT_MODE_P565;
		break;
	default:
		WARN_ON(1);
		return -EINVAL;
	}

	s->output_type = DRM_MODE_CONNECTOR_DSI;

	return 0;
}

static const struct drm_encoder_helper_funcs
dw_mipi_dsi_encoder_helper_funcs = {
	.enable = dw_mipi_dsi_encoder_enable,
	.disable = dw_mipi_dsi_encoder_disable,
	.atomic_check = dw_mipi_dsi_encoder_atomic_check,
};

static const struct drm_encoder_funcs dw_mipi_dsi_encoder_funcs = {
	.destroy = drm_encoder_cleanup,
};

static int dw_mipi_dsi_connector_get_modes(struct drm_connector *connector)
{
	struct dw_mipi_dsi *dsi = con_to_dsi(connector);

	return drm_panel_get_modes(dsi->panel);
}

static struct drm_connector_helper_funcs dw_mipi_dsi_connector_helper_funcs = {
	.get_modes = dw_mipi_dsi_connector_get_modes,
};

static void dw_mipi_dsi_drm_connector_destroy(struct drm_connector *connector)
{
	drm_connector_unregister(connector);
	drm_connector_cleanup(connector);
}

static const struct drm_connector_funcs dw_mipi_dsi_atomic_connector_funcs = {
	.dpms = drm_atomic_helper_connector_dpms,
	.fill_modes = drm_helper_probe_single_connector_modes,
	.destroy = dw_mipi_dsi_drm_connector_destroy,
	.reset = drm_atomic_helper_connector_reset,
	.atomic_duplicate_state = drm_atomic_helper_connector_duplicate_state,
	.atomic_destroy_state = drm_atomic_helper_connector_destroy_state,
};

static int dw_mipi_dsi_register(struct drm_device *drm,
				struct dw_mipi_dsi *dsi)
{
	struct drm_encoder *encoder = &dsi->encoder;
	struct drm_connector *connector = &dsi->connector;
	struct device *dev = dsi->dev;
	int ret;

	encoder->possible_crtcs = drm_of_find_possible_crtcs(drm,
							     dev->of_node);
	/*
	 * If we failed to find the CRTC(s) which this encoder is
	 * supposed to be connected to, it's because the CRTC has
	 * not been registered yet.  Defer probing, and hope that
	 * the required CRTC is added later.
	 */
	if (encoder->possible_crtcs == 0)
		return -EPROBE_DEFER;

	drm_encoder_helper_add(&dsi->encoder,
			       &dw_mipi_dsi_encoder_helper_funcs);
	ret = drm_encoder_init(drm, &dsi->encoder, &dw_mipi_dsi_encoder_funcs,
			       DRM_MODE_ENCODER_DSI, NULL);
	if (ret) {
		dev_err(dev, "Failed to initialize encoder with drm\n");
		return ret;
	}

	drm_connector_helper_add(connector,
				 &dw_mipi_dsi_connector_helper_funcs);

	drm_connector_init(drm, &dsi->connector,
			   &dw_mipi_dsi_atomic_connector_funcs,
			   DRM_MODE_CONNECTOR_DSI);

	drm_mode_connector_attach_encoder(connector, encoder);

	return 0;
}

static int rockchip_mipi_parse_dt(struct dw_mipi_dsi *dsi)
{
	struct device_node *np = dsi->dev->of_node;

	dsi->grf_regmap = syscon_regmap_lookup_by_phandle(np, "rockchip,grf");
	if (IS_ERR(dsi->grf_regmap)) {
		dev_err(dsi->dev, "Unable to get rockchip,grf\n");
		return PTR_ERR(dsi->grf_regmap);
	}

	return 0;
}

static struct dw_mipi_dsi_plat_data rk3288_mipi_dsi_drv_data = {
	.dsi0_en_bit = RK3288_DSI0_SEL_VOP_LIT,
	.dsi1_en_bit = RK3288_DSI1_SEL_VOP_LIT,
	.grf_switch_reg = RK3288_GRF_SOC_CON6,
	.max_data_lanes = 4,
};

static struct dw_mipi_dsi_plat_data rk3399_mipi_dsi_drv_data = {
	.dsi0_en_bit = RK3399_DSI0_SEL_VOP_LIT,
	.dsi1_en_bit = RK3399_DSI1_SEL_VOP_LIT,
<<<<<<< HEAD
	.grf_switch_reg = RK3399_GRF_SOC_CON19,
	.grf_dsi0_mode = RK3399_GRF_DSI_MODE,
	.grf_dsi0_mode_reg = RK3399_GRF_SOC_CON22,
=======
	.grf_switch_reg = RK3399_GRF_SOC_CON20,
	.grf_dsi0_mode = RK3399_GRF_DSI_MODE,
	.grf_dsi0_mode_reg = RK3399_GRF_SOC_CON22,
	.flags = DW_MIPI_NEEDS_PHY_CFG_CLK | DW_MIPI_NEEDS_GRF_CLK,
>>>>>>> d455937e
	.max_data_lanes = 4,
};

static const struct of_device_id dw_mipi_dsi_dt_ids[] = {
	{
	 .compatible = "rockchip,rk3288-mipi-dsi",
	 .data = &rk3288_mipi_dsi_drv_data,
	}, {
	 .compatible = "rockchip,rk3399-mipi-dsi",
	 .data = &rk3399_mipi_dsi_drv_data,
	},
	{ /* sentinel */ }
};
MODULE_DEVICE_TABLE(of, dw_mipi_dsi_dt_ids);

static int dw_mipi_dsi_bind(struct device *dev, struct device *master,
			    void *data)
{
	const struct of_device_id *of_id =
			of_match_device(dw_mipi_dsi_dt_ids, dev);
	const struct dw_mipi_dsi_plat_data *pdata = of_id->data;
	struct platform_device *pdev = to_platform_device(dev);
	struct reset_control *apb_rst;
	struct drm_device *drm = data;
	struct dw_mipi_dsi *dsi;
	struct resource *res;
	int ret;

	dsi = devm_kzalloc(dev, sizeof(*dsi), GFP_KERNEL);
	if (!dsi)
		return -ENOMEM;

	dsi->dev = dev;
	dsi->pdata = pdata;
	dsi->dpms_mode = DRM_MODE_DPMS_OFF;

	ret = rockchip_mipi_parse_dt(dsi);
	if (ret)
		return ret;

	res = platform_get_resource(pdev, IORESOURCE_MEM, 0);
	if (!res)
		return -ENODEV;

	dsi->base = devm_ioremap_resource(dev, res);
	if (IS_ERR(dsi->base))
		return PTR_ERR(dsi->base);

	dsi->pllref_clk = devm_clk_get(dev, "ref");
	if (IS_ERR(dsi->pllref_clk)) {
		ret = PTR_ERR(dsi->pllref_clk);
		dev_err(dev, "Unable to get pll reference clock: %d\n", ret);
		return ret;
	}

	dsi->pclk = devm_clk_get(dev, "pclk");
	if (IS_ERR(dsi->pclk)) {
		ret = PTR_ERR(dsi->pclk);
		dev_err(dev, "Unable to get pclk: %d\n", ret);
		return ret;
	}

	/*
	 * Note that the reset was not defined in the initial device tree, so
	 * we have to be prepared for it not being found.
	 */
	apb_rst = devm_reset_control_get(dev, "apb");
	if (IS_ERR(apb_rst)) {
		ret = PTR_ERR(apb_rst);
		if (ret == -ENOENT) {
			apb_rst = NULL;
		} else {
			dev_err(dev, "Unable to get reset control: %d\n", ret);
			return ret;
		}
	}

	if (apb_rst) {
		ret = clk_prepare_enable(dsi->pclk);
		if (ret) {
			dev_err(dev, "%s: Failed to enable pclk\n", __func__);
			return ret;
		}

		reset_control_assert(apb_rst);
		usleep_range(10, 20);
		reset_control_deassert(apb_rst);

		clk_disable_unprepare(dsi->pclk);
	}

<<<<<<< HEAD
	dsi->phy_cfg_clk = devm_clk_get(dev, "phy_cfg");
	if (IS_ERR(dsi->phy_cfg_clk)) {
		ret = PTR_ERR(dsi->phy_cfg_clk);
		if (ret != -ENOENT) {
			dev_err(dev, "Unable to get phy_cfg_clk: %d\n", ret);
			return ret;
		}
		dsi->phy_cfg_clk = NULL;
		dev_dbg(dev, "have not phy_cfg_clk\n");
=======
	if (pdata->flags & DW_MIPI_NEEDS_PHY_CFG_CLK) {
		dsi->phy_cfg_clk = devm_clk_get(dev, "phy_cfg");
		if (IS_ERR(dsi->phy_cfg_clk)) {
			ret = PTR_ERR(dsi->phy_cfg_clk);
			dev_err(dev, "Unable to get phy_cfg_clk: %d\n", ret);
			return ret;
		}
	}

	if (pdata->flags & DW_MIPI_NEEDS_GRF_CLK) {
		dsi->grf_clk = devm_clk_get(dev, "grf");
		if (IS_ERR(dsi->grf_clk)) {
			ret = PTR_ERR(dsi->grf_clk);
			dev_err(dev, "Unable to get grf_clk: %d\n", ret);
			return ret;
		}
>>>>>>> d455937e
	}

	ret = clk_prepare_enable(dsi->pllref_clk);
	if (ret) {
		dev_err(dev, "%s: Failed to enable pllref_clk\n", __func__);
		return ret;
	}

	ret = dw_mipi_dsi_register(drm, dsi);
	if (ret) {
		dev_err(dev, "Failed to register mipi_dsi: %d\n", ret);
		goto err_pllref;
	}

	pm_runtime_enable(dev);

	dsi->dsi_host.ops = &dw_mipi_dsi_host_ops;
	dsi->dsi_host.dev = dev;
	ret = mipi_dsi_host_register(&dsi->dsi_host);
	if (ret) {
		dev_err(dev, "Failed to register MIPI host: %d\n", ret);
		goto err_cleanup;
	}

	if (!dsi->panel) {
		ret = -EPROBE_DEFER;
		goto err_mipi_dsi_host;
	}
<<<<<<< HEAD

	dev_set_drvdata(dev, dsi);
	return 0;

=======

	dev_set_drvdata(dev, dsi);
	return 0;

>>>>>>> d455937e
err_mipi_dsi_host:
	mipi_dsi_host_unregister(&dsi->dsi_host);
err_cleanup:
	drm_encoder_cleanup(&dsi->encoder);
	drm_connector_cleanup(&dsi->connector);
err_pllref:
	clk_disable_unprepare(dsi->pllref_clk);
	return ret;
}

static void dw_mipi_dsi_unbind(struct device *dev, struct device *master,
			       void *data)
{
	struct dw_mipi_dsi *dsi = dev_get_drvdata(dev);

	mipi_dsi_host_unregister(&dsi->dsi_host);
	pm_runtime_disable(dev);
	clk_disable_unprepare(dsi->pllref_clk);
}

static const struct component_ops dw_mipi_dsi_ops = {
	.bind	= dw_mipi_dsi_bind,
	.unbind	= dw_mipi_dsi_unbind,
};

static int dw_mipi_dsi_probe(struct platform_device *pdev)
{
	return component_add(&pdev->dev, &dw_mipi_dsi_ops);
}

static int dw_mipi_dsi_remove(struct platform_device *pdev)
{
	component_del(&pdev->dev, &dw_mipi_dsi_ops);
	return 0;
}

struct platform_driver dw_mipi_dsi_driver = {
	.probe		= dw_mipi_dsi_probe,
	.remove		= dw_mipi_dsi_remove,
	.driver		= {
		.of_match_table = dw_mipi_dsi_dt_ids,
		.name	= DRIVER_NAME,
	},
};<|MERGE_RESOLUTION|>--- conflicted
+++ resolved
@@ -34,11 +34,7 @@
 #define RK3288_DSI0_SEL_VOP_LIT		BIT(6)
 #define RK3288_DSI1_SEL_VOP_LIT		BIT(9)
 
-<<<<<<< HEAD
-#define RK3399_GRF_SOC_CON19		0x6250
-=======
 #define RK3399_GRF_SOC_CON20		0x6250
->>>>>>> d455937e
 #define RK3399_DSI0_SEL_VOP_LIT		BIT(0)
 #define RK3399_DSI1_SEL_VOP_LIT		BIT(4)
 
@@ -286,10 +282,7 @@
 	u32 grf_switch_reg;
 	u32 grf_dsi0_mode;
 	u32 grf_dsi0_mode_reg;
-<<<<<<< HEAD
-=======
 	unsigned int flags;
->>>>>>> d455937e
 	unsigned int max_data_lanes;
 };
 
@@ -991,8 +984,6 @@
 	dw_mipi_dsi_dphy_interface_config(dsi);
 	dw_mipi_dsi_clear_err(dsi);
 
-<<<<<<< HEAD
-=======
 	/*
 	 * For the RK3399, the clk of grf must be enabled before writing grf
 	 * register. And for RK3288 or other soc, this grf_clk must be NULL,
@@ -1004,7 +995,6 @@
 		return;
 	}
 
->>>>>>> d455937e
 	if (pdata->grf_dsi0_mode_reg)
 		regmap_write(dsi->grf_regmap, pdata->grf_dsi0_mode_reg,
 			     pdata->grf_dsi0_mode);
@@ -1029,11 +1019,8 @@
 	regmap_write(dsi->grf_regmap, pdata->grf_switch_reg, val);
 	dev_dbg(dsi->dev, "vop %s output to dsi0\n", (mux) ? "LIT" : "BIG");
 	dsi->dpms_mode = DRM_MODE_DPMS_ON;
-<<<<<<< HEAD
-=======
 
 	clk_disable_unprepare(dsi->grf_clk);
->>>>>>> d455937e
 }
 
 static int
@@ -1164,16 +1151,10 @@
 static struct dw_mipi_dsi_plat_data rk3399_mipi_dsi_drv_data = {
 	.dsi0_en_bit = RK3399_DSI0_SEL_VOP_LIT,
 	.dsi1_en_bit = RK3399_DSI1_SEL_VOP_LIT,
-<<<<<<< HEAD
-	.grf_switch_reg = RK3399_GRF_SOC_CON19,
-	.grf_dsi0_mode = RK3399_GRF_DSI_MODE,
-	.grf_dsi0_mode_reg = RK3399_GRF_SOC_CON22,
-=======
 	.grf_switch_reg = RK3399_GRF_SOC_CON20,
 	.grf_dsi0_mode = RK3399_GRF_DSI_MODE,
 	.grf_dsi0_mode_reg = RK3399_GRF_SOC_CON22,
 	.flags = DW_MIPI_NEEDS_PHY_CFG_CLK | DW_MIPI_NEEDS_GRF_CLK,
->>>>>>> d455937e
 	.max_data_lanes = 4,
 };
 
@@ -1265,17 +1246,6 @@
 		clk_disable_unprepare(dsi->pclk);
 	}
 
-<<<<<<< HEAD
-	dsi->phy_cfg_clk = devm_clk_get(dev, "phy_cfg");
-	if (IS_ERR(dsi->phy_cfg_clk)) {
-		ret = PTR_ERR(dsi->phy_cfg_clk);
-		if (ret != -ENOENT) {
-			dev_err(dev, "Unable to get phy_cfg_clk: %d\n", ret);
-			return ret;
-		}
-		dsi->phy_cfg_clk = NULL;
-		dev_dbg(dev, "have not phy_cfg_clk\n");
-=======
 	if (pdata->flags & DW_MIPI_NEEDS_PHY_CFG_CLK) {
 		dsi->phy_cfg_clk = devm_clk_get(dev, "phy_cfg");
 		if (IS_ERR(dsi->phy_cfg_clk)) {
@@ -1292,7 +1262,6 @@
 			dev_err(dev, "Unable to get grf_clk: %d\n", ret);
 			return ret;
 		}
->>>>>>> d455937e
 	}
 
 	ret = clk_prepare_enable(dsi->pllref_clk);
@@ -1321,17 +1290,10 @@
 		ret = -EPROBE_DEFER;
 		goto err_mipi_dsi_host;
 	}
-<<<<<<< HEAD
 
 	dev_set_drvdata(dev, dsi);
 	return 0;
 
-=======
-
-	dev_set_drvdata(dev, dsi);
-	return 0;
-
->>>>>>> d455937e
 err_mipi_dsi_host:
 	mipi_dsi_host_unregister(&dsi->dsi_host);
 err_cleanup:

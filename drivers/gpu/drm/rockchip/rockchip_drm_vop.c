--- conflicted
+++ resolved
@@ -89,16 +89,8 @@
 #define to_vop(x) container_of(x, struct vop, crtc)
 #define to_vop_win(x) container_of(x, struct vop_win, base)
 
-<<<<<<< HEAD
-struct vop_plane_state {
-	struct drm_plane_state base;
-	int format;
-	dma_addr_t yrgb_mst;
-	bool enable;
-=======
 enum vop_pending {
 	VOP_PENDING_FB_UNREF,
->>>>>>> c2cbc38b
 };
 
 struct vop_win {
@@ -674,11 +666,7 @@
 		return ret;
 
 	if (!state->visible)
-<<<<<<< HEAD
-		goto out_disable;
-=======
 		return 0;
->>>>>>> c2cbc38b
 
 	ret = vop_convert_format(fb->pixel_format);
 	if (ret < 0)

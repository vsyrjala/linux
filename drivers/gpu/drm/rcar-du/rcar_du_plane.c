--- conflicted
+++ resolved
@@ -316,18 +316,12 @@
 static void rcar_du_plane_atomic_destroy_state(struct drm_plane *plane,
 					       struct drm_plane_state *state)
 {
-<<<<<<< HEAD
-	kfree(to_rcar_du_plane_state(state));
-}
-
-=======
 	if (state->fb)
 		drm_framebuffer_unreference(state->fb);
 
 	kfree(to_rcar_du_plane_state(state));
 }
 
->>>>>>> 1d8ac08d
 static int rcar_du_plane_atomic_set_property(struct drm_plane *plane,
 					     struct drm_plane_state *state,
 					     struct drm_property *property,

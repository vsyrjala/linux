/*
 * Copyright (C) 2013 Red Hat
 * Author: Rob Clark <robdclark@gmail.com>
 *
 * This program is free software; you can redistribute it and/or modify it
 * under the terms of the GNU General Public License version 2 as published by
 * the Free Software Foundation.
 *
 * This program is distributed in the hope that it will be useful, but WITHOUT
 * ANY WARRANTY; without even the implied warranty of MERCHANTABILITY or
 * FITNESS FOR A PARTICULAR PURPOSE.  See the GNU General Public License for
 * more details.
 *
 * You should have received a copy of the GNU General Public License along with
 * this program.  If not, see <http://www.gnu.org/licenses/>.
 */

/* For debugging crashes, userspace can:
 *
 *   tail -f /sys/kernel/debug/dri/<minor>/rd > logfile.rd
 *
 * To log the cmdstream in a format that is understood by freedreno/cffdump
 * utility.  By comparing the last successfully completed fence #, to the
 * cmdstream for the next fence, you can narrow down which process and submit
 * caused the gpu crash/lockup.
 *
 * This bypasses drm_debugfs_create_files() mainly because we need to use
 * our own fops for a bit more control.  In particular, we don't want to
 * do anything if userspace doesn't have the debugfs file open.
 *
 * The module-param "rd_full", which defaults to false, enables snapshotting
 * all (non-written) buffers in the submit, rather than just cmdstream bo's.
 * This is useful to capture the contents of (for example) vbo's or textures,
 * or shader programs (if not emitted inline in cmdstream).
 */

#ifdef CONFIG_DEBUG_FS

#include <linux/kfifo.h>
#include <linux/debugfs.h>
#include <linux/circ_buf.h>
#include <linux/wait.h>

#include "msm_drv.h"
#include "msm_gpu.h"
#include "msm_gem.h"

static bool rd_full = false;
MODULE_PARM_DESC(rd_full, "If true, $debugfs/.../rd will snapshot all buffer contents");
module_param_named(rd_full, rd_full, bool, 0600);

enum rd_sect_type {
	RD_NONE,
	RD_TEST,       /* ascii text */
	RD_CMD,        /* ascii text */
	RD_GPUADDR,    /* u32 gpuaddr, u32 size */
	RD_CONTEXT,    /* raw dump */
	RD_CMDSTREAM,  /* raw dump */
	RD_CMDSTREAM_ADDR, /* gpu addr of cmdstream */
	RD_PARAM,      /* u32 param_type, u32 param_val, u32 bitlen */
	RD_FLUSH,      /* empty, clear previous params */
	RD_PROGRAM,    /* shader program, raw dump */
	RD_VERT_SHADER,
	RD_FRAG_SHADER,
	RD_BUFFER_CONTENTS,
	RD_GPU_ID,
};

#define BUF_SZ 512  /* should be power of 2 */

/* space used: */
#define circ_count(circ) \
	(CIRC_CNT((circ)->head, (circ)->tail, BUF_SZ))
#define circ_count_to_end(circ) \
	(CIRC_CNT_TO_END((circ)->head, (circ)->tail, BUF_SZ))
/* space available: */
#define circ_space(circ) \
	(CIRC_SPACE((circ)->head, (circ)->tail, BUF_SZ))
#define circ_space_to_end(circ) \
	(CIRC_SPACE_TO_END((circ)->head, (circ)->tail, BUF_SZ))

struct msm_rd_state {
	struct drm_device *dev;

	bool open;

	struct dentry *ent;
	struct drm_info_node *node;

	/* current submit to read out: */
	struct msm_gem_submit *submit;

	/* fifo access is synchronized on the producer side by
	 * struct_mutex held by submit code (otherwise we could
	 * end up w/ cmds logged in different order than they
	 * were executed).  And read_lock synchronizes the reads
	 */
	struct mutex read_lock;

	wait_queue_head_t fifo_event;
	struct circ_buf fifo;

	char buf[BUF_SZ];
};

static void rd_write(struct msm_rd_state *rd, const void *buf, int sz)
{
	struct circ_buf *fifo = &rd->fifo;
	const char *ptr = buf;

	while (sz > 0) {
		char *fptr = &fifo->buf[fifo->head];
		int n;

		wait_event(rd->fifo_event, circ_space(&rd->fifo) > 0);

		n = min(sz, circ_space_to_end(&rd->fifo));
		memcpy(fptr, ptr, n);

		fifo->head = (fifo->head + n) & (BUF_SZ - 1);
		sz  -= n;
		ptr += n;

		wake_up_all(&rd->fifo_event);
	}
}

static void rd_write_section(struct msm_rd_state *rd,
		enum rd_sect_type type, const void *buf, int sz)
{
	rd_write(rd, &type, 4);
	rd_write(rd, &sz, 4);
	rd_write(rd, buf, sz);
}

static ssize_t rd_read(struct file *file, char __user *buf,
		size_t sz, loff_t *ppos)
{
	struct msm_rd_state *rd = file->private_data;
	struct circ_buf *fifo = &rd->fifo;
	const char *fptr = &fifo->buf[fifo->tail];
	int n = 0, ret = 0;

	mutex_lock(&rd->read_lock);

	ret = wait_event_interruptible(rd->fifo_event,
			circ_count(&rd->fifo) > 0);
	if (ret)
		goto out;

	n = min_t(int, sz, circ_count_to_end(&rd->fifo));
	if (copy_to_user(buf, fptr, n)) {
		ret = -EFAULT;
		goto out;
	}

	fifo->tail = (fifo->tail + n) & (BUF_SZ - 1);
	*ppos += n;

	wake_up_all(&rd->fifo_event);

out:
	mutex_unlock(&rd->read_lock);
	if (ret)
		return ret;
	return n;
}

static int rd_open(struct inode *inode, struct file *file)
{
	struct msm_rd_state *rd = inode->i_private;
	struct drm_device *dev = rd->dev;
	struct msm_drm_private *priv = dev->dev_private;
	struct msm_gpu *gpu = priv->gpu;
	uint64_t val;
	uint32_t gpu_id;
	int ret = 0;

	mutex_lock(&dev->struct_mutex);

	if (rd->open || !gpu) {
		ret = -EBUSY;
		goto out;
	}

	file->private_data = rd;
	rd->open = true;

	/* the parsing tools need to know gpu-id to know which
	 * register database to load.
	 */
	gpu->funcs->get_param(gpu, MSM_PARAM_GPU_ID, &val);
	gpu_id = val;

	rd_write_section(rd, RD_GPU_ID, &gpu_id, sizeof(gpu_id));

out:
	mutex_unlock(&dev->struct_mutex);
	return ret;
}

static int rd_release(struct inode *inode, struct file *file)
{
	struct msm_rd_state *rd = inode->i_private;
	rd->open = false;
	return 0;
}


static const struct file_operations rd_debugfs_fops = {
	.owner = THIS_MODULE,
	.open = rd_open,
	.read = rd_read,
	.llseek = no_llseek,
	.release = rd_release,
};

int msm_rd_debugfs_init(struct drm_minor *minor)
{
	struct msm_drm_private *priv = minor->dev->dev_private;
	struct msm_rd_state *rd;

	/* only create on first minor: */
	if (priv->rd)
		return 0;

	rd = kzalloc(sizeof(*rd), GFP_KERNEL);
	if (!rd)
		return -ENOMEM;

	rd->dev = minor->dev;
	rd->fifo.buf = rd->buf;

	mutex_init(&rd->read_lock);
	priv->rd = rd;

	init_waitqueue_head(&rd->fifo_event);

	rd->node = kzalloc(sizeof(*rd->node), GFP_KERNEL);
	if (!rd->node)
		goto fail;

	rd->ent = debugfs_create_file("rd", S_IFREG | S_IRUGO,
			minor->debugfs_root, rd, &rd_debugfs_fops);
	if (!rd->ent) {
		DRM_ERROR("Cannot create /sys/kernel/debug/dri/%s/rd\n",
				minor->debugfs_root->d_name.name);
		goto fail;
	}

	rd->node->minor = minor;
	rd->node->dent  = rd->ent;
	rd->node->info_ent = NULL;

	mutex_lock(&minor->debugfs_lock);
	list_add(&rd->node->list, &minor->debugfs_list);
	mutex_unlock(&minor->debugfs_lock);

	return 0;

fail:
	msm_rd_debugfs_cleanup(minor);
	return -1;
}

void msm_rd_debugfs_cleanup(struct drm_minor *minor)
{
	struct msm_drm_private *priv = minor->dev->dev_private;
	struct msm_rd_state *rd = priv->rd;

	if (!rd)
		return;

	priv->rd = NULL;

	debugfs_remove(rd->ent);

	if (rd->node) {
		mutex_lock(&minor->debugfs_lock);
		list_del(&rd->node->list);
		mutex_unlock(&minor->debugfs_lock);
		kfree(rd->node);
	}

	mutex_destroy(&rd->read_lock);

	kfree(rd);
}

static void snapshot_buf(struct msm_rd_state *rd,
		struct msm_gem_submit *submit, int idx,
		uint32_t iova, uint32_t size)
{
	struct msm_gem_object *obj = submit->bos[idx].obj;
	const char *buf;

	buf = msm_gem_get_vaddr_locked(&obj->base);
	if (IS_ERR(buf))
		return;

	if (iova) {
		buf += iova - submit->bos[idx].iova;
	} else {
		iova = submit->bos[idx].iova;
		size = obj->base.size;
	}

	rd_write_section(rd, RD_GPUADDR,
			(uint32_t[2]){ iova, size }, 8);
	rd_write_section(rd, RD_BUFFER_CONTENTS, buf, size);

	msm_gem_put_vaddr_locked(&obj->base);
}

/* called under struct_mutex */
void msm_rd_dump_submit(struct msm_gem_submit *submit)
{
	struct drm_device *dev = submit->dev;
	struct msm_drm_private *priv = dev->dev_private;
	struct msm_rd_state *rd = priv->rd;
	char msg[128];
	int i, n;

	if (!rd->open)
		return;

	/* writing into fifo is serialized by caller, and
	 * rd->read_lock is used to serialize the reads
	 */
	WARN_ON(!mutex_is_locked(&dev->struct_mutex));

	n = snprintf(msg, sizeof(msg), "%.*s/%d: fence=%u",
			TASK_COMM_LEN, current->comm, task_pid_nr(current),
			submit->fence->seqno);

	rd_write_section(rd, RD_CMD, msg, ALIGN(n, 4));

	if (rd_full) {
		for (i = 0; i < submit->nr_bos; i++) {
			/* buffers that are written to probably don't start out
			 * with anything interesting:
			 */
			if (submit->bos[i].flags & MSM_SUBMIT_BO_WRITE)
				continue;

			snapshot_buf(rd, submit, i, 0, 0);
		}
	}

	for (i = 0; i < submit->nr_cmds; i++) {
		uint32_t iova = submit->cmd[i].iova;
		uint32_t szd  = submit->cmd[i].size; /* in dwords */

<<<<<<< HEAD
		if (IS_ERR(buf))
			continue;

		buf += iova - submit->bos[idx].iova;

		rd_write_section(rd, RD_GPUADDR,
				(uint32_t[2]){ iova, szd * 4 }, 8);
		rd_write_section(rd, RD_BUFFER_CONTENTS,
				buf, szd * 4);
=======
		/* snapshot cmdstream bo's (if we haven't already): */
		if (!rd_full) {
			snapshot_buf(rd, submit, submit->cmd[i].idx,
					submit->cmd[i].iova, szd * 4);
		}
>>>>>>> 753e7c8c

		switch (submit->cmd[i].type) {
		case MSM_SUBMIT_CMD_IB_TARGET_BUF:
			/* ignore IB-targets, we've logged the buffer, the
			 * parser tool will follow the IB based on the logged
			 * buffer/gpuaddr, so nothing more to do.
			 */
			break;
		case MSM_SUBMIT_CMD_CTX_RESTORE_BUF:
		case MSM_SUBMIT_CMD_BUF:
			rd_write_section(rd, RD_CMDSTREAM_ADDR,
					(uint32_t[2]){ iova, szd }, 8);
			break;
		}
	}
}
#endif<|MERGE_RESOLUTION|>--- conflicted
+++ resolved
@@ -351,23 +351,11 @@
 		uint32_t iova = submit->cmd[i].iova;
 		uint32_t szd  = submit->cmd[i].size; /* in dwords */
 
-<<<<<<< HEAD
-		if (IS_ERR(buf))
-			continue;
-
-		buf += iova - submit->bos[idx].iova;
-
-		rd_write_section(rd, RD_GPUADDR,
-				(uint32_t[2]){ iova, szd * 4 }, 8);
-		rd_write_section(rd, RD_BUFFER_CONTENTS,
-				buf, szd * 4);
-=======
 		/* snapshot cmdstream bo's (if we haven't already): */
 		if (!rd_full) {
 			snapshot_buf(rd, submit, submit->cmd[i].idx,
 					submit->cmd[i].iova, szd * 4);
 		}
->>>>>>> 753e7c8c
 
 		switch (submit->cmd[i].type) {
 		case MSM_SUBMIT_CMD_IB_TARGET_BUF:

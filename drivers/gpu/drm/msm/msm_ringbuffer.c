--- conflicted
+++ resolved
@@ -39,11 +39,7 @@
 		goto fail;
 	}
 
-<<<<<<< HEAD
-	ring->start = msm_gem_vaddr_locked(ring->bo);
-=======
 	ring->start = msm_gem_get_vaddr_locked(ring->bo);
->>>>>>> c11dea5b
 	if (IS_ERR(ring->start)) {
 		ret = PTR_ERR(ring->start);
 		goto fail;

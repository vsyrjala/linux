/*
 * Copyright (C) 2013 Red Hat
 * Author: Rob Clark <robdclark@gmail.com>
 *
 * Copyright (c) 2014 The Linux Foundation. All rights reserved.
 *
 * This program is free software; you can redistribute it and/or modify it
 * under the terms of the GNU General Public License version 2 as published by
 * the Free Software Foundation.
 *
 * This program is distributed in the hope that it will be useful, but WITHOUT
 * ANY WARRANTY; without even the implied warranty of MERCHANTABILITY or
 * FITNESS FOR A PARTICULAR PURPOSE.  See the GNU General Public License for
 * more details.
 *
 * You should have received a copy of the GNU General Public License along with
 * this program.  If not, see <http://www.gnu.org/licenses/>.
 */

#ifndef __ADRENO_GPU_H__
#define __ADRENO_GPU_H__

#include <linux/firmware.h>

#include "msm_gpu.h"

#include "adreno_common.xml.h"
#include "adreno_pm4.xml.h"

#define REG_ADRENO_DEFINE(_offset, _reg) [_offset] = (_reg) + 1
#define REG_SKIP ~0
#define REG_ADRENO_SKIP(_offset) [_offset] = REG_SKIP

/**
 * adreno_regs: List of registers that are used in across all
 * 3D devices. Each device type has different offset value for the same
 * register, so an array of register offsets are declared for every device
 * and are indexed by the enumeration values defined in this enum
 */
enum adreno_regs {
	REG_ADRENO_CP_RB_BASE,
	REG_ADRENO_CP_RB_BASE_HI,
	REG_ADRENO_CP_RB_RPTR_ADDR,
	REG_ADRENO_CP_RB_RPTR_ADDR_HI,
	REG_ADRENO_CP_RB_RPTR,
	REG_ADRENO_CP_RB_WPTR,
	REG_ADRENO_CP_RB_CNTL,
	REG_ADRENO_REGISTER_MAX,
};

enum adreno_quirks {
	ADRENO_QUIRK_TWO_PASS_USE_WFI = 1,
	ADRENO_QUIRK_FAULT_DETECT_MASK = 2,
};

struct adreno_rev {
	uint8_t  core;
	uint8_t  major;
	uint8_t  minor;
	uint8_t  patchid;
};

#define ADRENO_REV(core, major, minor, patchid) \
	((struct adreno_rev){ core, major, minor, patchid })

struct adreno_gpu_funcs {
	struct msm_gpu_funcs base;
	int (*get_timestamp)(struct msm_gpu *gpu, uint64_t *value);
};

struct adreno_info {
	struct adreno_rev rev;
	uint32_t revn;
	const char *name;
	const char *pm4fw, *pfpfw;
	const char *gpmufw;
	uint32_t gmem;
	struct msm_gpu *(*init)(struct drm_device *dev);
};

const struct adreno_info *adreno_info(struct adreno_rev rev);

#define rbmemptr(adreno_gpu, member)  \
	((adreno_gpu)->memptrs_iova + offsetof(struct adreno_rbmemptrs, member))

struct adreno_rbmemptrs {
	volatile uint32_t rptr;
	volatile uint32_t wptr;
	volatile uint32_t fence;
};

struct adreno_gpu {
	struct msm_gpu base;
	struct adreno_rev rev;
	const struct adreno_info *info;
	uint32_t gmem;  /* actual gmem size */
	uint32_t revn;  /* numeric revision name */
	const struct adreno_gpu_funcs *funcs;

	/* interesting register offsets to dump: */
	const unsigned int *registers;

	/* firmware: */
	const struct firmware *pm4, *pfp;

	/* ringbuffer rptr/wptr: */
	// TODO should this be in msm_ringbuffer?  I think it would be
	// different for z180..
	struct adreno_rbmemptrs *memptrs;
	struct drm_gem_object *memptrs_bo;
	uint64_t memptrs_iova;

	/*
	 * Register offsets are different between some GPUs.
	 * GPU specific offsets will be exported by GPU specific
	 * code (a3xx_gpu.c) and stored in this common location.
	 */
	const unsigned int *reg_offsets;

	uint32_t quirks;
};
#define to_adreno_gpu(x) container_of(x, struct adreno_gpu, base)

/* platform config data (ie. from DT, or pdata) */
struct adreno_platform_config {
	struct adreno_rev rev;
	uint32_t fast_rate, slow_rate, bus_freq;
#ifdef DOWNSTREAM_CONFIG_MSM_BUS_SCALING
	struct msm_bus_scale_pdata *bus_scale_table;
#endif
	uint32_t quirks;
};

#define ADRENO_IDLE_TIMEOUT msecs_to_jiffies(1000)

#define spin_until(X) ({                                   \
	int __ret = -ETIMEDOUT;                            \
	unsigned long __t = jiffies + ADRENO_IDLE_TIMEOUT; \
	do {                                               \
		if (X) {                                   \
			__ret = 0;                         \
			break;                             \
		}                                          \
	} while (time_before(jiffies, __t));               \
	__ret;                                             \
})


static inline bool adreno_is_a3xx(struct adreno_gpu *gpu)
{
	return (gpu->revn >= 300) && (gpu->revn < 400);
}

static inline bool adreno_is_a305(struct adreno_gpu *gpu)
{
	return gpu->revn == 305;
}

static inline bool adreno_is_a306(struct adreno_gpu *gpu)
{
	/* yes, 307, because a305c is 306 */
	return gpu->revn == 307;
}

static inline bool adreno_is_a320(struct adreno_gpu *gpu)
{
	return gpu->revn == 320;
}

static inline bool adreno_is_a330(struct adreno_gpu *gpu)
{
	return gpu->revn == 330;
}

static inline bool adreno_is_a330v2(struct adreno_gpu *gpu)
{
	return adreno_is_a330(gpu) && (gpu->rev.patchid > 0);
}

static inline bool adreno_is_a4xx(struct adreno_gpu *gpu)
{
	return (gpu->revn >= 400) && (gpu->revn < 500);
}

static inline int adreno_is_a420(struct adreno_gpu *gpu)
{
	return gpu->revn == 420;
}

static inline int adreno_is_a430(struct adreno_gpu *gpu)
{
       return gpu->revn == 430;
}

static inline int adreno_is_a530(struct adreno_gpu *gpu)
{
	return gpu->revn == 530;
}

int adreno_get_param(struct msm_gpu *gpu, uint32_t param, uint64_t *value);
int adreno_hw_init(struct msm_gpu *gpu);
uint32_t adreno_last_fence(struct msm_gpu *gpu);
void adreno_recover(struct msm_gpu *gpu);
void adreno_submit(struct msm_gpu *gpu, struct msm_gem_submit *submit,
		struct msm_file_private *ctx);
void adreno_flush(struct msm_gpu *gpu);
bool adreno_idle(struct msm_gpu *gpu);
#ifdef CONFIG_DEBUG_FS
void adreno_show(struct msm_gpu *gpu, struct seq_file *m);
#endif
void adreno_dump_info(struct msm_gpu *gpu);
void adreno_dump(struct msm_gpu *gpu);
void adreno_wait_ring(struct msm_gpu *gpu, uint32_t ndwords);

int adreno_gpu_init(struct drm_device *drm, struct platform_device *pdev,
		struct adreno_gpu *gpu, const struct adreno_gpu_funcs *funcs);
void adreno_gpu_cleanup(struct adreno_gpu *gpu);


/* ringbuffer helpers (the parts that are adreno specific) */

static inline void
OUT_PKT0(struct msm_ringbuffer *ring, uint16_t regindx, uint16_t cnt)
{
	adreno_wait_ring(ring->gpu, cnt+1);
	OUT_RING(ring, CP_TYPE0_PKT | ((cnt-1) << 16) | (regindx & 0x7FFF));
}

/* no-op packet: */
static inline void
OUT_PKT2(struct msm_ringbuffer *ring)
{
	adreno_wait_ring(ring->gpu, 1);
	OUT_RING(ring, CP_TYPE2_PKT);
}

static inline void
OUT_PKT3(struct msm_ringbuffer *ring, uint8_t opcode, uint16_t cnt)
{
	adreno_wait_ring(ring->gpu, cnt+1);
	OUT_RING(ring, CP_TYPE3_PKT | ((cnt-1) << 16) | ((opcode & 0xFF) << 8));
}

static inline u32 PM4_PARITY(u32 val)
{
	return (0x9669 >> (0xF & (val ^
		(val >> 4) ^ (val >> 8) ^ (val >> 12) ^
		(val >> 16) ^ ((val) >> 20) ^ (val >> 24) ^
		(val >> 28)))) & 1;
}

/* Maximum number of values that can be executed for one opcode */
#define TYPE4_MAX_PAYLOAD 127

#define PKT4(_reg, _cnt) \
	(CP_TYPE4_PKT | ((_cnt) << 0) | (PM4_PARITY((_cnt)) << 7) | \
	 (((_reg) & 0x3FFFF) << 8) | (PM4_PARITY((_reg)) << 27))

static inline void
OUT_PKT4(struct msm_ringbuffer *ring, uint16_t regindx, uint16_t cnt)
{
	adreno_wait_ring(ring->gpu, cnt + 1);
	OUT_RING(ring, PKT4(regindx, cnt));
}

static inline void
OUT_PKT7(struct msm_ringbuffer *ring, uint8_t opcode, uint16_t cnt)
{
	adreno_wait_ring(ring->gpu, cnt + 1);
	OUT_RING(ring, CP_TYPE7_PKT | (cnt << 0) | (PM4_PARITY(cnt) << 15) |
		((opcode & 0x7F) << 16) | (PM4_PARITY(opcode) << 23));
}

/*
 * adreno_reg_check() - Checks the validity of a register enum
 * @gpu:		Pointer to struct adreno_gpu
 * @offset_name:	The register enum that is checked
 */
static inline bool adreno_reg_check(struct adreno_gpu *gpu,
		enum adreno_regs offset_name)
{
	if (offset_name >= REG_ADRENO_REGISTER_MAX ||
			!gpu->reg_offsets[offset_name]) {
		BUG();
	}

	/*
	 * REG_SKIP is a special value that tell us that the register in
	 * question isn't implemented on target but don't trigger a BUG(). This
	 * is used to cleanly implement adreno_gpu_write64() and
	 * adreno_gpu_read64() in a generic fashion
	 */
	if (gpu->reg_offsets[offset_name] == REG_SKIP)
		return false;

	return true;
}

static inline u32 adreno_gpu_read(struct adreno_gpu *gpu,
		enum adreno_regs offset_name)
{
	u32 reg = gpu->reg_offsets[offset_name];
	u32 val = 0;
	if(adreno_reg_check(gpu,offset_name))
		val = gpu_read(&gpu->base, reg - 1);
	return val;
}

static inline void adreno_gpu_write(struct adreno_gpu *gpu,
		enum adreno_regs offset_name, u32 data)
{
	u32 reg = gpu->reg_offsets[offset_name];
	if(adreno_reg_check(gpu, offset_name))
		gpu_write(&gpu->base, reg - 1, data);
}

struct msm_gpu *a3xx_gpu_init(struct drm_device *dev);
struct msm_gpu *a4xx_gpu_init(struct drm_device *dev);
<<<<<<< HEAD
=======
struct msm_gpu *a5xx_gpu_init(struct drm_device *dev);

static inline void adreno_gpu_write64(struct adreno_gpu *gpu,
		enum adreno_regs lo, enum adreno_regs hi, u64 data)
{
	adreno_gpu_write(gpu, lo, lower_32_bits(data));
	adreno_gpu_write(gpu, hi, upper_32_bits(data));
}

/*
 * Given a register and a count, return a value to program into
 * REG_CP_PROTECT_REG(n) - this will block both reads and writes for _len
 * registers starting at _reg.
 *
 * The register base needs to be a multiple of the length. If it is not, the
 * hardware will quietly mask off the bits for you and shift the size. For
 * example, if you intend the protection to start at 0x07 for a length of 4
 * (0x07-0x0A) the hardware will actually protect (0x04-0x07) which might
 * expose registers you intended to protect!
 */
#define ADRENO_PROTECT_RW(_reg, _len) \
	((1 << 30) | (1 << 29) | \
	((ilog2((_len)) & 0x1F) << 24) | (((_reg) << 2) & 0xFFFFF))

/*
 * Same as above, but allow reads over the range. For areas of mixed use (such
 * as performance counters) this allows us to protect a much larger range with a
 * single register
 */
#define ADRENO_PROTECT_RDONLY(_reg, _len) \
	((1 << 29) \
	((ilog2((_len)) & 0x1F) << 24) | (((_reg) << 2) & 0xFFFFF))
>>>>>>> add03379

#endif /* __ADRENO_GPU_H__ */<|MERGE_RESOLUTION|>--- conflicted
+++ resolved
@@ -316,8 +316,6 @@
 
 struct msm_gpu *a3xx_gpu_init(struct drm_device *dev);
 struct msm_gpu *a4xx_gpu_init(struct drm_device *dev);
-<<<<<<< HEAD
-=======
 struct msm_gpu *a5xx_gpu_init(struct drm_device *dev);
 
 static inline void adreno_gpu_write64(struct adreno_gpu *gpu,
@@ -350,6 +348,5 @@
 #define ADRENO_PROTECT_RDONLY(_reg, _len) \
 	((1 << 29) \
 	((ilog2((_len)) & 0x1F) << 24) | (((_reg) << 2) & 0xFFFFF))
->>>>>>> add03379
 
 #endif /* __ADRENO_GPU_H__ */
/*
 * Copyright (c) 2016 Intel Corporation
 *
 * Permission to use, copy, modify, distribute, and sell this software and its
 * documentation for any purpose is hereby granted without fee, provided that
 * the above copyright notice appear in all copies and that both that copyright
 * notice and this permission notice appear in supporting documentation, and
 * that the name of the copyright holders not be used in advertising or
 * publicity pertaining to distribution of the software without specific,
 * written prior permission.  The copyright holders make no representations
 * about the suitability of this software for any purpose.  It is provided "as
 * is" without express or implied warranty.
 *
 * THE COPYRIGHT HOLDERS DISCLAIM ALL WARRANTIES WITH REGARD TO THIS SOFTWARE,
 * INCLUDING ALL IMPLIED WARRANTIES OF MERCHANTABILITY AND FITNESS, IN NO
 * EVENT SHALL THE COPYRIGHT HOLDERS BE LIABLE FOR ANY SPECIAL, INDIRECT OR
 * CONSEQUENTIAL DAMAGES OR ANY DAMAGES WHATSOEVER RESULTING FROM LOSS OF USE,
 * DATA OR PROFITS, WHETHER IN AN ACTION OF CONTRACT, NEGLIGENCE OR OTHER
 * TORTIOUS ACTION, ARISING OUT OF OR IN CONNECTION WITH THE USE OR PERFORMANCE
 * OF THIS SOFTWARE.
 */

#include <linux/export.h>
#include <drm/drmP.h>
#include <drm/drm_auth.h>
#include <drm/drm_framebuffer.h>
#include <drm/drm_atomic.h>

#include "drm_crtc_internal.h"

/**
 * DOC: overview
 *
 * Frame buffers are abstract memory objects that provide a source of pixels to
 * scanout to a CRTC. Applications explicitly request the creation of frame
 * buffers through the DRM_IOCTL_MODE_ADDFB(2) ioctls and receive an opaque
 * handle that can be passed to the KMS CRTC control, plane configuration and
 * page flip functions.
 *
 * Frame buffers rely on the underlying memory manager for allocating backing
 * storage. When creating a frame buffer applications pass a memory handle
 * (or a list of memory handles for multi-planar formats) through the
 * &struct drm_mode_fb_cmd2 argument. For drivers using GEM as their userspace
 * buffer management interface this would be a GEM handle.  Drivers are however
 * free to use their own backing storage object handles, e.g. vmwgfx directly
 * exposes special TTM handles to userspace and so expects TTM handles in the
 * create ioctl and not GEM handles.
 *
 * Framebuffers are tracked with &struct drm_framebuffer. They are published
 * using drm_framebuffer_init() - after calling that function userspace can use
 * and access the framebuffer object. The helper function
 * drm_helper_mode_fill_fb_struct() can be used to pre-fill the required
 * metadata fields.
 *
 * The lifetime of a drm framebuffer is controlled with a reference count,
 * drivers can grab additional references with drm_framebuffer_get() and drop
 * them again with drm_framebuffer_put(). For driver-private framebuffers for
 * which the last reference is never dropped (e.g. for the fbdev framebuffer
 * when the struct &struct drm_framebuffer is embedded into the fbdev helper
 * struct) drivers can manually clean up a framebuffer at module unload time
 * with drm_framebuffer_unregister_private(). But doing this is not
 * recommended, and it's better to have a normal free-standing &struct
 * drm_framebuffer.
 */

int drm_framebuffer_check_src_coords(uint32_t src_x, uint32_t src_y,
				     uint32_t src_w, uint32_t src_h,
				     const struct drm_framebuffer *fb)
{
	unsigned int fb_width, fb_height;

	fb_width = fb->width << 16;
	fb_height = fb->height << 16;

	/* Make sure source coordinates are inside the fb. */
	if (src_w > fb_width ||
	    src_x > fb_width - src_w ||
	    src_h > fb_height ||
	    src_y > fb_height - src_h) {
		DRM_DEBUG_KMS("Invalid source coordinates "
			      "%u.%06ux%u.%06u+%u.%06u+%u.%06u\n",
			      src_w >> 16, ((src_w & 0xffff) * 15625) >> 10,
			      src_h >> 16, ((src_h & 0xffff) * 15625) >> 10,
			      src_x >> 16, ((src_x & 0xffff) * 15625) >> 10,
			      src_y >> 16, ((src_y & 0xffff) * 15625) >> 10);
		return -ENOSPC;
	}

	return 0;
}

/**
 * drm_mode_addfb - add an FB to the graphics configuration
 * @dev: drm device for the ioctl
 * @data: data pointer for the ioctl
 * @file_priv: drm file for the ioctl call
 *
 * Add a new FB to the specified CRTC, given a user request. This is the
 * original addfb ioctl which only supported RGB formats.
 *
 * Called by the user via ioctl.
 *
 * Returns:
 * Zero on success, negative errno on failure.
 */
int drm_mode_addfb(struct drm_device *dev,
		   void *data, struct drm_file *file_priv)
{
	struct drm_mode_fb_cmd *or = data;
	struct drm_mode_fb_cmd2 r = {};
	int ret;

	/* convert to new format and call new ioctl */
	r.fb_id = or->fb_id;
	r.width = or->width;
	r.height = or->height;
	r.pitches[0] = or->pitch;
	r.pixel_format = drm_mode_legacy_fb_format(or->bpp, or->depth);
	r.handles[0] = or->handle;

	ret = drm_mode_addfb2(dev, &r, file_priv);
	if (ret)
		return ret;

	or->fb_id = r.fb_id;

	return 0;
}

static int fb_plane_width(int width,
			  const struct drm_format_info *format, int plane)
{
	if (plane == 0)
		return width;

	return DIV_ROUND_UP(width, format->hsub);
}

static int fb_plane_height(int height,
			   const struct drm_format_info *format, int plane)
{
	if (plane == 0)
		return height;

	return DIV_ROUND_UP(height, format->vsub);
}

static int framebuffer_check(struct drm_device *dev,
			     const struct drm_mode_fb_cmd2 *r)
{
	const struct drm_format_info *info;
	int i;

	/* check if the format is supported at all */
	info = __drm_format_info(r->pixel_format & ~DRM_FORMAT_BIG_ENDIAN);
	if (!info) {
		struct drm_format_name_buf format_name;
		DRM_DEBUG_KMS("bad framebuffer format %s\n",
		              drm_get_format_name(r->pixel_format,
		                                  &format_name));
		return -EINVAL;
	}

	/* now let the driver pick its own format info */
	info = drm_get_format_info(dev, r);

	if (r->width == 0) {
		DRM_DEBUG_KMS("bad framebuffer width %u\n", r->width);
		return -EINVAL;
	}

	if (r->height == 0) {
		DRM_DEBUG_KMS("bad framebuffer height %u\n", r->height);
		return -EINVAL;
	}

	for (i = 0; i < info->num_planes; i++) {
		unsigned int width = fb_plane_width(r->width, info, i);
		unsigned int height = fb_plane_height(r->height, info, i);
		unsigned int cpp = info->cpp[i];

		if (!r->handles[i]) {
			DRM_DEBUG_KMS("no buffer object handle for plane %d\n", i);
			return -EINVAL;
		}

		if ((uint64_t) width * cpp > UINT_MAX)
			return -ERANGE;

		if ((uint64_t) height * r->pitches[i] + r->offsets[i] > UINT_MAX)
			return -ERANGE;

		if (r->pitches[i] < width * cpp) {
			DRM_DEBUG_KMS("bad pitch %u for plane %d\n", r->pitches[i], i);
			return -EINVAL;
		}

		if (r->modifier[i] && !(r->flags & DRM_MODE_FB_MODIFIERS)) {
			DRM_DEBUG_KMS("bad fb modifier %llu for plane %d\n",
				      r->modifier[i], i);
			return -EINVAL;
		}

		if (r->flags & DRM_MODE_FB_MODIFIERS &&
		    r->modifier[i] != r->modifier[0]) {
			DRM_DEBUG_KMS("bad fb modifier %llu for plane %d\n",
				      r->modifier[i], i);
			return -EINVAL;
		}

		/* modifier specific checks: */
		switch (r->modifier[i]) {
		case DRM_FORMAT_MOD_SAMSUNG_64_32_TILE:
			/* NOTE: the pitch restriction may be lifted later if it turns
			 * out that no hw has this restriction:
			 */
			if (r->pixel_format != DRM_FORMAT_NV12 ||
					width % 128 || height % 32 ||
					r->pitches[i] % 128) {
				DRM_DEBUG_KMS("bad modifier data for plane %d\n", i);
				return -EINVAL;
			}
			break;

		default:
			break;
		}
	}

	for (i = info->num_planes; i < 4; i++) {
		if (r->modifier[i]) {
			DRM_DEBUG_KMS("non-zero modifier for unused plane %d\n", i);
			return -EINVAL;
		}

		/* Pre-FB_MODIFIERS userspace didn't clear the structs properly. */
		if (!(r->flags & DRM_MODE_FB_MODIFIERS))
			continue;

		if (r->handles[i]) {
			DRM_DEBUG_KMS("buffer object handle for unused plane %d\n", i);
			return -EINVAL;
		}

		if (r->pitches[i]) {
			DRM_DEBUG_KMS("non-zero pitch for unused plane %d\n", i);
			return -EINVAL;
		}

		if (r->offsets[i]) {
			DRM_DEBUG_KMS("non-zero offset for unused plane %d\n", i);
			return -EINVAL;
		}
	}

	return 0;
}

struct drm_framebuffer *
drm_internal_framebuffer_create(struct drm_device *dev,
				const struct drm_mode_fb_cmd2 *r,
				struct drm_file *file_priv)
{
	struct drm_mode_config *config = &dev->mode_config;
	struct drm_framebuffer *fb;
	int ret;

	if (r->flags & ~(DRM_MODE_FB_INTERLACED | DRM_MODE_FB_MODIFIERS)) {
		DRM_DEBUG_KMS("bad framebuffer flags 0x%08x\n", r->flags);
		return ERR_PTR(-EINVAL);
	}

	if ((config->min_width > r->width) || (r->width > config->max_width)) {
		DRM_DEBUG_KMS("bad framebuffer width %d, should be >= %d && <= %d\n",
			  r->width, config->min_width, config->max_width);
		return ERR_PTR(-EINVAL);
	}
	if ((config->min_height > r->height) || (r->height > config->max_height)) {
		DRM_DEBUG_KMS("bad framebuffer height %d, should be >= %d && <= %d\n",
			  r->height, config->min_height, config->max_height);
		return ERR_PTR(-EINVAL);
	}

	if (r->flags & DRM_MODE_FB_MODIFIERS &&
	    !dev->mode_config.allow_fb_modifiers) {
		DRM_DEBUG_KMS("driver does not support fb modifiers\n");
		return ERR_PTR(-EINVAL);
	}

	ret = framebuffer_check(dev, r);
	if (ret)
		return ERR_PTR(ret);

	fb = dev->mode_config.funcs->fb_create(dev, file_priv, r);
	if (IS_ERR(fb)) {
		DRM_DEBUG_KMS("could not create framebuffer\n");
		return fb;
	}

	return fb;
}

/**
 * drm_mode_addfb2 - add an FB to the graphics configuration
 * @dev: drm device for the ioctl
 * @data: data pointer for the ioctl
 * @file_priv: drm file for the ioctl call
 *
 * Add a new FB to the specified CRTC, given a user request with format. This is
 * the 2nd version of the addfb ioctl, which supports multi-planar framebuffers
 * and uses fourcc codes as pixel format specifiers.
 *
 * Called by the user via ioctl.
 *
 * Returns:
 * Zero on success, negative errno on failure.
 */
int drm_mode_addfb2(struct drm_device *dev,
		    void *data, struct drm_file *file_priv)
{
	struct drm_mode_fb_cmd2 *r = data;
	struct drm_framebuffer *fb;

	if (!drm_core_check_feature(dev, DRIVER_MODESET))
		return -EINVAL;

	fb = drm_internal_framebuffer_create(dev, r, file_priv);
	if (IS_ERR(fb))
		return PTR_ERR(fb);

	DRM_DEBUG_KMS("[FB:%d]\n", fb->base.id);
	r->fb_id = fb->base.id;

	/* Transfer ownership to the filp for reaping on close */
	mutex_lock(&file_priv->fbs_lock);
	list_add(&fb->filp_head, &file_priv->fbs);
	mutex_unlock(&file_priv->fbs_lock);

	return 0;
}

struct drm_mode_rmfb_work {
	struct work_struct work;
	struct list_head fbs;
};

static void drm_mode_rmfb_work_fn(struct work_struct *w)
{
	struct drm_mode_rmfb_work *arg = container_of(w, typeof(*arg), work);

	while (!list_empty(&arg->fbs)) {
		struct drm_framebuffer *fb =
			list_first_entry(&arg->fbs, typeof(*fb), filp_head);

		list_del_init(&fb->filp_head);
		drm_framebuffer_remove(fb);
	}
}

/**
 * drm_mode_rmfb - remove an FB from the configuration
 * @dev: drm device for the ioctl
 * @data: data pointer for the ioctl
 * @file_priv: drm file for the ioctl call
 *
 * Remove the FB specified by the user.
 *
 * Called by the user via ioctl.
 *
 * Returns:
 * Zero on success, negative errno on failure.
 */
int drm_mode_rmfb(struct drm_device *dev,
		   void *data, struct drm_file *file_priv)
{
	struct drm_framebuffer *fb = NULL;
	struct drm_framebuffer *fbl = NULL;
	uint32_t *id = data;
	int found = 0;

	if (!drm_core_check_feature(dev, DRIVER_MODESET))
		return -EINVAL;

	fb = drm_framebuffer_lookup(dev, *id);
	if (!fb)
		return -ENOENT;

	mutex_lock(&file_priv->fbs_lock);
	list_for_each_entry(fbl, &file_priv->fbs, filp_head)
		if (fb == fbl)
			found = 1;
	if (!found) {
		mutex_unlock(&file_priv->fbs_lock);
		goto fail_unref;
	}

	list_del_init(&fb->filp_head);
	mutex_unlock(&file_priv->fbs_lock);

	/* drop the reference we picked up in framebuffer lookup */
	drm_framebuffer_put(fb);

	/*
	 * we now own the reference that was stored in the fbs list
	 *
	 * drm_framebuffer_remove may fail with -EINTR on pending signals,
	 * so run this in a separate stack as there's no way to correctly
	 * handle this after the fb is already removed from the lookup table.
	 */
	if (drm_framebuffer_read_refcount(fb) > 1) {
		struct drm_mode_rmfb_work arg;

		INIT_WORK_ONSTACK(&arg.work, drm_mode_rmfb_work_fn);
		INIT_LIST_HEAD(&arg.fbs);
		list_add_tail(&fb->filp_head, &arg.fbs);

		schedule_work(&arg.work);
		flush_work(&arg.work);
		destroy_work_on_stack(&arg.work);
	} else
		drm_framebuffer_put(fb);

	return 0;

fail_unref:
	drm_framebuffer_put(fb);
	return -ENOENT;
}

/**
 * drm_mode_getfb - get FB info
 * @dev: drm device for the ioctl
 * @data: data pointer for the ioctl
 * @file_priv: drm file for the ioctl call
 *
 * Lookup the FB given its ID and return info about it.
 *
 * Called by the user via ioctl.
 *
 * Returns:
 * Zero on success, negative errno on failure.
 */
int drm_mode_getfb(struct drm_device *dev,
		   void *data, struct drm_file *file_priv)
{
	struct drm_mode_fb_cmd *r = data;
	struct drm_framebuffer *fb;
	int ret;

	if (!drm_core_check_feature(dev, DRIVER_MODESET))
		return -EINVAL;

	fb = drm_framebuffer_lookup(dev, r->fb_id);
	if (!fb)
		return -ENOENT;

	r->height = fb->height;
	r->width = fb->width;
	r->depth = fb->format->depth;
	r->bpp = fb->format->cpp[0] * 8;
	r->pitch = fb->pitches[0];
	if (fb->funcs->create_handle) {
		if (drm_is_current_master(file_priv) || capable(CAP_SYS_ADMIN) ||
		    drm_is_control_client(file_priv)) {
			ret = fb->funcs->create_handle(fb, file_priv,
						       &r->handle);
		} else {
			/* GET_FB() is an unprivileged ioctl so we must not
			 * return a buffer-handle to non-master processes! For
			 * backwards-compatibility reasons, we cannot make
			 * GET_FB() privileged, so just return an invalid handle
			 * for non-masters. */
			r->handle = 0;
			ret = 0;
		}
	} else {
		ret = -ENODEV;
	}

	drm_framebuffer_put(fb);

	return ret;
}

/**
 * drm_mode_dirtyfb_ioctl - flush frontbuffer rendering on an FB
 * @dev: drm device for the ioctl
 * @data: data pointer for the ioctl
 * @file_priv: drm file for the ioctl call
 *
 * Lookup the FB and flush out the damaged area supplied by userspace as a clip
 * rectangle list. Generic userspace which does frontbuffer rendering must call
 * this ioctl to flush out the changes on manual-update display outputs, e.g.
 * usb display-link, mipi manual update panels or edp panel self refresh modes.
 *
 * Modesetting drivers which always update the frontbuffer do not need to
 * implement the corresponding &drm_framebuffer_funcs.dirty callback.
 *
 * Called by the user via ioctl.
 *
 * Returns:
 * Zero on success, negative errno on failure.
 */
int drm_mode_dirtyfb_ioctl(struct drm_device *dev,
			   void *data, struct drm_file *file_priv)
{
	struct drm_clip_rect __user *clips_ptr;
	struct drm_clip_rect *clips = NULL;
	struct drm_mode_fb_dirty_cmd *r = data;
	struct drm_framebuffer *fb;
	unsigned flags;
	int num_clips;
	int ret;

	if (!drm_core_check_feature(dev, DRIVER_MODESET))
		return -EINVAL;

	fb = drm_framebuffer_lookup(dev, r->fb_id);
	if (!fb)
		return -ENOENT;

	num_clips = r->num_clips;
	clips_ptr = (struct drm_clip_rect __user *)(unsigned long)r->clips_ptr;

	if (!num_clips != !clips_ptr) {
		ret = -EINVAL;
		goto out_err1;
	}

	flags = DRM_MODE_FB_DIRTY_FLAGS & r->flags;

	/* If userspace annotates copy, clips must come in pairs */
	if (flags & DRM_MODE_FB_DIRTY_ANNOTATE_COPY && (num_clips % 2)) {
		ret = -EINVAL;
		goto out_err1;
	}

	if (num_clips && clips_ptr) {
		if (num_clips < 0 || num_clips > DRM_MODE_FB_DIRTY_MAX_CLIPS) {
			ret = -EINVAL;
			goto out_err1;
		}
		clips = kcalloc(num_clips, sizeof(*clips), GFP_KERNEL);
		if (!clips) {
			ret = -ENOMEM;
			goto out_err1;
		}

		ret = copy_from_user(clips, clips_ptr,
				     num_clips * sizeof(*clips));
		if (ret) {
			ret = -EFAULT;
			goto out_err2;
		}
	}

	if (fb->funcs->dirty) {
		ret = fb->funcs->dirty(fb, file_priv, flags, r->color,
				       clips, num_clips);
	} else {
		ret = -ENOSYS;
	}

out_err2:
	kfree(clips);
out_err1:
	drm_framebuffer_put(fb);

	return ret;
}

/**
 * drm_fb_release - remove and free the FBs on this file
 * @priv: drm file for the ioctl
 *
 * Destroy all the FBs associated with @filp.
 *
 * Called by the user via ioctl.
 *
 * Returns:
 * Zero on success, negative errno on failure.
 */
void drm_fb_release(struct drm_file *priv)
{
	struct drm_framebuffer *fb, *tfb;
	struct drm_mode_rmfb_work arg;

	INIT_LIST_HEAD(&arg.fbs);

	/*
	 * When the file gets released that means no one else can access the fb
	 * list any more, so no need to grab fpriv->fbs_lock. And we need to
	 * avoid upsetting lockdep since the universal cursor code adds a
	 * framebuffer while holding mutex locks.
	 *
	 * Note that a real deadlock between fpriv->fbs_lock and the modeset
	 * locks is impossible here since no one else but this function can get
	 * at it any more.
	 */
	list_for_each_entry_safe(fb, tfb, &priv->fbs, filp_head) {
		if (drm_framebuffer_read_refcount(fb) > 1) {
			list_move_tail(&fb->filp_head, &arg.fbs);
		} else {
			list_del_init(&fb->filp_head);

			/* This drops the fpriv->fbs reference. */
			drm_framebuffer_put(fb);
		}
	}

	if (!list_empty(&arg.fbs)) {
		INIT_WORK_ONSTACK(&arg.work, drm_mode_rmfb_work_fn);

		schedule_work(&arg.work);
		flush_work(&arg.work);
		destroy_work_on_stack(&arg.work);
	}
}

void drm_framebuffer_free(struct kref *kref)
{
	struct drm_framebuffer *fb =
			container_of(kref, struct drm_framebuffer, base.refcount);
	struct drm_device *dev = fb->dev;

	/*
	 * The lookup idr holds a weak reference, which has not necessarily been
	 * removed at this point. Check for that.
	 */
	drm_mode_object_unregister(dev, &fb->base);

	fb->funcs->destroy(fb);
}

/**
 * drm_framebuffer_init - initialize a framebuffer
 * @dev: DRM device
 * @fb: framebuffer to be initialized
 * @funcs: ... with these functions
 *
 * Allocates an ID for the framebuffer's parent mode object, sets its mode
 * functions & device file and adds it to the master fd list.
 *
 * IMPORTANT:
 * This functions publishes the fb and makes it available for concurrent access
 * by other users. Which means by this point the fb _must_ be fully set up -
 * since all the fb attributes are invariant over its lifetime, no further
 * locking but only correct reference counting is required.
 *
 * Returns:
 * Zero on success, error code on failure.
 */
int drm_framebuffer_init(struct drm_device *dev, struct drm_framebuffer *fb,
			 const struct drm_framebuffer_funcs *funcs)
{
	int ret;

	if (WARN_ON_ONCE(fb->dev != dev || !fb->format))
		return -EINVAL;

	INIT_LIST_HEAD(&fb->filp_head);

	fb->funcs = funcs;

	ret = __drm_mode_object_add(dev, &fb->base, DRM_MODE_OBJECT_FB,
				    false, drm_framebuffer_free);
	if (ret)
		goto out;

	mutex_lock(&dev->mode_config.fb_lock);
	dev->mode_config.num_fb++;
	list_add(&fb->head, &dev->mode_config.fb_list);
	mutex_unlock(&dev->mode_config.fb_lock);

	drm_mode_object_register(dev, &fb->base);
out:
	return ret;
}
EXPORT_SYMBOL(drm_framebuffer_init);

/**
 * drm_framebuffer_lookup - look up a drm framebuffer and grab a reference
 * @dev: drm device
 * @id: id of the fb object
 *
 * If successful, this grabs an additional reference to the framebuffer -
 * callers need to make sure to eventually unreference the returned framebuffer
 * again, using drm_framebuffer_put().
 */
struct drm_framebuffer *drm_framebuffer_lookup(struct drm_device *dev,
					       uint32_t id)
{
	struct drm_mode_object *obj;
	struct drm_framebuffer *fb = NULL;

	obj = __drm_mode_object_find(dev, id, DRM_MODE_OBJECT_FB);
	if (obj)
		fb = obj_to_fb(obj);
	return fb;
}
EXPORT_SYMBOL(drm_framebuffer_lookup);

/**
 * drm_framebuffer_unregister_private - unregister a private fb from the lookup idr
 * @fb: fb to unregister
 *
 * Drivers need to call this when cleaning up driver-private framebuffers, e.g.
 * those used for fbdev. Note that the caller must hold a reference of it's own,
 * i.e. the object may not be destroyed through this call (since it'll lead to a
 * locking inversion).
 *
 * NOTE: This function is deprecated. For driver-private framebuffers it is not
 * recommended to embed a framebuffer struct info fbdev struct, instead, a
 * framebuffer pointer is preferred and drm_framebuffer_put() should be called
 * when the framebuffer is to be cleaned up.
 */
void drm_framebuffer_unregister_private(struct drm_framebuffer *fb)
{
	struct drm_device *dev;

	if (!fb)
		return;

	dev = fb->dev;

	/* Mark fb as reaped and drop idr ref. */
	drm_mode_object_unregister(dev, &fb->base);
}
EXPORT_SYMBOL(drm_framebuffer_unregister_private);

/**
 * drm_framebuffer_cleanup - remove a framebuffer object
 * @fb: framebuffer to remove
 *
 * Cleanup framebuffer. This function is intended to be used from the drivers
 * &drm_framebuffer_funcs.destroy callback. It can also be used to clean up
 * driver private framebuffers embedded into a larger structure.
 *
 * Note that this function does not remove the fb from active usage - if it is
 * still used anywhere, hilarity can ensue since userspace could call getfb on
 * the id and get back -EINVAL. Obviously no concern at driver unload time.
 *
 * Also, the framebuffer will not be removed from the lookup idr - for
 * user-created framebuffers this will happen in in the rmfb ioctl. For
 * driver-private objects (e.g. for fbdev) drivers need to explicitly call
 * drm_framebuffer_unregister_private.
 */
void drm_framebuffer_cleanup(struct drm_framebuffer *fb)
{
	struct drm_device *dev = fb->dev;

	mutex_lock(&dev->mode_config.fb_lock);
	list_del(&fb->head);
	dev->mode_config.num_fb--;
	mutex_unlock(&dev->mode_config.fb_lock);
}
EXPORT_SYMBOL(drm_framebuffer_cleanup);

static int atomic_remove_fb(struct drm_framebuffer *fb)
{
	struct drm_modeset_acquire_ctx ctx;
	struct drm_device *dev = fb->dev;
	struct drm_atomic_state *state;
	struct drm_plane *plane;
	struct drm_connector *conn;
	struct drm_connector_state *conn_state;
	int i, ret = 0;
	unsigned plane_mask;

	state = drm_atomic_state_alloc(dev);
	if (!state)
		return -ENOMEM;

	drm_modeset_acquire_init(&ctx, 0);
	state->acquire_ctx = &ctx;

retry:
	plane_mask = 0;
	ret = drm_modeset_lock_all_ctx(dev, &ctx);
	if (ret)
		goto unlock;

	drm_for_each_plane(plane, dev) {
		struct drm_plane_state *plane_state;

		if (plane->state->fb != fb)
			continue;

		plane_state = drm_atomic_get_plane_state(state, plane);
		if (IS_ERR(plane_state)) {
			ret = PTR_ERR(plane_state);
			goto unlock;
		}

		if (plane_state->crtc->primary == plane) {
			struct drm_crtc_state *crtc_state;

			crtc_state = drm_atomic_get_existing_crtc_state(state, plane_state->crtc);

			ret = drm_atomic_add_affected_connectors(state, plane_state->crtc);
			if (ret)
				goto unlock;

			crtc_state->active = false;
			ret = drm_atomic_set_mode_for_crtc(crtc_state, NULL);
			if (ret)
				goto unlock;
		}

		drm_atomic_set_fb_for_plane(plane_state, NULL);
		ret = drm_atomic_set_crtc_for_plane(plane_state, NULL);
		if (ret)
			goto unlock;

		plane_mask |= BIT(drm_plane_index(plane));

		plane->old_fb = plane->fb;
	}

	for_each_connector_in_state(state, conn, conn_state, i) {
		ret = drm_atomic_set_crtc_for_connector(conn_state, NULL);

		if (ret)
			goto unlock;
	}

	if (plane_mask)
		ret = drm_atomic_commit(state);

unlock:
	if (plane_mask)
		drm_atomic_clean_old_fb(dev, plane_mask, ret);

	if (ret == -EDEADLK) {
		drm_modeset_backoff(&ctx);
		goto retry;
	}

	drm_atomic_state_put(state);

	drm_modeset_drop_locks(&ctx);
	drm_modeset_acquire_fini(&ctx);

	return ret;
}

static void legacy_remove_fb(struct drm_framebuffer *fb)
{
	struct drm_device *dev = fb->dev;
	struct drm_crtc *crtc;
	struct drm_plane *plane;

	drm_modeset_lock_all(dev);
	/* remove from any CRTC */
	drm_for_each_crtc(crtc, dev) {
		if (crtc->primary->fb == fb) {
			/* should turn off the crtc */
			if (drm_crtc_force_disable(crtc))
				DRM_ERROR("failed to reset crtc %p when fb was deleted\n", crtc);
		}
	}

	drm_for_each_plane(plane, dev) {
		if (plane->fb == fb)
			drm_plane_force_disable(plane);
	}
	drm_modeset_unlock_all(dev);
}

/**
 * drm_framebuffer_remove - remove and unreference a framebuffer object
 * @fb: framebuffer to remove
 *
 * Scans all the CRTCs and planes in @dev's mode_config.  If they're
 * using @fb, removes it, setting it to NULL. Then drops the reference to the
 * passed-in framebuffer. Might take the modeset locks.
 *
 * Note that this function optimizes the cleanup away if the caller holds the
 * last reference to the framebuffer. It is also guaranteed to not take the
 * modeset locks in this case.
 */
void drm_framebuffer_remove(struct drm_framebuffer *fb)
{
	struct drm_device *dev;

	if (!fb)
		return;

	dev = fb->dev;

	WARN_ON(!list_empty(&fb->filp_head));

	/*
	 * drm ABI mandates that we remove any deleted framebuffers from active
	 * useage. But since most sane clients only remove framebuffers they no
	 * longer need, try to optimize this away.
	 *
	 * Since we're holding a reference ourselves, observing a refcount of 1
	 * means that we're the last holder and can skip it. Also, the refcount
	 * can never increase from 1 again, so we don't need any barriers or
	 * locks.
	 *
	 * Note that userspace could try to race with use and instate a new
	 * usage _after_ we've cleared all current ones. End result will be an
	 * in-use fb with fb-id == 0. Userspace is allowed to shoot its own foot
	 * in this manner.
	 */
	if (drm_framebuffer_read_refcount(fb) > 1) {
		if (drm_drv_uses_atomic_modeset(dev)) {
<<<<<<< HEAD
			int ret = drm_atomic_remove_fb(fb);
			WARN(ret, "atomic remove_fb failed with %i\n", ret);
			goto out;
		}

		drm_modeset_lock_all(dev);
		/* remove from any CRTC */
		drm_for_each_crtc(crtc, dev) {
			if (crtc->primary->fb == fb) {
				/* should turn off the crtc */
				if (drm_crtc_force_disable(crtc))
					DRM_ERROR("failed to reset crtc %p when fb was deleted\n", crtc);
			}
		}

		drm_for_each_plane(plane, dev) {
			if (plane->fb == fb)
				drm_plane_force_disable(plane);
		}
		drm_modeset_unlock_all(dev);
	}

out:
=======
			int ret = atomic_remove_fb(fb);
			WARN(ret, "atomic remove_fb failed with %i\n", ret);
		} else
			legacy_remove_fb(fb);
	}

>>>>>>> d455937e
	drm_framebuffer_put(fb);
}
EXPORT_SYMBOL(drm_framebuffer_remove);

/**
 * drm_framebuffer_plane_width - width of the plane given the first plane
 * @width: width of the first plane
 * @fb: the framebuffer
 * @plane: plane index
 *
 * Returns:
 * The width of @plane, given that the width of the first plane is @width.
 */
int drm_framebuffer_plane_width(int width,
				const struct drm_framebuffer *fb, int plane)
{
	if (plane >= fb->format->num_planes)
		return 0;

	return fb_plane_width(width, fb->format, plane);
}
EXPORT_SYMBOL(drm_framebuffer_plane_width);

/**
 * drm_framebuffer_plane_height - height of the plane given the first plane
 * @height: height of the first plane
 * @fb: the framebuffer
 * @plane: plane index
 *
 * Returns:
 * The height of @plane, given that the height of the first plane is @height.
 */
int drm_framebuffer_plane_height(int height,
				 const struct drm_framebuffer *fb, int plane)
{
	if (plane >= fb->format->num_planes)
		return 0;

	return fb_plane_height(height, fb->format, plane);
}
EXPORT_SYMBOL(drm_framebuffer_plane_height);<|MERGE_RESOLUTION|>--- conflicted
+++ resolved
@@ -907,38 +907,12 @@
 	 */
 	if (drm_framebuffer_read_refcount(fb) > 1) {
 		if (drm_drv_uses_atomic_modeset(dev)) {
-<<<<<<< HEAD
-			int ret = drm_atomic_remove_fb(fb);
-			WARN(ret, "atomic remove_fb failed with %i\n", ret);
-			goto out;
-		}
-
-		drm_modeset_lock_all(dev);
-		/* remove from any CRTC */
-		drm_for_each_crtc(crtc, dev) {
-			if (crtc->primary->fb == fb) {
-				/* should turn off the crtc */
-				if (drm_crtc_force_disable(crtc))
-					DRM_ERROR("failed to reset crtc %p when fb was deleted\n", crtc);
-			}
-		}
-
-		drm_for_each_plane(plane, dev) {
-			if (plane->fb == fb)
-				drm_plane_force_disable(plane);
-		}
-		drm_modeset_unlock_all(dev);
-	}
-
-out:
-=======
 			int ret = atomic_remove_fb(fb);
 			WARN(ret, "atomic remove_fb failed with %i\n", ret);
 		} else
 			legacy_remove_fb(fb);
 	}
 
->>>>>>> d455937e
 	drm_framebuffer_put(fb);
 }
 EXPORT_SYMBOL(drm_framebuffer_remove);

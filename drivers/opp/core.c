// SPDX-License-Identifier: GPL-2.0-only
/*
 * Generic OPP Interface
 *
 * Copyright (C) 2009-2010 Texas Instruments Incorporated.
 *	Nishanth Menon
 *	Romit Dasgupta
 *	Kevin Hilman
 */

#define pr_fmt(fmt) KBUILD_MODNAME ": " fmt

#include <linux/clk.h>
#include <linux/errno.h>
#include <linux/err.h>
#include <linux/device.h>
#include <linux/export.h>
#include <linux/pm_domain.h>
#include <linux/regulator/consumer.h>
#include <linux/slab.h>
#include <linux/xarray.h>

#include "opp.h"

/*
 * The root of the list of all opp-tables. All opp_table structures branch off
 * from here, with each opp_table containing the list of opps it supports in
 * various states of availability.
 */
LIST_HEAD(opp_tables);

/* Lock to allow exclusive modification to the device and opp lists */
DEFINE_MUTEX(opp_table_lock);
/* Flag indicating that opp_tables list is being updated at the moment */
static bool opp_tables_busy;

/* OPP ID allocator */
static DEFINE_XARRAY_ALLOC1(opp_configs);

static bool _find_opp_dev(const struct device *dev, struct opp_table *opp_table)
{
	struct opp_device *opp_dev;
	bool found = false;

	mutex_lock(&opp_table->lock);
	list_for_each_entry(opp_dev, &opp_table->dev_list, node)
		if (opp_dev->dev == dev) {
			found = true;
			break;
		}

	mutex_unlock(&opp_table->lock);
	return found;
}

static struct opp_table *_find_opp_table_unlocked(struct device *dev)
{
	struct opp_table *opp_table;

	list_for_each_entry(opp_table, &opp_tables, node) {
		if (_find_opp_dev(dev, opp_table)) {
			_get_opp_table_kref(opp_table);
			return opp_table;
		}
	}

	return ERR_PTR(-ENODEV);
}

/**
 * _find_opp_table() - find opp_table struct using device pointer
 * @dev:	device pointer used to lookup OPP table
 *
 * Search OPP table for one containing matching device.
 *
 * Return: pointer to 'struct opp_table' if found, otherwise -ENODEV or
 * -EINVAL based on type of error.
 *
 * The callers must call dev_pm_opp_put_opp_table() after the table is used.
 */
struct opp_table *_find_opp_table(struct device *dev)
{
	struct opp_table *opp_table;

	if (IS_ERR_OR_NULL(dev)) {
		pr_err("%s: Invalid parameters\n", __func__);
		return ERR_PTR(-EINVAL);
	}

	mutex_lock(&opp_table_lock);
	opp_table = _find_opp_table_unlocked(dev);
	mutex_unlock(&opp_table_lock);

	return opp_table;
}

/*
 * Returns true if multiple clocks aren't there, else returns false with WARN.
 *
 * We don't force clk_count == 1 here as there are users who don't have a clock
 * representation in the OPP table and manage the clock configuration themselves
 * in an platform specific way.
 */
static bool assert_single_clk(struct opp_table *opp_table)
{
	return !WARN_ON(opp_table->clk_count > 1);
}

/**
 * dev_pm_opp_get_voltage() - Gets the voltage corresponding to an opp
 * @opp:	opp for which voltage has to be returned for
 *
 * Return: voltage in micro volt corresponding to the opp, else
 * return 0
 *
 * This is useful only for devices with single power supply.
 */
unsigned long dev_pm_opp_get_voltage(struct dev_pm_opp *opp)
{
	if (IS_ERR_OR_NULL(opp)) {
		pr_err("%s: Invalid parameters\n", __func__);
		return 0;
	}

	return opp->supplies[0].u_volt;
}
EXPORT_SYMBOL_GPL(dev_pm_opp_get_voltage);

/**
 * dev_pm_opp_get_supplies() - Gets the supply information corresponding to an opp
 * @opp:	opp for which voltage has to be returned for
 * @supplies:	Placeholder for copying the supply information.
 *
 * Return: negative error number on failure, 0 otherwise on success after
 * setting @supplies.
 *
 * This can be used for devices with any number of power supplies. The caller
 * must ensure the @supplies array must contain space for each regulator.
 */
int dev_pm_opp_get_supplies(struct dev_pm_opp *opp,
			    struct dev_pm_opp_supply *supplies)
{
	if (IS_ERR_OR_NULL(opp) || !supplies) {
		pr_err("%s: Invalid parameters\n", __func__);
		return -EINVAL;
	}

	memcpy(supplies, opp->supplies,
	       sizeof(*supplies) * opp->opp_table->regulator_count);
	return 0;
}
EXPORT_SYMBOL_GPL(dev_pm_opp_get_supplies);

/**
 * dev_pm_opp_get_power() - Gets the power corresponding to an opp
 * @opp:	opp for which power has to be returned for
 *
 * Return: power in micro watt corresponding to the opp, else
 * return 0
 *
 * This is useful only for devices with single power supply.
 */
unsigned long dev_pm_opp_get_power(struct dev_pm_opp *opp)
{
	unsigned long opp_power = 0;
	int i;

	if (IS_ERR_OR_NULL(opp)) {
		pr_err("%s: Invalid parameters\n", __func__);
		return 0;
	}
	for (i = 0; i < opp->opp_table->regulator_count; i++)
		opp_power += opp->supplies[i].u_watt;

	return opp_power;
}
EXPORT_SYMBOL_GPL(dev_pm_opp_get_power);

/**
 * dev_pm_opp_get_freq_indexed() - Gets the frequency corresponding to an
 *				   available opp with specified index
 * @opp: opp for which frequency has to be returned for
 * @index: index of the frequency within the required opp
 *
 * Return: frequency in hertz corresponding to the opp with specified index,
 * else return 0
 */
unsigned long dev_pm_opp_get_freq_indexed(struct dev_pm_opp *opp, u32 index)
{
	if (IS_ERR_OR_NULL(opp) || index >= opp->opp_table->clk_count) {
		pr_err("%s: Invalid parameters\n", __func__);
		return 0;
	}

	return opp->rates[index];
}
EXPORT_SYMBOL_GPL(dev_pm_opp_get_freq_indexed);

/**
 * dev_pm_opp_get_level() - Gets the level corresponding to an available opp
 * @opp:	opp for which level value has to be returned for
 *
 * Return: level read from device tree corresponding to the opp, else
 * return U32_MAX.
 */
unsigned int dev_pm_opp_get_level(struct dev_pm_opp *opp)
{
	if (IS_ERR_OR_NULL(opp) || !opp->available) {
		pr_err("%s: Invalid parameters\n", __func__);
		return 0;
	}

	return opp->level;
}
EXPORT_SYMBOL_GPL(dev_pm_opp_get_level);

/**
 * dev_pm_opp_get_required_pstate() - Gets the required performance state
 *                                    corresponding to an available opp
 * @opp:	opp for which performance state has to be returned for
 * @index:	index of the required opp
 *
 * Return: performance state read from device tree corresponding to the
 * required opp, else return U32_MAX.
 */
unsigned int dev_pm_opp_get_required_pstate(struct dev_pm_opp *opp,
					    unsigned int index)
{
	if (IS_ERR_OR_NULL(opp) || !opp->available ||
	    index >= opp->opp_table->required_opp_count) {
		pr_err("%s: Invalid parameters\n", __func__);
		return 0;
	}

	/* required-opps not fully initialized yet */
	if (lazy_linking_pending(opp->opp_table))
		return 0;

	/* The required OPP table must belong to a genpd */
	if (unlikely(!opp->opp_table->required_opp_tables[index]->is_genpd)) {
		pr_err("%s: Performance state is only valid for genpds.\n", __func__);
		return 0;
	}

	return opp->required_opps[index]->level;
}
EXPORT_SYMBOL_GPL(dev_pm_opp_get_required_pstate);

/**
 * dev_pm_opp_is_turbo() - Returns if opp is turbo OPP or not
 * @opp: opp for which turbo mode is being verified
 *
 * Turbo OPPs are not for normal use, and can be enabled (under certain
 * conditions) for short duration of times to finish high throughput work
 * quickly. Running on them for longer times may overheat the chip.
 *
 * Return: true if opp is turbo opp, else false.
 */
bool dev_pm_opp_is_turbo(struct dev_pm_opp *opp)
{
	if (IS_ERR_OR_NULL(opp) || !opp->available) {
		pr_err("%s: Invalid parameters\n", __func__);
		return false;
	}

	return opp->turbo;
}
EXPORT_SYMBOL_GPL(dev_pm_opp_is_turbo);

/**
 * dev_pm_opp_get_max_clock_latency() - Get max clock latency in nanoseconds
 * @dev:	device for which we do this operation
 *
 * Return: This function returns the max clock latency in nanoseconds.
 */
unsigned long dev_pm_opp_get_max_clock_latency(struct device *dev)
{
	struct opp_table *opp_table;
	unsigned long clock_latency_ns;

	opp_table = _find_opp_table(dev);
	if (IS_ERR(opp_table))
		return 0;

	clock_latency_ns = opp_table->clock_latency_ns_max;

	dev_pm_opp_put_opp_table(opp_table);

	return clock_latency_ns;
}
EXPORT_SYMBOL_GPL(dev_pm_opp_get_max_clock_latency);

/**
 * dev_pm_opp_get_max_volt_latency() - Get max voltage latency in nanoseconds
 * @dev: device for which we do this operation
 *
 * Return: This function returns the max voltage latency in nanoseconds.
 */
unsigned long dev_pm_opp_get_max_volt_latency(struct device *dev)
{
	struct opp_table *opp_table;
	struct dev_pm_opp *opp;
	struct regulator *reg;
	unsigned long latency_ns = 0;
	int ret, i, count;
	struct {
		unsigned long min;
		unsigned long max;
	} *uV;

	opp_table = _find_opp_table(dev);
	if (IS_ERR(opp_table))
		return 0;

	/* Regulator may not be required for the device */
	if (!opp_table->regulators)
		goto put_opp_table;

	count = opp_table->regulator_count;

	uV = kmalloc_array(count, sizeof(*uV), GFP_KERNEL);
	if (!uV)
		goto put_opp_table;

	mutex_lock(&opp_table->lock);

	for (i = 0; i < count; i++) {
		uV[i].min = ~0;
		uV[i].max = 0;

		list_for_each_entry(opp, &opp_table->opp_list, node) {
			if (!opp->available)
				continue;

			if (opp->supplies[i].u_volt_min < uV[i].min)
				uV[i].min = opp->supplies[i].u_volt_min;
			if (opp->supplies[i].u_volt_max > uV[i].max)
				uV[i].max = opp->supplies[i].u_volt_max;
		}
	}

	mutex_unlock(&opp_table->lock);

	/*
	 * The caller needs to ensure that opp_table (and hence the regulator)
	 * isn't freed, while we are executing this routine.
	 */
	for (i = 0; i < count; i++) {
		reg = opp_table->regulators[i];
		ret = regulator_set_voltage_time(reg, uV[i].min, uV[i].max);
		if (ret > 0)
			latency_ns += ret * 1000;
	}

	kfree(uV);
put_opp_table:
	dev_pm_opp_put_opp_table(opp_table);

	return latency_ns;
}
EXPORT_SYMBOL_GPL(dev_pm_opp_get_max_volt_latency);

/**
 * dev_pm_opp_get_max_transition_latency() - Get max transition latency in
 *					     nanoseconds
 * @dev: device for which we do this operation
 *
 * Return: This function returns the max transition latency, in nanoseconds, to
 * switch from one OPP to other.
 */
unsigned long dev_pm_opp_get_max_transition_latency(struct device *dev)
{
	return dev_pm_opp_get_max_volt_latency(dev) +
		dev_pm_opp_get_max_clock_latency(dev);
}
EXPORT_SYMBOL_GPL(dev_pm_opp_get_max_transition_latency);

/**
 * dev_pm_opp_get_suspend_opp_freq() - Get frequency of suspend opp in Hz
 * @dev:	device for which we do this operation
 *
 * Return: This function returns the frequency of the OPP marked as suspend_opp
 * if one is available, else returns 0;
 */
unsigned long dev_pm_opp_get_suspend_opp_freq(struct device *dev)
{
	struct opp_table *opp_table;
	unsigned long freq = 0;

	opp_table = _find_opp_table(dev);
	if (IS_ERR(opp_table))
		return 0;

	if (opp_table->suspend_opp && opp_table->suspend_opp->available)
		freq = dev_pm_opp_get_freq(opp_table->suspend_opp);

	dev_pm_opp_put_opp_table(opp_table);

	return freq;
}
EXPORT_SYMBOL_GPL(dev_pm_opp_get_suspend_opp_freq);

int _get_opp_count(struct opp_table *opp_table)
{
	struct dev_pm_opp *opp;
	int count = 0;

	mutex_lock(&opp_table->lock);

	list_for_each_entry(opp, &opp_table->opp_list, node) {
		if (opp->available)
			count++;
	}

	mutex_unlock(&opp_table->lock);

	return count;
}

/**
 * dev_pm_opp_get_opp_count() - Get number of opps available in the opp table
 * @dev:	device for which we do this operation
 *
 * Return: This function returns the number of available opps if there are any,
 * else returns 0 if none or the corresponding error value.
 */
int dev_pm_opp_get_opp_count(struct device *dev)
{
	struct opp_table *opp_table;
	int count;

	opp_table = _find_opp_table(dev);
	if (IS_ERR(opp_table)) {
		count = PTR_ERR(opp_table);
		dev_dbg(dev, "%s: OPP table not found (%d)\n",
			__func__, count);
		return count;
	}

	count = _get_opp_count(opp_table);
	dev_pm_opp_put_opp_table(opp_table);

	return count;
}
EXPORT_SYMBOL_GPL(dev_pm_opp_get_opp_count);

/* Helpers to read keys */
static unsigned long _read_freq(struct dev_pm_opp *opp, int index)
{
	return opp->rates[index];
}

static unsigned long _read_level(struct dev_pm_opp *opp, int index)
{
	return opp->level;
}

static unsigned long _read_bw(struct dev_pm_opp *opp, int index)
{
	return opp->bandwidth[index].peak;
}

/* Generic comparison helpers */
static bool _compare_exact(struct dev_pm_opp **opp, struct dev_pm_opp *temp_opp,
			   unsigned long opp_key, unsigned long key)
{
	if (opp_key == key) {
		*opp = temp_opp;
		return true;
	}

	return false;
}

static bool _compare_ceil(struct dev_pm_opp **opp, struct dev_pm_opp *temp_opp,
			  unsigned long opp_key, unsigned long key)
{
	if (opp_key >= key) {
		*opp = temp_opp;
		return true;
	}

	return false;
}

static bool _compare_floor(struct dev_pm_opp **opp, struct dev_pm_opp *temp_opp,
			   unsigned long opp_key, unsigned long key)
{
	if (opp_key > key)
		return true;

	*opp = temp_opp;
	return false;
}

/* Generic key finding helpers */
static struct dev_pm_opp *_opp_table_find_key(struct opp_table *opp_table,
		unsigned long *key, int index, bool available,
		unsigned long (*read)(struct dev_pm_opp *opp, int index),
		bool (*compare)(struct dev_pm_opp **opp, struct dev_pm_opp *temp_opp,
				unsigned long opp_key, unsigned long key),
		bool (*assert)(struct opp_table *opp_table))
{
	struct dev_pm_opp *temp_opp, *opp = ERR_PTR(-ERANGE);

	/* Assert that the requirement is met */
	if (assert && !assert(opp_table))
		return ERR_PTR(-EINVAL);

	mutex_lock(&opp_table->lock);

	list_for_each_entry(temp_opp, &opp_table->opp_list, node) {
		if (temp_opp->available == available) {
			if (compare(&opp, temp_opp, read(temp_opp, index), *key))
				break;
		}
	}

	/* Increment the reference count of OPP */
	if (!IS_ERR(opp)) {
		*key = read(opp, index);
		dev_pm_opp_get(opp);
	}

	mutex_unlock(&opp_table->lock);

	return opp;
}

static struct dev_pm_opp *
_find_key(struct device *dev, unsigned long *key, int index, bool available,
	  unsigned long (*read)(struct dev_pm_opp *opp, int index),
	  bool (*compare)(struct dev_pm_opp **opp, struct dev_pm_opp *temp_opp,
			  unsigned long opp_key, unsigned long key),
	  bool (*assert)(struct opp_table *opp_table))
{
	struct opp_table *opp_table;
	struct dev_pm_opp *opp;

	opp_table = _find_opp_table(dev);
	if (IS_ERR(opp_table)) {
		dev_err(dev, "%s: OPP table not found (%ld)\n", __func__,
			PTR_ERR(opp_table));
		return ERR_CAST(opp_table);
	}

	opp = _opp_table_find_key(opp_table, key, index, available, read,
				  compare, assert);

	dev_pm_opp_put_opp_table(opp_table);

	return opp;
}

static struct dev_pm_opp *_find_key_exact(struct device *dev,
		unsigned long key, int index, bool available,
		unsigned long (*read)(struct dev_pm_opp *opp, int index),
		bool (*assert)(struct opp_table *opp_table))
{
	/*
	 * The value of key will be updated here, but will be ignored as the
	 * caller doesn't need it.
	 */
	return _find_key(dev, &key, index, available, read, _compare_exact,
			 assert);
}

static struct dev_pm_opp *_opp_table_find_key_ceil(struct opp_table *opp_table,
		unsigned long *key, int index, bool available,
		unsigned long (*read)(struct dev_pm_opp *opp, int index),
		bool (*assert)(struct opp_table *opp_table))
{
	return _opp_table_find_key(opp_table, key, index, available, read,
				   _compare_ceil, assert);
}

static struct dev_pm_opp *_find_key_ceil(struct device *dev, unsigned long *key,
		int index, bool available,
		unsigned long (*read)(struct dev_pm_opp *opp, int index),
		bool (*assert)(struct opp_table *opp_table))
{
	return _find_key(dev, key, index, available, read, _compare_ceil,
			 assert);
}

static struct dev_pm_opp *_find_key_floor(struct device *dev,
		unsigned long *key, int index, bool available,
		unsigned long (*read)(struct dev_pm_opp *opp, int index),
		bool (*assert)(struct opp_table *opp_table))
{
	return _find_key(dev, key, index, available, read, _compare_floor,
			 assert);
}

/**
 * dev_pm_opp_find_freq_exact() - search for an exact frequency
 * @dev:		device for which we do this operation
 * @freq:		frequency to search for
 * @available:		true/false - match for available opp
 *
 * Return: Searches for exact match in the opp table and returns pointer to the
 * matching opp if found, else returns ERR_PTR in case of error and should
 * be handled using IS_ERR. Error return values can be:
 * EINVAL:	for bad pointer
 * ERANGE:	no match found for search
 * ENODEV:	if device not found in list of registered devices
 *
 * Note: available is a modifier for the search. if available=true, then the
 * match is for exact matching frequency and is available in the stored OPP
 * table. if false, the match is for exact frequency which is not available.
 *
 * This provides a mechanism to enable an opp which is not available currently
 * or the opposite as well.
 *
 * The callers are required to call dev_pm_opp_put() for the returned OPP after
 * use.
 */
struct dev_pm_opp *dev_pm_opp_find_freq_exact(struct device *dev,
		unsigned long freq, bool available)
{
	return _find_key_exact(dev, freq, 0, available, _read_freq,
			       assert_single_clk);
}
EXPORT_SYMBOL_GPL(dev_pm_opp_find_freq_exact);

/**
 * dev_pm_opp_find_freq_exact_indexed() - Search for an exact freq for the
 *					 clock corresponding to the index
 * @dev:	Device for which we do this operation
 * @freq:	frequency to search for
 * @index:	Clock index
 * @available:	true/false - match for available opp
 *
 * Search for the matching exact OPP for the clock corresponding to the
 * specified index from a starting freq for a device.
 *
 * Return: matching *opp , else returns ERR_PTR in case of error and should be
 * handled using IS_ERR. Error return values can be:
 * EINVAL:	for bad pointer
 * ERANGE:	no match found for search
 * ENODEV:	if device not found in list of registered devices
 *
 * The callers are required to call dev_pm_opp_put() for the returned OPP after
 * use.
 */
struct dev_pm_opp *
dev_pm_opp_find_freq_exact_indexed(struct device *dev, unsigned long freq,
				   u32 index, bool available)
{
	return _find_key_exact(dev, freq, index, available, _read_freq, NULL);
}
EXPORT_SYMBOL_GPL(dev_pm_opp_find_freq_exact_indexed);

static noinline struct dev_pm_opp *_find_freq_ceil(struct opp_table *opp_table,
						   unsigned long *freq)
{
	return _opp_table_find_key_ceil(opp_table, freq, 0, true, _read_freq,
					assert_single_clk);
}

/**
 * dev_pm_opp_find_freq_ceil() - Search for an rounded ceil freq
 * @dev:	device for which we do this operation
 * @freq:	Start frequency
 *
 * Search for the matching ceil *available* OPP from a starting freq
 * for a device.
 *
 * Return: matching *opp and refreshes *freq accordingly, else returns
 * ERR_PTR in case of error and should be handled using IS_ERR. Error return
 * values can be:
 * EINVAL:	for bad pointer
 * ERANGE:	no match found for search
 * ENODEV:	if device not found in list of registered devices
 *
 * The callers are required to call dev_pm_opp_put() for the returned OPP after
 * use.
 */
struct dev_pm_opp *dev_pm_opp_find_freq_ceil(struct device *dev,
					     unsigned long *freq)
{
	return _find_key_ceil(dev, freq, 0, true, _read_freq, assert_single_clk);
}
EXPORT_SYMBOL_GPL(dev_pm_opp_find_freq_ceil);

/**
 * dev_pm_opp_find_freq_ceil_indexed() - Search for a rounded ceil freq for the
 *					 clock corresponding to the index
 * @dev:	Device for which we do this operation
 * @freq:	Start frequency
 * @index:	Clock index
 *
 * Search for the matching ceil *available* OPP for the clock corresponding to
 * the specified index from a starting freq for a device.
 *
 * Return: matching *opp and refreshes *freq accordingly, else returns
 * ERR_PTR in case of error and should be handled using IS_ERR. Error return
 * values can be:
 * EINVAL:	for bad pointer
 * ERANGE:	no match found for search
 * ENODEV:	if device not found in list of registered devices
 *
 * The callers are required to call dev_pm_opp_put() for the returned OPP after
 * use.
 */
struct dev_pm_opp *
dev_pm_opp_find_freq_ceil_indexed(struct device *dev, unsigned long *freq,
				  u32 index)
{
	return _find_key_ceil(dev, freq, index, true, _read_freq, NULL);
}
EXPORT_SYMBOL_GPL(dev_pm_opp_find_freq_ceil_indexed);

/**
 * dev_pm_opp_find_freq_floor() - Search for a rounded floor freq
 * @dev:	device for which we do this operation
 * @freq:	Start frequency
 *
 * Search for the matching floor *available* OPP from a starting freq
 * for a device.
 *
 * Return: matching *opp and refreshes *freq accordingly, else returns
 * ERR_PTR in case of error and should be handled using IS_ERR. Error return
 * values can be:
 * EINVAL:	for bad pointer
 * ERANGE:	no match found for search
 * ENODEV:	if device not found in list of registered devices
 *
 * The callers are required to call dev_pm_opp_put() for the returned OPP after
 * use.
 */
struct dev_pm_opp *dev_pm_opp_find_freq_floor(struct device *dev,
					      unsigned long *freq)
{
	return _find_key_floor(dev, freq, 0, true, _read_freq, assert_single_clk);
}
EXPORT_SYMBOL_GPL(dev_pm_opp_find_freq_floor);

/**
 * dev_pm_opp_find_freq_floor_indexed() - Search for a rounded floor freq for the
 *					  clock corresponding to the index
 * @dev:	Device for which we do this operation
 * @freq:	Start frequency
 * @index:	Clock index
 *
 * Search for the matching floor *available* OPP for the clock corresponding to
 * the specified index from a starting freq for a device.
 *
 * Return: matching *opp and refreshes *freq accordingly, else returns
 * ERR_PTR in case of error and should be handled using IS_ERR. Error return
 * values can be:
 * EINVAL:	for bad pointer
 * ERANGE:	no match found for search
 * ENODEV:	if device not found in list of registered devices
 *
 * The callers are required to call dev_pm_opp_put() for the returned OPP after
 * use.
 */
struct dev_pm_opp *
dev_pm_opp_find_freq_floor_indexed(struct device *dev, unsigned long *freq,
				   u32 index)
{
	return _find_key_floor(dev, freq, index, true, _read_freq, NULL);
}
EXPORT_SYMBOL_GPL(dev_pm_opp_find_freq_floor_indexed);

/**
 * dev_pm_opp_find_level_exact() - search for an exact level
 * @dev:		device for which we do this operation
 * @level:		level to search for
 *
 * Return: Searches for exact match in the opp table and returns pointer to the
 * matching opp if found, else returns ERR_PTR in case of error and should
 * be handled using IS_ERR. Error return values can be:
 * EINVAL:	for bad pointer
 * ERANGE:	no match found for search
 * ENODEV:	if device not found in list of registered devices
 *
 * The callers are required to call dev_pm_opp_put() for the returned OPP after
 * use.
 */
struct dev_pm_opp *dev_pm_opp_find_level_exact(struct device *dev,
					       unsigned int level)
{
	return _find_key_exact(dev, level, 0, true, _read_level, NULL);
}
EXPORT_SYMBOL_GPL(dev_pm_opp_find_level_exact);

/**
 * dev_pm_opp_find_level_ceil() - search for an rounded up level
 * @dev:		device for which we do this operation
 * @level:		level to search for
 *
 * Return: Searches for rounded up match in the opp table and returns pointer
 * to the  matching opp if found, else returns ERR_PTR in case of error and
 * should be handled using IS_ERR. Error return values can be:
 * EINVAL:	for bad pointer
 * ERANGE:	no match found for search
 * ENODEV:	if device not found in list of registered devices
 *
 * The callers are required to call dev_pm_opp_put() for the returned OPP after
 * use.
 */
struct dev_pm_opp *dev_pm_opp_find_level_ceil(struct device *dev,
					      unsigned int *level)
{
	unsigned long temp = *level;
	struct dev_pm_opp *opp;

	opp = _find_key_ceil(dev, &temp, 0, true, _read_level, NULL);
	if (IS_ERR(opp))
		return opp;

	/* False match */
	if (temp == OPP_LEVEL_UNSET) {
		dev_err(dev, "%s: OPP levels aren't available\n", __func__);
		dev_pm_opp_put(opp);
		return ERR_PTR(-ENODEV);
	}

	*level = temp;
	return opp;
}
EXPORT_SYMBOL_GPL(dev_pm_opp_find_level_ceil);

/**
 * dev_pm_opp_find_level_floor() - Search for a rounded floor level
 * @dev:	device for which we do this operation
 * @level:	Start level
 *
 * Search for the matching floor *available* OPP from a starting level
 * for a device.
 *
 * Return: matching *opp and refreshes *level accordingly, else returns
 * ERR_PTR in case of error and should be handled using IS_ERR. Error return
 * values can be:
 * EINVAL:	for bad pointer
 * ERANGE:	no match found for search
 * ENODEV:	if device not found in list of registered devices
 *
 * The callers are required to call dev_pm_opp_put() for the returned OPP after
 * use.
 */
struct dev_pm_opp *dev_pm_opp_find_level_floor(struct device *dev,
					       unsigned int *level)
{
	unsigned long temp = *level;
	struct dev_pm_opp *opp;

	opp = _find_key_floor(dev, &temp, 0, true, _read_level, NULL);
	*level = temp;
	return opp;
}
EXPORT_SYMBOL_GPL(dev_pm_opp_find_level_floor);

/**
 * dev_pm_opp_find_bw_ceil() - Search for a rounded ceil bandwidth
 * @dev:	device for which we do this operation
 * @bw:	start bandwidth
 * @index:	which bandwidth to compare, in case of OPPs with several values
 *
 * Search for the matching floor *available* OPP from a starting bandwidth
 * for a device.
 *
 * Return: matching *opp and refreshes *bw accordingly, else returns
 * ERR_PTR in case of error and should be handled using IS_ERR. Error return
 * values can be:
 * EINVAL:	for bad pointer
 * ERANGE:	no match found for search
 * ENODEV:	if device not found in list of registered devices
 *
 * The callers are required to call dev_pm_opp_put() for the returned OPP after
 * use.
 */
struct dev_pm_opp *dev_pm_opp_find_bw_ceil(struct device *dev, unsigned int *bw,
					   int index)
{
	unsigned long temp = *bw;
	struct dev_pm_opp *opp;

	opp = _find_key_ceil(dev, &temp, index, true, _read_bw, NULL);
	*bw = temp;
	return opp;
}
EXPORT_SYMBOL_GPL(dev_pm_opp_find_bw_ceil);

/**
 * dev_pm_opp_find_bw_floor() - Search for a rounded floor bandwidth
 * @dev:	device for which we do this operation
 * @bw:	start bandwidth
 * @index:	which bandwidth to compare, in case of OPPs with several values
 *
 * Search for the matching floor *available* OPP from a starting bandwidth
 * for a device.
 *
 * Return: matching *opp and refreshes *bw accordingly, else returns
 * ERR_PTR in case of error and should be handled using IS_ERR. Error return
 * values can be:
 * EINVAL:	for bad pointer
 * ERANGE:	no match found for search
 * ENODEV:	if device not found in list of registered devices
 *
 * The callers are required to call dev_pm_opp_put() for the returned OPP after
 * use.
 */
struct dev_pm_opp *dev_pm_opp_find_bw_floor(struct device *dev,
					    unsigned int *bw, int index)
{
	unsigned long temp = *bw;
	struct dev_pm_opp *opp;

	opp = _find_key_floor(dev, &temp, index, true, _read_bw, NULL);
	*bw = temp;
	return opp;
}
EXPORT_SYMBOL_GPL(dev_pm_opp_find_bw_floor);

static int _set_opp_voltage(struct device *dev, struct regulator *reg,
			    struct dev_pm_opp_supply *supply)
{
	int ret;

	/* Regulator not available for device */
	if (IS_ERR(reg)) {
		dev_dbg(dev, "%s: regulator not available: %ld\n", __func__,
			PTR_ERR(reg));
		return 0;
	}

	dev_dbg(dev, "%s: voltages (mV): %lu %lu %lu\n", __func__,
		supply->u_volt_min, supply->u_volt, supply->u_volt_max);

	ret = regulator_set_voltage_triplet(reg, supply->u_volt_min,
					    supply->u_volt, supply->u_volt_max);
	if (ret)
		dev_err(dev, "%s: failed to set voltage (%lu %lu %lu mV): %d\n",
			__func__, supply->u_volt_min, supply->u_volt,
			supply->u_volt_max, ret);

	return ret;
}

static int
_opp_config_clk_single(struct device *dev, struct opp_table *opp_table,
		       struct dev_pm_opp *opp, void *data, bool scaling_down)
{
	unsigned long *target = data;
	unsigned long freq;
	int ret;

	/* One of target and opp must be available */
	if (target) {
		freq = *target;
	} else if (opp) {
		freq = opp->rates[0];
	} else {
		WARN_ON(1);
		return -EINVAL;
	}

	ret = clk_set_rate(opp_table->clk, freq);
	if (ret) {
		dev_err(dev, "%s: failed to set clock rate: %d\n", __func__,
			ret);
	} else {
		opp_table->current_rate_single_clk = freq;
	}

	return ret;
}

/*
 * Simple implementation for configuring multiple clocks. Configure clocks in
 * the order in which they are present in the array while scaling up.
 */
int dev_pm_opp_config_clks_simple(struct device *dev,
		struct opp_table *opp_table, struct dev_pm_opp *opp, void *data,
		bool scaling_down)
{
	int ret, i;

	if (scaling_down) {
		for (i = opp_table->clk_count - 1; i >= 0; i--) {
			ret = clk_set_rate(opp_table->clks[i], opp->rates[i]);
			if (ret) {
				dev_err(dev, "%s: failed to set clock rate: %d\n", __func__,
					ret);
				return ret;
			}
		}
	} else {
		for (i = 0; i < opp_table->clk_count; i++) {
			ret = clk_set_rate(opp_table->clks[i], opp->rates[i]);
			if (ret) {
				dev_err(dev, "%s: failed to set clock rate: %d\n", __func__,
					ret);
				return ret;
			}
		}
	}

	return 0;
}
EXPORT_SYMBOL_GPL(dev_pm_opp_config_clks_simple);

static int _opp_config_regulator_single(struct device *dev,
			struct dev_pm_opp *old_opp, struct dev_pm_opp *new_opp,
			struct regulator **regulators, unsigned int count)
{
	struct regulator *reg = regulators[0];
	int ret;

	/* This function only supports single regulator per device */
	if (WARN_ON(count > 1)) {
		dev_err(dev, "multiple regulators are not supported\n");
		return -EINVAL;
	}

	ret = _set_opp_voltage(dev, reg, new_opp->supplies);
	if (ret)
		return ret;

	/*
	 * Enable the regulator after setting its voltages, otherwise it breaks
	 * some boot-enabled regulators.
	 */
	if (unlikely(!new_opp->opp_table->enabled)) {
		ret = regulator_enable(reg);
		if (ret < 0)
			dev_warn(dev, "Failed to enable regulator: %d", ret);
	}

	return 0;
}

static int _set_opp_bw(const struct opp_table *opp_table,
		       struct dev_pm_opp *opp, struct device *dev)
{
	u32 avg, peak;
	int i, ret;

	if (!opp_table->paths)
		return 0;

	for (i = 0; i < opp_table->path_count; i++) {
		if (!opp) {
			avg = 0;
			peak = 0;
		} else {
			avg = opp->bandwidth[i].avg;
			peak = opp->bandwidth[i].peak;
		}
		ret = icc_set_bw(opp_table->paths[i], avg, peak);
		if (ret) {
			dev_err(dev, "Failed to %s bandwidth[%d]: %d\n",
				opp ? "set" : "remove", i, ret);
			return ret;
		}
	}

	return 0;
}

/* This is only called for PM domain for now */
static int _set_required_opps(struct device *dev, struct opp_table *opp_table,
			      struct dev_pm_opp *opp, bool up)
{
	struct device **devs = opp_table->required_devs;
	struct dev_pm_opp *required_opp;
	int index, target, delta, ret;

	if (!devs)
		return 0;

	/* required-opps not fully initialized yet */
	if (lazy_linking_pending(opp_table))
		return -EBUSY;

	/* Scaling up? Set required OPPs in normal order, else reverse */
	if (up) {
		index = 0;
		target = opp_table->required_opp_count;
		delta = 1;
	} else {
		index = opp_table->required_opp_count - 1;
		target = -1;
		delta = -1;
	}

	while (index != target) {
		if (devs[index]) {
			required_opp = opp ? opp->required_opps[index] : NULL;

			ret = dev_pm_opp_set_opp(devs[index], required_opp);
			if (ret)
				return ret;
		}

		index += delta;
	}

	return 0;
}

static int _set_opp_level(struct device *dev, struct opp_table *opp_table,
			  struct dev_pm_opp *opp)
{
	unsigned int level = 0;
	int ret = 0;

	if (opp) {
		if (opp->level == OPP_LEVEL_UNSET)
			return 0;

		level = opp->level;
	}

	/* Request a new performance state through the device's PM domain. */
	ret = dev_pm_domain_set_performance_state(dev, level);
	if (ret)
		dev_err(dev, "Failed to set performance state %u (%d)\n", level,
			ret);

	return ret;
}

static void _find_current_opp(struct device *dev, struct opp_table *opp_table)
{
	struct dev_pm_opp *opp = ERR_PTR(-ENODEV);
	unsigned long freq;

	if (!IS_ERR(opp_table->clk)) {
		freq = clk_get_rate(opp_table->clk);
		opp = _find_freq_ceil(opp_table, &freq);
	}

	/*
	 * Unable to find the current OPP ? Pick the first from the list since
	 * it is in ascending order, otherwise rest of the code will need to
	 * make special checks to validate current_opp.
	 */
	if (IS_ERR(opp)) {
		mutex_lock(&opp_table->lock);
		opp = list_first_entry(&opp_table->opp_list, struct dev_pm_opp, node);
		dev_pm_opp_get(opp);
		mutex_unlock(&opp_table->lock);
	}

	opp_table->current_opp = opp;
}

static int _disable_opp_table(struct device *dev, struct opp_table *opp_table)
{
	int ret;

	if (!opp_table->enabled)
		return 0;

	/*
	 * Some drivers need to support cases where some platforms may
	 * have OPP table for the device, while others don't and
	 * opp_set_rate() just needs to behave like clk_set_rate().
	 */
	if (!_get_opp_count(opp_table))
		return 0;

	ret = _set_opp_bw(opp_table, NULL, dev);
	if (ret)
		return ret;

	if (opp_table->regulators)
		regulator_disable(opp_table->regulators[0]);

	ret = _set_opp_level(dev, opp_table, NULL);
	if (ret)
		goto out;

	ret = _set_required_opps(dev, opp_table, NULL, false);

out:
	opp_table->enabled = false;
	return ret;
}

static int _set_opp(struct device *dev, struct opp_table *opp_table,
		    struct dev_pm_opp *opp, void *clk_data, bool forced)
{
	struct dev_pm_opp *old_opp;
	int scaling_down, ret;

	if (unlikely(!opp))
		return _disable_opp_table(dev, opp_table);

	/* Find the currently set OPP if we don't know already */
	if (unlikely(!opp_table->current_opp))
		_find_current_opp(dev, opp_table);

	old_opp = opp_table->current_opp;

	/* Return early if nothing to do */
	if (!forced && old_opp == opp && opp_table->enabled) {
		dev_dbg_ratelimited(dev, "%s: OPPs are same, nothing to do\n", __func__);
		return 0;
	}

	dev_dbg(dev, "%s: switching OPP: Freq %lu -> %lu Hz, Level %u -> %u, Bw %u -> %u\n",
		__func__, old_opp->rates[0], opp->rates[0], old_opp->level,
		opp->level, old_opp->bandwidth ? old_opp->bandwidth[0].peak : 0,
		opp->bandwidth ? opp->bandwidth[0].peak : 0);

	scaling_down = _opp_compare_key(opp_table, old_opp, opp);
	if (scaling_down == -1)
		scaling_down = 0;

	/* Scaling up? Configure required OPPs before frequency */
	if (!scaling_down) {
		ret = _set_required_opps(dev, opp_table, opp, true);
		if (ret) {
			dev_err(dev, "Failed to set required opps: %d\n", ret);
			return ret;
		}

		ret = _set_opp_level(dev, opp_table, opp);
		if (ret)
			return ret;

		ret = _set_opp_bw(opp_table, opp, dev);
		if (ret) {
			dev_err(dev, "Failed to set bw: %d\n", ret);
			return ret;
		}

		if (opp_table->config_regulators) {
			ret = opp_table->config_regulators(dev, old_opp, opp,
							   opp_table->regulators,
							   opp_table->regulator_count);
			if (ret) {
				dev_err(dev, "Failed to set regulator voltages: %d\n",
					ret);
				return ret;
			}
		}
	}

	if (opp_table->config_clks) {
		ret = opp_table->config_clks(dev, opp_table, opp, clk_data, scaling_down);
		if (ret)
			return ret;
	}

	/* Scaling down? Configure required OPPs after frequency */
	if (scaling_down) {
		if (opp_table->config_regulators) {
			ret = opp_table->config_regulators(dev, old_opp, opp,
							   opp_table->regulators,
							   opp_table->regulator_count);
			if (ret) {
				dev_err(dev, "Failed to set regulator voltages: %d\n",
					ret);
				return ret;
			}
		}

		ret = _set_opp_bw(opp_table, opp, dev);
		if (ret) {
			dev_err(dev, "Failed to set bw: %d\n", ret);
			return ret;
		}

		ret = _set_opp_level(dev, opp_table, opp);
		if (ret)
			return ret;

		ret = _set_required_opps(dev, opp_table, opp, false);
		if (ret) {
			dev_err(dev, "Failed to set required opps: %d\n", ret);
			return ret;
		}
	}

	opp_table->enabled = true;
	dev_pm_opp_put(old_opp);

	/* Make sure current_opp doesn't get freed */
	dev_pm_opp_get(opp);
	opp_table->current_opp = opp;

	return ret;
}

/**
 * dev_pm_opp_set_rate() - Configure new OPP based on frequency
 * @dev:	 device for which we do this operation
 * @target_freq: frequency to achieve
 *
 * This configures the power-supplies to the levels specified by the OPP
 * corresponding to the target_freq, and programs the clock to a value <=
 * target_freq, as rounded by clk_round_rate(). Device wanting to run at fmax
 * provided by the opp, should have already rounded to the target OPP's
 * frequency.
 */
int dev_pm_opp_set_rate(struct device *dev, unsigned long target_freq)
{
	struct opp_table *opp_table;
	unsigned long freq = 0, temp_freq;
	struct dev_pm_opp *opp = NULL;
	bool forced = false;
	int ret;

	opp_table = _find_opp_table(dev);
	if (IS_ERR(opp_table)) {
		dev_err(dev, "%s: device's opp table doesn't exist\n", __func__);
		return PTR_ERR(opp_table);
	}

	if (target_freq) {
		/*
		 * For IO devices which require an OPP on some platforms/SoCs
		 * while just needing to scale the clock on some others
		 * we look for empty OPP tables with just a clock handle and
		 * scale only the clk. This makes dev_pm_opp_set_rate()
		 * equivalent to a clk_set_rate()
		 */
		if (!_get_opp_count(opp_table)) {
			ret = opp_table->config_clks(dev, opp_table, NULL,
						     &target_freq, false);
			goto put_opp_table;
		}

		freq = clk_round_rate(opp_table->clk, target_freq);
		if ((long)freq <= 0)
			freq = target_freq;

		/*
		 * The clock driver may support finer resolution of the
		 * frequencies than the OPP table, don't update the frequency we
		 * pass to clk_set_rate() here.
		 */
		temp_freq = freq;
		opp = _find_freq_ceil(opp_table, &temp_freq);
		if (IS_ERR(opp)) {
			ret = PTR_ERR(opp);
			dev_err(dev, "%s: failed to find OPP for freq %lu (%d)\n",
				__func__, freq, ret);
			goto put_opp_table;
		}

		/*
		 * An OPP entry specifies the highest frequency at which other
		 * properties of the OPP entry apply. Even if the new OPP is
		 * same as the old one, we may still reach here for a different
		 * value of the frequency. In such a case, do not abort but
		 * configure the hardware to the desired frequency forcefully.
		 */
		forced = opp_table->current_rate_single_clk != freq;
	}

	ret = _set_opp(dev, opp_table, opp, &freq, forced);

	if (freq)
		dev_pm_opp_put(opp);

put_opp_table:
	dev_pm_opp_put_opp_table(opp_table);
	return ret;
}
EXPORT_SYMBOL_GPL(dev_pm_opp_set_rate);

/**
 * dev_pm_opp_set_opp() - Configure device for OPP
 * @dev: device for which we do this operation
 * @opp: OPP to set to
 *
 * This configures the device based on the properties of the OPP passed to this
 * routine.
 *
 * Return: 0 on success, a negative error number otherwise.
 */
int dev_pm_opp_set_opp(struct device *dev, struct dev_pm_opp *opp)
{
	struct opp_table *opp_table;
	int ret;

	opp_table = _find_opp_table(dev);
	if (IS_ERR(opp_table)) {
		dev_err(dev, "%s: device opp doesn't exist\n", __func__);
		return PTR_ERR(opp_table);
	}

	ret = _set_opp(dev, opp_table, opp, NULL, false);
	dev_pm_opp_put_opp_table(opp_table);

	return ret;
}
EXPORT_SYMBOL_GPL(dev_pm_opp_set_opp);

/* OPP-dev Helpers */
static void _remove_opp_dev(struct opp_device *opp_dev,
			    struct opp_table *opp_table)
{
	opp_debug_unregister(opp_dev, opp_table);
	list_del(&opp_dev->node);
	kfree(opp_dev);
}

struct opp_device *_add_opp_dev(const struct device *dev,
				struct opp_table *opp_table)
{
	struct opp_device *opp_dev;

	opp_dev = kzalloc(sizeof(*opp_dev), GFP_KERNEL);
	if (!opp_dev)
		return NULL;

	/* Initialize opp-dev */
	opp_dev->dev = dev;

	mutex_lock(&opp_table->lock);
	list_add(&opp_dev->node, &opp_table->dev_list);
	mutex_unlock(&opp_table->lock);

	/* Create debugfs entries for the opp_table */
	opp_debug_register(opp_dev, opp_table);

	return opp_dev;
}

static struct opp_table *_allocate_opp_table(struct device *dev, int index)
{
	struct opp_table *opp_table;
	struct opp_device *opp_dev;
	int ret;

	/*
	 * Allocate a new OPP table. In the infrequent case where a new
	 * device is needed to be added, we pay this penalty.
	 */
	opp_table = kzalloc(sizeof(*opp_table), GFP_KERNEL);
	if (!opp_table)
		return ERR_PTR(-ENOMEM);

	mutex_init(&opp_table->lock);
	INIT_LIST_HEAD(&opp_table->dev_list);
	INIT_LIST_HEAD(&opp_table->lazy);

	opp_table->clk = ERR_PTR(-ENODEV);

	/* Mark regulator count uninitialized */
	opp_table->regulator_count = -1;

	opp_dev = _add_opp_dev(dev, opp_table);
	if (!opp_dev) {
		ret = -ENOMEM;
		goto err;
	}

	_of_init_opp_table(opp_table, dev, index);

	/* Find interconnect path(s) for the device */
	ret = dev_pm_opp_of_find_icc_paths(dev, opp_table);
	if (ret) {
		if (ret == -EPROBE_DEFER)
			goto remove_opp_dev;

		dev_warn(dev, "%s: Error finding interconnect paths: %d\n",
			 __func__, ret);
	}

	BLOCKING_INIT_NOTIFIER_HEAD(&opp_table->head);
	INIT_LIST_HEAD(&opp_table->opp_list);
	kref_init(&opp_table->kref);

	return opp_table;

remove_opp_dev:
	_of_clear_opp_table(opp_table);
	_remove_opp_dev(opp_dev, opp_table);
	mutex_destroy(&opp_table->lock);
err:
	kfree(opp_table);
	return ERR_PTR(ret);
}

void _get_opp_table_kref(struct opp_table *opp_table)
{
	kref_get(&opp_table->kref);
}

static struct opp_table *_update_opp_table_clk(struct device *dev,
					       struct opp_table *opp_table,
					       bool getclk)
{
	int ret;

	/*
	 * Return early if we don't need to get clk or we have already done it
	 * earlier.
	 */
	if (!getclk || IS_ERR(opp_table) || !IS_ERR(opp_table->clk) ||
	    opp_table->clks)
		return opp_table;

	/* Find clk for the device */
	opp_table->clk = clk_get(dev, NULL);

	ret = PTR_ERR_OR_ZERO(opp_table->clk);
	if (!ret) {
		opp_table->config_clks = _opp_config_clk_single;
		opp_table->clk_count = 1;
		return opp_table;
	}

	if (ret == -ENOENT) {
		/*
		 * There are few platforms which don't want the OPP core to
		 * manage device's clock settings. In such cases neither the
		 * platform provides the clks explicitly to us, nor the DT
		 * contains a valid clk entry. The OPP nodes in DT may still
		 * contain "opp-hz" property though, which we need to parse and
		 * allow the platform to find an OPP based on freq later on.
		 *
		 * This is a simple solution to take care of such corner cases,
		 * i.e. make the clk_count 1, which lets us allocate space for
		 * frequency in opp->rates and also parse the entries in DT.
		 */
		opp_table->clk_count = 1;

		dev_dbg(dev, "%s: Couldn't find clock: %d\n", __func__, ret);
		return opp_table;
	}

	dev_pm_opp_put_opp_table(opp_table);
	dev_err_probe(dev, ret, "Couldn't find clock\n");

	return ERR_PTR(ret);
}

/*
 * We need to make sure that the OPP table for a device doesn't get added twice,
 * if this routine gets called in parallel with the same device pointer.
 *
 * The simplest way to enforce that is to perform everything (find existing
 * table and if not found, create a new one) under the opp_table_lock, so only
 * one creator gets access to the same. But that expands the critical section
 * under the lock and may end up causing circular dependencies with frameworks
 * like debugfs, interconnect or clock framework as they may be direct or
 * indirect users of OPP core.
 *
 * And for that reason we have to go for a bit tricky implementation here, which
 * uses the opp_tables_busy flag to indicate if another creator is in the middle
 * of adding an OPP table and others should wait for it to finish.
 */
struct opp_table *_add_opp_table_indexed(struct device *dev, int index,
					 bool getclk)
{
	struct opp_table *opp_table;

again:
	mutex_lock(&opp_table_lock);

	opp_table = _find_opp_table_unlocked(dev);
	if (!IS_ERR(opp_table))
		goto unlock;

	/*
	 * The opp_tables list or an OPP table's dev_list is getting updated by
	 * another user, wait for it to finish.
	 */
	if (unlikely(opp_tables_busy)) {
		mutex_unlock(&opp_table_lock);
		cpu_relax();
		goto again;
	}

	opp_tables_busy = true;
	opp_table = _managed_opp(dev, index);

	/* Drop the lock to reduce the size of critical section */
	mutex_unlock(&opp_table_lock);

	if (opp_table) {
		if (!_add_opp_dev(dev, opp_table)) {
			dev_pm_opp_put_opp_table(opp_table);
			opp_table = ERR_PTR(-ENOMEM);
		}

		mutex_lock(&opp_table_lock);
	} else {
		opp_table = _allocate_opp_table(dev, index);

		mutex_lock(&opp_table_lock);
		if (!IS_ERR(opp_table))
			list_add(&opp_table->node, &opp_tables);
	}

	opp_tables_busy = false;

unlock:
	mutex_unlock(&opp_table_lock);

	return _update_opp_table_clk(dev, opp_table, getclk);
}

static struct opp_table *_add_opp_table(struct device *dev, bool getclk)
{
	return _add_opp_table_indexed(dev, 0, getclk);
}

struct opp_table *dev_pm_opp_get_opp_table(struct device *dev)
{
	return _find_opp_table(dev);
}
EXPORT_SYMBOL_GPL(dev_pm_opp_get_opp_table);

static void _opp_table_kref_release(struct kref *kref)
{
	struct opp_table *opp_table = container_of(kref, struct opp_table, kref);
	struct opp_device *opp_dev, *temp;
	int i;

	/* Drop the lock as soon as we can */
	list_del(&opp_table->node);
	mutex_unlock(&opp_table_lock);

	if (opp_table->current_opp)
		dev_pm_opp_put(opp_table->current_opp);

	_of_clear_opp_table(opp_table);

	/* Release automatically acquired single clk */
	if (!IS_ERR(opp_table->clk))
		clk_put(opp_table->clk);

	if (opp_table->paths) {
		for (i = 0; i < opp_table->path_count; i++)
			icc_put(opp_table->paths[i]);
		kfree(opp_table->paths);
	}

	WARN_ON(!list_empty(&opp_table->opp_list));

	list_for_each_entry_safe(opp_dev, temp, &opp_table->dev_list, node)
		_remove_opp_dev(opp_dev, opp_table);

	mutex_destroy(&opp_table->lock);
	kfree(opp_table);
}

void dev_pm_opp_put_opp_table(struct opp_table *opp_table)
{
	kref_put_mutex(&opp_table->kref, _opp_table_kref_release,
		       &opp_table_lock);
}
EXPORT_SYMBOL_GPL(dev_pm_opp_put_opp_table);

void _opp_free(struct dev_pm_opp *opp)
{
	kfree(opp);
}

static void _opp_kref_release(struct kref *kref)
{
	struct dev_pm_opp *opp = container_of(kref, struct dev_pm_opp, kref);
	struct opp_table *opp_table = opp->opp_table;

	list_del(&opp->node);
	mutex_unlock(&opp_table->lock);

	/*
	 * Notify the changes in the availability of the operable
	 * frequency/voltage list.
	 */
	blocking_notifier_call_chain(&opp_table->head, OPP_EVENT_REMOVE, opp);
	_of_clear_opp(opp_table, opp);
	opp_debug_remove_one(opp);
	kfree(opp);
}

void dev_pm_opp_get(struct dev_pm_opp *opp)
{
	kref_get(&opp->kref);
}

void dev_pm_opp_put(struct dev_pm_opp *opp)
{
	kref_put_mutex(&opp->kref, _opp_kref_release, &opp->opp_table->lock);
}
EXPORT_SYMBOL_GPL(dev_pm_opp_put);

/**
 * dev_pm_opp_remove()  - Remove an OPP from OPP table
 * @dev:	device for which we do this operation
 * @freq:	OPP to remove with matching 'freq'
 *
 * This function removes an opp from the opp table.
 */
void dev_pm_opp_remove(struct device *dev, unsigned long freq)
{
	struct dev_pm_opp *opp = NULL, *iter;
	struct opp_table *opp_table;

	opp_table = _find_opp_table(dev);
	if (IS_ERR(opp_table))
		return;

	if (!assert_single_clk(opp_table))
		goto put_table;

	mutex_lock(&opp_table->lock);

	list_for_each_entry(iter, &opp_table->opp_list, node) {
		if (iter->rates[0] == freq) {
			opp = iter;
			break;
		}
	}

	mutex_unlock(&opp_table->lock);

	if (opp) {
		dev_pm_opp_put(opp);

		/* Drop the reference taken by dev_pm_opp_add() */
		dev_pm_opp_put_opp_table(opp_table);
	} else {
		dev_warn(dev, "%s: Couldn't find OPP with freq: %lu\n",
			 __func__, freq);
	}

put_table:
	/* Drop the reference taken by _find_opp_table() */
	dev_pm_opp_put_opp_table(opp_table);
}
EXPORT_SYMBOL_GPL(dev_pm_opp_remove);

static struct dev_pm_opp *_opp_get_next(struct opp_table *opp_table,
					bool dynamic)
{
	struct dev_pm_opp *opp = NULL, *temp;

	mutex_lock(&opp_table->lock);
	list_for_each_entry(temp, &opp_table->opp_list, node) {
		/*
		 * Refcount must be dropped only once for each OPP by OPP core,
		 * do that with help of "removed" flag.
		 */
		if (!temp->removed && dynamic == temp->dynamic) {
			opp = temp;
			break;
		}
	}

	mutex_unlock(&opp_table->lock);
	return opp;
}

/*
 * Can't call dev_pm_opp_put() from under the lock as debugfs removal needs to
 * happen lock less to avoid circular dependency issues. This routine must be
 * called without the opp_table->lock held.
 */
static void _opp_remove_all(struct opp_table *opp_table, bool dynamic)
{
	struct dev_pm_opp *opp;

	while ((opp = _opp_get_next(opp_table, dynamic))) {
		opp->removed = true;
		dev_pm_opp_put(opp);

		/* Drop the references taken by dev_pm_opp_add() */
		if (dynamic)
			dev_pm_opp_put_opp_table(opp_table);
	}
}

bool _opp_remove_all_static(struct opp_table *opp_table)
{
	mutex_lock(&opp_table->lock);

	if (!opp_table->parsed_static_opps) {
		mutex_unlock(&opp_table->lock);
		return false;
	}

	if (--opp_table->parsed_static_opps) {
		mutex_unlock(&opp_table->lock);
		return true;
	}

	mutex_unlock(&opp_table->lock);

	_opp_remove_all(opp_table, false);
	return true;
}

/**
 * dev_pm_opp_remove_all_dynamic() - Remove all dynamically created OPPs
 * @dev:	device for which we do this operation
 *
 * This function removes all dynamically created OPPs from the opp table.
 */
void dev_pm_opp_remove_all_dynamic(struct device *dev)
{
	struct opp_table *opp_table;

	opp_table = _find_opp_table(dev);
	if (IS_ERR(opp_table))
		return;

	_opp_remove_all(opp_table, true);

	/* Drop the reference taken by _find_opp_table() */
	dev_pm_opp_put_opp_table(opp_table);
}
EXPORT_SYMBOL_GPL(dev_pm_opp_remove_all_dynamic);

struct dev_pm_opp *_opp_allocate(struct opp_table *opp_table)
{
	struct dev_pm_opp *opp;
	int supply_count, supply_size, icc_size, clk_size;

	/* Allocate space for at least one supply */
	supply_count = opp_table->regulator_count > 0 ?
			opp_table->regulator_count : 1;
	supply_size = sizeof(*opp->supplies) * supply_count;
	clk_size = sizeof(*opp->rates) * opp_table->clk_count;
	icc_size = sizeof(*opp->bandwidth) * opp_table->path_count;

	/* allocate new OPP node and supplies structures */
	opp = kzalloc(sizeof(*opp) + supply_size + clk_size + icc_size, GFP_KERNEL);
	if (!opp)
		return NULL;

	/* Put the supplies, bw and clock at the end of the OPP structure */
	opp->supplies = (struct dev_pm_opp_supply *)(opp + 1);

	opp->rates = (unsigned long *)(opp->supplies + supply_count);

	if (icc_size)
		opp->bandwidth = (struct dev_pm_opp_icc_bw *)(opp->rates + opp_table->clk_count);

	INIT_LIST_HEAD(&opp->node);

	opp->level = OPP_LEVEL_UNSET;

	return opp;
}

static bool _opp_supported_by_regulators(struct dev_pm_opp *opp,
					 struct opp_table *opp_table)
{
	struct regulator *reg;
	int i;

	if (!opp_table->regulators)
		return true;

	for (i = 0; i < opp_table->regulator_count; i++) {
		reg = opp_table->regulators[i];

		if (!regulator_is_supported_voltage(reg,
					opp->supplies[i].u_volt_min,
					opp->supplies[i].u_volt_max)) {
			pr_warn("%s: OPP minuV: %lu maxuV: %lu, not supported by regulator\n",
				__func__, opp->supplies[i].u_volt_min,
				opp->supplies[i].u_volt_max);
			return false;
		}
	}

	return true;
}

static int _opp_compare_rate(struct opp_table *opp_table,
			     struct dev_pm_opp *opp1, struct dev_pm_opp *opp2)
{
	int i;

	for (i = 0; i < opp_table->clk_count; i++) {
		if (opp1->rates[i] != opp2->rates[i])
			return opp1->rates[i] < opp2->rates[i] ? -1 : 1;
	}

	/* Same rates for both OPPs */
	return 0;
}

static int _opp_compare_bw(struct opp_table *opp_table, struct dev_pm_opp *opp1,
			   struct dev_pm_opp *opp2)
{
	int i;

	for (i = 0; i < opp_table->path_count; i++) {
		if (opp1->bandwidth[i].peak != opp2->bandwidth[i].peak)
			return opp1->bandwidth[i].peak < opp2->bandwidth[i].peak ? -1 : 1;
	}

	/* Same bw for both OPPs */
	return 0;
}

/*
 * Returns
 * 0: opp1 == opp2
 * 1: opp1 > opp2
 * -1: opp1 < opp2
 */
int _opp_compare_key(struct opp_table *opp_table, struct dev_pm_opp *opp1,
		     struct dev_pm_opp *opp2)
{
	int ret;

	ret = _opp_compare_rate(opp_table, opp1, opp2);
	if (ret)
		return ret;

	ret = _opp_compare_bw(opp_table, opp1, opp2);
	if (ret)
		return ret;

	if (opp1->level != opp2->level)
		return opp1->level < opp2->level ? -1 : 1;

	/* Duplicate OPPs */
	return 0;
}

static int _opp_is_duplicate(struct device *dev, struct dev_pm_opp *new_opp,
			     struct opp_table *opp_table,
			     struct list_head **head)
{
	struct dev_pm_opp *opp;
	int opp_cmp;

	/*
	 * Insert new OPP in order of increasing frequency and discard if
	 * already present.
	 *
	 * Need to use &opp_table->opp_list in the condition part of the 'for'
	 * loop, don't replace it with head otherwise it will become an infinite
	 * loop.
	 */
	list_for_each_entry(opp, &opp_table->opp_list, node) {
		opp_cmp = _opp_compare_key(opp_table, new_opp, opp);
		if (opp_cmp > 0) {
			*head = &opp->node;
			continue;
		}

		if (opp_cmp < 0)
			return 0;

		/* Duplicate OPPs */
		dev_warn(dev, "%s: duplicate OPPs detected. Existing: freq: %lu, volt: %lu, enabled: %d. New: freq: %lu, volt: %lu, enabled: %d\n",
			 __func__, opp->rates[0], opp->supplies[0].u_volt,
			 opp->available, new_opp->rates[0],
			 new_opp->supplies[0].u_volt, new_opp->available);

		/* Should we compare voltages for all regulators here ? */
		return opp->available &&
		       new_opp->supplies[0].u_volt == opp->supplies[0].u_volt ? -EBUSY : -EEXIST;
	}

	return 0;
}

void _required_opps_available(struct dev_pm_opp *opp, int count)
{
	int i;

	for (i = 0; i < count; i++) {
		if (opp->required_opps[i]->available)
			continue;

		opp->available = false;
		pr_warn("%s: OPP not supported by required OPP %pOF (%lu)\n",
			 __func__, opp->required_opps[i]->np, opp->rates[0]);
		return;
	}
}

/*
 * Returns:
 * 0: On success. And appropriate error message for duplicate OPPs.
 * -EBUSY: For OPP with same freq/volt and is available. The callers of
 *  _opp_add() must return 0 if they receive -EBUSY from it. This is to make
 *  sure we don't print error messages unnecessarily if different parts of
 *  kernel try to initialize the OPP table.
 * -EEXIST: For OPP with same freq but different volt or is unavailable. This
 *  should be considered an error by the callers of _opp_add().
 */
int _opp_add(struct device *dev, struct dev_pm_opp *new_opp,
	     struct opp_table *opp_table)
{
	struct list_head *head;
	int ret;

	mutex_lock(&opp_table->lock);
	head = &opp_table->opp_list;

	ret = _opp_is_duplicate(dev, new_opp, opp_table, &head);
	if (ret) {
		mutex_unlock(&opp_table->lock);
		return ret;
	}

	list_add(&new_opp->node, head);
	mutex_unlock(&opp_table->lock);

	new_opp->opp_table = opp_table;
	kref_init(&new_opp->kref);

	opp_debug_create_one(new_opp, opp_table);

	if (!_opp_supported_by_regulators(new_opp, opp_table)) {
		new_opp->available = false;
		dev_warn(dev, "%s: OPP not supported by regulators (%lu)\n",
			 __func__, new_opp->rates[0]);
	}

	/* required-opps not fully initialized yet */
	if (lazy_linking_pending(opp_table))
		return 0;

	_required_opps_available(new_opp, opp_table->required_opp_count);

	return 0;
}

/**
 * _opp_add_v1() - Allocate a OPP based on v1 bindings.
 * @opp_table:	OPP table
 * @dev:	device for which we do this operation
 * @data:	The OPP data for the OPP to add
 * @dynamic:	Dynamically added OPPs.
 *
 * This function adds an opp definition to the opp table and returns status.
 * The opp is made available by default and it can be controlled using
 * dev_pm_opp_enable/disable functions and may be removed by dev_pm_opp_remove.
 *
 * NOTE: "dynamic" parameter impacts OPPs added by the dev_pm_opp_of_add_table
 * and freed by dev_pm_opp_of_remove_table.
 *
 * Return:
 * 0		On success OR
 *		Duplicate OPPs (both freq and volt are same) and opp->available
 * -EEXIST	Freq are same and volt are different OR
 *		Duplicate OPPs (both freq and volt are same) and !opp->available
 * -ENOMEM	Memory allocation failure
 */
int _opp_add_v1(struct opp_table *opp_table, struct device *dev,
		struct dev_pm_opp_data *data, bool dynamic)
{
	struct dev_pm_opp *new_opp;
	unsigned long tol, u_volt = data->u_volt;
	int ret;

	if (!assert_single_clk(opp_table))
		return -EINVAL;

	new_opp = _opp_allocate(opp_table);
	if (!new_opp)
		return -ENOMEM;

	/* populate the opp table */
	new_opp->rates[0] = data->freq;
	new_opp->level = data->level;
	new_opp->turbo = data->turbo;
	tol = u_volt * opp_table->voltage_tolerance_v1 / 100;
	new_opp->supplies[0].u_volt = u_volt;
	new_opp->supplies[0].u_volt_min = u_volt - tol;
	new_opp->supplies[0].u_volt_max = u_volt + tol;
	new_opp->available = true;
	new_opp->dynamic = dynamic;

	ret = _opp_add(dev, new_opp, opp_table);
	if (ret) {
		/* Don't return error for duplicate OPPs */
		if (ret == -EBUSY)
			ret = 0;
		goto free_opp;
	}

	/*
	 * Notify the changes in the availability of the operable
	 * frequency/voltage list.
	 */
	blocking_notifier_call_chain(&opp_table->head, OPP_EVENT_ADD, new_opp);
	return 0;

free_opp:
	_opp_free(new_opp);

	return ret;
}

/*
 * This is required only for the V2 bindings, and it enables a platform to
 * specify the hierarchy of versions it supports. OPP layer will then enable
 * OPPs, which are available for those versions, based on its 'opp-supported-hw'
 * property.
 */
static int _opp_set_supported_hw(struct opp_table *opp_table,
				 const u32 *versions, unsigned int count)
{
	/* Another CPU that shares the OPP table has set the property ? */
	if (opp_table->supported_hw)
		return 0;

	opp_table->supported_hw = kmemdup(versions, count * sizeof(*versions),
					GFP_KERNEL);
	if (!opp_table->supported_hw)
		return -ENOMEM;

	opp_table->supported_hw_count = count;

	return 0;
}

static void _opp_put_supported_hw(struct opp_table *opp_table)
{
	if (opp_table->supported_hw) {
		kfree(opp_table->supported_hw);
		opp_table->supported_hw = NULL;
		opp_table->supported_hw_count = 0;
	}
}

/*
 * This is required only for the V2 bindings, and it enables a platform to
 * specify the extn to be used for certain property names. The properties to
 * which the extension will apply are opp-microvolt and opp-microamp. OPP core
 * should postfix the property name with -<name> while looking for them.
 */
static int _opp_set_prop_name(struct opp_table *opp_table, const char *name)
{
	/* Another CPU that shares the OPP table has set the property ? */
	if (!opp_table->prop_name) {
		opp_table->prop_name = kstrdup(name, GFP_KERNEL);
		if (!opp_table->prop_name)
			return -ENOMEM;
	}

	return 0;
}

static void _opp_put_prop_name(struct opp_table *opp_table)
{
	if (opp_table->prop_name) {
		kfree(opp_table->prop_name);
		opp_table->prop_name = NULL;
	}
}

/*
 * In order to support OPP switching, OPP layer needs to know the name of the
 * device's regulators, as the core would be required to switch voltages as
 * well.
 *
 * This must be called before any OPPs are initialized for the device.
 */
static int _opp_set_regulators(struct opp_table *opp_table, struct device *dev,
			       const char * const names[])
{
	const char * const *temp = names;
	struct regulator *reg;
	int count = 0, ret, i;

	/* Count number of regulators */
	while (*temp++)
		count++;

	if (!count)
		return -EINVAL;

	/* Another CPU that shares the OPP table has set the regulators ? */
	if (opp_table->regulators)
		return 0;

	opp_table->regulators = kmalloc_array(count,
					      sizeof(*opp_table->regulators),
					      GFP_KERNEL);
	if (!opp_table->regulators)
		return -ENOMEM;

	for (i = 0; i < count; i++) {
		reg = regulator_get_optional(dev, names[i]);
		if (IS_ERR(reg)) {
			ret = dev_err_probe(dev, PTR_ERR(reg),
					    "%s: no regulator (%s) found\n",
					    __func__, names[i]);
			goto free_regulators;
		}

		opp_table->regulators[i] = reg;
	}

	opp_table->regulator_count = count;

	/* Set generic config_regulators() for single regulators here */
	if (count == 1)
		opp_table->config_regulators = _opp_config_regulator_single;

	return 0;

free_regulators:
	while (i != 0)
		regulator_put(opp_table->regulators[--i]);

	kfree(opp_table->regulators);
	opp_table->regulators = NULL;
	opp_table->regulator_count = -1;

	return ret;
}

static void _opp_put_regulators(struct opp_table *opp_table)
{
	int i;

	if (!opp_table->regulators)
		return;

	if (opp_table->enabled) {
		for (i = opp_table->regulator_count - 1; i >= 0; i--)
			regulator_disable(opp_table->regulators[i]);
	}

	for (i = opp_table->regulator_count - 1; i >= 0; i--)
		regulator_put(opp_table->regulators[i]);

	kfree(opp_table->regulators);
	opp_table->regulators = NULL;
	opp_table->regulator_count = -1;
}

static void _put_clks(struct opp_table *opp_table, int count)
{
	int i;

	for (i = count - 1; i >= 0; i--)
		clk_put(opp_table->clks[i]);

	kfree(opp_table->clks);
	opp_table->clks = NULL;
}

/*
 * In order to support OPP switching, OPP layer needs to get pointers to the
 * clocks for the device. Simple cases work fine without using this routine
 * (i.e. by passing connection-id as NULL), but for a device with multiple
 * clocks available, the OPP core needs to know the exact names of the clks to
 * use.
 *
 * This must be called before any OPPs are initialized for the device.
 */
static int _opp_set_clknames(struct opp_table *opp_table, struct device *dev,
			     const char * const names[],
			     config_clks_t config_clks)
{
	const char * const *temp = names;
	int count = 0, ret, i;
	struct clk *clk;

	/* Count number of clks */
	while (*temp++)
		count++;

	/*
	 * This is a special case where we have a single clock, whose connection
	 * id name is NULL, i.e. first two entries are NULL in the array.
	 */
	if (!count && !names[1])
		count = 1;

	/* Fail early for invalid configurations */
	if (!count || (!config_clks && count > 1))
		return -EINVAL;

	/* Another CPU that shares the OPP table has set the clkname ? */
	if (opp_table->clks)
		return 0;

	opp_table->clks = kmalloc_array(count, sizeof(*opp_table->clks),
					GFP_KERNEL);
	if (!opp_table->clks)
		return -ENOMEM;

	/* Find clks for the device */
	for (i = 0; i < count; i++) {
		clk = clk_get(dev, names[i]);
		if (IS_ERR(clk)) {
			ret = dev_err_probe(dev, PTR_ERR(clk),
					    "%s: Couldn't find clock with name: %s\n",
					    __func__, names[i]);
			goto free_clks;
		}

		opp_table->clks[i] = clk;
	}

	opp_table->clk_count = count;
	opp_table->config_clks = config_clks;

	/* Set generic single clk set here */
	if (count == 1) {
		if (!opp_table->config_clks)
			opp_table->config_clks = _opp_config_clk_single;

		/*
		 * We could have just dropped the "clk" field and used "clks"
		 * everywhere. Instead we kept the "clk" field around for
		 * following reasons:
		 *
		 * - avoiding clks[0] everywhere else.
		 * - not running single clk helpers for multiple clk usecase by
		 *   mistake.
		 *
		 * Since this is single-clk case, just update the clk pointer
		 * too.
		 */
		opp_table->clk = opp_table->clks[0];
	}

	return 0;

free_clks:
	_put_clks(opp_table, i);
	return ret;
}

static void _opp_put_clknames(struct opp_table *opp_table)
{
	if (!opp_table->clks)
		return;

	opp_table->config_clks = NULL;
	opp_table->clk = ERR_PTR(-ENODEV);

	_put_clks(opp_table, opp_table->clk_count);
}

/*
 * This is useful to support platforms with multiple regulators per device.
 *
 * This must be called before any OPPs are initialized for the device.
 */
static int _opp_set_config_regulators_helper(struct opp_table *opp_table,
		struct device *dev, config_regulators_t config_regulators)
{
	/* Another CPU that shares the OPP table has set the helper ? */
	if (!opp_table->config_regulators)
		opp_table->config_regulators = config_regulators;

	return 0;
}

static void _opp_put_config_regulators_helper(struct opp_table *opp_table)
{
	if (opp_table->config_regulators)
		opp_table->config_regulators = NULL;
}

static void _opp_detach_genpd(struct opp_table *opp_table)
{
	int index;

	for (index = 0; index < opp_table->required_opp_count; index++) {
		if (!opp_table->required_devs[index])
			continue;

		dev_pm_domain_detach(opp_table->required_devs[index], false);
		opp_table->required_devs[index] = NULL;
	}
}

/*
 * Multiple generic power domains for a device are supported with the help of
 * virtual genpd devices, which are created for each consumer device - genpd
 * pair. These are the device structures which are attached to the power domain
 * and are required by the OPP core to set the performance state of the genpd.
 * The same API also works for the case where single genpd is available and so
 * we don't need to support that separately.
 *
 * This helper will normally be called by the consumer driver of the device
 * "dev", as only that has details of the genpd names.
 *
 * This helper needs to be called once with a list of all genpd to attach.
 * Otherwise the original device structure will be used instead by the OPP core.
 *
 * The order of entries in the names array must match the order in which
 * "required-opps" are added in DT.
 */
static int _opp_attach_genpd(struct opp_table *opp_table, struct device *dev,
			const char * const *names, struct device ***virt_devs)
{
	struct device *virt_dev, *gdev;
	struct opp_table *genpd_table;
	int index = 0, ret = -EINVAL;
	const char * const *name = names;

	if (!opp_table->required_devs) {
		dev_err(dev, "Required OPPs not available, can't attach genpd\n");
		return -EINVAL;
	}

	/* Genpd core takes care of propagation to parent genpd */
	if (opp_table->is_genpd) {
		dev_err(dev, "%s: Operation not supported for genpds\n", __func__);
		return -EOPNOTSUPP;
	}

	/* Checking only the first one is enough ? */
	if (opp_table->required_devs[0])
		return 0;

	while (*name) {
		if (index >= opp_table->required_opp_count) {
			dev_err(dev, "Index can't be greater than required-opp-count - 1, %s (%d : %d)\n",
				*name, opp_table->required_opp_count, index);
			goto err;
		}

		virt_dev = dev_pm_domain_attach_by_name(dev, *name);
		if (IS_ERR_OR_NULL(virt_dev)) {
			ret = virt_dev ? PTR_ERR(virt_dev) : -ENODEV;
			dev_err(dev, "Couldn't attach to pm_domain: %d\n", ret);
			goto err;
		}

		/*
<<<<<<< HEAD
=======
		 * The required_opp_tables parsing is not perfect, as the OPP
		 * core does the parsing solely based on the DT node pointers.
		 * The core sets the required_opp_tables entry to the first OPP
		 * table in the "opp_tables" list, that matches with the node
		 * pointer.
		 *
		 * If the target DT OPP table is used by multiple devices and
		 * they all create separate instances of 'struct opp_table' from
		 * it, then it is possible that the required_opp_tables entry
		 * may be set to the incorrect sibling device.
		 *
		 * Cross check it again and fix if required.
		 */
		gdev = dev_to_genpd_dev(virt_dev);
		if (IS_ERR(gdev))
			return PTR_ERR(gdev);

		genpd_table = _find_opp_table(gdev);
		if (!IS_ERR(genpd_table)) {
			if (genpd_table != opp_table->required_opp_tables[index]) {
				dev_pm_opp_put_opp_table(opp_table->required_opp_tables[index]);
				opp_table->required_opp_tables[index] = genpd_table;
			} else {
				dev_pm_opp_put_opp_table(genpd_table);
			}
		}

		/*
>>>>>>> 0c383648
		 * Add the virtual genpd device as a user of the OPP table, so
		 * we can call dev_pm_opp_set_opp() on it directly.
		 *
		 * This will be automatically removed when the OPP table is
		 * removed, don't need to handle that here.
		 */
		if (!_add_opp_dev(virt_dev, opp_table->required_opp_tables[index])) {
			ret = -ENOMEM;
			goto err;
		}

		opp_table->required_devs[index] = virt_dev;
		index++;
		name++;
	}

	if (virt_devs)
		*virt_devs = opp_table->required_devs;

	return 0;

err:
	_opp_detach_genpd(opp_table);
	return ret;

}

static int _opp_set_required_devs(struct opp_table *opp_table,
				  struct device *dev,
				  struct device **required_devs)
{
	int i;

	if (!opp_table->required_devs) {
		dev_err(dev, "Required OPPs not available, can't set required devs\n");
		return -EINVAL;
	}

	/* Another device that shares the OPP table has set the required devs ? */
	if (opp_table->required_devs[0])
		return 0;

	for (i = 0; i < opp_table->required_opp_count; i++) {
		/* Genpd core takes care of propagation to parent genpd */
		if (required_devs[i] && opp_table->is_genpd &&
		    opp_table->required_opp_tables[i]->is_genpd) {
			dev_err(dev, "%s: Operation not supported for genpds\n", __func__);
			return -EOPNOTSUPP;
		}

		opp_table->required_devs[i] = required_devs[i];
	}

	return 0;
}

static void _opp_put_required_devs(struct opp_table *opp_table)
{
	int i;

	for (i = 0; i < opp_table->required_opp_count; i++)
		opp_table->required_devs[i] = NULL;
}

static void _opp_clear_config(struct opp_config_data *data)
{
	if (data->flags & OPP_CONFIG_REQUIRED_DEVS)
		_opp_put_required_devs(data->opp_table);
	else if (data->flags & OPP_CONFIG_GENPD)
		_opp_detach_genpd(data->opp_table);

	if (data->flags & OPP_CONFIG_REGULATOR)
		_opp_put_regulators(data->opp_table);
	if (data->flags & OPP_CONFIG_SUPPORTED_HW)
		_opp_put_supported_hw(data->opp_table);
	if (data->flags & OPP_CONFIG_REGULATOR_HELPER)
		_opp_put_config_regulators_helper(data->opp_table);
	if (data->flags & OPP_CONFIG_PROP_NAME)
		_opp_put_prop_name(data->opp_table);
	if (data->flags & OPP_CONFIG_CLK)
		_opp_put_clknames(data->opp_table);

	dev_pm_opp_put_opp_table(data->opp_table);
	kfree(data);
}

/**
 * dev_pm_opp_set_config() - Set OPP configuration for the device.
 * @dev: Device for which configuration is being set.
 * @config: OPP configuration.
 *
 * This allows all device OPP configurations to be performed at once.
 *
 * This must be called before any OPPs are initialized for the device. This may
 * be called multiple times for the same OPP table, for example once for each
 * CPU that share the same table. This must be balanced by the same number of
 * calls to dev_pm_opp_clear_config() in order to free the OPP table properly.
 *
 * This returns a token to the caller, which must be passed to
 * dev_pm_opp_clear_config() to free the resources later. The value of the
 * returned token will be >= 1 for success and negative for errors. The minimum
 * value of 1 is chosen here to make it easy for callers to manage the resource.
 */
int dev_pm_opp_set_config(struct device *dev, struct dev_pm_opp_config *config)
{
	struct opp_table *opp_table;
	struct opp_config_data *data;
	unsigned int id;
	int ret;

	data = kmalloc(sizeof(*data), GFP_KERNEL);
	if (!data)
		return -ENOMEM;

	opp_table = _add_opp_table(dev, false);
	if (IS_ERR(opp_table)) {
		kfree(data);
		return PTR_ERR(opp_table);
	}

	data->opp_table = opp_table;
	data->flags = 0;

	/* This should be called before OPPs are initialized */
	if (WARN_ON(!list_empty(&opp_table->opp_list))) {
		ret = -EBUSY;
		goto err;
	}

	/* Configure clocks */
	if (config->clk_names) {
		ret = _opp_set_clknames(opp_table, dev, config->clk_names,
					config->config_clks);
		if (ret)
			goto err;

		data->flags |= OPP_CONFIG_CLK;
	} else if (config->config_clks) {
		/* Don't allow config callback without clocks */
		ret = -EINVAL;
		goto err;
	}

	/* Configure property names */
	if (config->prop_name) {
		ret = _opp_set_prop_name(opp_table, config->prop_name);
		if (ret)
			goto err;

		data->flags |= OPP_CONFIG_PROP_NAME;
	}

	/* Configure config_regulators helper */
	if (config->config_regulators) {
		ret = _opp_set_config_regulators_helper(opp_table, dev,
						config->config_regulators);
		if (ret)
			goto err;

		data->flags |= OPP_CONFIG_REGULATOR_HELPER;
	}

	/* Configure supported hardware */
	if (config->supported_hw) {
		ret = _opp_set_supported_hw(opp_table, config->supported_hw,
					    config->supported_hw_count);
		if (ret)
			goto err;

		data->flags |= OPP_CONFIG_SUPPORTED_HW;
	}

	/* Configure supplies */
	if (config->regulator_names) {
		ret = _opp_set_regulators(opp_table, dev,
					  config->regulator_names);
		if (ret)
			goto err;

		data->flags |= OPP_CONFIG_REGULATOR;
	}

	/* Attach genpds */
	if (config->genpd_names) {
		if (config->required_devs)
			goto err;

		ret = _opp_attach_genpd(opp_table, dev, config->genpd_names,
					config->virt_devs);
		if (ret)
			goto err;

		data->flags |= OPP_CONFIG_GENPD;
	} else if (config->required_devs) {
		ret = _opp_set_required_devs(opp_table, dev,
					     config->required_devs);
		if (ret)
			goto err;

		data->flags |= OPP_CONFIG_REQUIRED_DEVS;
	}

	ret = xa_alloc(&opp_configs, &id, data, XA_LIMIT(1, INT_MAX),
		       GFP_KERNEL);
	if (ret)
		goto err;

	return id;

err:
	_opp_clear_config(data);
	return ret;
}
EXPORT_SYMBOL_GPL(dev_pm_opp_set_config);

/**
 * dev_pm_opp_clear_config() - Releases resources blocked for OPP configuration.
 * @token: The token returned by dev_pm_opp_set_config() previously.
 *
 * This allows all device OPP configurations to be cleared at once. This must be
 * called once for each call made to dev_pm_opp_set_config(), in order to free
 * the OPPs properly.
 *
 * Currently the first call itself ends up freeing all the OPP configurations,
 * while the later ones only drop the OPP table reference. This works well for
 * now as we would never want to use an half initialized OPP table and want to
 * remove the configurations together.
 */
void dev_pm_opp_clear_config(int token)
{
	struct opp_config_data *data;

	/*
	 * This lets the callers call this unconditionally and keep their code
	 * simple.
	 */
	if (unlikely(token <= 0))
		return;

	data = xa_erase(&opp_configs, token);
	if (WARN_ON(!data))
		return;

	_opp_clear_config(data);
}
EXPORT_SYMBOL_GPL(dev_pm_opp_clear_config);

static void devm_pm_opp_config_release(void *token)
{
	dev_pm_opp_clear_config((unsigned long)token);
}

/**
 * devm_pm_opp_set_config() - Set OPP configuration for the device.
 * @dev: Device for which configuration is being set.
 * @config: OPP configuration.
 *
 * This allows all device OPP configurations to be performed at once.
 * This is a resource-managed variant of dev_pm_opp_set_config().
 *
 * Return: 0 on success and errorno otherwise.
 */
int devm_pm_opp_set_config(struct device *dev, struct dev_pm_opp_config *config)
{
	int token = dev_pm_opp_set_config(dev, config);

	if (token < 0)
		return token;

	return devm_add_action_or_reset(dev, devm_pm_opp_config_release,
					(void *) ((unsigned long) token));
}
EXPORT_SYMBOL_GPL(devm_pm_opp_set_config);

/**
 * dev_pm_opp_xlate_required_opp() - Find required OPP for @src_table OPP.
 * @src_table: OPP table which has @dst_table as one of its required OPP table.
 * @dst_table: Required OPP table of the @src_table.
 * @src_opp: OPP from the @src_table.
 *
 * This function returns the OPP (present in @dst_table) pointed out by the
 * "required-opps" property of the @src_opp (present in @src_table).
 *
 * The callers are required to call dev_pm_opp_put() for the returned OPP after
 * use.
 *
 * Return: pointer to 'struct dev_pm_opp' on success and errorno otherwise.
 */
struct dev_pm_opp *dev_pm_opp_xlate_required_opp(struct opp_table *src_table,
						 struct opp_table *dst_table,
						 struct dev_pm_opp *src_opp)
{
	struct dev_pm_opp *opp, *dest_opp = ERR_PTR(-ENODEV);
	int i;

	if (!src_table || !dst_table || !src_opp ||
	    !src_table->required_opp_tables)
		return ERR_PTR(-EINVAL);

	/* required-opps not fully initialized yet */
	if (lazy_linking_pending(src_table))
		return ERR_PTR(-EBUSY);

	for (i = 0; i < src_table->required_opp_count; i++) {
		if (src_table->required_opp_tables[i] == dst_table) {
			mutex_lock(&src_table->lock);

			list_for_each_entry(opp, &src_table->opp_list, node) {
				if (opp == src_opp) {
					dest_opp = opp->required_opps[i];
					dev_pm_opp_get(dest_opp);
					break;
				}
			}

			mutex_unlock(&src_table->lock);
			break;
		}
	}

	if (IS_ERR(dest_opp)) {
		pr_err("%s: Couldn't find matching OPP (%p: %p)\n", __func__,
		       src_table, dst_table);
	}

	return dest_opp;
}
EXPORT_SYMBOL_GPL(dev_pm_opp_xlate_required_opp);

/**
 * dev_pm_opp_xlate_performance_state() - Find required OPP's pstate for src_table.
 * @src_table: OPP table which has dst_table as one of its required OPP table.
 * @dst_table: Required OPP table of the src_table.
 * @pstate: Current performance state of the src_table.
 *
 * This Returns pstate of the OPP (present in @dst_table) pointed out by the
 * "required-opps" property of the OPP (present in @src_table) which has
 * performance state set to @pstate.
 *
 * Return: Zero or positive performance state on success, otherwise negative
 * value on errors.
 */
int dev_pm_opp_xlate_performance_state(struct opp_table *src_table,
				       struct opp_table *dst_table,
				       unsigned int pstate)
{
	struct dev_pm_opp *opp;
	int dest_pstate = -EINVAL;
	int i;

	/*
	 * Normally the src_table will have the "required_opps" property set to
	 * point to one of the OPPs in the dst_table, but in some cases the
	 * genpd and its master have one to one mapping of performance states
	 * and so none of them have the "required-opps" property set. Return the
	 * pstate of the src_table as it is in such cases.
	 */
	if (!src_table || !src_table->required_opp_count)
		return pstate;

	/* Both OPP tables must belong to genpds */
	if (unlikely(!src_table->is_genpd || !dst_table->is_genpd)) {
		pr_err("%s: Performance state is only valid for genpds.\n", __func__);
		return -EINVAL;
	}

	/* required-opps not fully initialized yet */
	if (lazy_linking_pending(src_table))
		return -EBUSY;

	for (i = 0; i < src_table->required_opp_count; i++) {
		if (src_table->required_opp_tables[i]->np == dst_table->np)
			break;
	}

	if (unlikely(i == src_table->required_opp_count)) {
		pr_err("%s: Couldn't find matching OPP table (%p: %p)\n",
		       __func__, src_table, dst_table);
		return -EINVAL;
	}

	mutex_lock(&src_table->lock);

	list_for_each_entry(opp, &src_table->opp_list, node) {
		if (opp->level == pstate) {
			dest_pstate = opp->required_opps[i]->level;
			goto unlock;
		}
	}

	pr_err("%s: Couldn't find matching OPP (%p: %p)\n", __func__, src_table,
	       dst_table);

unlock:
	mutex_unlock(&src_table->lock);

	return dest_pstate;
}

/**
 * dev_pm_opp_add_dynamic()  - Add an OPP table from a table definitions
 * @dev:	The device for which we do this operation
 * @data:	The OPP data for the OPP to add
 *
 * This function adds an opp definition to the opp table and returns status.
 * The opp is made available by default and it can be controlled using
 * dev_pm_opp_enable/disable functions.
 *
 * Return:
 * 0		On success OR
 *		Duplicate OPPs (both freq and volt are same) and opp->available
 * -EEXIST	Freq are same and volt are different OR
 *		Duplicate OPPs (both freq and volt are same) and !opp->available
 * -ENOMEM	Memory allocation failure
 */
int dev_pm_opp_add_dynamic(struct device *dev, struct dev_pm_opp_data *data)
{
	struct opp_table *opp_table;
	int ret;

	opp_table = _add_opp_table(dev, true);
	if (IS_ERR(opp_table))
		return PTR_ERR(opp_table);

	/* Fix regulator count for dynamic OPPs */
	opp_table->regulator_count = 1;

	ret = _opp_add_v1(opp_table, dev, data, true);
	if (ret)
		dev_pm_opp_put_opp_table(opp_table);

	return ret;
}
EXPORT_SYMBOL_GPL(dev_pm_opp_add_dynamic);

/**
 * _opp_set_availability() - helper to set the availability of an opp
 * @dev:		device for which we do this operation
 * @freq:		OPP frequency to modify availability
 * @availability_req:	availability status requested for this opp
 *
 * Set the availability of an OPP, opp_{enable,disable} share a common logic
 * which is isolated here.
 *
 * Return: -EINVAL for bad pointers, -ENOMEM if no memory available for the
 * copy operation, returns 0 if no modification was done OR modification was
 * successful.
 */
static int _opp_set_availability(struct device *dev, unsigned long freq,
				 bool availability_req)
{
	struct opp_table *opp_table;
	struct dev_pm_opp *tmp_opp, *opp = ERR_PTR(-ENODEV);
	int r = 0;

	/* Find the opp_table */
	opp_table = _find_opp_table(dev);
	if (IS_ERR(opp_table)) {
		r = PTR_ERR(opp_table);
		dev_warn(dev, "%s: Device OPP not found (%d)\n", __func__, r);
		return r;
	}

	if (!assert_single_clk(opp_table)) {
		r = -EINVAL;
		goto put_table;
	}

	mutex_lock(&opp_table->lock);

	/* Do we have the frequency? */
	list_for_each_entry(tmp_opp, &opp_table->opp_list, node) {
		if (tmp_opp->rates[0] == freq) {
			opp = tmp_opp;
			break;
		}
	}

	if (IS_ERR(opp)) {
		r = PTR_ERR(opp);
		goto unlock;
	}

	/* Is update really needed? */
	if (opp->available == availability_req)
		goto unlock;

	opp->available = availability_req;

	dev_pm_opp_get(opp);
	mutex_unlock(&opp_table->lock);

	/* Notify the change of the OPP availability */
	if (availability_req)
		blocking_notifier_call_chain(&opp_table->head, OPP_EVENT_ENABLE,
					     opp);
	else
		blocking_notifier_call_chain(&opp_table->head,
					     OPP_EVENT_DISABLE, opp);

	dev_pm_opp_put(opp);
	goto put_table;

unlock:
	mutex_unlock(&opp_table->lock);
put_table:
	dev_pm_opp_put_opp_table(opp_table);
	return r;
}

/**
 * dev_pm_opp_adjust_voltage() - helper to change the voltage of an OPP
 * @dev:		device for which we do this operation
 * @freq:		OPP frequency to adjust voltage of
 * @u_volt:		new OPP target voltage
 * @u_volt_min:		new OPP min voltage
 * @u_volt_max:		new OPP max voltage
 *
 * Return: -EINVAL for bad pointers, -ENOMEM if no memory available for the
 * copy operation, returns 0 if no modifcation was done OR modification was
 * successful.
 */
int dev_pm_opp_adjust_voltage(struct device *dev, unsigned long freq,
			      unsigned long u_volt, unsigned long u_volt_min,
			      unsigned long u_volt_max)

{
	struct opp_table *opp_table;
	struct dev_pm_opp *tmp_opp, *opp = ERR_PTR(-ENODEV);
	int r = 0;

	/* Find the opp_table */
	opp_table = _find_opp_table(dev);
	if (IS_ERR(opp_table)) {
		r = PTR_ERR(opp_table);
		dev_warn(dev, "%s: Device OPP not found (%d)\n", __func__, r);
		return r;
	}

	if (!assert_single_clk(opp_table)) {
		r = -EINVAL;
		goto put_table;
	}

	mutex_lock(&opp_table->lock);

	/* Do we have the frequency? */
	list_for_each_entry(tmp_opp, &opp_table->opp_list, node) {
		if (tmp_opp->rates[0] == freq) {
			opp = tmp_opp;
			break;
		}
	}

	if (IS_ERR(opp)) {
		r = PTR_ERR(opp);
		goto adjust_unlock;
	}

	/* Is update really needed? */
	if (opp->supplies->u_volt == u_volt)
		goto adjust_unlock;

	opp->supplies->u_volt = u_volt;
	opp->supplies->u_volt_min = u_volt_min;
	opp->supplies->u_volt_max = u_volt_max;

	dev_pm_opp_get(opp);
	mutex_unlock(&opp_table->lock);

	/* Notify the voltage change of the OPP */
	blocking_notifier_call_chain(&opp_table->head, OPP_EVENT_ADJUST_VOLTAGE,
				     opp);

	dev_pm_opp_put(opp);
	goto put_table;

adjust_unlock:
	mutex_unlock(&opp_table->lock);
put_table:
	dev_pm_opp_put_opp_table(opp_table);
	return r;
}
EXPORT_SYMBOL_GPL(dev_pm_opp_adjust_voltage);

/**
 * dev_pm_opp_sync_regulators() - Sync state of voltage regulators
 * @dev:	device for which we do this operation
 *
 * Sync voltage state of the OPP table regulators.
 *
 * Return: 0 on success or a negative error value.
 */
int dev_pm_opp_sync_regulators(struct device *dev)
{
	struct opp_table *opp_table;
	struct regulator *reg;
	int i, ret = 0;

	/* Device may not have OPP table */
	opp_table = _find_opp_table(dev);
	if (IS_ERR(opp_table))
		return 0;

	/* Regulator may not be required for the device */
	if (unlikely(!opp_table->regulators))
		goto put_table;

	/* Nothing to sync if voltage wasn't changed */
	if (!opp_table->enabled)
		goto put_table;

	for (i = 0; i < opp_table->regulator_count; i++) {
		reg = opp_table->regulators[i];
		ret = regulator_sync_voltage(reg);
		if (ret)
			break;
	}
put_table:
	/* Drop reference taken by _find_opp_table() */
	dev_pm_opp_put_opp_table(opp_table);

	return ret;
}
EXPORT_SYMBOL_GPL(dev_pm_opp_sync_regulators);

/**
 * dev_pm_opp_enable() - Enable a specific OPP
 * @dev:	device for which we do this operation
 * @freq:	OPP frequency to enable
 *
 * Enables a provided opp. If the operation is valid, this returns 0, else the
 * corresponding error value. It is meant to be used for users an OPP available
 * after being temporarily made unavailable with dev_pm_opp_disable.
 *
 * Return: -EINVAL for bad pointers, -ENOMEM if no memory available for the
 * copy operation, returns 0 if no modification was done OR modification was
 * successful.
 */
int dev_pm_opp_enable(struct device *dev, unsigned long freq)
{
	return _opp_set_availability(dev, freq, true);
}
EXPORT_SYMBOL_GPL(dev_pm_opp_enable);

/**
 * dev_pm_opp_disable() - Disable a specific OPP
 * @dev:	device for which we do this operation
 * @freq:	OPP frequency to disable
 *
 * Disables a provided opp. If the operation is valid, this returns
 * 0, else the corresponding error value. It is meant to be a temporary
 * control by users to make this OPP not available until the circumstances are
 * right to make it available again (with a call to dev_pm_opp_enable).
 *
 * Return: -EINVAL for bad pointers, -ENOMEM if no memory available for the
 * copy operation, returns 0 if no modification was done OR modification was
 * successful.
 */
int dev_pm_opp_disable(struct device *dev, unsigned long freq)
{
	return _opp_set_availability(dev, freq, false);
}
EXPORT_SYMBOL_GPL(dev_pm_opp_disable);

/**
 * dev_pm_opp_register_notifier() - Register OPP notifier for the device
 * @dev:	Device for which notifier needs to be registered
 * @nb:		Notifier block to be registered
 *
 * Return: 0 on success or a negative error value.
 */
int dev_pm_opp_register_notifier(struct device *dev, struct notifier_block *nb)
{
	struct opp_table *opp_table;
	int ret;

	opp_table = _find_opp_table(dev);
	if (IS_ERR(opp_table))
		return PTR_ERR(opp_table);

	ret = blocking_notifier_chain_register(&opp_table->head, nb);

	dev_pm_opp_put_opp_table(opp_table);

	return ret;
}
EXPORT_SYMBOL(dev_pm_opp_register_notifier);

/**
 * dev_pm_opp_unregister_notifier() - Unregister OPP notifier for the device
 * @dev:	Device for which notifier needs to be unregistered
 * @nb:		Notifier block to be unregistered
 *
 * Return: 0 on success or a negative error value.
 */
int dev_pm_opp_unregister_notifier(struct device *dev,
				   struct notifier_block *nb)
{
	struct opp_table *opp_table;
	int ret;

	opp_table = _find_opp_table(dev);
	if (IS_ERR(opp_table))
		return PTR_ERR(opp_table);

	ret = blocking_notifier_chain_unregister(&opp_table->head, nb);

	dev_pm_opp_put_opp_table(opp_table);

	return ret;
}
EXPORT_SYMBOL(dev_pm_opp_unregister_notifier);

/**
 * dev_pm_opp_remove_table() - Free all OPPs associated with the device
 * @dev:	device pointer used to lookup OPP table.
 *
 * Free both OPPs created using static entries present in DT and the
 * dynamically added entries.
 */
void dev_pm_opp_remove_table(struct device *dev)
{
	struct opp_table *opp_table;

	/* Check for existing table for 'dev' */
	opp_table = _find_opp_table(dev);
	if (IS_ERR(opp_table)) {
		int error = PTR_ERR(opp_table);

		if (error != -ENODEV)
			WARN(1, "%s: opp_table: %d\n",
			     IS_ERR_OR_NULL(dev) ?
					"Invalid device" : dev_name(dev),
			     error);
		return;
	}

	/*
	 * Drop the extra reference only if the OPP table was successfully added
	 * with dev_pm_opp_of_add_table() earlier.
	 **/
	if (_opp_remove_all_static(opp_table))
		dev_pm_opp_put_opp_table(opp_table);

	/* Drop reference taken by _find_opp_table() */
	dev_pm_opp_put_opp_table(opp_table);
}
EXPORT_SYMBOL_GPL(dev_pm_opp_remove_table);<|MERGE_RESOLUTION|>--- conflicted
+++ resolved
@@ -2429,8 +2429,6 @@
 		}
 
 		/*
-<<<<<<< HEAD
-=======
 		 * The required_opp_tables parsing is not perfect, as the OPP
 		 * core does the parsing solely based on the DT node pointers.
 		 * The core sets the required_opp_tables entry to the first OPP
@@ -2459,7 +2457,6 @@
 		}
 
 		/*
->>>>>>> 0c383648
 		 * Add the virtual genpd device as a user of the OPP table, so
 		 * we can call dev_pm_opp_set_opp() on it directly.
 		 *

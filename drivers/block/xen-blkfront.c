--- conflicted
+++ resolved
@@ -2103,13 +2103,6 @@
 			/*
 			 * Get the bios in the request so we can re-queue them.
 			 */
-<<<<<<< HEAD
-			if (shadow[j].request->cmd_flags &
-					(REQ_FLUSH | REQ_FUA | REQ_DISCARD | REQ_SECURE)) {
-				/*
-				 * Flush operations don't contain bios, so
-				 * we need to requeue the whole request
-=======
 			if (req_op(shadow[i].request) == REQ_OP_FLUSH ||
 			    req_op(shadow[i].request) == REQ_OP_DISCARD ||
 			    req_op(shadow[i].request) == REQ_OP_SECURE_ERASE ||
@@ -2120,7 +2113,6 @@
 				 *
 				 * XXX: but this doesn't make any sense for a
 				 * write with the FUA flag set..
->>>>>>> dfd2e9ab
 				 */
 				list_add(&shadow[j].request->queuelist, &info->requests);
 				continue;

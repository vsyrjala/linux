# SPDX-License-Identifier: GPL-2.0

menu "PCI controller drivers"
	depends on PCI

config PCI_MVEBU
	bool "Marvell EBU PCIe controller"
	depends on ARCH_MVEBU || ARCH_DOVE || COMPILE_TEST
	depends on MVEBU_MBUS
	depends on ARM
	depends on OF
	select PCI_BRIDGE_EMUL

config PCI_AARDVARK
	tristate "Aardvark PCIe controller"
	depends on (ARCH_MVEBU && ARM64) || COMPILE_TEST
	depends on OF
	depends on PCI_MSI_IRQ_DOMAIN
	select PCI_BRIDGE_EMUL
	help
	 Add support for Aardvark 64bit PCIe Host Controller. This
	 controller is part of the South Bridge of the Marvel Armada
	 3700 SoC.

config PCIE_XILINX_NWL
	bool "NWL PCIe Core"
	depends on ARCH_ZYNQMP || COMPILE_TEST
	depends on PCI_MSI_IRQ_DOMAIN
	help
	 Say 'Y' here if you want kernel support for Xilinx
	 NWL PCIe controller. The controller can act as Root Port
	 or End Point. The current option selection will only
	 support root port enabling.

config PCI_FTPCI100
	bool "Faraday Technology FTPCI100 PCI controller"
	depends on OF
	default ARCH_GEMINI

config PCI_IXP4XX
	bool "Intel IXP4xx PCI controller"
	depends on ARM && OF
	depends on ARCH_IXP4XX || COMPILE_TEST
	default ARCH_IXP4XX
	help
	  Say Y here if you want support for the PCI host controller found
	  in the Intel IXP4xx XScale-based network processor SoC.

config PCI_TEGRA
	bool "NVIDIA Tegra PCIe controller"
	depends on ARCH_TEGRA || COMPILE_TEST
	depends on PCI_MSI_IRQ_DOMAIN
	help
	  Say Y here if you want support for the PCIe host controller found
	  on NVIDIA Tegra SoCs.

config PCI_RCAR_GEN2
	bool "Renesas R-Car Gen2 Internal PCI controller"
	depends on ARCH_RENESAS || COMPILE_TEST
	depends on ARM
	help
	  Say Y here if you want internal PCI support on R-Car Gen2 SoC.
	  There are 3 internal PCI controllers available with a single
	  built-in EHCI/OHCI host controller present on each one.

config PCIE_RCAR_HOST
	bool "Renesas R-Car PCIe host controller"
	depends on ARCH_RENESAS || COMPILE_TEST
	depends on PCI_MSI_IRQ_DOMAIN
	help
	  Say Y here if you want PCIe controller support on R-Car SoCs in host
	  mode.

config PCIE_RCAR_EP
	bool "Renesas R-Car PCIe endpoint controller"
	depends on ARCH_RENESAS || COMPILE_TEST
	depends on PCI_ENDPOINT
	help
	  Say Y here if you want PCIe controller support on R-Car SoCs in
	  endpoint mode.

config PCI_HOST_COMMON
	tristate
	select PCI_ECAM

config PCI_HOST_GENERIC
	tristate "Generic PCI host controller"
	depends on OF
	select PCI_HOST_COMMON
	select IRQ_DOMAIN
	help
	  Say Y here if you want to support a simple generic PCI host
	  controller, such as the one emulated by kvmtool.

config PCIE_XILINX
	bool "Xilinx AXI PCIe host bridge support"
	depends on OF || COMPILE_TEST
	depends on PCI_MSI_IRQ_DOMAIN
	help
	  Say 'Y' here if you want kernel to support the Xilinx AXI PCIe
	  Host Bridge driver.

config PCIE_XILINX_CPM
	bool "Xilinx Versal CPM host bridge support"
	depends on ARCH_ZYNQMP || COMPILE_TEST
	select PCI_HOST_COMMON
	help
	  Say 'Y' here if you want kernel support for the
	  Xilinx Versal CPM host bridge.

config PCI_XGENE
	bool "X-Gene PCIe controller"
	depends on ARM64 || COMPILE_TEST
	depends on OF || (ACPI && PCI_QUIRKS)
	help
	  Say Y here if you want internal PCI support on APM X-Gene SoC.
	  There are 5 internal PCIe ports available. Each port is GEN3 capable
	  and have varied lanes from x1 to x8.

config PCI_XGENE_MSI
	bool "X-Gene v1 PCIe MSI feature"
	depends on PCI_XGENE
	depends on PCI_MSI_IRQ_DOMAIN
	default y
	help
	  Say Y here if you want PCIe MSI support for the APM X-Gene v1 SoC.
	  This MSI driver supports 5 PCIe ports on the APM X-Gene v1 SoC.

config PCI_V3_SEMI
	bool "V3 Semiconductor PCI controller"
	depends on OF
	depends on ARM || COMPILE_TEST
	default ARCH_INTEGRATOR_AP

config PCI_VERSATILE
	bool "ARM Versatile PB PCI controller"
	depends on ARCH_VERSATILE || COMPILE_TEST

config PCIE_IPROC
	tristate
	help
	  This enables the iProc PCIe core controller support for Broadcom's
	  iProc family of SoCs. An appropriate bus interface driver needs
	  to be enabled to select this.

config PCIE_IPROC_PLATFORM
	tristate "Broadcom iProc PCIe platform bus driver"
	depends on ARCH_BCM_IPROC || (ARM && COMPILE_TEST)
	depends on OF
	select PCIE_IPROC
	default ARCH_BCM_IPROC
	help
	  Say Y here if you want to use the Broadcom iProc PCIe controller
	  through the generic platform bus interface

config PCIE_IPROC_BCMA
	tristate "Broadcom iProc PCIe BCMA bus driver"
	depends on ARM && (ARCH_BCM_IPROC || COMPILE_TEST)
	select PCIE_IPROC
	select BCMA
	default ARCH_BCM_5301X
	help
	  Say Y here if you want to use the Broadcom iProc PCIe controller
	  through the BCMA bus interface

config PCIE_IPROC_MSI
	bool "Broadcom iProc PCIe MSI support"
	depends on PCIE_IPROC_PLATFORM || PCIE_IPROC_BCMA
	depends on PCI_MSI_IRQ_DOMAIN
	default ARCH_BCM_IPROC
	help
	  Say Y here if you want to enable MSI support for Broadcom's iProc
	  PCIe controller

config PCIE_ALTERA
	tristate "Altera PCIe controller"
	depends on ARM || NIOS2 || ARM64 || COMPILE_TEST
	help
	  Say Y here if you want to enable PCIe controller support on Altera
	  FPGA.

config PCIE_ALTERA_MSI
	tristate "Altera PCIe MSI feature"
	depends on PCIE_ALTERA
	depends on PCI_MSI_IRQ_DOMAIN
	help
	  Say Y here if you want PCIe MSI support for the Altera FPGA.
	  This MSI driver supports Altera MSI to GIC controller IP.

config PCI_HOST_THUNDER_PEM
	bool "Cavium Thunder PCIe controller to off-chip devices"
	depends on ARM64 || COMPILE_TEST
	depends on OF || (ACPI && PCI_QUIRKS)
	select PCI_HOST_COMMON
	help
	  Say Y here if you want PCIe support for CN88XX Cavium Thunder SoCs.

config PCI_HOST_THUNDER_ECAM
	bool "Cavium Thunder ECAM controller to on-chip devices on pass-1.x silicon"
	depends on ARM64 || COMPILE_TEST
	depends on OF || (ACPI && PCI_QUIRKS)
	select PCI_HOST_COMMON
	help
	  Say Y here if you want ECAM support for CN88XX-Pass-1.x Cavium Thunder SoCs.

config PCIE_ROCKCHIP
	bool
	depends on PCI

config PCIE_ROCKCHIP_HOST
	tristate "Rockchip PCIe host controller"
	depends on ARCH_ROCKCHIP || COMPILE_TEST
	depends on OF
	depends on PCI_MSI_IRQ_DOMAIN
	select MFD_SYSCON
	select PCIE_ROCKCHIP
	help
	  Say Y here if you want internal PCI support on Rockchip SoC.
	  There is 1 internal PCIe port available to support GEN2 with
	  4 slots.

config PCIE_ROCKCHIP_EP
	bool "Rockchip PCIe endpoint controller"
	depends on ARCH_ROCKCHIP || COMPILE_TEST
	depends on OF
	depends on PCI_ENDPOINT
	select MFD_SYSCON
	select PCIE_ROCKCHIP
	help
	  Say Y here if you want to support Rockchip PCIe controller in
	  endpoint mode on Rockchip SoC. There is 1 internal PCIe port
	  available to support GEN2 with 4 slots.

config PCIE_MEDIATEK
	tristate "MediaTek PCIe controller"
	depends on ARCH_MEDIATEK || COMPILE_TEST
	depends on OF
	depends on PCI_MSI_IRQ_DOMAIN
	help
	  Say Y here if you want to enable PCIe controller support on
	  MediaTek SoCs.

config PCIE_MEDIATEK_GEN3
	tristate "MediaTek Gen3 PCIe controller"
	depends on ARCH_MEDIATEK || COMPILE_TEST
	depends on PCI_MSI_IRQ_DOMAIN
	help
	  Adds support for PCIe Gen3 MAC controller for MediaTek SoCs.
	  This PCIe controller is compatible with Gen3, Gen2 and Gen1 speed,
	  and support up to 256 MSI interrupt numbers for
	  multi-function devices.

	  Say Y here if you want to enable Gen3 PCIe controller support on
	  MediaTek SoCs.

config VMD
	depends on PCI_MSI && X86_64 && SRCU
	tristate "Intel Volume Management Device Driver"
	help
	  Adds support for the Intel Volume Management Device (VMD). VMD is a
	  secondary PCI host bridge that allows PCI Express root ports,
	  and devices attached to them, to be removed from the default
	  PCI domain and placed within the VMD domain. This provides
	  more bus resources than are otherwise possible with a
	  single domain. If you know your system provides one of these and
	  has devices attached to it, say Y; if you are not sure, say N.

	  To compile this driver as a module, choose M here: the
	  module will be called vmd.

config PCIE_BRCMSTB
	tristate "Broadcom Brcmstb PCIe host controller"
	depends on ARCH_BRCMSTB || ARCH_BCM2835 || ARCH_BCM4908 || COMPILE_TEST
	depends on OF
	depends on PCI_MSI_IRQ_DOMAIN
	default ARCH_BRCMSTB
	help
	  Say Y here to enable PCIe host controller support for
	  Broadcom STB based SoCs, like the Raspberry Pi 4.

config PCI_HYPERV_INTERFACE
	tristate "Hyper-V PCI Interface"
	depends on X86 && HYPERV && PCI_MSI && PCI_MSI_IRQ_DOMAIN && X86_64
	help
	  The Hyper-V PCI Interface is a helper driver allows other drivers to
	  have a common interface with the Hyper-V PCI frontend driver.

config PCI_LOONGSON
	bool "LOONGSON PCI Controller"
	depends on MACH_LOONGSON64 || COMPILE_TEST
	depends on OF
	depends on PCI_QUIRKS
	default MACH_LOONGSON64
	help
	  Say Y here if you want to enable PCI controller support on
	  Loongson systems.

config PCIE_MICROCHIP_HOST
	bool "Microchip AXI PCIe host bridge support"
	depends on PCI_MSI && OF
	select PCI_MSI_IRQ_DOMAIN
	select GENERIC_MSI_IRQ_DOMAIN
	select PCI_HOST_COMMON
	help
	  Say Y here if you want kernel to support the Microchip AXI PCIe
	  Host Bridge driver.

config PCIE_HISI_ERR
	depends on ACPI_APEI_GHES && (ARM64 || COMPILE_TEST)
	bool "HiSilicon HIP PCIe controller error handling driver"
	help
	  Say Y here if you want error handling support
	  for the PCIe controller's errors on HiSilicon HIP SoCs

<<<<<<< HEAD
config PCIE_APPLE_MSI_DOORBELL_ADDR
	hex
	default 0xfffff000
	depends on PCIE_APPLE

config PCIE_APPLE
	tristate "Apple PCIe controller"
	depends on ARCH_APPLE || COMPILE_TEST
	depends on OF
	depends on PCI_MSI_IRQ_DOMAIN
	select PCI_HOST_COMMON
	help
	  Say Y here if you want to enable PCIe controller support on Apple
	  system-on-chips, like the Apple M1. This is required for the USB
	  type-A ports, Ethernet, Wi-Fi, and Bluetooth.

	  If unsure, say Y if you have an Apple Silicon system.
=======
config PCIE_MT7621
	tristate "MediaTek MT7621 PCIe Controller"
	depends on (RALINK && SOC_MT7621) || (MIPS && COMPILE_TEST)
	select PHY_MT7621_PCI
	default SOC_MT7621
	help
	  This selects a driver for the MediaTek MT7621 PCIe Controller.
>>>>>>> 370ea5aa

source "drivers/pci/controller/dwc/Kconfig"
source "drivers/pci/controller/mobiveil/Kconfig"
source "drivers/pci/controller/cadence/Kconfig"
endmenu<|MERGE_RESOLUTION|>--- conflicted
+++ resolved
@@ -312,7 +312,6 @@
 	  Say Y here if you want error handling support
 	  for the PCIe controller's errors on HiSilicon HIP SoCs
 
-<<<<<<< HEAD
 config PCIE_APPLE_MSI_DOORBELL_ADDR
 	hex
 	default 0xfffff000
@@ -330,7 +329,7 @@
 	  type-A ports, Ethernet, Wi-Fi, and Bluetooth.
 
 	  If unsure, say Y if you have an Apple Silicon system.
-=======
+
 config PCIE_MT7621
 	tristate "MediaTek MT7621 PCIe Controller"
 	depends on (RALINK && SOC_MT7621) || (MIPS && COMPILE_TEST)
@@ -338,7 +337,6 @@
 	default SOC_MT7621
 	help
 	  This selects a driver for the MediaTek MT7621 PCIe Controller.
->>>>>>> 370ea5aa
 
 source "drivers/pci/controller/dwc/Kconfig"
 source "drivers/pci/controller/mobiveil/Kconfig"

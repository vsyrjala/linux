/**
 * gadget.c - DesignWare USB3 DRD Controller Gadget Framework Link
 *
 * Copyright (C) 2010-2011 Texas Instruments Incorporated - http://www.ti.com
 *
 * Authors: Felipe Balbi <balbi@ti.com>,
 *	    Sebastian Andrzej Siewior <bigeasy@linutronix.de>
 *
 * This program is free software: you can redistribute it and/or modify
 * it under the terms of the GNU General Public License version 2  of
 * the License as published by the Free Software Foundation.
 *
 * This program is distributed in the hope that it will be useful,
 * but WITHOUT ANY WARRANTY; without even the implied warranty of
 * MERCHANTABILITY or FITNESS FOR A PARTICULAR PURPOSE.  See the
 * GNU General Public License for more details.
 */

#include <linux/kernel.h>
#include <linux/delay.h>
#include <linux/slab.h>
#include <linux/spinlock.h>
#include <linux/platform_device.h>
#include <linux/pm_runtime.h>
#include <linux/interrupt.h>
#include <linux/io.h>
#include <linux/list.h>
#include <linux/dma-mapping.h>

#include <linux/usb/ch9.h>
#include <linux/usb/gadget.h>

#include "debug.h"
#include "core.h"
#include "gadget.h"
#include "io.h"

/**
 * dwc3_gadget_set_test_mode - Enables USB2 Test Modes
 * @dwc: pointer to our context structure
 * @mode: the mode to set (J, K SE0 NAK, Force Enable)
 *
 * Caller should take care of locking. This function will
 * return 0 on success or -EINVAL if wrong Test Selector
 * is passed
 */
int dwc3_gadget_set_test_mode(struct dwc3 *dwc, int mode)
{
	u32		reg;

	reg = dwc3_readl(dwc->regs, DWC3_DCTL);
	reg &= ~DWC3_DCTL_TSTCTRL_MASK;

	switch (mode) {
	case TEST_J:
	case TEST_K:
	case TEST_SE0_NAK:
	case TEST_PACKET:
	case TEST_FORCE_EN:
		reg |= mode << 1;
		break;
	default:
		return -EINVAL;
	}

	dwc3_writel(dwc->regs, DWC3_DCTL, reg);

	return 0;
}

/**
 * dwc3_gadget_get_link_state - Gets current state of USB Link
 * @dwc: pointer to our context structure
 *
 * Caller should take care of locking. This function will
 * return the link state on success (>= 0) or -ETIMEDOUT.
 */
int dwc3_gadget_get_link_state(struct dwc3 *dwc)
{
	u32		reg;

	reg = dwc3_readl(dwc->regs, DWC3_DSTS);

	return DWC3_DSTS_USBLNKST(reg);
}

/**
 * dwc3_gadget_set_link_state - Sets USB Link to a particular State
 * @dwc: pointer to our context structure
 * @state: the state to put link into
 *
 * Caller should take care of locking. This function will
 * return 0 on success or -ETIMEDOUT.
 */
int dwc3_gadget_set_link_state(struct dwc3 *dwc, enum dwc3_link_state state)
{
	int		retries = 10000;
	u32		reg;

	/*
	 * Wait until device controller is ready. Only applies to 1.94a and
	 * later RTL.
	 */
	if (dwc->revision >= DWC3_REVISION_194A) {
		while (--retries) {
			reg = dwc3_readl(dwc->regs, DWC3_DSTS);
			if (reg & DWC3_DSTS_DCNRD)
				udelay(5);
			else
				break;
		}

		if (retries <= 0)
			return -ETIMEDOUT;
	}

	reg = dwc3_readl(dwc->regs, DWC3_DCTL);
	reg &= ~DWC3_DCTL_ULSTCHNGREQ_MASK;

	/* set requested state */
	reg |= DWC3_DCTL_ULSTCHNGREQ(state);
	dwc3_writel(dwc->regs, DWC3_DCTL, reg);

	/*
	 * The following code is racy when called from dwc3_gadget_wakeup,
	 * and is not needed, at least on newer versions
	 */
	if (dwc->revision >= DWC3_REVISION_194A)
		return 0;

	/* wait for a change in DSTS */
	retries = 10000;
	while (--retries) {
		reg = dwc3_readl(dwc->regs, DWC3_DSTS);

		if (DWC3_DSTS_USBLNKST(reg) == state)
			return 0;

		udelay(5);
	}

	dwc3_trace(trace_dwc3_gadget,
			"link state change request timed out");

	return -ETIMEDOUT;
}

/**
 * dwc3_ep_inc_trb() - Increment a TRB index.
 * @index - Pointer to the TRB index to increment.
 *
 * The index should never point to the link TRB. After incrementing,
 * if it is point to the link TRB, wrap around to the beginning. The
 * link TRB is always at the last TRB entry.
 */
static void dwc3_ep_inc_trb(u8 *index)
{
	(*index)++;
	if (*index == (DWC3_TRB_NUM - 1))
		*index = 0;
}

static void dwc3_ep_inc_enq(struct dwc3_ep *dep)
{
	dwc3_ep_inc_trb(&dep->trb_enqueue);
}

static void dwc3_ep_inc_deq(struct dwc3_ep *dep)
{
	dwc3_ep_inc_trb(&dep->trb_dequeue);
}

void dwc3_gadget_giveback(struct dwc3_ep *dep, struct dwc3_request *req,
		int status)
{
	struct dwc3			*dwc = dep->dwc;
	int				i;

	if (req->started) {
		i = 0;
		do {
			dwc3_ep_inc_deq(dep);
		} while(++i < req->request.num_mapped_sgs);
		req->started = false;
	}
	list_del(&req->list);
	req->trb = NULL;

	if (req->request.status == -EINPROGRESS)
		req->request.status = status;

	if (dwc->ep0_bounced && dep->number == 0)
		dwc->ep0_bounced = false;
	else
		usb_gadget_unmap_request(&dwc->gadget, &req->request,
				req->direction);

	trace_dwc3_gadget_giveback(req);

	spin_unlock(&dwc->lock);
	usb_gadget_giveback_request(&dep->endpoint, &req->request);
	spin_lock(&dwc->lock);

	if (dep->number > 1)
		pm_runtime_put(dwc->dev);
}

int dwc3_send_gadget_generic_command(struct dwc3 *dwc, unsigned cmd, u32 param)
{
	u32		timeout = 500;
	int		status = 0;
	int		ret = 0;
	u32		reg;

	dwc3_writel(dwc->regs, DWC3_DGCMDPAR, param);
	dwc3_writel(dwc->regs, DWC3_DGCMD, cmd | DWC3_DGCMD_CMDACT);

	do {
		reg = dwc3_readl(dwc->regs, DWC3_DGCMD);
		if (!(reg & DWC3_DGCMD_CMDACT)) {
			status = DWC3_DGCMD_STATUS(reg);
			if (status)
				ret = -EINVAL;
			break;
		}
	} while (timeout--);

	if (!timeout) {
		ret = -ETIMEDOUT;
		status = -ETIMEDOUT;
	}

	trace_dwc3_gadget_generic_cmd(cmd, param, status);

	return ret;
}

static int __dwc3_gadget_wakeup(struct dwc3 *dwc);

int dwc3_send_gadget_ep_cmd(struct dwc3_ep *dep, unsigned cmd,
		struct dwc3_gadget_ep_cmd_params *params)
{
	struct dwc3		*dwc = dep->dwc;
	u32			timeout = 500;
	u32			reg;

	int			cmd_status = 0;
	int			susphy = false;
	int			ret = -EINVAL;

	/*
	 * Synopsys Databook 2.60a states, on section 6.3.2.5.[1-8], that if
	 * we're issuing an endpoint command, we must check if
	 * GUSB2PHYCFG.SUSPHY bit is set. If it is, then we need to clear it.
	 *
	 * We will also set SUSPHY bit to what it was before returning as stated
	 * by the same section on Synopsys databook.
	 */
	if (dwc->gadget.speed <= USB_SPEED_HIGH) {
		reg = dwc3_readl(dwc->regs, DWC3_GUSB2PHYCFG(0));
		if (unlikely(reg & DWC3_GUSB2PHYCFG_SUSPHY)) {
			susphy = true;
			reg &= ~DWC3_GUSB2PHYCFG_SUSPHY;
			dwc3_writel(dwc->regs, DWC3_GUSB2PHYCFG(0), reg);
		}
	}

	if (cmd == DWC3_DEPCMD_STARTTRANSFER) {
		int		needs_wakeup;

		needs_wakeup = (dwc->link_state == DWC3_LINK_STATE_U1 ||
				dwc->link_state == DWC3_LINK_STATE_U2 ||
				dwc->link_state == DWC3_LINK_STATE_U3);

		if (unlikely(needs_wakeup)) {
			ret = __dwc3_gadget_wakeup(dwc);
			dev_WARN_ONCE(dwc->dev, ret, "wakeup failed --> %d\n",
					ret);
		}
	}

	dwc3_writel(dep->regs, DWC3_DEPCMDPAR0, params->param0);
	dwc3_writel(dep->regs, DWC3_DEPCMDPAR1, params->param1);
	dwc3_writel(dep->regs, DWC3_DEPCMDPAR2, params->param2);

	dwc3_writel(dep->regs, DWC3_DEPCMD, cmd | DWC3_DEPCMD_CMDACT);
	do {
		reg = dwc3_readl(dep->regs, DWC3_DEPCMD);
		if (!(reg & DWC3_DEPCMD_CMDACT)) {
			cmd_status = DWC3_DEPCMD_STATUS(reg);

			switch (cmd_status) {
			case 0:
				ret = 0;
				break;
			case DEPEVT_TRANSFER_NO_RESOURCE:
				ret = -EINVAL;
				break;
			case DEPEVT_TRANSFER_BUS_EXPIRY:
				/*
				 * SW issues START TRANSFER command to
				 * isochronous ep with future frame interval. If
				 * future interval time has already passed when
				 * core receives the command, it will respond
				 * with an error status of 'Bus Expiry'.
				 *
				 * Instead of always returning -EINVAL, let's
				 * give a hint to the gadget driver that this is
				 * the case by returning -EAGAIN.
				 */
				ret = -EAGAIN;
				break;
			default:
				dev_WARN(dwc->dev, "UNKNOWN cmd status\n");
			}

			break;
		}
	} while (--timeout);

	if (timeout == 0) {
		ret = -ETIMEDOUT;
		cmd_status = -ETIMEDOUT;
	}

	trace_dwc3_gadget_ep_cmd(dep, cmd, params, cmd_status);

	if (unlikely(susphy)) {
		reg = dwc3_readl(dwc->regs, DWC3_GUSB2PHYCFG(0));
		reg |= DWC3_GUSB2PHYCFG_SUSPHY;
		dwc3_writel(dwc->regs, DWC3_GUSB2PHYCFG(0), reg);
	}

	return ret;
}

static int dwc3_send_clear_stall_ep_cmd(struct dwc3_ep *dep)
{
	struct dwc3 *dwc = dep->dwc;
	struct dwc3_gadget_ep_cmd_params params;
	u32 cmd = DWC3_DEPCMD_CLEARSTALL;

	/*
	 * As of core revision 2.60a the recommended programming model
	 * is to set the ClearPendIN bit when issuing a Clear Stall EP
	 * command for IN endpoints. This is to prevent an issue where
	 * some (non-compliant) hosts may not send ACK TPs for pending
	 * IN transfers due to a mishandled error condition. Synopsys
	 * STAR 9000614252.
	 */
	if (dep->direction && (dwc->revision >= DWC3_REVISION_260A))
		cmd |= DWC3_DEPCMD_CLEARPENDIN;

	memset(&params, 0, sizeof(params));

<<<<<<< HEAD
	return dwc3_send_gadget_ep_cmd(dwc, dep->number, cmd, &params);
=======
	return dwc3_send_gadget_ep_cmd(dep, cmd, &params);
>>>>>>> dfd2e9ab
}

static dma_addr_t dwc3_trb_dma_offset(struct dwc3_ep *dep,
		struct dwc3_trb *trb)
{
	u32		offset = (char *) trb - (char *) dep->trb_pool;

	return dep->trb_pool_dma + offset;
}

static int dwc3_alloc_trb_pool(struct dwc3_ep *dep)
{
	struct dwc3		*dwc = dep->dwc;

	if (dep->trb_pool)
		return 0;

	dep->trb_pool = dma_alloc_coherent(dwc->dev,
			sizeof(struct dwc3_trb) * DWC3_TRB_NUM,
			&dep->trb_pool_dma, GFP_KERNEL);
	if (!dep->trb_pool) {
		dev_err(dep->dwc->dev, "failed to allocate trb pool for %s\n",
				dep->name);
		return -ENOMEM;
	}

	return 0;
}

static void dwc3_free_trb_pool(struct dwc3_ep *dep)
{
	struct dwc3		*dwc = dep->dwc;

	dma_free_coherent(dwc->dev, sizeof(struct dwc3_trb) * DWC3_TRB_NUM,
			dep->trb_pool, dep->trb_pool_dma);

	dep->trb_pool = NULL;
	dep->trb_pool_dma = 0;
}

static int dwc3_gadget_set_xfer_resource(struct dwc3 *dwc, struct dwc3_ep *dep);

/**
 * dwc3_gadget_start_config - Configure EP resources
 * @dwc: pointer to our controller context structure
 * @dep: endpoint that is being enabled
 *
 * The assignment of transfer resources cannot perfectly follow the
 * data book due to the fact that the controller driver does not have
 * all knowledge of the configuration in advance. It is given this
 * information piecemeal by the composite gadget framework after every
 * SET_CONFIGURATION and SET_INTERFACE. Trying to follow the databook
 * programming model in this scenario can cause errors. For two
 * reasons:
 *
 * 1) The databook says to do DEPSTARTCFG for every SET_CONFIGURATION
 * and SET_INTERFACE (8.1.5). This is incorrect in the scenario of
 * multiple interfaces.
 *
 * 2) The databook does not mention doing more DEPXFERCFG for new
 * endpoint on alt setting (8.1.6).
 *
 * The following simplified method is used instead:
 *
 * All hardware endpoints can be assigned a transfer resource and this
 * setting will stay persistent until either a core reset or
 * hibernation. So whenever we do a DEPSTARTCFG(0) we can go ahead and
 * do DEPXFERCFG for every hardware endpoint as well. We are
 * guaranteed that there are as many transfer resources as endpoints.
 *
 * This function is called for each endpoint when it is being enabled
 * but is triggered only when called for EP0-out, which always happens
 * first, and which should only happen in one of the above conditions.
 */
static int dwc3_gadget_start_config(struct dwc3 *dwc, struct dwc3_ep *dep)
{
	struct dwc3_gadget_ep_cmd_params params;
	u32			cmd;
	int			i;
	int			ret;

	if (dep->number)
		return 0;

	memset(&params, 0x00, sizeof(params));
	cmd = DWC3_DEPCMD_DEPSTARTCFG;

	ret = dwc3_send_gadget_ep_cmd(dep, cmd, &params);
	if (ret)
		return ret;

	for (i = 0; i < DWC3_ENDPOINTS_NUM; i++) {
		struct dwc3_ep *dep = dwc->eps[i];

		if (!dep)
			continue;

		ret = dwc3_gadget_set_xfer_resource(dwc, dep);
		if (ret)
			return ret;
	}

	return 0;
}

static int dwc3_gadget_set_ep_config(struct dwc3 *dwc, struct dwc3_ep *dep,
		const struct usb_endpoint_descriptor *desc,
		const struct usb_ss_ep_comp_descriptor *comp_desc,
		bool modify, bool restore)
{
	struct dwc3_gadget_ep_cmd_params params;

	if (dev_WARN_ONCE(dwc->dev, modify && restore,
					"Can't modify and restore\n"))
		return -EINVAL;

	memset(&params, 0x00, sizeof(params));

	params.param0 = DWC3_DEPCFG_EP_TYPE(usb_endpoint_type(desc))
		| DWC3_DEPCFG_MAX_PACKET_SIZE(usb_endpoint_maxp(desc));

	/* Burst size is only needed in SuperSpeed mode */
	if (dwc->gadget.speed >= USB_SPEED_SUPER) {
		u32 burst = dep->endpoint.maxburst;
		params.param0 |= DWC3_DEPCFG_BURST_SIZE(burst - 1);
	}

	if (modify) {
		params.param0 |= DWC3_DEPCFG_ACTION_MODIFY;
	} else if (restore) {
		params.param0 |= DWC3_DEPCFG_ACTION_RESTORE;
		params.param2 |= dep->saved_state;
	} else {
		params.param0 |= DWC3_DEPCFG_ACTION_INIT;
	}

	params.param1 = DWC3_DEPCFG_XFER_COMPLETE_EN;

	if (dep->number <= 1 || usb_endpoint_xfer_isoc(desc))
		params.param1 |= DWC3_DEPCFG_XFER_NOT_READY_EN;

	if (usb_ss_max_streams(comp_desc) && usb_endpoint_xfer_bulk(desc)) {
		params.param1 |= DWC3_DEPCFG_STREAM_CAPABLE
			| DWC3_DEPCFG_STREAM_EVENT_EN;
		dep->stream_capable = true;
	}

	if (!usb_endpoint_xfer_control(desc))
		params.param1 |= DWC3_DEPCFG_XFER_IN_PROGRESS_EN;

	/*
	 * We are doing 1:1 mapping for endpoints, meaning
	 * Physical Endpoints 2 maps to Logical Endpoint 2 and
	 * so on. We consider the direction bit as part of the physical
	 * endpoint number. So USB endpoint 0x81 is 0x03.
	 */
	params.param1 |= DWC3_DEPCFG_EP_NUMBER(dep->number);

	/*
	 * We must use the lower 16 TX FIFOs even though
	 * HW might have more
	 */
	if (dep->direction)
		params.param0 |= DWC3_DEPCFG_FIFO_NUMBER(dep->number >> 1);

	if (desc->bInterval) {
		params.param1 |= DWC3_DEPCFG_BINTERVAL_M1(desc->bInterval - 1);
		dep->interval = 1 << (desc->bInterval - 1);
	}

	return dwc3_send_gadget_ep_cmd(dep, DWC3_DEPCMD_SETEPCONFIG, &params);
}

static int dwc3_gadget_set_xfer_resource(struct dwc3 *dwc, struct dwc3_ep *dep)
{
	struct dwc3_gadget_ep_cmd_params params;

	memset(&params, 0x00, sizeof(params));

	params.param0 = DWC3_DEPXFERCFG_NUM_XFER_RES(1);

	return dwc3_send_gadget_ep_cmd(dep, DWC3_DEPCMD_SETTRANSFRESOURCE,
			&params);
}

/**
 * __dwc3_gadget_ep_enable - Initializes a HW endpoint
 * @dep: endpoint to be initialized
 * @desc: USB Endpoint Descriptor
 *
 * Caller should take care of locking
 */
static int __dwc3_gadget_ep_enable(struct dwc3_ep *dep,
		const struct usb_endpoint_descriptor *desc,
		const struct usb_ss_ep_comp_descriptor *comp_desc,
		bool modify, bool restore)
{
	struct dwc3		*dwc = dep->dwc;
	u32			reg;
	int			ret;

	dwc3_trace(trace_dwc3_gadget, "Enabling %s", dep->name);

	if (!(dep->flags & DWC3_EP_ENABLED)) {
		ret = dwc3_gadget_start_config(dwc, dep);
		if (ret)
			return ret;
	}

	ret = dwc3_gadget_set_ep_config(dwc, dep, desc, comp_desc, modify,
			restore);
	if (ret)
		return ret;

	if (!(dep->flags & DWC3_EP_ENABLED)) {
		struct dwc3_trb	*trb_st_hw;
		struct dwc3_trb	*trb_link;

		dep->endpoint.desc = desc;
		dep->comp_desc = comp_desc;
		dep->type = usb_endpoint_type(desc);
		dep->flags |= DWC3_EP_ENABLED;

		reg = dwc3_readl(dwc->regs, DWC3_DALEPENA);
		reg |= DWC3_DALEPENA_EP(dep->number);
		dwc3_writel(dwc->regs, DWC3_DALEPENA, reg);

		if (usb_endpoint_xfer_control(desc))
			return 0;

		/* Initialize the TRB ring */
		dep->trb_dequeue = 0;
		dep->trb_enqueue = 0;
		memset(dep->trb_pool, 0,
		       sizeof(struct dwc3_trb) * DWC3_TRB_NUM);

		/* Link TRB. The HWO bit is never reset */
		trb_st_hw = &dep->trb_pool[0];

		trb_link = &dep->trb_pool[DWC3_TRB_NUM - 1];
		trb_link->bpl = lower_32_bits(dwc3_trb_dma_offset(dep, trb_st_hw));
		trb_link->bph = upper_32_bits(dwc3_trb_dma_offset(dep, trb_st_hw));
		trb_link->ctrl |= DWC3_TRBCTL_LINK_TRB;
		trb_link->ctrl |= DWC3_TRB_CTRL_HWO;
	}

	return 0;
}

static void dwc3_stop_active_transfer(struct dwc3 *dwc, u32 epnum, bool force);
static void dwc3_remove_requests(struct dwc3 *dwc, struct dwc3_ep *dep)
{
	struct dwc3_request		*req;

	dwc3_stop_active_transfer(dwc, dep->number, true);

	/* - giveback all requests to gadget driver */
	while (!list_empty(&dep->started_list)) {
		req = next_request(&dep->started_list);

		dwc3_gadget_giveback(dep, req, -ESHUTDOWN);
	}

	while (!list_empty(&dep->pending_list)) {
		req = next_request(&dep->pending_list);

		dwc3_gadget_giveback(dep, req, -ESHUTDOWN);
	}
}

/**
 * __dwc3_gadget_ep_disable - Disables a HW endpoint
 * @dep: the endpoint to disable
 *
 * This function also removes requests which are currently processed ny the
 * hardware and those which are not yet scheduled.
 * Caller should take care of locking.
 */
static int __dwc3_gadget_ep_disable(struct dwc3_ep *dep)
{
	struct dwc3		*dwc = dep->dwc;
	u32			reg;

	dwc3_trace(trace_dwc3_gadget, "Disabling %s", dep->name);

	dwc3_remove_requests(dwc, dep);

	/* make sure HW endpoint isn't stalled */
	if (dep->flags & DWC3_EP_STALL)
		__dwc3_gadget_ep_set_halt(dep, 0, false);

	reg = dwc3_readl(dwc->regs, DWC3_DALEPENA);
	reg &= ~DWC3_DALEPENA_EP(dep->number);
	dwc3_writel(dwc->regs, DWC3_DALEPENA, reg);

	dep->stream_capable = false;
	dep->endpoint.desc = NULL;
	dep->comp_desc = NULL;
	dep->type = 0;
	dep->flags = 0;

	return 0;
}

/* -------------------------------------------------------------------------- */

static int dwc3_gadget_ep0_enable(struct usb_ep *ep,
		const struct usb_endpoint_descriptor *desc)
{
	return -EINVAL;
}

static int dwc3_gadget_ep0_disable(struct usb_ep *ep)
{
	return -EINVAL;
}

/* -------------------------------------------------------------------------- */

static int dwc3_gadget_ep_enable(struct usb_ep *ep,
		const struct usb_endpoint_descriptor *desc)
{
	struct dwc3_ep			*dep;
	struct dwc3			*dwc;
	unsigned long			flags;
	int				ret;

	if (!ep || !desc || desc->bDescriptorType != USB_DT_ENDPOINT) {
		pr_debug("dwc3: invalid parameters\n");
		return -EINVAL;
	}

	if (!desc->wMaxPacketSize) {
		pr_debug("dwc3: missing wMaxPacketSize\n");
		return -EINVAL;
	}

	dep = to_dwc3_ep(ep);
	dwc = dep->dwc;

	if (dev_WARN_ONCE(dwc->dev, dep->flags & DWC3_EP_ENABLED,
					"%s is already enabled\n",
					dep->name))
		return 0;

	spin_lock_irqsave(&dwc->lock, flags);
	ret = __dwc3_gadget_ep_enable(dep, desc, ep->comp_desc, false, false);
	spin_unlock_irqrestore(&dwc->lock, flags);

	return ret;
}

static int dwc3_gadget_ep_disable(struct usb_ep *ep)
{
	struct dwc3_ep			*dep;
	struct dwc3			*dwc;
	unsigned long			flags;
	int				ret;

	if (!ep) {
		pr_debug("dwc3: invalid parameters\n");
		return -EINVAL;
	}

	dep = to_dwc3_ep(ep);
	dwc = dep->dwc;

	if (dev_WARN_ONCE(dwc->dev, !(dep->flags & DWC3_EP_ENABLED),
					"%s is already disabled\n",
					dep->name))
		return 0;

	spin_lock_irqsave(&dwc->lock, flags);
	ret = __dwc3_gadget_ep_disable(dep);
	spin_unlock_irqrestore(&dwc->lock, flags);

	return ret;
}

static struct usb_request *dwc3_gadget_ep_alloc_request(struct usb_ep *ep,
	gfp_t gfp_flags)
{
	struct dwc3_request		*req;
	struct dwc3_ep			*dep = to_dwc3_ep(ep);

	req = kzalloc(sizeof(*req), gfp_flags);
	if (!req)
		return NULL;

	req->epnum	= dep->number;
	req->dep	= dep;

	dep->allocated_requests++;

	trace_dwc3_alloc_request(req);

	return &req->request;
}

static void dwc3_gadget_ep_free_request(struct usb_ep *ep,
		struct usb_request *request)
{
	struct dwc3_request		*req = to_dwc3_request(request);
	struct dwc3_ep			*dep = to_dwc3_ep(ep);

	dep->allocated_requests--;
	trace_dwc3_free_request(req);
	kfree(req);
}

/**
 * dwc3_prepare_one_trb - setup one TRB from one request
 * @dep: endpoint for which this request is prepared
 * @req: dwc3_request pointer
 */
static void dwc3_prepare_one_trb(struct dwc3_ep *dep,
		struct dwc3_request *req, dma_addr_t dma,
		unsigned length, unsigned last, unsigned chain, unsigned node)
{
	struct dwc3_trb		*trb;

	dwc3_trace(trace_dwc3_gadget, "%s: req %p dma %08llx length %d%s%s",
			dep->name, req, (unsigned long long) dma,
			length, last ? " last" : "",
			chain ? " chain" : "");


	trb = &dep->trb_pool[dep->trb_enqueue];

	if (!req->trb) {
		dwc3_gadget_move_started_request(req);
		req->trb = trb;
		req->trb_dma = dwc3_trb_dma_offset(dep, trb);
		req->first_trb_index = dep->trb_enqueue;
	}

	dwc3_ep_inc_enq(dep);

	trb->size = DWC3_TRB_SIZE_LENGTH(length);
	trb->bpl = lower_32_bits(dma);
	trb->bph = upper_32_bits(dma);

	switch (usb_endpoint_type(dep->endpoint.desc)) {
	case USB_ENDPOINT_XFER_CONTROL:
		trb->ctrl = DWC3_TRBCTL_CONTROL_SETUP;
		break;

	case USB_ENDPOINT_XFER_ISOC:
		if (!node)
			trb->ctrl = DWC3_TRBCTL_ISOCHRONOUS_FIRST;
		else
			trb->ctrl = DWC3_TRBCTL_ISOCHRONOUS;

		/* always enable Interrupt on Missed ISOC */
		trb->ctrl |= DWC3_TRB_CTRL_ISP_IMI;
		break;

	case USB_ENDPOINT_XFER_BULK:
	case USB_ENDPOINT_XFER_INT:
		trb->ctrl = DWC3_TRBCTL_NORMAL;
		break;
	default:
		/*
		 * This is only possible with faulty memory because we
		 * checked it already :)
		 */
		BUG();
	}

	/* always enable Continue on Short Packet */
	trb->ctrl |= DWC3_TRB_CTRL_CSP;

	if (!req->request.no_interrupt && !chain)
		trb->ctrl |= DWC3_TRB_CTRL_IOC | DWC3_TRB_CTRL_ISP_IMI;

	if (last)
		trb->ctrl |= DWC3_TRB_CTRL_LST;

	if (chain)
		trb->ctrl |= DWC3_TRB_CTRL_CHN;

	if (usb_endpoint_xfer_bulk(dep->endpoint.desc) && dep->stream_capable)
		trb->ctrl |= DWC3_TRB_CTRL_SID_SOFN(req->request.stream_id);

	trb->ctrl |= DWC3_TRB_CTRL_HWO;

	dep->queued_requests++;

	trace_dwc3_prepare_trb(dep, trb);
}

/**
 * dwc3_ep_prev_trb() - Returns the previous TRB in the ring
 * @dep: The endpoint with the TRB ring
 * @index: The index of the current TRB in the ring
 *
 * Returns the TRB prior to the one pointed to by the index. If the
 * index is 0, we will wrap backwards, skip the link TRB, and return
 * the one just before that.
 */
static struct dwc3_trb *dwc3_ep_prev_trb(struct dwc3_ep *dep, u8 index)
{
	if (!index)
		index = DWC3_TRB_NUM - 2;
	else
		index = dep->trb_enqueue - 1;

	return &dep->trb_pool[index];
}

static u32 dwc3_calc_trbs_left(struct dwc3_ep *dep)
{
	struct dwc3_trb		*tmp;
	u8			trbs_left;

	/*
	 * If enqueue & dequeue are equal than it is either full or empty.
	 *
	 * One way to know for sure is if the TRB right before us has HWO bit
	 * set or not. If it has, then we're definitely full and can't fit any
	 * more transfers in our ring.
	 */
	if (dep->trb_enqueue == dep->trb_dequeue) {
		tmp = dwc3_ep_prev_trb(dep, dep->trb_enqueue);
		if (tmp->ctrl & DWC3_TRB_CTRL_HWO)
			return 0;

		return DWC3_TRB_NUM - 1;
	}

	trbs_left = dep->trb_dequeue - dep->trb_enqueue;
	trbs_left &= (DWC3_TRB_NUM - 1);

	if (dep->trb_dequeue < dep->trb_enqueue)
		trbs_left--;

	return trbs_left;
}

static void dwc3_prepare_one_trb_sg(struct dwc3_ep *dep,
		struct dwc3_request *req, unsigned int trbs_left,
		unsigned int more_coming)
{
	struct usb_request *request = &req->request;
	struct scatterlist *sg = request->sg;
	struct scatterlist *s;
	unsigned int	last = false;
	unsigned int	length;
	dma_addr_t	dma;
	int		i;

	for_each_sg(sg, s, request->num_mapped_sgs, i) {
		unsigned chain = true;

		length = sg_dma_len(s);
		dma = sg_dma_address(s);

		if (sg_is_last(s)) {
			if (usb_endpoint_xfer_int(dep->endpoint.desc) ||
				!more_coming)
				last = true;

			chain = false;
		}

		if (!trbs_left--)
			last = true;

		if (last)
			chain = false;

		dwc3_prepare_one_trb(dep, req, dma, length,
				last, chain, i);

		if (last)
			break;
	}
}

static void dwc3_prepare_one_trb_linear(struct dwc3_ep *dep,
		struct dwc3_request *req, unsigned int trbs_left,
		unsigned int more_coming)
{
	unsigned int	last = false;
	unsigned int	length;
	dma_addr_t	dma;

	dma = req->request.dma;
	length = req->request.length;

	if (!trbs_left)
		last = true;

	/* Is this the last request? */
	if (usb_endpoint_xfer_int(dep->endpoint.desc) || !more_coming)
		last = true;

	dwc3_prepare_one_trb(dep, req, dma, length,
			last, false, 0);
}

/*
 * dwc3_prepare_trbs - setup TRBs from requests
 * @dep: endpoint for which requests are being prepared
 *
 * The function goes through the requests list and sets up TRBs for the
 * transfers. The function returns once there are no more TRBs available or
 * it runs out of requests.
 */
static void dwc3_prepare_trbs(struct dwc3_ep *dep)
{
	struct dwc3_request	*req, *n;
	unsigned int		more_coming;
	u32			trbs_left;

	BUILD_BUG_ON_NOT_POWER_OF_2(DWC3_TRB_NUM);

	trbs_left = dwc3_calc_trbs_left(dep);
	if (!trbs_left)
		return;

	more_coming = dep->allocated_requests - dep->queued_requests;

	list_for_each_entry_safe(req, n, &dep->pending_list, list) {
		if (req->request.num_mapped_sgs > 0)
			dwc3_prepare_one_trb_sg(dep, req, trbs_left--,
					more_coming);
		else
			dwc3_prepare_one_trb_linear(dep, req, trbs_left--,
					more_coming);

		if (!trbs_left)
			return;
	}
}

static int __dwc3_gadget_kick_transfer(struct dwc3_ep *dep, u16 cmd_param)
{
	struct dwc3_gadget_ep_cmd_params params;
	struct dwc3_request		*req;
	struct dwc3			*dwc = dep->dwc;
	int				starting;
	int				ret;
	u32				cmd;

	starting = !(dep->flags & DWC3_EP_BUSY);

	dwc3_prepare_trbs(dep);
	req = next_request(&dep->started_list);
	if (!req) {
		dep->flags |= DWC3_EP_PENDING_REQUEST;
		return 0;
	}

	memset(&params, 0, sizeof(params));

	if (starting) {
		params.param0 = upper_32_bits(req->trb_dma);
		params.param1 = lower_32_bits(req->trb_dma);
		cmd = DWC3_DEPCMD_STARTTRANSFER |
			DWC3_DEPCMD_PARAM(cmd_param);
	} else {
		cmd = DWC3_DEPCMD_UPDATETRANSFER |
			DWC3_DEPCMD_PARAM(dep->resource_index);
	}

	ret = dwc3_send_gadget_ep_cmd(dep, cmd, &params);
	if (ret < 0) {
		/*
		 * FIXME we need to iterate over the list of requests
		 * here and stop, unmap, free and del each of the linked
		 * requests instead of what we do now.
		 */
		usb_gadget_unmap_request(&dwc->gadget, &req->request,
				req->direction);
		list_del(&req->list);
		return ret;
	}

	dep->flags |= DWC3_EP_BUSY;

	if (starting) {
		dep->resource_index = dwc3_gadget_ep_get_transfer_index(dep);
		WARN_ON_ONCE(!dep->resource_index);
	}

	return 0;
}

static void __dwc3_gadget_start_isoc(struct dwc3 *dwc,
		struct dwc3_ep *dep, u32 cur_uf)
{
	u32 uf;

	if (list_empty(&dep->pending_list)) {
		dwc3_trace(trace_dwc3_gadget,
				"ISOC ep %s run out for requests",
				dep->name);
		dep->flags |= DWC3_EP_PENDING_REQUEST;
		return;
	}

	/* 4 micro frames in the future */
	uf = cur_uf + dep->interval * 4;

	__dwc3_gadget_kick_transfer(dep, uf);
}

static void dwc3_gadget_start_isoc(struct dwc3 *dwc,
		struct dwc3_ep *dep, const struct dwc3_event_depevt *event)
{
	u32 cur_uf, mask;

	mask = ~(dep->interval - 1);
	cur_uf = event->parameters & mask;

	__dwc3_gadget_start_isoc(dwc, dep, cur_uf);
}

static int __dwc3_gadget_ep_queue(struct dwc3_ep *dep, struct dwc3_request *req)
{
	struct dwc3		*dwc = dep->dwc;
	int			ret;

	if (!dep->endpoint.desc) {
		dwc3_trace(trace_dwc3_gadget,
				"trying to queue request %p to disabled %s",
				&req->request, dep->endpoint.name);
		return -ESHUTDOWN;
	}

	if (WARN(req->dep != dep, "request %p belongs to '%s'\n",
				&req->request, req->dep->name)) {
		dwc3_trace(trace_dwc3_gadget, "request %p belongs to '%s'",
				&req->request, req->dep->name);
		return -EINVAL;
	}

	pm_runtime_get(dwc->dev);

	req->request.actual	= 0;
	req->request.status	= -EINPROGRESS;
	req->direction		= dep->direction;
	req->epnum		= dep->number;

	trace_dwc3_ep_queue(req);

	/*
	 * We only add to our list of requests now and
	 * start consuming the list once we get XferNotReady
	 * IRQ.
	 *
	 * That way, we avoid doing anything that we don't need
	 * to do now and defer it until the point we receive a
	 * particular token from the Host side.
	 *
	 * This will also avoid Host cancelling URBs due to too
	 * many NAKs.
	 */
	ret = usb_gadget_map_request(&dwc->gadget, &req->request,
			dep->direction);
	if (ret)
		return ret;

	list_add_tail(&req->list, &dep->pending_list);

	/*
	 * If there are no pending requests and the endpoint isn't already
	 * busy, we will just start the request straight away.
	 *
	 * This will save one IRQ (XFER_NOT_READY) and possibly make it a
	 * little bit faster.
	 */
	if (!usb_endpoint_xfer_isoc(dep->endpoint.desc) &&
			!usb_endpoint_xfer_int(dep->endpoint.desc)) {
		ret = __dwc3_gadget_kick_transfer(dep, 0);
		goto out;
	}

	/*
	 * There are a few special cases:
	 *
	 * 1. XferNotReady with empty list of requests. We need to kick the
	 *    transfer here in that situation, otherwise we will be NAKing
	 *    forever. If we get XferNotReady before gadget driver has a
	 *    chance to queue a request, we will ACK the IRQ but won't be
	 *    able to receive the data until the next request is queued.
	 *    The following code is handling exactly that.
	 *
	 */
	if (dep->flags & DWC3_EP_PENDING_REQUEST) {
		/*
		 * If xfernotready is already elapsed and it is a case
		 * of isoc transfer, then issue END TRANSFER, so that
		 * you can receive xfernotready again and can have
		 * notion of current microframe.
		 */
		if (usb_endpoint_xfer_isoc(dep->endpoint.desc)) {
			if (list_empty(&dep->started_list)) {
				dwc3_stop_active_transfer(dwc, dep->number, true);
				dep->flags = DWC3_EP_ENABLED;
			}
			return 0;
		}

		ret = __dwc3_gadget_kick_transfer(dep, 0);
		if (!ret)
			dep->flags &= ~DWC3_EP_PENDING_REQUEST;

		goto out;
	}

	/*
	 * 2. XferInProgress on Isoc EP with an active transfer. We need to
	 *    kick the transfer here after queuing a request, otherwise the
	 *    core may not see the modified TRB(s).
	 */
	if (usb_endpoint_xfer_isoc(dep->endpoint.desc) &&
			(dep->flags & DWC3_EP_BUSY) &&
			!(dep->flags & DWC3_EP_MISSED_ISOC)) {
		WARN_ON_ONCE(!dep->resource_index);
		ret = __dwc3_gadget_kick_transfer(dep, dep->resource_index);
		goto out;
	}

	/*
	 * 4. Stream Capable Bulk Endpoints. We need to start the transfer
	 * right away, otherwise host will not know we have streams to be
	 * handled.
	 */
	if (dep->stream_capable)
		ret = __dwc3_gadget_kick_transfer(dep, 0);

out:
	if (ret && ret != -EBUSY)
		dwc3_trace(trace_dwc3_gadget,
				"%s: failed to kick transfers",
				dep->name);
	if (ret == -EBUSY)
		ret = 0;

	return ret;
}

static void __dwc3_gadget_ep_zlp_complete(struct usb_ep *ep,
		struct usb_request *request)
{
	dwc3_gadget_ep_free_request(ep, request);
}

static int __dwc3_gadget_ep_queue_zlp(struct dwc3 *dwc, struct dwc3_ep *dep)
{
	struct dwc3_request		*req;
	struct usb_request		*request;
	struct usb_ep			*ep = &dep->endpoint;

	dwc3_trace(trace_dwc3_gadget, "queueing ZLP");
	request = dwc3_gadget_ep_alloc_request(ep, GFP_ATOMIC);
	if (!request)
		return -ENOMEM;

	request->length = 0;
	request->buf = dwc->zlp_buf;
	request->complete = __dwc3_gadget_ep_zlp_complete;

	req = to_dwc3_request(request);

	return __dwc3_gadget_ep_queue(dep, req);
}

static int dwc3_gadget_ep_queue(struct usb_ep *ep, struct usb_request *request,
	gfp_t gfp_flags)
{
	struct dwc3_request		*req = to_dwc3_request(request);
	struct dwc3_ep			*dep = to_dwc3_ep(ep);
	struct dwc3			*dwc = dep->dwc;

	unsigned long			flags;

	int				ret;

	spin_lock_irqsave(&dwc->lock, flags);
	ret = __dwc3_gadget_ep_queue(dep, req);

	/*
	 * Okay, here's the thing, if gadget driver has requested for a ZLP by
	 * setting request->zero, instead of doing magic, we will just queue an
	 * extra usb_request ourselves so that it gets handled the same way as
	 * any other request.
	 */
	if (ret == 0 && request->zero && request->length &&
	    (request->length % ep->maxpacket == 0))
		ret = __dwc3_gadget_ep_queue_zlp(dwc, dep);

	spin_unlock_irqrestore(&dwc->lock, flags);

	return ret;
}

static int dwc3_gadget_ep_dequeue(struct usb_ep *ep,
		struct usb_request *request)
{
	struct dwc3_request		*req = to_dwc3_request(request);
	struct dwc3_request		*r = NULL;

	struct dwc3_ep			*dep = to_dwc3_ep(ep);
	struct dwc3			*dwc = dep->dwc;

	unsigned long			flags;
	int				ret = 0;

	trace_dwc3_ep_dequeue(req);

	spin_lock_irqsave(&dwc->lock, flags);

	list_for_each_entry(r, &dep->pending_list, list) {
		if (r == req)
			break;
	}

	if (r != req) {
		list_for_each_entry(r, &dep->started_list, list) {
			if (r == req)
				break;
		}
		if (r == req) {
			/* wait until it is processed */
			dwc3_stop_active_transfer(dwc, dep->number, true);
			goto out1;
		}
		dev_err(dwc->dev, "request %p was not queued to %s\n",
				request, ep->name);
		ret = -EINVAL;
		goto out0;
	}

out1:
	/* giveback the request */
	dwc3_gadget_giveback(dep, req, -ECONNRESET);

out0:
	spin_unlock_irqrestore(&dwc->lock, flags);

	return ret;
}

int __dwc3_gadget_ep_set_halt(struct dwc3_ep *dep, int value, int protocol)
{
	struct dwc3_gadget_ep_cmd_params	params;
	struct dwc3				*dwc = dep->dwc;
	int					ret;

	if (usb_endpoint_xfer_isoc(dep->endpoint.desc)) {
		dev_err(dwc->dev, "%s is of Isochronous type\n", dep->name);
		return -EINVAL;
	}

	memset(&params, 0x00, sizeof(params));

	if (value) {
		struct dwc3_trb *trb;

		unsigned transfer_in_flight;
		unsigned started;

		if (dep->number > 1)
			trb = dwc3_ep_prev_trb(dep, dep->trb_enqueue);
		else
			trb = &dwc->ep0_trb[dep->trb_enqueue];

		transfer_in_flight = trb->ctrl & DWC3_TRB_CTRL_HWO;
		started = !list_empty(&dep->started_list);

		if (!protocol && ((dep->direction && transfer_in_flight) ||
				(!dep->direction && started))) {
			dwc3_trace(trace_dwc3_gadget,
					"%s: pending request, cannot halt",
					dep->name);
			return -EAGAIN;
		}

		ret = dwc3_send_gadget_ep_cmd(dep, DWC3_DEPCMD_SETSTALL,
				&params);
		if (ret)
			dev_err(dwc->dev, "failed to set STALL on %s\n",
					dep->name);
		else
			dep->flags |= DWC3_EP_STALL;
	} else {
<<<<<<< HEAD
=======

>>>>>>> dfd2e9ab
		ret = dwc3_send_clear_stall_ep_cmd(dep);
		if (ret)
			dev_err(dwc->dev, "failed to clear STALL on %s\n",
					dep->name);
		else
			dep->flags &= ~(DWC3_EP_STALL | DWC3_EP_WEDGE);
	}

	return ret;
}

static int dwc3_gadget_ep_set_halt(struct usb_ep *ep, int value)
{
	struct dwc3_ep			*dep = to_dwc3_ep(ep);
	struct dwc3			*dwc = dep->dwc;

	unsigned long			flags;

	int				ret;

	spin_lock_irqsave(&dwc->lock, flags);
	ret = __dwc3_gadget_ep_set_halt(dep, value, false);
	spin_unlock_irqrestore(&dwc->lock, flags);

	return ret;
}

static int dwc3_gadget_ep_set_wedge(struct usb_ep *ep)
{
	struct dwc3_ep			*dep = to_dwc3_ep(ep);
	struct dwc3			*dwc = dep->dwc;
	unsigned long			flags;
	int				ret;

	spin_lock_irqsave(&dwc->lock, flags);
	dep->flags |= DWC3_EP_WEDGE;

	if (dep->number == 0 || dep->number == 1)
		ret = __dwc3_gadget_ep0_set_halt(ep, 1);
	else
		ret = __dwc3_gadget_ep_set_halt(dep, 1, false);
	spin_unlock_irqrestore(&dwc->lock, flags);

	return ret;
}

/* -------------------------------------------------------------------------- */

static struct usb_endpoint_descriptor dwc3_gadget_ep0_desc = {
	.bLength	= USB_DT_ENDPOINT_SIZE,
	.bDescriptorType = USB_DT_ENDPOINT,
	.bmAttributes	= USB_ENDPOINT_XFER_CONTROL,
};

static const struct usb_ep_ops dwc3_gadget_ep0_ops = {
	.enable		= dwc3_gadget_ep0_enable,
	.disable	= dwc3_gadget_ep0_disable,
	.alloc_request	= dwc3_gadget_ep_alloc_request,
	.free_request	= dwc3_gadget_ep_free_request,
	.queue		= dwc3_gadget_ep0_queue,
	.dequeue	= dwc3_gadget_ep_dequeue,
	.set_halt	= dwc3_gadget_ep0_set_halt,
	.set_wedge	= dwc3_gadget_ep_set_wedge,
};

static const struct usb_ep_ops dwc3_gadget_ep_ops = {
	.enable		= dwc3_gadget_ep_enable,
	.disable	= dwc3_gadget_ep_disable,
	.alloc_request	= dwc3_gadget_ep_alloc_request,
	.free_request	= dwc3_gadget_ep_free_request,
	.queue		= dwc3_gadget_ep_queue,
	.dequeue	= dwc3_gadget_ep_dequeue,
	.set_halt	= dwc3_gadget_ep_set_halt,
	.set_wedge	= dwc3_gadget_ep_set_wedge,
};

/* -------------------------------------------------------------------------- */

static int dwc3_gadget_get_frame(struct usb_gadget *g)
{
	struct dwc3		*dwc = gadget_to_dwc(g);
	u32			reg;

	reg = dwc3_readl(dwc->regs, DWC3_DSTS);
	return DWC3_DSTS_SOFFN(reg);
}

static int __dwc3_gadget_wakeup(struct dwc3 *dwc)
{
	unsigned long		timeout;

	int			ret;
	u32			reg;

	u8			link_state;
	u8			speed;

	/*
	 * According to the Databook Remote wakeup request should
	 * be issued only when the device is in early suspend state.
	 *
	 * We can check that via USB Link State bits in DSTS register.
	 */
	reg = dwc3_readl(dwc->regs, DWC3_DSTS);

	speed = reg & DWC3_DSTS_CONNECTSPD;
	if ((speed == DWC3_DSTS_SUPERSPEED) ||
	    (speed == DWC3_DSTS_SUPERSPEED_PLUS)) {
		dwc3_trace(trace_dwc3_gadget, "no wakeup on SuperSpeed");
		return 0;
	}

	link_state = DWC3_DSTS_USBLNKST(reg);

	switch (link_state) {
	case DWC3_LINK_STATE_RX_DET:	/* in HS, means Early Suspend */
	case DWC3_LINK_STATE_U3:	/* in HS, means SUSPEND */
		break;
	default:
		dwc3_trace(trace_dwc3_gadget,
				"can't wakeup from '%s'",
				dwc3_gadget_link_string(link_state));
		return -EINVAL;
	}

	ret = dwc3_gadget_set_link_state(dwc, DWC3_LINK_STATE_RECOV);
	if (ret < 0) {
		dev_err(dwc->dev, "failed to put link in Recovery\n");
		return ret;
	}

	/* Recent versions do this automatically */
	if (dwc->revision < DWC3_REVISION_194A) {
		/* write zeroes to Link Change Request */
		reg = dwc3_readl(dwc->regs, DWC3_DCTL);
		reg &= ~DWC3_DCTL_ULSTCHNGREQ_MASK;
		dwc3_writel(dwc->regs, DWC3_DCTL, reg);
	}

	/* poll until Link State changes to ON */
	timeout = jiffies + msecs_to_jiffies(100);

	while (!time_after(jiffies, timeout)) {
		reg = dwc3_readl(dwc->regs, DWC3_DSTS);

		/* in HS, means ON */
		if (DWC3_DSTS_USBLNKST(reg) == DWC3_LINK_STATE_U0)
			break;
	}

	if (DWC3_DSTS_USBLNKST(reg) != DWC3_LINK_STATE_U0) {
		dev_err(dwc->dev, "failed to send remote wakeup\n");
		return -EINVAL;
	}

	return 0;
}

static int dwc3_gadget_wakeup(struct usb_gadget *g)
{
	struct dwc3		*dwc = gadget_to_dwc(g);
	unsigned long		flags;
	int			ret;

	spin_lock_irqsave(&dwc->lock, flags);
	ret = __dwc3_gadget_wakeup(dwc);
	spin_unlock_irqrestore(&dwc->lock, flags);

	return ret;
}

static int dwc3_gadget_set_selfpowered(struct usb_gadget *g,
		int is_selfpowered)
{
	struct dwc3		*dwc = gadget_to_dwc(g);
	unsigned long		flags;

	spin_lock_irqsave(&dwc->lock, flags);
	g->is_selfpowered = !!is_selfpowered;
	spin_unlock_irqrestore(&dwc->lock, flags);

	return 0;
}

static int dwc3_gadget_run_stop(struct dwc3 *dwc, int is_on, int suspend)
{
	u32			reg;
	u32			timeout = 500;

	if (pm_runtime_suspended(dwc->dev))
		return 0;

	reg = dwc3_readl(dwc->regs, DWC3_DCTL);
	if (is_on) {
		if (dwc->revision <= DWC3_REVISION_187A) {
			reg &= ~DWC3_DCTL_TRGTULST_MASK;
			reg |= DWC3_DCTL_TRGTULST_RX_DET;
		}

		if (dwc->revision >= DWC3_REVISION_194A)
			reg &= ~DWC3_DCTL_KEEP_CONNECT;
		reg |= DWC3_DCTL_RUN_STOP;

		if (dwc->has_hibernation)
			reg |= DWC3_DCTL_KEEP_CONNECT;

		dwc->pullups_connected = true;
	} else {
		reg &= ~DWC3_DCTL_RUN_STOP;

		if (dwc->has_hibernation && !suspend)
			reg &= ~DWC3_DCTL_KEEP_CONNECT;

		dwc->pullups_connected = false;
	}

	dwc3_writel(dwc->regs, DWC3_DCTL, reg);

	do {
		reg = dwc3_readl(dwc->regs, DWC3_DSTS);
		reg &= DWC3_DSTS_DEVCTRLHLT;
	} while (--timeout && !(!is_on ^ !reg));

	if (!timeout)
		return -ETIMEDOUT;

	dwc3_trace(trace_dwc3_gadget, "gadget %s data soft-%s",
			dwc->gadget_driver
			? dwc->gadget_driver->function : "no-function",
			is_on ? "connect" : "disconnect");

	return 0;
}

static int dwc3_gadget_pullup(struct usb_gadget *g, int is_on)
{
	struct dwc3		*dwc = gadget_to_dwc(g);
	unsigned long		flags;
	int			ret;

	is_on = !!is_on;

	spin_lock_irqsave(&dwc->lock, flags);
	ret = dwc3_gadget_run_stop(dwc, is_on, false);
	spin_unlock_irqrestore(&dwc->lock, flags);

	return ret;
}

static void dwc3_gadget_enable_irq(struct dwc3 *dwc)
{
	u32			reg;

	/* Enable all but Start and End of Frame IRQs */
	reg = (DWC3_DEVTEN_VNDRDEVTSTRCVEDEN |
			DWC3_DEVTEN_EVNTOVERFLOWEN |
			DWC3_DEVTEN_CMDCMPLTEN |
			DWC3_DEVTEN_ERRTICERREN |
			DWC3_DEVTEN_WKUPEVTEN |
			DWC3_DEVTEN_ULSTCNGEN |
			DWC3_DEVTEN_CONNECTDONEEN |
			DWC3_DEVTEN_USBRSTEN |
			DWC3_DEVTEN_DISCONNEVTEN);

	dwc3_writel(dwc->regs, DWC3_DEVTEN, reg);
}

static void dwc3_gadget_disable_irq(struct dwc3 *dwc)
{
	/* mask all interrupts */
	dwc3_writel(dwc->regs, DWC3_DEVTEN, 0x00);
}

static irqreturn_t dwc3_interrupt(int irq, void *_dwc);
static irqreturn_t dwc3_thread_interrupt(int irq, void *_dwc);

/**
 * dwc3_gadget_setup_nump - Calculate and initialize NUMP field of DCFG
 * dwc: pointer to our context structure
 *
 * The following looks like complex but it's actually very simple. In order to
 * calculate the number of packets we can burst at once on OUT transfers, we're
 * gonna use RxFIFO size.
 *
 * To calculate RxFIFO size we need two numbers:
 * MDWIDTH = size, in bits, of the internal memory bus
 * RAM2_DEPTH = depth, in MDWIDTH, of internal RAM2 (where RxFIFO sits)
 *
 * Given these two numbers, the formula is simple:
 *
 * RxFIFO Size = (RAM2_DEPTH * MDWIDTH / 8) - 24 - 16;
 *
 * 24 bytes is for 3x SETUP packets
 * 16 bytes is a clock domain crossing tolerance
 *
 * Given RxFIFO Size, NUMP = RxFIFOSize / 1024;
 */
static void dwc3_gadget_setup_nump(struct dwc3 *dwc)
{
	u32 ram2_depth;
	u32 mdwidth;
	u32 nump;
	u32 reg;

	ram2_depth = DWC3_GHWPARAMS7_RAM2_DEPTH(dwc->hwparams.hwparams7);
	mdwidth = DWC3_GHWPARAMS0_MDWIDTH(dwc->hwparams.hwparams0);

	nump = ((ram2_depth * mdwidth / 8) - 24 - 16) / 1024;
	nump = min_t(u32, nump, 16);

	/* update NumP */
	reg = dwc3_readl(dwc->regs, DWC3_DCFG);
	reg &= ~DWC3_DCFG_NUMP_MASK;
	reg |= nump << DWC3_DCFG_NUMP_SHIFT;
	dwc3_writel(dwc->regs, DWC3_DCFG, reg);
}

static int __dwc3_gadget_start(struct dwc3 *dwc)
{
	struct dwc3_ep		*dep;
	int			ret = 0;
	u32			reg;

	reg = dwc3_readl(dwc->regs, DWC3_DCFG);
	reg &= ~(DWC3_DCFG_SPEED_MASK);

	/**
	 * WORKAROUND: DWC3 revision < 2.20a have an issue
	 * which would cause metastability state on Run/Stop
	 * bit if we try to force the IP to USB2-only mode.
	 *
	 * Because of that, we cannot configure the IP to any
	 * speed other than the SuperSpeed
	 *
	 * Refers to:
	 *
	 * STAR#9000525659: Clock Domain Crossing on DCTL in
	 * USB 2.0 Mode
	 */
	if (dwc->revision < DWC3_REVISION_220A) {
		reg |= DWC3_DCFG_SUPERSPEED;
	} else {
		switch (dwc->maximum_speed) {
		case USB_SPEED_LOW:
			reg |= DWC3_DCFG_LOWSPEED;
			break;
		case USB_SPEED_FULL:
			reg |= DWC3_DCFG_FULLSPEED1;
			break;
		case USB_SPEED_HIGH:
			reg |= DWC3_DCFG_HIGHSPEED;
			break;
		case USB_SPEED_SUPER_PLUS:
			reg |= DWC3_DCFG_SUPERSPEED_PLUS;
			break;
		default:
			dev_err(dwc->dev, "invalid dwc->maximum_speed (%d)\n",
				dwc->maximum_speed);
			/* fall through */
		case USB_SPEED_SUPER:
			reg |= DWC3_DCFG_SUPERSPEED;
			break;
		}
	}
	dwc3_writel(dwc->regs, DWC3_DCFG, reg);

	/*
	 * We are telling dwc3 that we want to use DCFG.NUMP as ACK TP's NUMP
	 * field instead of letting dwc3 itself calculate that automatically.
	 *
	 * This way, we maximize the chances that we'll be able to get several
	 * bursts of data without going through any sort of endpoint throttling.
	 */
	reg = dwc3_readl(dwc->regs, DWC3_GRXTHRCFG);
	reg &= ~DWC3_GRXTHRCFG_PKTCNTSEL;
	dwc3_writel(dwc->regs, DWC3_GRXTHRCFG, reg);

	dwc3_gadget_setup_nump(dwc);

	/* Start with SuperSpeed Default */
	dwc3_gadget_ep0_desc.wMaxPacketSize = cpu_to_le16(512);

	dep = dwc->eps[0];
	ret = __dwc3_gadget_ep_enable(dep, &dwc3_gadget_ep0_desc, NULL, false,
			false);
	if (ret) {
		dev_err(dwc->dev, "failed to enable %s\n", dep->name);
		goto err0;
	}

	dep = dwc->eps[1];
	ret = __dwc3_gadget_ep_enable(dep, &dwc3_gadget_ep0_desc, NULL, false,
			false);
	if (ret) {
		dev_err(dwc->dev, "failed to enable %s\n", dep->name);
		goto err1;
	}

	/* begin to receive SETUP packets */
	dwc->ep0state = EP0_SETUP_PHASE;
	dwc3_ep0_out_start(dwc);

	dwc3_gadget_enable_irq(dwc);

	return 0;

err1:
	__dwc3_gadget_ep_disable(dwc->eps[0]);

err0:
	return ret;
}

static int dwc3_gadget_start(struct usb_gadget *g,
		struct usb_gadget_driver *driver)
{
	struct dwc3		*dwc = gadget_to_dwc(g);
	unsigned long		flags;
	int			ret = 0;
	int			irq;

	irq = dwc->irq_gadget;
	ret = request_threaded_irq(irq, dwc3_interrupt, dwc3_thread_interrupt,
			IRQF_SHARED, "dwc3", dwc->ev_buf);
	if (ret) {
		dev_err(dwc->dev, "failed to request irq #%d --> %d\n",
				irq, ret);
		goto err0;
	}

	spin_lock_irqsave(&dwc->lock, flags);
	if (dwc->gadget_driver) {
		dev_err(dwc->dev, "%s is already bound to %s\n",
				dwc->gadget.name,
				dwc->gadget_driver->driver.name);
		ret = -EBUSY;
		goto err1;
	}

	dwc->gadget_driver	= driver;

	if (pm_runtime_active(dwc->dev))
		__dwc3_gadget_start(dwc);

	spin_unlock_irqrestore(&dwc->lock, flags);

	return 0;

err1:
	spin_unlock_irqrestore(&dwc->lock, flags);
	free_irq(irq, dwc);

err0:
	return ret;
}

static void __dwc3_gadget_stop(struct dwc3 *dwc)
{
	if (pm_runtime_suspended(dwc->dev))
		return;

	dwc3_gadget_disable_irq(dwc);
	__dwc3_gadget_ep_disable(dwc->eps[0]);
	__dwc3_gadget_ep_disable(dwc->eps[1]);
}

static int dwc3_gadget_stop(struct usb_gadget *g)
{
	struct dwc3		*dwc = gadget_to_dwc(g);
	unsigned long		flags;

	spin_lock_irqsave(&dwc->lock, flags);
	__dwc3_gadget_stop(dwc);
	dwc->gadget_driver	= NULL;
	spin_unlock_irqrestore(&dwc->lock, flags);

	free_irq(dwc->irq_gadget, dwc->ev_buf);

	return 0;
}

static const struct usb_gadget_ops dwc3_gadget_ops = {
	.get_frame		= dwc3_gadget_get_frame,
	.wakeup			= dwc3_gadget_wakeup,
	.set_selfpowered	= dwc3_gadget_set_selfpowered,
	.pullup			= dwc3_gadget_pullup,
	.udc_start		= dwc3_gadget_start,
	.udc_stop		= dwc3_gadget_stop,
};

/* -------------------------------------------------------------------------- */

static int dwc3_gadget_init_hw_endpoints(struct dwc3 *dwc,
		u8 num, u32 direction)
{
	struct dwc3_ep			*dep;
	u8				i;

	for (i = 0; i < num; i++) {
		u8 epnum = (i << 1) | (direction ? 1 : 0);

		dep = kzalloc(sizeof(*dep), GFP_KERNEL);
		if (!dep)
			return -ENOMEM;

		dep->dwc = dwc;
		dep->number = epnum;
		dep->direction = !!direction;
		dep->regs = dwc->regs + DWC3_DEP_BASE(epnum);
		dwc->eps[epnum] = dep;

		snprintf(dep->name, sizeof(dep->name), "ep%d%s", epnum >> 1,
				(epnum & 1) ? "in" : "out");

		dep->endpoint.name = dep->name;
		spin_lock_init(&dep->lock);

		dwc3_trace(trace_dwc3_gadget, "initializing %s", dep->name);

		if (epnum == 0 || epnum == 1) {
			usb_ep_set_maxpacket_limit(&dep->endpoint, 512);
			dep->endpoint.maxburst = 1;
			dep->endpoint.ops = &dwc3_gadget_ep0_ops;
			if (!epnum)
				dwc->gadget.ep0 = &dep->endpoint;
		} else {
			int		ret;

			usb_ep_set_maxpacket_limit(&dep->endpoint, 1024);
			dep->endpoint.max_streams = 15;
			dep->endpoint.ops = &dwc3_gadget_ep_ops;
			list_add_tail(&dep->endpoint.ep_list,
					&dwc->gadget.ep_list);

			ret = dwc3_alloc_trb_pool(dep);
			if (ret)
				return ret;
		}

		if (epnum == 0 || epnum == 1) {
			dep->endpoint.caps.type_control = true;
		} else {
			dep->endpoint.caps.type_iso = true;
			dep->endpoint.caps.type_bulk = true;
			dep->endpoint.caps.type_int = true;
		}

		dep->endpoint.caps.dir_in = !!direction;
		dep->endpoint.caps.dir_out = !direction;

		INIT_LIST_HEAD(&dep->pending_list);
		INIT_LIST_HEAD(&dep->started_list);
	}

	return 0;
}

static int dwc3_gadget_init_endpoints(struct dwc3 *dwc)
{
	int				ret;

	INIT_LIST_HEAD(&dwc->gadget.ep_list);

	ret = dwc3_gadget_init_hw_endpoints(dwc, dwc->num_out_eps, 0);
	if (ret < 0) {
		dwc3_trace(trace_dwc3_gadget,
				"failed to allocate OUT endpoints");
		return ret;
	}

	ret = dwc3_gadget_init_hw_endpoints(dwc, dwc->num_in_eps, 1);
	if (ret < 0) {
		dwc3_trace(trace_dwc3_gadget,
				"failed to allocate IN endpoints");
		return ret;
	}

	return 0;
}

static void dwc3_gadget_free_endpoints(struct dwc3 *dwc)
{
	struct dwc3_ep			*dep;
	u8				epnum;

	for (epnum = 0; epnum < DWC3_ENDPOINTS_NUM; epnum++) {
		dep = dwc->eps[epnum];
		if (!dep)
			continue;
		/*
		 * Physical endpoints 0 and 1 are special; they form the
		 * bi-directional USB endpoint 0.
		 *
		 * For those two physical endpoints, we don't allocate a TRB
		 * pool nor do we add them the endpoints list. Due to that, we
		 * shouldn't do these two operations otherwise we would end up
		 * with all sorts of bugs when removing dwc3.ko.
		 */
		if (epnum != 0 && epnum != 1) {
			dwc3_free_trb_pool(dep);
			list_del(&dep->endpoint.ep_list);
		}

		kfree(dep);
	}
}

/* -------------------------------------------------------------------------- */

static int __dwc3_cleanup_done_trbs(struct dwc3 *dwc, struct dwc3_ep *dep,
		struct dwc3_request *req, struct dwc3_trb *trb,
		const struct dwc3_event_depevt *event, int status)
{
	unsigned int		count;
	unsigned int		s_pkt = 0;
	unsigned int		trb_status;

	dep->queued_requests--;
	trace_dwc3_complete_trb(dep, trb);

	if ((trb->ctrl & DWC3_TRB_CTRL_HWO) && status != -ESHUTDOWN)
		/*
		 * We continue despite the error. There is not much we
		 * can do. If we don't clean it up we loop forever. If
		 * we skip the TRB then it gets overwritten after a
		 * while since we use them in a ring buffer. A BUG()
		 * would help. Lets hope that if this occurs, someone
		 * fixes the root cause instead of looking away :)
		 */
		dev_err(dwc->dev, "%s's TRB (%p) still owned by HW\n",
				dep->name, trb);
	count = trb->size & DWC3_TRB_SIZE_MASK;

	if (dep->direction) {
		if (count) {
			trb_status = DWC3_TRB_SIZE_TRBSTS(trb->size);
			if (trb_status == DWC3_TRBSTS_MISSED_ISOC) {
				dwc3_trace(trace_dwc3_gadget,
						"%s: incomplete IN transfer",
						dep->name);
				/*
				 * If missed isoc occurred and there is
				 * no request queued then issue END
				 * TRANSFER, so that core generates
				 * next xfernotready and we will issue
				 * a fresh START TRANSFER.
				 * If there are still queued request
				 * then wait, do not issue either END
				 * or UPDATE TRANSFER, just attach next
				 * request in pending_list during
				 * giveback.If any future queued request
				 * is successfully transferred then we
				 * will issue UPDATE TRANSFER for all
				 * request in the pending_list.
				 */
				dep->flags |= DWC3_EP_MISSED_ISOC;
			} else {
				dev_err(dwc->dev, "incomplete IN transfer %s\n",
						dep->name);
				status = -ECONNRESET;
			}
		} else {
			dep->flags &= ~DWC3_EP_MISSED_ISOC;
		}
	} else {
		if (count && (event->status & DEPEVT_STATUS_SHORT))
			s_pkt = 1;
	}

	/*
	 * We assume here we will always receive the entire data block
	 * which we should receive. Meaning, if we program RX to
	 * receive 4K but we receive only 2K, we assume that's all we
	 * should receive and we simply bounce the request back to the
	 * gadget driver for further processing.
	 */
	req->request.actual += req->request.length - count;
	if (s_pkt)
		return 1;
	if ((event->status & DEPEVT_STATUS_LST) &&
			(trb->ctrl & (DWC3_TRB_CTRL_LST |
				DWC3_TRB_CTRL_HWO)))
		return 1;
	if ((event->status & DEPEVT_STATUS_IOC) &&
			(trb->ctrl & DWC3_TRB_CTRL_IOC))
		return 1;
	return 0;
}

static int dwc3_cleanup_done_reqs(struct dwc3 *dwc, struct dwc3_ep *dep,
		const struct dwc3_event_depevt *event, int status)
{
	struct dwc3_request	*req;
	struct dwc3_trb		*trb;
	unsigned int		slot;
	unsigned int		i;
	int			ret;

	do {
		req = next_request(&dep->started_list);
		if (WARN_ON_ONCE(!req))
			return 1;

		i = 0;
		do {
			slot = req->first_trb_index + i;
			if (slot == DWC3_TRB_NUM - 1)
				slot++;
			slot %= DWC3_TRB_NUM;
			trb = &dep->trb_pool[slot];

			ret = __dwc3_cleanup_done_trbs(dwc, dep, req, trb,
					event, status);
			if (ret)
				break;
		} while (++i < req->request.num_mapped_sgs);

		dwc3_gadget_giveback(dep, req, status);

		if (ret)
			break;
	} while (1);

	/*
	 * Our endpoint might get disabled by another thread during
	 * dwc3_gadget_giveback(). If that happens, we're just gonna return 1
	 * early on so DWC3_EP_BUSY flag gets cleared
	 */
	if (!dep->endpoint.desc)
		return 1;

	if (usb_endpoint_xfer_isoc(dep->endpoint.desc) &&
			list_empty(&dep->started_list)) {
		if (list_empty(&dep->pending_list)) {
			/*
			 * If there is no entry in request list then do
			 * not issue END TRANSFER now. Just set PENDING
			 * flag, so that END TRANSFER is issued when an
			 * entry is added into request list.
			 */
			dep->flags = DWC3_EP_PENDING_REQUEST;
		} else {
			dwc3_stop_active_transfer(dwc, dep->number, true);
			dep->flags = DWC3_EP_ENABLED;
		}
		return 1;
	}

	if (usb_endpoint_xfer_isoc(dep->endpoint.desc))
		if ((event->status & DEPEVT_STATUS_IOC) &&
				(trb->ctrl & DWC3_TRB_CTRL_IOC))
			return 0;
	return 1;
}

static void dwc3_endpoint_transfer_complete(struct dwc3 *dwc,
		struct dwc3_ep *dep, const struct dwc3_event_depevt *event)
{
	unsigned		status = 0;
	int			clean_busy;
	u32			is_xfer_complete;

	is_xfer_complete = (event->endpoint_event == DWC3_DEPEVT_XFERCOMPLETE);

	if (event->status & DEPEVT_STATUS_BUSERR)
		status = -ECONNRESET;

	clean_busy = dwc3_cleanup_done_reqs(dwc, dep, event, status);
	if (clean_busy && (!dep->endpoint.desc || is_xfer_complete ||
				usb_endpoint_xfer_isoc(dep->endpoint.desc)))
		dep->flags &= ~DWC3_EP_BUSY;

	/*
	 * WORKAROUND: This is the 2nd half of U1/U2 -> U0 workaround.
	 * See dwc3_gadget_linksts_change_interrupt() for 1st half.
	 */
	if (dwc->revision < DWC3_REVISION_183A) {
		u32		reg;
		int		i;

		for (i = 0; i < DWC3_ENDPOINTS_NUM; i++) {
			dep = dwc->eps[i];

			if (!(dep->flags & DWC3_EP_ENABLED))
				continue;

			if (!list_empty(&dep->started_list))
				return;
		}

		reg = dwc3_readl(dwc->regs, DWC3_DCTL);
		reg |= dwc->u1u2;
		dwc3_writel(dwc->regs, DWC3_DCTL, reg);

		dwc->u1u2 = 0;
	}

	/*
	 * Our endpoint might get disabled by another thread during
	 * dwc3_gadget_giveback(). If that happens, we're just gonna return 1
	 * early on so DWC3_EP_BUSY flag gets cleared
	 */
	if (!dep->endpoint.desc)
		return;

	if (!usb_endpoint_xfer_isoc(dep->endpoint.desc)) {
		int ret;

		ret = __dwc3_gadget_kick_transfer(dep, 0);
		if (!ret || ret == -EBUSY)
			return;
	}
}

static void dwc3_endpoint_interrupt(struct dwc3 *dwc,
		const struct dwc3_event_depevt *event)
{
	struct dwc3_ep		*dep;
	u8			epnum = event->endpoint_number;

	dep = dwc->eps[epnum];

	if (!(dep->flags & DWC3_EP_ENABLED))
		return;

	if (epnum == 0 || epnum == 1) {
		dwc3_ep0_interrupt(dwc, event);
		return;
	}

	switch (event->endpoint_event) {
	case DWC3_DEPEVT_XFERCOMPLETE:
		dep->resource_index = 0;

		if (usb_endpoint_xfer_isoc(dep->endpoint.desc)) {
			dwc3_trace(trace_dwc3_gadget,
					"%s is an Isochronous endpoint",
					dep->name);
			return;
		}

		dwc3_endpoint_transfer_complete(dwc, dep, event);
		break;
	case DWC3_DEPEVT_XFERINPROGRESS:
		dwc3_endpoint_transfer_complete(dwc, dep, event);
		break;
	case DWC3_DEPEVT_XFERNOTREADY:
		if (usb_endpoint_xfer_isoc(dep->endpoint.desc)) {
			dwc3_gadget_start_isoc(dwc, dep, event);
		} else {
			int active;
			int ret;

			active = event->status & DEPEVT_STATUS_TRANSFER_ACTIVE;

			dwc3_trace(trace_dwc3_gadget, "%s: reason %s",
					dep->name, active ? "Transfer Active"
					: "Transfer Not Active");

			ret = __dwc3_gadget_kick_transfer(dep, 0);
			if (!ret || ret == -EBUSY)
				return;

			dwc3_trace(trace_dwc3_gadget,
					"%s: failed to kick transfers",
					dep->name);
		}

		break;
	case DWC3_DEPEVT_STREAMEVT:
		if (!usb_endpoint_xfer_bulk(dep->endpoint.desc)) {
			dev_err(dwc->dev, "Stream event for non-Bulk %s\n",
					dep->name);
			return;
		}

		switch (event->status) {
		case DEPEVT_STREAMEVT_FOUND:
			dwc3_trace(trace_dwc3_gadget,
					"Stream %d found and started",
					event->parameters);

			break;
		case DEPEVT_STREAMEVT_NOTFOUND:
			/* FALLTHROUGH */
		default:
			dwc3_trace(trace_dwc3_gadget,
					"unable to find suitable stream");
		}
		break;
	case DWC3_DEPEVT_RXTXFIFOEVT:
		dwc3_trace(trace_dwc3_gadget, "%s FIFO Overrun", dep->name);
		break;
	case DWC3_DEPEVT_EPCMDCMPLT:
		dwc3_trace(trace_dwc3_gadget, "Endpoint Command Complete");
		break;
	}
}

static void dwc3_disconnect_gadget(struct dwc3 *dwc)
{
	if (dwc->gadget_driver && dwc->gadget_driver->disconnect) {
		spin_unlock(&dwc->lock);
		dwc->gadget_driver->disconnect(&dwc->gadget);
		spin_lock(&dwc->lock);
	}
}

static void dwc3_suspend_gadget(struct dwc3 *dwc)
{
	if (dwc->gadget_driver && dwc->gadget_driver->suspend) {
		spin_unlock(&dwc->lock);
		dwc->gadget_driver->suspend(&dwc->gadget);
		spin_lock(&dwc->lock);
	}
}

static void dwc3_resume_gadget(struct dwc3 *dwc)
{
	if (dwc->gadget_driver && dwc->gadget_driver->resume) {
		spin_unlock(&dwc->lock);
		dwc->gadget_driver->resume(&dwc->gadget);
		spin_lock(&dwc->lock);
	}
}

static void dwc3_reset_gadget(struct dwc3 *dwc)
{
	if (!dwc->gadget_driver)
		return;

	if (dwc->gadget.speed != USB_SPEED_UNKNOWN) {
		spin_unlock(&dwc->lock);
		usb_gadget_udc_reset(&dwc->gadget, dwc->gadget_driver);
		spin_lock(&dwc->lock);
	}
}

static void dwc3_stop_active_transfer(struct dwc3 *dwc, u32 epnum, bool force)
{
	struct dwc3_ep *dep;
	struct dwc3_gadget_ep_cmd_params params;
	u32 cmd;
	int ret;

	dep = dwc->eps[epnum];

	if (!dep->resource_index)
		return;

	/*
	 * NOTICE: We are violating what the Databook says about the
	 * EndTransfer command. Ideally we would _always_ wait for the
	 * EndTransfer Command Completion IRQ, but that's causing too
	 * much trouble synchronizing between us and gadget driver.
	 *
	 * We have discussed this with the IP Provider and it was
	 * suggested to giveback all requests here, but give HW some
	 * extra time to synchronize with the interconnect. We're using
	 * an arbitrary 100us delay for that.
	 *
	 * Note also that a similar handling was tested by Synopsys
	 * (thanks a lot Paul) and nothing bad has come out of it.
	 * In short, what we're doing is:
	 *
	 * - Issue EndTransfer WITH CMDIOC bit set
	 * - Wait 100us
	 */

	cmd = DWC3_DEPCMD_ENDTRANSFER;
	cmd |= force ? DWC3_DEPCMD_HIPRI_FORCERM : 0;
	cmd |= DWC3_DEPCMD_CMDIOC;
	cmd |= DWC3_DEPCMD_PARAM(dep->resource_index);
	memset(&params, 0, sizeof(params));
	ret = dwc3_send_gadget_ep_cmd(dep, cmd, &params);
	WARN_ON_ONCE(ret);
	dep->resource_index = 0;
	dep->flags &= ~DWC3_EP_BUSY;
	udelay(100);
}

static void dwc3_stop_active_transfers(struct dwc3 *dwc)
{
	u32 epnum;

	for (epnum = 2; epnum < DWC3_ENDPOINTS_NUM; epnum++) {
		struct dwc3_ep *dep;

		dep = dwc->eps[epnum];
		if (!dep)
			continue;

		if (!(dep->flags & DWC3_EP_ENABLED))
			continue;

		dwc3_remove_requests(dwc, dep);
	}
}

static void dwc3_clear_stall_all_ep(struct dwc3 *dwc)
{
	u32 epnum;

	for (epnum = 1; epnum < DWC3_ENDPOINTS_NUM; epnum++) {
		struct dwc3_ep *dep;
		int ret;

		dep = dwc->eps[epnum];
		if (!dep)
			continue;

		if (!(dep->flags & DWC3_EP_STALL))
			continue;

		dep->flags &= ~DWC3_EP_STALL;

		ret = dwc3_send_clear_stall_ep_cmd(dep);
		WARN_ON_ONCE(ret);
	}
}

static void dwc3_gadget_disconnect_interrupt(struct dwc3 *dwc)
{
	int			reg;

	reg = dwc3_readl(dwc->regs, DWC3_DCTL);
	reg &= ~DWC3_DCTL_INITU1ENA;
	dwc3_writel(dwc->regs, DWC3_DCTL, reg);

	reg &= ~DWC3_DCTL_INITU2ENA;
	dwc3_writel(dwc->regs, DWC3_DCTL, reg);

	dwc3_disconnect_gadget(dwc);

	dwc->gadget.speed = USB_SPEED_UNKNOWN;
	dwc->setup_packet_pending = false;
	usb_gadget_set_state(&dwc->gadget, USB_STATE_NOTATTACHED);

	dwc->connected = false;
}

static void dwc3_gadget_reset_interrupt(struct dwc3 *dwc)
{
	u32			reg;

	dwc->connected = true;

	/*
	 * WORKAROUND: DWC3 revisions <1.88a have an issue which
	 * would cause a missing Disconnect Event if there's a
	 * pending Setup Packet in the FIFO.
	 *
	 * There's no suggested workaround on the official Bug
	 * report, which states that "unless the driver/application
	 * is doing any special handling of a disconnect event,
	 * there is no functional issue".
	 *
	 * Unfortunately, it turns out that we _do_ some special
	 * handling of a disconnect event, namely complete all
	 * pending transfers, notify gadget driver of the
	 * disconnection, and so on.
	 *
	 * Our suggested workaround is to follow the Disconnect
	 * Event steps here, instead, based on a setup_packet_pending
	 * flag. Such flag gets set whenever we have a SETUP_PENDING
	 * status for EP0 TRBs and gets cleared on XferComplete for the
	 * same endpoint.
	 *
	 * Refers to:
	 *
	 * STAR#9000466709: RTL: Device : Disconnect event not
	 * generated if setup packet pending in FIFO
	 */
	if (dwc->revision < DWC3_REVISION_188A) {
		if (dwc->setup_packet_pending)
			dwc3_gadget_disconnect_interrupt(dwc);
	}

	dwc3_reset_gadget(dwc);

	reg = dwc3_readl(dwc->regs, DWC3_DCTL);
	reg &= ~DWC3_DCTL_TSTCTRL_MASK;
	dwc3_writel(dwc->regs, DWC3_DCTL, reg);
	dwc->test_mode = false;

	dwc3_stop_active_transfers(dwc);
	dwc3_clear_stall_all_ep(dwc);

	/* Reset device address to zero */
	reg = dwc3_readl(dwc->regs, DWC3_DCFG);
	reg &= ~(DWC3_DCFG_DEVADDR_MASK);
	dwc3_writel(dwc->regs, DWC3_DCFG, reg);
}

static void dwc3_update_ram_clk_sel(struct dwc3 *dwc, u32 speed)
{
	u32 reg;
	u32 usb30_clock = DWC3_GCTL_CLK_BUS;

	/*
	 * We change the clock only at SS but I dunno why I would want to do
	 * this. Maybe it becomes part of the power saving plan.
	 */

	if ((speed != DWC3_DSTS_SUPERSPEED) &&
	    (speed != DWC3_DSTS_SUPERSPEED_PLUS))
		return;

	/*
	 * RAMClkSel is reset to 0 after USB reset, so it must be reprogrammed
	 * each time on Connect Done.
	 */
	if (!usb30_clock)
		return;

	reg = dwc3_readl(dwc->regs, DWC3_GCTL);
	reg |= DWC3_GCTL_RAMCLKSEL(usb30_clock);
	dwc3_writel(dwc->regs, DWC3_GCTL, reg);
}

static void dwc3_gadget_conndone_interrupt(struct dwc3 *dwc)
{
	struct dwc3_ep		*dep;
	int			ret;
	u32			reg;
	u8			speed;

	reg = dwc3_readl(dwc->regs, DWC3_DSTS);
	speed = reg & DWC3_DSTS_CONNECTSPD;
	dwc->speed = speed;

	dwc3_update_ram_clk_sel(dwc, speed);

	switch (speed) {
	case DWC3_DSTS_SUPERSPEED_PLUS:
		dwc3_gadget_ep0_desc.wMaxPacketSize = cpu_to_le16(512);
		dwc->gadget.ep0->maxpacket = 512;
		dwc->gadget.speed = USB_SPEED_SUPER_PLUS;
		break;
	case DWC3_DSTS_SUPERSPEED:
		/*
		 * WORKAROUND: DWC3 revisions <1.90a have an issue which
		 * would cause a missing USB3 Reset event.
		 *
		 * In such situations, we should force a USB3 Reset
		 * event by calling our dwc3_gadget_reset_interrupt()
		 * routine.
		 *
		 * Refers to:
		 *
		 * STAR#9000483510: RTL: SS : USB3 reset event may
		 * not be generated always when the link enters poll
		 */
		if (dwc->revision < DWC3_REVISION_190A)
			dwc3_gadget_reset_interrupt(dwc);

		dwc3_gadget_ep0_desc.wMaxPacketSize = cpu_to_le16(512);
		dwc->gadget.ep0->maxpacket = 512;
		dwc->gadget.speed = USB_SPEED_SUPER;
		break;
	case DWC3_DSTS_HIGHSPEED:
		dwc3_gadget_ep0_desc.wMaxPacketSize = cpu_to_le16(64);
		dwc->gadget.ep0->maxpacket = 64;
		dwc->gadget.speed = USB_SPEED_HIGH;
		break;
	case DWC3_DSTS_FULLSPEED2:
	case DWC3_DSTS_FULLSPEED1:
		dwc3_gadget_ep0_desc.wMaxPacketSize = cpu_to_le16(64);
		dwc->gadget.ep0->maxpacket = 64;
		dwc->gadget.speed = USB_SPEED_FULL;
		break;
	case DWC3_DSTS_LOWSPEED:
		dwc3_gadget_ep0_desc.wMaxPacketSize = cpu_to_le16(8);
		dwc->gadget.ep0->maxpacket = 8;
		dwc->gadget.speed = USB_SPEED_LOW;
		break;
	}

	/* Enable USB2 LPM Capability */

	if ((dwc->revision > DWC3_REVISION_194A) &&
	    (speed != DWC3_DSTS_SUPERSPEED) &&
	    (speed != DWC3_DSTS_SUPERSPEED_PLUS)) {
		reg = dwc3_readl(dwc->regs, DWC3_DCFG);
		reg |= DWC3_DCFG_LPM_CAP;
		dwc3_writel(dwc->regs, DWC3_DCFG, reg);

		reg = dwc3_readl(dwc->regs, DWC3_DCTL);
		reg &= ~(DWC3_DCTL_HIRD_THRES_MASK | DWC3_DCTL_L1_HIBER_EN);

		reg |= DWC3_DCTL_HIRD_THRES(dwc->hird_threshold);

		/*
		 * When dwc3 revisions >= 2.40a, LPM Erratum is enabled and
		 * DCFG.LPMCap is set, core responses with an ACK and the
		 * BESL value in the LPM token is less than or equal to LPM
		 * NYET threshold.
		 */
		WARN_ONCE(dwc->revision < DWC3_REVISION_240A
				&& dwc->has_lpm_erratum,
				"LPM Erratum not available on dwc3 revisisions < 2.40a\n");

		if (dwc->has_lpm_erratum && dwc->revision >= DWC3_REVISION_240A)
			reg |= DWC3_DCTL_LPM_ERRATA(dwc->lpm_nyet_threshold);

		dwc3_writel(dwc->regs, DWC3_DCTL, reg);
	} else {
		reg = dwc3_readl(dwc->regs, DWC3_DCTL);
		reg &= ~DWC3_DCTL_HIRD_THRES_MASK;
		dwc3_writel(dwc->regs, DWC3_DCTL, reg);
	}

	dep = dwc->eps[0];
	ret = __dwc3_gadget_ep_enable(dep, &dwc3_gadget_ep0_desc, NULL, true,
			false);
	if (ret) {
		dev_err(dwc->dev, "failed to enable %s\n", dep->name);
		return;
	}

	dep = dwc->eps[1];
	ret = __dwc3_gadget_ep_enable(dep, &dwc3_gadget_ep0_desc, NULL, true,
			false);
	if (ret) {
		dev_err(dwc->dev, "failed to enable %s\n", dep->name);
		return;
	}

	/*
	 * Configure PHY via GUSB3PIPECTLn if required.
	 *
	 * Update GTXFIFOSIZn
	 *
	 * In both cases reset values should be sufficient.
	 */
}

static void dwc3_gadget_wakeup_interrupt(struct dwc3 *dwc)
{
	/*
	 * TODO take core out of low power mode when that's
	 * implemented.
	 */

	if (dwc->gadget_driver && dwc->gadget_driver->resume) {
		spin_unlock(&dwc->lock);
		dwc->gadget_driver->resume(&dwc->gadget);
		spin_lock(&dwc->lock);
	}
}

static void dwc3_gadget_linksts_change_interrupt(struct dwc3 *dwc,
		unsigned int evtinfo)
{
	enum dwc3_link_state	next = evtinfo & DWC3_LINK_STATE_MASK;
	unsigned int		pwropt;

	/*
	 * WORKAROUND: DWC3 < 2.50a have an issue when configured without
	 * Hibernation mode enabled which would show up when device detects
	 * host-initiated U3 exit.
	 *
	 * In that case, device will generate a Link State Change Interrupt
	 * from U3 to RESUME which is only necessary if Hibernation is
	 * configured in.
	 *
	 * There are no functional changes due to such spurious event and we
	 * just need to ignore it.
	 *
	 * Refers to:
	 *
	 * STAR#9000570034 RTL: SS Resume event generated in non-Hibernation
	 * operational mode
	 */
	pwropt = DWC3_GHWPARAMS1_EN_PWROPT(dwc->hwparams.hwparams1);
	if ((dwc->revision < DWC3_REVISION_250A) &&
			(pwropt != DWC3_GHWPARAMS1_EN_PWROPT_HIB)) {
		if ((dwc->link_state == DWC3_LINK_STATE_U3) &&
				(next == DWC3_LINK_STATE_RESUME)) {
			dwc3_trace(trace_dwc3_gadget,
					"ignoring transition U3 -> Resume");
			return;
		}
	}

	/*
	 * WORKAROUND: DWC3 Revisions <1.83a have an issue which, depending
	 * on the link partner, the USB session might do multiple entry/exit
	 * of low power states before a transfer takes place.
	 *
	 * Due to this problem, we might experience lower throughput. The
	 * suggested workaround is to disable DCTL[12:9] bits if we're
	 * transitioning from U1/U2 to U0 and enable those bits again
	 * after a transfer completes and there are no pending transfers
	 * on any of the enabled endpoints.
	 *
	 * This is the first half of that workaround.
	 *
	 * Refers to:
	 *
	 * STAR#9000446952: RTL: Device SS : if U1/U2 ->U0 takes >128us
	 * core send LGO_Ux entering U0
	 */
	if (dwc->revision < DWC3_REVISION_183A) {
		if (next == DWC3_LINK_STATE_U0) {
			u32	u1u2;
			u32	reg;

			switch (dwc->link_state) {
			case DWC3_LINK_STATE_U1:
			case DWC3_LINK_STATE_U2:
				reg = dwc3_readl(dwc->regs, DWC3_DCTL);
				u1u2 = reg & (DWC3_DCTL_INITU2ENA
						| DWC3_DCTL_ACCEPTU2ENA
						| DWC3_DCTL_INITU1ENA
						| DWC3_DCTL_ACCEPTU1ENA);

				if (!dwc->u1u2)
					dwc->u1u2 = reg & u1u2;

				reg &= ~u1u2;

				dwc3_writel(dwc->regs, DWC3_DCTL, reg);
				break;
			default:
				/* do nothing */
				break;
			}
		}
	}

	switch (next) {
	case DWC3_LINK_STATE_U1:
		if (dwc->speed == USB_SPEED_SUPER)
			dwc3_suspend_gadget(dwc);
		break;
	case DWC3_LINK_STATE_U2:
	case DWC3_LINK_STATE_U3:
		dwc3_suspend_gadget(dwc);
		break;
	case DWC3_LINK_STATE_RESUME:
		dwc3_resume_gadget(dwc);
		break;
	default:
		/* do nothing */
		break;
	}

	dwc->link_state = next;
}

static void dwc3_gadget_suspend_interrupt(struct dwc3 *dwc,
					  unsigned int evtinfo)
{
	enum dwc3_link_state next = evtinfo & DWC3_LINK_STATE_MASK;

	if (dwc->link_state != next && next == DWC3_LINK_STATE_U3)
		dwc3_suspend_gadget(dwc);

	dwc->link_state = next;
}

static void dwc3_gadget_hibernation_interrupt(struct dwc3 *dwc,
		unsigned int evtinfo)
{
	unsigned int is_ss = evtinfo & BIT(4);

	/**
	 * WORKAROUND: DWC3 revison 2.20a with hibernation support
	 * have a known issue which can cause USB CV TD.9.23 to fail
	 * randomly.
	 *
	 * Because of this issue, core could generate bogus hibernation
	 * events which SW needs to ignore.
	 *
	 * Refers to:
	 *
	 * STAR#9000546576: Device Mode Hibernation: Issue in USB 2.0
	 * Device Fallback from SuperSpeed
	 */
	if (is_ss ^ (dwc->speed == USB_SPEED_SUPER))
		return;

	/* enter hibernation here */
}

static void dwc3_gadget_interrupt(struct dwc3 *dwc,
		const struct dwc3_event_devt *event)
{
	switch (event->type) {
	case DWC3_DEVICE_EVENT_DISCONNECT:
		dwc3_gadget_disconnect_interrupt(dwc);
		break;
	case DWC3_DEVICE_EVENT_RESET:
		dwc3_gadget_reset_interrupt(dwc);
		break;
	case DWC3_DEVICE_EVENT_CONNECT_DONE:
		dwc3_gadget_conndone_interrupt(dwc);
		break;
	case DWC3_DEVICE_EVENT_WAKEUP:
		dwc3_gadget_wakeup_interrupt(dwc);
		break;
	case DWC3_DEVICE_EVENT_HIBER_REQ:
		if (dev_WARN_ONCE(dwc->dev, !dwc->has_hibernation,
					"unexpected hibernation event\n"))
			break;

		dwc3_gadget_hibernation_interrupt(dwc, event->event_info);
		break;
	case DWC3_DEVICE_EVENT_LINK_STATUS_CHANGE:
		dwc3_gadget_linksts_change_interrupt(dwc, event->event_info);
		break;
	case DWC3_DEVICE_EVENT_EOPF:
		/* It changed to be suspend event for version 2.30a and above */
		if (dwc->revision < DWC3_REVISION_230A) {
			dwc3_trace(trace_dwc3_gadget, "End of Periodic Frame");
		} else {
			dwc3_trace(trace_dwc3_gadget, "U3/L1-L2 Suspend Event");

			/*
			 * Ignore suspend event until the gadget enters into
			 * USB_STATE_CONFIGURED state.
			 */
			if (dwc->gadget.state >= USB_STATE_CONFIGURED)
				dwc3_gadget_suspend_interrupt(dwc,
						event->event_info);
		}
		break;
	case DWC3_DEVICE_EVENT_SOF:
		dwc3_trace(trace_dwc3_gadget, "Start of Periodic Frame");
		break;
	case DWC3_DEVICE_EVENT_ERRATIC_ERROR:
		dwc3_trace(trace_dwc3_gadget, "Erratic Error");
		break;
	case DWC3_DEVICE_EVENT_CMD_CMPL:
		dwc3_trace(trace_dwc3_gadget, "Command Complete");
		break;
	case DWC3_DEVICE_EVENT_OVERFLOW:
		dwc3_trace(trace_dwc3_gadget, "Overflow");
		break;
	default:
		dev_WARN(dwc->dev, "UNKNOWN IRQ %d\n", event->type);
	}
}

static void dwc3_process_event_entry(struct dwc3 *dwc,
		const union dwc3_event *event)
{
	trace_dwc3_event(event->raw);

	/* Endpoint IRQ, handle it and return early */
	if (event->type.is_devspec == 0) {
		/* depevt */
		return dwc3_endpoint_interrupt(dwc, &event->depevt);
	}

	switch (event->type.type) {
	case DWC3_EVENT_TYPE_DEV:
		dwc3_gadget_interrupt(dwc, &event->devt);
		break;
	/* REVISIT what to do with Carkit and I2C events ? */
	default:
		dev_err(dwc->dev, "UNKNOWN IRQ type %d\n", event->raw);
	}
}

static irqreturn_t dwc3_process_event_buf(struct dwc3_event_buffer *evt)
{
	struct dwc3 *dwc = evt->dwc;
	irqreturn_t ret = IRQ_NONE;
	int left;
	u32 reg;

	left = evt->count;

	if (!(evt->flags & DWC3_EVENT_PENDING))
		return IRQ_NONE;

	while (left > 0) {
		union dwc3_event event;

		event.raw = *(u32 *) (evt->buf + evt->lpos);

		dwc3_process_event_entry(dwc, &event);

		/*
		 * FIXME we wrap around correctly to the next entry as
		 * almost all entries are 4 bytes in size. There is one
		 * entry which has 12 bytes which is a regular entry
		 * followed by 8 bytes data. ATM I don't know how
		 * things are organized if we get next to the a
		 * boundary so I worry about that once we try to handle
		 * that.
		 */
		evt->lpos = (evt->lpos + 4) % DWC3_EVENT_BUFFERS_SIZE;
		left -= 4;

		dwc3_writel(dwc->regs, DWC3_GEVNTCOUNT(0), 4);
	}

	evt->count = 0;
	evt->flags &= ~DWC3_EVENT_PENDING;
	ret = IRQ_HANDLED;

	/* Unmask interrupt */
	reg = dwc3_readl(dwc->regs, DWC3_GEVNTSIZ(0));
	reg &= ~DWC3_GEVNTSIZ_INTMASK;
	dwc3_writel(dwc->regs, DWC3_GEVNTSIZ(0), reg);

	return ret;
}

static irqreturn_t dwc3_thread_interrupt(int irq, void *_evt)
{
	struct dwc3_event_buffer *evt = _evt;
	struct dwc3 *dwc = evt->dwc;
	unsigned long flags;
	irqreturn_t ret = IRQ_NONE;

	spin_lock_irqsave(&dwc->lock, flags);
	ret = dwc3_process_event_buf(evt);
	spin_unlock_irqrestore(&dwc->lock, flags);

	return ret;
}

static irqreturn_t dwc3_check_event_buf(struct dwc3_event_buffer *evt)
{
	struct dwc3 *dwc = evt->dwc;
	u32 count;
	u32 reg;

	if (pm_runtime_suspended(dwc->dev)) {
		pm_runtime_get(dwc->dev);
		disable_irq_nosync(dwc->irq_gadget);
		dwc->pending_events = true;
		return IRQ_HANDLED;
	}

	count = dwc3_readl(dwc->regs, DWC3_GEVNTCOUNT(0));
	count &= DWC3_GEVNTCOUNT_MASK;
	if (!count)
		return IRQ_NONE;

	evt->count = count;
	evt->flags |= DWC3_EVENT_PENDING;

	/* Mask interrupt */
	reg = dwc3_readl(dwc->regs, DWC3_GEVNTSIZ(0));
	reg |= DWC3_GEVNTSIZ_INTMASK;
	dwc3_writel(dwc->regs, DWC3_GEVNTSIZ(0), reg);

	return IRQ_WAKE_THREAD;
}

static irqreturn_t dwc3_interrupt(int irq, void *_evt)
{
	struct dwc3_event_buffer	*evt = _evt;

	return dwc3_check_event_buf(evt);
}

/**
 * dwc3_gadget_init - Initializes gadget related registers
 * @dwc: pointer to our controller context structure
 *
 * Returns 0 on success otherwise negative errno.
 */
int dwc3_gadget_init(struct dwc3 *dwc)
{
	int ret, irq;
	struct platform_device *dwc3_pdev = to_platform_device(dwc->dev);

	irq = platform_get_irq_byname(dwc3_pdev, "peripheral");
	if (irq == -EPROBE_DEFER)
		return irq;

	if (irq <= 0) {
		irq = platform_get_irq_byname(dwc3_pdev, "dwc_usb3");
		if (irq == -EPROBE_DEFER)
			return irq;

		if (irq <= 0) {
			irq = platform_get_irq(dwc3_pdev, 0);
			if (irq <= 0) {
				if (irq != -EPROBE_DEFER) {
					dev_err(dwc->dev,
						"missing peripheral IRQ\n");
				}
				if (!irq)
					irq = -EINVAL;
				return irq;
			}
		}
	}

	dwc->irq_gadget = irq;

	dwc->ctrl_req = dma_alloc_coherent(dwc->dev, sizeof(*dwc->ctrl_req),
			&dwc->ctrl_req_addr, GFP_KERNEL);
	if (!dwc->ctrl_req) {
		dev_err(dwc->dev, "failed to allocate ctrl request\n");
		ret = -ENOMEM;
		goto err0;
	}

	dwc->ep0_trb = dma_alloc_coherent(dwc->dev, sizeof(*dwc->ep0_trb) * 2,
			&dwc->ep0_trb_addr, GFP_KERNEL);
	if (!dwc->ep0_trb) {
		dev_err(dwc->dev, "failed to allocate ep0 trb\n");
		ret = -ENOMEM;
		goto err1;
	}

	dwc->setup_buf = kzalloc(DWC3_EP0_BOUNCE_SIZE, GFP_KERNEL);
	if (!dwc->setup_buf) {
		ret = -ENOMEM;
		goto err2;
	}

	dwc->ep0_bounce = dma_alloc_coherent(dwc->dev,
			DWC3_EP0_BOUNCE_SIZE, &dwc->ep0_bounce_addr,
			GFP_KERNEL);
	if (!dwc->ep0_bounce) {
		dev_err(dwc->dev, "failed to allocate ep0 bounce buffer\n");
		ret = -ENOMEM;
		goto err3;
	}

	dwc->zlp_buf = kzalloc(DWC3_ZLP_BUF_SIZE, GFP_KERNEL);
	if (!dwc->zlp_buf) {
		ret = -ENOMEM;
		goto err4;
	}

	dwc->gadget.ops			= &dwc3_gadget_ops;
	dwc->gadget.speed		= USB_SPEED_UNKNOWN;
	dwc->gadget.sg_supported	= true;
	dwc->gadget.name		= "dwc3-gadget";
	dwc->gadget.is_otg		= dwc->dr_mode == USB_DR_MODE_OTG;

	/*
	 * FIXME We might be setting max_speed to <SUPER, however versions
	 * <2.20a of dwc3 have an issue with metastability (documented
	 * elsewhere in this driver) which tells us we can't set max speed to
	 * anything lower than SUPER.
	 *
	 * Because gadget.max_speed is only used by composite.c and function
	 * drivers (i.e. it won't go into dwc3's registers) we are allowing this
	 * to happen so we avoid sending SuperSpeed Capability descriptor
	 * together with our BOS descriptor as that could confuse host into
	 * thinking we can handle super speed.
	 *
	 * Note that, in fact, we won't even support GetBOS requests when speed
	 * is less than super speed because we don't have means, yet, to tell
	 * composite.c that we are USB 2.0 + LPM ECN.
	 */
	if (dwc->revision < DWC3_REVISION_220A)
		dwc3_trace(trace_dwc3_gadget,
				"Changing max_speed on rev %08x",
				dwc->revision);

	dwc->gadget.max_speed		= dwc->maximum_speed;

	/*
	 * Per databook, DWC3 needs buffer size to be aligned to MaxPacketSize
	 * on ep out.
	 */
	dwc->gadget.quirk_ep_out_aligned_size = true;

	/*
	 * REVISIT: Here we should clear all pending IRQs to be
	 * sure we're starting from a well known location.
	 */

	ret = dwc3_gadget_init_endpoints(dwc);
	if (ret)
		goto err5;

	ret = usb_add_gadget_udc(dwc->dev, &dwc->gadget);
	if (ret) {
		dev_err(dwc->dev, "failed to register udc\n");
		goto err5;
	}

	return 0;

err5:
	kfree(dwc->zlp_buf);

err4:
	dwc3_gadget_free_endpoints(dwc);
	dma_free_coherent(dwc->dev, DWC3_EP0_BOUNCE_SIZE,
			dwc->ep0_bounce, dwc->ep0_bounce_addr);

err3:
	kfree(dwc->setup_buf);

err2:
	dma_free_coherent(dwc->dev, sizeof(*dwc->ep0_trb),
			dwc->ep0_trb, dwc->ep0_trb_addr);

err1:
	dma_free_coherent(dwc->dev, sizeof(*dwc->ctrl_req),
			dwc->ctrl_req, dwc->ctrl_req_addr);

err0:
	return ret;
}

/* -------------------------------------------------------------------------- */

void dwc3_gadget_exit(struct dwc3 *dwc)
{
	usb_del_gadget_udc(&dwc->gadget);

	dwc3_gadget_free_endpoints(dwc);

	dma_free_coherent(dwc->dev, DWC3_EP0_BOUNCE_SIZE,
			dwc->ep0_bounce, dwc->ep0_bounce_addr);

	kfree(dwc->setup_buf);
	kfree(dwc->zlp_buf);

	dma_free_coherent(dwc->dev, sizeof(*dwc->ep0_trb),
			dwc->ep0_trb, dwc->ep0_trb_addr);

	dma_free_coherent(dwc->dev, sizeof(*dwc->ctrl_req),
			dwc->ctrl_req, dwc->ctrl_req_addr);
}

int dwc3_gadget_suspend(struct dwc3 *dwc)
{
	int ret;

	if (!dwc->gadget_driver)
		return 0;

	ret = dwc3_gadget_run_stop(dwc, false, false);
	if (ret < 0)
		return ret;

	dwc3_disconnect_gadget(dwc);
	__dwc3_gadget_stop(dwc);

	return 0;
}

int dwc3_gadget_resume(struct dwc3 *dwc)
{
	int			ret;

	if (!dwc->gadget_driver)
		return 0;

	ret = __dwc3_gadget_start(dwc);
	if (ret < 0)
		goto err0;

	ret = dwc3_gadget_run_stop(dwc, true, false);
	if (ret < 0)
		goto err1;

	return 0;

err1:
	__dwc3_gadget_stop(dwc);

err0:
	return ret;
}

void dwc3_gadget_process_pending_events(struct dwc3 *dwc)
{
	if (dwc->pending_events) {
		dwc3_interrupt(dwc->irq_gadget, dwc->ev_buf);
		dwc->pending_events = false;
		enable_irq(dwc->irq_gadget);
	}
}<|MERGE_RESOLUTION|>--- conflicted
+++ resolved
@@ -353,11 +353,7 @@
 
 	memset(&params, 0, sizeof(params));
 
-<<<<<<< HEAD
-	return dwc3_send_gadget_ep_cmd(dwc, dep->number, cmd, &params);
-=======
 	return dwc3_send_gadget_ep_cmd(dep, cmd, &params);
->>>>>>> dfd2e9ab
 }
 
 static dma_addr_t dwc3_trb_dma_offset(struct dwc3_ep *dep,
@@ -1347,10 +1343,7 @@
 		else
 			dep->flags |= DWC3_EP_STALL;
 	} else {
-<<<<<<< HEAD
-=======
-
->>>>>>> dfd2e9ab
+
 		ret = dwc3_send_clear_stall_ep_cmd(dep);
 		if (ret)
 			dev_err(dwc->dev, "failed to clear STALL on %s\n",

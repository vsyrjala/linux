--- conflicted
+++ resolved
@@ -669,7 +669,6 @@
 	if (!ci)
 		return -ENOMEM;
 
-	platform_set_drvdata(pdev, ci);
 	ci->dev = dev;
 	ci->platdata = dev_get_platdata(dev);
 	ci->imx28_write_fix = !!(ci->platdata->flags &
@@ -783,10 +782,7 @@
 		}
 	}
 
-<<<<<<< HEAD
-=======
 	platform_set_drvdata(pdev, ci);
->>>>>>> 59343cd7
 	ret = devm_request_irq(dev, ci->irq, ci_irq, IRQF_SHARED,
 			ci->platdata->name, ci);
 	if (ret)
@@ -815,7 +811,6 @@
 	ci_role_destroy(ci);
 	ci_hdrc_enter_lpm(ci, true);
 	ci_usb_phy_exit(ci);
-<<<<<<< HEAD
 
 	return 0;
 }
@@ -842,41 +837,10 @@
 		usb_phy_set_wakeup(ci->usb_phy, false);
 		hw_wait_phy_stable();
 	}
-=======
->>>>>>> 59343cd7
-
-	return 0;
-}
-
-<<<<<<< HEAD
-=======
-#ifdef CONFIG_PM_SLEEP
-static void ci_controller_suspend(struct ci_hdrc *ci)
-{
-	ci_hdrc_enter_lpm(ci, true);
-
-	if (ci->usb_phy)
-		usb_phy_set_suspend(ci->usb_phy, 1);
-}
-
-static int ci_controller_resume(struct device *dev)
-{
-	struct ci_hdrc *ci = dev_get_drvdata(dev);
-
-	dev_dbg(dev, "at %s\n", __func__);
-
-	ci_hdrc_enter_lpm(ci, false);
-
-	if (ci->usb_phy) {
-		usb_phy_set_suspend(ci->usb_phy, 0);
-		usb_phy_set_wakeup(ci->usb_phy, false);
-		hw_wait_phy_stable();
-	}
-
-	return 0;
-}
-
->>>>>>> 59343cd7
+
+	return 0;
+}
+
 static int ci_suspend(struct device *dev)
 {
 	struct ci_hdrc *ci = dev_get_drvdata(dev);

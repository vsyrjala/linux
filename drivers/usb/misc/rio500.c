--- conflicted
+++ resolved
@@ -51,7 +51,6 @@
         char *obuf, *ibuf;              /* transfer buffers */
         char bulk_in_ep, bulk_out_ep;   /* Endpoint assignments */
         wait_queue_head_t wait_q;       /* for timeouts */
-	struct mutex lock;          /* general race avoidance */
 };
 
 static DEFINE_MUTEX(rio500_mutex);
@@ -63,10 +62,8 @@
 
 	/* against disconnect() */
 	mutex_lock(&rio500_mutex);
-	mutex_lock(&(rio->lock));
 
 	if (rio->isopen || !rio->present) {
-		mutex_unlock(&(rio->lock));
 		mutex_unlock(&rio500_mutex);
 		return -EBUSY;
 	}
@@ -74,7 +71,6 @@
 
 	init_waitqueue_head(&rio->wait_q);
 
-	mutex_unlock(&(rio->lock));
 
 	dev_info(&rio->rio_dev->dev, "Rio opened.\n");
 	mutex_unlock(&rio500_mutex);
@@ -88,7 +84,6 @@
 
 	/* against disconnect() */
 	mutex_lock(&rio500_mutex);
-	mutex_lock(&(rio->lock));
 
 	rio->isopen = 0;
 	if (!rio->present) {
@@ -100,7 +95,6 @@
 	} else {
 		dev_info(&rio->rio_dev->dev, "Rio closed.\n");
 	}
-	mutex_unlock(&(rio->lock));
 	mutex_unlock(&rio500_mutex);
 	return 0;
 }
@@ -115,7 +109,7 @@
 	int retries;
 	int retval=0;
 
-	mutex_lock(&(rio->lock));
+	mutex_lock(&rio500_mutex);
         /* Sanity check to make sure rio is connected, powered, etc */
         if (rio->present == 0 || rio->rio_dev == NULL) {
 		retval = -ENODEV;
@@ -259,7 +253,7 @@
 
 
 err_out:
-	mutex_unlock(&(rio->lock));
+	mutex_unlock(&rio500_mutex);
 	return retval;
 }
 
@@ -279,12 +273,12 @@
 	int errn = 0;
 	int intr;
 
-	intr = mutex_lock_interruptible(&(rio->lock));
+	intr = mutex_lock_interruptible(&rio500_mutex);
 	if (intr)
 		return -EINTR;
         /* Sanity check to make sure rio is connected, powered, etc */
         if (rio->present == 0 || rio->rio_dev == NULL) {
-		mutex_unlock(&(rio->lock));
+		mutex_unlock(&rio500_mutex);
 		return -ENODEV;
 	}
 
@@ -307,7 +301,7 @@
 				goto error;
 			}
 			if (signal_pending(current)) {
-				mutex_unlock(&(rio->lock));
+				mutex_unlock(&rio500_mutex);
 				return bytes_written ? bytes_written : -EINTR;
 			}
 
@@ -345,12 +339,12 @@
 		buffer += copy_size;
 	} while (count > 0);
 
-	mutex_unlock(&(rio->lock));
+	mutex_unlock(&rio500_mutex);
 
 	return bytes_written ? bytes_written : -EIO;
 
 error:
-	mutex_unlock(&(rio->lock));
+	mutex_unlock(&rio500_mutex);
 	return errn;
 }
 
@@ -367,12 +361,12 @@
 	char *ibuf;
 	int intr;
 
-	intr = mutex_lock_interruptible(&(rio->lock));
+	intr = mutex_lock_interruptible(&rio500_mutex);
 	if (intr)
 		return -EINTR;
 	/* Sanity check to make sure rio is connected, powered, etc */
         if (rio->present == 0 || rio->rio_dev == NULL) {
-		mutex_unlock(&(rio->lock));
+		mutex_unlock(&rio500_mutex);
 		return -ENODEV;
 	}
 
@@ -383,11 +377,11 @@
 
 	while (count > 0) {
 		if (signal_pending(current)) {
-			mutex_unlock(&(rio->lock));
+			mutex_unlock(&rio500_mutex);
 			return read_count ? read_count : -EINTR;
 		}
 		if (!rio->rio_dev) {
-			mutex_unlock(&(rio->lock));
+			mutex_unlock(&rio500_mutex);
 			return -ENODEV;
 		}
 		this_read = (count >= IBUF_SIZE) ? IBUF_SIZE : count;
@@ -405,7 +399,7 @@
 			count = this_read = partial;
 		} else if (result == -ETIMEDOUT || result == 15) {	/* FIXME: 15 ??? */
 			if (!maxretry--) {
-				mutex_unlock(&(rio->lock));
+				mutex_unlock(&rio500_mutex);
 				dev_err(&rio->rio_dev->dev,
 					"read_rio: maxretry timeout\n");
 				return -ETIME;
@@ -415,19 +409,19 @@
 			finish_wait(&rio->wait_q, &wait);
 			continue;
 		} else if (result != -EREMOTEIO) {
-			mutex_unlock(&(rio->lock));
+			mutex_unlock(&rio500_mutex);
 			dev_err(&rio->rio_dev->dev,
 				"Read Whoops - result:%d partial:%u this_read:%u\n",
 				result, partial, this_read);
 			return -EIO;
 		} else {
-			mutex_unlock(&(rio->lock));
+			mutex_unlock(&rio500_mutex);
 			return (0);
 		}
 
 		if (this_read) {
 			if (copy_to_user(buffer, ibuf, this_read)) {
-				mutex_unlock(&(rio->lock));
+				mutex_unlock(&rio500_mutex);
 				return -EFAULT;
 			}
 			count -= this_read;
@@ -435,7 +429,7 @@
 			buffer += this_read;
 		}
 	}
-	mutex_unlock(&(rio->lock));
+	mutex_unlock(&rio500_mutex);
 	return read_count;
 }
 
@@ -485,16 +479,10 @@
 	}
 	dev_dbg(&intf->dev, "ibuf address: %p\n", ibuf);
 
-<<<<<<< HEAD
-	mutex_init(&(rio->lock));
-
-	usb_set_intfdata (intf, rio);
-=======
 	mutex_lock(&rio500_mutex);
 	rio->rio_dev = dev;
 	rio->ibuf = ibuf;
 	rio->obuf = obuf;
->>>>>>> 4862bccb
 	rio->present = 1;
 	mutex_unlock(&rio500_mutex);
 
@@ -526,16 +514,11 @@
 	if (rio) {
 		usb_deregister_dev(intf, &usb_rio_class);
 
-<<<<<<< HEAD
-		mutex_lock(&(rio->lock));
-=======
 		mutex_lock(&rio500_mutex);
->>>>>>> 4862bccb
 		if (rio->isopen) {
 			rio->isopen = 0;
 			/* better let it finish - the release will do whats needed */
 			rio->rio_dev = NULL;
-			mutex_unlock(&(rio->lock));
 			mutex_unlock(&rio500_mutex);
 			return;
 		}
@@ -545,11 +528,7 @@
 		dev_info(&intf->dev, "USB Rio disconnected.\n");
 
 		rio->present = 0;
-<<<<<<< HEAD
-		mutex_unlock(&(rio->lock));
-=======
 		mutex_unlock(&rio500_mutex);
->>>>>>> 4862bccb
 	}
 }
 

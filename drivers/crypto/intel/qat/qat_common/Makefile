# SPDX-License-Identifier: GPL-2.0
obj-$(CONFIG_CRYPTO_DEV_QAT) += intel_qat.o
ccflags-y += -DDEFAULT_SYMBOL_NAMESPACE=CRYPTO_QAT
intel_qat-objs := adf_cfg.o \
	adf_isr.o \
	adf_ctl_drv.o \
	adf_cfg_services.o \
	adf_dev_mgr.o \
	adf_init.o \
	adf_accel_engine.o \
	adf_aer.o \
	adf_transport.o \
	adf_admin.o \
	adf_hw_arbiter.o \
	adf_sysfs.o \
	adf_sysfs_ras_counters.o \
<<<<<<< HEAD
	adf_gen2_hw_data.o \
	adf_gen2_config.o \
	adf_gen4_config.o \
=======
	adf_gen2_hw_csr_data.o \
	adf_gen2_hw_data.o \
	adf_gen2_config.o \
	adf_gen4_config.o \
	adf_gen4_hw_csr_data.o \
>>>>>>> 0c383648
	adf_gen4_hw_data.o \
	adf_gen4_vf_mig.o \
	adf_gen4_pm.o \
	adf_gen2_dc.o \
	adf_gen4_dc.o \
	adf_gen4_ras.o \
	adf_gen4_timer.o \
	adf_clock.o \
<<<<<<< HEAD
=======
	adf_mstate_mgr.o \
>>>>>>> 0c383648
	qat_crypto.o \
	qat_compression.o \
	qat_comp_algs.o \
	qat_algs.o \
	qat_asym_algs.o \
	qat_algs_send.o \
	adf_rl.o \
	adf_rl_admin.o \
	adf_sysfs_rl.o \
	qat_uclo.o \
	qat_hal.o \
	qat_bl.o \
	qat_mig_dev.o

intel_qat-$(CONFIG_DEBUG_FS) += adf_transport_debug.o \
				adf_fw_counters.o \
				adf_cnv_dbgfs.o \
				adf_gen4_pm_debugfs.o \
				adf_gen4_tl.o \
				adf_heartbeat.o \
				adf_heartbeat_dbgfs.o \
				adf_pm_dbgfs.o \
				adf_telemetry.o \
				adf_tl_debugfs.o \
				adf_dbgfs.o

intel_qat-$(CONFIG_PCI_IOV) += adf_sriov.o adf_vf_isr.o adf_pfvf_utils.o \
			       adf_pfvf_pf_msg.o adf_pfvf_pf_proto.o \
			       adf_pfvf_vf_msg.o adf_pfvf_vf_proto.o \
			       adf_gen2_pfvf.o adf_gen4_pfvf.o

intel_qat-$(CONFIG_CRYPTO_DEV_QAT_ERROR_INJECTION) += adf_heartbeat_inject.o<|MERGE_RESOLUTION|>--- conflicted
+++ resolved
@@ -14,17 +14,11 @@
 	adf_hw_arbiter.o \
 	adf_sysfs.o \
 	adf_sysfs_ras_counters.o \
-<<<<<<< HEAD
-	adf_gen2_hw_data.o \
-	adf_gen2_config.o \
-	adf_gen4_config.o \
-=======
 	adf_gen2_hw_csr_data.o \
 	adf_gen2_hw_data.o \
 	adf_gen2_config.o \
 	adf_gen4_config.o \
 	adf_gen4_hw_csr_data.o \
->>>>>>> 0c383648
 	adf_gen4_hw_data.o \
 	adf_gen4_vf_mig.o \
 	adf_gen4_pm.o \
@@ -33,10 +27,7 @@
 	adf_gen4_ras.o \
 	adf_gen4_timer.o \
 	adf_clock.o \
-<<<<<<< HEAD
-=======
 	adf_mstate_mgr.o \
->>>>>>> 0c383648
 	qat_crypto.o \
 	qat_compression.o \
 	qat_comp_algs.o \

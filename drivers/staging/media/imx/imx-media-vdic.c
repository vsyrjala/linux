--- conflicted
+++ resolved
@@ -227,15 +227,12 @@
 		curr_phys = vb2_dma_contig_plane_dma_addr(curr_vb, 0);
 		next_phys = vb2_dma_contig_plane_dma_addr(curr_vb, 0) + is;
 		break;
-<<<<<<< HEAD
-=======
 	default:
 		/*
 		 * can't get here, priv->fieldtype can only be one of
 		 * the above. This is to quiet smatch errors.
 		 */
 		return;
->>>>>>> 0ecfebd2
 	}
 
 	ipu_cpmem_set_buffer(priv->vdi_in_ch_p, 0, prev_phys);

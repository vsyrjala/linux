/*
 * ACPI support for Intel Lynxpoint LPSS.
 *
 * Copyright (C) 2013, Intel Corporation
 * Authors: Mika Westerberg <mika.westerberg@linux.intel.com>
 *          Rafael J. Wysocki <rafael.j.wysocki@intel.com>
 *
 * This program is free software; you can redistribute it and/or modify
 * it under the terms of the GNU General Public License version 2 as
 * published by the Free Software Foundation.
 */

#include <linux/acpi.h>
#include <linux/clk.h>
#include <linux/clkdev.h>
#include <linux/clk-provider.h>
#include <linux/err.h>
#include <linux/io.h>
#include <linux/platform_device.h>
#include <linux/platform_data/clk-lpss.h>
#include <linux/pm_runtime.h>
#include <linux/delay.h>

#include "internal.h"

ACPI_MODULE_NAME("acpi_lpss");

#ifdef CONFIG_X86_INTEL_LPSS

#define LPSS_ADDR(desc) ((unsigned long)&desc)

#define LPSS_CLK_SIZE	0x04
#define LPSS_LTR_SIZE	0x18

/* Offsets relative to LPSS_PRIVATE_OFFSET */
#define LPSS_CLK_DIVIDER_DEF_MASK	(BIT(1) | BIT(16))
#define LPSS_GENERAL			0x08
#define LPSS_GENERAL_LTR_MODE_SW	BIT(2)
#define LPSS_GENERAL_UART_RTS_OVRD	BIT(3)
#define LPSS_SW_LTR			0x10
#define LPSS_AUTO_LTR			0x14
#define LPSS_LTR_SNOOP_REQ		BIT(15)
#define LPSS_LTR_SNOOP_MASK		0x0000FFFF
#define LPSS_LTR_SNOOP_LAT_1US		0x800
#define LPSS_LTR_SNOOP_LAT_32US		0xC00
#define LPSS_LTR_SNOOP_LAT_SHIFT	5
#define LPSS_LTR_SNOOP_LAT_CUTOFF	3000
#define LPSS_LTR_MAX_VAL		0x3FF
#define LPSS_TX_INT			0x20
#define LPSS_TX_INT_MASK		BIT(1)

#define LPSS_PRV_REG_COUNT		9

struct lpss_shared_clock {
	const char *name;
	unsigned long rate;
	struct clk *clk;
};

struct lpss_private_data;

struct lpss_device_desc {
	bool clk_required;
	const char *clkdev_name;
	bool ltr_required;
	unsigned int prv_offset;
	size_t prv_size_override;
	bool clk_divider;
	bool clk_gate;
	bool save_ctx;
	struct lpss_shared_clock *shared_clock;
	void (*setup)(struct lpss_private_data *pdata);
};

static struct lpss_device_desc lpss_dma_desc = {
	.clk_required = true,
	.clkdev_name = "hclk",
};

struct lpss_private_data {
	void __iomem *mmio_base;
	resource_size_t mmio_size;
	struct clk *clk;
	const struct lpss_device_desc *dev_desc;
	u32 prv_reg_ctx[LPSS_PRV_REG_COUNT];
};

static void lpss_uart_setup(struct lpss_private_data *pdata)
{
	unsigned int offset;
	u32 reg;

	offset = pdata->dev_desc->prv_offset + LPSS_TX_INT;
	reg = readl(pdata->mmio_base + offset);
	writel(reg | LPSS_TX_INT_MASK, pdata->mmio_base + offset);

	offset = pdata->dev_desc->prv_offset + LPSS_GENERAL;
	reg = readl(pdata->mmio_base + offset);
	writel(reg | LPSS_GENERAL_UART_RTS_OVRD, pdata->mmio_base + offset);
}

static struct lpss_device_desc lpt_dev_desc = {
	.clk_required = true,
	.prv_offset = 0x800,
	.ltr_required = true,
	.clk_divider = true,
	.clk_gate = true,
};

static struct lpss_device_desc lpt_i2c_dev_desc = {
	.clk_required = true,
	.prv_offset = 0x800,
	.ltr_required = true,
	.clk_gate = true,
};

static struct lpss_device_desc lpt_uart_dev_desc = {
	.clk_required = true,
	.prv_offset = 0x800,
	.ltr_required = true,
	.clk_divider = true,
	.clk_gate = true,
	.setup = lpss_uart_setup,
};

static struct lpss_device_desc lpt_sdio_dev_desc = {
	.prv_offset = 0x1000,
	.prv_size_override = 0x1018,
	.ltr_required = true,
};

static struct lpss_shared_clock pwm_clock = {
	.name = "pwm_clk",
	.rate = 25000000,
};

static struct lpss_device_desc byt_pwm_dev_desc = {
	.clk_required = true,
	.save_ctx = true,
	.shared_clock = &pwm_clock,
};

static struct lpss_device_desc byt_uart_dev_desc = {
	.clk_required = true,
	.prv_offset = 0x800,
	.clk_divider = true,
	.clk_gate = true,
	.save_ctx = true,
	.setup = lpss_uart_setup,
};

static struct lpss_device_desc byt_spi_dev_desc = {
	.clk_required = true,
	.prv_offset = 0x400,
	.clk_divider = true,
	.clk_gate = true,
	.save_ctx = true,
};

static struct lpss_device_desc byt_sdio_dev_desc = {
	.clk_required = true,
};

static struct lpss_shared_clock i2c_clock = {
	.name = "i2c_clk",
	.rate = 100000000,
};

static struct lpss_device_desc byt_i2c_dev_desc = {
	.clk_required = true,
	.prv_offset = 0x800,
	.save_ctx = true,
	.shared_clock = &i2c_clock,
};

#else

#define LPSS_ADDR(desc) (0UL)

#endif /* CONFIG_X86_INTEL_LPSS */

static const struct acpi_device_id acpi_lpss_device_ids[] = {
	/* Generic LPSS devices */
	{ "INTL9C60", LPSS_ADDR(lpss_dma_desc) },

	/* Lynxpoint LPSS devices */
	{ "INT33C0", LPSS_ADDR(lpt_dev_desc) },
	{ "INT33C1", LPSS_ADDR(lpt_dev_desc) },
	{ "INT33C2", LPSS_ADDR(lpt_i2c_dev_desc) },
	{ "INT33C3", LPSS_ADDR(lpt_i2c_dev_desc) },
	{ "INT33C4", LPSS_ADDR(lpt_uart_dev_desc) },
	{ "INT33C5", LPSS_ADDR(lpt_uart_dev_desc) },
	{ "INT33C6", LPSS_ADDR(lpt_sdio_dev_desc) },
	{ "INT33C7", },

	/* BayTrail LPSS devices */
	{ "80860F09", LPSS_ADDR(byt_pwm_dev_desc) },
	{ "80860F0A", LPSS_ADDR(byt_uart_dev_desc) },
	{ "80860F0E", LPSS_ADDR(byt_spi_dev_desc) },
	{ "80860F14", LPSS_ADDR(byt_sdio_dev_desc) },
	{ "80860F41", LPSS_ADDR(byt_i2c_dev_desc) },
	{ "INT33B2", },
<<<<<<< HEAD
=======
	{ "INT33FC", },
>>>>>>> 57136628

	{ "INT3430", LPSS_ADDR(lpt_dev_desc) },
	{ "INT3431", LPSS_ADDR(lpt_dev_desc) },
	{ "INT3432", LPSS_ADDR(lpt_i2c_dev_desc) },
	{ "INT3433", LPSS_ADDR(lpt_i2c_dev_desc) },
	{ "INT3434", LPSS_ADDR(lpt_uart_dev_desc) },
	{ "INT3435", LPSS_ADDR(lpt_uart_dev_desc) },
	{ "INT3436", LPSS_ADDR(lpt_sdio_dev_desc) },
	{ "INT3437", },

	{ }
};

#ifdef CONFIG_X86_INTEL_LPSS

static int is_memory(struct acpi_resource *res, void *not_used)
{
	struct resource r;
	return !acpi_dev_resource_memory(res, &r);
}

/* LPSS main clock device. */
static struct platform_device *lpss_clk_dev;

static inline void lpt_register_clock_device(void)
{
	lpss_clk_dev = platform_device_register_simple("clk-lpt", -1, NULL, 0);
}

static int register_device_clock(struct acpi_device *adev,
				 struct lpss_private_data *pdata)
{
	const struct lpss_device_desc *dev_desc = pdata->dev_desc;
	struct lpss_shared_clock *shared_clock = dev_desc->shared_clock;
	const char *devname = dev_name(&adev->dev);
	struct clk *clk = ERR_PTR(-ENODEV);
	struct lpss_clk_data *clk_data;
	const char *parent, *clk_name;
	void __iomem *prv_base;

	if (!lpss_clk_dev)
		lpt_register_clock_device();

	clk_data = platform_get_drvdata(lpss_clk_dev);
	if (!clk_data)
		return -ENODEV;

	if (dev_desc->clkdev_name) {
		clk_register_clkdev(clk_data->clk, dev_desc->clkdev_name,
				    devname);
		return 0;
	}

	if (!pdata->mmio_base
	    || pdata->mmio_size < dev_desc->prv_offset + LPSS_CLK_SIZE)
		return -ENODATA;

	parent = clk_data->name;
	prv_base = pdata->mmio_base + dev_desc->prv_offset;

	if (shared_clock) {
		clk = shared_clock->clk;
		if (!clk) {
			clk = clk_register_fixed_rate(NULL, shared_clock->name,
						      "lpss_clk", 0,
						      shared_clock->rate);
			shared_clock->clk = clk;
		}
		parent = shared_clock->name;
	}

	if (dev_desc->clk_gate) {
		clk = clk_register_gate(NULL, devname, parent, 0,
					prv_base, 0, 0, NULL);
		parent = devname;
	}

	if (dev_desc->clk_divider) {
		/* Prevent division by zero */
		if (!readl(prv_base))
			writel(LPSS_CLK_DIVIDER_DEF_MASK, prv_base);

		clk_name = kasprintf(GFP_KERNEL, "%s-div", devname);
		if (!clk_name)
			return -ENOMEM;
		clk = clk_register_fractional_divider(NULL, clk_name, parent,
						      0, prv_base,
						      1, 15, 16, 15, 0, NULL);
		parent = clk_name;

		clk_name = kasprintf(GFP_KERNEL, "%s-update", devname);
		if (!clk_name) {
			kfree(parent);
			return -ENOMEM;
		}
		clk = clk_register_gate(NULL, clk_name, parent,
					CLK_SET_RATE_PARENT | CLK_SET_RATE_GATE,
					prv_base, 31, 0, NULL);
		kfree(parent);
		kfree(clk_name);
	}

	if (IS_ERR(clk))
		return PTR_ERR(clk);

	pdata->clk = clk;
	clk_register_clkdev(clk, NULL, devname);
	return 0;
}

static int acpi_lpss_create_device(struct acpi_device *adev,
				   const struct acpi_device_id *id)
{
	struct lpss_device_desc *dev_desc;
	struct lpss_private_data *pdata;
	struct resource_list_entry *rentry;
	struct list_head resource_list;
	struct platform_device *pdev;
	int ret;

	dev_desc = (struct lpss_device_desc *)id->driver_data;
	if (!dev_desc) {
		pdev = acpi_create_platform_device(adev);
		return IS_ERR_OR_NULL(pdev) ? PTR_ERR(pdev) : 1;
	}
	pdata = kzalloc(sizeof(*pdata), GFP_KERNEL);
	if (!pdata)
		return -ENOMEM;

	INIT_LIST_HEAD(&resource_list);
	ret = acpi_dev_get_resources(adev, &resource_list, is_memory, NULL);
	if (ret < 0)
		goto err_out;

	list_for_each_entry(rentry, &resource_list, node)
		if (resource_type(&rentry->res) == IORESOURCE_MEM) {
			if (dev_desc->prv_size_override)
				pdata->mmio_size = dev_desc->prv_size_override;
			else
				pdata->mmio_size = resource_size(&rentry->res);
			pdata->mmio_base = ioremap(rentry->res.start,
						   pdata->mmio_size);
			break;
		}

	acpi_dev_free_resource_list(&resource_list);

	pdata->dev_desc = dev_desc;

	if (dev_desc->clk_required) {
		ret = register_device_clock(adev, pdata);
		if (ret) {
			/* Skip the device, but continue the namespace scan. */
			ret = 0;
			goto err_out;
		}
	}

	/*
	 * This works around a known issue in ACPI tables where LPSS devices
	 * have _PS0 and _PS3 without _PSC (and no power resources), so
	 * acpi_bus_init_power() will assume that the BIOS has put them into D0.
	 */
	ret = acpi_device_fix_up_power(adev);
	if (ret) {
		/* Skip the device, but continue the namespace scan. */
		ret = 0;
		goto err_out;
	}

	if (dev_desc->setup)
		dev_desc->setup(pdata);

	adev->driver_data = pdata;
	pdev = acpi_create_platform_device(adev);
	if (!IS_ERR_OR_NULL(pdev)) {
		device_enable_async_suspend(&pdev->dev);
		return 1;
	}

	ret = PTR_ERR(pdev);
	adev->driver_data = NULL;

 err_out:
	kfree(pdata);
	return ret;
}

static u32 __lpss_reg_read(struct lpss_private_data *pdata, unsigned int reg)
{
	return readl(pdata->mmio_base + pdata->dev_desc->prv_offset + reg);
}

static void __lpss_reg_write(u32 val, struct lpss_private_data *pdata,
			     unsigned int reg)
{
	writel(val, pdata->mmio_base + pdata->dev_desc->prv_offset + reg);
}

static int lpss_reg_read(struct device *dev, unsigned int reg, u32 *val)
{
	struct acpi_device *adev;
	struct lpss_private_data *pdata;
	unsigned long flags;
	int ret;

	ret = acpi_bus_get_device(ACPI_HANDLE(dev), &adev);
	if (WARN_ON(ret))
		return ret;

	spin_lock_irqsave(&dev->power.lock, flags);
	if (pm_runtime_suspended(dev)) {
		ret = -EAGAIN;
		goto out;
	}
	pdata = acpi_driver_data(adev);
	if (WARN_ON(!pdata || !pdata->mmio_base)) {
		ret = -ENODEV;
		goto out;
	}
	*val = __lpss_reg_read(pdata, reg);

 out:
	spin_unlock_irqrestore(&dev->power.lock, flags);
	return ret;
}

static ssize_t lpss_ltr_show(struct device *dev, struct device_attribute *attr,
			     char *buf)
{
	u32 ltr_value = 0;
	unsigned int reg;
	int ret;

	reg = strcmp(attr->attr.name, "auto_ltr") ? LPSS_SW_LTR : LPSS_AUTO_LTR;
	ret = lpss_reg_read(dev, reg, &ltr_value);
	if (ret)
		return ret;

	return snprintf(buf, PAGE_SIZE, "%08x\n", ltr_value);
}

static ssize_t lpss_ltr_mode_show(struct device *dev,
				  struct device_attribute *attr, char *buf)
{
	u32 ltr_mode = 0;
	char *outstr;
	int ret;

	ret = lpss_reg_read(dev, LPSS_GENERAL, &ltr_mode);
	if (ret)
		return ret;

	outstr = (ltr_mode & LPSS_GENERAL_LTR_MODE_SW) ? "sw" : "auto";
	return sprintf(buf, "%s\n", outstr);
}

static DEVICE_ATTR(auto_ltr, S_IRUSR, lpss_ltr_show, NULL);
static DEVICE_ATTR(sw_ltr, S_IRUSR, lpss_ltr_show, NULL);
static DEVICE_ATTR(ltr_mode, S_IRUSR, lpss_ltr_mode_show, NULL);

static struct attribute *lpss_attrs[] = {
	&dev_attr_auto_ltr.attr,
	&dev_attr_sw_ltr.attr,
	&dev_attr_ltr_mode.attr,
	NULL,
};

static struct attribute_group lpss_attr_group = {
	.attrs = lpss_attrs,
	.name = "lpss_ltr",
};

static void acpi_lpss_set_ltr(struct device *dev, s32 val)
{
	struct lpss_private_data *pdata = acpi_driver_data(ACPI_COMPANION(dev));
	u32 ltr_mode, ltr_val;

	ltr_mode = __lpss_reg_read(pdata, LPSS_GENERAL);
	if (val < 0) {
		if (ltr_mode & LPSS_GENERAL_LTR_MODE_SW) {
			ltr_mode &= ~LPSS_GENERAL_LTR_MODE_SW;
			__lpss_reg_write(ltr_mode, pdata, LPSS_GENERAL);
		}
		return;
	}
	ltr_val = __lpss_reg_read(pdata, LPSS_SW_LTR) & ~LPSS_LTR_SNOOP_MASK;
	if (val >= LPSS_LTR_SNOOP_LAT_CUTOFF) {
		ltr_val |= LPSS_LTR_SNOOP_LAT_32US;
		val = LPSS_LTR_MAX_VAL;
	} else if (val > LPSS_LTR_MAX_VAL) {
		ltr_val |= LPSS_LTR_SNOOP_LAT_32US | LPSS_LTR_SNOOP_REQ;
		val >>= LPSS_LTR_SNOOP_LAT_SHIFT;
	} else {
		ltr_val |= LPSS_LTR_SNOOP_LAT_1US | LPSS_LTR_SNOOP_REQ;
	}
	ltr_val |= val;
	__lpss_reg_write(ltr_val, pdata, LPSS_SW_LTR);
	if (!(ltr_mode & LPSS_GENERAL_LTR_MODE_SW)) {
		ltr_mode |= LPSS_GENERAL_LTR_MODE_SW;
		__lpss_reg_write(ltr_mode, pdata, LPSS_GENERAL);
	}
}

#ifdef CONFIG_PM
/**
 * acpi_lpss_save_ctx() - Save the private registers of LPSS device
 * @dev: LPSS device
 *
 * Most LPSS devices have private registers which may loose their context when
 * the device is powered down. acpi_lpss_save_ctx() saves those registers into
 * prv_reg_ctx array.
 */
static void acpi_lpss_save_ctx(struct device *dev)
{
	struct lpss_private_data *pdata = acpi_driver_data(ACPI_COMPANION(dev));
	unsigned int i;

	for (i = 0; i < LPSS_PRV_REG_COUNT; i++) {
		unsigned long offset = i * sizeof(u32);

		pdata->prv_reg_ctx[i] = __lpss_reg_read(pdata, offset);
		dev_dbg(dev, "saving 0x%08x from LPSS reg at offset 0x%02lx\n",
			pdata->prv_reg_ctx[i], offset);
	}
}

/**
 * acpi_lpss_restore_ctx() - Restore the private registers of LPSS device
 * @dev: LPSS device
 *
 * Restores the registers that were previously stored with acpi_lpss_save_ctx().
 */
static void acpi_lpss_restore_ctx(struct device *dev)
{
	struct lpss_private_data *pdata = acpi_driver_data(ACPI_COMPANION(dev));
	unsigned int i;

	/*
	 * The following delay is needed or the subsequent write operations may
	 * fail. The LPSS devices are actually PCI devices and the PCI spec
	 * expects 10ms delay before the device can be accessed after D3 to D0
	 * transition.
	 */
	msleep(10);

	for (i = 0; i < LPSS_PRV_REG_COUNT; i++) {
		unsigned long offset = i * sizeof(u32);

		__lpss_reg_write(pdata->prv_reg_ctx[i], pdata, offset);
		dev_dbg(dev, "restoring 0x%08x to LPSS reg at offset 0x%02lx\n",
			pdata->prv_reg_ctx[i], offset);
	}
}

#ifdef CONFIG_PM_SLEEP
static int acpi_lpss_suspend_late(struct device *dev)
{
	int ret = pm_generic_suspend_late(dev);

	if (ret)
		return ret;

	acpi_lpss_save_ctx(dev);
	return acpi_dev_suspend_late(dev);
}

static int acpi_lpss_restore_early(struct device *dev)
{
	int ret = acpi_dev_resume_early(dev);

	if (ret)
		return ret;

	acpi_lpss_restore_ctx(dev);
	return pm_generic_resume_early(dev);
}
#endif /* CONFIG_PM_SLEEP */

#ifdef CONFIG_PM_RUNTIME
static int acpi_lpss_runtime_suspend(struct device *dev)
{
	int ret = pm_generic_runtime_suspend(dev);

	if (ret)
		return ret;

	acpi_lpss_save_ctx(dev);
	return acpi_dev_runtime_suspend(dev);
}

static int acpi_lpss_runtime_resume(struct device *dev)
{
	int ret = acpi_dev_runtime_resume(dev);

	if (ret)
		return ret;

	acpi_lpss_restore_ctx(dev);
	return pm_generic_runtime_resume(dev);
}
#endif /* CONFIG_PM_RUNTIME */
#endif /* CONFIG_PM */

static struct dev_pm_domain acpi_lpss_pm_domain = {
	.ops = {
#ifdef CONFIG_PM_SLEEP
		.suspend_late = acpi_lpss_suspend_late,
		.restore_early = acpi_lpss_restore_early,
		.prepare = acpi_subsys_prepare,
		.complete = acpi_subsys_complete,
		.suspend = acpi_subsys_suspend,
		.resume_early = acpi_subsys_resume_early,
		.freeze = acpi_subsys_freeze,
		.poweroff = acpi_subsys_suspend,
		.poweroff_late = acpi_subsys_suspend_late,
#endif
#ifdef CONFIG_PM_RUNTIME
		.runtime_suspend = acpi_lpss_runtime_suspend,
		.runtime_resume = acpi_lpss_runtime_resume,
#endif
	},
};

static int acpi_lpss_platform_notify(struct notifier_block *nb,
				     unsigned long action, void *data)
{
	struct platform_device *pdev = to_platform_device(data);
	struct lpss_private_data *pdata;
	struct acpi_device *adev;
	const struct acpi_device_id *id;

	id = acpi_match_device(acpi_lpss_device_ids, &pdev->dev);
	if (!id || !id->driver_data)
		return 0;

	if (acpi_bus_get_device(ACPI_HANDLE(&pdev->dev), &adev))
		return 0;

	pdata = acpi_driver_data(adev);
	if (!pdata || !pdata->mmio_base)
		return 0;

	if (pdata->mmio_size < pdata->dev_desc->prv_offset + LPSS_LTR_SIZE) {
		dev_err(&pdev->dev, "MMIO size insufficient to access LTR\n");
		return 0;
	}

	switch (action) {
	case BUS_NOTIFY_BOUND_DRIVER:
		if (pdata->dev_desc->save_ctx)
			pdev->dev.pm_domain = &acpi_lpss_pm_domain;
		break;
	case BUS_NOTIFY_UNBOUND_DRIVER:
		if (pdata->dev_desc->save_ctx)
			pdev->dev.pm_domain = NULL;
		break;
	case BUS_NOTIFY_ADD_DEVICE:
		if (pdata->dev_desc->ltr_required)
			return sysfs_create_group(&pdev->dev.kobj,
						  &lpss_attr_group);
	case BUS_NOTIFY_DEL_DEVICE:
		if (pdata->dev_desc->ltr_required)
			sysfs_remove_group(&pdev->dev.kobj, &lpss_attr_group);
	default:
		break;
	}

	return 0;
}

static struct notifier_block acpi_lpss_nb = {
	.notifier_call = acpi_lpss_platform_notify,
};

static void acpi_lpss_bind(struct device *dev)
{
	struct lpss_private_data *pdata = acpi_driver_data(ACPI_COMPANION(dev));

	if (!pdata || !pdata->mmio_base || !pdata->dev_desc->ltr_required)
		return;

	if (pdata->mmio_size >= pdata->dev_desc->prv_offset + LPSS_LTR_SIZE)
		dev->power.set_latency_tolerance = acpi_lpss_set_ltr;
	else
		dev_err(dev, "MMIO size insufficient to access LTR\n");
}

static void acpi_lpss_unbind(struct device *dev)
{
	dev->power.set_latency_tolerance = NULL;
}

static struct acpi_scan_handler lpss_handler = {
	.ids = acpi_lpss_device_ids,
	.attach = acpi_lpss_create_device,
	.bind = acpi_lpss_bind,
	.unbind = acpi_lpss_unbind,
};

void __init acpi_lpss_init(void)
{
	if (!lpt_clk_init()) {
		bus_register_notifier(&platform_bus_type, &acpi_lpss_nb);
		acpi_scan_add_handler(&lpss_handler);
	}
}

#else

static struct acpi_scan_handler lpss_handler = {
	.ids = acpi_lpss_device_ids,
};

void __init acpi_lpss_init(void)
{
	acpi_scan_add_handler(&lpss_handler);
}

#endif /* CONFIG_X86_INTEL_LPSS */<|MERGE_RESOLUTION|>--- conflicted
+++ resolved
@@ -200,10 +200,7 @@
 	{ "80860F14", LPSS_ADDR(byt_sdio_dev_desc) },
 	{ "80860F41", LPSS_ADDR(byt_i2c_dev_desc) },
 	{ "INT33B2", },
-<<<<<<< HEAD
-=======
 	{ "INT33FC", },
->>>>>>> 57136628
 
 	{ "INT3430", LPSS_ADDR(lpt_dev_desc) },
 	{ "INT3431", LPSS_ADDR(lpt_dev_desc) },

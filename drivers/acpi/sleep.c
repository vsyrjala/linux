// SPDX-License-Identifier: GPL-2.0-only
/*
 * sleep.c - ACPI sleep support.
 *
 * Copyright (c) 2005 Alexey Starikovskiy <alexey.y.starikovskiy@intel.com>
 * Copyright (c) 2004 David Shaohua Li <shaohua.li@intel.com>
 * Copyright (c) 2000-2003 Patrick Mochel
 * Copyright (c) 2003 Open Source Development Lab
 */

#define pr_fmt(fmt) "ACPI: PM: " fmt

#include <linux/delay.h>
#include <linux/irq.h>
#include <linux/dmi.h>
#include <linux/device.h>
#include <linux/interrupt.h>
#include <linux/suspend.h>
#include <linux/reboot.h>
#include <linux/acpi.h>
#include <linux/module.h>
#include <linux/syscore_ops.h>
#include <asm/io.h>
#include <trace/events/power.h>

#include "internal.h"
#include "sleep.h"

/*
 * Some HW-full platforms do not have _S5, so they may need
 * to leverage efi power off for a shutdown.
 */
bool acpi_no_s5;
static u8 sleep_states[ACPI_S_STATE_COUNT];

static void acpi_sleep_tts_switch(u32 acpi_state)
{
	acpi_status status;

	status = acpi_execute_simple_method(NULL, "\\_TTS", acpi_state);
	if (ACPI_FAILURE(status) && status != AE_NOT_FOUND) {
		/*
		 * OS can't evaluate the _TTS object correctly. Some warning
		 * message will be printed. But it won't break anything.
		 */
		pr_notice("Failure in evaluating _TTS object\n");
	}
}

static int tts_notify_reboot(struct notifier_block *this,
			unsigned long code, void *x)
{
	acpi_sleep_tts_switch(ACPI_STATE_S5);
	return NOTIFY_DONE;
}

static struct notifier_block tts_notifier = {
	.notifier_call	= tts_notify_reboot,
	.next		= NULL,
	.priority	= 0,
};

static int acpi_sleep_prepare(u32 acpi_state)
{
#ifdef CONFIG_ACPI_SLEEP
	unsigned long acpi_wakeup_address;

	/* do we have a wakeup address for S2 and S3? */
	if (acpi_state == ACPI_STATE_S3) {
		acpi_wakeup_address = acpi_get_wakeup_address();
		if (!acpi_wakeup_address)
			return -EFAULT;
		acpi_set_waking_vector(acpi_wakeup_address);

	}
#endif
	pr_info("Preparing to enter system sleep state S%d\n", acpi_state);
	acpi_enable_wakeup_devices(acpi_state);
	acpi_enter_sleep_state_prep(acpi_state);
	return 0;
}

static u8 max_sleep_state = -1;

bool acpi_sleep_state_supported(u8 sleep_state)
{
	acpi_status status;
	u8 type_a, type_b;

	if (sleep_state > max_sleep_state)
		return false;

	status = acpi_get_sleep_type_data(sleep_state, &type_a, &type_b);
	return ACPI_SUCCESS(status) && (!acpi_gbl_reduced_hardware
		|| (acpi_gbl_FADT.sleep_control.address
			&& acpi_gbl_FADT.sleep_status.address));
}

#ifdef CONFIG_ACPI_SLEEP
static u32 acpi_target_sleep_state = ACPI_STATE_S0;

u32 acpi_target_system_state(void)
{
	return acpi_target_sleep_state;
}
EXPORT_SYMBOL_GPL(acpi_target_system_state);

static bool pwr_btn_event_pending;

/*
 * The ACPI specification wants us to save NVS memory regions during hibernation
 * and to restore them during the subsequent resume.  Windows does that also for
 * suspend to RAM.  However, it is known that this mechanism does not work on
 * all machines, so we allow the user to disable it with the help of the
 * 'acpi_sleep=nonvs' kernel command line option.
 */
static bool nvs_nosave;

void __init acpi_nvs_nosave(void)
{
	nvs_nosave = true;
}

/*
 * The ACPI specification wants us to save NVS memory regions during hibernation
 * but says nothing about saving NVS during S3.  Not all versions of Windows
 * save NVS on S3 suspend either, and it is clear that not all systems need
 * NVS to be saved at S3 time.  To improve suspend/resume time, allow the
 * user to disable saving NVS on S3 if their system does not require it, but
 * continue to save/restore NVS for S4 as specified.
 */
static bool nvs_nosave_s3;

void __init acpi_nvs_nosave_s3(void)
{
	nvs_nosave_s3 = true;
}

static int __init init_nvs_save_s3(const struct dmi_system_id *d)
{
	nvs_nosave_s3 = false;
	return 0;
}

/*
 * ACPI 1.0 wants us to execute _PTS before suspending devices, so we allow the
 * user to request that behavior by using the 'acpi_old_suspend_ordering'
 * kernel command line option that causes the following variable to be set.
 */
static bool old_suspend_ordering;

void __init acpi_old_suspend_ordering(void)
{
	old_suspend_ordering = true;
}

static int __init init_old_suspend_ordering(const struct dmi_system_id *d)
{
	acpi_old_suspend_ordering();
	return 0;
}

static int __init init_nvs_nosave(const struct dmi_system_id *d)
{
	acpi_nvs_nosave();
	return 0;
}

static int __init init_nosleep(const struct dmi_system_id *d)
{
	pr_info("Disabling ACPI suspend\n");
	max_sleep_state = 0;
	return 0;
}

bool acpi_sleep_default_s3;

static int __init init_default_s3(const struct dmi_system_id *d)
{
	acpi_sleep_default_s3 = true;
	return 0;
}

static const struct dmi_system_id acpisleep_dmi_table[] __initconst = {
	{
	.callback = init_old_suspend_ordering,
	.ident = "Abit KN9 (nForce4 variant)",
	.matches = {
		DMI_MATCH(DMI_BOARD_VENDOR, "http://www.abit.com.tw/"),
		DMI_MATCH(DMI_BOARD_NAME, "KN9 Series(NF-CK804)"),
		},
	},
	{
	.callback = init_old_suspend_ordering,
	.ident = "HP xw4600 Workstation",
	.matches = {
		DMI_MATCH(DMI_SYS_VENDOR, "Hewlett-Packard"),
		DMI_MATCH(DMI_PRODUCT_NAME, "HP xw4600 Workstation"),
		},
	},
	{
	.callback = init_old_suspend_ordering,
	.ident = "Asus Pundit P1-AH2 (M2N8L motherboard)",
	.matches = {
		DMI_MATCH(DMI_BOARD_VENDOR, "ASUSTek Computer INC."),
		DMI_MATCH(DMI_BOARD_NAME, "M2N8L"),
		},
	},
	{
	.callback = init_old_suspend_ordering,
	.ident = "Panasonic CF51-2L",
	.matches = {
		DMI_MATCH(DMI_BOARD_VENDOR,
				"Matsushita Electric Industrial Co.,Ltd."),
		DMI_MATCH(DMI_BOARD_NAME, "CF51-2L"),
		},
	},
	{
	.callback = init_nvs_nosave,
	.ident = "Sony Vaio VGN-FW41E_H",
	.matches = {
		DMI_MATCH(DMI_SYS_VENDOR, "Sony Corporation"),
		DMI_MATCH(DMI_PRODUCT_NAME, "VGN-FW41E_H"),
		},
	},
	{
	.callback = init_nvs_nosave,
	.ident = "Sony Vaio VGN-FW21E",
	.matches = {
		DMI_MATCH(DMI_SYS_VENDOR, "Sony Corporation"),
		DMI_MATCH(DMI_PRODUCT_NAME, "VGN-FW21E"),
		},
	},
	{
	.callback = init_nvs_nosave,
	.ident = "Sony Vaio VGN-FW21M",
	.matches = {
		DMI_MATCH(DMI_SYS_VENDOR, "Sony Corporation"),
		DMI_MATCH(DMI_PRODUCT_NAME, "VGN-FW21M"),
		},
	},
	{
	.callback = init_nvs_nosave,
	.ident = "Sony Vaio VPCEB17FX",
	.matches = {
		DMI_MATCH(DMI_SYS_VENDOR, "Sony Corporation"),
		DMI_MATCH(DMI_PRODUCT_NAME, "VPCEB17FX"),
		},
	},
	{
	.callback = init_nvs_nosave,
	.ident = "Sony Vaio VGN-SR11M",
	.matches = {
		DMI_MATCH(DMI_SYS_VENDOR, "Sony Corporation"),
		DMI_MATCH(DMI_PRODUCT_NAME, "VGN-SR11M"),
		},
	},
	{
	.callback = init_nvs_nosave,
	.ident = "Everex StepNote Series",
	.matches = {
		DMI_MATCH(DMI_SYS_VENDOR, "Everex Systems, Inc."),
		DMI_MATCH(DMI_PRODUCT_NAME, "Everex StepNote Series"),
		},
	},
	{
	.callback = init_nvs_nosave,
	.ident = "Sony Vaio VPCEB1Z1E",
	.matches = {
		DMI_MATCH(DMI_SYS_VENDOR, "Sony Corporation"),
		DMI_MATCH(DMI_PRODUCT_NAME, "VPCEB1Z1E"),
		},
	},
	{
	.callback = init_nvs_nosave,
	.ident = "Sony Vaio VGN-NW130D",
	.matches = {
		DMI_MATCH(DMI_SYS_VENDOR, "Sony Corporation"),
		DMI_MATCH(DMI_PRODUCT_NAME, "VGN-NW130D"),
		},
	},
	{
	.callback = init_nvs_nosave,
	.ident = "Sony Vaio VPCCW29FX",
	.matches = {
		DMI_MATCH(DMI_SYS_VENDOR, "Sony Corporation"),
		DMI_MATCH(DMI_PRODUCT_NAME, "VPCCW29FX"),
		},
	},
	{
	.callback = init_nvs_nosave,
	.ident = "Averatec AV1020-ED2",
	.matches = {
		DMI_MATCH(DMI_SYS_VENDOR, "AVERATEC"),
		DMI_MATCH(DMI_PRODUCT_NAME, "1000 Series"),
		},
	},
	{
	.callback = init_old_suspend_ordering,
	.ident = "Asus A8N-SLI DELUXE",
	.matches = {
		DMI_MATCH(DMI_BOARD_VENDOR, "ASUSTeK Computer INC."),
		DMI_MATCH(DMI_BOARD_NAME, "A8N-SLI DELUXE"),
		},
	},
	{
	.callback = init_old_suspend_ordering,
	.ident = "Asus A8N-SLI Premium",
	.matches = {
		DMI_MATCH(DMI_BOARD_VENDOR, "ASUSTeK Computer INC."),
		DMI_MATCH(DMI_BOARD_NAME, "A8N-SLI Premium"),
		},
	},
	{
	.callback = init_nvs_nosave,
	.ident = "Sony Vaio VGN-SR26GN_P",
	.matches = {
		DMI_MATCH(DMI_SYS_VENDOR, "Sony Corporation"),
		DMI_MATCH(DMI_PRODUCT_NAME, "VGN-SR26GN_P"),
		},
	},
	{
	.callback = init_nvs_nosave,
	.ident = "Sony Vaio VPCEB1S1E",
	.matches = {
		DMI_MATCH(DMI_SYS_VENDOR, "Sony Corporation"),
		DMI_MATCH(DMI_PRODUCT_NAME, "VPCEB1S1E"),
		},
	},
	{
	.callback = init_nvs_nosave,
	.ident = "Sony Vaio VGN-FW520F",
	.matches = {
		DMI_MATCH(DMI_SYS_VENDOR, "Sony Corporation"),
		DMI_MATCH(DMI_PRODUCT_NAME, "VGN-FW520F"),
		},
	},
	{
	.callback = init_nvs_nosave,
	.ident = "Asus K54C",
	.matches = {
		DMI_MATCH(DMI_SYS_VENDOR, "ASUSTeK Computer Inc."),
		DMI_MATCH(DMI_PRODUCT_NAME, "K54C"),
		},
	},
	{
	.callback = init_nvs_nosave,
	.ident = "Asus K54HR",
	.matches = {
		DMI_MATCH(DMI_SYS_VENDOR, "ASUSTeK Computer Inc."),
		DMI_MATCH(DMI_PRODUCT_NAME, "K54HR"),
		},
	},
	{
	.callback = init_nvs_save_s3,
	.ident = "Asus 1025C",
	.matches = {
		DMI_MATCH(DMI_SYS_VENDOR, "ASUSTeK COMPUTER INC."),
		DMI_MATCH(DMI_PRODUCT_NAME, "1025C"),
		},
	},
	/*
	 * https://bugzilla.kernel.org/show_bug.cgi?id=189431
	 * Lenovo G50-45 is a platform later than 2012, but needs nvs memory
	 * saving during S3.
	 */
	{
	.callback = init_nvs_save_s3,
	.ident = "Lenovo G50-45",
	.matches = {
		DMI_MATCH(DMI_SYS_VENDOR, "LENOVO"),
		DMI_MATCH(DMI_PRODUCT_NAME, "80E3"),
		},
	},
	{
	.callback = init_nvs_save_s3,
	.ident = "Lenovo G40-45",
	.matches = {
		DMI_MATCH(DMI_SYS_VENDOR, "LENOVO"),
		DMI_MATCH(DMI_PRODUCT_NAME, "80E1"),
		},
	},
	/*
	 * ThinkPad X1 Tablet(2016) cannot do suspend-to-idle using
	 * the Low Power S0 Idle firmware interface (see
	 * https://bugzilla.kernel.org/show_bug.cgi?id=199057).
	 */
	{
	.callback = init_default_s3,
	.ident = "ThinkPad X1 Tablet(2016)",
	.matches = {
		DMI_MATCH(DMI_SYS_VENDOR, "LENOVO"),
		DMI_MATCH(DMI_PRODUCT_NAME, "20GGA00L00"),
		},
	},
<<<<<<< HEAD
	/*
	 * ASUS B1400CEAE hangs on resume from suspend (see
	 * https://bugzilla.kernel.org/show_bug.cgi?id=215742).
	 */
	{
	.callback = init_default_s3,
	.ident = "ASUS B1400CEAE",
	.matches = {
		DMI_MATCH(DMI_SYS_VENDOR, "ASUSTeK COMPUTER INC."),
		DMI_MATCH(DMI_PRODUCT_NAME, "ASUS EXPERTBOOK B1400CEAE"),
=======

	{
	.callback = init_nosleep,
	.ident = "samus",
	.matches = {
		DMI_MATCH(DMI_SYS_VENDOR, "GOOGLE"),
		DMI_MATCH(DMI_PRODUCT_NAME, "Samus"),
>>>>>>> c10ab299
		},
	},
	{},
};

static bool ignore_blacklist;

void __init acpi_sleep_no_blacklist(void)
{
	ignore_blacklist = true;
}

static void __init acpi_sleep_dmi_check(void)
{
	if (ignore_blacklist)
		return;

	if (dmi_get_bios_year() >= 2012)
		acpi_nvs_nosave_s3();

	dmi_check_system(acpisleep_dmi_table);
}

/**
 * acpi_pm_freeze - Disable the GPEs and suspend EC transactions.
 */
static int acpi_pm_freeze(void)
{
	acpi_disable_all_gpes();
	acpi_os_wait_events_complete();
	acpi_ec_block_transactions();
	return 0;
}

/**
 * acpi_pm_pre_suspend - Enable wakeup devices, "freeze" EC and save NVS.
 */
static int acpi_pm_pre_suspend(void)
{
	acpi_pm_freeze();
	return suspend_nvs_save();
}

/**
 *	__acpi_pm_prepare - Prepare the platform to enter the target state.
 *
 *	If necessary, set the firmware waking vector and do arch-specific
 *	nastiness to get the wakeup code to the waking vector.
 */
static int __acpi_pm_prepare(void)
{
	int error = acpi_sleep_prepare(acpi_target_sleep_state);
	if (error)
		acpi_target_sleep_state = ACPI_STATE_S0;

	return error;
}

/**
 *	acpi_pm_prepare - Prepare the platform to enter the target sleep
 *		state and disable the GPEs.
 */
static int acpi_pm_prepare(void)
{
	int error = __acpi_pm_prepare();
	if (!error)
		error = acpi_pm_pre_suspend();

	return error;
}

/**
 *	acpi_pm_finish - Instruct the platform to leave a sleep state.
 *
 *	This is called after we wake back up (or if entering the sleep state
 *	failed).
 */
static void acpi_pm_finish(void)
{
	struct acpi_device *pwr_btn_adev;
	u32 acpi_state = acpi_target_sleep_state;

	acpi_ec_unblock_transactions();
	suspend_nvs_free();

	if (acpi_state == ACPI_STATE_S0)
		return;

	pr_info("Waking up from system sleep state S%d\n", acpi_state);
	acpi_disable_wakeup_devices(acpi_state);
	acpi_leave_sleep_state(acpi_state);

	/* reset firmware waking vector */
	acpi_set_waking_vector(0);

	acpi_target_sleep_state = ACPI_STATE_S0;

	acpi_resume_power_resources();

	/* If we were woken with the fixed power button, provide a small
	 * hint to userspace in the form of a wakeup event on the fixed power
	 * button device (if it can be found).
	 *
	 * We delay the event generation til now, as the PM layer requires
	 * timekeeping to be running before we generate events. */
	if (!pwr_btn_event_pending)
		return;

	pwr_btn_event_pending = false;
	pwr_btn_adev = acpi_dev_get_first_match_dev(ACPI_BUTTON_HID_POWERF,
						    NULL, -1);
	if (pwr_btn_adev) {
		pm_wakeup_event(&pwr_btn_adev->dev, 0);
		acpi_dev_put(pwr_btn_adev);
	}
}

/**
 * acpi_pm_start - Start system PM transition.
 */
static void acpi_pm_start(u32 acpi_state)
{
	acpi_target_sleep_state = acpi_state;
	acpi_sleep_tts_switch(acpi_target_sleep_state);
	acpi_scan_lock_acquire();
}

/**
 * acpi_pm_end - Finish up system PM transition.
 */
static void acpi_pm_end(void)
{
	acpi_turn_off_unused_power_resources();
	acpi_scan_lock_release();
	/*
	 * This is necessary in case acpi_pm_finish() is not called during a
	 * failing transition to a sleep state.
	 */
	acpi_target_sleep_state = ACPI_STATE_S0;
	acpi_sleep_tts_switch(acpi_target_sleep_state);
}
#else /* !CONFIG_ACPI_SLEEP */
#define sleep_no_lps0	(1)
#define acpi_target_sleep_state	ACPI_STATE_S0
#define acpi_sleep_default_s3	(1)
static inline void acpi_sleep_dmi_check(void) {}
#endif /* CONFIG_ACPI_SLEEP */

#ifdef CONFIG_SUSPEND
static u32 acpi_suspend_states[] = {
	[PM_SUSPEND_ON] = ACPI_STATE_S0,
	[PM_SUSPEND_STANDBY] = ACPI_STATE_S1,
	[PM_SUSPEND_MEM] = ACPI_STATE_S3,
	[PM_SUSPEND_MAX] = ACPI_STATE_S5
};

/**
 *	acpi_suspend_begin - Set the target system sleep state to the state
 *		associated with given @pm_state, if supported.
 */
static int acpi_suspend_begin(suspend_state_t pm_state)
{
	u32 acpi_state = acpi_suspend_states[pm_state];
	int error;

	error = (nvs_nosave || nvs_nosave_s3) ? 0 : suspend_nvs_alloc();
	if (error)
		return error;

	if (!sleep_states[acpi_state]) {
		pr_err("ACPI does not support sleep state S%u\n", acpi_state);
		return -ENOSYS;
	}
	if (acpi_state > ACPI_STATE_S1)
		pm_set_suspend_via_firmware();

	acpi_pm_start(acpi_state);
	return 0;
}

/**
 *	acpi_suspend_enter - Actually enter a sleep state.
 *	@pm_state: ignored
 *
 *	Flush caches and go to sleep. For STR we have to call arch-specific
 *	assembly, which in turn call acpi_enter_sleep_state().
 *	It's unfortunate, but it works. Please fix if you're feeling frisky.
 */
static int acpi_suspend_enter(suspend_state_t pm_state)
{
	acpi_status status = AE_OK;
	u32 acpi_state = acpi_target_sleep_state;
	int error;

	trace_suspend_resume(TPS("acpi_suspend"), acpi_state, true);
	switch (acpi_state) {
	case ACPI_STATE_S1:
		barrier();
		status = acpi_enter_sleep_state(acpi_state);
		break;

	case ACPI_STATE_S3:
		if (!acpi_suspend_lowlevel)
			return -ENOSYS;
		error = acpi_suspend_lowlevel();
		if (error)
			return error;
		pr_info("Low-level resume complete\n");
		pm_set_resume_via_firmware();
		break;
	}
	trace_suspend_resume(TPS("acpi_suspend"), acpi_state, false);

	/* This violates the spec but is required for bug compatibility. */
	acpi_write_bit_register(ACPI_BITREG_SCI_ENABLE, 1);

	/* Reprogram control registers */
	acpi_leave_sleep_state_prep(acpi_state);

	/* ACPI 3.0 specs (P62) says that it's the responsibility
	 * of the OSPM to clear the status bit [ implying that the
	 * POWER_BUTTON event should not reach userspace ]
	 *
	 * However, we do generate a small hint for userspace in the form of
	 * a wakeup event. We flag this condition for now and generate the
	 * event later, as we're currently too early in resume to be able to
	 * generate wakeup events.
	 */
	if (ACPI_SUCCESS(status) && (acpi_state == ACPI_STATE_S3)) {
		acpi_event_status pwr_btn_status = ACPI_EVENT_FLAG_DISABLED;

		acpi_get_event_status(ACPI_EVENT_POWER_BUTTON, &pwr_btn_status);

		if (pwr_btn_status & ACPI_EVENT_FLAG_STATUS_SET) {
			acpi_clear_event(ACPI_EVENT_POWER_BUTTON);
			/* Flag for later */
			pwr_btn_event_pending = true;
		}
	}

	/*
	 * Disable and clear GPE status before interrupt is enabled. Some GPEs
	 * (like wakeup GPE) haven't handler, this can avoid such GPE misfire.
	 * acpi_leave_sleep_state will reenable specific GPEs later
	 */
	acpi_disable_all_gpes();
	/* Allow EC transactions to happen. */
	acpi_ec_unblock_transactions();

	suspend_nvs_restore();

	return ACPI_SUCCESS(status) ? 0 : -EFAULT;
}

static int acpi_suspend_state_valid(suspend_state_t pm_state)
{
	u32 acpi_state;

	switch (pm_state) {
	case PM_SUSPEND_ON:
	case PM_SUSPEND_STANDBY:
	case PM_SUSPEND_MEM:
		acpi_state = acpi_suspend_states[pm_state];

		return sleep_states[acpi_state];
	default:
		return 0;
	}
}

static const struct platform_suspend_ops acpi_suspend_ops = {
	.valid = acpi_suspend_state_valid,
	.begin = acpi_suspend_begin,
	.prepare_late = acpi_pm_prepare,
	.enter = acpi_suspend_enter,
	.wake = acpi_pm_finish,
	.end = acpi_pm_end,
};

/**
 *	acpi_suspend_begin_old - Set the target system sleep state to the
 *		state associated with given @pm_state, if supported, and
 *		execute the _PTS control method.  This function is used if the
 *		pre-ACPI 2.0 suspend ordering has been requested.
 */
static int acpi_suspend_begin_old(suspend_state_t pm_state)
{
	int error = acpi_suspend_begin(pm_state);
	if (!error)
		error = __acpi_pm_prepare();

	return error;
}

/*
 * The following callbacks are used if the pre-ACPI 2.0 suspend ordering has
 * been requested.
 */
static const struct platform_suspend_ops acpi_suspend_ops_old = {
	.valid = acpi_suspend_state_valid,
	.begin = acpi_suspend_begin_old,
	.prepare_late = acpi_pm_pre_suspend,
	.enter = acpi_suspend_enter,
	.wake = acpi_pm_finish,
	.end = acpi_pm_end,
	.recover = acpi_pm_finish,
};

static bool s2idle_wakeup;

int acpi_s2idle_begin(void)
{
	acpi_scan_lock_acquire();
	return 0;
}

int acpi_s2idle_prepare(void)
{
	if (acpi_sci_irq_valid()) {
		enable_irq_wake(acpi_sci_irq);
		acpi_ec_set_gpe_wake_mask(ACPI_GPE_ENABLE);
	}

	acpi_enable_wakeup_devices(ACPI_STATE_S0);

	/* Change the configuration of GPEs to avoid spurious wakeup. */
	acpi_enable_all_wakeup_gpes();
	acpi_os_wait_events_complete();

	s2idle_wakeup = true;
	return 0;
}

bool acpi_s2idle_wake(void)
{
	if (!acpi_sci_irq_valid())
		return pm_wakeup_pending();

	while (pm_wakeup_pending()) {
		/*
		 * If IRQD_WAKEUP_ARMED is set for the SCI at this point, the
		 * SCI has not triggered while suspended, so bail out (the
		 * wakeup is pending anyway and the SCI is not the source of
		 * it).
		 */
		if (irqd_is_wakeup_armed(irq_get_irq_data(acpi_sci_irq))) {
			pm_pr_dbg("Wakeup unrelated to ACPI SCI\n");
			return true;
		}

		/*
		 * If the status bit of any enabled fixed event is set, the
		 * wakeup is regarded as valid.
		 */
		if (acpi_any_fixed_event_status_set()) {
			pm_pr_dbg("ACPI fixed event wakeup\n");
			return true;
		}

		/* Check wakeups from drivers sharing the SCI. */
		if (acpi_check_wakeup_handlers()) {
			pm_pr_dbg("ACPI custom handler wakeup\n");
			return true;
		}

		/*
		 * Check non-EC GPE wakeups and if there are none, cancel the
		 * SCI-related wakeup and dispatch the EC GPE.
		 */
		if (acpi_ec_dispatch_gpe()) {
			pm_pr_dbg("ACPI non-EC GPE wakeup\n");
			return true;
		}

		acpi_os_wait_events_complete();

		/*
		 * The SCI is in the "suspended" state now and it cannot produce
		 * new wakeup events till the rearming below, so if any of them
		 * are pending here, they must be resulting from the processing
		 * of EC events above or coming from somewhere else.
		 */
		if (pm_wakeup_pending()) {
			pm_pr_dbg("Wakeup after ACPI Notify sync\n");
			return true;
		}

		pm_pr_dbg("Rearming ACPI SCI for wakeup\n");

		pm_wakeup_clear(acpi_sci_irq);
		rearm_wake_irq(acpi_sci_irq);
	}

	return false;
}

void acpi_s2idle_restore(void)
{
	/*
	 * Drain pending events before restoring the working-state configuration
	 * of GPEs.
	 */
	acpi_os_wait_events_complete(); /* synchronize GPE processing */
	acpi_ec_flush_work(); /* flush the EC driver's workqueues */
	acpi_os_wait_events_complete(); /* synchronize Notify handling */

	s2idle_wakeup = false;

	acpi_enable_all_runtime_gpes();

	acpi_disable_wakeup_devices(ACPI_STATE_S0);

	if (acpi_sci_irq_valid()) {
		acpi_ec_set_gpe_wake_mask(ACPI_GPE_DISABLE);
		disable_irq_wake(acpi_sci_irq);
	}
}

void acpi_s2idle_end(void)
{
	acpi_scan_lock_release();
}

static const struct platform_s2idle_ops acpi_s2idle_ops = {
	.begin = acpi_s2idle_begin,
	.prepare = acpi_s2idle_prepare,
	.wake = acpi_s2idle_wake,
	.restore = acpi_s2idle_restore,
	.end = acpi_s2idle_end,
};

void __weak acpi_s2idle_setup(void)
{
	if (acpi_gbl_FADT.flags & ACPI_FADT_LOW_POWER_S0)
		pr_info("Efficient low-power S0 idle declared\n");

	s2idle_set_ops(&acpi_s2idle_ops);
}

static void acpi_sleep_suspend_setup(void)
{
	bool suspend_ops_needed = false;
	int i;

	for (i = ACPI_STATE_S1; i < ACPI_STATE_S4; i++)
		if (acpi_sleep_state_supported(i)) {
			sleep_states[i] = 1;
			suspend_ops_needed = true;
		}

	if (suspend_ops_needed)
		suspend_set_ops(old_suspend_ordering ?
				&acpi_suspend_ops_old : &acpi_suspend_ops);

	acpi_s2idle_setup();
}

#else /* !CONFIG_SUSPEND */
#define s2idle_wakeup		(false)
static inline void acpi_sleep_suspend_setup(void) {}
#endif /* !CONFIG_SUSPEND */

bool acpi_s2idle_wakeup(void)
{
	return s2idle_wakeup;
}

#ifdef CONFIG_PM_SLEEP
static u32 saved_bm_rld;

static int  acpi_save_bm_rld(void)
{
	acpi_read_bit_register(ACPI_BITREG_BUS_MASTER_RLD, &saved_bm_rld);
	return 0;
}

static void  acpi_restore_bm_rld(void)
{
	u32 resumed_bm_rld = 0;

	acpi_read_bit_register(ACPI_BITREG_BUS_MASTER_RLD, &resumed_bm_rld);
	if (resumed_bm_rld == saved_bm_rld)
		return;

	acpi_write_bit_register(ACPI_BITREG_BUS_MASTER_RLD, saved_bm_rld);
}

static struct syscore_ops acpi_sleep_syscore_ops = {
	.suspend = acpi_save_bm_rld,
	.resume = acpi_restore_bm_rld,
};

static void acpi_sleep_syscore_init(void)
{
	register_syscore_ops(&acpi_sleep_syscore_ops);
}
#else
static inline void acpi_sleep_syscore_init(void) {}
#endif /* CONFIG_PM_SLEEP */

#ifdef CONFIG_HIBERNATION
static unsigned long s4_hardware_signature;
static struct acpi_table_facs *facs;
int acpi_check_s4_hw_signature = -1; /* Default behaviour is just to warn */

static int acpi_hibernation_begin(pm_message_t stage)
{
	if (!nvs_nosave) {
		int error = suspend_nvs_alloc();
		if (error)
			return error;
	}

	if (stage.event == PM_EVENT_HIBERNATE)
		pm_set_suspend_via_firmware();

	acpi_pm_start(ACPI_STATE_S4);
	return 0;
}

static int acpi_hibernation_enter(void)
{
	acpi_status status = AE_OK;

	/* This shouldn't return.  If it returns, we have a problem */
	status = acpi_enter_sleep_state(ACPI_STATE_S4);
	/* Reprogram control registers */
	acpi_leave_sleep_state_prep(ACPI_STATE_S4);

	return ACPI_SUCCESS(status) ? 0 : -EFAULT;
}

static void acpi_hibernation_leave(void)
{
	pm_set_resume_via_firmware();
	/*
	 * If ACPI is not enabled by the BIOS and the boot kernel, we need to
	 * enable it here.
	 */
	acpi_enable();
	/* Reprogram control registers */
	acpi_leave_sleep_state_prep(ACPI_STATE_S4);
	/* Check the hardware signature */
	if (facs && s4_hardware_signature != facs->hardware_signature)
		pr_crit("Hardware changed while hibernated, success doubtful!\n");
	/* Restore the NVS memory area */
	suspend_nvs_restore();
	/* Allow EC transactions to happen. */
	acpi_ec_unblock_transactions();
}

static void acpi_pm_thaw(void)
{
	acpi_ec_unblock_transactions();
	acpi_enable_all_runtime_gpes();
}

static const struct platform_hibernation_ops acpi_hibernation_ops = {
	.begin = acpi_hibernation_begin,
	.end = acpi_pm_end,
	.pre_snapshot = acpi_pm_prepare,
	.finish = acpi_pm_finish,
	.prepare = acpi_pm_prepare,
	.enter = acpi_hibernation_enter,
	.leave = acpi_hibernation_leave,
	.pre_restore = acpi_pm_freeze,
	.restore_cleanup = acpi_pm_thaw,
};

/**
 *	acpi_hibernation_begin_old - Set the target system sleep state to
 *		ACPI_STATE_S4 and execute the _PTS control method.  This
 *		function is used if the pre-ACPI 2.0 suspend ordering has been
 *		requested.
 */
static int acpi_hibernation_begin_old(pm_message_t stage)
{
	int error;
	/*
	 * The _TTS object should always be evaluated before the _PTS object.
	 * When the old_suspended_ordering is true, the _PTS object is
	 * evaluated in the acpi_sleep_prepare.
	 */
	acpi_sleep_tts_switch(ACPI_STATE_S4);

	error = acpi_sleep_prepare(ACPI_STATE_S4);
	if (error)
		return error;

	if (!nvs_nosave) {
		error = suspend_nvs_alloc();
		if (error)
			return error;
	}

	if (stage.event == PM_EVENT_HIBERNATE)
		pm_set_suspend_via_firmware();

	acpi_target_sleep_state = ACPI_STATE_S4;
	acpi_scan_lock_acquire();
	return 0;
}

/*
 * The following callbacks are used if the pre-ACPI 2.0 suspend ordering has
 * been requested.
 */
static const struct platform_hibernation_ops acpi_hibernation_ops_old = {
	.begin = acpi_hibernation_begin_old,
	.end = acpi_pm_end,
	.pre_snapshot = acpi_pm_pre_suspend,
	.prepare = acpi_pm_freeze,
	.finish = acpi_pm_finish,
	.enter = acpi_hibernation_enter,
	.leave = acpi_hibernation_leave,
	.pre_restore = acpi_pm_freeze,
	.restore_cleanup = acpi_pm_thaw,
	.recover = acpi_pm_finish,
};

static void acpi_sleep_hibernate_setup(void)
{
	if (!acpi_sleep_state_supported(ACPI_STATE_S4))
		return;

	hibernation_set_ops(old_suspend_ordering ?
			&acpi_hibernation_ops_old : &acpi_hibernation_ops);
	sleep_states[ACPI_STATE_S4] = 1;
	if (!acpi_check_s4_hw_signature)
		return;

	acpi_get_table(ACPI_SIG_FACS, 1, (struct acpi_table_header **)&facs);
	if (facs) {
		/*
		 * s4_hardware_signature is the local variable which is just
		 * used to warn about mismatch after we're attempting to
		 * resume (in violation of the ACPI specification.)
		 */
		s4_hardware_signature = facs->hardware_signature;

		if (acpi_check_s4_hw_signature > 0) {
			/*
			 * If we're actually obeying the ACPI specification
			 * then the signature is written out as part of the
			 * swsusp header, in order to allow the boot kernel
			 * to gracefully decline to resume.
			 */
			swsusp_hardware_signature = facs->hardware_signature;
		}
	}
}
#else /* !CONFIG_HIBERNATION */
static inline void acpi_sleep_hibernate_setup(void) {}
#endif /* !CONFIG_HIBERNATION */

static int acpi_power_off_prepare(struct sys_off_data *data)
{
	/* Prepare to power off the system */
	acpi_sleep_prepare(ACPI_STATE_S5);
	acpi_disable_all_gpes();
	acpi_os_wait_events_complete();
	return NOTIFY_DONE;
}

static int acpi_power_off(struct sys_off_data *data)
{
	/* acpi_sleep_prepare(ACPI_STATE_S5) should have already been called */
	pr_debug("%s called\n", __func__);
	local_irq_disable();
	acpi_enter_sleep_state(ACPI_STATE_S5);
	return NOTIFY_DONE;
}

int __init acpi_sleep_init(void)
{
	char supported[ACPI_S_STATE_COUNT * 3 + 1];
	char *pos = supported;
	int i;

	acpi_sleep_dmi_check();

	sleep_states[ACPI_STATE_S0] = 1;

	acpi_sleep_syscore_init();
	acpi_sleep_suspend_setup();
	acpi_sleep_hibernate_setup();

	if (acpi_sleep_state_supported(ACPI_STATE_S5)) {
		sleep_states[ACPI_STATE_S5] = 1;

		register_sys_off_handler(SYS_OFF_MODE_POWER_OFF_PREPARE,
					 SYS_OFF_PRIO_FIRMWARE,
					 acpi_power_off_prepare, NULL);

		register_sys_off_handler(SYS_OFF_MODE_POWER_OFF,
					 SYS_OFF_PRIO_FIRMWARE,
					 acpi_power_off, NULL);
	} else {
		acpi_no_s5 = true;
	}

	supported[0] = 0;
	for (i = 0; i < ACPI_S_STATE_COUNT; i++) {
		if (sleep_states[i])
			pos += sprintf(pos, " S%d", i);
	}
	pr_info("(supports%s)\n", supported);

	/*
	 * Register the tts_notifier to reboot notifier list so that the _TTS
	 * object can also be evaluated when the system enters S5.
	 */
	register_reboot_notifier(&tts_notifier);
	return 0;
}<|MERGE_RESOLUTION|>--- conflicted
+++ resolved
@@ -393,7 +393,6 @@
 		DMI_MATCH(DMI_PRODUCT_NAME, "20GGA00L00"),
 		},
 	},
-<<<<<<< HEAD
 	/*
 	 * ASUS B1400CEAE hangs on resume from suspend (see
 	 * https://bugzilla.kernel.org/show_bug.cgi?id=215742).
@@ -404,15 +403,14 @@
 	.matches = {
 		DMI_MATCH(DMI_SYS_VENDOR, "ASUSTeK COMPUTER INC."),
 		DMI_MATCH(DMI_PRODUCT_NAME, "ASUS EXPERTBOOK B1400CEAE"),
-=======
-
+		},
+	},
 	{
 	.callback = init_nosleep,
 	.ident = "samus",
 	.matches = {
 		DMI_MATCH(DMI_SYS_VENDOR, "GOOGLE"),
 		DMI_MATCH(DMI_PRODUCT_NAME, "Samus"),
->>>>>>> c10ab299
 		},
 	},
 	{},

/*
 * dell-smm-hwmon.c -- Linux driver for accessing the SMM BIOS on Dell laptops.
 *
 * Copyright (C) 2001  Massimo Dal Zotto <dz@debian.org>
 *
 * Hwmon integration:
 * Copyright (C) 2011  Jean Delvare <jdelvare@suse.de>
 * Copyright (C) 2013, 2014  Guenter Roeck <linux@roeck-us.net>
 * Copyright (C) 2014, 2015  Pali Rohár <pali.rohar@gmail.com>
 *
 * This program is free software; you can redistribute it and/or modify it
 * under the terms of the GNU General Public License as published by the
 * Free Software Foundation; either version 2, or (at your option) any
 * later version.
 *
 * This program is distributed in the hope that it will be useful, but
 * WITHOUT ANY WARRANTY; without even the implied warranty of
 * MERCHANTABILITY or FITNESS FOR A PARTICULAR PURPOSE.  See the GNU
 * General Public License for more details.
 */

#define pr_fmt(fmt) KBUILD_MODNAME ": " fmt

#include <linux/delay.h>
#include <linux/module.h>
#include <linux/types.h>
#include <linux/init.h>
#include <linux/proc_fs.h>
#include <linux/seq_file.h>
#include <linux/dmi.h>
#include <linux/capability.h>
#include <linux/mutex.h>
#include <linux/hwmon.h>
#include <linux/hwmon-sysfs.h>
#include <linux/uaccess.h>
#include <linux/io.h>
#include <linux/sched.h>
#include <linux/ctype.h>

#include <linux/i8k.h>

#define I8K_SMM_FN_STATUS	0x0025
#define I8K_SMM_POWER_STATUS	0x0069
#define I8K_SMM_SET_FAN		0x01a3
#define I8K_SMM_GET_FAN		0x00a3
#define I8K_SMM_GET_SPEED	0x02a3
#define I8K_SMM_GET_FAN_TYPE	0x03a3
#define I8K_SMM_GET_NOM_SPEED	0x04a3
#define I8K_SMM_GET_TEMP	0x10a3
#define I8K_SMM_GET_TEMP_TYPE	0x11a3
#define I8K_SMM_GET_DELL_SIG1	0xfea3
#define I8K_SMM_GET_DELL_SIG2	0xffa3

#define I8K_FAN_MULT		30
#define I8K_FAN_MAX_RPM		30000
#define I8K_MAX_TEMP		127

#define I8K_FN_NONE		0x00
#define I8K_FN_UP		0x01
#define I8K_FN_DOWN		0x02
#define I8K_FN_MUTE		0x04
#define I8K_FN_MASK		0x07
#define I8K_FN_SHIFT		8

#define I8K_POWER_AC		0x05
#define I8K_POWER_BATTERY	0x01

static DEFINE_MUTEX(i8k_mutex);
static char bios_version[4];
static char bios_machineid[16];
static struct device *i8k_hwmon_dev;
static u32 i8k_hwmon_flags;
static uint i8k_fan_mult = I8K_FAN_MULT;
static uint i8k_pwm_mult;
static uint i8k_fan_max = I8K_FAN_HIGH;
static bool disallow_fan_type_call;

#define I8K_HWMON_HAVE_TEMP1	(1 << 0)
#define I8K_HWMON_HAVE_TEMP2	(1 << 1)
#define I8K_HWMON_HAVE_TEMP3	(1 << 2)
#define I8K_HWMON_HAVE_TEMP4	(1 << 3)
#define I8K_HWMON_HAVE_FAN1	(1 << 4)
#define I8K_HWMON_HAVE_FAN2	(1 << 5)
#define I8K_HWMON_HAVE_FAN3	(1 << 6)

MODULE_AUTHOR("Massimo Dal Zotto (dz@debian.org)");
MODULE_AUTHOR("Pali Rohár <pali.rohar@gmail.com>");
MODULE_DESCRIPTION("Dell laptop SMM BIOS hwmon driver");
MODULE_LICENSE("GPL");
MODULE_ALIAS("i8k");

static bool force;
module_param(force, bool, 0);
MODULE_PARM_DESC(force, "Force loading without checking for supported models");

static bool ignore_dmi;
module_param(ignore_dmi, bool, 0);
MODULE_PARM_DESC(ignore_dmi, "Continue probing hardware even if DMI data does not match");

#if IS_ENABLED(CONFIG_I8K)
static bool restricted = true;
module_param(restricted, bool, 0);
MODULE_PARM_DESC(restricted, "Restrict fan control and serial number to CAP_SYS_ADMIN (default: 1)");

static bool power_status;
module_param(power_status, bool, 0600);
MODULE_PARM_DESC(power_status, "Report power status in /proc/i8k (default: 0)");
#endif

static uint fan_mult;
module_param(fan_mult, uint, 0);
MODULE_PARM_DESC(fan_mult, "Factor to multiply fan speed with (default: autodetect)");

static uint fan_max;
module_param(fan_max, uint, 0);
MODULE_PARM_DESC(fan_max, "Maximum configurable fan speed (default: autodetect)");

struct smm_regs {
	unsigned int eax;
	unsigned int ebx __packed;
	unsigned int ecx __packed;
	unsigned int edx __packed;
	unsigned int esi __packed;
	unsigned int edi __packed;
};

static inline const char *i8k_get_dmi_data(int field)
{
	const char *dmi_data = dmi_get_system_info(field);

	return dmi_data && *dmi_data ? dmi_data : "?";
}

/*
 * Call the System Management Mode BIOS. Code provided by Jonathan Buzzard.
 */
static int i8k_smm(struct smm_regs *regs)
{
	int rc;
	int eax = regs->eax;
	cpumask_var_t old_mask;

#ifdef DEBUG
	int ebx = regs->ebx;
	unsigned long duration;
	ktime_t calltime, delta, rettime;

	calltime = ktime_get();
#endif

	/* SMM requires CPU 0 */
	if (!alloc_cpumask_var(&old_mask, GFP_KERNEL))
		return -ENOMEM;
	cpumask_copy(old_mask, &current->cpus_allowed);
	rc = set_cpus_allowed_ptr(current, cpumask_of(0));
	if (rc)
		goto out;
	if (smp_processor_id() != 0) {
		rc = -EBUSY;
		goto out;
	}

#if defined(CONFIG_X86_64)
	asm volatile("pushq %%rax\n\t"
		"movl 0(%%rax),%%edx\n\t"
		"pushq %%rdx\n\t"
		"movl 4(%%rax),%%ebx\n\t"
		"movl 8(%%rax),%%ecx\n\t"
		"movl 12(%%rax),%%edx\n\t"
		"movl 16(%%rax),%%esi\n\t"
		"movl 20(%%rax),%%edi\n\t"
		"popq %%rax\n\t"
		"out %%al,$0xb2\n\t"
		"out %%al,$0x84\n\t"
		"xchgq %%rax,(%%rsp)\n\t"
		"movl %%ebx,4(%%rax)\n\t"
		"movl %%ecx,8(%%rax)\n\t"
		"movl %%edx,12(%%rax)\n\t"
		"movl %%esi,16(%%rax)\n\t"
		"movl %%edi,20(%%rax)\n\t"
		"popq %%rdx\n\t"
		"movl %%edx,0(%%rax)\n\t"
		"pushfq\n\t"
		"popq %%rax\n\t"
		"andl $1,%%eax\n"
		: "=a"(rc)
		:    "a"(regs)
		:    "%ebx", "%ecx", "%edx", "%esi", "%edi", "memory");
#else
	asm volatile("pushl %%eax\n\t"
	    "movl 0(%%eax),%%edx\n\t"
	    "push %%edx\n\t"
	    "movl 4(%%eax),%%ebx\n\t"
	    "movl 8(%%eax),%%ecx\n\t"
	    "movl 12(%%eax),%%edx\n\t"
	    "movl 16(%%eax),%%esi\n\t"
	    "movl 20(%%eax),%%edi\n\t"
	    "popl %%eax\n\t"
	    "out %%al,$0xb2\n\t"
	    "out %%al,$0x84\n\t"
	    "xchgl %%eax,(%%esp)\n\t"
	    "movl %%ebx,4(%%eax)\n\t"
	    "movl %%ecx,8(%%eax)\n\t"
	    "movl %%edx,12(%%eax)\n\t"
	    "movl %%esi,16(%%eax)\n\t"
	    "movl %%edi,20(%%eax)\n\t"
	    "popl %%edx\n\t"
	    "movl %%edx,0(%%eax)\n\t"
	    "lahf\n\t"
	    "shrl $8,%%eax\n\t"
	    "andl $1,%%eax\n"
	    : "=a"(rc)
	    :    "a"(regs)
	    :    "%ebx", "%ecx", "%edx", "%esi", "%edi", "memory");
#endif
	if (rc != 0 || (regs->eax & 0xffff) == 0xffff || regs->eax == eax)
		rc = -EINVAL;

out:
	set_cpus_allowed_ptr(current, old_mask);
	free_cpumask_var(old_mask);

#ifdef DEBUG
	rettime = ktime_get();
	delta = ktime_sub(rettime, calltime);
	duration = ktime_to_ns(delta) >> 10;
	pr_debug("smm(0x%.4x 0x%.4x) = 0x%.4x  (took %7lu usecs)\n", eax, ebx,
		(rc ? 0xffff : regs->eax & 0xffff), duration);
#endif

	return rc;
}

/*
 * Read the fan status.
 */
static int i8k_get_fan_status(int fan)
{
	struct smm_regs regs = { .eax = I8K_SMM_GET_FAN, };

	regs.ebx = fan & 0xff;
	return i8k_smm(&regs) ? : regs.eax & 0xff;
}

/*
 * Read the fan speed in RPM.
 */
static int i8k_get_fan_speed(int fan)
{
	struct smm_regs regs = { .eax = I8K_SMM_GET_SPEED, };

	regs.ebx = fan & 0xff;
	return i8k_smm(&regs) ? : (regs.eax & 0xffff) * i8k_fan_mult;
}

/*
 * Read the fan type.
 */
static int _i8k_get_fan_type(int fan)
{
	struct smm_regs regs = { .eax = I8K_SMM_GET_FAN_TYPE, };

	if (disallow_fan_type_call)
		return -EINVAL;

	regs.ebx = fan & 0xff;
	return i8k_smm(&regs) ? : regs.eax & 0xff;
}

static int i8k_get_fan_type(int fan)
{
	/* I8K_SMM_GET_FAN_TYPE SMM call is expensive, so cache values */
<<<<<<< HEAD
	static int types[2] = { INT_MIN, INT_MIN };
=======
	static int types[3] = { INT_MIN, INT_MIN, INT_MIN };
>>>>>>> dfd2e9ab

	if (types[fan] == INT_MIN)
		types[fan] = _i8k_get_fan_type(fan);

	return types[fan];
}

/*
 * Read the fan nominal rpm for specific fan speed.
 */
static int i8k_get_fan_nominal_speed(int fan, int speed)
{
	struct smm_regs regs = { .eax = I8K_SMM_GET_NOM_SPEED, };

	regs.ebx = (fan & 0xff) | (speed << 8);
	return i8k_smm(&regs) ? : (regs.eax & 0xffff) * i8k_fan_mult;
}

/*
 * Set the fan speed (off, low, high). Returns the new fan status.
 */
static int i8k_set_fan(int fan, int speed)
{
	struct smm_regs regs = { .eax = I8K_SMM_SET_FAN, };

	speed = (speed < 0) ? 0 : ((speed > i8k_fan_max) ? i8k_fan_max : speed);
	regs.ebx = (fan & 0xff) | (speed << 8);

	return i8k_smm(&regs) ? : i8k_get_fan_status(fan);
}

static int i8k_get_temp_type(int sensor)
{
	struct smm_regs regs = { .eax = I8K_SMM_GET_TEMP_TYPE, };

	regs.ebx = sensor & 0xff;
	return i8k_smm(&regs) ? : regs.eax & 0xff;
}

/*
 * Read the cpu temperature.
 */
static int _i8k_get_temp(int sensor)
{
	struct smm_regs regs = {
		.eax = I8K_SMM_GET_TEMP,
		.ebx = sensor & 0xff,
	};

	return i8k_smm(&regs) ? : regs.eax & 0xff;
}

static int i8k_get_temp(int sensor)
{
	int temp = _i8k_get_temp(sensor);

	/*
	 * Sometimes the temperature sensor returns 0x99, which is out of range.
	 * In this case we retry (once) before returning an error.
	 # 1003655137 00000058 00005a4b
	 # 1003655138 00000099 00003a80 <--- 0x99 = 153 degrees
	 # 1003655139 00000054 00005c52
	 */
	if (temp == 0x99) {
		msleep(100);
		temp = _i8k_get_temp(sensor);
	}
	/*
	 * Return -ENODATA for all invalid temperatures.
	 *
	 * Known instances are the 0x99 value as seen above as well as
	 * 0xc1 (193), which may be returned when trying to read the GPU
	 * temperature if the system supports a GPU and it is currently
	 * turned off.
	 */
	if (temp > I8K_MAX_TEMP)
		return -ENODATA;

	return temp;
}

static int i8k_get_dell_signature(int req_fn)
{
	struct smm_regs regs = { .eax = req_fn, };
	int rc;

	rc = i8k_smm(&regs);
	if (rc < 0)
		return rc;

	return regs.eax == 1145651527 && regs.edx == 1145392204 ? 0 : -1;
}

#if IS_ENABLED(CONFIG_I8K)

/*
 * Read the Fn key status.
 */
static int i8k_get_fn_status(void)
{
	struct smm_regs regs = { .eax = I8K_SMM_FN_STATUS, };
	int rc;

	rc = i8k_smm(&regs);
	if (rc < 0)
		return rc;

	switch ((regs.eax >> I8K_FN_SHIFT) & I8K_FN_MASK) {
	case I8K_FN_UP:
		return I8K_VOL_UP;
	case I8K_FN_DOWN:
		return I8K_VOL_DOWN;
	case I8K_FN_MUTE:
		return I8K_VOL_MUTE;
	default:
		return 0;
	}
}

/*
 * Read the power status.
 */
static int i8k_get_power_status(void)
{
	struct smm_regs regs = { .eax = I8K_SMM_POWER_STATUS, };
	int rc;

	rc = i8k_smm(&regs);
	if (rc < 0)
		return rc;

	return (regs.eax & 0xff) == I8K_POWER_AC ? I8K_AC : I8K_BATTERY;
}

/*
 * Procfs interface
 */

static int
i8k_ioctl_unlocked(struct file *fp, unsigned int cmd, unsigned long arg)
{
	int val = 0;
	int speed;
	unsigned char buff[16];
	int __user *argp = (int __user *)arg;

	if (!argp)
		return -EINVAL;

	switch (cmd) {
	case I8K_BIOS_VERSION:
		if (!isdigit(bios_version[0]) || !isdigit(bios_version[1]) ||
		    !isdigit(bios_version[2]))
			return -EINVAL;

		val = (bios_version[0] << 16) |
				(bios_version[1] << 8) | bios_version[2];
		break;

	case I8K_MACHINE_ID:
		if (restricted && !capable(CAP_SYS_ADMIN))
			return -EPERM;

		memset(buff, 0, sizeof(buff));
		strlcpy(buff, bios_machineid, sizeof(buff));
		break;

	case I8K_FN_STATUS:
		val = i8k_get_fn_status();
		break;

	case I8K_POWER_STATUS:
		val = i8k_get_power_status();
		break;

	case I8K_GET_TEMP:
		val = i8k_get_temp(0);
		break;

	case I8K_GET_SPEED:
		if (copy_from_user(&val, argp, sizeof(int)))
			return -EFAULT;

		val = i8k_get_fan_speed(val);
		break;

	case I8K_GET_FAN:
		if (copy_from_user(&val, argp, sizeof(int)))
			return -EFAULT;

		val = i8k_get_fan_status(val);
		break;

	case I8K_SET_FAN:
		if (restricted && !capable(CAP_SYS_ADMIN))
			return -EPERM;

		if (copy_from_user(&val, argp, sizeof(int)))
			return -EFAULT;

		if (copy_from_user(&speed, argp + 1, sizeof(int)))
			return -EFAULT;

		val = i8k_set_fan(val, speed);
		break;

	default:
		return -EINVAL;
	}

	if (val < 0)
		return val;

	switch (cmd) {
	case I8K_BIOS_VERSION:
		if (copy_to_user(argp, &val, 4))
			return -EFAULT;

		break;
	case I8K_MACHINE_ID:
		if (copy_to_user(argp, buff, 16))
			return -EFAULT;

		break;
	default:
		if (copy_to_user(argp, &val, sizeof(int)))
			return -EFAULT;

		break;
	}

	return 0;
}

static long i8k_ioctl(struct file *fp, unsigned int cmd, unsigned long arg)
{
	long ret;

	mutex_lock(&i8k_mutex);
	ret = i8k_ioctl_unlocked(fp, cmd, arg);
	mutex_unlock(&i8k_mutex);

	return ret;
}

/*
 * Print the information for /proc/i8k.
 */
static int i8k_proc_show(struct seq_file *seq, void *offset)
{
	int fn_key, cpu_temp, ac_power;
	int left_fan, right_fan, left_speed, right_speed;

	cpu_temp	= i8k_get_temp(0);			/* 11100 µs */
	left_fan	= i8k_get_fan_status(I8K_FAN_LEFT);	/*   580 µs */
	right_fan	= i8k_get_fan_status(I8K_FAN_RIGHT);	/*   580 µs */
	left_speed	= i8k_get_fan_speed(I8K_FAN_LEFT);	/*   580 µs */
	right_speed	= i8k_get_fan_speed(I8K_FAN_RIGHT);	/*   580 µs */
	fn_key		= i8k_get_fn_status();			/*   750 µs */
	if (power_status)
		ac_power = i8k_get_power_status();		/* 14700 µs */
	else
		ac_power = -1;

	/*
	 * Info:
	 *
	 * 1)  Format version (this will change if format changes)
	 * 2)  BIOS version
	 * 3)  BIOS machine ID
	 * 4)  Cpu temperature
	 * 5)  Left fan status
	 * 6)  Right fan status
	 * 7)  Left fan speed
	 * 8)  Right fan speed
	 * 9)  AC power
	 * 10) Fn Key status
	 */
	seq_printf(seq, "%s %s %s %d %d %d %d %d %d %d\n",
		   I8K_PROC_FMT,
		   bios_version,
		   (restricted && !capable(CAP_SYS_ADMIN)) ? "-1" : bios_machineid,
		   cpu_temp,
		   left_fan, right_fan, left_speed, right_speed,
		   ac_power, fn_key);

	return 0;
}

static int i8k_open_fs(struct inode *inode, struct file *file)
{
	return single_open(file, i8k_proc_show, NULL);
}

static const struct file_operations i8k_fops = {
	.owner		= THIS_MODULE,
	.open		= i8k_open_fs,
	.read		= seq_read,
	.llseek		= seq_lseek,
	.release	= single_release,
	.unlocked_ioctl	= i8k_ioctl,
};

static void __init i8k_init_procfs(void)
{
	/* Register the proc entry */
	proc_create("i8k", 0, NULL, &i8k_fops);
}

static void __exit i8k_exit_procfs(void)
{
	remove_proc_entry("i8k", NULL);
}

#else

static inline void __init i8k_init_procfs(void)
{
}

static inline void __exit i8k_exit_procfs(void)
{
}

#endif

/*
 * Hwmon interface
 */

static ssize_t i8k_hwmon_show_temp_label(struct device *dev,
					 struct device_attribute *devattr,
					 char *buf)
{
	static const char * const labels[] = {
		"CPU",
		"GPU",
		"SODIMM",
		"Other",
		"Ambient",
		"Other",
	};
	int index = to_sensor_dev_attr(devattr)->index;
	int type;

	type = i8k_get_temp_type(index);
	if (type < 0)
		return type;
	if (type >= ARRAY_SIZE(labels))
		type = ARRAY_SIZE(labels) - 1;
	return sprintf(buf, "%s\n", labels[type]);
}

static ssize_t i8k_hwmon_show_temp(struct device *dev,
				   struct device_attribute *devattr,
				   char *buf)
{
	int index = to_sensor_dev_attr(devattr)->index;
	int temp;

	temp = i8k_get_temp(index);
	if (temp < 0)
		return temp;
	return sprintf(buf, "%d\n", temp * 1000);
}

static ssize_t i8k_hwmon_show_fan_label(struct device *dev,
					struct device_attribute *devattr,
					char *buf)
{
	static const char * const labels[] = {
		"Processor Fan",
		"Motherboard Fan",
		"Video Fan",
		"Power Supply Fan",
		"Chipset Fan",
		"Other Fan",
	};
	int index = to_sensor_dev_attr(devattr)->index;
	bool dock = false;
	int type;

	type = i8k_get_fan_type(index);
	if (type < 0)
		return type;

	if (type & 0x10) {
		dock = true;
		type &= 0x0F;
	}

	if (type >= ARRAY_SIZE(labels))
		type = (ARRAY_SIZE(labels) - 1);

	return sprintf(buf, "%s%s\n", (dock ? "Docking " : ""), labels[type]);
}

static ssize_t i8k_hwmon_show_fan(struct device *dev,
				  struct device_attribute *devattr,
				  char *buf)
{
	int index = to_sensor_dev_attr(devattr)->index;
	int fan_speed;

	fan_speed = i8k_get_fan_speed(index);
	if (fan_speed < 0)
		return fan_speed;
	return sprintf(buf, "%d\n", fan_speed);
}

static ssize_t i8k_hwmon_show_pwm(struct device *dev,
				  struct device_attribute *devattr,
				  char *buf)
{
	int index = to_sensor_dev_attr(devattr)->index;
	int status;

	status = i8k_get_fan_status(index);
	if (status < 0)
		return -EIO;
	return sprintf(buf, "%d\n", clamp_val(status * i8k_pwm_mult, 0, 255));
}

static ssize_t i8k_hwmon_set_pwm(struct device *dev,
				 struct device_attribute *attr,
				 const char *buf, size_t count)
{
	int index = to_sensor_dev_attr(attr)->index;
	unsigned long val;
	int err;

	err = kstrtoul(buf, 10, &val);
	if (err)
		return err;
	val = clamp_val(DIV_ROUND_CLOSEST(val, i8k_pwm_mult), 0, i8k_fan_max);

	mutex_lock(&i8k_mutex);
	err = i8k_set_fan(index, val);
	mutex_unlock(&i8k_mutex);

	return err < 0 ? -EIO : count;
}

static SENSOR_DEVICE_ATTR(temp1_input, S_IRUGO, i8k_hwmon_show_temp, NULL, 0);
static SENSOR_DEVICE_ATTR(temp1_label, S_IRUGO, i8k_hwmon_show_temp_label, NULL,
			  0);
static SENSOR_DEVICE_ATTR(temp2_input, S_IRUGO, i8k_hwmon_show_temp, NULL, 1);
static SENSOR_DEVICE_ATTR(temp2_label, S_IRUGO, i8k_hwmon_show_temp_label, NULL,
			  1);
static SENSOR_DEVICE_ATTR(temp3_input, S_IRUGO, i8k_hwmon_show_temp, NULL, 2);
static SENSOR_DEVICE_ATTR(temp3_label, S_IRUGO, i8k_hwmon_show_temp_label, NULL,
			  2);
static SENSOR_DEVICE_ATTR(temp4_input, S_IRUGO, i8k_hwmon_show_temp, NULL, 3);
static SENSOR_DEVICE_ATTR(temp4_label, S_IRUGO, i8k_hwmon_show_temp_label, NULL,
			  3);
static SENSOR_DEVICE_ATTR(fan1_input, S_IRUGO, i8k_hwmon_show_fan, NULL, 0);
static SENSOR_DEVICE_ATTR(fan1_label, S_IRUGO, i8k_hwmon_show_fan_label, NULL,
			  0);
static SENSOR_DEVICE_ATTR(pwm1, S_IRUGO | S_IWUSR, i8k_hwmon_show_pwm,
			  i8k_hwmon_set_pwm, 0);
static SENSOR_DEVICE_ATTR(fan2_input, S_IRUGO, i8k_hwmon_show_fan, NULL,
			  1);
static SENSOR_DEVICE_ATTR(fan2_label, S_IRUGO, i8k_hwmon_show_fan_label, NULL,
			  1);
static SENSOR_DEVICE_ATTR(pwm2, S_IRUGO | S_IWUSR, i8k_hwmon_show_pwm,
			  i8k_hwmon_set_pwm, 1);
static SENSOR_DEVICE_ATTR(fan3_input, S_IRUGO, i8k_hwmon_show_fan, NULL,
			  2);
static SENSOR_DEVICE_ATTR(fan3_label, S_IRUGO, i8k_hwmon_show_fan_label, NULL,
			  2);
static SENSOR_DEVICE_ATTR(pwm3, S_IRUGO | S_IWUSR, i8k_hwmon_show_pwm,
			  i8k_hwmon_set_pwm, 2);

static struct attribute *i8k_attrs[] = {
	&sensor_dev_attr_temp1_input.dev_attr.attr,	/* 0 */
	&sensor_dev_attr_temp1_label.dev_attr.attr,	/* 1 */
	&sensor_dev_attr_temp2_input.dev_attr.attr,	/* 2 */
	&sensor_dev_attr_temp2_label.dev_attr.attr,	/* 3 */
	&sensor_dev_attr_temp3_input.dev_attr.attr,	/* 4 */
	&sensor_dev_attr_temp3_label.dev_attr.attr,	/* 5 */
	&sensor_dev_attr_temp4_input.dev_attr.attr,	/* 6 */
	&sensor_dev_attr_temp4_label.dev_attr.attr,	/* 7 */
	&sensor_dev_attr_fan1_input.dev_attr.attr,	/* 8 */
	&sensor_dev_attr_fan1_label.dev_attr.attr,	/* 9 */
	&sensor_dev_attr_pwm1.dev_attr.attr,		/* 10 */
	&sensor_dev_attr_fan2_input.dev_attr.attr,	/* 11 */
	&sensor_dev_attr_fan2_label.dev_attr.attr,	/* 12 */
	&sensor_dev_attr_pwm2.dev_attr.attr,		/* 13 */
	&sensor_dev_attr_fan3_input.dev_attr.attr,	/* 14 */
	&sensor_dev_attr_fan3_label.dev_attr.attr,	/* 15 */
	&sensor_dev_attr_pwm3.dev_attr.attr,		/* 16 */
	NULL
};

static umode_t i8k_is_visible(struct kobject *kobj, struct attribute *attr,
			      int index)
{
	if (disallow_fan_type_call &&
<<<<<<< HEAD
	    (index == 9 || index == 12))
=======
	    (index == 9 || index == 12 || index == 15))
>>>>>>> dfd2e9ab
		return 0;
	if (index >= 0 && index <= 1 &&
	    !(i8k_hwmon_flags & I8K_HWMON_HAVE_TEMP1))
		return 0;
	if (index >= 2 && index <= 3 &&
	    !(i8k_hwmon_flags & I8K_HWMON_HAVE_TEMP2))
		return 0;
	if (index >= 4 && index <= 5 &&
	    !(i8k_hwmon_flags & I8K_HWMON_HAVE_TEMP3))
		return 0;
	if (index >= 6 && index <= 7 &&
	    !(i8k_hwmon_flags & I8K_HWMON_HAVE_TEMP4))
		return 0;
	if (index >= 8 && index <= 10 &&
	    !(i8k_hwmon_flags & I8K_HWMON_HAVE_FAN1))
		return 0;
	if (index >= 11 && index <= 13 &&
	    !(i8k_hwmon_flags & I8K_HWMON_HAVE_FAN2))
		return 0;
	if (index >= 14 && index <= 16 &&
	    !(i8k_hwmon_flags & I8K_HWMON_HAVE_FAN3))
		return 0;

	return attr->mode;
}

static const struct attribute_group i8k_group = {
	.attrs = i8k_attrs,
	.is_visible = i8k_is_visible,
};
__ATTRIBUTE_GROUPS(i8k);

static int __init i8k_init_hwmon(void)
{
	int err;

	i8k_hwmon_flags = 0;

	/* CPU temperature attributes, if temperature type is OK */
	err = i8k_get_temp_type(0);
	if (err >= 0)
		i8k_hwmon_flags |= I8K_HWMON_HAVE_TEMP1;
	/* check for additional temperature sensors */
	err = i8k_get_temp_type(1);
	if (err >= 0)
		i8k_hwmon_flags |= I8K_HWMON_HAVE_TEMP2;
	err = i8k_get_temp_type(2);
	if (err >= 0)
		i8k_hwmon_flags |= I8K_HWMON_HAVE_TEMP3;
	err = i8k_get_temp_type(3);
	if (err >= 0)
		i8k_hwmon_flags |= I8K_HWMON_HAVE_TEMP4;

	/* First fan attributes, if fan status or type is OK */
	err = i8k_get_fan_status(0);
	if (err < 0)
		err = i8k_get_fan_type(0);
	if (err >= 0)
		i8k_hwmon_flags |= I8K_HWMON_HAVE_FAN1;

	/* Second fan attributes, if fan status or type is OK */
	err = i8k_get_fan_status(1);
	if (err < 0)
		err = i8k_get_fan_type(1);
	if (err >= 0)
		i8k_hwmon_flags |= I8K_HWMON_HAVE_FAN2;

	/* Third fan attributes, if fan status or type is OK */
	err = i8k_get_fan_status(2);
	if (err < 0)
		err = i8k_get_fan_type(2);
	if (err >= 0)
		i8k_hwmon_flags |= I8K_HWMON_HAVE_FAN3;

	i8k_hwmon_dev = hwmon_device_register_with_groups(NULL, "dell_smm",
							  NULL, i8k_groups);
	if (IS_ERR(i8k_hwmon_dev)) {
		err = PTR_ERR(i8k_hwmon_dev);
		i8k_hwmon_dev = NULL;
		pr_err("hwmon registration failed (%d)\n", err);
		return err;
	}
	return 0;
}

struct i8k_config_data {
	uint fan_mult;
	uint fan_max;
};

enum i8k_configs {
	DELL_LATITUDE_D520,
	DELL_PRECISION_490,
	DELL_STUDIO,
	DELL_XPS,
};

static const struct i8k_config_data i8k_config_data[] = {
	[DELL_LATITUDE_D520] = {
		.fan_mult = 1,
		.fan_max = I8K_FAN_TURBO,
	},
	[DELL_PRECISION_490] = {
		.fan_mult = 1,
		.fan_max = I8K_FAN_TURBO,
	},
	[DELL_STUDIO] = {
		.fan_mult = 1,
		.fan_max = I8K_FAN_HIGH,
	},
	[DELL_XPS] = {
		.fan_mult = 1,
		.fan_max = I8K_FAN_HIGH,
	},
};

static struct dmi_system_id i8k_dmi_table[] __initdata = {
	{
		.ident = "Dell Inspiron",
		.matches = {
			DMI_MATCH(DMI_SYS_VENDOR, "Dell Computer"),
			DMI_MATCH(DMI_PRODUCT_NAME, "Inspiron"),
		},
	},
	{
		.ident = "Dell Latitude",
		.matches = {
			DMI_MATCH(DMI_SYS_VENDOR, "Dell Computer"),
			DMI_MATCH(DMI_PRODUCT_NAME, "Latitude"),
		},
	},
	{
		.ident = "Dell Inspiron 2",
		.matches = {
			DMI_MATCH(DMI_SYS_VENDOR, "Dell Inc."),
			DMI_MATCH(DMI_PRODUCT_NAME, "Inspiron"),
		},
	},
	{
		.ident = "Dell Latitude D520",
		.matches = {
			DMI_MATCH(DMI_SYS_VENDOR, "Dell Inc."),
			DMI_MATCH(DMI_PRODUCT_NAME, "Latitude D520"),
		},
		.driver_data = (void *)&i8k_config_data[DELL_LATITUDE_D520],
	},
	{
		.ident = "Dell Latitude 2",
		.matches = {
			DMI_MATCH(DMI_SYS_VENDOR, "Dell Inc."),
			DMI_MATCH(DMI_PRODUCT_NAME, "Latitude"),
		},
	},
	{	/* UK Inspiron 6400  */
		.ident = "Dell Inspiron 3",
		.matches = {
			DMI_MATCH(DMI_SYS_VENDOR, "Dell Inc."),
			DMI_MATCH(DMI_PRODUCT_NAME, "MM061"),
		},
	},
	{
		.ident = "Dell Inspiron 3",
		.matches = {
			DMI_MATCH(DMI_SYS_VENDOR, "Dell Inc."),
			DMI_MATCH(DMI_PRODUCT_NAME, "MP061"),
		},
	},
	{
		.ident = "Dell Precision 490",
		.matches = {
			DMI_MATCH(DMI_SYS_VENDOR, "Dell Inc."),
			DMI_MATCH(DMI_PRODUCT_NAME,
				  "Precision WorkStation 490"),
		},
		.driver_data = (void *)&i8k_config_data[DELL_PRECISION_490],
	},
	{
		.ident = "Dell Precision",
		.matches = {
			DMI_MATCH(DMI_SYS_VENDOR, "Dell Inc."),
			DMI_MATCH(DMI_PRODUCT_NAME, "Precision"),
		},
	},
	{
		.ident = "Dell Vostro",
		.matches = {
			DMI_MATCH(DMI_SYS_VENDOR, "Dell Inc."),
			DMI_MATCH(DMI_PRODUCT_NAME, "Vostro"),
		},
	},
	{
		.ident = "Dell XPS421",
		.matches = {
			DMI_MATCH(DMI_SYS_VENDOR, "Dell Inc."),
			DMI_MATCH(DMI_PRODUCT_NAME, "XPS L421X"),
		},
	},
	{
		.ident = "Dell Studio",
		.matches = {
			DMI_MATCH(DMI_SYS_VENDOR, "Dell Inc."),
			DMI_MATCH(DMI_PRODUCT_NAME, "Studio"),
		},
		.driver_data = (void *)&i8k_config_data[DELL_STUDIO],
	},
	{
		.ident = "Dell XPS 13",
		.matches = {
			DMI_MATCH(DMI_SYS_VENDOR, "Dell Inc."),
			DMI_MATCH(DMI_PRODUCT_NAME, "XPS13"),
		},
		.driver_data = (void *)&i8k_config_data[DELL_XPS],
	},
	{
		.ident = "Dell XPS M140",
		.matches = {
			DMI_MATCH(DMI_SYS_VENDOR, "Dell Inc."),
			DMI_MATCH(DMI_PRODUCT_NAME, "MXC051"),
		},
		.driver_data = (void *)&i8k_config_data[DELL_XPS],
	},
	{ }
};

MODULE_DEVICE_TABLE(dmi, i8k_dmi_table);

/*
 * On some machines once I8K_SMM_GET_FAN_TYPE is issued then CPU fan speed
 * randomly going up and down due to bug in Dell SMM or BIOS. Here is blacklist
 * of affected Dell machines for which we disallow I8K_SMM_GET_FAN_TYPE call.
 * See bug: https://bugzilla.kernel.org/show_bug.cgi?id=100121
 */
static struct dmi_system_id i8k_blacklist_fan_type_dmi_table[] __initdata = {
	{
		.ident = "Dell Studio XPS 8000",
		.matches = {
			DMI_EXACT_MATCH(DMI_SYS_VENDOR, "Dell Inc."),
			DMI_EXACT_MATCH(DMI_PRODUCT_NAME, "Studio XPS 8000"),
		},
	},
	{
		.ident = "Dell Studio XPS 8100",
		.matches = {
			DMI_EXACT_MATCH(DMI_SYS_VENDOR, "Dell Inc."),
			DMI_EXACT_MATCH(DMI_PRODUCT_NAME, "Studio XPS 8100"),
		},
	},
	{
		.ident = "Dell Inspiron 580",
		.matches = {
			DMI_EXACT_MATCH(DMI_SYS_VENDOR, "Dell Inc."),
			DMI_EXACT_MATCH(DMI_PRODUCT_NAME, "Inspiron 580 "),
		},
	},
	{ }
};

/*
 * Probe for the presence of a supported laptop.
 */
static int __init i8k_probe(void)
{
	const struct dmi_system_id *id;
	int fan, ret;

	/*
	 * Get DMI information
	 */
	if (!dmi_check_system(i8k_dmi_table)) {
		if (!ignore_dmi && !force)
			return -ENODEV;

		pr_info("not running on a supported Dell system.\n");
		pr_info("vendor=%s, model=%s, version=%s\n",
			i8k_get_dmi_data(DMI_SYS_VENDOR),
			i8k_get_dmi_data(DMI_PRODUCT_NAME),
			i8k_get_dmi_data(DMI_BIOS_VERSION));
	}

	if (dmi_check_system(i8k_blacklist_fan_type_dmi_table))
		disallow_fan_type_call = true;

	strlcpy(bios_version, i8k_get_dmi_data(DMI_BIOS_VERSION),
		sizeof(bios_version));
	strlcpy(bios_machineid, i8k_get_dmi_data(DMI_PRODUCT_SERIAL),
		sizeof(bios_machineid));

	/*
	 * Get SMM Dell signature
	 */
	if (i8k_get_dell_signature(I8K_SMM_GET_DELL_SIG1) &&
	    i8k_get_dell_signature(I8K_SMM_GET_DELL_SIG2)) {
		pr_err("unable to get SMM Dell signature\n");
		if (!force)
			return -ENODEV;
	}

	/*
	 * Set fan multiplier and maximal fan speed from dmi config
	 * Values specified in module parameters override values from dmi
	 */
	id = dmi_first_match(i8k_dmi_table);
	if (id && id->driver_data) {
		const struct i8k_config_data *conf = id->driver_data;
		if (!fan_mult && conf->fan_mult)
			fan_mult = conf->fan_mult;
		if (!fan_max && conf->fan_max)
			fan_max = conf->fan_max;
	}

	i8k_fan_max = fan_max ? : I8K_FAN_HIGH;	/* Must not be 0 */
	i8k_pwm_mult = DIV_ROUND_UP(255, i8k_fan_max);

	if (!fan_mult) {
		/*
		 * Autodetect fan multiplier based on nominal rpm
		 * If fan reports rpm value too high then set multiplier to 1
		 */
		for (fan = 0; fan < 2; ++fan) {
			ret = i8k_get_fan_nominal_speed(fan, i8k_fan_max);
			if (ret < 0)
				continue;
			if (ret > I8K_FAN_MAX_RPM)
				i8k_fan_mult = 1;
			break;
		}
	} else {
		/* Fan multiplier was specified in module param or in dmi */
		i8k_fan_mult = fan_mult;
	}

	return 0;
}

static int __init i8k_init(void)
{
	int err;

	/* Are we running on an supported laptop? */
	if (i8k_probe())
		return -ENODEV;

	err = i8k_init_hwmon();
	if (err)
		return err;

	i8k_init_procfs();
	return 0;
}

static void __exit i8k_exit(void)
{
	hwmon_device_unregister(i8k_hwmon_dev);
	i8k_exit_procfs();
}

module_init(i8k_init);
module_exit(i8k_exit);<|MERGE_RESOLUTION|>--- conflicted
+++ resolved
@@ -270,11 +270,7 @@
 static int i8k_get_fan_type(int fan)
 {
 	/* I8K_SMM_GET_FAN_TYPE SMM call is expensive, so cache values */
-<<<<<<< HEAD
-	static int types[2] = { INT_MIN, INT_MIN };
-=======
 	static int types[3] = { INT_MIN, INT_MIN, INT_MIN };
->>>>>>> dfd2e9ab
 
 	if (types[fan] == INT_MIN)
 		types[fan] = _i8k_get_fan_type(fan);
@@ -773,11 +769,7 @@
 			      int index)
 {
 	if (disallow_fan_type_call &&
-<<<<<<< HEAD
-	    (index == 9 || index == 12))
-=======
 	    (index == 9 || index == 12 || index == 15))
->>>>>>> dfd2e9ab
 		return 0;
 	if (index >= 0 && index <= 1 &&
 	    !(i8k_hwmon_flags & I8K_HWMON_HAVE_TEMP1))

--- conflicted
+++ resolved
@@ -662,14 +662,6 @@
 	}
 
 	data->id_det_irq = gpiod_to_irq(data->id_det_gpio);
-<<<<<<< HEAD
-	data->vbus_det_irq = gpiod_to_irq(data->vbus_det_gpio);
-	if ((data->id_det_gpio && data->id_det_irq <= 0) ||
-	    (data->vbus_det_gpio && data->vbus_det_irq <= 0))
-		data->phy0_poll = true;
-
-=======
->>>>>>> dfd2e9ab
 	if (data->id_det_irq > 0) {
 		ret = devm_request_irq(dev, data->id_det_irq,
 				sun4i_usb_phy0_id_vbus_det_irq,
@@ -681,10 +673,7 @@
 		}
 	}
 
-<<<<<<< HEAD
-=======
 	data->vbus_det_irq = gpiod_to_irq(data->vbus_det_gpio);
->>>>>>> dfd2e9ab
 	if (data->vbus_det_irq > 0) {
 		ret = devm_request_irq(dev, data->vbus_det_irq,
 				sun4i_usb_phy0_id_vbus_det_irq,

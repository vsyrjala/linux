--- conflicted
+++ resolved
@@ -266,10 +266,7 @@
 	 */
 	bool acpi_reserved;
 	struct mutex acpi_lock;
-<<<<<<< HEAD
-=======
 	struct smbus_host_notify *host_notify;
->>>>>>> dfd2e9ab
 };
 
 #define SMBHSTNTFY_SIZE		8

--- conflicted
+++ resolved
@@ -28,8 +28,6 @@
 #include <linux/iio/common/st_sensors.h>
 #include "st_pressure.h"
 
-<<<<<<< HEAD
-=======
 /*
  * About determining pressure scaling factors
  * ------------------------------------------
@@ -96,7 +94,6 @@
  *               = offset[mCelsius] * gain2
  */
 
->>>>>>> dfd2e9ab
 #define MCELSIUS_PER_CELSIUS			1000
 
 /* Default pressure sensitivity */
@@ -107,11 +104,6 @@
 /* Default temperature sensitivity */
 #define ST_PRESS_LSB_PER_CELSIUS		480UL
 #define ST_PRESS_MILLI_CELSIUS_OFFSET		42500UL
-<<<<<<< HEAD
-
-#define ST_PRESS_NUMBER_DATA_CHANNELS		1
-=======
->>>>>>> dfd2e9ab
 
 /* FULLSCALE */
 #define ST_PRESS_FS_AVL_1100MB			1100
@@ -147,13 +139,9 @@
 #define ST_PRESS_LPS331AP_OD_IRQ_MASK		0x40
 #define ST_PRESS_LPS331AP_MULTIREAD_BIT		true
 
-<<<<<<< HEAD
-/* CUSTOM VALUES FOR LPS001WP SENSOR */
-=======
 /*
  * CUSTOM VALUES FOR THE OBSOLETE LPS001WP SENSOR
  */
->>>>>>> dfd2e9ab
 
 /* LPS001WP pressure resolution */
 #define ST_PRESS_LPS001WP_LSB_PER_MBAR		16UL
@@ -279,10 +267,6 @@
 		.info_mask_separate =
 			BIT(IIO_CHAN_INFO_RAW) |
 			BIT(IIO_CHAN_INFO_SCALE),
-<<<<<<< HEAD
-		.modified = 0,
-=======
->>>>>>> dfd2e9ab
 	},
 	{
 		.type = IIO_TEMP,
@@ -297,10 +281,6 @@
 		.info_mask_separate =
 			BIT(IIO_CHAN_INFO_RAW) |
 			BIT(IIO_CHAN_INFO_SCALE),
-<<<<<<< HEAD
-		.modified = 0,
-=======
->>>>>>> dfd2e9ab
 	},
 	IIO_CHAN_SOFT_TIMESTAMP(2)
 };

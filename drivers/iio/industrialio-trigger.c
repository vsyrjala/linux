/* The industrial I/O core, trigger handling functions
 *
 * Copyright (c) 2008 Jonathan Cameron
 *
 * This program is free software; you can redistribute it and/or modify it
 * under the terms of the GNU General Public License version 2 as published by
 * the Free Software Foundation.
 */

#include <linux/kernel.h>
#include <linux/idr.h>
#include <linux/err.h>
#include <linux/device.h>
#include <linux/interrupt.h>
#include <linux/list.h>
#include <linux/slab.h>

#include <linux/iio/iio.h>
#include <linux/iio/trigger.h>
#include "iio_core.h"
#include "iio_core_trigger.h"
#include <linux/iio/trigger_consumer.h>

/* RFC - Question of approach
 * Make the common case (single sensor single trigger)
 * simple by starting trigger capture from when first sensors
 * is added.
 *
 * Complex simultaneous start requires use of 'hold' functionality
 * of the trigger. (not implemented)
 *
 * Any other suggestions?
 */

static DEFINE_IDA(iio_trigger_ida);

/* Single list of all available triggers */
static LIST_HEAD(iio_trigger_list);
static DEFINE_MUTEX(iio_trigger_list_lock);

/**
 * iio_trigger_read_name() - retrieve useful identifying name
 * @dev:	device associated with the iio_trigger
 * @attr:	pointer to the device_attribute structure that is
 *		being processed
 * @buf:	buffer to print the name into
 *
 * Return: a negative number on failure or the number of written
 *	   characters on success.
 */
static ssize_t iio_trigger_read_name(struct device *dev,
				     struct device_attribute *attr,
				     char *buf)
{
	struct iio_trigger *trig = to_iio_trigger(dev);
	return sprintf(buf, "%s\n", trig->name);
}

static DEVICE_ATTR(name, S_IRUGO, iio_trigger_read_name, NULL);

static struct attribute *iio_trig_dev_attrs[] = {
	&dev_attr_name.attr,
	NULL,
};
ATTRIBUTE_GROUPS(iio_trig_dev);

static struct iio_trigger *__iio_trigger_find_by_name(const char *name);

int iio_trigger_register(struct iio_trigger *trig_info)
{
	int ret;

	/* trig_info->ops is required for the module member */
	if (!trig_info->ops)
		return -EINVAL;

	trig_info->id = ida_simple_get(&iio_trigger_ida, 0, 0, GFP_KERNEL);
	if (trig_info->id < 0)
		return trig_info->id;

	/* Set the name used for the sysfs directory etc */
	dev_set_name(&trig_info->dev, "trigger%ld",
		     (unsigned long) trig_info->id);

	ret = device_add(&trig_info->dev);
	if (ret)
		goto error_unregister_id;

	/* Add to list of available triggers held by the IIO core */
	mutex_lock(&iio_trigger_list_lock);
	if (__iio_trigger_find_by_name(trig_info->name)) {
		pr_err("Duplicate trigger name '%s'\n", trig_info->name);
		ret = -EEXIST;
		goto error_device_del;
	}
	list_add_tail(&trig_info->list, &iio_trigger_list);
	mutex_unlock(&iio_trigger_list_lock);

	return 0;

error_device_del:
	mutex_unlock(&iio_trigger_list_lock);
	device_del(&trig_info->dev);
error_unregister_id:
	ida_simple_remove(&iio_trigger_ida, trig_info->id);
	return ret;
}
EXPORT_SYMBOL(iio_trigger_register);

void iio_trigger_unregister(struct iio_trigger *trig_info)
{
	mutex_lock(&iio_trigger_list_lock);
	list_del(&trig_info->list);
	mutex_unlock(&iio_trigger_list_lock);

	ida_simple_remove(&iio_trigger_ida, trig_info->id);
	/* Possible issue in here */
	device_del(&trig_info->dev);
}
EXPORT_SYMBOL(iio_trigger_unregister);

/* Search for trigger by name, assuming iio_trigger_list_lock held */
static struct iio_trigger *__iio_trigger_find_by_name(const char *name)
{
	struct iio_trigger *iter;

	list_for_each_entry(iter, &iio_trigger_list, list)
		if (!strcmp(iter->name, name))
			return iter;

	return NULL;
}

static struct iio_trigger *iio_trigger_find_by_name(const char *name,
						    size_t len)
{
	struct iio_trigger *trig = NULL, *iter;

	mutex_lock(&iio_trigger_list_lock);
	list_for_each_entry(iter, &iio_trigger_list, list)
		if (sysfs_streq(iter->name, name)) {
			trig = iter;
			break;
		}
	mutex_unlock(&iio_trigger_list_lock);

	return trig;
}

void iio_trigger_poll(struct iio_trigger *trig)
{
	int i;

	if (!atomic_read(&trig->use_count)) {
		atomic_set(&trig->use_count, CONFIG_IIO_CONSUMERS_PER_TRIGGER);

		for (i = 0; i < CONFIG_IIO_CONSUMERS_PER_TRIGGER; i++) {
			if (trig->subirqs[i].enabled)
				generic_handle_irq(trig->subirq_base + i);
			else
				iio_trigger_notify_done(trig);
		}
	}
}
EXPORT_SYMBOL(iio_trigger_poll);

irqreturn_t iio_trigger_generic_data_rdy_poll(int irq, void *private)
{
	iio_trigger_poll(private);
	return IRQ_HANDLED;
}
EXPORT_SYMBOL(iio_trigger_generic_data_rdy_poll);

void iio_trigger_poll_chained(struct iio_trigger *trig)
{
	int i;

	if (!atomic_read(&trig->use_count)) {
		atomic_set(&trig->use_count, CONFIG_IIO_CONSUMERS_PER_TRIGGER);

		for (i = 0; i < CONFIG_IIO_CONSUMERS_PER_TRIGGER; i++) {
			if (trig->subirqs[i].enabled)
				handle_nested_irq(trig->subirq_base + i);
			else
				iio_trigger_notify_done(trig);
		}
	}
}
EXPORT_SYMBOL(iio_trigger_poll_chained);

void iio_trigger_notify_done(struct iio_trigger *trig)
{
	if (atomic_dec_and_test(&trig->use_count) && trig->ops->try_reenable)
		if (trig->ops->try_reenable(trig))
			/* Missed an interrupt so launch new poll now */
			iio_trigger_poll(trig);
}
EXPORT_SYMBOL(iio_trigger_notify_done);

/* Trigger Consumer related functions */
static int iio_trigger_get_irq(struct iio_trigger *trig)
{
	int ret;
	mutex_lock(&trig->pool_lock);
	ret = bitmap_find_free_region(trig->pool,
				      CONFIG_IIO_CONSUMERS_PER_TRIGGER,
				      ilog2(1));
	mutex_unlock(&trig->pool_lock);
	if (ret >= 0)
		ret += trig->subirq_base;

	return ret;
}

static void iio_trigger_put_irq(struct iio_trigger *trig, int irq)
{
	mutex_lock(&trig->pool_lock);
	clear_bit(irq - trig->subirq_base, trig->pool);
	mutex_unlock(&trig->pool_lock);
}

/* Complexity in here.  With certain triggers (datardy) an acknowledgement
 * may be needed if the pollfuncs do not include the data read for the
 * triggering device.
 * This is not currently handled.  Alternative of not enabling trigger unless
 * the relevant function is in there may be the best option.
 */
/* Worth protecting against double additions? */
static int iio_trigger_attach_poll_func(struct iio_trigger *trig,
					struct iio_poll_func *pf)
{
	int ret = 0;
	bool notinuse
		= bitmap_empty(trig->pool, CONFIG_IIO_CONSUMERS_PER_TRIGGER);

	/* Prevent the module from being removed whilst attached to a trigger */
	__module_get(pf->indio_dev->info->driver_module);

	/* Get irq number */
	pf->irq = iio_trigger_get_irq(trig);
	if (pf->irq < 0)
		goto out_put_module;

	/* Request irq */
	ret = request_threaded_irq(pf->irq, pf->h, pf->thread,
				   pf->type, pf->name,
				   pf);
	if (ret < 0)
		goto out_put_irq;

	/* Enable trigger in driver */
<<<<<<< HEAD
	if (trig->ops && trig->ops->set_trigger_state && notinuse) {
=======
	if (trig->ops->set_trigger_state && notinuse) {
>>>>>>> dfd2e9ab
		ret = trig->ops->set_trigger_state(trig, true);
		if (ret < 0)
			goto out_free_irq;
	}

	return ret;

out_free_irq:
	free_irq(pf->irq, pf);
out_put_irq:
	iio_trigger_put_irq(trig, pf->irq);
out_put_module:
	module_put(pf->indio_dev->info->driver_module);
	return ret;
}

static int iio_trigger_detach_poll_func(struct iio_trigger *trig,
					 struct iio_poll_func *pf)
{
	int ret = 0;
	bool no_other_users
		= (bitmap_weight(trig->pool,
				 CONFIG_IIO_CONSUMERS_PER_TRIGGER)
		   == 1);
	if (trig->ops->set_trigger_state && no_other_users) {
		ret = trig->ops->set_trigger_state(trig, false);
		if (ret)
			return ret;
	}
	iio_trigger_put_irq(trig, pf->irq);
	free_irq(pf->irq, pf);
	module_put(pf->indio_dev->info->driver_module);

	return ret;
}

irqreturn_t iio_pollfunc_store_time(int irq, void *p)
{
	struct iio_poll_func *pf = p;
	pf->timestamp = iio_get_time_ns(pf->indio_dev);
	return IRQ_WAKE_THREAD;
}
EXPORT_SYMBOL(iio_pollfunc_store_time);

struct iio_poll_func
*iio_alloc_pollfunc(irqreturn_t (*h)(int irq, void *p),
		    irqreturn_t (*thread)(int irq, void *p),
		    int type,
		    struct iio_dev *indio_dev,
		    const char *fmt,
		    ...)
{
	va_list vargs;
	struct iio_poll_func *pf;

	pf = kmalloc(sizeof *pf, GFP_KERNEL);
	if (pf == NULL)
		return NULL;
	va_start(vargs, fmt);
	pf->name = kvasprintf(GFP_KERNEL, fmt, vargs);
	va_end(vargs);
	if (pf->name == NULL) {
		kfree(pf);
		return NULL;
	}
	pf->h = h;
	pf->thread = thread;
	pf->type = type;
	pf->indio_dev = indio_dev;

	return pf;
}
EXPORT_SYMBOL_GPL(iio_alloc_pollfunc);

void iio_dealloc_pollfunc(struct iio_poll_func *pf)
{
	kfree(pf->name);
	kfree(pf);
}
EXPORT_SYMBOL_GPL(iio_dealloc_pollfunc);

/**
 * iio_trigger_read_current() - trigger consumer sysfs query current trigger
 * @dev:	device associated with an industrial I/O device
 * @attr:	pointer to the device_attribute structure that
 *		is being processed
 * @buf:	buffer where the current trigger name will be printed into
 *
 * For trigger consumers the current_trigger interface allows the trigger
 * used by the device to be queried.
 *
 * Return: a negative number on failure, the number of characters written
 *	   on success or 0 if no trigger is available
 */
static ssize_t iio_trigger_read_current(struct device *dev,
					struct device_attribute *attr,
					char *buf)
{
	struct iio_dev *indio_dev = dev_to_iio_dev(dev);

	if (indio_dev->trig)
		return sprintf(buf, "%s\n", indio_dev->trig->name);
	return 0;
}

/**
 * iio_trigger_write_current() - trigger consumer sysfs set current trigger
 * @dev:	device associated with an industrial I/O device
 * @attr:	device attribute that is being processed
 * @buf:	string buffer that holds the name of the trigger
 * @len:	length of the trigger name held by buf
 *
 * For trigger consumers the current_trigger interface allows the trigger
 * used for this device to be specified at run time based on the trigger's
 * name.
 *
 * Return: negative error code on failure or length of the buffer
 *	   on success
 */
static ssize_t iio_trigger_write_current(struct device *dev,
					 struct device_attribute *attr,
					 const char *buf,
					 size_t len)
{
	struct iio_dev *indio_dev = dev_to_iio_dev(dev);
	struct iio_trigger *oldtrig = indio_dev->trig;
	struct iio_trigger *trig;
	int ret;

	mutex_lock(&indio_dev->mlock);
	if (indio_dev->currentmode == INDIO_BUFFER_TRIGGERED) {
		mutex_unlock(&indio_dev->mlock);
		return -EBUSY;
	}
	mutex_unlock(&indio_dev->mlock);

	trig = iio_trigger_find_by_name(buf, len);
	if (oldtrig == trig)
		return len;

	if (trig && indio_dev->info->validate_trigger) {
		ret = indio_dev->info->validate_trigger(indio_dev, trig);
		if (ret)
			return ret;
	}

	if (trig && trig->ops->validate_device) {
		ret = trig->ops->validate_device(trig, indio_dev);
		if (ret)
			return ret;
	}

	indio_dev->trig = trig;

	if (oldtrig) {
		if (indio_dev->modes & INDIO_EVENT_TRIGGERED)
			iio_trigger_detach_poll_func(oldtrig,
						     indio_dev->pollfunc_event);
		iio_trigger_put(oldtrig);
	}
	if (indio_dev->trig) {
		iio_trigger_get(indio_dev->trig);
		if (indio_dev->modes & INDIO_EVENT_TRIGGERED)
			iio_trigger_attach_poll_func(indio_dev->trig,
						     indio_dev->pollfunc_event);
	}

	return len;
}

static DEVICE_ATTR(current_trigger, S_IRUGO | S_IWUSR,
		   iio_trigger_read_current,
		   iio_trigger_write_current);

static struct attribute *iio_trigger_consumer_attrs[] = {
	&dev_attr_current_trigger.attr,
	NULL,
};

static const struct attribute_group iio_trigger_consumer_attr_group = {
	.name = "trigger",
	.attrs = iio_trigger_consumer_attrs,
};

static void iio_trig_release(struct device *device)
{
	struct iio_trigger *trig = to_iio_trigger(device);
	int i;

	if (trig->subirq_base) {
		for (i = 0; i < CONFIG_IIO_CONSUMERS_PER_TRIGGER; i++) {
			irq_modify_status(trig->subirq_base + i,
					  IRQ_NOAUTOEN,
					  IRQ_NOREQUEST | IRQ_NOPROBE);
			irq_set_chip(trig->subirq_base + i,
				     NULL);
			irq_set_handler(trig->subirq_base + i,
					NULL);
		}

		irq_free_descs(trig->subirq_base,
			       CONFIG_IIO_CONSUMERS_PER_TRIGGER);
	}
	kfree(trig->name);
	kfree(trig);
}

static struct device_type iio_trig_type = {
	.release = iio_trig_release,
	.groups = iio_trig_dev_groups,
};

static void iio_trig_subirqmask(struct irq_data *d)
{
	struct irq_chip *chip = irq_data_get_irq_chip(d);
	struct iio_trigger *trig
		= container_of(chip,
			       struct iio_trigger, subirq_chip);
	trig->subirqs[d->irq - trig->subirq_base].enabled = false;
}

static void iio_trig_subirqunmask(struct irq_data *d)
{
	struct irq_chip *chip = irq_data_get_irq_chip(d);
	struct iio_trigger *trig
		= container_of(chip,
			       struct iio_trigger, subirq_chip);
	trig->subirqs[d->irq - trig->subirq_base].enabled = true;
}

static struct iio_trigger *viio_trigger_alloc(const char *fmt, va_list vargs)
{
	struct iio_trigger *trig;
	trig = kzalloc(sizeof *trig, GFP_KERNEL);
	if (trig) {
		int i;
		trig->dev.type = &iio_trig_type;
		trig->dev.bus = &iio_bus_type;
		device_initialize(&trig->dev);

		mutex_init(&trig->pool_lock);
		trig->subirq_base
			= irq_alloc_descs(-1, 0,
					  CONFIG_IIO_CONSUMERS_PER_TRIGGER,
					  0);
		if (trig->subirq_base < 0) {
			kfree(trig);
			return NULL;
		}

		trig->name = kvasprintf(GFP_KERNEL, fmt, vargs);
		if (trig->name == NULL) {
			irq_free_descs(trig->subirq_base,
				       CONFIG_IIO_CONSUMERS_PER_TRIGGER);
			kfree(trig);
			return NULL;
		}
		trig->subirq_chip.name = trig->name;
		trig->subirq_chip.irq_mask = &iio_trig_subirqmask;
		trig->subirq_chip.irq_unmask = &iio_trig_subirqunmask;
		for (i = 0; i < CONFIG_IIO_CONSUMERS_PER_TRIGGER; i++) {
			irq_set_chip(trig->subirq_base + i,
				     &trig->subirq_chip);
			irq_set_handler(trig->subirq_base + i,
					&handle_simple_irq);
			irq_modify_status(trig->subirq_base + i,
					  IRQ_NOREQUEST | IRQ_NOAUTOEN,
					  IRQ_NOPROBE);
		}
		get_device(&trig->dev);
	}

	return trig;
}

struct iio_trigger *iio_trigger_alloc(const char *fmt, ...)
{
	struct iio_trigger *trig;
	va_list vargs;

	va_start(vargs, fmt);
	trig = viio_trigger_alloc(fmt, vargs);
	va_end(vargs);

	return trig;
}
EXPORT_SYMBOL(iio_trigger_alloc);

void iio_trigger_free(struct iio_trigger *trig)
{
	if (trig)
		put_device(&trig->dev);
}
EXPORT_SYMBOL(iio_trigger_free);

static void devm_iio_trigger_release(struct device *dev, void *res)
{
	iio_trigger_free(*(struct iio_trigger **)res);
}

static int devm_iio_trigger_match(struct device *dev, void *res, void *data)
{
	struct iio_trigger **r = res;

	if (!r || !*r) {
		WARN_ON(!r || !*r);
		return 0;
	}

	return *r == data;
}

/**
 * devm_iio_trigger_alloc - Resource-managed iio_trigger_alloc()
 * @dev:		Device to allocate iio_trigger for
 * @fmt:		trigger name format. If it includes format
 *			specifiers, the additional arguments following
 *			format are formatted and inserted in the resulting
 *			string replacing their respective specifiers.
 *
 * Managed iio_trigger_alloc.  iio_trigger allocated with this function is
 * automatically freed on driver detach.
 *
 * If an iio_trigger allocated with this function needs to be freed separately,
 * devm_iio_trigger_free() must be used.
 *
 * RETURNS:
 * Pointer to allocated iio_trigger on success, NULL on failure.
 */
struct iio_trigger *devm_iio_trigger_alloc(struct device *dev,
						const char *fmt, ...)
{
	struct iio_trigger **ptr, *trig;
	va_list vargs;

	ptr = devres_alloc(devm_iio_trigger_release, sizeof(*ptr),
			   GFP_KERNEL);
	if (!ptr)
		return NULL;

	/* use raw alloc_dr for kmalloc caller tracing */
	va_start(vargs, fmt);
	trig = viio_trigger_alloc(fmt, vargs);
	va_end(vargs);
	if (trig) {
		*ptr = trig;
		devres_add(dev, ptr);
	} else {
		devres_free(ptr);
	}

	return trig;
}
EXPORT_SYMBOL_GPL(devm_iio_trigger_alloc);

/**
 * devm_iio_trigger_free - Resource-managed iio_trigger_free()
 * @dev:		Device this iio_dev belongs to
 * @iio_trig:		the iio_trigger associated with the device
 *
 * Free iio_trigger allocated with devm_iio_trigger_alloc().
 */
void devm_iio_trigger_free(struct device *dev, struct iio_trigger *iio_trig)
{
	int rc;

	rc = devres_release(dev, devm_iio_trigger_release,
			    devm_iio_trigger_match, iio_trig);
	WARN_ON(rc);
}
EXPORT_SYMBOL_GPL(devm_iio_trigger_free);

void iio_device_register_trigger_consumer(struct iio_dev *indio_dev)
{
	indio_dev->groups[indio_dev->groupcounter++] =
		&iio_trigger_consumer_attr_group;
}

void iio_device_unregister_trigger_consumer(struct iio_dev *indio_dev)
{
	/* Clean up an associated but not attached trigger reference */
	if (indio_dev->trig)
		iio_trigger_put(indio_dev->trig);
}

int iio_triggered_buffer_postenable(struct iio_dev *indio_dev)
{
	return iio_trigger_attach_poll_func(indio_dev->trig,
					    indio_dev->pollfunc);
}
EXPORT_SYMBOL(iio_triggered_buffer_postenable);

int iio_triggered_buffer_predisable(struct iio_dev *indio_dev)
{
	return iio_trigger_detach_poll_func(indio_dev->trig,
					     indio_dev->pollfunc);
}
EXPORT_SYMBOL(iio_triggered_buffer_predisable);<|MERGE_RESOLUTION|>--- conflicted
+++ resolved
@@ -249,11 +249,7 @@
 		goto out_put_irq;
 
 	/* Enable trigger in driver */
-<<<<<<< HEAD
-	if (trig->ops && trig->ops->set_trigger_state && notinuse) {
-=======
 	if (trig->ops->set_trigger_state && notinuse) {
->>>>>>> dfd2e9ab
 		ret = trig->ops->set_trigger_state(trig, true);
 		if (ret < 0)
 			goto out_free_irq;

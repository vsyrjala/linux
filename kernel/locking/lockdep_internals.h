/* SPDX-License-Identifier: GPL-2.0 */
/*
 * kernel/lockdep_internals.h
 *
 * Runtime locking correctness validator
 *
 * lockdep subsystem internal functions and variables.
 */

/*
 * Lock-class usage-state bits:
 */
enum lock_usage_bit {
#define LOCKDEP_STATE(__STATE)		\
	LOCK_USED_IN_##__STATE,		\
	LOCK_USED_IN_##__STATE##_READ,	\
	LOCK_ENABLED_##__STATE,		\
	LOCK_ENABLED_##__STATE##_READ,
#include "lockdep_states.h"
#undef LOCKDEP_STATE
	LOCK_USED,
	LOCK_USAGE_STATES
};

#define LOCK_USAGE_READ_MASK 1
#define LOCK_USAGE_DIR_MASK  2
#define LOCK_USAGE_STATE_MASK (~(LOCK_USAGE_READ_MASK | LOCK_USAGE_DIR_MASK))

/*
 * Usage-state bitmasks:
 */
#define __LOCKF(__STATE)	LOCKF_##__STATE = (1 << LOCK_##__STATE),

enum {
#define LOCKDEP_STATE(__STATE)						\
	__LOCKF(USED_IN_##__STATE)					\
	__LOCKF(USED_IN_##__STATE##_READ)				\
	__LOCKF(ENABLED_##__STATE)					\
	__LOCKF(ENABLED_##__STATE##_READ)
#include "lockdep_states.h"
#undef LOCKDEP_STATE
	__LOCKF(USED)
};

#define LOCKDEP_STATE(__STATE)	LOCKF_ENABLED_##__STATE |
static const unsigned long LOCKF_ENABLED_IRQ =
#include "lockdep_states.h"
	0;
#undef LOCKDEP_STATE

#define LOCKDEP_STATE(__STATE)	LOCKF_USED_IN_##__STATE |
static const unsigned long LOCKF_USED_IN_IRQ =
#include "lockdep_states.h"
	0;
#undef LOCKDEP_STATE

#define LOCKDEP_STATE(__STATE)	LOCKF_ENABLED_##__STATE##_READ |
static const unsigned long LOCKF_ENABLED_IRQ_READ =
#include "lockdep_states.h"
	0;
#undef LOCKDEP_STATE

#define LOCKDEP_STATE(__STATE)	LOCKF_USED_IN_##__STATE##_READ |
static const unsigned long LOCKF_USED_IN_IRQ_READ =
#include "lockdep_states.h"
	0;
#undef LOCKDEP_STATE

#define LOCKF_ENABLED_IRQ_ALL (LOCKF_ENABLED_IRQ | LOCKF_ENABLED_IRQ_READ)
#define LOCKF_USED_IN_IRQ_ALL (LOCKF_USED_IN_IRQ | LOCKF_USED_IN_IRQ_READ)

#define LOCKF_IRQ (LOCKF_ENABLED_IRQ | LOCKF_USED_IN_IRQ)
#define LOCKF_IRQ_READ (LOCKF_ENABLED_IRQ_READ | LOCKF_USED_IN_IRQ_READ)

/*
 * CONFIG_LOCKDEP_SMALL is defined for sparc. Sparc requires .text,
 * .data and .bss to fit in required 32MB limit for the kernel. With
 * CONFIG_LOCKDEP we could go over this limit and cause system boot-up problems.
 * So, reduce the static allocations for lockdeps related structures so that
 * everything fits in current required size limit.
 */
#ifdef CONFIG_LOCKDEP_SMALL
/*
 * MAX_LOCKDEP_ENTRIES is the maximum number of lock dependencies
 * we track.
 *
 * We use the per-lock dependency maps in two ways: we grow it by adding
 * every to-be-taken lock to all currently held lock's own dependency
 * table (if it's not there yet), and we check it for lock order
 * conflicts and deadlocks.
 */
#define MAX_LOCKDEP_ENTRIES	16384UL
#define MAX_LOCKDEP_CHAINS_BITS	15
#define MAX_STACK_TRACE_ENTRIES	262144UL
#define STACK_TRACE_HASH_SIZE	8192
#else
#define MAX_LOCKDEP_ENTRIES	32768UL

#define MAX_LOCKDEP_CHAINS_BITS	17

/*
 * Stack-trace: tightly packed array of stack backtrace
 * addresses. Protected by the hash_lock.
 */
<<<<<<< HEAD
#define MAX_STACK_TRACE_ENTRIES	1048576UL
=======
#define MAX_STACK_TRACE_ENTRIES	524288UL
#define STACK_TRACE_HASH_SIZE	16384
>>>>>>> 4862bccb
#endif

#define MAX_LOCKDEP_CHAINS	(1UL << MAX_LOCKDEP_CHAINS_BITS)

#define MAX_LOCKDEP_CHAIN_HLOCKS (MAX_LOCKDEP_CHAINS*5)

extern struct list_head all_lock_classes;
extern struct lock_chain lock_chains[];

#define LOCK_USAGE_CHARS (1+LOCK_USAGE_STATES/2)

extern void get_usage_chars(struct lock_class *class,
			    char usage[LOCK_USAGE_CHARS]);

extern const char *__get_key_name(const struct lockdep_subclass_key *key,
				  char *str);

struct lock_class *lock_chain_get_class(struct lock_chain *chain, int i);

extern unsigned long nr_lock_classes;
extern unsigned long nr_list_entries;
long lockdep_next_lockchain(long i);
unsigned long lock_chain_count(void);
extern int nr_chain_hlocks;
extern unsigned long nr_stack_trace_entries;

extern unsigned int nr_hardirq_chains;
extern unsigned int nr_softirq_chains;
extern unsigned int nr_process_chains;
extern unsigned int max_lockdep_depth;

extern unsigned int max_bfs_queue_depth;

#ifdef CONFIG_PROVE_LOCKING
extern unsigned long lockdep_count_forward_deps(struct lock_class *);
extern unsigned long lockdep_count_backward_deps(struct lock_class *);
#ifdef CONFIG_TRACE_IRQFLAGS
u64 lockdep_stack_trace_count(void);
u64 lockdep_stack_hash_count(void);
#endif
#else
static inline unsigned long
lockdep_count_forward_deps(struct lock_class *class)
{
	return 0;
}
static inline unsigned long
lockdep_count_backward_deps(struct lock_class *class)
{
	return 0;
}
#endif

#ifdef CONFIG_DEBUG_LOCKDEP

#include <asm/local.h>
/*
 * Various lockdep statistics.
 * We want them per cpu as they are often accessed in fast path
 * and we want to avoid too much cache bouncing.
 */
struct lockdep_stats {
	unsigned long  chain_lookup_hits;
	unsigned int   chain_lookup_misses;
	unsigned long  hardirqs_on_events;
	unsigned long  hardirqs_off_events;
	unsigned long  redundant_hardirqs_on;
	unsigned long  redundant_hardirqs_off;
	unsigned long  softirqs_on_events;
	unsigned long  softirqs_off_events;
	unsigned long  redundant_softirqs_on;
	unsigned long  redundant_softirqs_off;
	int            nr_unused_locks;
	unsigned int   nr_redundant_checks;
	unsigned int   nr_redundant;
	unsigned int   nr_cyclic_checks;
	unsigned int   nr_find_usage_forwards_checks;
	unsigned int   nr_find_usage_backwards_checks;

	/*
	 * Per lock class locking operation stat counts
	 */
	unsigned long lock_class_ops[MAX_LOCKDEP_KEYS];
};

DECLARE_PER_CPU(struct lockdep_stats, lockdep_stats);
extern struct lock_class lock_classes[MAX_LOCKDEP_KEYS];

#define __debug_atomic_inc(ptr)					\
	this_cpu_inc(lockdep_stats.ptr);

#define debug_atomic_inc(ptr)			{		\
	WARN_ON_ONCE(!irqs_disabled());				\
	__this_cpu_inc(lockdep_stats.ptr);			\
}

#define debug_atomic_dec(ptr)			{		\
	WARN_ON_ONCE(!irqs_disabled());				\
	__this_cpu_dec(lockdep_stats.ptr);			\
}

#define debug_atomic_read(ptr)		({				\
	struct lockdep_stats *__cpu_lockdep_stats;			\
	unsigned long long __total = 0;					\
	int __cpu;							\
	for_each_possible_cpu(__cpu) {					\
		__cpu_lockdep_stats = &per_cpu(lockdep_stats, __cpu);	\
		__total += __cpu_lockdep_stats->ptr;			\
	}								\
	__total;							\
})

static inline void debug_class_ops_inc(struct lock_class *class)
{
	int idx;

	idx = class - lock_classes;
	__debug_atomic_inc(lock_class_ops[idx]);
}

static inline unsigned long debug_class_ops_read(struct lock_class *class)
{
	int idx, cpu;
	unsigned long ops = 0;

	idx = class - lock_classes;
	for_each_possible_cpu(cpu)
		ops += per_cpu(lockdep_stats.lock_class_ops[idx], cpu);
	return ops;
}

#else
# define __debug_atomic_inc(ptr)	do { } while (0)
# define debug_atomic_inc(ptr)		do { } while (0)
# define debug_atomic_dec(ptr)		do { } while (0)
# define debug_atomic_read(ptr)		0
# define debug_class_ops_inc(ptr)	do { } while (0)
#endif<|MERGE_RESOLUTION|>--- conflicted
+++ resolved
@@ -102,12 +102,8 @@
  * Stack-trace: tightly packed array of stack backtrace
  * addresses. Protected by the hash_lock.
  */
-<<<<<<< HEAD
 #define MAX_STACK_TRACE_ENTRIES	1048576UL
-=======
-#define MAX_STACK_TRACE_ENTRIES	524288UL
 #define STACK_TRACE_HASH_SIZE	16384
->>>>>>> 4862bccb
 #endif
 
 #define MAX_LOCKDEP_CHAINS	(1UL << MAX_LOCKDEP_CHAINS_BITS)

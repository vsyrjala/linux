--- conflicted
+++ resolved
@@ -247,13 +247,8 @@
 	if (unlikely(index >= array->map.max_entries))
 		return -E2BIG;
 
-<<<<<<< HEAD
-	file = READ_ONCE(array->ptrs[index]);
-	if (unlikely(!file))
-=======
 	ee = READ_ONCE(array->ptrs[index]);
 	if (!ee)
->>>>>>> dfd2e9ab
 		return -ENOENT;
 
 	event = ee->event;
@@ -263,10 +258,6 @@
 
 	/* make sure event is local and doesn't have pmu::count */
 	if (unlikely(event->oncpu != cpu || event->pmu->count))
-		return -EINVAL;
-
-	if (unlikely(event->attr.type != PERF_TYPE_HARDWARE &&
-		     event->attr.type != PERF_TYPE_RAW))
 		return -EINVAL;
 
 	/*
@@ -301,13 +292,8 @@
 	if (unlikely(index >= array->map.max_entries))
 		return -E2BIG;
 
-<<<<<<< HEAD
-	file = READ_ONCE(array->ptrs[index]);
-	if (unlikely(!file))
-=======
 	ee = READ_ONCE(array->ptrs[index]);
 	if (!ee)
->>>>>>> dfd2e9ab
 		return -ENOENT;
 
 	event = ee->event;

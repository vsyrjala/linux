--- conflicted
+++ resolved
@@ -5317,10 +5317,6 @@
 			 u64 *values)
 {
 	u64 enabled, running;
-<<<<<<< HEAD
-	u64 values[5];
-=======
->>>>>>> c10ab299
 	int n = 0;
 
 	values[n++] = __perf_event_read_value(event, &enabled, &running);

#include <linux/debugfs.h>
#include <linux/mm.h>
#include <linux/slab.h>
#include <linux/uaccess.h>
#include <linux/bootmem.h>
#include <linux/stacktrace.h>
#include <linux/page_owner.h>
#include <linux/jump_label.h>
#include <linux/migrate.h>
#include <linux/stackdepot.h>

#include "internal.h"

/*
 * TODO: teach PAGE_OWNER_STACK_DEPTH (__dump_page_owner and save_stack)
 * to use off stack temporal storage
 */
#define PAGE_OWNER_STACK_DEPTH (16)

static bool page_owner_disabled = true;
DEFINE_STATIC_KEY_FALSE(page_owner_inited);

static depot_stack_handle_t dummy_handle;
static depot_stack_handle_t failure_handle;

static void init_early_allocated_pages(void);

static int early_page_owner_param(char *buf)
{
	if (!buf)
		return -EINVAL;

	if (strcmp(buf, "on") == 0)
		page_owner_disabled = false;

	return 0;
}
early_param("page_owner", early_page_owner_param);

static bool need_page_owner(void)
{
	if (page_owner_disabled)
		return false;

	return true;
}

static noinline void register_dummy_stack(void)
{
	unsigned long entries[4];
	struct stack_trace dummy;

	dummy.nr_entries = 0;
	dummy.max_entries = ARRAY_SIZE(entries);
	dummy.entries = &entries[0];
	dummy.skip = 0;

	save_stack_trace(&dummy);
	dummy_handle = depot_save_stack(&dummy, GFP_KERNEL);
}

static noinline void register_failure_stack(void)
{
	unsigned long entries[4];
	struct stack_trace failure;

	failure.nr_entries = 0;
	failure.max_entries = ARRAY_SIZE(entries);
	failure.entries = &entries[0];
	failure.skip = 0;

	save_stack_trace(&failure);
	failure_handle = depot_save_stack(&failure, GFP_KERNEL);
}

static void init_page_owner(void)
{
	if (page_owner_disabled)
		return;

	register_dummy_stack();
	register_failure_stack();
	static_branch_enable(&page_owner_inited);
	init_early_allocated_pages();
}

struct page_ext_operations page_owner_ops = {
	.need = need_page_owner,
	.init = init_page_owner,
};

void __reset_page_owner(struct page *page, unsigned int order)
{
	int i;
	struct page_ext *page_ext;

	for (i = 0; i < (1 << order); i++) {
		page_ext = lookup_page_ext(page + i);
		if (unlikely(!page_ext))
			continue;
		__clear_bit(PAGE_EXT_OWNER, &page_ext->flags);
	}
}

static inline bool check_recursive_alloc(struct stack_trace *trace,
					unsigned long ip)
{
	int i, count;

	if (!trace->nr_entries)
		return false;

	for (i = 0, count = 0; i < trace->nr_entries; i++) {
		if (trace->entries[i] == ip && ++count == 2)
			return true;
	}

	return false;
}

static noinline depot_stack_handle_t save_stack(gfp_t flags)
{
	unsigned long entries[PAGE_OWNER_STACK_DEPTH];
	struct stack_trace trace = {
		.nr_entries = 0,
		.entries = entries,
		.max_entries = PAGE_OWNER_STACK_DEPTH,
		.skip = 0
	};
	depot_stack_handle_t handle;

	save_stack_trace(&trace);
	if (trace.nr_entries != 0 &&
	    trace.entries[trace.nr_entries-1] == ULONG_MAX)
		trace.nr_entries--;

	/*
	 * We need to check recursion here because our request to stackdepot
	 * could trigger memory allocation to save new entry. New memory
	 * allocation would reach here and call depot_save_stack() again
	 * if we don't catch it. There is still not enough memory in stackdepot
	 * so it would try to allocate memory again and loop forever.
	 */
	if (check_recursive_alloc(&trace, _RET_IP_))
		return dummy_handle;

	handle = depot_save_stack(&trace, flags);
	if (!handle)
		handle = failure_handle;

	return handle;
}

noinline void __set_page_owner(struct page *page, unsigned int order,
					gfp_t gfp_mask)
{
	struct page_ext *page_ext = lookup_page_ext(page);

	if (unlikely(!page_ext))
		return;

	page_ext->handle = save_stack(gfp_mask);
	page_ext->order = order;
	page_ext->gfp_mask = gfp_mask;
	page_ext->last_migrate_reason = -1;

	__set_bit(PAGE_EXT_OWNER, &page_ext->flags);
}

void __set_page_owner_migrate_reason(struct page *page, int reason)
{
	struct page_ext *page_ext = lookup_page_ext(page);
	if (unlikely(!page_ext))
		return;

	page_ext->last_migrate_reason = reason;
}

void __split_page_owner(struct page *page, unsigned int order)
{
	int i;
	struct page_ext *page_ext = lookup_page_ext(page);

	if (unlikely(!page_ext))
		return;

	page_ext->order = 0;
	for (i = 1; i < (1 << order); i++)
		__copy_page_owner(page, page + i);
}

void __copy_page_owner(struct page *oldpage, struct page *newpage)
{
	struct page_ext *old_ext = lookup_page_ext(oldpage);
	struct page_ext *new_ext = lookup_page_ext(newpage);

	if (unlikely(!old_ext || !new_ext))
		return;

	new_ext->order = old_ext->order;
	new_ext->gfp_mask = old_ext->gfp_mask;
	new_ext->last_migrate_reason = old_ext->last_migrate_reason;
	new_ext->handle = old_ext->handle;

	/*
	 * We don't clear the bit on the oldpage as it's going to be freed
	 * after migration. Until then, the info can be useful in case of
	 * a bug, and the overal stats will be off a bit only temporarily.
	 * Also, migrate_misplaced_transhuge_page() can still fail the
	 * migration and then we want the oldpage to retain the info. But
	 * in that case we also don't need to explicitly clear the info from
	 * the new page, which will be freed.
	 */
	__set_bit(PAGE_EXT_OWNER, &new_ext->flags);
}

static ssize_t
print_page_owner(char __user *buf, size_t count, unsigned long pfn,
		struct page *page, struct page_ext *page_ext,
		depot_stack_handle_t handle)
{
	int ret;
	int pageblock_mt, page_mt;
	char *kbuf;
	unsigned long entries[PAGE_OWNER_STACK_DEPTH];
	struct stack_trace trace = {
		.nr_entries = 0,
		.entries = entries,
		.max_entries = PAGE_OWNER_STACK_DEPTH,
		.skip = 0
	};

	kbuf = kmalloc(count, GFP_KERNEL);
	if (!kbuf)
		return -ENOMEM;

	ret = snprintf(kbuf, count,
			"Page allocated via order %u, mask %#x(%pGg)\n",
			page_ext->order, page_ext->gfp_mask,
			&page_ext->gfp_mask);

	if (ret >= count)
		goto err;

	/* Print information relevant to grouping pages by mobility */
	pageblock_mt = get_pageblock_migratetype(page);
	page_mt  = gfpflags_to_migratetype(page_ext->gfp_mask);
	ret += snprintf(kbuf + ret, count - ret,
			"PFN %lu type %s Block %lu type %s Flags %#lx(%pGp)\n",
			pfn,
			migratetype_names[page_mt],
			pfn >> pageblock_order,
			migratetype_names[pageblock_mt],
			page->flags, &page->flags);

	if (ret >= count)
		goto err;

	depot_fetch_stack(handle, &trace);
	ret += snprint_stack_trace(kbuf + ret, count - ret, &trace, 0);
	if (ret >= count)
		goto err;

	if (page_ext->last_migrate_reason != -1) {
		ret += snprintf(kbuf + ret, count - ret,
			"Page has been migrated, last migrate reason: %s\n",
			migrate_reason_names[page_ext->last_migrate_reason]);
		if (ret >= count)
			goto err;
	}

	ret += snprintf(kbuf + ret, count - ret, "\n");
	if (ret >= count)
		goto err;

	if (copy_to_user(buf, kbuf, ret))
		ret = -EFAULT;

	kfree(kbuf);
	return ret;

err:
	kfree(kbuf);
	return -ENOMEM;
}

void __dump_page_owner(struct page *page)
{
	struct page_ext *page_ext = lookup_page_ext(page);
	unsigned long entries[PAGE_OWNER_STACK_DEPTH];
	struct stack_trace trace = {
		.nr_entries = 0,
		.entries = entries,
		.max_entries = PAGE_OWNER_STACK_DEPTH,
		.skip = 0
	};
<<<<<<< HEAD
=======
	depot_stack_handle_t handle;
>>>>>>> dfd2e9ab
	gfp_t gfp_mask;
	int mt;

	if (unlikely(!page_ext)) {
		pr_alert("There is not page extension available.\n");
		return;
	}
	gfp_mask = page_ext->gfp_mask;
	mt = gfpflags_to_migratetype(gfp_mask);

	if (!test_bit(PAGE_EXT_OWNER, &page_ext->flags)) {
		pr_alert("page_owner info is not active (free page?)\n");
		return;
	}

	handle = READ_ONCE(page_ext->handle);
	if (!handle) {
		pr_alert("page_owner info is not active (free page?)\n");
		return;
	}

	depot_fetch_stack(handle, &trace);
	pr_alert("page allocated via order %u, migratetype %s, gfp_mask %#x(%pGg)\n",
		 page_ext->order, migratetype_names[mt], gfp_mask, &gfp_mask);
	print_stack_trace(&trace, 0);

	if (page_ext->last_migrate_reason != -1)
		pr_alert("page has been migrated, last migrate reason: %s\n",
			migrate_reason_names[page_ext->last_migrate_reason]);
}

static ssize_t
read_page_owner(struct file *file, char __user *buf, size_t count, loff_t *ppos)
{
	unsigned long pfn;
	struct page *page;
	struct page_ext *page_ext;
	depot_stack_handle_t handle;

	if (!static_branch_unlikely(&page_owner_inited))
		return -EINVAL;

	page = NULL;
	pfn = min_low_pfn + *ppos;

	/* Find a valid PFN or the start of a MAX_ORDER_NR_PAGES area */
	while (!pfn_valid(pfn) && (pfn & (MAX_ORDER_NR_PAGES - 1)) != 0)
		pfn++;

	drain_all_pages(NULL);

	/* Find an allocated page */
	for (; pfn < max_pfn; pfn++) {
		/*
		 * If the new page is in a new MAX_ORDER_NR_PAGES area,
		 * validate the area as existing, skip it if not
		 */
		if ((pfn & (MAX_ORDER_NR_PAGES - 1)) == 0 && !pfn_valid(pfn)) {
			pfn += MAX_ORDER_NR_PAGES - 1;
			continue;
		}

		/* Check for holes within a MAX_ORDER area */
		if (!pfn_valid_within(pfn))
			continue;

		page = pfn_to_page(pfn);
		if (PageBuddy(page)) {
			unsigned long freepage_order = page_order_unsafe(page);

			if (freepage_order < MAX_ORDER)
				pfn += (1UL << freepage_order) - 1;
			continue;
		}

		page_ext = lookup_page_ext(page);
		if (unlikely(!page_ext))
			continue;

		/*
		 * Some pages could be missed by concurrent allocation or free,
		 * because we don't hold the zone lock.
		 */
		if (!test_bit(PAGE_EXT_OWNER, &page_ext->flags))
			continue;

		/*
		 * Access to page_ext->handle isn't synchronous so we should
		 * be careful to access it.
		 */
		handle = READ_ONCE(page_ext->handle);
		if (!handle)
			continue;

		/* Record the next PFN to read in the file offset */
		*ppos = (pfn - min_low_pfn) + 1;

		return print_page_owner(buf, count, pfn, page,
				page_ext, handle);
	}

	return 0;
}

static void init_pages_in_zone(pg_data_t *pgdat, struct zone *zone)
{
	struct page *page;
	struct page_ext *page_ext;
	unsigned long pfn = zone->zone_start_pfn, block_end_pfn;
	unsigned long end_pfn = pfn + zone->spanned_pages;
	unsigned long count = 0;

	/* Scan block by block. First and last block may be incomplete */
	pfn = zone->zone_start_pfn;

	/*
	 * Walk the zone in pageblock_nr_pages steps. If a page block spans
	 * a zone boundary, it will be double counted between zones. This does
	 * not matter as the mixed block count will still be correct
	 */
	for (; pfn < end_pfn; ) {
		if (!pfn_valid(pfn)) {
			pfn = ALIGN(pfn + 1, MAX_ORDER_NR_PAGES);
			continue;
		}

		block_end_pfn = ALIGN(pfn + 1, pageblock_nr_pages);
		block_end_pfn = min(block_end_pfn, end_pfn);

		page = pfn_to_page(pfn);

		for (; pfn < block_end_pfn; pfn++) {
			if (!pfn_valid_within(pfn))
				continue;

			page = pfn_to_page(pfn);

			if (page_zone(page) != zone)
				continue;

			/*
			 * We are safe to check buddy flag and order, because
			 * this is init stage and only single thread runs.
			 */
			if (PageBuddy(page)) {
				pfn += (1UL << page_order(page)) - 1;
				continue;
			}

			if (PageReserved(page))
				continue;

			page_ext = lookup_page_ext(page);
			if (unlikely(!page_ext))
				continue;

			/* Maybe overraping zone */
			if (test_bit(PAGE_EXT_OWNER, &page_ext->flags))
				continue;

			/* Found early allocated page */
			set_page_owner(page, 0, 0);
			count++;
		}
	}

	pr_info("Node %d, zone %8s: page owner found early allocated %lu pages\n",
		pgdat->node_id, zone->name, count);
}

static void init_zones_in_node(pg_data_t *pgdat)
{
	struct zone *zone;
	struct zone *node_zones = pgdat->node_zones;
	unsigned long flags;

	for (zone = node_zones; zone - node_zones < MAX_NR_ZONES; ++zone) {
		if (!populated_zone(zone))
			continue;

		spin_lock_irqsave(&zone->lock, flags);
		init_pages_in_zone(pgdat, zone);
		spin_unlock_irqrestore(&zone->lock, flags);
	}
}

static void init_early_allocated_pages(void)
{
	pg_data_t *pgdat;

	drain_all_pages(NULL);
	for_each_online_pgdat(pgdat)
		init_zones_in_node(pgdat);
}

static const struct file_operations proc_page_owner_operations = {
	.read		= read_page_owner,
};

static int __init pageowner_init(void)
{
	struct dentry *dentry;

	if (!static_branch_unlikely(&page_owner_inited)) {
		pr_info("page_owner is disabled\n");
		return 0;
	}

	dentry = debugfs_create_file("page_owner", S_IRUSR, NULL,
			NULL, &proc_page_owner_operations);
	if (IS_ERR(dentry))
		return PTR_ERR(dentry);

	return 0;
}
late_initcall(pageowner_init)<|MERGE_RESOLUTION|>--- conflicted
+++ resolved
@@ -294,10 +294,7 @@
 		.max_entries = PAGE_OWNER_STACK_DEPTH,
 		.skip = 0
 	};
-<<<<<<< HEAD
-=======
 	depot_stack_handle_t handle;
->>>>>>> dfd2e9ab
 	gfp_t gfp_mask;
 	int mt;
 

--- conflicted
+++ resolved
@@ -492,19 +492,6 @@
 				goto isolate_fail;
 		}
 
-<<<<<<< HEAD
-		/* Found a free page, break it into order-0 pages */
-		isolated = split_free_page(page);
-		if (!isolated)
-			break;
-
-		total_isolated += isolated;
-		cc->nr_freepages += isolated;
-		for (i = 0; i < isolated; i++) {
-			list_add(&page->lru, freelist);
-			page++;
-		}
-=======
 		/* Found a free page, will break it into order-0 pages */
 		order = page_order(page);
 		isolated = __isolate_free_page(page, order);
@@ -516,7 +503,6 @@
 		cc->nr_freepages += isolated;
 		list_add_tail(&page->lru, freelist);
 
->>>>>>> dfd2e9ab
 		if (!strict && cc->nr_migratepages <= cc->nr_freepages) {
 			blockpfn += isolated;
 			break;

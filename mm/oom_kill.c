/*
 *  linux/mm/oom_kill.c
 * 
 *  Copyright (C)  1998,2000  Rik van Riel
 *	Thanks go out to Claus Fischer for some serious inspiration and
 *	for goading me into coding this file...
 *  Copyright (C)  2010  Google, Inc.
 *	Rewritten by David Rientjes
 *
 *  The routines in this file are used to kill a process when
 *  we're seriously out of memory. This gets called from __alloc_pages()
 *  in mm/page_alloc.c when we really run out of memory.
 *
 *  Since we won't call these routines often (on a well-configured
 *  machine) this file will double as a 'coding guide' and a signpost
 *  for newbie kernel hackers. It features several pointers to major
 *  kernel subsystems and hints as to where to find out what things do.
 */

#include <linux/oom.h>
#include <linux/mm.h>
#include <linux/err.h>
#include <linux/gfp.h>
#include <linux/sched.h>
#include <linux/swap.h>
#include <linux/timex.h>
#include <linux/jiffies.h>
#include <linux/cpuset.h>
#include <linux/export.h>
#include <linux/notifier.h>
#include <linux/memcontrol.h>
#include <linux/mempolicy.h>
#include <linux/security.h>
#include <linux/ptrace.h>
#include <linux/freezer.h>
#include <linux/ftrace.h>
#include <linux/ratelimit.h>
#include <linux/kthread.h>
#include <linux/init.h>

#include <asm/tlb.h>
#include "internal.h"

#define CREATE_TRACE_POINTS
#include <trace/events/oom.h>

int sysctl_panic_on_oom;
int sysctl_oom_kill_allocating_task;
int sysctl_oom_dump_tasks = 1;

DEFINE_MUTEX(oom_lock);

#ifdef CONFIG_NUMA
/**
 * has_intersects_mems_allowed() - check task eligiblity for kill
 * @start: task struct of which task to consider
 * @mask: nodemask passed to page allocator for mempolicy ooms
 *
 * Task eligibility is determined by whether or not a candidate task, @tsk,
 * shares the same mempolicy nodes as current if it is bound by such a policy
 * and whether or not it has the same set of allowed cpuset nodes.
 */
static bool has_intersects_mems_allowed(struct task_struct *start,
					const nodemask_t *mask)
{
	struct task_struct *tsk;
	bool ret = false;

	rcu_read_lock();
	for_each_thread(start, tsk) {
		if (mask) {
			/*
			 * If this is a mempolicy constrained oom, tsk's
			 * cpuset is irrelevant.  Only return true if its
			 * mempolicy intersects current, otherwise it may be
			 * needlessly killed.
			 */
			ret = mempolicy_nodemask_intersects(tsk, mask);
		} else {
			/*
			 * This is not a mempolicy constrained oom, so only
			 * check the mems of tsk's cpuset.
			 */
			ret = cpuset_mems_allowed_intersects(current, tsk);
		}
		if (ret)
			break;
	}
	rcu_read_unlock();

	return ret;
}
#else
static bool has_intersects_mems_allowed(struct task_struct *tsk,
					const nodemask_t *mask)
{
	return true;
}
#endif /* CONFIG_NUMA */

/*
 * The process p may have detached its own ->mm while exiting or through
 * use_mm(), but one or more of its subthreads may still have a valid
 * pointer.  Return p, or any of its subthreads with a valid ->mm, with
 * task_lock() held.
 */
struct task_struct *find_lock_task_mm(struct task_struct *p)
{
	struct task_struct *t;

	rcu_read_lock();

	for_each_thread(p, t) {
		task_lock(t);
		if (likely(t->mm))
			goto found;
		task_unlock(t);
	}
	t = NULL;
found:
	rcu_read_unlock();

	return t;
}

/*
 * order == -1 means the oom kill is required by sysrq, otherwise only
 * for display purposes.
 */
static inline bool is_sysrq_oom(struct oom_control *oc)
{
	return oc->order == -1;
}

/* return true if the task is not adequate as candidate victim task. */
static bool oom_unkillable_task(struct task_struct *p,
		struct mem_cgroup *memcg, const nodemask_t *nodemask)
{
	if (is_global_init(p))
		return true;
	if (p->flags & PF_KTHREAD)
		return true;

	/* When mem_cgroup_out_of_memory() and p is not member of the group */
	if (memcg && !task_in_mem_cgroup(p, memcg))
		return true;

	/* p may not have freeable memory in nodemask */
	if (!has_intersects_mems_allowed(p, nodemask))
		return true;

	return false;
}

/**
 * oom_badness - heuristic function to determine which candidate task to kill
 * @p: task struct of which task we should calculate
 * @totalpages: total present RAM allowed for page allocation
 *
 * The heuristic for determining which task to kill is made to be as simple and
 * predictable as possible.  The goal is to return the highest value for the
 * task consuming the most memory to avoid subsequent oom failures.
 */
unsigned long oom_badness(struct task_struct *p, struct mem_cgroup *memcg,
			  const nodemask_t *nodemask, unsigned long totalpages)
{
	long points;
	long adj;

	if (oom_unkillable_task(p, memcg, nodemask))
		return 0;

	p = find_lock_task_mm(p);
	if (!p)
		return 0;

	/*
	 * Do not even consider tasks which are explicitly marked oom
	 * unkillable or have been already oom reaped or the are in
	 * the middle of vfork
	 */
	adj = (long)p->signal->oom_score_adj;
	if (adj == OOM_SCORE_ADJ_MIN ||
			test_bit(MMF_OOM_REAPED, &p->mm->flags) ||
			in_vfork(p)) {
		task_unlock(p);
		return 0;
	}

	/*
	 * The baseline for the badness score is the proportion of RAM that each
	 * task's rss, pagetable and swap space use.
	 */
	points = get_mm_rss(p->mm) + get_mm_counter(p->mm, MM_SWAPENTS) +
		atomic_long_read(&p->mm->nr_ptes) + mm_nr_pmds(p->mm);
	task_unlock(p);

	/*
	 * Root processes get 3% bonus, just like the __vm_enough_memory()
	 * implementation used by LSMs.
	 */
	if (has_capability_noaudit(p, CAP_SYS_ADMIN))
		points -= (points * 3) / 100;

	/* Normalize to oom_score_adj units */
	adj *= totalpages / 1000;
	points += adj;

	/*
	 * Never return 0 for an eligible task regardless of the root bonus and
	 * oom_score_adj (oom_score_adj can't be OOM_SCORE_ADJ_MIN here).
	 */
	return points > 0 ? points : 1;
}

/*
 * Determine the type of allocation constraint.
 */
#ifdef CONFIG_NUMA
static enum oom_constraint constrained_alloc(struct oom_control *oc,
					     unsigned long *totalpages)
{
	struct zone *zone;
	struct zoneref *z;
	enum zone_type high_zoneidx = gfp_zone(oc->gfp_mask);
	bool cpuset_limited = false;
	int nid;

	/* Default to all available memory */
	*totalpages = totalram_pages + total_swap_pages;

	if (!oc->zonelist)
		return CONSTRAINT_NONE;
	/*
	 * Reach here only when __GFP_NOFAIL is used. So, we should avoid
	 * to kill current.We have to random task kill in this case.
	 * Hopefully, CONSTRAINT_THISNODE...but no way to handle it, now.
	 */
	if (oc->gfp_mask & __GFP_THISNODE)
		return CONSTRAINT_NONE;

	/*
	 * This is not a __GFP_THISNODE allocation, so a truncated nodemask in
	 * the page allocator means a mempolicy is in effect.  Cpuset policy
	 * is enforced in get_page_from_freelist().
	 */
	if (oc->nodemask &&
	    !nodes_subset(node_states[N_MEMORY], *oc->nodemask)) {
		*totalpages = total_swap_pages;
		for_each_node_mask(nid, *oc->nodemask)
			*totalpages += node_spanned_pages(nid);
		return CONSTRAINT_MEMORY_POLICY;
	}

	/* Check this allocation failure is caused by cpuset's wall function */
	for_each_zone_zonelist_nodemask(zone, z, oc->zonelist,
			high_zoneidx, oc->nodemask)
		if (!cpuset_zone_allowed(zone, oc->gfp_mask))
			cpuset_limited = true;

	if (cpuset_limited) {
		*totalpages = total_swap_pages;
		for_each_node_mask(nid, cpuset_current_mems_allowed)
			*totalpages += node_spanned_pages(nid);
		return CONSTRAINT_CPUSET;
	}
	return CONSTRAINT_NONE;
}
#else
static enum oom_constraint constrained_alloc(struct oom_control *oc,
					     unsigned long *totalpages)
{
	*totalpages = totalram_pages + total_swap_pages;
	return CONSTRAINT_NONE;
}
#endif

enum oom_scan_t oom_scan_process_thread(struct oom_control *oc,
					struct task_struct *task)
{
	if (oom_unkillable_task(task, NULL, oc->nodemask))
		return OOM_SCAN_CONTINUE;

	/*
	 * This task already has access to memory reserves and is being killed.
	 * Don't allow any other task to have access to the reserves unless
	 * the task has MMF_OOM_REAPED because chances that it would release
	 * any memory is quite low.
	 */
	if (!is_sysrq_oom(oc) && atomic_read(&task->signal->oom_victims)) {
		struct task_struct *p = find_lock_task_mm(task);
		enum oom_scan_t ret = OOM_SCAN_ABORT;

		if (p) {
			if (test_bit(MMF_OOM_REAPED, &p->mm->flags))
				ret = OOM_SCAN_CONTINUE;
			task_unlock(p);
		}

		return ret;
	}

	/*
	 * If task is allocating a lot of memory and has been marked to be
	 * killed first if it triggers an oom, then select it.
	 */
	if (oom_task_origin(task))
		return OOM_SCAN_SELECT;

	return OOM_SCAN_OK;
}

/*
 * Simple selection loop. We chose the process with the highest
 * number of 'points'.  Returns -1 on scan abort.
 */
static struct task_struct *select_bad_process(struct oom_control *oc,
		unsigned int *ppoints, unsigned long totalpages)
{
	struct task_struct *p;
	struct task_struct *chosen = NULL;
	unsigned long chosen_points = 0;

	rcu_read_lock();
	for_each_process(p) {
		unsigned int points;

		switch (oom_scan_process_thread(oc, p)) {
		case OOM_SCAN_SELECT:
			chosen = p;
			chosen_points = ULONG_MAX;
			/* fall through */
		case OOM_SCAN_CONTINUE:
			continue;
		case OOM_SCAN_ABORT:
			rcu_read_unlock();
			return (struct task_struct *)(-1UL);
		case OOM_SCAN_OK:
			break;
		};
		points = oom_badness(p, NULL, oc->nodemask, totalpages);
		if (!points || points < chosen_points)
			continue;

		chosen = p;
		chosen_points = points;
	}
	if (chosen)
		get_task_struct(chosen);
	rcu_read_unlock();

	*ppoints = chosen_points * 1000 / totalpages;
	return chosen;
}

/**
 * dump_tasks - dump current memory state of all system tasks
 * @memcg: current's memory controller, if constrained
 * @nodemask: nodemask passed to page allocator for mempolicy ooms
 *
 * Dumps the current memory state of all eligible tasks.  Tasks not in the same
 * memcg, not in the same cpuset, or bound to a disjoint set of mempolicy nodes
 * are not shown.
 * State information includes task's pid, uid, tgid, vm size, rss, nr_ptes,
 * swapents, oom_score_adj value, and name.
 */
static void dump_tasks(struct mem_cgroup *memcg, const nodemask_t *nodemask)
{
	struct task_struct *p;
	struct task_struct *task;

	pr_info("[ pid ]   uid  tgid total_vm      rss nr_ptes nr_pmds swapents oom_score_adj name\n");
	rcu_read_lock();
	for_each_process(p) {
		if (oom_unkillable_task(p, memcg, nodemask))
			continue;

		task = find_lock_task_mm(p);
		if (!task) {
			/*
			 * This is a kthread or all of p's threads have already
			 * detached their mm's.  There's no need to report
			 * them; they can't be oom killed anyway.
			 */
			continue;
		}

		pr_info("[%5d] %5d %5d %8lu %8lu %7ld %7ld %8lu         %5hd %s\n",
			task->pid, from_kuid(&init_user_ns, task_uid(task)),
			task->tgid, task->mm->total_vm, get_mm_rss(task->mm),
			atomic_long_read(&task->mm->nr_ptes),
			mm_nr_pmds(task->mm),
			get_mm_counter(task->mm, MM_SWAPENTS),
			task->signal->oom_score_adj, task->comm);
		task_unlock(task);
	}
	rcu_read_unlock();
}

static void dump_header(struct oom_control *oc, struct task_struct *p)
{
	pr_warn("%s invoked oom-killer: gfp_mask=%#x(%pGg), order=%d, oom_score_adj=%hd\n",
		current->comm, oc->gfp_mask, &oc->gfp_mask, oc->order,
		current->signal->oom_score_adj);

	cpuset_print_current_mems_allowed();
	dump_stack();
	if (oc->memcg)
		mem_cgroup_print_oom_info(oc->memcg, p);
	else
		show_mem(SHOW_MEM_FILTER_NODES);
	if (sysctl_oom_dump_tasks)
		dump_tasks(oc->memcg, oc->nodemask);
}

/*
 * Number of OOM victims in flight
 */
static atomic_t oom_victims = ATOMIC_INIT(0);
static DECLARE_WAIT_QUEUE_HEAD(oom_victims_wait);

bool oom_killer_disabled __read_mostly;

#define K(x) ((x) << (PAGE_SHIFT-10))

/*
 * task->mm can be NULL if the task is the exited group leader.  So to
 * determine whether the task is using a particular mm, we examine all the
 * task's threads: if one of those is using this mm then this task was also
 * using it.
 */
bool process_shares_mm(struct task_struct *p, struct mm_struct *mm)
{
	struct task_struct *t;

	for_each_thread(p, t) {
		struct mm_struct *t_mm = READ_ONCE(t->mm);
		if (t_mm)
			return t_mm == mm;
	}
	return false;
}


#ifdef CONFIG_MMU
/*
 * OOM Reaper kernel thread which tries to reap the memory used by the OOM
 * victim (if that is possible) to help the OOM killer to move on.
 */
static struct task_struct *oom_reaper_th;
static DECLARE_WAIT_QUEUE_HEAD(oom_reaper_wait);
static struct task_struct *oom_reaper_list;
static DEFINE_SPINLOCK(oom_reaper_lock);

static bool __oom_reap_task(struct task_struct *tsk)
{
	struct mmu_gather tlb;
	struct vm_area_struct *vma;
	struct mm_struct *mm = NULL;
	struct task_struct *p;
	struct zap_details details = {.check_swap_entries = true,
				      .ignore_dirty = true};
	bool ret = true;

	/*
	 * We have to make sure to not race with the victim exit path
	 * and cause premature new oom victim selection:
	 * __oom_reap_task		exit_mm
	 *   mmget_not_zero
	 *				  mmput
	 *				    atomic_dec_and_test
	 *				  exit_oom_victim
	 *				[...]
	 *				out_of_memory
	 *				  select_bad_process
	 *				    # no TIF_MEMDIE task selects new victim
	 *  unmap_page_range # frees some memory
	 */
	mutex_lock(&oom_lock);

	/*
	 * Make sure we find the associated mm_struct even when the particular
	 * thread has already terminated and cleared its mm.
	 * We might have race with exit path so consider our work done if there
	 * is no mm.
	 */
	p = find_lock_task_mm(tsk);
	if (!p)
		goto unlock_oom;
	mm = p->mm;
<<<<<<< HEAD
	atomic_inc(&mm->mm_users);
=======
	atomic_inc(&mm->mm_count);
>>>>>>> dfd2e9ab
	task_unlock(p);

	if (!down_read_trylock(&mm->mmap_sem)) {
		ret = false;
		goto mm_drop;
	}

	/*
	 * increase mm_users only after we know we will reap something so
	 * that the mmput_async is called only when we have reaped something
	 * and delayed __mmput doesn't matter that much
	 */
	if (!mmget_not_zero(mm)) {
		up_read(&mm->mmap_sem);
		goto mm_drop;
	}

	tlb_gather_mmu(&tlb, mm, 0, -1);
	for (vma = mm->mmap ; vma; vma = vma->vm_next) {
		if (is_vm_hugetlb_page(vma))
			continue;

		/*
		 * mlocked VMAs require explicit munlocking before unmap.
		 * Let's keep it simple here and skip such VMAs.
		 */
		if (vma->vm_flags & VM_LOCKED)
			continue;

		/*
		 * Only anonymous pages have a good chance to be dropped
		 * without additional steps which we cannot afford as we
		 * are OOM already.
		 *
		 * We do not even care about fs backed pages because all
		 * which are reclaimable have already been reclaimed and
		 * we do not want to block exit_mmap by keeping mm ref
		 * count elevated without a good reason.
		 */
		if (vma_is_anonymous(vma) || !(vma->vm_flags & VM_SHARED))
			unmap_page_range(&tlb, vma, vma->vm_start, vma->vm_end,
					 &details);
	}
	tlb_finish_mmu(&tlb, 0, -1);
	pr_info("oom_reaper: reaped process %d (%s), now anon-rss:%lukB, file-rss:%lukB, shmem-rss:%lukB\n",
			task_pid_nr(tsk), tsk->comm,
			K(get_mm_counter(mm, MM_ANONPAGES)),
			K(get_mm_counter(mm, MM_FILEPAGES)),
			K(get_mm_counter(mm, MM_SHMEMPAGES)));
	up_read(&mm->mmap_sem);

	/*
	 * This task can be safely ignored because we cannot do much more
	 * to release its memory.
	 */
	set_bit(MMF_OOM_REAPED, &mm->flags);
	/*
	 * Drop our reference but make sure the mmput slow path is called from a
	 * different context because we shouldn't risk we get stuck there and
	 * put the oom_reaper out of the way.
	 */
	mmput_async(mm);
mm_drop:
	mmdrop(mm);
unlock_oom:
	mutex_unlock(&oom_lock);
	return ret;
}

#define MAX_OOM_REAP_RETRIES 10
static void oom_reap_task(struct task_struct *tsk)
{
	int attempts = 0;

	/* Retry the down_read_trylock(mmap_sem) a few times */
	while (attempts++ < MAX_OOM_REAP_RETRIES && !__oom_reap_task(tsk))
		schedule_timeout_idle(HZ/10);

	if (attempts > MAX_OOM_REAP_RETRIES) {
		struct task_struct *p;

		pr_info("oom_reaper: unable to reap pid:%d (%s)\n",
				task_pid_nr(tsk), tsk->comm);

		/*
		 * If we've already tried to reap this task in the past and
		 * failed it probably doesn't make much sense to try yet again
		 * so hide the mm from the oom killer so that it can move on
		 * to another task with a different mm struct.
		 */
		p = find_lock_task_mm(tsk);
		if (p) {
			if (test_and_set_bit(MMF_OOM_NOT_REAPABLE, &p->mm->flags)) {
				pr_info("oom_reaper: giving up pid:%d (%s)\n",
						task_pid_nr(tsk), tsk->comm);
				set_bit(MMF_OOM_REAPED, &p->mm->flags);
			}
			task_unlock(p);
		}

		debug_show_all_locks();
	}

	/*
	 * Clear TIF_MEMDIE because the task shouldn't be sitting on a
	 * reasonably reclaimable memory anymore or it is not a good candidate
	 * for the oom victim right now because it cannot release its memory
	 * itself nor by the oom reaper.
	 */
	tsk->oom_reaper_list = NULL;
	exit_oom_victim(tsk);

	/* Drop a reference taken by wake_oom_reaper */
	put_task_struct(tsk);
}

static int oom_reaper(void *unused)
{
	set_freezable();

	while (true) {
		struct task_struct *tsk = NULL;

		wait_event_freezable(oom_reaper_wait, oom_reaper_list != NULL);
		spin_lock(&oom_reaper_lock);
		if (oom_reaper_list != NULL) {
			tsk = oom_reaper_list;
			oom_reaper_list = tsk->oom_reaper_list;
		}
		spin_unlock(&oom_reaper_lock);

		if (tsk)
			oom_reap_task(tsk);
	}

	return 0;
}

void wake_oom_reaper(struct task_struct *tsk)
{
	if (!oom_reaper_th)
		return;

	/* tsk is already queued? */
	if (tsk == oom_reaper_list || tsk->oom_reaper_list)
		return;

	get_task_struct(tsk);

	spin_lock(&oom_reaper_lock);
	tsk->oom_reaper_list = oom_reaper_list;
	oom_reaper_list = tsk;
	spin_unlock(&oom_reaper_lock);
	wake_up(&oom_reaper_wait);
}

static int __init oom_init(void)
{
	oom_reaper_th = kthread_run(oom_reaper, NULL, "oom_reaper");
	if (IS_ERR(oom_reaper_th)) {
		pr_err("Unable to start OOM reaper %ld. Continuing regardless\n",
				PTR_ERR(oom_reaper_th));
		oom_reaper_th = NULL;
	}
	return 0;
}
subsys_initcall(oom_init)
#endif

/**
 * mark_oom_victim - mark the given task as OOM victim
 * @tsk: task to mark
 *
 * Has to be called with oom_lock held and never after
 * oom has been disabled already.
 */
void mark_oom_victim(struct task_struct *tsk)
{
	WARN_ON(oom_killer_disabled);
	/* OOM killer might race with memcg OOM */
	if (test_and_set_tsk_thread_flag(tsk, TIF_MEMDIE))
		return;
	atomic_inc(&tsk->signal->oom_victims);
	/*
	 * Make sure that the task is woken up from uninterruptible sleep
	 * if it is frozen because OOM killer wouldn't be able to free
	 * any memory and livelock. freezing_slow_path will tell the freezer
	 * that TIF_MEMDIE tasks should be ignored.
	 */
	__thaw_task(tsk);
	atomic_inc(&oom_victims);
}

/**
 * exit_oom_victim - note the exit of an OOM victim
 */
void exit_oom_victim(struct task_struct *tsk)
{
	if (!test_and_clear_tsk_thread_flag(tsk, TIF_MEMDIE))
		return;
	atomic_dec(&tsk->signal->oom_victims);

	if (!atomic_dec_return(&oom_victims))
		wake_up_all(&oom_victims_wait);
}

/**
 * oom_killer_disable - disable OOM killer
 *
 * Forces all page allocations to fail rather than trigger OOM killer.
 * Will block and wait until all OOM victims are killed.
 *
 * The function cannot be called when there are runnable user tasks because
 * the userspace would see unexpected allocation failures as a result. Any
 * new usage of this function should be consulted with MM people.
 *
 * Returns true if successful and false if the OOM killer cannot be
 * disabled.
 */
bool oom_killer_disable(void)
{
	/*
	 * Make sure to not race with an ongoing OOM killer. Check that the
	 * current is not killed (possibly due to sharing the victim's memory).
	 */
	if (mutex_lock_killable(&oom_lock))
		return false;
	oom_killer_disabled = true;
	mutex_unlock(&oom_lock);

	wait_event(oom_victims_wait, !atomic_read(&oom_victims));

	return true;
}

/**
 * oom_killer_enable - enable OOM killer
 */
void oom_killer_enable(void)
{
	oom_killer_disabled = false;
}

static inline bool __task_will_free_mem(struct task_struct *task)
{
	struct signal_struct *sig = task->signal;

	/*
	 * A coredumping process may sleep for an extended period in exit_mm(),
	 * so the oom killer cannot assume that the process will promptly exit
	 * and release memory.
	 */
	if (sig->flags & SIGNAL_GROUP_COREDUMP)
		return false;

	if (sig->flags & SIGNAL_GROUP_EXIT)
		return true;

	if (thread_group_empty(task) && (task->flags & PF_EXITING))
		return true;

	return false;
}

/*
 * Checks whether the given task is dying or exiting and likely to
 * release its address space. This means that all threads and processes
 * sharing the same mm have to be killed or exiting.
 * Caller has to make sure that task->mm is stable (hold task_lock or
 * it operates on the current).
 */
bool task_will_free_mem(struct task_struct *task)
{
	struct mm_struct *mm = task->mm;
	struct task_struct *p;
	bool ret;

	/*
	 * Skip tasks without mm because it might have passed its exit_mm and
	 * exit_oom_victim. oom_reaper could have rescued that but do not rely
	 * on that for now. We can consider find_lock_task_mm in future.
	 */
	if (!mm)
		return false;

	if (!__task_will_free_mem(task))
		return false;

	/*
	 * This task has already been drained by the oom reaper so there are
	 * only small chances it will free some more
	 */
	if (test_bit(MMF_OOM_REAPED, &mm->flags))
		return false;

	if (atomic_read(&mm->mm_users) <= 1)
		return true;

	/*
	 * This is really pessimistic but we do not have any reliable way
	 * to check that external processes share with our mm
	 */
	rcu_read_lock();
	for_each_process(p) {
		if (!process_shares_mm(p, mm))
			continue;
		if (same_thread_group(task, p))
			continue;
		ret = __task_will_free_mem(p);
		if (!ret)
			break;
	}
	rcu_read_unlock();

	return ret;
}

/*
 * Must be called while holding a reference to p, which will be released upon
 * returning.
 */
void oom_kill_process(struct oom_control *oc, struct task_struct *p,
		      unsigned int points, unsigned long totalpages,
		      const char *message)
{
	struct task_struct *victim = p;
	struct task_struct *child;
	struct task_struct *t;
	struct mm_struct *mm;
	unsigned int victim_points = 0;
	static DEFINE_RATELIMIT_STATE(oom_rs, DEFAULT_RATELIMIT_INTERVAL,
					      DEFAULT_RATELIMIT_BURST);
	bool can_oom_reap = true;

	/*
	 * If the task is already exiting, don't alarm the sysadmin or kill
	 * its children or threads, just set TIF_MEMDIE so it can die quickly
	 */
	task_lock(p);
	if (task_will_free_mem(p)) {
		mark_oom_victim(p);
		wake_oom_reaper(p);
		task_unlock(p);
		put_task_struct(p);
		return;
	}
	task_unlock(p);

	if (__ratelimit(&oom_rs))
		dump_header(oc, p);

	pr_err("%s: Kill process %d (%s) score %u or sacrifice child\n",
		message, task_pid_nr(p), p->comm, points);

	/*
	 * If any of p's children has a different mm and is eligible for kill,
	 * the one with the highest oom_badness() score is sacrificed for its
	 * parent.  This attempts to lose the minimal amount of work done while
	 * still freeing memory.
	 */
	read_lock(&tasklist_lock);
	for_each_thread(p, t) {
		list_for_each_entry(child, &t->children, sibling) {
			unsigned int child_points;

			if (process_shares_mm(child, p->mm))
				continue;
			/*
			 * oom_badness() returns 0 if the thread is unkillable
			 */
			child_points = oom_badness(child,
					oc->memcg, oc->nodemask, totalpages);
			if (child_points > victim_points) {
				put_task_struct(victim);
				victim = child;
				victim_points = child_points;
				get_task_struct(victim);
			}
		}
	}
	read_unlock(&tasklist_lock);

	p = find_lock_task_mm(victim);
	if (!p) {
		put_task_struct(victim);
		return;
	} else if (victim != p) {
		get_task_struct(p);
		put_task_struct(victim);
		victim = p;
	}

	/* Get a reference to safely compare mm after task_unlock(victim) */
	mm = victim->mm;
	atomic_inc(&mm->mm_count);
	/*
	 * We should send SIGKILL before setting TIF_MEMDIE in order to prevent
	 * the OOM victim from depleting the memory reserves from the user
	 * space under its control.
	 */
	do_send_sig_info(SIGKILL, SEND_SIG_FORCED, victim, true);
	mark_oom_victim(victim);
	pr_err("Killed process %d (%s) total-vm:%lukB, anon-rss:%lukB, file-rss:%lukB, shmem-rss:%lukB\n",
		task_pid_nr(victim), victim->comm, K(victim->mm->total_vm),
		K(get_mm_counter(victim->mm, MM_ANONPAGES)),
		K(get_mm_counter(victim->mm, MM_FILEPAGES)),
		K(get_mm_counter(victim->mm, MM_SHMEMPAGES)));
	task_unlock(victim);

	/*
	 * Kill all user processes sharing victim->mm in other thread groups, if
	 * any.  They don't get access to memory reserves, though, to avoid
	 * depletion of all memory.  This prevents mm->mmap_sem livelock when an
	 * oom killed thread cannot exit because it requires the semaphore and
	 * its contended by another thread trying to allocate memory itself.
	 * That thread will now get access to memory reserves since it has a
	 * pending fatal signal.
	 */
	rcu_read_lock();
	for_each_process(p) {
		if (!process_shares_mm(p, mm))
			continue;
		if (same_thread_group(p, victim))
			continue;
		if (unlikely(p->flags & PF_KTHREAD) || is_global_init(p)) {
			/*
			 * We cannot use oom_reaper for the mm shared by this
			 * process because it wouldn't get killed and so the
			 * memory might be still used. Hide the mm from the oom
			 * killer to guarantee OOM forward progress.
			 */
			can_oom_reap = false;
			set_bit(MMF_OOM_REAPED, &mm->flags);
			pr_info("oom killer %d (%s) has mm pinned by %d (%s)\n",
					task_pid_nr(victim), victim->comm,
					task_pid_nr(p), p->comm);
			continue;
		}
		do_send_sig_info(SIGKILL, SEND_SIG_FORCED, p, true);
	}
	rcu_read_unlock();

	if (can_oom_reap)
		wake_oom_reaper(victim);

	mmdrop(mm);
	put_task_struct(victim);
}
#undef K

/*
 * Determines whether the kernel must panic because of the panic_on_oom sysctl.
 */
void check_panic_on_oom(struct oom_control *oc, enum oom_constraint constraint)
{
	if (likely(!sysctl_panic_on_oom))
		return;
	if (sysctl_panic_on_oom != 2) {
		/*
		 * panic_on_oom == 1 only affects CONSTRAINT_NONE, the kernel
		 * does not panic for cpuset, mempolicy, or memcg allocation
		 * failures.
		 */
		if (constraint != CONSTRAINT_NONE)
			return;
	}
	/* Do not panic for oom kills triggered by sysrq */
	if (is_sysrq_oom(oc))
		return;
	dump_header(oc, NULL);
	panic("Out of memory: %s panic_on_oom is enabled\n",
		sysctl_panic_on_oom == 2 ? "compulsory" : "system-wide");
}

static BLOCKING_NOTIFIER_HEAD(oom_notify_list);

int register_oom_notifier(struct notifier_block *nb)
{
	return blocking_notifier_chain_register(&oom_notify_list, nb);
}
EXPORT_SYMBOL_GPL(register_oom_notifier);

int unregister_oom_notifier(struct notifier_block *nb)
{
	return blocking_notifier_chain_unregister(&oom_notify_list, nb);
}
EXPORT_SYMBOL_GPL(unregister_oom_notifier);

/**
 * out_of_memory - kill the "best" process when we run out of memory
 * @oc: pointer to struct oom_control
 *
 * If we run out of memory, we have the choice between either
 * killing a random task (bad), letting the system crash (worse)
 * OR try to be smart about which process to kill. Note that we
 * don't have to be perfect here, we just have to be good.
 */
bool out_of_memory(struct oom_control *oc)
{
	struct task_struct *p;
	unsigned long totalpages;
	unsigned long freed = 0;
	unsigned int uninitialized_var(points);
	enum oom_constraint constraint = CONSTRAINT_NONE;

	if (oom_killer_disabled)
		return false;

	blocking_notifier_call_chain(&oom_notify_list, 0, &freed);
	if (freed > 0)
		/* Got some memory back in the last second. */
		return true;

	/*
	 * If current has a pending SIGKILL or is exiting, then automatically
	 * select it.  The goal is to allow it to allocate so that it may
	 * quickly exit and free its memory.
	 */
	if (task_will_free_mem(current)) {
		mark_oom_victim(current);
		wake_oom_reaper(current);
		return true;
	}

	/*
	 * The OOM killer does not compensate for IO-less reclaim.
	 * pagefault_out_of_memory lost its gfp context so we have to
	 * make sure exclude 0 mask - all other users should have at least
	 * ___GFP_DIRECT_RECLAIM to get here.
	 */
	if (oc->gfp_mask && !(oc->gfp_mask & (__GFP_FS|__GFP_NOFAIL)))
		return true;

	/*
	 * Check if there were limitations on the allocation (only relevant for
	 * NUMA) that may require different handling.
	 */
	constraint = constrained_alloc(oc, &totalpages);
	if (constraint != CONSTRAINT_MEMORY_POLICY)
		oc->nodemask = NULL;
	check_panic_on_oom(oc, constraint);

	if (sysctl_oom_kill_allocating_task && current->mm &&
	    !oom_unkillable_task(current, NULL, oc->nodemask) &&
	    current->signal->oom_score_adj != OOM_SCORE_ADJ_MIN) {
		get_task_struct(current);
		oom_kill_process(oc, current, 0, totalpages,
				 "Out of memory (oom_kill_allocating_task)");
		return true;
	}

	p = select_bad_process(oc, &points, totalpages);
	/* Found nothing?!?! Either we hang forever, or we panic. */
	if (!p && !is_sysrq_oom(oc)) {
		dump_header(oc, NULL);
		panic("Out of memory and no killable processes...\n");
	}
	if (p && p != (void *)-1UL) {
		oom_kill_process(oc, p, points, totalpages, "Out of memory");
		/*
		 * Give the killed process a good chance to exit before trying
		 * to allocate memory again.
		 */
		schedule_timeout_killable(1);
	}
	return true;
}

/*
 * The pagefault handler calls here because it is out of memory, so kill a
 * memory-hogging task. If oom_lock is held by somebody else, a parallel oom
 * killing is already in progress so do nothing.
 */
void pagefault_out_of_memory(void)
{
	struct oom_control oc = {
		.zonelist = NULL,
		.nodemask = NULL,
		.memcg = NULL,
		.gfp_mask = 0,
		.order = 0,
	};

	if (mem_cgroup_oom_synchronize(true))
		return;

	if (!mutex_trylock(&oom_lock))
		return;

	if (!out_of_memory(&oc)) {
		/*
		 * There shouldn't be any user tasks runnable while the
		 * OOM killer is disabled, so the current task has to
		 * be a racing OOM victim for which oom_killer_disable()
		 * is waiting for.
		 */
		WARN_ON(test_thread_flag(TIF_MEMDIE));
	}

	mutex_unlock(&oom_lock);
}<|MERGE_RESOLUTION|>--- conflicted
+++ resolved
@@ -488,11 +488,7 @@
 	if (!p)
 		goto unlock_oom;
 	mm = p->mm;
-<<<<<<< HEAD
-	atomic_inc(&mm->mm_users);
-=======
 	atomic_inc(&mm->mm_count);
->>>>>>> dfd2e9ab
 	task_unlock(p);
 
 	if (!down_read_trylock(&mm->mmap_sem)) {

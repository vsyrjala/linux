--- conflicted
+++ resolved
@@ -130,12 +130,8 @@
 
 				/* Also skip shared copy-on-write pages */
 				if (is_cow_mapping(vma->vm_flags) &&
-<<<<<<< HEAD
-				    folio_ref_count(folio) != 1)
-=======
 				    (folio_maybe_dma_pinned(folio) ||
 				     folio_likely_mapped_shared(folio)))
->>>>>>> 0c383648
 					continue;
 
 				/*

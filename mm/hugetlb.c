// SPDX-License-Identifier: GPL-2.0-only
/*
 * Generic hugetlb support.
 * (C) Nadia Yvette Chambers, April 2004
 */
#include <linux/list.h>
#include <linux/init.h>
#include <linux/mm.h>
#include <linux/seq_file.h>
#include <linux/sysctl.h>
#include <linux/highmem.h>
#include <linux/mmu_notifier.h>
#include <linux/nodemask.h>
#include <linux/pagemap.h>
#include <linux/mempolicy.h>
#include <linux/compiler.h>
#include <linux/cpuset.h>
#include <linux/mutex.h>
#include <linux/memblock.h>
#include <linux/sysfs.h>
#include <linux/slab.h>
#include <linux/mmdebug.h>
#include <linux/sched/signal.h>
#include <linux/rmap.h>
#include <linux/string_helpers.h>
#include <linux/swap.h>
#include <linux/swapops.h>
#include <linux/jhash.h>
#include <linux/numa.h>

#include <asm/page.h>
#include <asm/pgtable.h>
#include <asm/tlb.h>

#include <linux/io.h>
#include <linux/hugetlb.h>
#include <linux/hugetlb_cgroup.h>
#include <linux/node.h>
#include <linux/userfaultfd_k.h>
#include <linux/page_owner.h>
#include "internal.h"

int hugetlb_max_hstate __read_mostly;
unsigned int default_hstate_idx;
struct hstate hstates[HUGE_MAX_HSTATE];
/*
 * Minimum page order among possible hugepage sizes, set to a proper value
 * at boot time.
 */
static unsigned int minimum_order __read_mostly = UINT_MAX;

__initdata LIST_HEAD(huge_boot_pages);

/* for command line parsing */
static struct hstate * __initdata parsed_hstate;
static unsigned long __initdata default_hstate_max_huge_pages;
static unsigned long __initdata default_hstate_size;
static bool __initdata parsed_valid_hugepagesz = true;

/*
 * Protects updates to hugepage_freelists, hugepage_activelist, nr_huge_pages,
 * free_huge_pages, and surplus_huge_pages.
 */
DEFINE_SPINLOCK(hugetlb_lock);

/*
 * Serializes faults on the same logical page.  This is used to
 * prevent spurious OOMs when the hugepage pool is fully utilized.
 */
static int num_fault_mutexes;
struct mutex *hugetlb_fault_mutex_table ____cacheline_aligned_in_smp;

/* Forward declaration */
static int hugetlb_acct_memory(struct hstate *h, long delta);

static inline void unlock_or_release_subpool(struct hugepage_subpool *spool)
{
	bool free = (spool->count == 0) && (spool->used_hpages == 0);

	spin_unlock(&spool->lock);

	/* If no pages are used, and no other handles to the subpool
	 * remain, give up any reservations mased on minimum size and
	 * free the subpool */
	if (free) {
		if (spool->min_hpages != -1)
			hugetlb_acct_memory(spool->hstate,
						-spool->min_hpages);
		kfree(spool);
	}
}

struct hugepage_subpool *hugepage_new_subpool(struct hstate *h, long max_hpages,
						long min_hpages)
{
	struct hugepage_subpool *spool;

	spool = kzalloc(sizeof(*spool), GFP_KERNEL);
	if (!spool)
		return NULL;

	spin_lock_init(&spool->lock);
	spool->count = 1;
	spool->max_hpages = max_hpages;
	spool->hstate = h;
	spool->min_hpages = min_hpages;

	if (min_hpages != -1 && hugetlb_acct_memory(h, min_hpages)) {
		kfree(spool);
		return NULL;
	}
	spool->rsv_hpages = min_hpages;

	return spool;
}

void hugepage_put_subpool(struct hugepage_subpool *spool)
{
	spin_lock(&spool->lock);
	BUG_ON(!spool->count);
	spool->count--;
	unlock_or_release_subpool(spool);
}

/*
 * Subpool accounting for allocating and reserving pages.
 * Return -ENOMEM if there are not enough resources to satisfy the
 * the request.  Otherwise, return the number of pages by which the
 * global pools must be adjusted (upward).  The returned value may
 * only be different than the passed value (delta) in the case where
 * a subpool minimum size must be manitained.
 */
static long hugepage_subpool_get_pages(struct hugepage_subpool *spool,
				      long delta)
{
	long ret = delta;

	if (!spool)
		return ret;

	spin_lock(&spool->lock);

	if (spool->max_hpages != -1) {		/* maximum size accounting */
		if ((spool->used_hpages + delta) <= spool->max_hpages)
			spool->used_hpages += delta;
		else {
			ret = -ENOMEM;
			goto unlock_ret;
		}
	}

	/* minimum size accounting */
	if (spool->min_hpages != -1 && spool->rsv_hpages) {
		if (delta > spool->rsv_hpages) {
			/*
			 * Asking for more reserves than those already taken on
			 * behalf of subpool.  Return difference.
			 */
			ret = delta - spool->rsv_hpages;
			spool->rsv_hpages = 0;
		} else {
			ret = 0;	/* reserves already accounted for */
			spool->rsv_hpages -= delta;
		}
	}

unlock_ret:
	spin_unlock(&spool->lock);
	return ret;
}

/*
 * Subpool accounting for freeing and unreserving pages.
 * Return the number of global page reservations that must be dropped.
 * The return value may only be different than the passed value (delta)
 * in the case where a subpool minimum size must be maintained.
 */
static long hugepage_subpool_put_pages(struct hugepage_subpool *spool,
				       long delta)
{
	long ret = delta;

	if (!spool)
		return delta;

	spin_lock(&spool->lock);

	if (spool->max_hpages != -1)		/* maximum size accounting */
		spool->used_hpages -= delta;

	 /* minimum size accounting */
	if (spool->min_hpages != -1 && spool->used_hpages < spool->min_hpages) {
		if (spool->rsv_hpages + delta <= spool->min_hpages)
			ret = 0;
		else
			ret = spool->rsv_hpages + delta - spool->min_hpages;

		spool->rsv_hpages += delta;
		if (spool->rsv_hpages > spool->min_hpages)
			spool->rsv_hpages = spool->min_hpages;
	}

	/*
	 * If hugetlbfs_put_super couldn't free spool due to an outstanding
	 * quota reference, free it now.
	 */
	unlock_or_release_subpool(spool);

	return ret;
}

static inline struct hugepage_subpool *subpool_inode(struct inode *inode)
{
	return HUGETLBFS_SB(inode->i_sb)->spool;
}

static inline struct hugepage_subpool *subpool_vma(struct vm_area_struct *vma)
{
	return subpool_inode(file_inode(vma->vm_file));
}

/*
 * Region tracking -- allows tracking of reservations and instantiated pages
 *                    across the pages in a mapping.
 *
 * The region data structures are embedded into a resv_map and protected
 * by a resv_map's lock.  The set of regions within the resv_map represent
 * reservations for huge pages, or huge pages that have already been
 * instantiated within the map.  The from and to elements are huge page
 * indicies into the associated mapping.  from indicates the starting index
 * of the region.  to represents the first index past the end of  the region.
 *
 * For example, a file region structure with from == 0 and to == 4 represents
 * four huge pages in a mapping.  It is important to note that the to element
 * represents the first element past the end of the region. This is used in
 * arithmetic as 4(to) - 0(from) = 4 huge pages in the region.
 *
 * Interval notation of the form [from, to) will be used to indicate that
 * the endpoint from is inclusive and to is exclusive.
 */
struct file_region {
	struct list_head link;
	long from;
	long to;
};

/*
 * Add the huge page range represented by [f, t) to the reserve
 * map.  In the normal case, existing regions will be expanded
 * to accommodate the specified range.  Sufficient regions should
 * exist for expansion due to the previous call to region_chg
 * with the same range.  However, it is possible that region_del
 * could have been called after region_chg and modifed the map
 * in such a way that no region exists to be expanded.  In this
 * case, pull a region descriptor from the cache associated with
 * the map and use that for the new range.
 *
 * Return the number of new huge pages added to the map.  This
 * number is greater than or equal to zero.
 */
static long region_add(struct resv_map *resv, long f, long t)
{
	struct list_head *head = &resv->regions;
	struct file_region *rg, *nrg, *trg;
	long add = 0;

	spin_lock(&resv->lock);
	/* Locate the region we are either in or before. */
	list_for_each_entry(rg, head, link)
		if (f <= rg->to)
			break;

	/*
	 * If no region exists which can be expanded to include the
	 * specified range, the list must have been modified by an
	 * interleving call to region_del().  Pull a region descriptor
	 * from the cache and use it for this range.
	 */
	if (&rg->link == head || t < rg->from) {
		VM_BUG_ON(resv->region_cache_count <= 0);

		resv->region_cache_count--;
		nrg = list_first_entry(&resv->region_cache, struct file_region,
					link);
		list_del(&nrg->link);

		nrg->from = f;
		nrg->to = t;
		list_add(&nrg->link, rg->link.prev);

		add += t - f;
		goto out_locked;
	}

	/* Round our left edge to the current segment if it encloses us. */
	if (f > rg->from)
		f = rg->from;

	/* Check for and consume any regions we now overlap with. */
	nrg = rg;
	list_for_each_entry_safe(rg, trg, rg->link.prev, link) {
		if (&rg->link == head)
			break;
		if (rg->from > t)
			break;

		/* If this area reaches higher then extend our area to
		 * include it completely.  If this is not the first area
		 * which we intend to reuse, free it. */
		if (rg->to > t)
			t = rg->to;
		if (rg != nrg) {
			/* Decrement return value by the deleted range.
			 * Another range will span this area so that by
			 * end of routine add will be >= zero
			 */
			add -= (rg->to - rg->from);
			list_del(&rg->link);
			kfree(rg);
		}
	}

	add += (nrg->from - f);		/* Added to beginning of region */
	nrg->from = f;
	add += t - nrg->to;		/* Added to end of region */
	nrg->to = t;

out_locked:
	resv->adds_in_progress--;
	spin_unlock(&resv->lock);
	VM_BUG_ON(add < 0);
	return add;
}

/*
 * Examine the existing reserve map and determine how many
 * huge pages in the specified range [f, t) are NOT currently
 * represented.  This routine is called before a subsequent
 * call to region_add that will actually modify the reserve
 * map to add the specified range [f, t).  region_chg does
 * not change the number of huge pages represented by the
 * map.  However, if the existing regions in the map can not
 * be expanded to represent the new range, a new file_region
 * structure is added to the map as a placeholder.  This is
 * so that the subsequent region_add call will have all the
 * regions it needs and will not fail.
 *
 * Upon entry, region_chg will also examine the cache of region descriptors
 * associated with the map.  If there are not enough descriptors cached, one
 * will be allocated for the in progress add operation.
 *
 * Returns the number of huge pages that need to be added to the existing
 * reservation map for the range [f, t).  This number is greater or equal to
 * zero.  -ENOMEM is returned if a new file_region structure or cache entry
 * is needed and can not be allocated.
 */
static long region_chg(struct resv_map *resv, long f, long t)
{
	struct list_head *head = &resv->regions;
	struct file_region *rg, *nrg = NULL;
	long chg = 0;

retry:
	spin_lock(&resv->lock);
retry_locked:
	resv->adds_in_progress++;

	/*
	 * Check for sufficient descriptors in the cache to accommodate
	 * the number of in progress add operations.
	 */
	if (resv->adds_in_progress > resv->region_cache_count) {
		struct file_region *trg;

		VM_BUG_ON(resv->adds_in_progress - resv->region_cache_count > 1);
		/* Must drop lock to allocate a new descriptor. */
		resv->adds_in_progress--;
		spin_unlock(&resv->lock);

		trg = kmalloc(sizeof(*trg), GFP_KERNEL);
		if (!trg) {
			kfree(nrg);
			return -ENOMEM;
		}

		spin_lock(&resv->lock);
		list_add(&trg->link, &resv->region_cache);
		resv->region_cache_count++;
		goto retry_locked;
	}

	/* Locate the region we are before or in. */
	list_for_each_entry(rg, head, link)
		if (f <= rg->to)
			break;

	/* If we are below the current region then a new region is required.
	 * Subtle, allocate a new region at the position but make it zero
	 * size such that we can guarantee to record the reservation. */
	if (&rg->link == head || t < rg->from) {
		if (!nrg) {
			resv->adds_in_progress--;
			spin_unlock(&resv->lock);
			nrg = kmalloc(sizeof(*nrg), GFP_KERNEL);
			if (!nrg)
				return -ENOMEM;

			nrg->from = f;
			nrg->to   = f;
			INIT_LIST_HEAD(&nrg->link);
			goto retry;
		}

		list_add(&nrg->link, rg->link.prev);
		chg = t - f;
		goto out_nrg;
	}

	/* Round our left edge to the current segment if it encloses us. */
	if (f > rg->from)
		f = rg->from;
	chg = t - f;

	/* Check for and consume any regions we now overlap with. */
	list_for_each_entry(rg, rg->link.prev, link) {
		if (&rg->link == head)
			break;
		if (rg->from > t)
			goto out;

		/* We overlap with this area, if it extends further than
		 * us then we must extend ourselves.  Account for its
		 * existing reservation. */
		if (rg->to > t) {
			chg += rg->to - t;
			t = rg->to;
		}
		chg -= rg->to - rg->from;
	}

out:
	spin_unlock(&resv->lock);
	/*  We already know we raced and no longer need the new region */
	kfree(nrg);
	return chg;
out_nrg:
	spin_unlock(&resv->lock);
	return chg;
}

/*
 * Abort the in progress add operation.  The adds_in_progress field
 * of the resv_map keeps track of the operations in progress between
 * calls to region_chg and region_add.  Operations are sometimes
 * aborted after the call to region_chg.  In such cases, region_abort
 * is called to decrement the adds_in_progress counter.
 *
 * NOTE: The range arguments [f, t) are not needed or used in this
 * routine.  They are kept to make reading the calling code easier as
 * arguments will match the associated region_chg call.
 */
static void region_abort(struct resv_map *resv, long f, long t)
{
	spin_lock(&resv->lock);
	VM_BUG_ON(!resv->region_cache_count);
	resv->adds_in_progress--;
	spin_unlock(&resv->lock);
}

/*
 * Delete the specified range [f, t) from the reserve map.  If the
 * t parameter is LONG_MAX, this indicates that ALL regions after f
 * should be deleted.  Locate the regions which intersect [f, t)
 * and either trim, delete or split the existing regions.
 *
 * Returns the number of huge pages deleted from the reserve map.
 * In the normal case, the return value is zero or more.  In the
 * case where a region must be split, a new region descriptor must
 * be allocated.  If the allocation fails, -ENOMEM will be returned.
 * NOTE: If the parameter t == LONG_MAX, then we will never split
 * a region and possibly return -ENOMEM.  Callers specifying
 * t == LONG_MAX do not need to check for -ENOMEM error.
 */
static long region_del(struct resv_map *resv, long f, long t)
{
	struct list_head *head = &resv->regions;
	struct file_region *rg, *trg;
	struct file_region *nrg = NULL;
	long del = 0;

retry:
	spin_lock(&resv->lock);
	list_for_each_entry_safe(rg, trg, head, link) {
		/*
		 * Skip regions before the range to be deleted.  file_region
		 * ranges are normally of the form [from, to).  However, there
		 * may be a "placeholder" entry in the map which is of the form
		 * (from, to) with from == to.  Check for placeholder entries
		 * at the beginning of the range to be deleted.
		 */
		if (rg->to <= f && (rg->to != rg->from || rg->to != f))
			continue;

		if (rg->from >= t)
			break;

		if (f > rg->from && t < rg->to) { /* Must split region */
			/*
			 * Check for an entry in the cache before dropping
			 * lock and attempting allocation.
			 */
			if (!nrg &&
			    resv->region_cache_count > resv->adds_in_progress) {
				nrg = list_first_entry(&resv->region_cache,
							struct file_region,
							link);
				list_del(&nrg->link);
				resv->region_cache_count--;
			}

			if (!nrg) {
				spin_unlock(&resv->lock);
				nrg = kmalloc(sizeof(*nrg), GFP_KERNEL);
				if (!nrg)
					return -ENOMEM;
				goto retry;
			}

			del += t - f;

			/* New entry for end of split region */
			nrg->from = t;
			nrg->to = rg->to;
			INIT_LIST_HEAD(&nrg->link);

			/* Original entry is trimmed */
			rg->to = f;

			list_add(&nrg->link, &rg->link);
			nrg = NULL;
			break;
		}

		if (f <= rg->from && t >= rg->to) { /* Remove entire region */
			del += rg->to - rg->from;
			list_del(&rg->link);
			kfree(rg);
			continue;
		}

		if (f <= rg->from) {	/* Trim beginning of region */
			del += t - rg->from;
			rg->from = t;
		} else {		/* Trim end of region */
			del += rg->to - f;
			rg->to = f;
		}
	}

	spin_unlock(&resv->lock);
	kfree(nrg);
	return del;
}

/*
 * A rare out of memory error was encountered which prevented removal of
 * the reserve map region for a page.  The huge page itself was free'ed
 * and removed from the page cache.  This routine will adjust the subpool
 * usage count, and the global reserve count if needed.  By incrementing
 * these counts, the reserve map entry which could not be deleted will
 * appear as a "reserved" entry instead of simply dangling with incorrect
 * counts.
 */
void hugetlb_fix_reserve_counts(struct inode *inode)
{
	struct hugepage_subpool *spool = subpool_inode(inode);
	long rsv_adjust;

	rsv_adjust = hugepage_subpool_get_pages(spool, 1);
	if (rsv_adjust) {
		struct hstate *h = hstate_inode(inode);

		hugetlb_acct_memory(h, 1);
	}
}

/*
 * Count and return the number of huge pages in the reserve map
 * that intersect with the range [f, t).
 */
static long region_count(struct resv_map *resv, long f, long t)
{
	struct list_head *head = &resv->regions;
	struct file_region *rg;
	long chg = 0;

	spin_lock(&resv->lock);
	/* Locate each segment we overlap with, and count that overlap. */
	list_for_each_entry(rg, head, link) {
		long seg_from;
		long seg_to;

		if (rg->to <= f)
			continue;
		if (rg->from >= t)
			break;

		seg_from = max(rg->from, f);
		seg_to = min(rg->to, t);

		chg += seg_to - seg_from;
	}
	spin_unlock(&resv->lock);

	return chg;
}

/*
 * Convert the address within this vma to the page offset within
 * the mapping, in pagecache page units; huge pages here.
 */
static pgoff_t vma_hugecache_offset(struct hstate *h,
			struct vm_area_struct *vma, unsigned long address)
{
	return ((address - vma->vm_start) >> huge_page_shift(h)) +
			(vma->vm_pgoff >> huge_page_order(h));
}

pgoff_t linear_hugepage_index(struct vm_area_struct *vma,
				     unsigned long address)
{
	return vma_hugecache_offset(hstate_vma(vma), vma, address);
}
EXPORT_SYMBOL_GPL(linear_hugepage_index);

/*
 * Return the size of the pages allocated when backing a VMA. In the majority
 * cases this will be same size as used by the page table entries.
 */
unsigned long vma_kernel_pagesize(struct vm_area_struct *vma)
{
	if (vma->vm_ops && vma->vm_ops->pagesize)
		return vma->vm_ops->pagesize(vma);
	return PAGE_SIZE;
}
EXPORT_SYMBOL_GPL(vma_kernel_pagesize);

/*
 * Return the page size being used by the MMU to back a VMA. In the majority
 * of cases, the page size used by the kernel matches the MMU size. On
 * architectures where it differs, an architecture-specific 'strong'
 * version of this symbol is required.
 */
__weak unsigned long vma_mmu_pagesize(struct vm_area_struct *vma)
{
	return vma_kernel_pagesize(vma);
}

/*
 * Flags for MAP_PRIVATE reservations.  These are stored in the bottom
 * bits of the reservation map pointer, which are always clear due to
 * alignment.
 */
#define HPAGE_RESV_OWNER    (1UL << 0)
#define HPAGE_RESV_UNMAPPED (1UL << 1)
#define HPAGE_RESV_MASK (HPAGE_RESV_OWNER | HPAGE_RESV_UNMAPPED)

/*
 * These helpers are used to track how many pages are reserved for
 * faults in a MAP_PRIVATE mapping. Only the process that called mmap()
 * is guaranteed to have their future faults succeed.
 *
 * With the exception of reset_vma_resv_huge_pages() which is called at fork(),
 * the reserve counters are updated with the hugetlb_lock held. It is safe
 * to reset the VMA at fork() time as it is not in use yet and there is no
 * chance of the global counters getting corrupted as a result of the values.
 *
 * The private mapping reservation is represented in a subtly different
 * manner to a shared mapping.  A shared mapping has a region map associated
 * with the underlying file, this region map represents the backing file
 * pages which have ever had a reservation assigned which this persists even
 * after the page is instantiated.  A private mapping has a region map
 * associated with the original mmap which is attached to all VMAs which
 * reference it, this region map represents those offsets which have consumed
 * reservation ie. where pages have been instantiated.
 */
static unsigned long get_vma_private_data(struct vm_area_struct *vma)
{
	return (unsigned long)vma->vm_private_data;
}

static void set_vma_private_data(struct vm_area_struct *vma,
							unsigned long value)
{
	vma->vm_private_data = (void *)value;
}

struct resv_map *resv_map_alloc(void)
{
	struct resv_map *resv_map = kmalloc(sizeof(*resv_map), GFP_KERNEL);
	struct file_region *rg = kmalloc(sizeof(*rg), GFP_KERNEL);

	if (!resv_map || !rg) {
		kfree(resv_map);
		kfree(rg);
		return NULL;
	}

	kref_init(&resv_map->refs);
	spin_lock_init(&resv_map->lock);
	INIT_LIST_HEAD(&resv_map->regions);

	resv_map->adds_in_progress = 0;

	INIT_LIST_HEAD(&resv_map->region_cache);
	list_add(&rg->link, &resv_map->region_cache);
	resv_map->region_cache_count = 1;

	return resv_map;
}

void resv_map_release(struct kref *ref)
{
	struct resv_map *resv_map = container_of(ref, struct resv_map, refs);
	struct list_head *head = &resv_map->region_cache;
	struct file_region *rg, *trg;

	/* Clear out any active regions before we release the map. */
	region_del(resv_map, 0, LONG_MAX);

	/* ... and any entries left in the cache */
	list_for_each_entry_safe(rg, trg, head, link) {
		list_del(&rg->link);
		kfree(rg);
	}

	VM_BUG_ON(resv_map->adds_in_progress);

	kfree(resv_map);
}

static inline struct resv_map *inode_resv_map(struct inode *inode)
{
	/*
	 * At inode evict time, i_mapping may not point to the original
	 * address space within the inode.  This original address space
	 * contains the pointer to the resv_map.  So, always use the
	 * address space embedded within the inode.
	 * The VERY common case is inode->mapping == &inode->i_data but,
	 * this may not be true for device special inodes.
	 */
	return (struct resv_map *)(&inode->i_data)->private_data;
}

static struct resv_map *vma_resv_map(struct vm_area_struct *vma)
{
	VM_BUG_ON_VMA(!is_vm_hugetlb_page(vma), vma);
	if (vma->vm_flags & VM_MAYSHARE) {
		struct address_space *mapping = vma->vm_file->f_mapping;
		struct inode *inode = mapping->host;

		return inode_resv_map(inode);

	} else {
		return (struct resv_map *)(get_vma_private_data(vma) &
							~HPAGE_RESV_MASK);
	}
}

static void set_vma_resv_map(struct vm_area_struct *vma, struct resv_map *map)
{
	VM_BUG_ON_VMA(!is_vm_hugetlb_page(vma), vma);
	VM_BUG_ON_VMA(vma->vm_flags & VM_MAYSHARE, vma);

	set_vma_private_data(vma, (get_vma_private_data(vma) &
				HPAGE_RESV_MASK) | (unsigned long)map);
}

static void set_vma_resv_flags(struct vm_area_struct *vma, unsigned long flags)
{
	VM_BUG_ON_VMA(!is_vm_hugetlb_page(vma), vma);
	VM_BUG_ON_VMA(vma->vm_flags & VM_MAYSHARE, vma);

	set_vma_private_data(vma, get_vma_private_data(vma) | flags);
}

static int is_vma_resv_set(struct vm_area_struct *vma, unsigned long flag)
{
	VM_BUG_ON_VMA(!is_vm_hugetlb_page(vma), vma);

	return (get_vma_private_data(vma) & flag) != 0;
}

/* Reset counters to 0 and clear all HPAGE_RESV_* flags */
void reset_vma_resv_huge_pages(struct vm_area_struct *vma)
{
	VM_BUG_ON_VMA(!is_vm_hugetlb_page(vma), vma);
	if (!(vma->vm_flags & VM_MAYSHARE))
		vma->vm_private_data = (void *)0;
}

/* Returns true if the VMA has associated reserve pages */
static bool vma_has_reserves(struct vm_area_struct *vma, long chg)
{
	if (vma->vm_flags & VM_NORESERVE) {
		/*
		 * This address is already reserved by other process(chg == 0),
		 * so, we should decrement reserved count. Without decrementing,
		 * reserve count remains after releasing inode, because this
		 * allocated page will go into page cache and is regarded as
		 * coming from reserved pool in releasing step.  Currently, we
		 * don't have any other solution to deal with this situation
		 * properly, so add work-around here.
		 */
		if (vma->vm_flags & VM_MAYSHARE && chg == 0)
			return true;
		else
			return false;
	}

	/* Shared mappings always use reserves */
	if (vma->vm_flags & VM_MAYSHARE) {
		/*
		 * We know VM_NORESERVE is not set.  Therefore, there SHOULD
		 * be a region map for all pages.  The only situation where
		 * there is no region map is if a hole was punched via
		 * fallocate.  In this case, there really are no reverves to
		 * use.  This situation is indicated if chg != 0.
		 */
		if (chg)
			return false;
		else
			return true;
	}

	/*
	 * Only the process that called mmap() has reserves for
	 * private mappings.
	 */
	if (is_vma_resv_set(vma, HPAGE_RESV_OWNER)) {
		/*
		 * Like the shared case above, a hole punch or truncate
		 * could have been performed on the private mapping.
		 * Examine the value of chg to determine if reserves
		 * actually exist or were previously consumed.
		 * Very Subtle - The value of chg comes from a previous
		 * call to vma_needs_reserves().  The reserve map for
		 * private mappings has different (opposite) semantics
		 * than that of shared mappings.  vma_needs_reserves()
		 * has already taken this difference in semantics into
		 * account.  Therefore, the meaning of chg is the same
		 * as in the shared case above.  Code could easily be
		 * combined, but keeping it separate draws attention to
		 * subtle differences.
		 */
		if (chg)
			return false;
		else
			return true;
	}

	return false;
}

static void enqueue_huge_page(struct hstate *h, struct page *page)
{
	int nid = page_to_nid(page);
	list_move(&page->lru, &h->hugepage_freelists[nid]);
	h->free_huge_pages++;
	h->free_huge_pages_node[nid]++;
}

static struct page *dequeue_huge_page_node_exact(struct hstate *h, int nid)
{
	struct page *page;

	list_for_each_entry(page, &h->hugepage_freelists[nid], lru)
		if (!PageHWPoison(page))
			break;
	/*
	 * if 'non-isolated free hugepage' not found on the list,
	 * the allocation fails.
	 */
	if (&h->hugepage_freelists[nid] == &page->lru)
		return NULL;
	list_move(&page->lru, &h->hugepage_activelist);
	set_page_refcounted(page);
	h->free_huge_pages--;
	h->free_huge_pages_node[nid]--;
	return page;
}

static struct page *dequeue_huge_page_nodemask(struct hstate *h, gfp_t gfp_mask, int nid,
		nodemask_t *nmask)
{
	unsigned int cpuset_mems_cookie;
	struct zonelist *zonelist;
	struct zone *zone;
	struct zoneref *z;
	int node = NUMA_NO_NODE;

	zonelist = node_zonelist(nid, gfp_mask);

retry_cpuset:
	cpuset_mems_cookie = read_mems_allowed_begin();
	for_each_zone_zonelist_nodemask(zone, z, zonelist, gfp_zone(gfp_mask), nmask) {
		struct page *page;

		if (!cpuset_zone_allowed(zone, gfp_mask))
			continue;
		/*
		 * no need to ask again on the same node. Pool is node rather than
		 * zone aware
		 */
		if (zone_to_nid(zone) == node)
			continue;
		node = zone_to_nid(zone);

		page = dequeue_huge_page_node_exact(h, node);
		if (page)
			return page;
	}
	if (unlikely(read_mems_allowed_retry(cpuset_mems_cookie)))
		goto retry_cpuset;

	return NULL;
}

/* Movability of hugepages depends on migration support. */
static inline gfp_t htlb_alloc_mask(struct hstate *h)
{
	if (hugepage_movable_supported(h))
		return GFP_HIGHUSER_MOVABLE;
	else
		return GFP_HIGHUSER;
}

static struct page *dequeue_huge_page_vma(struct hstate *h,
				struct vm_area_struct *vma,
				unsigned long address, int avoid_reserve,
				long chg)
{
	struct page *page;
	struct mempolicy *mpol;
	gfp_t gfp_mask;
	nodemask_t *nodemask;
	int nid;

	/*
	 * A child process with MAP_PRIVATE mappings created by their parent
	 * have no page reserves. This check ensures that reservations are
	 * not "stolen". The child may still get SIGKILLed
	 */
	if (!vma_has_reserves(vma, chg) &&
			h->free_huge_pages - h->resv_huge_pages == 0)
		goto err;

	/* If reserves cannot be used, ensure enough pages are in the pool */
	if (avoid_reserve && h->free_huge_pages - h->resv_huge_pages == 0)
		goto err;

	gfp_mask = htlb_alloc_mask(h);
	nid = huge_node(vma, address, gfp_mask, &mpol, &nodemask);
	page = dequeue_huge_page_nodemask(h, gfp_mask, nid, nodemask);
	if (page && !avoid_reserve && vma_has_reserves(vma, chg)) {
		SetPagePrivate(page);
		h->resv_huge_pages--;
	}

	mpol_cond_put(mpol);
	return page;

err:
	return NULL;
}

/*
 * common helper functions for hstate_next_node_to_{alloc|free}.
 * We may have allocated or freed a huge page based on a different
 * nodes_allowed previously, so h->next_node_to_{alloc|free} might
 * be outside of *nodes_allowed.  Ensure that we use an allowed
 * node for alloc or free.
 */
static int next_node_allowed(int nid, nodemask_t *nodes_allowed)
{
	nid = next_node_in(nid, *nodes_allowed);
	VM_BUG_ON(nid >= MAX_NUMNODES);

	return nid;
}

static int get_valid_node_allowed(int nid, nodemask_t *nodes_allowed)
{
	if (!node_isset(nid, *nodes_allowed))
		nid = next_node_allowed(nid, nodes_allowed);
	return nid;
}

/*
 * returns the previously saved node ["this node"] from which to
 * allocate a persistent huge page for the pool and advance the
 * next node from which to allocate, handling wrap at end of node
 * mask.
 */
static int hstate_next_node_to_alloc(struct hstate *h,
					nodemask_t *nodes_allowed)
{
	int nid;

	VM_BUG_ON(!nodes_allowed);

	nid = get_valid_node_allowed(h->next_nid_to_alloc, nodes_allowed);
	h->next_nid_to_alloc = next_node_allowed(nid, nodes_allowed);

	return nid;
}

/*
 * helper for free_pool_huge_page() - return the previously saved
 * node ["this node"] from which to free a huge page.  Advance the
 * next node id whether or not we find a free huge page to free so
 * that the next attempt to free addresses the next node.
 */
static int hstate_next_node_to_free(struct hstate *h, nodemask_t *nodes_allowed)
{
	int nid;

	VM_BUG_ON(!nodes_allowed);

	nid = get_valid_node_allowed(h->next_nid_to_free, nodes_allowed);
	h->next_nid_to_free = next_node_allowed(nid, nodes_allowed);

	return nid;
}

#define for_each_node_mask_to_alloc(hs, nr_nodes, node, mask)		\
	for (nr_nodes = nodes_weight(*mask);				\
		nr_nodes > 0 &&						\
		((node = hstate_next_node_to_alloc(hs, mask)) || 1);	\
		nr_nodes--)

#define for_each_node_mask_to_free(hs, nr_nodes, node, mask)		\
	for (nr_nodes = nodes_weight(*mask);				\
		nr_nodes > 0 &&						\
		((node = hstate_next_node_to_free(hs, mask)) || 1);	\
		nr_nodes--)

#ifdef CONFIG_ARCH_HAS_GIGANTIC_PAGE
static void destroy_compound_gigantic_page(struct page *page,
					unsigned int order)
{
	int i;
	int nr_pages = 1 << order;
	struct page *p = page + 1;

	atomic_set(compound_mapcount_ptr(page), 0);
	for (i = 1; i < nr_pages; i++, p = mem_map_next(p, page, i)) {
		clear_compound_head(p);
		set_page_refcounted(p);
	}

	set_compound_order(page, 0);
	__ClearPageHead(page);
}

static void free_gigantic_page(struct page *page, unsigned int order)
{
	free_contig_range(page_to_pfn(page), 1 << order);
}

#ifdef CONFIG_CONTIG_ALLOC
static int __alloc_gigantic_page(unsigned long start_pfn,
				unsigned long nr_pages, gfp_t gfp_mask)
{
	unsigned long end_pfn = start_pfn + nr_pages;
	return alloc_contig_range(start_pfn, end_pfn, MIGRATE_MOVABLE,
				  gfp_mask);
}

static bool pfn_range_valid_gigantic(struct zone *z,
			unsigned long start_pfn, unsigned long nr_pages)
{
	unsigned long i, end_pfn = start_pfn + nr_pages;
	struct page *page;

	for (i = start_pfn; i < end_pfn; i++) {
		if (!pfn_valid(i))
			return false;

		page = pfn_to_page(i);

		if (page_zone(page) != z)
			return false;

		if (PageReserved(page))
			return false;

		if (page_count(page) > 0)
			return false;

		if (PageHuge(page))
			return false;
	}

	return true;
}

static bool zone_spans_last_pfn(const struct zone *zone,
			unsigned long start_pfn, unsigned long nr_pages)
{
	unsigned long last_pfn = start_pfn + nr_pages - 1;
	return zone_spans_pfn(zone, last_pfn);
}

static struct page *alloc_gigantic_page(struct hstate *h, gfp_t gfp_mask,
		int nid, nodemask_t *nodemask)
{
	unsigned int order = huge_page_order(h);
	unsigned long nr_pages = 1 << order;
	unsigned long ret, pfn, flags;
	struct zonelist *zonelist;
	struct zone *zone;
	struct zoneref *z;

	zonelist = node_zonelist(nid, gfp_mask);
	for_each_zone_zonelist_nodemask(zone, z, zonelist, gfp_zone(gfp_mask), nodemask) {
		spin_lock_irqsave(&zone->lock, flags);

		pfn = ALIGN(zone->zone_start_pfn, nr_pages);
		while (zone_spans_last_pfn(zone, pfn, nr_pages)) {
			if (pfn_range_valid_gigantic(zone, pfn, nr_pages)) {
				/*
				 * We release the zone lock here because
				 * alloc_contig_range() will also lock the zone
				 * at some point. If there's an allocation
				 * spinning on this lock, it may win the race
				 * and cause alloc_contig_range() to fail...
				 */
				spin_unlock_irqrestore(&zone->lock, flags);
				ret = __alloc_gigantic_page(pfn, nr_pages, gfp_mask);
				if (!ret)
					return pfn_to_page(pfn);
				spin_lock_irqsave(&zone->lock, flags);
			}
			pfn += nr_pages;
		}

		spin_unlock_irqrestore(&zone->lock, flags);
	}

	return NULL;
}

static void prep_new_huge_page(struct hstate *h, struct page *page, int nid);
static void prep_compound_gigantic_page(struct page *page, unsigned int order);
#else /* !CONFIG_CONTIG_ALLOC */
static struct page *alloc_gigantic_page(struct hstate *h, gfp_t gfp_mask,
					int nid, nodemask_t *nodemask)
{
	return NULL;
}
#endif /* CONFIG_CONTIG_ALLOC */

#else /* !CONFIG_ARCH_HAS_GIGANTIC_PAGE */
static struct page *alloc_gigantic_page(struct hstate *h, gfp_t gfp_mask,
					int nid, nodemask_t *nodemask)
{
	return NULL;
}
static inline void free_gigantic_page(struct page *page, unsigned int order) { }
static inline void destroy_compound_gigantic_page(struct page *page,
						unsigned int order) { }
#endif

static void update_and_free_page(struct hstate *h, struct page *page)
{
	int i;

	if (hstate_is_gigantic(h) && !gigantic_page_runtime_supported())
		return;

	h->nr_huge_pages--;
	h->nr_huge_pages_node[page_to_nid(page)]--;
	for (i = 0; i < pages_per_huge_page(h); i++) {
		page[i].flags &= ~(1 << PG_locked | 1 << PG_error |
				1 << PG_referenced | 1 << PG_dirty |
				1 << PG_active | 1 << PG_private |
				1 << PG_writeback);
	}
	VM_BUG_ON_PAGE(hugetlb_cgroup_from_page(page), page);
	set_compound_page_dtor(page, NULL_COMPOUND_DTOR);
	set_page_refcounted(page);
	if (hstate_is_gigantic(h)) {
		destroy_compound_gigantic_page(page, huge_page_order(h));
		free_gigantic_page(page, huge_page_order(h));
	} else {
		__free_pages(page, huge_page_order(h));
	}
}

struct hstate *size_to_hstate(unsigned long size)
{
	struct hstate *h;

	for_each_hstate(h) {
		if (huge_page_size(h) == size)
			return h;
	}
	return NULL;
}

/*
 * Test to determine whether the hugepage is "active/in-use" (i.e. being linked
 * to hstate->hugepage_activelist.)
 *
 * This function can be called for tail pages, but never returns true for them.
 */
bool page_huge_active(struct page *page)
{
	VM_BUG_ON_PAGE(!PageHuge(page), page);
	return PageHead(page) && PagePrivate(&page[1]);
}

/* never called for tail page */
static void set_page_huge_active(struct page *page)
{
	VM_BUG_ON_PAGE(!PageHeadHuge(page), page);
	SetPagePrivate(&page[1]);
}

static void clear_page_huge_active(struct page *page)
{
	VM_BUG_ON_PAGE(!PageHeadHuge(page), page);
	ClearPagePrivate(&page[1]);
}

/*
 * Internal hugetlb specific page flag. Do not use outside of the hugetlb
 * code
 */
static inline bool PageHugeTemporary(struct page *page)
{
	if (!PageHuge(page))
		return false;

	return (unsigned long)page[2].mapping == -1U;
}

static inline void SetPageHugeTemporary(struct page *page)
{
	page[2].mapping = (void *)-1U;
}

static inline void ClearPageHugeTemporary(struct page *page)
{
	page[2].mapping = NULL;
}

void free_huge_page(struct page *page)
{
	/*
	 * Can't pass hstate in here because it is called from the
	 * compound page destructor.
	 */
	struct hstate *h = page_hstate(page);
	int nid = page_to_nid(page);
	struct hugepage_subpool *spool =
		(struct hugepage_subpool *)page_private(page);
	bool restore_reserve;

	VM_BUG_ON_PAGE(page_count(page), page);
	VM_BUG_ON_PAGE(page_mapcount(page), page);

	set_page_private(page, 0);
	page->mapping = NULL;
	restore_reserve = PagePrivate(page);
	ClearPagePrivate(page);

	/*
	 * If PagePrivate() was set on page, page allocation consumed a
	 * reservation.  If the page was associated with a subpool, there
	 * would have been a page reserved in the subpool before allocation
	 * via hugepage_subpool_get_pages().  Since we are 'restoring' the
	 * reservtion, do not call hugepage_subpool_put_pages() as this will
	 * remove the reserved page from the subpool.
	 */
	if (!restore_reserve) {
		/*
		 * A return code of zero implies that the subpool will be
		 * under its minimum size if the reservation is not restored
		 * after page is free.  Therefore, force restore_reserve
		 * operation.
		 */
		if (hugepage_subpool_put_pages(spool, 1) == 0)
			restore_reserve = true;
	}

	spin_lock(&hugetlb_lock);
	clear_page_huge_active(page);
	hugetlb_cgroup_uncharge_page(hstate_index(h),
				     pages_per_huge_page(h), page);
	if (restore_reserve)
		h->resv_huge_pages++;

	if (PageHugeTemporary(page)) {
		list_del(&page->lru);
		ClearPageHugeTemporary(page);
		update_and_free_page(h, page);
	} else if (h->surplus_huge_pages_node[nid]) {
		/* remove the page from active list */
		list_del(&page->lru);
		update_and_free_page(h, page);
		h->surplus_huge_pages--;
		h->surplus_huge_pages_node[nid]--;
	} else {
		arch_clear_hugepage_flags(page);
		enqueue_huge_page(h, page);
	}
	spin_unlock(&hugetlb_lock);
}

static void prep_new_huge_page(struct hstate *h, struct page *page, int nid)
{
	INIT_LIST_HEAD(&page->lru);
	set_compound_page_dtor(page, HUGETLB_PAGE_DTOR);
	spin_lock(&hugetlb_lock);
	set_hugetlb_cgroup(page, NULL);
	h->nr_huge_pages++;
	h->nr_huge_pages_node[nid]++;
	spin_unlock(&hugetlb_lock);
}

static void prep_compound_gigantic_page(struct page *page, unsigned int order)
{
	int i;
	int nr_pages = 1 << order;
	struct page *p = page + 1;

	/* we rely on prep_new_huge_page to set the destructor */
	set_compound_order(page, order);
	__ClearPageReserved(page);
	__SetPageHead(page);
	for (i = 1; i < nr_pages; i++, p = mem_map_next(p, page, i)) {
		/*
		 * For gigantic hugepages allocated through bootmem at
		 * boot, it's safer to be consistent with the not-gigantic
		 * hugepages and clear the PG_reserved bit from all tail pages
		 * too.  Otherwse drivers using get_user_pages() to access tail
		 * pages may get the reference counting wrong if they see
		 * PG_reserved set on a tail page (despite the head page not
		 * having PG_reserved set).  Enforcing this consistency between
		 * head and tail pages allows drivers to optimize away a check
		 * on the head page when they need know if put_page() is needed
		 * after get_user_pages().
		 */
		__ClearPageReserved(p);
		set_page_count(p, 0);
		set_compound_head(p, page);
	}
	atomic_set(compound_mapcount_ptr(page), -1);
}

/*
 * PageHuge() only returns true for hugetlbfs pages, but not for normal or
 * transparent huge pages.  See the PageTransHuge() documentation for more
 * details.
 */
int PageHuge(struct page *page)
{
	if (!PageCompound(page))
		return 0;

	page = compound_head(page);
	return page[1].compound_dtor == HUGETLB_PAGE_DTOR;
}
EXPORT_SYMBOL_GPL(PageHuge);

/*
 * PageHeadHuge() only returns true for hugetlbfs head page, but not for
 * normal or transparent huge pages.
 */
int PageHeadHuge(struct page *page_head)
{
	if (!PageHead(page_head))
		return 0;

	return get_compound_page_dtor(page_head) == free_huge_page;
}

pgoff_t __basepage_index(struct page *page)
{
	struct page *page_head = compound_head(page);
	pgoff_t index = page_index(page_head);
	unsigned long compound_idx;

	if (!PageHuge(page_head))
		return page_index(page);

	if (compound_order(page_head) >= MAX_ORDER)
		compound_idx = page_to_pfn(page) - page_to_pfn(page_head);
	else
		compound_idx = page - page_head;

	return (index << compound_order(page_head)) + compound_idx;
}

static struct page *alloc_buddy_huge_page(struct hstate *h,
		gfp_t gfp_mask, int nid, nodemask_t *nmask)
{
	int order = huge_page_order(h);
	struct page *page;

	gfp_mask |= __GFP_COMP|__GFP_RETRY_MAYFAIL|__GFP_NOWARN;
	if (nid == NUMA_NO_NODE)
		nid = numa_mem_id();
	page = __alloc_pages_nodemask(gfp_mask, order, nid, nmask);
	if (page)
		__count_vm_event(HTLB_BUDDY_PGALLOC);
	else
		__count_vm_event(HTLB_BUDDY_PGALLOC_FAIL);

	return page;
}

/*
 * Common helper to allocate a fresh hugetlb page. All specific allocators
 * should use this function to get new hugetlb pages
 */
static struct page *alloc_fresh_huge_page(struct hstate *h,
		gfp_t gfp_mask, int nid, nodemask_t *nmask)
{
	struct page *page;

	if (hstate_is_gigantic(h))
		page = alloc_gigantic_page(h, gfp_mask, nid, nmask);
	else
		page = alloc_buddy_huge_page(h, gfp_mask,
				nid, nmask);
	if (!page)
		return NULL;

	if (hstate_is_gigantic(h))
		prep_compound_gigantic_page(page, huge_page_order(h));
	prep_new_huge_page(h, page, page_to_nid(page));

	return page;
}

/*
 * Allocates a fresh page to the hugetlb allocator pool in the node interleaved
 * manner.
 */
static int alloc_pool_huge_page(struct hstate *h, nodemask_t *nodes_allowed)
{
	struct page *page;
	int nr_nodes, node;
	gfp_t gfp_mask = htlb_alloc_mask(h) | __GFP_THISNODE;

	for_each_node_mask_to_alloc(h, nr_nodes, node, nodes_allowed) {
		page = alloc_fresh_huge_page(h, gfp_mask, node, nodes_allowed);
		if (page)
			break;
	}

	if (!page)
		return 0;

	put_page(page); /* free it into the hugepage allocator */

	return 1;
}

/*
 * Free huge page from pool from next node to free.
 * Attempt to keep persistent huge pages more or less
 * balanced over allowed nodes.
 * Called with hugetlb_lock locked.
 */
static int free_pool_huge_page(struct hstate *h, nodemask_t *nodes_allowed,
							 bool acct_surplus)
{
	int nr_nodes, node;
	int ret = 0;

	for_each_node_mask_to_free(h, nr_nodes, node, nodes_allowed) {
		/*
		 * If we're returning unused surplus pages, only examine
		 * nodes with surplus pages.
		 */
		if ((!acct_surplus || h->surplus_huge_pages_node[node]) &&
		    !list_empty(&h->hugepage_freelists[node])) {
			struct page *page =
				list_entry(h->hugepage_freelists[node].next,
					  struct page, lru);
			list_del(&page->lru);
			h->free_huge_pages--;
			h->free_huge_pages_node[node]--;
			if (acct_surplus) {
				h->surplus_huge_pages--;
				h->surplus_huge_pages_node[node]--;
			}
			update_and_free_page(h, page);
			ret = 1;
			break;
		}
	}

	return ret;
}

/*
 * Dissolve a given free hugepage into free buddy pages. This function does
 * nothing for in-use hugepages and non-hugepages.
 * This function returns values like below:
 *
 *  -EBUSY: failed to dissolved free hugepages or the hugepage is in-use
 *          (allocated or reserved.)
 *       0: successfully dissolved free hugepages or the page is not a
 *          hugepage (considered as already dissolved)
 */
int dissolve_free_huge_page(struct page *page)
{
	int rc = -EBUSY;

	/* Not to disrupt normal path by vainly holding hugetlb_lock */
	if (!PageHuge(page))
		return 0;

	spin_lock(&hugetlb_lock);
	if (!PageHuge(page)) {
		rc = 0;
		goto out;
	}

	if (!page_count(page)) {
		struct page *head = compound_head(page);
		struct hstate *h = page_hstate(head);
		int nid = page_to_nid(head);
		if (h->free_huge_pages - h->resv_huge_pages == 0)
			goto out;
		/*
		 * Move PageHWPoison flag from head page to the raw error page,
		 * which makes any subpages rather than the error page reusable.
		 */
		if (PageHWPoison(head) && page != head) {
			SetPageHWPoison(page);
			ClearPageHWPoison(head);
		}
		list_del(&head->lru);
		h->free_huge_pages--;
		h->free_huge_pages_node[nid]--;
		h->max_huge_pages--;
		update_and_free_page(h, head);
		rc = 0;
	}
out:
	spin_unlock(&hugetlb_lock);
	return rc;
}

/*
 * Dissolve free hugepages in a given pfn range. Used by memory hotplug to
 * make specified memory blocks removable from the system.
 * Note that this will dissolve a free gigantic hugepage completely, if any
 * part of it lies within the given range.
 * Also note that if dissolve_free_huge_page() returns with an error, all
 * free hugepages that were dissolved before that error are lost.
 */
int dissolve_free_huge_pages(unsigned long start_pfn, unsigned long end_pfn)
{
	unsigned long pfn;
	struct page *page;
	int rc = 0;

	if (!hugepages_supported())
		return rc;

	for (pfn = start_pfn; pfn < end_pfn; pfn += 1 << minimum_order) {
		page = pfn_to_page(pfn);
		rc = dissolve_free_huge_page(page);
		if (rc)
			break;
	}

	return rc;
}

/*
 * Allocates a fresh surplus page from the page allocator.
 */
static struct page *alloc_surplus_huge_page(struct hstate *h, gfp_t gfp_mask,
		int nid, nodemask_t *nmask)
{
	struct page *page = NULL;

	if (hstate_is_gigantic(h))
		return NULL;

	spin_lock(&hugetlb_lock);
	if (h->surplus_huge_pages >= h->nr_overcommit_huge_pages)
		goto out_unlock;
	spin_unlock(&hugetlb_lock);

	page = alloc_fresh_huge_page(h, gfp_mask, nid, nmask);
	if (!page)
		return NULL;

	spin_lock(&hugetlb_lock);
	/*
	 * We could have raced with the pool size change.
	 * Double check that and simply deallocate the new page
	 * if we would end up overcommiting the surpluses. Abuse
	 * temporary page to workaround the nasty free_huge_page
	 * codeflow
	 */
	if (h->surplus_huge_pages >= h->nr_overcommit_huge_pages) {
		SetPageHugeTemporary(page);
		spin_unlock(&hugetlb_lock);
		put_page(page);
		return NULL;
	} else {
		h->surplus_huge_pages++;
		h->surplus_huge_pages_node[page_to_nid(page)]++;
	}

out_unlock:
	spin_unlock(&hugetlb_lock);

	return page;
}

struct page *alloc_migrate_huge_page(struct hstate *h, gfp_t gfp_mask,
				     int nid, nodemask_t *nmask)
{
	struct page *page;

	if (hstate_is_gigantic(h))
		return NULL;

	page = alloc_fresh_huge_page(h, gfp_mask, nid, nmask);
	if (!page)
		return NULL;

	/*
	 * We do not account these pages as surplus because they are only
	 * temporary and will be released properly on the last reference
	 */
	SetPageHugeTemporary(page);

	return page;
}

/*
 * Use the VMA's mpolicy to allocate a huge page from the buddy.
 */
static
struct page *alloc_buddy_huge_page_with_mpol(struct hstate *h,
		struct vm_area_struct *vma, unsigned long addr)
{
	struct page *page;
	struct mempolicy *mpol;
	gfp_t gfp_mask = htlb_alloc_mask(h);
	int nid;
	nodemask_t *nodemask;

	nid = huge_node(vma, addr, gfp_mask, &mpol, &nodemask);
	page = alloc_surplus_huge_page(h, gfp_mask, nid, nodemask);
	mpol_cond_put(mpol);

	return page;
}

/* page migration callback function */
struct page *alloc_huge_page_node(struct hstate *h, int nid)
{
	gfp_t gfp_mask = htlb_alloc_mask(h);
	struct page *page = NULL;

	if (nid != NUMA_NO_NODE)
		gfp_mask |= __GFP_THISNODE;

	spin_lock(&hugetlb_lock);
	if (h->free_huge_pages - h->resv_huge_pages > 0)
		page = dequeue_huge_page_nodemask(h, gfp_mask, nid, NULL);
	spin_unlock(&hugetlb_lock);

	if (!page)
		page = alloc_migrate_huge_page(h, gfp_mask, nid, NULL);

	return page;
}

/* page migration callback function */
struct page *alloc_huge_page_nodemask(struct hstate *h, int preferred_nid,
		nodemask_t *nmask)
{
	gfp_t gfp_mask = htlb_alloc_mask(h);

	spin_lock(&hugetlb_lock);
	if (h->free_huge_pages - h->resv_huge_pages > 0) {
		struct page *page;

		page = dequeue_huge_page_nodemask(h, gfp_mask, preferred_nid, nmask);
		if (page) {
			spin_unlock(&hugetlb_lock);
			return page;
		}
	}
	spin_unlock(&hugetlb_lock);

	return alloc_migrate_huge_page(h, gfp_mask, preferred_nid, nmask);
}

/* mempolicy aware migration callback */
struct page *alloc_huge_page_vma(struct hstate *h, struct vm_area_struct *vma,
		unsigned long address)
{
	struct mempolicy *mpol;
	nodemask_t *nodemask;
	struct page *page;
	gfp_t gfp_mask;
	int node;

	gfp_mask = htlb_alloc_mask(h);
	node = huge_node(vma, address, gfp_mask, &mpol, &nodemask);
	page = alloc_huge_page_nodemask(h, node, nodemask);
	mpol_cond_put(mpol);

	return page;
}

/*
 * Increase the hugetlb pool such that it can accommodate a reservation
 * of size 'delta'.
 */
static int gather_surplus_pages(struct hstate *h, int delta)
{
	struct list_head surplus_list;
	struct page *page, *tmp;
	int ret, i;
	int needed, allocated;
	bool alloc_ok = true;

	needed = (h->resv_huge_pages + delta) - h->free_huge_pages;
	if (needed <= 0) {
		h->resv_huge_pages += delta;
		return 0;
	}

	allocated = 0;
	INIT_LIST_HEAD(&surplus_list);

	ret = -ENOMEM;
retry:
	spin_unlock(&hugetlb_lock);
	for (i = 0; i < needed; i++) {
		page = alloc_surplus_huge_page(h, htlb_alloc_mask(h),
				NUMA_NO_NODE, NULL);
		if (!page) {
			alloc_ok = false;
			break;
		}
		list_add(&page->lru, &surplus_list);
		cond_resched();
	}
	allocated += i;

	/*
	 * After retaking hugetlb_lock, we need to recalculate 'needed'
	 * because either resv_huge_pages or free_huge_pages may have changed.
	 */
	spin_lock(&hugetlb_lock);
	needed = (h->resv_huge_pages + delta) -
			(h->free_huge_pages + allocated);
	if (needed > 0) {
		if (alloc_ok)
			goto retry;
		/*
		 * We were not able to allocate enough pages to
		 * satisfy the entire reservation so we free what
		 * we've allocated so far.
		 */
		goto free;
	}
	/*
	 * The surplus_list now contains _at_least_ the number of extra pages
	 * needed to accommodate the reservation.  Add the appropriate number
	 * of pages to the hugetlb pool and free the extras back to the buddy
	 * allocator.  Commit the entire reservation here to prevent another
	 * process from stealing the pages as they are added to the pool but
	 * before they are reserved.
	 */
	needed += allocated;
	h->resv_huge_pages += delta;
	ret = 0;

	/* Free the needed pages to the hugetlb pool */
	list_for_each_entry_safe(page, tmp, &surplus_list, lru) {
		if ((--needed) < 0)
			break;
		/*
		 * This page is now managed by the hugetlb allocator and has
		 * no users -- drop the buddy allocator's reference.
		 */
		put_page_testzero(page);
		VM_BUG_ON_PAGE(page_count(page), page);
		enqueue_huge_page(h, page);
	}
free:
	spin_unlock(&hugetlb_lock);

	/* Free unnecessary surplus pages to the buddy allocator */
	list_for_each_entry_safe(page, tmp, &surplus_list, lru)
		put_page(page);
	spin_lock(&hugetlb_lock);

	return ret;
}

/*
 * This routine has two main purposes:
 * 1) Decrement the reservation count (resv_huge_pages) by the value passed
 *    in unused_resv_pages.  This corresponds to the prior adjustments made
 *    to the associated reservation map.
 * 2) Free any unused surplus pages that may have been allocated to satisfy
 *    the reservation.  As many as unused_resv_pages may be freed.
 *
 * Called with hugetlb_lock held.  However, the lock could be dropped (and
 * reacquired) during calls to cond_resched_lock.  Whenever dropping the lock,
 * we must make sure nobody else can claim pages we are in the process of
 * freeing.  Do this by ensuring resv_huge_page always is greater than the
 * number of huge pages we plan to free when dropping the lock.
 */
static void return_unused_surplus_pages(struct hstate *h,
					unsigned long unused_resv_pages)
{
	unsigned long nr_pages;

	/* Cannot return gigantic pages currently */
	if (hstate_is_gigantic(h))
		goto out;

	/*
	 * Part (or even all) of the reservation could have been backed
	 * by pre-allocated pages. Only free surplus pages.
	 */
	nr_pages = min(unused_resv_pages, h->surplus_huge_pages);

	/*
	 * We want to release as many surplus pages as possible, spread
	 * evenly across all nodes with memory. Iterate across these nodes
	 * until we can no longer free unreserved surplus pages. This occurs
	 * when the nodes with surplus pages have no free pages.
	 * free_pool_huge_page() will balance the the freed pages across the
	 * on-line nodes with memory and will handle the hstate accounting.
	 *
	 * Note that we decrement resv_huge_pages as we free the pages.  If
	 * we drop the lock, resv_huge_pages will still be sufficiently large
	 * to cover subsequent pages we may free.
	 */
	while (nr_pages--) {
		h->resv_huge_pages--;
		unused_resv_pages--;
		if (!free_pool_huge_page(h, &node_states[N_MEMORY], 1))
			goto out;
		cond_resched_lock(&hugetlb_lock);
	}

out:
	/* Fully uncommit the reservation */
	h->resv_huge_pages -= unused_resv_pages;
}


/*
 * vma_needs_reservation, vma_commit_reservation and vma_end_reservation
 * are used by the huge page allocation routines to manage reservations.
 *
 * vma_needs_reservation is called to determine if the huge page at addr
 * within the vma has an associated reservation.  If a reservation is
 * needed, the value 1 is returned.  The caller is then responsible for
 * managing the global reservation and subpool usage counts.  After
 * the huge page has been allocated, vma_commit_reservation is called
 * to add the page to the reservation map.  If the page allocation fails,
 * the reservation must be ended instead of committed.  vma_end_reservation
 * is called in such cases.
 *
 * In the normal case, vma_commit_reservation returns the same value
 * as the preceding vma_needs_reservation call.  The only time this
 * is not the case is if a reserve map was changed between calls.  It
 * is the responsibility of the caller to notice the difference and
 * take appropriate action.
 *
 * vma_add_reservation is used in error paths where a reservation must
 * be restored when a newly allocated huge page must be freed.  It is
 * to be called after calling vma_needs_reservation to determine if a
 * reservation exists.
 */
enum vma_resv_mode {
	VMA_NEEDS_RESV,
	VMA_COMMIT_RESV,
	VMA_END_RESV,
	VMA_ADD_RESV,
};
static long __vma_reservation_common(struct hstate *h,
				struct vm_area_struct *vma, unsigned long addr,
				enum vma_resv_mode mode)
{
	struct resv_map *resv;
	pgoff_t idx;
	long ret;

	resv = vma_resv_map(vma);
	if (!resv)
		return 1;

	idx = vma_hugecache_offset(h, vma, addr);
	switch (mode) {
	case VMA_NEEDS_RESV:
		ret = region_chg(resv, idx, idx + 1);
		break;
	case VMA_COMMIT_RESV:
		ret = region_add(resv, idx, idx + 1);
		break;
	case VMA_END_RESV:
		region_abort(resv, idx, idx + 1);
		ret = 0;
		break;
	case VMA_ADD_RESV:
		if (vma->vm_flags & VM_MAYSHARE)
			ret = region_add(resv, idx, idx + 1);
		else {
			region_abort(resv, idx, idx + 1);
			ret = region_del(resv, idx, idx + 1);
		}
		break;
	default:
		BUG();
	}

	if (vma->vm_flags & VM_MAYSHARE)
		return ret;
	else if (is_vma_resv_set(vma, HPAGE_RESV_OWNER) && ret >= 0) {
		/*
		 * In most cases, reserves always exist for private mappings.
		 * However, a file associated with mapping could have been
		 * hole punched or truncated after reserves were consumed.
		 * As subsequent fault on such a range will not use reserves.
		 * Subtle - The reserve map for private mappings has the
		 * opposite meaning than that of shared mappings.  If NO
		 * entry is in the reserve map, it means a reservation exists.
		 * If an entry exists in the reserve map, it means the
		 * reservation has already been consumed.  As a result, the
		 * return value of this routine is the opposite of the
		 * value returned from reserve map manipulation routines above.
		 */
		if (ret)
			return 0;
		else
			return 1;
	}
	else
		return ret < 0 ? ret : 0;
}

static long vma_needs_reservation(struct hstate *h,
			struct vm_area_struct *vma, unsigned long addr)
{
	return __vma_reservation_common(h, vma, addr, VMA_NEEDS_RESV);
}

static long vma_commit_reservation(struct hstate *h,
			struct vm_area_struct *vma, unsigned long addr)
{
	return __vma_reservation_common(h, vma, addr, VMA_COMMIT_RESV);
}

static void vma_end_reservation(struct hstate *h,
			struct vm_area_struct *vma, unsigned long addr)
{
	(void)__vma_reservation_common(h, vma, addr, VMA_END_RESV);
}

static long vma_add_reservation(struct hstate *h,
			struct vm_area_struct *vma, unsigned long addr)
{
	return __vma_reservation_common(h, vma, addr, VMA_ADD_RESV);
}

/*
 * This routine is called to restore a reservation on error paths.  In the
 * specific error paths, a huge page was allocated (via alloc_huge_page)
 * and is about to be freed.  If a reservation for the page existed,
 * alloc_huge_page would have consumed the reservation and set PagePrivate
 * in the newly allocated page.  When the page is freed via free_huge_page,
 * the global reservation count will be incremented if PagePrivate is set.
 * However, free_huge_page can not adjust the reserve map.  Adjust the
 * reserve map here to be consistent with global reserve count adjustments
 * to be made by free_huge_page.
 */
static void restore_reserve_on_error(struct hstate *h,
			struct vm_area_struct *vma, unsigned long address,
			struct page *page)
{
	if (unlikely(PagePrivate(page))) {
		long rc = vma_needs_reservation(h, vma, address);

		if (unlikely(rc < 0)) {
			/*
			 * Rare out of memory condition in reserve map
			 * manipulation.  Clear PagePrivate so that
			 * global reserve count will not be incremented
			 * by free_huge_page.  This will make it appear
			 * as though the reservation for this page was
			 * consumed.  This may prevent the task from
			 * faulting in the page at a later time.  This
			 * is better than inconsistent global huge page
			 * accounting of reserve counts.
			 */
			ClearPagePrivate(page);
		} else if (rc) {
			rc = vma_add_reservation(h, vma, address);
			if (unlikely(rc < 0))
				/*
				 * See above comment about rare out of
				 * memory condition.
				 */
				ClearPagePrivate(page);
		} else
			vma_end_reservation(h, vma, address);
	}
}

struct page *alloc_huge_page(struct vm_area_struct *vma,
				    unsigned long addr, int avoid_reserve)
{
	struct hugepage_subpool *spool = subpool_vma(vma);
	struct hstate *h = hstate_vma(vma);
	struct page *page;
	long map_chg, map_commit;
	long gbl_chg;
	int ret, idx;
	struct hugetlb_cgroup *h_cg;

	idx = hstate_index(h);
	/*
	 * Examine the region/reserve map to determine if the process
	 * has a reservation for the page to be allocated.  A return
	 * code of zero indicates a reservation exists (no change).
	 */
	map_chg = gbl_chg = vma_needs_reservation(h, vma, addr);
	if (map_chg < 0)
		return ERR_PTR(-ENOMEM);

	/*
	 * Processes that did not create the mapping will have no
	 * reserves as indicated by the region/reserve map. Check
	 * that the allocation will not exceed the subpool limit.
	 * Allocations for MAP_NORESERVE mappings also need to be
	 * checked against any subpool limit.
	 */
	if (map_chg || avoid_reserve) {
		gbl_chg = hugepage_subpool_get_pages(spool, 1);
		if (gbl_chg < 0) {
			vma_end_reservation(h, vma, addr);
			return ERR_PTR(-ENOSPC);
		}

		/*
		 * Even though there was no reservation in the region/reserve
		 * map, there could be reservations associated with the
		 * subpool that can be used.  This would be indicated if the
		 * return value of hugepage_subpool_get_pages() is zero.
		 * However, if avoid_reserve is specified we still avoid even
		 * the subpool reservations.
		 */
		if (avoid_reserve)
			gbl_chg = 1;
	}

	ret = hugetlb_cgroup_charge_cgroup(idx, pages_per_huge_page(h), &h_cg);
	if (ret)
		goto out_subpool_put;

	spin_lock(&hugetlb_lock);
	/*
	 * glb_chg is passed to indicate whether or not a page must be taken
	 * from the global free pool (global change).  gbl_chg == 0 indicates
	 * a reservation exists for the allocation.
	 */
	page = dequeue_huge_page_vma(h, vma, addr, avoid_reserve, gbl_chg);
	if (!page) {
		spin_unlock(&hugetlb_lock);
		page = alloc_buddy_huge_page_with_mpol(h, vma, addr);
		if (!page)
			goto out_uncharge_cgroup;
		if (!avoid_reserve && vma_has_reserves(vma, gbl_chg)) {
			SetPagePrivate(page);
			h->resv_huge_pages--;
		}
		spin_lock(&hugetlb_lock);
		list_move(&page->lru, &h->hugepage_activelist);
		/* Fall through */
	}
	hugetlb_cgroup_commit_charge(idx, pages_per_huge_page(h), h_cg, page);
	spin_unlock(&hugetlb_lock);

	set_page_private(page, (unsigned long)spool);

	map_commit = vma_commit_reservation(h, vma, addr);
	if (unlikely(map_chg > map_commit)) {
		/*
		 * The page was added to the reservation map between
		 * vma_needs_reservation and vma_commit_reservation.
		 * This indicates a race with hugetlb_reserve_pages.
		 * Adjust for the subpool count incremented above AND
		 * in hugetlb_reserve_pages for the same page.  Also,
		 * the reservation count added in hugetlb_reserve_pages
		 * no longer applies.
		 */
		long rsv_adjust;

		rsv_adjust = hugepage_subpool_put_pages(spool, 1);
		hugetlb_acct_memory(h, -rsv_adjust);
	}
	return page;

out_uncharge_cgroup:
	hugetlb_cgroup_uncharge_cgroup(idx, pages_per_huge_page(h), h_cg);
out_subpool_put:
	if (map_chg || avoid_reserve)
		hugepage_subpool_put_pages(spool, 1);
	vma_end_reservation(h, vma, addr);
	return ERR_PTR(-ENOSPC);
}

int alloc_bootmem_huge_page(struct hstate *h)
	__attribute__ ((weak, alias("__alloc_bootmem_huge_page")));
int __alloc_bootmem_huge_page(struct hstate *h)
{
	struct huge_bootmem_page *m;
	int nr_nodes, node;

	for_each_node_mask_to_alloc(h, nr_nodes, node, &node_states[N_MEMORY]) {
		void *addr;

		addr = memblock_alloc_try_nid_raw(
				huge_page_size(h), huge_page_size(h),
				0, MEMBLOCK_ALLOC_ACCESSIBLE, node);
		if (addr) {
			/*
			 * Use the beginning of the huge page to store the
			 * huge_bootmem_page struct (until gather_bootmem
			 * puts them into the mem_map).
			 */
			m = addr;
			goto found;
		}
	}
	return 0;

found:
	BUG_ON(!IS_ALIGNED(virt_to_phys(m), huge_page_size(h)));
	/* Put them into a private list first because mem_map is not up yet */
	INIT_LIST_HEAD(&m->list);
	list_add(&m->list, &huge_boot_pages);
	m->hstate = h;
	return 1;
}

static void __init prep_compound_huge_page(struct page *page,
		unsigned int order)
{
	if (unlikely(order > (MAX_ORDER - 1)))
		prep_compound_gigantic_page(page, order);
	else
		prep_compound_page(page, order);
}

/* Put bootmem huge pages into the standard lists after mem_map is up */
static void __init gather_bootmem_prealloc(void)
{
	struct huge_bootmem_page *m;

	list_for_each_entry(m, &huge_boot_pages, list) {
		struct page *page = virt_to_page(m);
		struct hstate *h = m->hstate;

		WARN_ON(page_count(page) != 1);
		prep_compound_huge_page(page, h->order);
		WARN_ON(PageReserved(page));
		prep_new_huge_page(h, page, page_to_nid(page));
		put_page(page); /* free it into the hugepage allocator */

		/*
		 * If we had gigantic hugepages allocated at boot time, we need
		 * to restore the 'stolen' pages to totalram_pages in order to
		 * fix confusing memory reports from free(1) and another
		 * side-effects, like CommitLimit going negative.
		 */
		if (hstate_is_gigantic(h))
			adjust_managed_page_count(page, 1 << h->order);
		cond_resched();
	}
}

static void __init hugetlb_hstate_alloc_pages(struct hstate *h)
{
	unsigned long i;

	for (i = 0; i < h->max_huge_pages; ++i) {
		if (hstate_is_gigantic(h)) {
			if (!alloc_bootmem_huge_page(h))
				break;
		} else if (!alloc_pool_huge_page(h,
					 &node_states[N_MEMORY]))
			break;
		cond_resched();
	}
	if (i < h->max_huge_pages) {
		char buf[32];

		string_get_size(huge_page_size(h), 1, STRING_UNITS_2, buf, 32);
		pr_warn("HugeTLB: allocating %lu of page size %s failed.  Only allocated %lu hugepages.\n",
			h->max_huge_pages, buf, i);
		h->max_huge_pages = i;
	}
}

static void __init hugetlb_init_hstates(void)
{
	struct hstate *h;

	for_each_hstate(h) {
		if (minimum_order > huge_page_order(h))
			minimum_order = huge_page_order(h);

		/* oversize hugepages were init'ed in early boot */
		if (!hstate_is_gigantic(h))
			hugetlb_hstate_alloc_pages(h);
	}
	VM_BUG_ON(minimum_order == UINT_MAX);
}

static void __init report_hugepages(void)
{
	struct hstate *h;

	for_each_hstate(h) {
		char buf[32];

		string_get_size(huge_page_size(h), 1, STRING_UNITS_2, buf, 32);
		pr_info("HugeTLB registered %s page size, pre-allocated %ld pages\n",
			buf, h->free_huge_pages);
	}
}

#ifdef CONFIG_HIGHMEM
static void try_to_free_low(struct hstate *h, unsigned long count,
						nodemask_t *nodes_allowed)
{
	int i;

	if (hstate_is_gigantic(h))
		return;

	for_each_node_mask(i, *nodes_allowed) {
		struct page *page, *next;
		struct list_head *freel = &h->hugepage_freelists[i];
		list_for_each_entry_safe(page, next, freel, lru) {
			if (count >= h->nr_huge_pages)
				return;
			if (PageHighMem(page))
				continue;
			list_del(&page->lru);
			update_and_free_page(h, page);
			h->free_huge_pages--;
			h->free_huge_pages_node[page_to_nid(page)]--;
		}
	}
}
#else
static inline void try_to_free_low(struct hstate *h, unsigned long count,
						nodemask_t *nodes_allowed)
{
}
#endif

/*
 * Increment or decrement surplus_huge_pages.  Keep node-specific counters
 * balanced by operating on them in a round-robin fashion.
 * Returns 1 if an adjustment was made.
 */
static int adjust_pool_surplus(struct hstate *h, nodemask_t *nodes_allowed,
				int delta)
{
	int nr_nodes, node;

	VM_BUG_ON(delta != -1 && delta != 1);

	if (delta < 0) {
		for_each_node_mask_to_alloc(h, nr_nodes, node, nodes_allowed) {
			if (h->surplus_huge_pages_node[node])
				goto found;
		}
	} else {
		for_each_node_mask_to_free(h, nr_nodes, node, nodes_allowed) {
			if (h->surplus_huge_pages_node[node] <
					h->nr_huge_pages_node[node])
				goto found;
		}
	}
	return 0;

found:
	h->surplus_huge_pages += delta;
	h->surplus_huge_pages_node[node] += delta;
	return 1;
}

#define persistent_huge_pages(h) (h->nr_huge_pages - h->surplus_huge_pages)
static int set_max_huge_pages(struct hstate *h, unsigned long count, int nid,
			      nodemask_t *nodes_allowed)
{
	unsigned long min_count, ret;

	spin_lock(&hugetlb_lock);

	/*
	 * Check for a node specific request.
	 * Changing node specific huge page count may require a corresponding
	 * change to the global count.  In any case, the passed node mask
	 * (nodes_allowed) will restrict alloc/free to the specified node.
	 */
	if (nid != NUMA_NO_NODE) {
		unsigned long old_count = count;

		count += h->nr_huge_pages - h->nr_huge_pages_node[nid];
		/*
		 * User may have specified a large count value which caused the
		 * above calculation to overflow.  In this case, they wanted
		 * to allocate as many huge pages as possible.  Set count to
		 * largest possible value to align with their intention.
		 */
		if (count < old_count)
			count = ULONG_MAX;
	}

	/*
	 * Gigantic pages runtime allocation depend on the capability for large
	 * page range allocation.
	 * If the system does not provide this feature, return an error when
	 * the user tries to allocate gigantic pages but let the user free the
	 * boottime allocated gigantic pages.
	 */
	if (hstate_is_gigantic(h) && !IS_ENABLED(CONFIG_CONTIG_ALLOC)) {
		if (count > persistent_huge_pages(h)) {
			spin_unlock(&hugetlb_lock);
			return -EINVAL;
		}
		/* Fall through to decrease pool */
	}

	/*
	 * Increase the pool size
	 * First take pages out of surplus state.  Then make up the
	 * remaining difference by allocating fresh huge pages.
	 *
	 * We might race with alloc_surplus_huge_page() here and be unable
	 * to convert a surplus huge page to a normal huge page. That is
	 * not critical, though, it just means the overall size of the
	 * pool might be one hugepage larger than it needs to be, but
	 * within all the constraints specified by the sysctls.
	 */
	while (h->surplus_huge_pages && count > persistent_huge_pages(h)) {
		if (!adjust_pool_surplus(h, nodes_allowed, -1))
			break;
	}

	while (count > persistent_huge_pages(h)) {
		/*
		 * If this allocation races such that we no longer need the
		 * page, free_huge_page will handle it by freeing the page
		 * and reducing the surplus.
		 */
		spin_unlock(&hugetlb_lock);

		/* yield cpu to avoid soft lockup */
		cond_resched();

		ret = alloc_pool_huge_page(h, nodes_allowed);
		spin_lock(&hugetlb_lock);
		if (!ret)
			goto out;

		/* Bail for signals. Probably ctrl-c from user */
		if (signal_pending(current))
			goto out;
	}

	/*
	 * Decrease the pool size
	 * First return free pages to the buddy allocator (being careful
	 * to keep enough around to satisfy reservations).  Then place
	 * pages into surplus state as needed so the pool will shrink
	 * to the desired size as pages become free.
	 *
	 * By placing pages into the surplus state independent of the
	 * overcommit value, we are allowing the surplus pool size to
	 * exceed overcommit. There are few sane options here. Since
	 * alloc_surplus_huge_page() is checking the global counter,
	 * though, we'll note that we're not allowed to exceed surplus
	 * and won't grow the pool anywhere else. Not until one of the
	 * sysctls are changed, or the surplus pages go out of use.
	 */
	min_count = h->resv_huge_pages + h->nr_huge_pages - h->free_huge_pages;
	min_count = max(count, min_count);
	try_to_free_low(h, min_count, nodes_allowed);
	while (min_count < persistent_huge_pages(h)) {
		if (!free_pool_huge_page(h, nodes_allowed, 0))
			break;
		cond_resched_lock(&hugetlb_lock);
	}
	while (count < persistent_huge_pages(h)) {
		if (!adjust_pool_surplus(h, nodes_allowed, 1))
			break;
	}
out:
	h->max_huge_pages = persistent_huge_pages(h);
	spin_unlock(&hugetlb_lock);

	return 0;
}

#define HSTATE_ATTR_RO(_name) \
	static struct kobj_attribute _name##_attr = __ATTR_RO(_name)

#define HSTATE_ATTR(_name) \
	static struct kobj_attribute _name##_attr = \
		__ATTR(_name, 0644, _name##_show, _name##_store)

static struct kobject *hugepages_kobj;
static struct kobject *hstate_kobjs[HUGE_MAX_HSTATE];

static struct hstate *kobj_to_node_hstate(struct kobject *kobj, int *nidp);

static struct hstate *kobj_to_hstate(struct kobject *kobj, int *nidp)
{
	int i;

	for (i = 0; i < HUGE_MAX_HSTATE; i++)
		if (hstate_kobjs[i] == kobj) {
			if (nidp)
				*nidp = NUMA_NO_NODE;
			return &hstates[i];
		}

	return kobj_to_node_hstate(kobj, nidp);
}

static ssize_t nr_hugepages_show_common(struct kobject *kobj,
					struct kobj_attribute *attr, char *buf)
{
	struct hstate *h;
	unsigned long nr_huge_pages;
	int nid;

	h = kobj_to_hstate(kobj, &nid);
	if (nid == NUMA_NO_NODE)
		nr_huge_pages = h->nr_huge_pages;
	else
		nr_huge_pages = h->nr_huge_pages_node[nid];

	return sprintf(buf, "%lu\n", nr_huge_pages);
}

static ssize_t __nr_hugepages_store_common(bool obey_mempolicy,
					   struct hstate *h, int nid,
					   unsigned long count, size_t len)
{
	int err;
	nodemask_t nodes_allowed, *n_mask;

	if (hstate_is_gigantic(h) && !gigantic_page_runtime_supported())
		return -EINVAL;

	if (nid == NUMA_NO_NODE) {
		/*
		 * global hstate attribute
		 */
		if (!(obey_mempolicy &&
				init_nodemask_of_mempolicy(&nodes_allowed)))
			n_mask = &node_states[N_MEMORY];
		else
			n_mask = &nodes_allowed;
	} else {
		/*
		 * Node specific request.  count adjustment happens in
		 * set_max_huge_pages() after acquiring hugetlb_lock.
		 */
		init_nodemask_of_node(&nodes_allowed, nid);
		n_mask = &nodes_allowed;
	}

	err = set_max_huge_pages(h, count, nid, n_mask);

	return err ? err : len;
}

static ssize_t nr_hugepages_store_common(bool obey_mempolicy,
					 struct kobject *kobj, const char *buf,
					 size_t len)
{
	struct hstate *h;
	unsigned long count;
	int nid;
	int err;

	err = kstrtoul(buf, 10, &count);
	if (err)
		return err;

	h = kobj_to_hstate(kobj, &nid);
	return __nr_hugepages_store_common(obey_mempolicy, h, nid, count, len);
}

static ssize_t nr_hugepages_show(struct kobject *kobj,
				       struct kobj_attribute *attr, char *buf)
{
	return nr_hugepages_show_common(kobj, attr, buf);
}

static ssize_t nr_hugepages_store(struct kobject *kobj,
	       struct kobj_attribute *attr, const char *buf, size_t len)
{
	return nr_hugepages_store_common(false, kobj, buf, len);
}
HSTATE_ATTR(nr_hugepages);

#ifdef CONFIG_NUMA

/*
 * hstate attribute for optionally mempolicy-based constraint on persistent
 * huge page alloc/free.
 */
static ssize_t nr_hugepages_mempolicy_show(struct kobject *kobj,
				       struct kobj_attribute *attr, char *buf)
{
	return nr_hugepages_show_common(kobj, attr, buf);
}

static ssize_t nr_hugepages_mempolicy_store(struct kobject *kobj,
	       struct kobj_attribute *attr, const char *buf, size_t len)
{
	return nr_hugepages_store_common(true, kobj, buf, len);
}
HSTATE_ATTR(nr_hugepages_mempolicy);
#endif


static ssize_t nr_overcommit_hugepages_show(struct kobject *kobj,
					struct kobj_attribute *attr, char *buf)
{
	struct hstate *h = kobj_to_hstate(kobj, NULL);
	return sprintf(buf, "%lu\n", h->nr_overcommit_huge_pages);
}

static ssize_t nr_overcommit_hugepages_store(struct kobject *kobj,
		struct kobj_attribute *attr, const char *buf, size_t count)
{
	int err;
	unsigned long input;
	struct hstate *h = kobj_to_hstate(kobj, NULL);

	if (hstate_is_gigantic(h))
		return -EINVAL;

	err = kstrtoul(buf, 10, &input);
	if (err)
		return err;

	spin_lock(&hugetlb_lock);
	h->nr_overcommit_huge_pages = input;
	spin_unlock(&hugetlb_lock);

	return count;
}
HSTATE_ATTR(nr_overcommit_hugepages);

static ssize_t free_hugepages_show(struct kobject *kobj,
					struct kobj_attribute *attr, char *buf)
{
	struct hstate *h;
	unsigned long free_huge_pages;
	int nid;

	h = kobj_to_hstate(kobj, &nid);
	if (nid == NUMA_NO_NODE)
		free_huge_pages = h->free_huge_pages;
	else
		free_huge_pages = h->free_huge_pages_node[nid];

	return sprintf(buf, "%lu\n", free_huge_pages);
}
HSTATE_ATTR_RO(free_hugepages);

static ssize_t resv_hugepages_show(struct kobject *kobj,
					struct kobj_attribute *attr, char *buf)
{
	struct hstate *h = kobj_to_hstate(kobj, NULL);
	return sprintf(buf, "%lu\n", h->resv_huge_pages);
}
HSTATE_ATTR_RO(resv_hugepages);

static ssize_t surplus_hugepages_show(struct kobject *kobj,
					struct kobj_attribute *attr, char *buf)
{
	struct hstate *h;
	unsigned long surplus_huge_pages;
	int nid;

	h = kobj_to_hstate(kobj, &nid);
	if (nid == NUMA_NO_NODE)
		surplus_huge_pages = h->surplus_huge_pages;
	else
		surplus_huge_pages = h->surplus_huge_pages_node[nid];

	return sprintf(buf, "%lu\n", surplus_huge_pages);
}
HSTATE_ATTR_RO(surplus_hugepages);

static struct attribute *hstate_attrs[] = {
	&nr_hugepages_attr.attr,
	&nr_overcommit_hugepages_attr.attr,
	&free_hugepages_attr.attr,
	&resv_hugepages_attr.attr,
	&surplus_hugepages_attr.attr,
#ifdef CONFIG_NUMA
	&nr_hugepages_mempolicy_attr.attr,
#endif
	NULL,
};

static const struct attribute_group hstate_attr_group = {
	.attrs = hstate_attrs,
};

static int hugetlb_sysfs_add_hstate(struct hstate *h, struct kobject *parent,
				    struct kobject **hstate_kobjs,
				    const struct attribute_group *hstate_attr_group)
{
	int retval;
	int hi = hstate_index(h);

	hstate_kobjs[hi] = kobject_create_and_add(h->name, parent);
	if (!hstate_kobjs[hi])
		return -ENOMEM;

	retval = sysfs_create_group(hstate_kobjs[hi], hstate_attr_group);
	if (retval)
		kobject_put(hstate_kobjs[hi]);

	return retval;
}

static void __init hugetlb_sysfs_init(void)
{
	struct hstate *h;
	int err;

	hugepages_kobj = kobject_create_and_add("hugepages", mm_kobj);
	if (!hugepages_kobj)
		return;

	for_each_hstate(h) {
		err = hugetlb_sysfs_add_hstate(h, hugepages_kobj,
					 hstate_kobjs, &hstate_attr_group);
		if (err)
			pr_err("Hugetlb: Unable to add hstate %s", h->name);
	}
}

#ifdef CONFIG_NUMA

/*
 * node_hstate/s - associate per node hstate attributes, via their kobjects,
 * with node devices in node_devices[] using a parallel array.  The array
 * index of a node device or _hstate == node id.
 * This is here to avoid any static dependency of the node device driver, in
 * the base kernel, on the hugetlb module.
 */
struct node_hstate {
	struct kobject		*hugepages_kobj;
	struct kobject		*hstate_kobjs[HUGE_MAX_HSTATE];
};
static struct node_hstate node_hstates[MAX_NUMNODES];

/*
 * A subset of global hstate attributes for node devices
 */
static struct attribute *per_node_hstate_attrs[] = {
	&nr_hugepages_attr.attr,
	&free_hugepages_attr.attr,
	&surplus_hugepages_attr.attr,
	NULL,
};

static const struct attribute_group per_node_hstate_attr_group = {
	.attrs = per_node_hstate_attrs,
};

/*
 * kobj_to_node_hstate - lookup global hstate for node device hstate attr kobj.
 * Returns node id via non-NULL nidp.
 */
static struct hstate *kobj_to_node_hstate(struct kobject *kobj, int *nidp)
{
	int nid;

	for (nid = 0; nid < nr_node_ids; nid++) {
		struct node_hstate *nhs = &node_hstates[nid];
		int i;
		for (i = 0; i < HUGE_MAX_HSTATE; i++)
			if (nhs->hstate_kobjs[i] == kobj) {
				if (nidp)
					*nidp = nid;
				return &hstates[i];
			}
	}

	BUG();
	return NULL;
}

/*
 * Unregister hstate attributes from a single node device.
 * No-op if no hstate attributes attached.
 */
static void hugetlb_unregister_node(struct node *node)
{
	struct hstate *h;
	struct node_hstate *nhs = &node_hstates[node->dev.id];

	if (!nhs->hugepages_kobj)
		return;		/* no hstate attributes */

	for_each_hstate(h) {
		int idx = hstate_index(h);
		if (nhs->hstate_kobjs[idx]) {
			kobject_put(nhs->hstate_kobjs[idx]);
			nhs->hstate_kobjs[idx] = NULL;
		}
	}

	kobject_put(nhs->hugepages_kobj);
	nhs->hugepages_kobj = NULL;
}


/*
 * Register hstate attributes for a single node device.
 * No-op if attributes already registered.
 */
static void hugetlb_register_node(struct node *node)
{
	struct hstate *h;
	struct node_hstate *nhs = &node_hstates[node->dev.id];
	int err;

	if (nhs->hugepages_kobj)
		return;		/* already allocated */

	nhs->hugepages_kobj = kobject_create_and_add("hugepages",
							&node->dev.kobj);
	if (!nhs->hugepages_kobj)
		return;

	for_each_hstate(h) {
		err = hugetlb_sysfs_add_hstate(h, nhs->hugepages_kobj,
						nhs->hstate_kobjs,
						&per_node_hstate_attr_group);
		if (err) {
			pr_err("Hugetlb: Unable to add hstate %s for node %d\n",
				h->name, node->dev.id);
			hugetlb_unregister_node(node);
			break;
		}
	}
}

/*
 * hugetlb init time:  register hstate attributes for all registered node
 * devices of nodes that have memory.  All on-line nodes should have
 * registered their associated device by this time.
 */
static void __init hugetlb_register_all_nodes(void)
{
	int nid;

	for_each_node_state(nid, N_MEMORY) {
		struct node *node = node_devices[nid];
		if (node->dev.id == nid)
			hugetlb_register_node(node);
	}

	/*
	 * Let the node device driver know we're here so it can
	 * [un]register hstate attributes on node hotplug.
	 */
	register_hugetlbfs_with_node(hugetlb_register_node,
				     hugetlb_unregister_node);
}
#else	/* !CONFIG_NUMA */

static struct hstate *kobj_to_node_hstate(struct kobject *kobj, int *nidp)
{
	BUG();
	if (nidp)
		*nidp = -1;
	return NULL;
}

static void hugetlb_register_all_nodes(void) { }

#endif

static int __init hugetlb_init(void)
{
	int i;

	if (!hugepages_supported())
		return 0;

	if (!size_to_hstate(default_hstate_size)) {
		if (default_hstate_size != 0) {
			pr_err("HugeTLB: unsupported default_hugepagesz %lu. Reverting to %lu\n",
			       default_hstate_size, HPAGE_SIZE);
		}

		default_hstate_size = HPAGE_SIZE;
		if (!size_to_hstate(default_hstate_size))
			hugetlb_add_hstate(HUGETLB_PAGE_ORDER);
	}
	default_hstate_idx = hstate_index(size_to_hstate(default_hstate_size));
	if (default_hstate_max_huge_pages) {
		if (!default_hstate.max_huge_pages)
			default_hstate.max_huge_pages = default_hstate_max_huge_pages;
	}

	hugetlb_init_hstates();
	gather_bootmem_prealloc();
	report_hugepages();

	hugetlb_sysfs_init();
	hugetlb_register_all_nodes();
	hugetlb_cgroup_file_init();

#ifdef CONFIG_SMP
	num_fault_mutexes = roundup_pow_of_two(8 * num_possible_cpus());
#else
	num_fault_mutexes = 1;
#endif
	hugetlb_fault_mutex_table =
		kmalloc_array(num_fault_mutexes, sizeof(struct mutex),
			      GFP_KERNEL);
	BUG_ON(!hugetlb_fault_mutex_table);

	for (i = 0; i < num_fault_mutexes; i++)
		mutex_init(&hugetlb_fault_mutex_table[i]);
	return 0;
}
subsys_initcall(hugetlb_init);

/* Should be called on processing a hugepagesz=... option */
void __init hugetlb_bad_size(void)
{
	parsed_valid_hugepagesz = false;
}

void __init hugetlb_add_hstate(unsigned int order)
{
	struct hstate *h;
	unsigned long i;

	if (size_to_hstate(PAGE_SIZE << order)) {
		pr_warn("hugepagesz= specified twice, ignoring\n");
		return;
	}
	BUG_ON(hugetlb_max_hstate >= HUGE_MAX_HSTATE);
	BUG_ON(order == 0);
	h = &hstates[hugetlb_max_hstate++];
	h->order = order;
	h->mask = ~((1ULL << (order + PAGE_SHIFT)) - 1);
	h->nr_huge_pages = 0;
	h->free_huge_pages = 0;
	for (i = 0; i < MAX_NUMNODES; ++i)
		INIT_LIST_HEAD(&h->hugepage_freelists[i]);
	INIT_LIST_HEAD(&h->hugepage_activelist);
	h->next_nid_to_alloc = first_memory_node;
	h->next_nid_to_free = first_memory_node;
	snprintf(h->name, HSTATE_NAME_LEN, "hugepages-%lukB",
					huge_page_size(h)/1024);

	parsed_hstate = h;
}

static int __init hugetlb_nrpages_setup(char *s)
{
	unsigned long *mhp;
	static unsigned long *last_mhp;

	if (!parsed_valid_hugepagesz) {
		pr_warn("hugepages = %s preceded by "
			"an unsupported hugepagesz, ignoring\n", s);
		parsed_valid_hugepagesz = true;
		return 1;
	}
	/*
	 * !hugetlb_max_hstate means we haven't parsed a hugepagesz= parameter yet,
	 * so this hugepages= parameter goes to the "default hstate".
	 */
	else if (!hugetlb_max_hstate)
		mhp = &default_hstate_max_huge_pages;
	else
		mhp = &parsed_hstate->max_huge_pages;

	if (mhp == last_mhp) {
		pr_warn("hugepages= specified twice without interleaving hugepagesz=, ignoring\n");
		return 1;
	}

	if (sscanf(s, "%lu", mhp) <= 0)
		*mhp = 0;

	/*
	 * Global state is always initialized later in hugetlb_init.
	 * But we need to allocate >= MAX_ORDER hstates here early to still
	 * use the bootmem allocator.
	 */
	if (hugetlb_max_hstate && parsed_hstate->order >= MAX_ORDER)
		hugetlb_hstate_alloc_pages(parsed_hstate);

	last_mhp = mhp;

	return 1;
}
__setup("hugepages=", hugetlb_nrpages_setup);

static int __init hugetlb_default_setup(char *s)
{
	default_hstate_size = memparse(s, &s);
	return 1;
}
__setup("default_hugepagesz=", hugetlb_default_setup);

static unsigned int cpuset_mems_nr(unsigned int *array)
{
	int node;
	unsigned int nr = 0;

	for_each_node_mask(node, cpuset_current_mems_allowed)
		nr += array[node];

	return nr;
}

#ifdef CONFIG_SYSCTL
static int hugetlb_sysctl_handler_common(bool obey_mempolicy,
			 struct ctl_table *table, int write,
			 void __user *buffer, size_t *length, loff_t *ppos)
{
	struct hstate *h = &default_hstate;
	unsigned long tmp = h->max_huge_pages;
	int ret;

	if (!hugepages_supported())
		return -EOPNOTSUPP;

	table->data = &tmp;
	table->maxlen = sizeof(unsigned long);
	ret = proc_doulongvec_minmax(table, write, buffer, length, ppos);
	if (ret)
		goto out;

	if (write)
		ret = __nr_hugepages_store_common(obey_mempolicy, h,
						  NUMA_NO_NODE, tmp, *length);
out:
	return ret;
}

int hugetlb_sysctl_handler(struct ctl_table *table, int write,
			  void __user *buffer, size_t *length, loff_t *ppos)
{

	return hugetlb_sysctl_handler_common(false, table, write,
							buffer, length, ppos);
}

#ifdef CONFIG_NUMA
int hugetlb_mempolicy_sysctl_handler(struct ctl_table *table, int write,
			  void __user *buffer, size_t *length, loff_t *ppos)
{
	return hugetlb_sysctl_handler_common(true, table, write,
							buffer, length, ppos);
}
#endif /* CONFIG_NUMA */

int hugetlb_overcommit_handler(struct ctl_table *table, int write,
			void __user *buffer,
			size_t *length, loff_t *ppos)
{
	struct hstate *h = &default_hstate;
	unsigned long tmp;
	int ret;

	if (!hugepages_supported())
		return -EOPNOTSUPP;

	tmp = h->nr_overcommit_huge_pages;

	if (write && hstate_is_gigantic(h))
		return -EINVAL;

	table->data = &tmp;
	table->maxlen = sizeof(unsigned long);
	ret = proc_doulongvec_minmax(table, write, buffer, length, ppos);
	if (ret)
		goto out;

	if (write) {
		spin_lock(&hugetlb_lock);
		h->nr_overcommit_huge_pages = tmp;
		spin_unlock(&hugetlb_lock);
	}
out:
	return ret;
}

#endif /* CONFIG_SYSCTL */

void hugetlb_report_meminfo(struct seq_file *m)
{
	struct hstate *h;
	unsigned long total = 0;

	if (!hugepages_supported())
		return;

	for_each_hstate(h) {
		unsigned long count = h->nr_huge_pages;

		total += (PAGE_SIZE << huge_page_order(h)) * count;

		if (h == &default_hstate)
			seq_printf(m,
				   "HugePages_Total:   %5lu\n"
				   "HugePages_Free:    %5lu\n"
				   "HugePages_Rsvd:    %5lu\n"
				   "HugePages_Surp:    %5lu\n"
				   "Hugepagesize:   %8lu kB\n",
				   count,
				   h->free_huge_pages,
				   h->resv_huge_pages,
				   h->surplus_huge_pages,
				   (PAGE_SIZE << huge_page_order(h)) / 1024);
	}

	seq_printf(m, "Hugetlb:        %8lu kB\n", total / 1024);
}

int hugetlb_report_node_meminfo(int nid, char *buf)
{
	struct hstate *h = &default_hstate;
	if (!hugepages_supported())
		return 0;
	return sprintf(buf,
		"Node %d HugePages_Total: %5u\n"
		"Node %d HugePages_Free:  %5u\n"
		"Node %d HugePages_Surp:  %5u\n",
		nid, h->nr_huge_pages_node[nid],
		nid, h->free_huge_pages_node[nid],
		nid, h->surplus_huge_pages_node[nid]);
}

void hugetlb_show_meminfo(void)
{
	struct hstate *h;
	int nid;

	if (!hugepages_supported())
		return;

	for_each_node_state(nid, N_MEMORY)
		for_each_hstate(h)
			pr_info("Node %d hugepages_total=%u hugepages_free=%u hugepages_surp=%u hugepages_size=%lukB\n",
				nid,
				h->nr_huge_pages_node[nid],
				h->free_huge_pages_node[nid],
				h->surplus_huge_pages_node[nid],
				1UL << (huge_page_order(h) + PAGE_SHIFT - 10));
}

void hugetlb_report_usage(struct seq_file *m, struct mm_struct *mm)
{
	seq_printf(m, "HugetlbPages:\t%8lu kB\n",
		   atomic_long_read(&mm->hugetlb_usage) << (PAGE_SHIFT - 10));
}

/* Return the number pages of memory we physically have, in PAGE_SIZE units. */
unsigned long hugetlb_total_pages(void)
{
	struct hstate *h;
	unsigned long nr_total_pages = 0;

	for_each_hstate(h)
		nr_total_pages += h->nr_huge_pages * pages_per_huge_page(h);
	return nr_total_pages;
}

static int hugetlb_acct_memory(struct hstate *h, long delta)
{
	int ret = -ENOMEM;

	spin_lock(&hugetlb_lock);
	/*
	 * When cpuset is configured, it breaks the strict hugetlb page
	 * reservation as the accounting is done on a global variable. Such
	 * reservation is completely rubbish in the presence of cpuset because
	 * the reservation is not checked against page availability for the
	 * current cpuset. Application can still potentially OOM'ed by kernel
	 * with lack of free htlb page in cpuset that the task is in.
	 * Attempt to enforce strict accounting with cpuset is almost
	 * impossible (or too ugly) because cpuset is too fluid that
	 * task or memory node can be dynamically moved between cpusets.
	 *
	 * The change of semantics for shared hugetlb mapping with cpuset is
	 * undesirable. However, in order to preserve some of the semantics,
	 * we fall back to check against current free page availability as
	 * a best attempt and hopefully to minimize the impact of changing
	 * semantics that cpuset has.
	 */
	if (delta > 0) {
		if (gather_surplus_pages(h, delta) < 0)
			goto out;

		if (delta > cpuset_mems_nr(h->free_huge_pages_node)) {
			return_unused_surplus_pages(h, delta);
			goto out;
		}
	}

	ret = 0;
	if (delta < 0)
		return_unused_surplus_pages(h, (unsigned long) -delta);

out:
	spin_unlock(&hugetlb_lock);
	return ret;
}

static void hugetlb_vm_op_open(struct vm_area_struct *vma)
{
	struct resv_map *resv = vma_resv_map(vma);

	/*
	 * This new VMA should share its siblings reservation map if present.
	 * The VMA will only ever have a valid reservation map pointer where
	 * it is being copied for another still existing VMA.  As that VMA
	 * has a reference to the reservation map it cannot disappear until
	 * after this open call completes.  It is therefore safe to take a
	 * new reference here without additional locking.
	 */
	if (resv && is_vma_resv_set(vma, HPAGE_RESV_OWNER))
		kref_get(&resv->refs);
}

static void hugetlb_vm_op_close(struct vm_area_struct *vma)
{
	struct hstate *h = hstate_vma(vma);
	struct resv_map *resv = vma_resv_map(vma);
	struct hugepage_subpool *spool = subpool_vma(vma);
	unsigned long reserve, start, end;
	long gbl_reserve;

	if (!resv || !is_vma_resv_set(vma, HPAGE_RESV_OWNER))
		return;

	start = vma_hugecache_offset(h, vma, vma->vm_start);
	end = vma_hugecache_offset(h, vma, vma->vm_end);

	reserve = (end - start) - region_count(resv, start, end);

	kref_put(&resv->refs, resv_map_release);

	if (reserve) {
		/*
		 * Decrement reserve counts.  The global reserve count may be
		 * adjusted if the subpool has a minimum size.
		 */
		gbl_reserve = hugepage_subpool_put_pages(spool, reserve);
		hugetlb_acct_memory(h, -gbl_reserve);
	}
}

static int hugetlb_vm_op_split(struct vm_area_struct *vma, unsigned long addr)
{
	if (addr & ~(huge_page_mask(hstate_vma(vma))))
		return -EINVAL;
	return 0;
}

static unsigned long hugetlb_vm_op_pagesize(struct vm_area_struct *vma)
{
	struct hstate *hstate = hstate_vma(vma);

	return 1UL << huge_page_shift(hstate);
}

/*
 * We cannot handle pagefaults against hugetlb pages at all.  They cause
 * handle_mm_fault() to try to instantiate regular-sized pages in the
 * hugegpage VMA.  do_page_fault() is supposed to trap this, so BUG is we get
 * this far.
 */
static vm_fault_t hugetlb_vm_op_fault(struct vm_fault *vmf)
{
	BUG();
	return 0;
}

/*
 * When a new function is introduced to vm_operations_struct and added
 * to hugetlb_vm_ops, please consider adding the function to shm_vm_ops.
 * This is because under System V memory model, mappings created via
 * shmget/shmat with "huge page" specified are backed by hugetlbfs files,
 * their original vm_ops are overwritten with shm_vm_ops.
 */
const struct vm_operations_struct hugetlb_vm_ops = {
	.fault = hugetlb_vm_op_fault,
	.open = hugetlb_vm_op_open,
	.close = hugetlb_vm_op_close,
	.split = hugetlb_vm_op_split,
	.pagesize = hugetlb_vm_op_pagesize,
};

static pte_t make_huge_pte(struct vm_area_struct *vma, struct page *page,
				int writable)
{
	pte_t entry;

	if (writable) {
		entry = huge_pte_mkwrite(huge_pte_mkdirty(mk_huge_pte(page,
					 vma->vm_page_prot)));
	} else {
		entry = huge_pte_wrprotect(mk_huge_pte(page,
					   vma->vm_page_prot));
	}
	entry = pte_mkyoung(entry);
	entry = pte_mkhuge(entry);
	entry = arch_make_huge_pte(entry, vma, page, writable);

	return entry;
}

static void set_huge_ptep_writable(struct vm_area_struct *vma,
				   unsigned long address, pte_t *ptep)
{
	pte_t entry;

	entry = huge_pte_mkwrite(huge_pte_mkdirty(huge_ptep_get(ptep)));
	if (huge_ptep_set_access_flags(vma, address, ptep, entry, 1))
		update_mmu_cache(vma, address, ptep);
}

bool is_hugetlb_entry_migration(pte_t pte)
{
	swp_entry_t swp;

	if (huge_pte_none(pte) || pte_present(pte))
		return false;
	swp = pte_to_swp_entry(pte);
	if (non_swap_entry(swp) && is_migration_entry(swp))
		return true;
	else
		return false;
}

static int is_hugetlb_entry_hwpoisoned(pte_t pte)
{
	swp_entry_t swp;

	if (huge_pte_none(pte) || pte_present(pte))
		return 0;
	swp = pte_to_swp_entry(pte);
	if (non_swap_entry(swp) && is_hwpoison_entry(swp))
		return 1;
	else
		return 0;
}

int copy_hugetlb_page_range(struct mm_struct *dst, struct mm_struct *src,
			    struct vm_area_struct *vma)
{
	pte_t *src_pte, *dst_pte, entry, dst_entry;
	struct page *ptepage;
	unsigned long addr;
	int cow;
	struct hstate *h = hstate_vma(vma);
	unsigned long sz = huge_page_size(h);
	struct mmu_notifier_range range;
	int ret = 0;

	cow = (vma->vm_flags & (VM_SHARED | VM_MAYWRITE)) == VM_MAYWRITE;

	if (cow) {
<<<<<<< HEAD
		mmu_notifier_range_init(&range, src, vma->vm_start,
=======
		mmu_notifier_range_init(&range, MMU_NOTIFY_CLEAR, 0, vma, src,
					vma->vm_start,
>>>>>>> 0ecfebd2
					vma->vm_end);
		mmu_notifier_invalidate_range_start(&range);
	}

	for (addr = vma->vm_start; addr < vma->vm_end; addr += sz) {
		spinlock_t *src_ptl, *dst_ptl;
		src_pte = huge_pte_offset(src, addr, sz);
		if (!src_pte)
			continue;
		dst_pte = huge_pte_alloc(dst, addr, sz);
		if (!dst_pte) {
			ret = -ENOMEM;
			break;
		}

		/*
		 * If the pagetables are shared don't copy or take references.
		 * dst_pte == src_pte is the common case of src/dest sharing.
		 *
		 * However, src could have 'unshared' and dst shares with
		 * another vma.  If dst_pte !none, this implies sharing.
		 * Check here before taking page table lock, and once again
		 * after taking the lock below.
		 */
		dst_entry = huge_ptep_get(dst_pte);
		if ((dst_pte == src_pte) || !huge_pte_none(dst_entry))
			continue;

		dst_ptl = huge_pte_lock(h, dst, dst_pte);
		src_ptl = huge_pte_lockptr(h, src, src_pte);
		spin_lock_nested(src_ptl, SINGLE_DEPTH_NESTING);
		entry = huge_ptep_get(src_pte);
		dst_entry = huge_ptep_get(dst_pte);
		if (huge_pte_none(entry) || !huge_pte_none(dst_entry)) {
			/*
			 * Skip if src entry none.  Also, skip in the
			 * unlikely case dst entry !none as this implies
			 * sharing with another vma.
			 */
			;
		} else if (unlikely(is_hugetlb_entry_migration(entry) ||
				    is_hugetlb_entry_hwpoisoned(entry))) {
			swp_entry_t swp_entry = pte_to_swp_entry(entry);

			if (is_write_migration_entry(swp_entry) && cow) {
				/*
				 * COW mappings require pages in both
				 * parent and child to be set to read.
				 */
				make_migration_entry_read(&swp_entry);
				entry = swp_entry_to_pte(swp_entry);
				set_huge_swap_pte_at(src, addr, src_pte,
						     entry, sz);
			}
			set_huge_swap_pte_at(dst, addr, dst_pte, entry, sz);
		} else {
			if (cow) {
				/*
				 * No need to notify as we are downgrading page
				 * table protection not changing it to point
				 * to a new page.
				 *
				 * See Documentation/vm/mmu_notifier.rst
				 */
				huge_ptep_set_wrprotect(src, addr, src_pte);
			}
			entry = huge_ptep_get(src_pte);
			ptepage = pte_page(entry);
			get_page(ptepage);
			page_dup_rmap(ptepage, true);
			set_huge_pte_at(dst, addr, dst_pte, entry);
			hugetlb_count_add(pages_per_huge_page(h), dst);
		}
		spin_unlock(src_ptl);
		spin_unlock(dst_ptl);
	}

	if (cow)
		mmu_notifier_invalidate_range_end(&range);

	return ret;
}

void __unmap_hugepage_range(struct mmu_gather *tlb, struct vm_area_struct *vma,
			    unsigned long start, unsigned long end,
			    struct page *ref_page)
{
	struct mm_struct *mm = vma->vm_mm;
	unsigned long address;
	pte_t *ptep;
	pte_t pte;
	spinlock_t *ptl;
	struct page *page;
	struct hstate *h = hstate_vma(vma);
	unsigned long sz = huge_page_size(h);
	struct mmu_notifier_range range;

	WARN_ON(!is_vm_hugetlb_page(vma));
	BUG_ON(start & ~huge_page_mask(h));
	BUG_ON(end & ~huge_page_mask(h));

	/*
	 * This is a hugetlb vma, all the pte entries should point
	 * to huge page.
	 */
	tlb_change_page_size(tlb, sz);
	tlb_start_vma(tlb, vma);

	/*
	 * If sharing possible, alert mmu notifiers of worst case.
	 */
<<<<<<< HEAD
	mmu_notifier_range_init(&range, mm, start, end);
=======
	mmu_notifier_range_init(&range, MMU_NOTIFY_UNMAP, 0, vma, mm, start,
				end);
>>>>>>> 0ecfebd2
	adjust_range_if_pmd_sharing_possible(vma, &range.start, &range.end);
	mmu_notifier_invalidate_range_start(&range);
	address = start;
	for (; address < end; address += sz) {
		ptep = huge_pte_offset(mm, address, sz);
		if (!ptep)
			continue;

		ptl = huge_pte_lock(h, mm, ptep);
		if (huge_pmd_unshare(mm, &address, ptep)) {
			spin_unlock(ptl);
			/*
			 * We just unmapped a page of PMDs by clearing a PUD.
			 * The caller's TLB flush range should cover this area.
			 */
			continue;
		}

		pte = huge_ptep_get(ptep);
		if (huge_pte_none(pte)) {
			spin_unlock(ptl);
			continue;
		}

		/*
		 * Migrating hugepage or HWPoisoned hugepage is already
		 * unmapped and its refcount is dropped, so just clear pte here.
		 */
		if (unlikely(!pte_present(pte))) {
			huge_pte_clear(mm, address, ptep, sz);
			spin_unlock(ptl);
			continue;
		}

		page = pte_page(pte);
		/*
		 * If a reference page is supplied, it is because a specific
		 * page is being unmapped, not a range. Ensure the page we
		 * are about to unmap is the actual page of interest.
		 */
		if (ref_page) {
			if (page != ref_page) {
				spin_unlock(ptl);
				continue;
			}
			/*
			 * Mark the VMA as having unmapped its page so that
			 * future faults in this VMA will fail rather than
			 * looking like data was lost
			 */
			set_vma_resv_flags(vma, HPAGE_RESV_UNMAPPED);
		}

		pte = huge_ptep_get_and_clear(mm, address, ptep);
		tlb_remove_huge_tlb_entry(h, tlb, ptep, address);
		if (huge_pte_dirty(pte))
			set_page_dirty(page);

		hugetlb_count_sub(pages_per_huge_page(h), mm);
		page_remove_rmap(page, true);

		spin_unlock(ptl);
		tlb_remove_page_size(tlb, page, huge_page_size(h));
		/*
		 * Bail out after unmapping reference page if supplied
		 */
		if (ref_page)
			break;
	}
	mmu_notifier_invalidate_range_end(&range);
	tlb_end_vma(tlb, vma);
}

void __unmap_hugepage_range_final(struct mmu_gather *tlb,
			  struct vm_area_struct *vma, unsigned long start,
			  unsigned long end, struct page *ref_page)
{
	__unmap_hugepage_range(tlb, vma, start, end, ref_page);

	/*
	 * Clear this flag so that x86's huge_pmd_share page_table_shareable
	 * test will fail on a vma being torn down, and not grab a page table
	 * on its way out.  We're lucky that the flag has such an appropriate
	 * name, and can in fact be safely cleared here. We could clear it
	 * before the __unmap_hugepage_range above, but all that's necessary
	 * is to clear it before releasing the i_mmap_rwsem. This works
	 * because in the context this is called, the VMA is about to be
	 * destroyed and the i_mmap_rwsem is held.
	 */
	vma->vm_flags &= ~VM_MAYSHARE;
}

void unmap_hugepage_range(struct vm_area_struct *vma, unsigned long start,
			  unsigned long end, struct page *ref_page)
{
	struct mm_struct *mm;
	struct mmu_gather tlb;
	unsigned long tlb_start = start;
	unsigned long tlb_end = end;

	/*
	 * If shared PMDs were possibly used within this vma range, adjust
	 * start/end for worst case tlb flushing.
	 * Note that we can not be sure if PMDs are shared until we try to
	 * unmap pages.  However, we want to make sure TLB flushing covers
	 * the largest possible range.
	 */
	adjust_range_if_pmd_sharing_possible(vma, &tlb_start, &tlb_end);

	mm = vma->vm_mm;

	tlb_gather_mmu(&tlb, mm, tlb_start, tlb_end);
	__unmap_hugepage_range(&tlb, vma, start, end, ref_page);
	tlb_finish_mmu(&tlb, tlb_start, tlb_end);
}

/*
 * This is called when the original mapper is failing to COW a MAP_PRIVATE
 * mappping it owns the reserve page for. The intention is to unmap the page
 * from other VMAs and let the children be SIGKILLed if they are faulting the
 * same region.
 */
static void unmap_ref_private(struct mm_struct *mm, struct vm_area_struct *vma,
			      struct page *page, unsigned long address)
{
	struct hstate *h = hstate_vma(vma);
	struct vm_area_struct *iter_vma;
	struct address_space *mapping;
	pgoff_t pgoff;

	/*
	 * vm_pgoff is in PAGE_SIZE units, hence the different calculation
	 * from page cache lookup which is in HPAGE_SIZE units.
	 */
	address = address & huge_page_mask(h);
	pgoff = ((address - vma->vm_start) >> PAGE_SHIFT) +
			vma->vm_pgoff;
	mapping = vma->vm_file->f_mapping;

	/*
	 * Take the mapping lock for the duration of the table walk. As
	 * this mapping should be shared between all the VMAs,
	 * __unmap_hugepage_range() is called as the lock is already held
	 */
	i_mmap_lock_write(mapping);
	vma_interval_tree_foreach(iter_vma, &mapping->i_mmap, pgoff, pgoff) {
		/* Do not unmap the current VMA */
		if (iter_vma == vma)
			continue;

		/*
		 * Shared VMAs have their own reserves and do not affect
		 * MAP_PRIVATE accounting but it is possible that a shared
		 * VMA is using the same page so check and skip such VMAs.
		 */
		if (iter_vma->vm_flags & VM_MAYSHARE)
			continue;

		/*
		 * Unmap the page from other VMAs without their own reserves.
		 * They get marked to be SIGKILLed if they fault in these
		 * areas. This is because a future no-page fault on this VMA
		 * could insert a zeroed page instead of the data existing
		 * from the time of fork. This would look like data corruption
		 */
		if (!is_vma_resv_set(iter_vma, HPAGE_RESV_OWNER))
			unmap_hugepage_range(iter_vma, address,
					     address + huge_page_size(h), page);
	}
	i_mmap_unlock_write(mapping);
}

/*
 * Hugetlb_cow() should be called with page lock of the original hugepage held.
 * Called with hugetlb_instantiation_mutex held and pte_page locked so we
 * cannot race with other handlers or page migration.
 * Keep the pte_same checks anyway to make transition from the mutex easier.
 */
static vm_fault_t hugetlb_cow(struct mm_struct *mm, struct vm_area_struct *vma,
		       unsigned long address, pte_t *ptep,
		       struct page *pagecache_page, spinlock_t *ptl)
{
	pte_t pte;
	struct hstate *h = hstate_vma(vma);
	struct page *old_page, *new_page;
	int outside_reserve = 0;
	vm_fault_t ret = 0;
	unsigned long haddr = address & huge_page_mask(h);
	struct mmu_notifier_range range;

	pte = huge_ptep_get(ptep);
	old_page = pte_page(pte);

retry_avoidcopy:
	/* If no-one else is actually using this page, avoid the copy
	 * and just make the page writable */
	if (page_mapcount(old_page) == 1 && PageAnon(old_page)) {
		page_move_anon_rmap(old_page, vma);
		set_huge_ptep_writable(vma, haddr, ptep);
		return 0;
	}

	/*
	 * If the process that created a MAP_PRIVATE mapping is about to
	 * perform a COW due to a shared page count, attempt to satisfy
	 * the allocation without using the existing reserves. The pagecache
	 * page is used to determine if the reserve at this address was
	 * consumed or not. If reserves were used, a partial faulted mapping
	 * at the time of fork() could consume its reserves on COW instead
	 * of the full address range.
	 */
	if (is_vma_resv_set(vma, HPAGE_RESV_OWNER) &&
			old_page != pagecache_page)
		outside_reserve = 1;

	get_page(old_page);

	/*
	 * Drop page table lock as buddy allocator may be called. It will
	 * be acquired again before returning to the caller, as expected.
	 */
	spin_unlock(ptl);
	new_page = alloc_huge_page(vma, haddr, outside_reserve);

	if (IS_ERR(new_page)) {
		/*
		 * If a process owning a MAP_PRIVATE mapping fails to COW,
		 * it is due to references held by a child and an insufficient
		 * huge page pool. To guarantee the original mappers
		 * reliability, unmap the page from child processes. The child
		 * may get SIGKILLed if it later faults.
		 */
		if (outside_reserve) {
			put_page(old_page);
			BUG_ON(huge_pte_none(pte));
			unmap_ref_private(mm, vma, old_page, haddr);
			BUG_ON(huge_pte_none(pte));
			spin_lock(ptl);
			ptep = huge_pte_offset(mm, haddr, huge_page_size(h));
			if (likely(ptep &&
				   pte_same(huge_ptep_get(ptep), pte)))
				goto retry_avoidcopy;
			/*
			 * race occurs while re-acquiring page table
			 * lock, and our job is done.
			 */
			return 0;
		}

		ret = vmf_error(PTR_ERR(new_page));
		goto out_release_old;
	}

	/*
	 * When the original hugepage is shared one, it does not have
	 * anon_vma prepared.
	 */
	if (unlikely(anon_vma_prepare(vma))) {
		ret = VM_FAULT_OOM;
		goto out_release_all;
	}

	copy_user_huge_page(new_page, old_page, address, vma,
			    pages_per_huge_page(h));
	__SetPageUptodate(new_page);

<<<<<<< HEAD
	mmu_notifier_range_init(&range, mm, haddr, haddr + huge_page_size(h));
=======
	mmu_notifier_range_init(&range, MMU_NOTIFY_CLEAR, 0, vma, mm, haddr,
				haddr + huge_page_size(h));
>>>>>>> 0ecfebd2
	mmu_notifier_invalidate_range_start(&range);

	/*
	 * Retake the page table lock to check for racing updates
	 * before the page tables are altered
	 */
	spin_lock(ptl);
	ptep = huge_pte_offset(mm, haddr, huge_page_size(h));
	if (likely(ptep && pte_same(huge_ptep_get(ptep), pte))) {
		ClearPagePrivate(new_page);

		/* Break COW */
		huge_ptep_clear_flush(vma, haddr, ptep);
		mmu_notifier_invalidate_range(mm, range.start, range.end);
		set_huge_pte_at(mm, haddr, ptep,
				make_huge_pte(vma, new_page, 1));
		page_remove_rmap(old_page, true);
		hugepage_add_new_anon_rmap(new_page, vma, haddr);
		set_page_huge_active(new_page);
		/* Make the old page be freed below */
		new_page = old_page;
	}
	spin_unlock(ptl);
	mmu_notifier_invalidate_range_end(&range);
out_release_all:
	restore_reserve_on_error(h, vma, haddr, new_page);
	put_page(new_page);
out_release_old:
	put_page(old_page);

	spin_lock(ptl); /* Caller expects lock to be held */
	return ret;
}

/* Return the pagecache page at a given address within a VMA */
static struct page *hugetlbfs_pagecache_page(struct hstate *h,
			struct vm_area_struct *vma, unsigned long address)
{
	struct address_space *mapping;
	pgoff_t idx;

	mapping = vma->vm_file->f_mapping;
	idx = vma_hugecache_offset(h, vma, address);

	return find_lock_page(mapping, idx);
}

/*
 * Return whether there is a pagecache page to back given address within VMA.
 * Caller follow_hugetlb_page() holds page_table_lock so we cannot lock_page.
 */
static bool hugetlbfs_pagecache_present(struct hstate *h,
			struct vm_area_struct *vma, unsigned long address)
{
	struct address_space *mapping;
	pgoff_t idx;
	struct page *page;

	mapping = vma->vm_file->f_mapping;
	idx = vma_hugecache_offset(h, vma, address);

	page = find_get_page(mapping, idx);
	if (page)
		put_page(page);
	return page != NULL;
}

int huge_add_to_page_cache(struct page *page, struct address_space *mapping,
			   pgoff_t idx)
{
	struct inode *inode = mapping->host;
	struct hstate *h = hstate_inode(inode);
	int err = add_to_page_cache(page, mapping, idx, GFP_KERNEL);

	if (err)
		return err;
	ClearPagePrivate(page);

	/*
	 * set page dirty so that it will not be removed from cache/file
	 * by non-hugetlbfs specific code paths.
	 */
	set_page_dirty(page);

	spin_lock(&inode->i_lock);
	inode->i_blocks += blocks_per_huge_page(h);
	spin_unlock(&inode->i_lock);
	return 0;
}

static vm_fault_t hugetlb_no_page(struct mm_struct *mm,
			struct vm_area_struct *vma,
			struct address_space *mapping, pgoff_t idx,
			unsigned long address, pte_t *ptep, unsigned int flags)
{
	struct hstate *h = hstate_vma(vma);
	vm_fault_t ret = VM_FAULT_SIGBUS;
	int anon_rmap = 0;
	unsigned long size;
	struct page *page;
	pte_t new_pte;
	spinlock_t *ptl;
	unsigned long haddr = address & huge_page_mask(h);
	bool new_page = false;

	/*
	 * Currently, we are forced to kill the process in the event the
	 * original mapper has unmapped pages from the child due to a failed
	 * COW. Warn that such a situation has occurred as it may not be obvious
	 */
	if (is_vma_resv_set(vma, HPAGE_RESV_UNMAPPED)) {
		pr_warn_ratelimited("PID %d killed due to inadequate hugepage pool\n",
			   current->pid);
		return ret;
	}

	/*
	 * Use page lock to guard against racing truncation
	 * before we get page_table_lock.
	 */
retry:
	page = find_lock_page(mapping, idx);
	if (!page) {
		size = i_size_read(mapping->host) >> huge_page_shift(h);
		if (idx >= size)
			goto out;

		/*
		 * Check for page in userfault range
		 */
		if (userfaultfd_missing(vma)) {
			u32 hash;
			struct vm_fault vmf = {
				.vma = vma,
				.address = haddr,
				.flags = flags,
				/*
				 * Hard to debug if it ends up being
				 * used by a callee that assumes
				 * something about the other
				 * uninitialized fields... same as in
				 * memory.c
				 */
			};

			/*
			 * hugetlb_fault_mutex must be dropped before
			 * handling userfault.  Reacquire after handling
			 * fault to make calling code simpler.
			 */
			hash = hugetlb_fault_mutex_hash(h, mapping, idx, haddr);
			mutex_unlock(&hugetlb_fault_mutex_table[hash]);
			ret = handle_userfault(&vmf, VM_UFFD_MISSING);
			mutex_lock(&hugetlb_fault_mutex_table[hash]);
			goto out;
		}

		page = alloc_huge_page(vma, haddr, 0);
		if (IS_ERR(page)) {
			ret = vmf_error(PTR_ERR(page));
			goto out;
		}
		clear_huge_page(page, address, pages_per_huge_page(h));
		__SetPageUptodate(page);
		new_page = true;

		if (vma->vm_flags & VM_MAYSHARE) {
			int err = huge_add_to_page_cache(page, mapping, idx);
			if (err) {
				put_page(page);
				if (err == -EEXIST)
					goto retry;
				goto out;
			}
		} else {
			lock_page(page);
			if (unlikely(anon_vma_prepare(vma))) {
				ret = VM_FAULT_OOM;
				goto backout_unlocked;
			}
			anon_rmap = 1;
		}
	} else {
		/*
		 * If memory error occurs between mmap() and fault, some process
		 * don't have hwpoisoned swap entry for errored virtual address.
		 * So we need to block hugepage fault by PG_hwpoison bit check.
		 */
		if (unlikely(PageHWPoison(page))) {
			ret = VM_FAULT_HWPOISON |
				VM_FAULT_SET_HINDEX(hstate_index(h));
			goto backout_unlocked;
		}
	}

	/*
	 * If we are going to COW a private mapping later, we examine the
	 * pending reservations for this page now. This will ensure that
	 * any allocations necessary to record that reservation occur outside
	 * the spinlock.
	 */
	if ((flags & FAULT_FLAG_WRITE) && !(vma->vm_flags & VM_SHARED)) {
		if (vma_needs_reservation(h, vma, haddr) < 0) {
			ret = VM_FAULT_OOM;
			goto backout_unlocked;
		}
		/* Just decrements count, does not deallocate */
		vma_end_reservation(h, vma, haddr);
	}

	ptl = huge_pte_lock(h, mm, ptep);
	size = i_size_read(mapping->host) >> huge_page_shift(h);
	if (idx >= size)
		goto backout;

	ret = 0;
	if (!huge_pte_none(huge_ptep_get(ptep)))
		goto backout;

	if (anon_rmap) {
		ClearPagePrivate(page);
		hugepage_add_new_anon_rmap(page, vma, haddr);
	} else
		page_dup_rmap(page, true);
	new_pte = make_huge_pte(vma, page, ((vma->vm_flags & VM_WRITE)
				&& (vma->vm_flags & VM_SHARED)));
	set_huge_pte_at(mm, haddr, ptep, new_pte);

	hugetlb_count_add(pages_per_huge_page(h), mm);
	if ((flags & FAULT_FLAG_WRITE) && !(vma->vm_flags & VM_SHARED)) {
		/* Optimization, do the COW without a second fault */
		ret = hugetlb_cow(mm, vma, address, ptep, page, ptl);
	}

	spin_unlock(ptl);

	/*
	 * Only make newly allocated pages active.  Existing pages found
	 * in the pagecache could be !page_huge_active() if they have been
	 * isolated for migration.
	 */
	if (new_page)
		set_page_huge_active(page);

	unlock_page(page);
out:
	return ret;

backout:
	spin_unlock(ptl);
backout_unlocked:
	unlock_page(page);
	restore_reserve_on_error(h, vma, haddr, page);
	put_page(page);
	goto out;
}

#ifdef CONFIG_SMP
u32 hugetlb_fault_mutex_hash(struct hstate *h, struct address_space *mapping,
			    pgoff_t idx, unsigned long address)
{
	unsigned long key[2];
	u32 hash;

	key[0] = (unsigned long) mapping;
	key[1] = idx;

	hash = jhash2((u32 *)&key, sizeof(key)/sizeof(u32), 0);

	return hash & (num_fault_mutexes - 1);
}
#else
/*
 * For uniprocesor systems we always use a single mutex, so just
 * return 0 and avoid the hashing overhead.
 */
u32 hugetlb_fault_mutex_hash(struct hstate *h, struct address_space *mapping,
			    pgoff_t idx, unsigned long address)
{
	return 0;
}
#endif

vm_fault_t hugetlb_fault(struct mm_struct *mm, struct vm_area_struct *vma,
			unsigned long address, unsigned int flags)
{
	pte_t *ptep, entry;
	spinlock_t *ptl;
	vm_fault_t ret;
	u32 hash;
	pgoff_t idx;
	struct page *page = NULL;
	struct page *pagecache_page = NULL;
	struct hstate *h = hstate_vma(vma);
	struct address_space *mapping;
	int need_wait_lock = 0;
	unsigned long haddr = address & huge_page_mask(h);

	ptep = huge_pte_offset(mm, haddr, huge_page_size(h));
	if (ptep) {
		entry = huge_ptep_get(ptep);
		if (unlikely(is_hugetlb_entry_migration(entry))) {
			migration_entry_wait_huge(vma, mm, ptep);
			return 0;
		} else if (unlikely(is_hugetlb_entry_hwpoisoned(entry)))
			return VM_FAULT_HWPOISON_LARGE |
				VM_FAULT_SET_HINDEX(hstate_index(h));
	} else {
		ptep = huge_pte_alloc(mm, haddr, huge_page_size(h));
		if (!ptep)
			return VM_FAULT_OOM;
	}

	mapping = vma->vm_file->f_mapping;
	idx = vma_hugecache_offset(h, vma, haddr);

	/*
	 * Serialize hugepage allocation and instantiation, so that we don't
	 * get spurious allocation failures if two CPUs race to instantiate
	 * the same page in the page cache.
	 */
	hash = hugetlb_fault_mutex_hash(h, mapping, idx, haddr);
	mutex_lock(&hugetlb_fault_mutex_table[hash]);

	entry = huge_ptep_get(ptep);
	if (huge_pte_none(entry)) {
		ret = hugetlb_no_page(mm, vma, mapping, idx, address, ptep, flags);
		goto out_mutex;
	}

	ret = 0;

	/*
	 * entry could be a migration/hwpoison entry at this point, so this
	 * check prevents the kernel from going below assuming that we have
	 * a active hugepage in pagecache. This goto expects the 2nd page fault,
	 * and is_hugetlb_entry_(migration|hwpoisoned) check will properly
	 * handle it.
	 */
	if (!pte_present(entry))
		goto out_mutex;

	/*
	 * If we are going to COW the mapping later, we examine the pending
	 * reservations for this page now. This will ensure that any
	 * allocations necessary to record that reservation occur outside the
	 * spinlock. For private mappings, we also lookup the pagecache
	 * page now as it is used to determine if a reservation has been
	 * consumed.
	 */
	if ((flags & FAULT_FLAG_WRITE) && !huge_pte_write(entry)) {
		if (vma_needs_reservation(h, vma, haddr) < 0) {
			ret = VM_FAULT_OOM;
			goto out_mutex;
		}
		/* Just decrements count, does not deallocate */
		vma_end_reservation(h, vma, haddr);

		if (!(vma->vm_flags & VM_MAYSHARE))
			pagecache_page = hugetlbfs_pagecache_page(h,
								vma, haddr);
	}

	ptl = huge_pte_lock(h, mm, ptep);

	/* Check for a racing update before calling hugetlb_cow */
	if (unlikely(!pte_same(entry, huge_ptep_get(ptep))))
		goto out_ptl;

	/*
	 * hugetlb_cow() requires page locks of pte_page(entry) and
	 * pagecache_page, so here we need take the former one
	 * when page != pagecache_page or !pagecache_page.
	 */
	page = pte_page(entry);
	if (page != pagecache_page)
		if (!trylock_page(page)) {
			need_wait_lock = 1;
			goto out_ptl;
		}

	get_page(page);

	if (flags & FAULT_FLAG_WRITE) {
		if (!huge_pte_write(entry)) {
			ret = hugetlb_cow(mm, vma, address, ptep,
					  pagecache_page, ptl);
			goto out_put_page;
		}
		entry = huge_pte_mkdirty(entry);
	}
	entry = pte_mkyoung(entry);
	if (huge_ptep_set_access_flags(vma, haddr, ptep, entry,
						flags & FAULT_FLAG_WRITE))
		update_mmu_cache(vma, haddr, ptep);
out_put_page:
	if (page != pagecache_page)
		unlock_page(page);
	put_page(page);
out_ptl:
	spin_unlock(ptl);

	if (pagecache_page) {
		unlock_page(pagecache_page);
		put_page(pagecache_page);
	}
out_mutex:
	mutex_unlock(&hugetlb_fault_mutex_table[hash]);
	/*
	 * Generally it's safe to hold refcount during waiting page lock. But
	 * here we just wait to defer the next page fault to avoid busy loop and
	 * the page is not used after unlocked before returning from the current
	 * page fault. So we are safe from accessing freed page, even if we wait
	 * here without taking refcount.
	 */
	if (need_wait_lock)
		wait_on_page_locked(page);
	return ret;
}

/*
 * Used by userfaultfd UFFDIO_COPY.  Based on mcopy_atomic_pte with
 * modifications for huge pages.
 */
int hugetlb_mcopy_atomic_pte(struct mm_struct *dst_mm,
			    pte_t *dst_pte,
			    struct vm_area_struct *dst_vma,
			    unsigned long dst_addr,
			    unsigned long src_addr,
			    struct page **pagep)
{
	struct address_space *mapping;
	pgoff_t idx;
	unsigned long size;
	int vm_shared = dst_vma->vm_flags & VM_SHARED;
	struct hstate *h = hstate_vma(dst_vma);
	pte_t _dst_pte;
	spinlock_t *ptl;
	int ret;
	struct page *page;

	if (!*pagep) {
		ret = -ENOMEM;
		page = alloc_huge_page(dst_vma, dst_addr, 0);
		if (IS_ERR(page))
			goto out;

		ret = copy_huge_page_from_user(page,
						(const void __user *) src_addr,
						pages_per_huge_page(h), false);

		/* fallback to copy_from_user outside mmap_sem */
		if (unlikely(ret)) {
			ret = -ENOENT;
			*pagep = page;
			/* don't free the page */
			goto out;
		}
	} else {
		page = *pagep;
		*pagep = NULL;
	}

	/*
	 * The memory barrier inside __SetPageUptodate makes sure that
	 * preceding stores to the page contents become visible before
	 * the set_pte_at() write.
	 */
	__SetPageUptodate(page);

	mapping = dst_vma->vm_file->f_mapping;
	idx = vma_hugecache_offset(h, dst_vma, dst_addr);

	/*
	 * If shared, add to page cache
	 */
	if (vm_shared) {
		size = i_size_read(mapping->host) >> huge_page_shift(h);
		ret = -EFAULT;
		if (idx >= size)
			goto out_release_nounlock;

		/*
		 * Serialization between remove_inode_hugepages() and
		 * huge_add_to_page_cache() below happens through the
		 * hugetlb_fault_mutex_table that here must be hold by
		 * the caller.
		 */
		ret = huge_add_to_page_cache(page, mapping, idx);
		if (ret)
			goto out_release_nounlock;
	}

	ptl = huge_pte_lockptr(h, dst_mm, dst_pte);
	spin_lock(ptl);

	/*
	 * Recheck the i_size after holding PT lock to make sure not
	 * to leave any page mapped (as page_mapped()) beyond the end
	 * of the i_size (remove_inode_hugepages() is strict about
	 * enforcing that). If we bail out here, we'll also leave a
	 * page in the radix tree in the vm_shared case beyond the end
	 * of the i_size, but remove_inode_hugepages() will take care
	 * of it as soon as we drop the hugetlb_fault_mutex_table.
	 */
	size = i_size_read(mapping->host) >> huge_page_shift(h);
	ret = -EFAULT;
	if (idx >= size)
		goto out_release_unlock;

	ret = -EEXIST;
	if (!huge_pte_none(huge_ptep_get(dst_pte)))
		goto out_release_unlock;

	if (vm_shared) {
		page_dup_rmap(page, true);
	} else {
		ClearPagePrivate(page);
		hugepage_add_new_anon_rmap(page, dst_vma, dst_addr);
	}

	_dst_pte = make_huge_pte(dst_vma, page, dst_vma->vm_flags & VM_WRITE);
	if (dst_vma->vm_flags & VM_WRITE)
		_dst_pte = huge_pte_mkdirty(_dst_pte);
	_dst_pte = pte_mkyoung(_dst_pte);

	set_huge_pte_at(dst_mm, dst_addr, dst_pte, _dst_pte);

	(void)huge_ptep_set_access_flags(dst_vma, dst_addr, dst_pte, _dst_pte,
					dst_vma->vm_flags & VM_WRITE);
	hugetlb_count_add(pages_per_huge_page(h), dst_mm);

	/* No need to invalidate - it was non-present before */
	update_mmu_cache(dst_vma, dst_addr, dst_pte);

	spin_unlock(ptl);
	set_page_huge_active(page);
	if (vm_shared)
		unlock_page(page);
	ret = 0;
out:
	return ret;
out_release_unlock:
	spin_unlock(ptl);
	if (vm_shared)
		unlock_page(page);
out_release_nounlock:
	put_page(page);
	goto out;
}

long follow_hugetlb_page(struct mm_struct *mm, struct vm_area_struct *vma,
			 struct page **pages, struct vm_area_struct **vmas,
			 unsigned long *position, unsigned long *nr_pages,
			 long i, unsigned int flags, int *nonblocking)
{
	unsigned long pfn_offset;
	unsigned long vaddr = *position;
	unsigned long remainder = *nr_pages;
	struct hstate *h = hstate_vma(vma);
	int err = -EFAULT;

	while (vaddr < vma->vm_end && remainder) {
		pte_t *pte;
		spinlock_t *ptl = NULL;
		int absent;
		struct page *page;

		/*
		 * If we have a pending SIGKILL, don't keep faulting pages and
		 * potentially allocating memory.
		 */
		if (fatal_signal_pending(current)) {
			remainder = 0;
			break;
		}

		/*
		 * Some archs (sparc64, sh*) have multiple pte_ts to
		 * each hugepage.  We have to make sure we get the
		 * first, for the page indexing below to work.
		 *
		 * Note that page table lock is not held when pte is null.
		 */
		pte = huge_pte_offset(mm, vaddr & huge_page_mask(h),
				      huge_page_size(h));
		if (pte)
			ptl = huge_pte_lock(h, mm, pte);
		absent = !pte || huge_pte_none(huge_ptep_get(pte));

		/*
		 * When coredumping, it suits get_dump_page if we just return
		 * an error where there's an empty slot with no huge pagecache
		 * to back it.  This way, we avoid allocating a hugepage, and
		 * the sparse dumpfile avoids allocating disk blocks, but its
		 * huge holes still show up with zeroes where they need to be.
		 */
		if (absent && (flags & FOLL_DUMP) &&
		    !hugetlbfs_pagecache_present(h, vma, vaddr)) {
			if (pte)
				spin_unlock(ptl);
			remainder = 0;
			break;
		}

		/*
		 * We need call hugetlb_fault for both hugepages under migration
		 * (in which case hugetlb_fault waits for the migration,) and
		 * hwpoisoned hugepages (in which case we need to prevent the
		 * caller from accessing to them.) In order to do this, we use
		 * here is_swap_pte instead of is_hugetlb_entry_migration and
		 * is_hugetlb_entry_hwpoisoned. This is because it simply covers
		 * both cases, and because we can't follow correct pages
		 * directly from any kind of swap entries.
		 */
		if (absent || is_swap_pte(huge_ptep_get(pte)) ||
		    ((flags & FOLL_WRITE) &&
		      !huge_pte_write(huge_ptep_get(pte)))) {
			vm_fault_t ret;
			unsigned int fault_flags = 0;

			if (pte)
				spin_unlock(ptl);
			if (flags & FOLL_WRITE)
				fault_flags |= FAULT_FLAG_WRITE;
			if (nonblocking)
				fault_flags |= FAULT_FLAG_ALLOW_RETRY;
			if (flags & FOLL_NOWAIT)
				fault_flags |= FAULT_FLAG_ALLOW_RETRY |
					FAULT_FLAG_RETRY_NOWAIT;
			if (flags & FOLL_TRIED) {
				VM_WARN_ON_ONCE(fault_flags &
						FAULT_FLAG_ALLOW_RETRY);
				fault_flags |= FAULT_FLAG_TRIED;
			}
			ret = hugetlb_fault(mm, vma, vaddr, fault_flags);
			if (ret & VM_FAULT_ERROR) {
				err = vm_fault_to_errno(ret, flags);
				remainder = 0;
				break;
			}
			if (ret & VM_FAULT_RETRY) {
				if (nonblocking &&
				    !(fault_flags & FAULT_FLAG_RETRY_NOWAIT))
					*nonblocking = 0;
				*nr_pages = 0;
				/*
				 * VM_FAULT_RETRY must not return an
				 * error, it will return zero
				 * instead.
				 *
				 * No need to update "position" as the
				 * caller will not check it after
				 * *nr_pages is set to 0.
				 */
				return i;
			}
			continue;
		}

		pfn_offset = (vaddr & ~huge_page_mask(h)) >> PAGE_SHIFT;
		page = pte_page(huge_ptep_get(pte));

		/*
		 * Instead of doing 'try_get_page()' below in the same_page
		 * loop, just check the count once here.
		 */
		if (unlikely(page_count(page) <= 0)) {
			if (pages) {
				spin_unlock(ptl);
				remainder = 0;
				err = -ENOMEM;
				break;
			}
		}
same_page:
		if (pages) {
			pages[i] = mem_map_offset(page, pfn_offset);
			get_page(pages[i]);
		}

		if (vmas)
			vmas[i] = vma;

		vaddr += PAGE_SIZE;
		++pfn_offset;
		--remainder;
		++i;
		if (vaddr < vma->vm_end && remainder &&
				pfn_offset < pages_per_huge_page(h)) {
			/*
			 * We use pfn_offset to avoid touching the pageframes
			 * of this compound page.
			 */
			goto same_page;
		}
		spin_unlock(ptl);
	}
	*nr_pages = remainder;
	/*
	 * setting position is actually required only if remainder is
	 * not zero but it's faster not to add a "if (remainder)"
	 * branch.
	 */
	*position = vaddr;

	return i ? i : err;
}

#ifndef __HAVE_ARCH_FLUSH_HUGETLB_TLB_RANGE
/*
 * ARCHes with special requirements for evicting HUGETLB backing TLB entries can
 * implement this.
 */
#define flush_hugetlb_tlb_range(vma, addr, end)	flush_tlb_range(vma, addr, end)
#endif

unsigned long hugetlb_change_protection(struct vm_area_struct *vma,
		unsigned long address, unsigned long end, pgprot_t newprot)
{
	struct mm_struct *mm = vma->vm_mm;
	unsigned long start = address;
	pte_t *ptep;
	pte_t pte;
	struct hstate *h = hstate_vma(vma);
	unsigned long pages = 0;
	bool shared_pmd = false;
	struct mmu_notifier_range range;

	/*
	 * In the case of shared PMDs, the area to flush could be beyond
	 * start/end.  Set range.start/range.end to cover the maximum possible
	 * range if PMD sharing is possible.
	 */
<<<<<<< HEAD
	mmu_notifier_range_init(&range, mm, start, end);
=======
	mmu_notifier_range_init(&range, MMU_NOTIFY_PROTECTION_VMA,
				0, vma, mm, start, end);
>>>>>>> 0ecfebd2
	adjust_range_if_pmd_sharing_possible(vma, &range.start, &range.end);

	BUG_ON(address >= end);
	flush_cache_range(vma, range.start, range.end);

	mmu_notifier_invalidate_range_start(&range);
	i_mmap_lock_write(vma->vm_file->f_mapping);
	for (; address < end; address += huge_page_size(h)) {
		spinlock_t *ptl;
		ptep = huge_pte_offset(mm, address, huge_page_size(h));
		if (!ptep)
			continue;
		ptl = huge_pte_lock(h, mm, ptep);
		if (huge_pmd_unshare(mm, &address, ptep)) {
			pages++;
			spin_unlock(ptl);
			shared_pmd = true;
			continue;
		}
		pte = huge_ptep_get(ptep);
		if (unlikely(is_hugetlb_entry_hwpoisoned(pte))) {
			spin_unlock(ptl);
			continue;
		}
		if (unlikely(is_hugetlb_entry_migration(pte))) {
			swp_entry_t entry = pte_to_swp_entry(pte);

			if (is_write_migration_entry(entry)) {
				pte_t newpte;

				make_migration_entry_read(&entry);
				newpte = swp_entry_to_pte(entry);
				set_huge_swap_pte_at(mm, address, ptep,
						     newpte, huge_page_size(h));
				pages++;
			}
			spin_unlock(ptl);
			continue;
		}
		if (!huge_pte_none(pte)) {
			pte_t old_pte;

			old_pte = huge_ptep_modify_prot_start(vma, address, ptep);
			pte = pte_mkhuge(huge_pte_modify(old_pte, newprot));
			pte = arch_make_huge_pte(pte, vma, NULL, 0);
			huge_ptep_modify_prot_commit(vma, address, ptep, old_pte, pte);
			pages++;
		}
		spin_unlock(ptl);
	}
	/*
	 * Must flush TLB before releasing i_mmap_rwsem: x86's huge_pmd_unshare
	 * may have cleared our pud entry and done put_page on the page table:
	 * once we release i_mmap_rwsem, another task can do the final put_page
	 * and that page table be reused and filled with junk.  If we actually
	 * did unshare a page of pmds, flush the range corresponding to the pud.
	 */
	if (shared_pmd)
		flush_hugetlb_tlb_range(vma, range.start, range.end);
	else
		flush_hugetlb_tlb_range(vma, start, end);
	/*
	 * No need to call mmu_notifier_invalidate_range() we are downgrading
	 * page table protection not changing it to point to a new page.
	 *
	 * See Documentation/vm/mmu_notifier.rst
	 */
	i_mmap_unlock_write(vma->vm_file->f_mapping);
	mmu_notifier_invalidate_range_end(&range);

	return pages << h->order;
}

int hugetlb_reserve_pages(struct inode *inode,
					long from, long to,
					struct vm_area_struct *vma,
					vm_flags_t vm_flags)
{
	long ret, chg;
	struct hstate *h = hstate_inode(inode);
	struct hugepage_subpool *spool = subpool_inode(inode);
	struct resv_map *resv_map;
	long gbl_reserve;

	/* This should never happen */
	if (from > to) {
		VM_WARN(1, "%s called with a negative range\n", __func__);
		return -EINVAL;
	}

	/*
	 * Only apply hugepage reservation if asked. At fault time, an
	 * attempt will be made for VM_NORESERVE to allocate a page
	 * without using reserves
	 */
	if (vm_flags & VM_NORESERVE)
		return 0;

	/*
	 * Shared mappings base their reservation on the number of pages that
	 * are already allocated on behalf of the file. Private mappings need
	 * to reserve the full area even if read-only as mprotect() may be
	 * called to make the mapping read-write. Assume !vma is a shm mapping
	 */
	if (!vma || vma->vm_flags & VM_MAYSHARE) {
		/*
		 * resv_map can not be NULL as hugetlb_reserve_pages is only
		 * called for inodes for which resv_maps were created (see
		 * hugetlbfs_get_inode).
		 */
		resv_map = inode_resv_map(inode);

		chg = region_chg(resv_map, from, to);

	} else {
		resv_map = resv_map_alloc();
		if (!resv_map)
			return -ENOMEM;

		chg = to - from;

		set_vma_resv_map(vma, resv_map);
		set_vma_resv_flags(vma, HPAGE_RESV_OWNER);
	}

	if (chg < 0) {
		ret = chg;
		goto out_err;
	}

	/*
	 * There must be enough pages in the subpool for the mapping. If
	 * the subpool has a minimum size, there may be some global
	 * reservations already in place (gbl_reserve).
	 */
	gbl_reserve = hugepage_subpool_get_pages(spool, chg);
	if (gbl_reserve < 0) {
		ret = -ENOSPC;
		goto out_err;
	}

	/*
	 * Check enough hugepages are available for the reservation.
	 * Hand the pages back to the subpool if there are not
	 */
	ret = hugetlb_acct_memory(h, gbl_reserve);
	if (ret < 0) {
		/* put back original number of pages, chg */
		(void)hugepage_subpool_put_pages(spool, chg);
		goto out_err;
	}

	/*
	 * Account for the reservations made. Shared mappings record regions
	 * that have reservations as they are shared by multiple VMAs.
	 * When the last VMA disappears, the region map says how much
	 * the reservation was and the page cache tells how much of
	 * the reservation was consumed. Private mappings are per-VMA and
	 * only the consumed reservations are tracked. When the VMA
	 * disappears, the original reservation is the VMA size and the
	 * consumed reservations are stored in the map. Hence, nothing
	 * else has to be done for private mappings here
	 */
	if (!vma || vma->vm_flags & VM_MAYSHARE) {
		long add = region_add(resv_map, from, to);

		if (unlikely(chg > add)) {
			/*
			 * pages in this range were added to the reserve
			 * map between region_chg and region_add.  This
			 * indicates a race with alloc_huge_page.  Adjust
			 * the subpool and reserve counts modified above
			 * based on the difference.
			 */
			long rsv_adjust;

			rsv_adjust = hugepage_subpool_put_pages(spool,
								chg - add);
			hugetlb_acct_memory(h, -rsv_adjust);
		}
	}
	return 0;
out_err:
	if (!vma || vma->vm_flags & VM_MAYSHARE)
		/* Don't call region_abort if region_chg failed */
		if (chg >= 0)
			region_abort(resv_map, from, to);
	if (vma && is_vma_resv_set(vma, HPAGE_RESV_OWNER))
		kref_put(&resv_map->refs, resv_map_release);
	return ret;
}

long hugetlb_unreserve_pages(struct inode *inode, long start, long end,
								long freed)
{
	struct hstate *h = hstate_inode(inode);
	struct resv_map *resv_map = inode_resv_map(inode);
	long chg = 0;
	struct hugepage_subpool *spool = subpool_inode(inode);
	long gbl_reserve;

	/*
	 * Since this routine can be called in the evict inode path for all
	 * hugetlbfs inodes, resv_map could be NULL.
	 */
	if (resv_map) {
		chg = region_del(resv_map, start, end);
		/*
		 * region_del() can fail in the rare case where a region
		 * must be split and another region descriptor can not be
		 * allocated.  If end == LONG_MAX, it will not fail.
		 */
		if (chg < 0)
			return chg;
	}

	spin_lock(&inode->i_lock);
	inode->i_blocks -= (blocks_per_huge_page(h) * freed);
	spin_unlock(&inode->i_lock);

	/*
	 * If the subpool has a minimum size, the number of global
	 * reservations to be released may be adjusted.
	 */
	gbl_reserve = hugepage_subpool_put_pages(spool, (chg - freed));
	hugetlb_acct_memory(h, -gbl_reserve);

	return 0;
}

#ifdef CONFIG_ARCH_WANT_HUGE_PMD_SHARE
static unsigned long page_table_shareable(struct vm_area_struct *svma,
				struct vm_area_struct *vma,
				unsigned long addr, pgoff_t idx)
{
	unsigned long saddr = ((idx - svma->vm_pgoff) << PAGE_SHIFT) +
				svma->vm_start;
	unsigned long sbase = saddr & PUD_MASK;
	unsigned long s_end = sbase + PUD_SIZE;

	/* Allow segments to share if only one is marked locked */
	unsigned long vm_flags = vma->vm_flags & VM_LOCKED_CLEAR_MASK;
	unsigned long svm_flags = svma->vm_flags & VM_LOCKED_CLEAR_MASK;

	/*
	 * match the virtual addresses, permission and the alignment of the
	 * page table page.
	 */
	if (pmd_index(addr) != pmd_index(saddr) ||
	    vm_flags != svm_flags ||
	    sbase < svma->vm_start || svma->vm_end < s_end)
		return 0;

	return saddr;
}

static bool vma_shareable(struct vm_area_struct *vma, unsigned long addr)
{
	unsigned long base = addr & PUD_MASK;
	unsigned long end = base + PUD_SIZE;

	/*
	 * check on proper vm_flags and page table alignment
	 */
	if (vma->vm_flags & VM_MAYSHARE && range_in_vma(vma, base, end))
		return true;
	return false;
}

/*
 * Determine if start,end range within vma could be mapped by shared pmd.
 * If yes, adjust start and end to cover range associated with possible
 * shared pmd mappings.
 */
void adjust_range_if_pmd_sharing_possible(struct vm_area_struct *vma,
				unsigned long *start, unsigned long *end)
{
	unsigned long check_addr = *start;

	if (!(vma->vm_flags & VM_MAYSHARE))
		return;

	for (check_addr = *start; check_addr < *end; check_addr += PUD_SIZE) {
		unsigned long a_start = check_addr & PUD_MASK;
		unsigned long a_end = a_start + PUD_SIZE;

		/*
		 * If sharing is possible, adjust start/end if necessary.
		 */
		if (range_in_vma(vma, a_start, a_end)) {
			if (a_start < *start)
				*start = a_start;
			if (a_end > *end)
				*end = a_end;
		}
	}
}

/*
 * Search for a shareable pmd page for hugetlb. In any case calls pmd_alloc()
 * and returns the corresponding pte. While this is not necessary for the
 * !shared pmd case because we can allocate the pmd later as well, it makes the
 * code much cleaner. pmd allocation is essential for the shared case because
 * pud has to be populated inside the same i_mmap_rwsem section - otherwise
 * racing tasks could either miss the sharing (see huge_pte_offset) or select a
 * bad pmd for sharing.
 */
pte_t *huge_pmd_share(struct mm_struct *mm, unsigned long addr, pud_t *pud)
{
	struct vm_area_struct *vma = find_vma(mm, addr);
	struct address_space *mapping = vma->vm_file->f_mapping;
	pgoff_t idx = ((addr - vma->vm_start) >> PAGE_SHIFT) +
			vma->vm_pgoff;
	struct vm_area_struct *svma;
	unsigned long saddr;
	pte_t *spte = NULL;
	pte_t *pte;
	spinlock_t *ptl;

	if (!vma_shareable(vma, addr))
		return (pte_t *)pmd_alloc(mm, pud, addr);

	i_mmap_lock_write(mapping);
	vma_interval_tree_foreach(svma, &mapping->i_mmap, idx, idx) {
		if (svma == vma)
			continue;

		saddr = page_table_shareable(svma, vma, addr, idx);
		if (saddr) {
			spte = huge_pte_offset(svma->vm_mm, saddr,
					       vma_mmu_pagesize(svma));
			if (spte) {
				get_page(virt_to_page(spte));
				break;
			}
		}
	}

	if (!spte)
		goto out;

	ptl = huge_pte_lock(hstate_vma(vma), mm, spte);
	if (pud_none(*pud)) {
		pud_populate(mm, pud,
				(pmd_t *)((unsigned long)spte & PAGE_MASK));
		mm_inc_nr_pmds(mm);
	} else {
		put_page(virt_to_page(spte));
	}
	spin_unlock(ptl);
out:
	pte = (pte_t *)pmd_alloc(mm, pud, addr);
	i_mmap_unlock_write(mapping);
	return pte;
}

/*
 * unmap huge page backed by shared pte.
 *
 * Hugetlb pte page is ref counted at the time of mapping.  If pte is shared
 * indicated by page_count > 1, unmap is achieved by clearing pud and
 * decrementing the ref count. If count == 1, the pte page is not shared.
 *
 * called with page table lock held.
 *
 * returns: 1 successfully unmapped a shared pte page
 *	    0 the underlying pte page is not shared, or it is the last user
 */
int huge_pmd_unshare(struct mm_struct *mm, unsigned long *addr, pte_t *ptep)
{
	pgd_t *pgd = pgd_offset(mm, *addr);
	p4d_t *p4d = p4d_offset(pgd, *addr);
	pud_t *pud = pud_offset(p4d, *addr);

	BUG_ON(page_count(virt_to_page(ptep)) == 0);
	if (page_count(virt_to_page(ptep)) == 1)
		return 0;

	pud_clear(pud);
	put_page(virt_to_page(ptep));
	mm_dec_nr_pmds(mm);
	*addr = ALIGN(*addr, HPAGE_SIZE * PTRS_PER_PTE) - HPAGE_SIZE;
	return 1;
}
#define want_pmd_share()	(1)
#else /* !CONFIG_ARCH_WANT_HUGE_PMD_SHARE */
pte_t *huge_pmd_share(struct mm_struct *mm, unsigned long addr, pud_t *pud)
{
	return NULL;
}

int huge_pmd_unshare(struct mm_struct *mm, unsigned long *addr, pte_t *ptep)
{
	return 0;
}

void adjust_range_if_pmd_sharing_possible(struct vm_area_struct *vma,
				unsigned long *start, unsigned long *end)
{
}
#define want_pmd_share()	(0)
#endif /* CONFIG_ARCH_WANT_HUGE_PMD_SHARE */

#ifdef CONFIG_ARCH_WANT_GENERAL_HUGETLB
pte_t *huge_pte_alloc(struct mm_struct *mm,
			unsigned long addr, unsigned long sz)
{
	pgd_t *pgd;
	p4d_t *p4d;
	pud_t *pud;
	pte_t *pte = NULL;

	pgd = pgd_offset(mm, addr);
	p4d = p4d_alloc(mm, pgd, addr);
	if (!p4d)
		return NULL;
	pud = pud_alloc(mm, p4d, addr);
	if (pud) {
		if (sz == PUD_SIZE) {
			pte = (pte_t *)pud;
		} else {
			BUG_ON(sz != PMD_SIZE);
			if (want_pmd_share() && pud_none(*pud))
				pte = huge_pmd_share(mm, addr, pud);
			else
				pte = (pte_t *)pmd_alloc(mm, pud, addr);
		}
	}
	BUG_ON(pte && pte_present(*pte) && !pte_huge(*pte));

	return pte;
}

/*
 * huge_pte_offset() - Walk the page table to resolve the hugepage
 * entry at address @addr
 *
 * Return: Pointer to page table or swap entry (PUD or PMD) for
 * address @addr, or NULL if a p*d_none() entry is encountered and the
 * size @sz doesn't match the hugepage size at this level of the page
 * table.
 */
pte_t *huge_pte_offset(struct mm_struct *mm,
		       unsigned long addr, unsigned long sz)
{
	pgd_t *pgd;
	p4d_t *p4d;
	pud_t *pud;
	pmd_t *pmd;

	pgd = pgd_offset(mm, addr);
	if (!pgd_present(*pgd))
		return NULL;
	p4d = p4d_offset(pgd, addr);
	if (!p4d_present(*p4d))
		return NULL;

	pud = pud_offset(p4d, addr);
	if (sz != PUD_SIZE && pud_none(*pud))
		return NULL;
	/* hugepage or swap? */
	if (pud_huge(*pud) || !pud_present(*pud))
		return (pte_t *)pud;

	pmd = pmd_offset(pud, addr);
	if (sz != PMD_SIZE && pmd_none(*pmd))
		return NULL;
	/* hugepage or swap? */
	if (pmd_huge(*pmd) || !pmd_present(*pmd))
		return (pte_t *)pmd;

	return NULL;
}

#endif /* CONFIG_ARCH_WANT_GENERAL_HUGETLB */

/*
 * These functions are overwritable if your architecture needs its own
 * behavior.
 */
struct page * __weak
follow_huge_addr(struct mm_struct *mm, unsigned long address,
			      int write)
{
	return ERR_PTR(-EINVAL);
}

struct page * __weak
follow_huge_pd(struct vm_area_struct *vma,
	       unsigned long address, hugepd_t hpd, int flags, int pdshift)
{
	WARN(1, "hugepd follow called with no support for hugepage directory format\n");
	return NULL;
}

struct page * __weak
follow_huge_pmd(struct mm_struct *mm, unsigned long address,
		pmd_t *pmd, int flags)
{
	struct page *page = NULL;
	spinlock_t *ptl;
	pte_t pte;
retry:
	ptl = pmd_lockptr(mm, pmd);
	spin_lock(ptl);
	/*
	 * make sure that the address range covered by this pmd is not
	 * unmapped from other threads.
	 */
	if (!pmd_huge(*pmd))
		goto out;
	pte = huge_ptep_get((pte_t *)pmd);
	if (pte_present(pte)) {
		page = pmd_page(*pmd) + ((address & ~PMD_MASK) >> PAGE_SHIFT);
		if (flags & FOLL_GET)
			get_page(page);
	} else {
		if (is_hugetlb_entry_migration(pte)) {
			spin_unlock(ptl);
			__migration_entry_wait(mm, (pte_t *)pmd, ptl);
			goto retry;
		}
		/*
		 * hwpoisoned entry is treated as no_page_table in
		 * follow_page_mask().
		 */
	}
out:
	spin_unlock(ptl);
	return page;
}

struct page * __weak
follow_huge_pud(struct mm_struct *mm, unsigned long address,
		pud_t *pud, int flags)
{
	if (flags & FOLL_GET)
		return NULL;

	return pte_page(*(pte_t *)pud) + ((address & ~PUD_MASK) >> PAGE_SHIFT);
}

struct page * __weak
follow_huge_pgd(struct mm_struct *mm, unsigned long address, pgd_t *pgd, int flags)
{
	if (flags & FOLL_GET)
		return NULL;

	return pte_page(*(pte_t *)pgd) + ((address & ~PGDIR_MASK) >> PAGE_SHIFT);
}

bool isolate_huge_page(struct page *page, struct list_head *list)
{
	bool ret = true;

	VM_BUG_ON_PAGE(!PageHead(page), page);
	spin_lock(&hugetlb_lock);
	if (!page_huge_active(page) || !get_page_unless_zero(page)) {
		ret = false;
		goto unlock;
	}
	clear_page_huge_active(page);
	list_move_tail(&page->lru, list);
unlock:
	spin_unlock(&hugetlb_lock);
	return ret;
}

void putback_active_hugepage(struct page *page)
{
	VM_BUG_ON_PAGE(!PageHead(page), page);
	spin_lock(&hugetlb_lock);
	set_page_huge_active(page);
	list_move_tail(&page->lru, &(page_hstate(page))->hugepage_activelist);
	spin_unlock(&hugetlb_lock);
	put_page(page);
}

void move_hugetlb_state(struct page *oldpage, struct page *newpage, int reason)
{
	struct hstate *h = page_hstate(oldpage);

	hugetlb_cgroup_migrate(oldpage, newpage);
	set_page_owner_migrate_reason(newpage, reason);

	/*
	 * transfer temporary state of the new huge page. This is
	 * reverse to other transitions because the newpage is going to
	 * be final while the old one will be freed so it takes over
	 * the temporary status.
	 *
	 * Also note that we have to transfer the per-node surplus state
	 * here as well otherwise the global surplus count will not match
	 * the per-node's.
	 */
	if (PageHugeTemporary(newpage)) {
		int old_nid = page_to_nid(oldpage);
		int new_nid = page_to_nid(newpage);

		SetPageHugeTemporary(oldpage);
		ClearPageHugeTemporary(newpage);

		spin_lock(&hugetlb_lock);
		if (h->surplus_huge_pages_node[old_nid]) {
			h->surplus_huge_pages_node[old_nid]--;
			h->surplus_huge_pages_node[new_nid]++;
		}
		spin_unlock(&hugetlb_lock);
	}
}<|MERGE_RESOLUTION|>--- conflicted
+++ resolved
@@ -3314,12 +3314,8 @@
 	cow = (vma->vm_flags & (VM_SHARED | VM_MAYWRITE)) == VM_MAYWRITE;
 
 	if (cow) {
-<<<<<<< HEAD
-		mmu_notifier_range_init(&range, src, vma->vm_start,
-=======
 		mmu_notifier_range_init(&range, MMU_NOTIFY_CLEAR, 0, vma, src,
 					vma->vm_start,
->>>>>>> 0ecfebd2
 					vma->vm_end);
 		mmu_notifier_invalidate_range_start(&range);
 	}
@@ -3431,12 +3427,8 @@
 	/*
 	 * If sharing possible, alert mmu notifiers of worst case.
 	 */
-<<<<<<< HEAD
-	mmu_notifier_range_init(&range, mm, start, end);
-=======
 	mmu_notifier_range_init(&range, MMU_NOTIFY_UNMAP, 0, vma, mm, start,
 				end);
->>>>>>> 0ecfebd2
 	adjust_range_if_pmd_sharing_possible(vma, &range.start, &range.end);
 	mmu_notifier_invalidate_range_start(&range);
 	address = start;
@@ -3703,12 +3695,8 @@
 			    pages_per_huge_page(h));
 	__SetPageUptodate(new_page);
 
-<<<<<<< HEAD
-	mmu_notifier_range_init(&range, mm, haddr, haddr + huge_page_size(h));
-=======
 	mmu_notifier_range_init(&range, MMU_NOTIFY_CLEAR, 0, vma, mm, haddr,
 				haddr + huge_page_size(h));
->>>>>>> 0ecfebd2
 	mmu_notifier_invalidate_range_start(&range);
 
 	/*
@@ -4443,12 +4431,8 @@
 	 * start/end.  Set range.start/range.end to cover the maximum possible
 	 * range if PMD sharing is possible.
 	 */
-<<<<<<< HEAD
-	mmu_notifier_range_init(&range, mm, start, end);
-=======
 	mmu_notifier_range_init(&range, MMU_NOTIFY_PROTECTION_VMA,
 				0, vma, mm, start, end);
->>>>>>> 0ecfebd2
 	adjust_range_if_pmd_sharing_possible(vma, &range.start, &range.end);
 
 	BUG_ON(address >= end);

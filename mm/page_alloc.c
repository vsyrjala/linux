/*
 *  linux/mm/page_alloc.c
 *
 *  Manages the free list, the system allocates free pages here.
 *  Note that kmalloc() lives in slab.c
 *
 *  Copyright (C) 1991, 1992, 1993, 1994  Linus Torvalds
 *  Swap reorganised 29.12.95, Stephen Tweedie
 *  Support of BIGMEM added by Gerhard Wichert, Siemens AG, July 1999
 *  Reshaped it to be a zoned allocator, Ingo Molnar, Red Hat, 1999
 *  Discontiguous memory support, Kanoj Sarcar, SGI, Nov 1999
 *  Zone balancing, Kanoj Sarcar, SGI, Jan 2000
 *  Per cpu hot/cold page lists, bulk allocation, Martin J. Bligh, Sept 2002
 *          (lots of bits borrowed from Ingo Molnar & Andrew Morton)
 */

#include <linux/stddef.h>
#include <linux/mm.h>
#include <linux/swap.h>
#include <linux/interrupt.h>
#include <linux/pagemap.h>
#include <linux/jiffies.h>
#include <linux/bootmem.h>
#include <linux/memblock.h>
#include <linux/compiler.h>
#include <linux/kernel.h>
#include <linux/kmemcheck.h>
#include <linux/kasan.h>
#include <linux/module.h>
#include <linux/suspend.h>
#include <linux/pagevec.h>
#include <linux/blkdev.h>
#include <linux/slab.h>
#include <linux/ratelimit.h>
#include <linux/oom.h>
#include <linux/notifier.h>
#include <linux/topology.h>
#include <linux/sysctl.h>
#include <linux/cpu.h>
#include <linux/cpuset.h>
#include <linux/memory_hotplug.h>
#include <linux/nodemask.h>
#include <linux/vmalloc.h>
#include <linux/vmstat.h>
#include <linux/mempolicy.h>
#include <linux/memremap.h>
#include <linux/stop_machine.h>
#include <linux/sort.h>
#include <linux/pfn.h>
#include <linux/backing-dev.h>
#include <linux/fault-inject.h>
#include <linux/page-isolation.h>
#include <linux/page_ext.h>
#include <linux/debugobjects.h>
#include <linux/kmemleak.h>
#include <linux/compaction.h>
#include <trace/events/kmem.h>
#include <linux/prefetch.h>
#include <linux/mm_inline.h>
#include <linux/migrate.h>
#include <linux/page_ext.h>
#include <linux/hugetlb.h>
#include <linux/sched/rt.h>
#include <linux/page_owner.h>
#include <linux/kthread.h>
#include <linux/memcontrol.h>

#include <asm/sections.h>
#include <asm/tlbflush.h>
#include <asm/div64.h>
#include "internal.h"

/* prevent >1 _updater_ of zone percpu pageset ->high and ->batch fields */
static DEFINE_MUTEX(pcp_batch_high_lock);
#define MIN_PERCPU_PAGELIST_FRACTION	(8)

#ifdef CONFIG_USE_PERCPU_NUMA_NODE_ID
DEFINE_PER_CPU(int, numa_node);
EXPORT_PER_CPU_SYMBOL(numa_node);
#endif

#ifdef CONFIG_HAVE_MEMORYLESS_NODES
/*
 * N.B., Do NOT reference the '_numa_mem_' per cpu variable directly.
 * It will not be defined when CONFIG_HAVE_MEMORYLESS_NODES is not defined.
 * Use the accessor functions set_numa_mem(), numa_mem_id() and cpu_to_mem()
 * defined in <linux/topology.h>.
 */
DEFINE_PER_CPU(int, _numa_mem_);		/* Kernel "local memory" node */
EXPORT_PER_CPU_SYMBOL(_numa_mem_);
int _node_numa_mem_[MAX_NUMNODES];
#endif

/*
 * Array of node states.
 */
nodemask_t node_states[NR_NODE_STATES] __read_mostly = {
	[N_POSSIBLE] = NODE_MASK_ALL,
	[N_ONLINE] = { { [0] = 1UL } },
#ifndef CONFIG_NUMA
	[N_NORMAL_MEMORY] = { { [0] = 1UL } },
#ifdef CONFIG_HIGHMEM
	[N_HIGH_MEMORY] = { { [0] = 1UL } },
#endif
#ifdef CONFIG_MOVABLE_NODE
	[N_MEMORY] = { { [0] = 1UL } },
#endif
	[N_CPU] = { { [0] = 1UL } },
#endif	/* NUMA */
};
EXPORT_SYMBOL(node_states);

/* Protect totalram_pages and zone->managed_pages */
static DEFINE_SPINLOCK(managed_page_count_lock);

unsigned long totalram_pages __read_mostly;
unsigned long totalreserve_pages __read_mostly;
unsigned long totalcma_pages __read_mostly;

int percpu_pagelist_fraction;
gfp_t gfp_allowed_mask __read_mostly = GFP_BOOT_MASK;

/*
 * A cached value of the page's pageblock's migratetype, used when the page is
 * put on a pcplist. Used to avoid the pageblock migratetype lookup when
 * freeing from pcplists in most cases, at the cost of possibly becoming stale.
 * Also the migratetype set in the page does not necessarily match the pcplist
 * index, e.g. page might have MIGRATE_CMA set but be on a pcplist with any
 * other index - this ensures that it will be put on the correct CMA freelist.
 */
static inline int get_pcppage_migratetype(struct page *page)
{
	return page->index;
}

static inline void set_pcppage_migratetype(struct page *page, int migratetype)
{
	page->index = migratetype;
}

#ifdef CONFIG_PM_SLEEP
/*
 * The following functions are used by the suspend/hibernate code to temporarily
 * change gfp_allowed_mask in order to avoid using I/O during memory allocations
 * while devices are suspended.  To avoid races with the suspend/hibernate code,
 * they should always be called with pm_mutex held (gfp_allowed_mask also should
 * only be modified with pm_mutex held, unless the suspend/hibernate code is
 * guaranteed not to run in parallel with that modification).
 */

static gfp_t saved_gfp_mask;

void pm_restore_gfp_mask(void)
{
	WARN_ON(!mutex_is_locked(&pm_mutex));
	if (saved_gfp_mask) {
		gfp_allowed_mask = saved_gfp_mask;
		saved_gfp_mask = 0;
	}
}

void pm_restrict_gfp_mask(void)
{
	WARN_ON(!mutex_is_locked(&pm_mutex));
	WARN_ON(saved_gfp_mask);
	saved_gfp_mask = gfp_allowed_mask;
	gfp_allowed_mask &= ~(__GFP_IO | __GFP_FS);
}

bool pm_suspended_storage(void)
{
	if ((gfp_allowed_mask & (__GFP_IO | __GFP_FS)) == (__GFP_IO | __GFP_FS))
		return false;
	return true;
}
#endif /* CONFIG_PM_SLEEP */

#ifdef CONFIG_HUGETLB_PAGE_SIZE_VARIABLE
unsigned int pageblock_order __read_mostly;
#endif

static void __free_pages_ok(struct page *page, unsigned int order);

/*
 * results with 256, 32 in the lowmem_reserve sysctl:
 *	1G machine -> (16M dma, 800M-16M normal, 1G-800M high)
 *	1G machine -> (16M dma, 784M normal, 224M high)
 *	NORMAL allocation will leave 784M/256 of ram reserved in the ZONE_DMA
 *	HIGHMEM allocation will leave 224M/32 of ram reserved in ZONE_NORMAL
 *	HIGHMEM allocation will leave (224M+784M)/256 of ram reserved in ZONE_DMA
 *
 * TBD: should special case ZONE_DMA32 machines here - in those we normally
 * don't need any ZONE_NORMAL reservation
 */
int sysctl_lowmem_reserve_ratio[MAX_NR_ZONES-1] = {
#ifdef CONFIG_ZONE_DMA
	 256,
#endif
#ifdef CONFIG_ZONE_DMA32
	 256,
#endif
#ifdef CONFIG_HIGHMEM
	 32,
#endif
	 32,
};

EXPORT_SYMBOL(totalram_pages);

static char * const zone_names[MAX_NR_ZONES] = {
#ifdef CONFIG_ZONE_DMA
	 "DMA",
#endif
#ifdef CONFIG_ZONE_DMA32
	 "DMA32",
#endif
	 "Normal",
#ifdef CONFIG_HIGHMEM
	 "HighMem",
#endif
	 "Movable",
#ifdef CONFIG_ZONE_DEVICE
	 "Device",
#endif
};

char * const migratetype_names[MIGRATE_TYPES] = {
	"Unmovable",
	"Movable",
	"Reclaimable",
	"HighAtomic",
#ifdef CONFIG_CMA
	"CMA",
#endif
#ifdef CONFIG_MEMORY_ISOLATION
	"Isolate",
#endif
};

compound_page_dtor * const compound_page_dtors[] = {
	NULL,
	free_compound_page,
#ifdef CONFIG_HUGETLB_PAGE
	free_huge_page,
#endif
#ifdef CONFIG_TRANSPARENT_HUGEPAGE
	free_transhuge_page,
#endif
};

int min_free_kbytes = 1024;
int user_min_free_kbytes = -1;
int watermark_scale_factor = 10;

static unsigned long __meminitdata nr_kernel_pages;
static unsigned long __meminitdata nr_all_pages;
static unsigned long __meminitdata dma_reserve;

#ifdef CONFIG_HAVE_MEMBLOCK_NODE_MAP
static unsigned long __meminitdata arch_zone_lowest_possible_pfn[MAX_NR_ZONES];
static unsigned long __meminitdata arch_zone_highest_possible_pfn[MAX_NR_ZONES];
static unsigned long __initdata required_kernelcore;
static unsigned long __initdata required_movablecore;
static unsigned long __meminitdata zone_movable_pfn[MAX_NUMNODES];
static bool mirrored_kernelcore;

/* movable_zone is the "real" zone pages in ZONE_MOVABLE are taken from */
int movable_zone;
EXPORT_SYMBOL(movable_zone);
#endif /* CONFIG_HAVE_MEMBLOCK_NODE_MAP */

#if MAX_NUMNODES > 1
int nr_node_ids __read_mostly = MAX_NUMNODES;
int nr_online_nodes __read_mostly = 1;
EXPORT_SYMBOL(nr_node_ids);
EXPORT_SYMBOL(nr_online_nodes);
#endif

int page_group_by_mobility_disabled __read_mostly;

#ifdef CONFIG_DEFERRED_STRUCT_PAGE_INIT
static inline void reset_deferred_meminit(pg_data_t *pgdat)
{
	pgdat->first_deferred_pfn = ULONG_MAX;
}

/* Returns true if the struct page for the pfn is uninitialised */
static inline bool __meminit early_page_uninitialised(unsigned long pfn)
{
	int nid = early_pfn_to_nid(pfn);
<<<<<<< HEAD

	if (node_online(nid) && pfn >= NODE_DATA(nid)->first_deferred_pfn)
		return true;

	return false;
}
=======
>>>>>>> dfd2e9ab

	if (node_online(nid) && pfn >= NODE_DATA(nid)->first_deferred_pfn)
		return true;

	return false;
}

/*
 * Returns false when the remaining initialisation should be deferred until
 * later in the boot cycle when it can be parallelised.
 */
static inline bool update_defer_init(pg_data_t *pgdat,
				unsigned long pfn, unsigned long zone_end,
				unsigned long *nr_initialised)
{
	unsigned long max_initialise;

	/* Always populate low zones for address-contrained allocations */
	if (zone_end < pgdat_end_pfn(pgdat))
		return true;
	/*
	 * Initialise at least 2G of a node but also take into account that
	 * two large system hashes that can take up 1GB for 0.25TB/node.
	 */
	max_initialise = max(2UL << (30 - PAGE_SHIFT),
		(pgdat->node_spanned_pages >> 8));

	(*nr_initialised)++;
	if ((*nr_initialised > max_initialise) &&
	    (pfn & (PAGES_PER_SECTION - 1)) == 0) {
		pgdat->first_deferred_pfn = pfn;
		return false;
	}

	return true;
}
#else
static inline void reset_deferred_meminit(pg_data_t *pgdat)
{
}

static inline bool early_page_uninitialised(unsigned long pfn)
{
	return false;
}

static inline bool update_defer_init(pg_data_t *pgdat,
				unsigned long pfn, unsigned long zone_end,
				unsigned long *nr_initialised)
{
	return true;
}
#endif

/* Return a pointer to the bitmap storing bits affecting a block of pages */
static inline unsigned long *get_pageblock_bitmap(struct page *page,
							unsigned long pfn)
{
#ifdef CONFIG_SPARSEMEM
	return __pfn_to_section(pfn)->pageblock_flags;
#else
	return page_zone(page)->pageblock_flags;
#endif /* CONFIG_SPARSEMEM */
}

static inline int pfn_to_bitidx(struct page *page, unsigned long pfn)
{
#ifdef CONFIG_SPARSEMEM
	pfn &= (PAGES_PER_SECTION-1);
	return (pfn >> pageblock_order) * NR_PAGEBLOCK_BITS;
#else
	pfn = pfn - round_down(page_zone(page)->zone_start_pfn, pageblock_nr_pages);
	return (pfn >> pageblock_order) * NR_PAGEBLOCK_BITS;
#endif /* CONFIG_SPARSEMEM */
}

/**
 * get_pfnblock_flags_mask - Return the requested group of flags for the pageblock_nr_pages block of pages
 * @page: The page within the block of interest
 * @pfn: The target page frame number
 * @end_bitidx: The last bit of interest to retrieve
 * @mask: mask of bits that the caller is interested in
 *
 * Return: pageblock_bits flags
 */
static __always_inline unsigned long __get_pfnblock_flags_mask(struct page *page,
					unsigned long pfn,
					unsigned long end_bitidx,
					unsigned long mask)
{
	unsigned long *bitmap;
	unsigned long bitidx, word_bitidx;
	unsigned long word;

	bitmap = get_pageblock_bitmap(page, pfn);
	bitidx = pfn_to_bitidx(page, pfn);
	word_bitidx = bitidx / BITS_PER_LONG;
	bitidx &= (BITS_PER_LONG-1);

	word = bitmap[word_bitidx];
	bitidx += end_bitidx;
	return (word >> (BITS_PER_LONG - bitidx - 1)) & mask;
}

unsigned long get_pfnblock_flags_mask(struct page *page, unsigned long pfn,
					unsigned long end_bitidx,
					unsigned long mask)
{
	return __get_pfnblock_flags_mask(page, pfn, end_bitidx, mask);
}

static __always_inline int get_pfnblock_migratetype(struct page *page, unsigned long pfn)
{
	return __get_pfnblock_flags_mask(page, pfn, PB_migrate_end, MIGRATETYPE_MASK);
}

/**
 * set_pfnblock_flags_mask - Set the requested group of flags for a pageblock_nr_pages block of pages
 * @page: The page within the block of interest
 * @flags: The flags to set
 * @pfn: The target page frame number
 * @end_bitidx: The last bit of interest
 * @mask: mask of bits that the caller is interested in
 */
void set_pfnblock_flags_mask(struct page *page, unsigned long flags,
					unsigned long pfn,
					unsigned long end_bitidx,
					unsigned long mask)
{
	unsigned long *bitmap;
	unsigned long bitidx, word_bitidx;
	unsigned long old_word, word;

	BUILD_BUG_ON(NR_PAGEBLOCK_BITS != 4);

	bitmap = get_pageblock_bitmap(page, pfn);
	bitidx = pfn_to_bitidx(page, pfn);
	word_bitidx = bitidx / BITS_PER_LONG;
	bitidx &= (BITS_PER_LONG-1);

	VM_BUG_ON_PAGE(!zone_spans_pfn(page_zone(page), pfn), page);

	bitidx += end_bitidx;
	mask <<= (BITS_PER_LONG - bitidx - 1);
	flags <<= (BITS_PER_LONG - bitidx - 1);

	word = READ_ONCE(bitmap[word_bitidx]);
	for (;;) {
		old_word = cmpxchg(&bitmap[word_bitidx], word, (word & ~mask) | flags);
		if (word == old_word)
			break;
		word = old_word;
	}
}

void set_pageblock_migratetype(struct page *page, int migratetype)
{
	if (unlikely(page_group_by_mobility_disabled &&
		     migratetype < MIGRATE_PCPTYPES))
		migratetype = MIGRATE_UNMOVABLE;

	set_pageblock_flags_group(page, (unsigned long)migratetype,
					PB_migrate, PB_migrate_end);
}

#ifdef CONFIG_DEBUG_VM
static int page_outside_zone_boundaries(struct zone *zone, struct page *page)
{
	int ret = 0;
	unsigned seq;
	unsigned long pfn = page_to_pfn(page);
	unsigned long sp, start_pfn;

	do {
		seq = zone_span_seqbegin(zone);
		start_pfn = zone->zone_start_pfn;
		sp = zone->spanned_pages;
		if (!zone_spans_pfn(zone, pfn))
			ret = 1;
	} while (zone_span_seqretry(zone, seq));

	if (ret)
		pr_err("page 0x%lx outside node %d zone %s [ 0x%lx - 0x%lx ]\n",
			pfn, zone_to_nid(zone), zone->name,
			start_pfn, start_pfn + sp);

	return ret;
}

static int page_is_consistent(struct zone *zone, struct page *page)
{
	if (!pfn_valid_within(page_to_pfn(page)))
		return 0;
	if (zone != page_zone(page))
		return 0;

	return 1;
}
/*
 * Temporary debugging check for pages not lying within a given zone.
 */
static int bad_range(struct zone *zone, struct page *page)
{
	if (page_outside_zone_boundaries(zone, page))
		return 1;
	if (!page_is_consistent(zone, page))
		return 1;

	return 0;
}
#else
static inline int bad_range(struct zone *zone, struct page *page)
{
	return 0;
}
#endif

static void bad_page(struct page *page, const char *reason,
		unsigned long bad_flags)
{
	static unsigned long resume;
	static unsigned long nr_shown;
	static unsigned long nr_unshown;

	/*
	 * Allow a burst of 60 reports, then keep quiet for that minute;
	 * or allow a steady drip of one report per second.
	 */
	if (nr_shown == 60) {
		if (time_before(jiffies, resume)) {
			nr_unshown++;
			goto out;
		}
		if (nr_unshown) {
			pr_alert(
			      "BUG: Bad page state: %lu messages suppressed\n",
				nr_unshown);
			nr_unshown = 0;
		}
		nr_shown = 0;
	}
	if (nr_shown++ == 0)
		resume = jiffies + 60 * HZ;

	pr_alert("BUG: Bad page state in process %s  pfn:%05lx\n",
		current->comm, page_to_pfn(page));
	__dump_page(page, reason);
	bad_flags &= page->flags;
	if (bad_flags)
		pr_alert("bad because of flags: %#lx(%pGp)\n",
						bad_flags, &bad_flags);
	dump_page_owner(page);

	print_modules();
	dump_stack();
out:
	/* Leave bad fields for debug, except PageBuddy could make trouble */
	page_mapcount_reset(page); /* remove PageBuddy */
	add_taint(TAINT_BAD_PAGE, LOCKDEP_NOW_UNRELIABLE);
}

/*
 * Higher-order pages are called "compound pages".  They are structured thusly:
 *
 * The first PAGE_SIZE page is called the "head page" and have PG_head set.
 *
 * The remaining PAGE_SIZE pages are called "tail pages". PageTail() is encoded
 * in bit 0 of page->compound_head. The rest of bits is pointer to head page.
 *
 * The first tail page's ->compound_dtor holds the offset in array of compound
 * page destructors. See compound_page_dtors.
 *
 * The first tail page's ->compound_order holds the order of allocation.
 * This usage means that zero-order pages may not be compound.
 */

void free_compound_page(struct page *page)
{
	__free_pages_ok(page, compound_order(page));
}

void prep_compound_page(struct page *page, unsigned int order)
{
	int i;
	int nr_pages = 1 << order;

	set_compound_page_dtor(page, COMPOUND_PAGE_DTOR);
	set_compound_order(page, order);
	__SetPageHead(page);
	for (i = 1; i < nr_pages; i++) {
		struct page *p = page + i;
		set_page_count(p, 0);
		p->mapping = TAIL_MAPPING;
		set_compound_head(p, page);
	}
	atomic_set(compound_mapcount_ptr(page), -1);
}

#ifdef CONFIG_DEBUG_PAGEALLOC
unsigned int _debug_guardpage_minorder;
bool _debug_pagealloc_enabled __read_mostly
			= IS_ENABLED(CONFIG_DEBUG_PAGEALLOC_ENABLE_DEFAULT);
EXPORT_SYMBOL(_debug_pagealloc_enabled);
bool _debug_guardpage_enabled __read_mostly;

static int __init early_debug_pagealloc(char *buf)
{
	if (!buf)
		return -EINVAL;
	return kstrtobool(buf, &_debug_pagealloc_enabled);
}
early_param("debug_pagealloc", early_debug_pagealloc);

static bool need_debug_guardpage(void)
{
	/* If we don't use debug_pagealloc, we don't need guard page */
	if (!debug_pagealloc_enabled())
		return false;

	return true;
}

static void init_debug_guardpage(void)
{
	if (!debug_pagealloc_enabled())
		return;

	_debug_guardpage_enabled = true;
}

struct page_ext_operations debug_guardpage_ops = {
	.need = need_debug_guardpage,
	.init = init_debug_guardpage,
};

static int __init debug_guardpage_minorder_setup(char *buf)
{
	unsigned long res;

	if (kstrtoul(buf, 10, &res) < 0 ||  res > MAX_ORDER / 2) {
		pr_err("Bad debug_guardpage_minorder value\n");
		return 0;
	}
	_debug_guardpage_minorder = res;
	pr_info("Setting debug_guardpage_minorder to %lu\n", res);
	return 0;
}
__setup("debug_guardpage_minorder=", debug_guardpage_minorder_setup);

static inline void set_page_guard(struct zone *zone, struct page *page,
				unsigned int order, int migratetype)
{
	struct page_ext *page_ext;

	if (!debug_guardpage_enabled())
		return;

	page_ext = lookup_page_ext(page);
	if (unlikely(!page_ext))
		return;

	__set_bit(PAGE_EXT_DEBUG_GUARD, &page_ext->flags);

	INIT_LIST_HEAD(&page->lru);
	set_page_private(page, order);
	/* Guard pages are not available for any usage */
	__mod_zone_freepage_state(zone, -(1 << order), migratetype);
}

static inline void clear_page_guard(struct zone *zone, struct page *page,
				unsigned int order, int migratetype)
{
	struct page_ext *page_ext;

	if (!debug_guardpage_enabled())
		return;

	page_ext = lookup_page_ext(page);
	if (unlikely(!page_ext))
		return;

	__clear_bit(PAGE_EXT_DEBUG_GUARD, &page_ext->flags);

	set_page_private(page, 0);
	if (!is_migrate_isolate(migratetype))
		__mod_zone_freepage_state(zone, (1 << order), migratetype);
}
#else
struct page_ext_operations debug_guardpage_ops = { NULL, };
static inline void set_page_guard(struct zone *zone, struct page *page,
				unsigned int order, int migratetype) {}
static inline void clear_page_guard(struct zone *zone, struct page *page,
				unsigned int order, int migratetype) {}
#endif

static inline void set_page_order(struct page *page, unsigned int order)
{
	set_page_private(page, order);
	__SetPageBuddy(page);
}

static inline void rmv_page_order(struct page *page)
{
	__ClearPageBuddy(page);
	set_page_private(page, 0);
}

/*
 * This function checks whether a page is free && is the buddy
 * we can do coalesce a page and its buddy if
 * (a) the buddy is not in a hole &&
 * (b) the buddy is in the buddy system &&
 * (c) a page and its buddy have the same order &&
 * (d) a page and its buddy are in the same zone.
 *
 * For recording whether a page is in the buddy system, we set ->_mapcount
 * PAGE_BUDDY_MAPCOUNT_VALUE.
 * Setting, clearing, and testing _mapcount PAGE_BUDDY_MAPCOUNT_VALUE is
 * serialized by zone->lock.
 *
 * For recording page's order, we use page_private(page).
 */
static inline int page_is_buddy(struct page *page, struct page *buddy,
							unsigned int order)
{
	if (!pfn_valid_within(page_to_pfn(buddy)))
		return 0;

	if (page_is_guard(buddy) && page_order(buddy) == order) {
		if (page_zone_id(page) != page_zone_id(buddy))
			return 0;

		VM_BUG_ON_PAGE(page_count(buddy) != 0, buddy);

		return 1;
	}

	if (PageBuddy(buddy) && page_order(buddy) == order) {
		/*
		 * zone check is done late to avoid uselessly
		 * calculating zone/node ids for pages that could
		 * never merge.
		 */
		if (page_zone_id(page) != page_zone_id(buddy))
			return 0;

		VM_BUG_ON_PAGE(page_count(buddy) != 0, buddy);

		return 1;
	}
	return 0;
}

/*
 * Freeing function for a buddy system allocator.
 *
 * The concept of a buddy system is to maintain direct-mapped table
 * (containing bit values) for memory blocks of various "orders".
 * The bottom level table contains the map for the smallest allocatable
 * units of memory (here, pages), and each level above it describes
 * pairs of units from the levels below, hence, "buddies".
 * At a high level, all that happens here is marking the table entry
 * at the bottom level available, and propagating the changes upward
 * as necessary, plus some accounting needed to play nicely with other
 * parts of the VM system.
 * At each level, we keep a list of pages, which are heads of continuous
 * free pages of length of (1 << order) and marked with _mapcount
 * PAGE_BUDDY_MAPCOUNT_VALUE. Page's order is recorded in page_private(page)
 * field.
 * So when we are allocating or freeing one, we can derive the state of the
 * other.  That is, if we allocate a small block, and both were
 * free, the remainder of the region must be split into blocks.
 * If a block is freed, and its buddy is also free, then this
 * triggers coalescing into a block of larger size.
 *
 * -- nyc
 */

static inline void __free_one_page(struct page *page,
		unsigned long pfn,
		struct zone *zone, unsigned int order,
		int migratetype)
{
	unsigned long page_idx;
	unsigned long combined_idx;
	unsigned long uninitialized_var(buddy_idx);
	struct page *buddy;
	unsigned int max_order;

	max_order = min_t(unsigned int, MAX_ORDER, pageblock_order + 1);

	VM_BUG_ON(!zone_is_initialized(zone));
	VM_BUG_ON_PAGE(page->flags & PAGE_FLAGS_CHECK_AT_PREP, page);

	VM_BUG_ON(migratetype == -1);
	if (likely(!is_migrate_isolate(migratetype)))
		__mod_zone_freepage_state(zone, 1 << order, migratetype);

	page_idx = pfn & ((1 << MAX_ORDER) - 1);

	VM_BUG_ON_PAGE(page_idx & ((1 << order) - 1), page);
	VM_BUG_ON_PAGE(bad_range(zone, page), page);

continue_merging:
	while (order < max_order - 1) {
		buddy_idx = __find_buddy_index(page_idx, order);
		buddy = page + (buddy_idx - page_idx);
		if (!page_is_buddy(page, buddy, order))
			goto done_merging;
		/*
		 * Our buddy is free or it is CONFIG_DEBUG_PAGEALLOC guard page,
		 * merge with it and move up one order.
		 */
		if (page_is_guard(buddy)) {
			clear_page_guard(zone, buddy, order, migratetype);
		} else {
			list_del(&buddy->lru);
			zone->free_area[order].nr_free--;
			rmv_page_order(buddy);
		}
		combined_idx = buddy_idx & page_idx;
		page = page + (combined_idx - page_idx);
		page_idx = combined_idx;
		order++;
	}
	if (max_order < MAX_ORDER) {
		/* If we are here, it means order is >= pageblock_order.
		 * We want to prevent merge between freepages on isolate
		 * pageblock and normal pageblock. Without this, pageblock
		 * isolation could cause incorrect freepage or CMA accounting.
		 *
		 * We don't want to hit this code for the more frequent
		 * low-order merging.
		 */
		if (unlikely(has_isolate_pageblock(zone))) {
			int buddy_mt;

			buddy_idx = __find_buddy_index(page_idx, order);
			buddy = page + (buddy_idx - page_idx);
			buddy_mt = get_pageblock_migratetype(buddy);

			if (migratetype != buddy_mt
					&& (is_migrate_isolate(migratetype) ||
						is_migrate_isolate(buddy_mt)))
				goto done_merging;
		}
		max_order++;
		goto continue_merging;
	}

done_merging:
	set_page_order(page, order);

	/*
	 * If this is not the largest possible page, check if the buddy
	 * of the next-highest order is free. If it is, it's possible
	 * that pages are being freed that will coalesce soon. In case,
	 * that is happening, add the free page to the tail of the list
	 * so it's less likely to be used soon and more likely to be merged
	 * as a higher order page
	 */
	if ((order < MAX_ORDER-2) && pfn_valid_within(page_to_pfn(buddy))) {
		struct page *higher_page, *higher_buddy;
		combined_idx = buddy_idx & page_idx;
		higher_page = page + (combined_idx - page_idx);
		buddy_idx = __find_buddy_index(combined_idx, order + 1);
		higher_buddy = higher_page + (buddy_idx - combined_idx);
		if (page_is_buddy(higher_page, higher_buddy, order + 1)) {
			list_add_tail(&page->lru,
				&zone->free_area[order].free_list[migratetype]);
			goto out;
		}
	}

	list_add(&page->lru, &zone->free_area[order].free_list[migratetype]);
out:
	zone->free_area[order].nr_free++;
}

/*
 * A bad page could be due to a number of fields. Instead of multiple branches,
 * try and check multiple fields with one check. The caller must do a detailed
 * check if necessary.
 */
static inline bool page_expected_state(struct page *page,
					unsigned long check_flags)
{
	if (unlikely(atomic_read(&page->_mapcount) != -1))
		return false;

	if (unlikely((unsigned long)page->mapping |
			page_ref_count(page) |
#ifdef CONFIG_MEMCG
			(unsigned long)page->mem_cgroup |
#endif
			(page->flags & check_flags)))
		return false;

	return true;
}

static void free_pages_check_bad(struct page *page)
{
	const char *bad_reason;
	unsigned long bad_flags;

	bad_reason = NULL;
	bad_flags = 0;

	if (unlikely(atomic_read(&page->_mapcount) != -1))
		bad_reason = "nonzero mapcount";
	if (unlikely(page->mapping != NULL))
		bad_reason = "non-NULL mapping";
	if (unlikely(page_ref_count(page) != 0))
		bad_reason = "nonzero _refcount";
	if (unlikely(page->flags & PAGE_FLAGS_CHECK_AT_FREE)) {
		bad_reason = "PAGE_FLAGS_CHECK_AT_FREE flag(s) set";
		bad_flags = PAGE_FLAGS_CHECK_AT_FREE;
	}
#ifdef CONFIG_MEMCG
	if (unlikely(page->mem_cgroup))
		bad_reason = "page still charged to cgroup";
#endif
	bad_page(page, bad_reason, bad_flags);
}

static inline int free_pages_check(struct page *page)
{
	if (likely(page_expected_state(page, PAGE_FLAGS_CHECK_AT_FREE)))
		return 0;

	/* Something has gone sideways, find it */
	free_pages_check_bad(page);
	return 1;
}

static int free_tail_pages_check(struct page *head_page, struct page *page)
{
	int ret = 1;

	/*
	 * We rely page->lru.next never has bit 0 set, unless the page
	 * is PageTail(). Let's make sure that's true even for poisoned ->lru.
	 */
	BUILD_BUG_ON((unsigned long)LIST_POISON1 & 1);

	if (!IS_ENABLED(CONFIG_DEBUG_VM)) {
		ret = 0;
		goto out;
	}
	switch (page - head_page) {
	case 1:
		/* the first tail page: ->mapping is compound_mapcount() */
		if (unlikely(compound_mapcount(page))) {
			bad_page(page, "nonzero compound_mapcount", 0);
			goto out;
		}
		break;
	case 2:
		/*
		 * the second tail page: ->mapping is
		 * page_deferred_list().next -- ignore value.
		 */
		break;
	default:
		if (page->mapping != TAIL_MAPPING) {
			bad_page(page, "corrupted mapping in tail page", 0);
			goto out;
		}
		break;
	}
	if (unlikely(!PageTail(page))) {
		bad_page(page, "PageTail not set", 0);
		goto out;
	}
	if (unlikely(compound_head(page) != head_page)) {
		bad_page(page, "compound_head not consistent", 0);
		goto out;
	}
	ret = 0;
out:
	page->mapping = NULL;
	clear_compound_head(page);
	return ret;
}

static __always_inline bool free_pages_prepare(struct page *page,
					unsigned int order, bool check_free)
{
	int bad = 0;

	VM_BUG_ON_PAGE(PageTail(page), page);

	trace_mm_page_free(page, order);
	kmemcheck_free_shadow(page, order);

	/*
	 * Check tail pages before head page information is cleared to
	 * avoid checking PageCompound for order-0 pages.
	 */
	if (unlikely(order)) {
		bool compound = PageCompound(page);
		int i;

		VM_BUG_ON_PAGE(compound && compound_order(page) != order, page);

		if (compound)
			ClearPageDoubleMap(page);
		for (i = 1; i < (1 << order); i++) {
			if (compound)
				bad += free_tail_pages_check(page, page + i);
			if (unlikely(free_pages_check(page + i))) {
				bad++;
				continue;
			}
			(page + i)->flags &= ~PAGE_FLAGS_CHECK_AT_PREP;
		}
	}
	if (PageMappingFlags(page))
		page->mapping = NULL;
	if (memcg_kmem_enabled() && PageKmemcg(page)) {
		memcg_kmem_uncharge(page, order);
		__ClearPageKmemcg(page);
	}
	if (check_free)
		bad += free_pages_check(page);
	if (bad)
		return false;

	page_cpupid_reset_last(page);
	page->flags &= ~PAGE_FLAGS_CHECK_AT_PREP;
	reset_page_owner(page, order);

	if (!PageHighMem(page)) {
		debug_check_no_locks_freed(page_address(page),
					   PAGE_SIZE << order);
		debug_check_no_obj_freed(page_address(page),
					   PAGE_SIZE << order);
	}
	arch_free_page(page, order);
	kernel_poison_pages(page, 1 << order, 0);
	kernel_map_pages(page, 1 << order, 0);
	kasan_free_pages(page, order);

	return true;
}

#ifdef CONFIG_DEBUG_VM
static inline bool free_pcp_prepare(struct page *page)
{
	return free_pages_prepare(page, 0, true);
}

static inline bool bulkfree_pcp_prepare(struct page *page)
{
	return false;
}
#else
static bool free_pcp_prepare(struct page *page)
{
	return free_pages_prepare(page, 0, false);
}

static bool bulkfree_pcp_prepare(struct page *page)
{
	return free_pages_check(page);
}
#endif /* CONFIG_DEBUG_VM */

/*
 * Frees a number of pages from the PCP lists
 * Assumes all pages on list are in same zone, and of same order.
 * count is the number of pages to free.
 *
 * If the zone was previously in an "all pages pinned" state then look to
 * see if this freeing clears that state.
 *
 * And clear the zone's pages_scanned counter, to hold off the "all pages are
 * pinned" detection logic.
 */
static void free_pcppages_bulk(struct zone *zone, int count,
					struct per_cpu_pages *pcp)
{
	int migratetype = 0;
	int batch_free = 0;
	unsigned long nr_scanned;
	bool isolated_pageblocks;

	spin_lock(&zone->lock);
	isolated_pageblocks = has_isolate_pageblock(zone);
	nr_scanned = node_page_state(zone->zone_pgdat, NR_PAGES_SCANNED);
	if (nr_scanned)
		__mod_node_page_state(zone->zone_pgdat, NR_PAGES_SCANNED, -nr_scanned);

	while (count) {
		struct page *page;
		struct list_head *list;

		/*
		 * Remove pages from lists in a round-robin fashion. A
		 * batch_free count is maintained that is incremented when an
		 * empty list is encountered.  This is so more pages are freed
		 * off fuller lists instead of spinning excessively around empty
		 * lists
		 */
		do {
			batch_free++;
			if (++migratetype == MIGRATE_PCPTYPES)
				migratetype = 0;
			list = &pcp->lists[migratetype];
		} while (list_empty(list));

		/* This is the only non-empty list. Free them all. */
		if (batch_free == MIGRATE_PCPTYPES)
			batch_free = count;

		do {
			int mt;	/* migratetype of the to-be-freed page */

			page = list_last_entry(list, struct page, lru);
			/* must delete as __free_one_page list manipulates */
			list_del(&page->lru);

			mt = get_pcppage_migratetype(page);
			/* MIGRATE_ISOLATE page should not go to pcplists */
			VM_BUG_ON_PAGE(is_migrate_isolate(mt), page);
			/* Pageblock could have been isolated meanwhile */
			if (unlikely(isolated_pageblocks))
				mt = get_pageblock_migratetype(page);

			if (bulkfree_pcp_prepare(page))
				continue;

			__free_one_page(page, page_to_pfn(page), zone, 0, mt);
			trace_mm_page_pcpu_drain(page, 0, mt);
		} while (--count && --batch_free && !list_empty(list));
	}
	spin_unlock(&zone->lock);
}

static void free_one_page(struct zone *zone,
				struct page *page, unsigned long pfn,
				unsigned int order,
				int migratetype)
{
	unsigned long nr_scanned;
	spin_lock(&zone->lock);
	nr_scanned = node_page_state(zone->zone_pgdat, NR_PAGES_SCANNED);
	if (nr_scanned)
		__mod_node_page_state(zone->zone_pgdat, NR_PAGES_SCANNED, -nr_scanned);

	if (unlikely(has_isolate_pageblock(zone) ||
		is_migrate_isolate(migratetype))) {
		migratetype = get_pfnblock_migratetype(page, pfn);
	}
	__free_one_page(page, pfn, zone, order, migratetype);
	spin_unlock(&zone->lock);
}

static void __meminit __init_single_page(struct page *page, unsigned long pfn,
				unsigned long zone, int nid)
{
	set_page_links(page, zone, nid, pfn);
	init_page_count(page);
	page_mapcount_reset(page);
	page_cpupid_reset_last(page);

	INIT_LIST_HEAD(&page->lru);
#ifdef WANT_PAGE_VIRTUAL
	/* The shift won't overflow because ZONE_NORMAL is below 4G. */
	if (!is_highmem_idx(zone))
		set_page_address(page, __va(pfn << PAGE_SHIFT));
#endif
}

static void __meminit __init_single_pfn(unsigned long pfn, unsigned long zone,
					int nid)
{
	return __init_single_page(pfn_to_page(pfn), pfn, zone, nid);
}

#ifdef CONFIG_DEFERRED_STRUCT_PAGE_INIT
static void init_reserved_page(unsigned long pfn)
{
	pg_data_t *pgdat;
	int nid, zid;

	if (!early_page_uninitialised(pfn))
		return;

	nid = early_pfn_to_nid(pfn);
	pgdat = NODE_DATA(nid);

	for (zid = 0; zid < MAX_NR_ZONES; zid++) {
		struct zone *zone = &pgdat->node_zones[zid];

		if (pfn >= zone->zone_start_pfn && pfn < zone_end_pfn(zone))
			break;
	}
	__init_single_pfn(pfn, zid, nid);
}
#else
static inline void init_reserved_page(unsigned long pfn)
{
}
#endif /* CONFIG_DEFERRED_STRUCT_PAGE_INIT */

/*
 * Initialised pages do not have PageReserved set. This function is
 * called for each range allocated by the bootmem allocator and
 * marks the pages PageReserved. The remaining valid pages are later
 * sent to the buddy page allocator.
 */
void __meminit reserve_bootmem_region(phys_addr_t start, phys_addr_t end)
{
	unsigned long start_pfn = PFN_DOWN(start);
	unsigned long end_pfn = PFN_UP(end);

	for (; start_pfn < end_pfn; start_pfn++) {
		if (pfn_valid(start_pfn)) {
			struct page *page = pfn_to_page(start_pfn);

			init_reserved_page(start_pfn);

			/* Avoid false-positive PageTail() */
			INIT_LIST_HEAD(&page->lru);

			SetPageReserved(page);
		}
	}
}

static void __free_pages_ok(struct page *page, unsigned int order)
{
	unsigned long flags;
	int migratetype;
	unsigned long pfn = page_to_pfn(page);

	if (!free_pages_prepare(page, order, true))
		return;

	migratetype = get_pfnblock_migratetype(page, pfn);
	local_irq_save(flags);
	__count_vm_events(PGFREE, 1 << order);
	free_one_page(page_zone(page), page, pfn, order, migratetype);
	local_irq_restore(flags);
}

static void __init __free_pages_boot_core(struct page *page, unsigned int order)
{
	unsigned int nr_pages = 1 << order;
	struct page *p = page;
	unsigned int loop;

	prefetchw(p);
	for (loop = 0; loop < (nr_pages - 1); loop++, p++) {
		prefetchw(p + 1);
		__ClearPageReserved(p);
		set_page_count(p, 0);
	}
	__ClearPageReserved(p);
	set_page_count(p, 0);

	page_zone(page)->managed_pages += nr_pages;
	set_page_refcounted(page);
	__free_pages(page, order);
}

#if defined(CONFIG_HAVE_ARCH_EARLY_PFN_TO_NID) || \
	defined(CONFIG_HAVE_MEMBLOCK_NODE_MAP)

static struct mminit_pfnnid_cache early_pfnnid_cache __meminitdata;

int __meminit early_pfn_to_nid(unsigned long pfn)
{
	static DEFINE_SPINLOCK(early_pfn_lock);
	int nid;

	spin_lock(&early_pfn_lock);
	nid = __early_pfn_to_nid(pfn, &early_pfnnid_cache);
	if (nid < 0)
		nid = first_online_node;
	spin_unlock(&early_pfn_lock);

	return nid;
}
#endif

#ifdef CONFIG_NODES_SPAN_OTHER_NODES
static inline bool __meminit meminit_pfn_in_nid(unsigned long pfn, int node,
					struct mminit_pfnnid_cache *state)
{
	int nid;

	nid = __early_pfn_to_nid(pfn, state);
	if (nid >= 0 && nid != node)
		return false;
	return true;
}

/* Only safe to use early in boot when initialisation is single-threaded */
static inline bool __meminit early_pfn_in_nid(unsigned long pfn, int node)
{
	return meminit_pfn_in_nid(pfn, node, &early_pfnnid_cache);
}

#else

static inline bool __meminit early_pfn_in_nid(unsigned long pfn, int node)
{
	return true;
}
static inline bool __meminit meminit_pfn_in_nid(unsigned long pfn, int node,
					struct mminit_pfnnid_cache *state)
{
	return true;
}
#endif


void __init __free_pages_bootmem(struct page *page, unsigned long pfn,
							unsigned int order)
{
	if (early_page_uninitialised(pfn))
		return;
	return __free_pages_boot_core(page, order);
}

/*
 * Check that the whole (or subset of) a pageblock given by the interval of
 * [start_pfn, end_pfn) is valid and within the same zone, before scanning it
 * with the migration of free compaction scanner. The scanners then need to
 * use only pfn_valid_within() check for arches that allow holes within
 * pageblocks.
 *
 * Return struct page pointer of start_pfn, or NULL if checks were not passed.
 *
 * It's possible on some configurations to have a setup like node0 node1 node0
 * i.e. it's possible that all pages within a zones range of pages do not
 * belong to a single zone. We assume that a border between node0 and node1
 * can occur within a single pageblock, but not a node0 node1 node0
 * interleaving within a single pageblock. It is therefore sufficient to check
 * the first and last page of a pageblock and avoid checking each individual
 * page in a pageblock.
 */
struct page *__pageblock_pfn_to_page(unsigned long start_pfn,
				     unsigned long end_pfn, struct zone *zone)
{
	struct page *start_page;
	struct page *end_page;

	/* end_pfn is one past the range we are checking */
	end_pfn--;

	if (!pfn_valid(start_pfn) || !pfn_valid(end_pfn))
		return NULL;

	start_page = pfn_to_page(start_pfn);

	if (page_zone(start_page) != zone)
		return NULL;

	end_page = pfn_to_page(end_pfn);

	/* This gives a shorter code than deriving page_zone(end_page) */
	if (page_zone_id(start_page) != page_zone_id(end_page))
		return NULL;

	return start_page;
}

void set_zone_contiguous(struct zone *zone)
{
	unsigned long block_start_pfn = zone->zone_start_pfn;
	unsigned long block_end_pfn;

	block_end_pfn = ALIGN(block_start_pfn + 1, pageblock_nr_pages);
	for (; block_start_pfn < zone_end_pfn(zone);
			block_start_pfn = block_end_pfn,
			 block_end_pfn += pageblock_nr_pages) {

		block_end_pfn = min(block_end_pfn, zone_end_pfn(zone));

		if (!__pageblock_pfn_to_page(block_start_pfn,
					     block_end_pfn, zone))
			return;
	}

	/* We confirm that there is no hole */
	zone->contiguous = true;
}

void clear_zone_contiguous(struct zone *zone)
{
	zone->contiguous = false;
}

#ifdef CONFIG_DEFERRED_STRUCT_PAGE_INIT
static void __init deferred_free_range(struct page *page,
					unsigned long pfn, int nr_pages)
{
	int i;

	if (!page)
		return;

	/* Free a large naturally-aligned chunk if possible */
	if (nr_pages == MAX_ORDER_NR_PAGES &&
	    (pfn & (MAX_ORDER_NR_PAGES-1)) == 0) {
		set_pageblock_migratetype(page, MIGRATE_MOVABLE);
		__free_pages_boot_core(page, MAX_ORDER-1);
		return;
	}

	for (i = 0; i < nr_pages; i++, page++)
		__free_pages_boot_core(page, 0);
}

/* Completion tracking for deferred_init_memmap() threads */
static atomic_t pgdat_init_n_undone __initdata;
static __initdata DECLARE_COMPLETION(pgdat_init_all_done_comp);

static inline void __init pgdat_init_report_one_done(void)
{
	if (atomic_dec_and_test(&pgdat_init_n_undone))
		complete(&pgdat_init_all_done_comp);
}

/* Initialise remaining memory on a node */
static int __init deferred_init_memmap(void *data)
{
	pg_data_t *pgdat = data;
	int nid = pgdat->node_id;
	struct mminit_pfnnid_cache nid_init_state = { };
	unsigned long start = jiffies;
	unsigned long nr_pages = 0;
	unsigned long walk_start, walk_end;
	int i, zid;
	struct zone *zone;
	unsigned long first_init_pfn = pgdat->first_deferred_pfn;
	const struct cpumask *cpumask = cpumask_of_node(pgdat->node_id);

	if (first_init_pfn == ULONG_MAX) {
		pgdat_init_report_one_done();
		return 0;
	}

	/* Bind memory initialisation thread to a local node if possible */
	if (!cpumask_empty(cpumask))
		set_cpus_allowed_ptr(current, cpumask);

	/* Sanity check boundaries */
	BUG_ON(pgdat->first_deferred_pfn < pgdat->node_start_pfn);
	BUG_ON(pgdat->first_deferred_pfn > pgdat_end_pfn(pgdat));
	pgdat->first_deferred_pfn = ULONG_MAX;

	/* Only the highest zone is deferred so find it */
	for (zid = 0; zid < MAX_NR_ZONES; zid++) {
		zone = pgdat->node_zones + zid;
		if (first_init_pfn < zone_end_pfn(zone))
			break;
	}

	for_each_mem_pfn_range(i, nid, &walk_start, &walk_end, NULL) {
		unsigned long pfn, end_pfn;
		struct page *page = NULL;
		struct page *free_base_page = NULL;
		unsigned long free_base_pfn = 0;
		int nr_to_free = 0;

		end_pfn = min(walk_end, zone_end_pfn(zone));
		pfn = first_init_pfn;
		if (pfn < walk_start)
			pfn = walk_start;
		if (pfn < zone->zone_start_pfn)
			pfn = zone->zone_start_pfn;

		for (; pfn < end_pfn; pfn++) {
			if (!pfn_valid_within(pfn))
				goto free_range;

			/*
			 * Ensure pfn_valid is checked every
			 * MAX_ORDER_NR_PAGES for memory holes
			 */
			if ((pfn & (MAX_ORDER_NR_PAGES - 1)) == 0) {
				if (!pfn_valid(pfn)) {
					page = NULL;
					goto free_range;
				}
			}

			if (!meminit_pfn_in_nid(pfn, nid, &nid_init_state)) {
				page = NULL;
				goto free_range;
			}

			/* Minimise pfn page lookups and scheduler checks */
			if (page && (pfn & (MAX_ORDER_NR_PAGES - 1)) != 0) {
				page++;
			} else {
				nr_pages += nr_to_free;
				deferred_free_range(free_base_page,
						free_base_pfn, nr_to_free);
				free_base_page = NULL;
				free_base_pfn = nr_to_free = 0;

				page = pfn_to_page(pfn);
				cond_resched();
			}

			if (page->flags) {
				VM_BUG_ON(page_zone(page) != zone);
				goto free_range;
			}

			__init_single_page(page, pfn, zid, nid);
			if (!free_base_page) {
				free_base_page = page;
				free_base_pfn = pfn;
				nr_to_free = 0;
			}
			nr_to_free++;

			/* Where possible, batch up pages for a single free */
			continue;
free_range:
			/* Free the current block of pages to allocator */
			nr_pages += nr_to_free;
			deferred_free_range(free_base_page, free_base_pfn,
								nr_to_free);
			free_base_page = NULL;
			free_base_pfn = nr_to_free = 0;
		}

		first_init_pfn = max(end_pfn, first_init_pfn);
	}

	/* Sanity check that the next zone really is unpopulated */
	WARN_ON(++zid < MAX_NR_ZONES && populated_zone(++zone));

	pr_info("node %d initialised, %lu pages in %ums\n", nid, nr_pages,
					jiffies_to_msecs(jiffies - start));

	pgdat_init_report_one_done();
	return 0;
}
#endif /* CONFIG_DEFERRED_STRUCT_PAGE_INIT */

void __init page_alloc_init_late(void)
{
	struct zone *zone;

#ifdef CONFIG_DEFERRED_STRUCT_PAGE_INIT
	int nid;

	/* There will be num_node_state(N_MEMORY) threads */
	atomic_set(&pgdat_init_n_undone, num_node_state(N_MEMORY));
	for_each_node_state(nid, N_MEMORY) {
		kthread_run(deferred_init_memmap, NODE_DATA(nid), "pgdatinit%d", nid);
	}

	/* Block until all are initialised */
	wait_for_completion(&pgdat_init_all_done_comp);

	/* Reinit limits that are based on free pages after the kernel is up */
	files_maxfiles_init();
#endif

	for_each_populated_zone(zone)
		set_zone_contiguous(zone);
}

#ifdef CONFIG_CMA
/* Free whole pageblock and set its migration type to MIGRATE_CMA. */
void __init init_cma_reserved_pageblock(struct page *page)
{
	unsigned i = pageblock_nr_pages;
	struct page *p = page;

	do {
		__ClearPageReserved(p);
		set_page_count(p, 0);
	} while (++p, --i);

	set_pageblock_migratetype(page, MIGRATE_CMA);

	if (pageblock_order >= MAX_ORDER) {
		i = pageblock_nr_pages;
		p = page;
		do {
			set_page_refcounted(p);
			__free_pages(p, MAX_ORDER - 1);
			p += MAX_ORDER_NR_PAGES;
		} while (i -= MAX_ORDER_NR_PAGES);
	} else {
		set_page_refcounted(page);
		__free_pages(page, pageblock_order);
	}

	adjust_managed_page_count(page, pageblock_nr_pages);
}
#endif

/*
 * The order of subdivision here is critical for the IO subsystem.
 * Please do not alter this order without good reasons and regression
 * testing. Specifically, as large blocks of memory are subdivided,
 * the order in which smaller blocks are delivered depends on the order
 * they're subdivided in this function. This is the primary factor
 * influencing the order in which pages are delivered to the IO
 * subsystem according to empirical testing, and this is also justified
 * by considering the behavior of a buddy system containing a single
 * large block of memory acted on by a series of small allocations.
 * This behavior is a critical factor in sglist merging's success.
 *
 * -- nyc
 */
static inline void expand(struct zone *zone, struct page *page,
	int low, int high, struct free_area *area,
	int migratetype)
{
	unsigned long size = 1 << high;

	while (high > low) {
		area--;
		high--;
		size >>= 1;
		VM_BUG_ON_PAGE(bad_range(zone, &page[size]), &page[size]);

		if (IS_ENABLED(CONFIG_DEBUG_PAGEALLOC) &&
			debug_guardpage_enabled() &&
			high < debug_guardpage_minorder()) {
			/*
			 * Mark as guard pages (or page), that will allow to
			 * merge back to allocator when buddy will be freed.
			 * Corresponding page table entries will not be touched,
			 * pages will stay not present in virtual address space
			 */
			set_page_guard(zone, &page[size], high, migratetype);
			continue;
		}
		list_add(&page[size].lru, &area->free_list[migratetype]);
		area->nr_free++;
		set_page_order(&page[size], high);
	}
}

static void check_new_page_bad(struct page *page)
{
	const char *bad_reason = NULL;
	unsigned long bad_flags = 0;

	if (unlikely(atomic_read(&page->_mapcount) != -1))
		bad_reason = "nonzero mapcount";
	if (unlikely(page->mapping != NULL))
		bad_reason = "non-NULL mapping";
	if (unlikely(page_ref_count(page) != 0))
		bad_reason = "nonzero _count";
	if (unlikely(page->flags & __PG_HWPOISON)) {
		bad_reason = "HWPoisoned (hardware-corrupted)";
		bad_flags = __PG_HWPOISON;
		/* Don't complain about hwpoisoned pages */
		page_mapcount_reset(page); /* remove PageBuddy */
		return;
	}
	if (unlikely(page->flags & PAGE_FLAGS_CHECK_AT_PREP)) {
		bad_reason = "PAGE_FLAGS_CHECK_AT_PREP flag set";
		bad_flags = PAGE_FLAGS_CHECK_AT_PREP;
	}
#ifdef CONFIG_MEMCG
	if (unlikely(page->mem_cgroup))
		bad_reason = "page still charged to cgroup";
#endif
	bad_page(page, bad_reason, bad_flags);
}

/*
 * This page is about to be returned from the page allocator
 */
static inline int check_new_page(struct page *page)
{
	if (likely(page_expected_state(page,
				PAGE_FLAGS_CHECK_AT_PREP|__PG_HWPOISON)))
		return 0;

	check_new_page_bad(page);
	return 1;
}

static inline bool free_pages_prezeroed(bool poisoned)
{
	return IS_ENABLED(CONFIG_PAGE_POISONING_ZERO) &&
		page_poisoning_enabled() && poisoned;
}

#ifdef CONFIG_DEBUG_VM
static bool check_pcp_refill(struct page *page)
{
	return false;
}

static bool check_new_pcp(struct page *page)
{
	return check_new_page(page);
}
#else
static bool check_pcp_refill(struct page *page)
{
	return check_new_page(page);
}
static bool check_new_pcp(struct page *page)
{
	return false;
}
#endif /* CONFIG_DEBUG_VM */

static bool check_new_pages(struct page *page, unsigned int order)
{
	int i;
	for (i = 0; i < (1 << order); i++) {
		struct page *p = page + i;

		if (unlikely(check_new_page(p)))
			return true;
	}

	return false;
}

inline void post_alloc_hook(struct page *page, unsigned int order,
				gfp_t gfp_flags)
{
	set_page_private(page, 0);
	set_page_refcounted(page);

	arch_alloc_page(page, order);
	kernel_map_pages(page, 1 << order, 1);
	kernel_poison_pages(page, 1 << order, 1);
	kasan_alloc_pages(page, order);
	set_page_owner(page, order, gfp_flags);
}

static void prep_new_page(struct page *page, unsigned int order, gfp_t gfp_flags,
							unsigned int alloc_flags)
{
	int i;
	bool poisoned = true;

	for (i = 0; i < (1 << order); i++) {
		struct page *p = page + i;
		if (poisoned)
			poisoned &= page_is_poisoned(p);
	}

	post_alloc_hook(page, order, gfp_flags);

	if (!free_pages_prezeroed(poisoned) && (gfp_flags & __GFP_ZERO))
		for (i = 0; i < (1 << order); i++)
			clear_highpage(page + i);

	if (order && (gfp_flags & __GFP_COMP))
		prep_compound_page(page, order);

	/*
	 * page is set pfmemalloc when ALLOC_NO_WATERMARKS was necessary to
	 * allocate the page. The expectation is that the caller is taking
	 * steps that will free more memory. The caller should avoid the page
	 * being used for !PFMEMALLOC purposes.
	 */
	if (alloc_flags & ALLOC_NO_WATERMARKS)
		set_page_pfmemalloc(page);
	else
		clear_page_pfmemalloc(page);
}

/*
 * Go through the free lists for the given migratetype and remove
 * the smallest available page from the freelists
 */
static inline
struct page *__rmqueue_smallest(struct zone *zone, unsigned int order,
						int migratetype)
{
	unsigned int current_order;
	struct free_area *area;
	struct page *page;

	/* Find a page of the appropriate size in the preferred list */
	for (current_order = order; current_order < MAX_ORDER; ++current_order) {
		area = &(zone->free_area[current_order]);
		page = list_first_entry_or_null(&area->free_list[migratetype],
							struct page, lru);
		if (!page)
			continue;
		list_del(&page->lru);
		rmv_page_order(page);
		area->nr_free--;
		expand(zone, page, order, current_order, area, migratetype);
		set_pcppage_migratetype(page, migratetype);
		return page;
	}

	return NULL;
}


/*
 * This array describes the order lists are fallen back to when
 * the free lists for the desirable migrate type are depleted
 */
static int fallbacks[MIGRATE_TYPES][4] = {
	[MIGRATE_UNMOVABLE]   = { MIGRATE_RECLAIMABLE, MIGRATE_MOVABLE,   MIGRATE_TYPES },
	[MIGRATE_RECLAIMABLE] = { MIGRATE_UNMOVABLE,   MIGRATE_MOVABLE,   MIGRATE_TYPES },
	[MIGRATE_MOVABLE]     = { MIGRATE_RECLAIMABLE, MIGRATE_UNMOVABLE, MIGRATE_TYPES },
#ifdef CONFIG_CMA
	[MIGRATE_CMA]         = { MIGRATE_TYPES }, /* Never used */
#endif
#ifdef CONFIG_MEMORY_ISOLATION
	[MIGRATE_ISOLATE]     = { MIGRATE_TYPES }, /* Never used */
#endif
};

#ifdef CONFIG_CMA
static struct page *__rmqueue_cma_fallback(struct zone *zone,
					unsigned int order)
{
	return __rmqueue_smallest(zone, order, MIGRATE_CMA);
}
#else
static inline struct page *__rmqueue_cma_fallback(struct zone *zone,
					unsigned int order) { return NULL; }
#endif

/*
 * Move the free pages in a range to the free lists of the requested type.
 * Note that start_page and end_pages are not aligned on a pageblock
 * boundary. If alignment is required, use move_freepages_block()
 */
int move_freepages(struct zone *zone,
			  struct page *start_page, struct page *end_page,
			  int migratetype)
{
	struct page *page;
	unsigned int order;
	int pages_moved = 0;

#ifndef CONFIG_HOLES_IN_ZONE
	/*
	 * page_zone is not safe to call in this context when
	 * CONFIG_HOLES_IN_ZONE is set. This bug check is probably redundant
	 * anyway as we check zone boundaries in move_freepages_block().
	 * Remove at a later date when no bug reports exist related to
	 * grouping pages by mobility
	 */
	VM_BUG_ON(page_zone(start_page) != page_zone(end_page));
#endif

	for (page = start_page; page <= end_page;) {
		/* Make sure we are not inadvertently changing nodes */
		VM_BUG_ON_PAGE(page_to_nid(page) != zone_to_nid(zone), page);

		if (!pfn_valid_within(page_to_pfn(page))) {
			page++;
			continue;
		}

		if (!PageBuddy(page)) {
			page++;
			continue;
		}

		order = page_order(page);
		list_move(&page->lru,
			  &zone->free_area[order].free_list[migratetype]);
		page += 1 << order;
		pages_moved += 1 << order;
	}

	return pages_moved;
}

int move_freepages_block(struct zone *zone, struct page *page,
				int migratetype)
{
	unsigned long start_pfn, end_pfn;
	struct page *start_page, *end_page;

	start_pfn = page_to_pfn(page);
	start_pfn = start_pfn & ~(pageblock_nr_pages-1);
	start_page = pfn_to_page(start_pfn);
	end_page = start_page + pageblock_nr_pages - 1;
	end_pfn = start_pfn + pageblock_nr_pages - 1;

	/* Do not cross zone boundaries */
	if (!zone_spans_pfn(zone, start_pfn))
		start_page = page;
	if (!zone_spans_pfn(zone, end_pfn))
		return 0;

	return move_freepages(zone, start_page, end_page, migratetype);
}

static void change_pageblock_range(struct page *pageblock_page,
					int start_order, int migratetype)
{
	int nr_pageblocks = 1 << (start_order - pageblock_order);

	while (nr_pageblocks--) {
		set_pageblock_migratetype(pageblock_page, migratetype);
		pageblock_page += pageblock_nr_pages;
	}
}

/*
 * When we are falling back to another migratetype during allocation, try to
 * steal extra free pages from the same pageblocks to satisfy further
 * allocations, instead of polluting multiple pageblocks.
 *
 * If we are stealing a relatively large buddy page, it is likely there will
 * be more free pages in the pageblock, so try to steal them all. For
 * reclaimable and unmovable allocations, we steal regardless of page size,
 * as fragmentation caused by those allocations polluting movable pageblocks
 * is worse than movable allocations stealing from unmovable and reclaimable
 * pageblocks.
 */
static bool can_steal_fallback(unsigned int order, int start_mt)
{
	/*
	 * Leaving this order check is intended, although there is
	 * relaxed order check in next check. The reason is that
	 * we can actually steal whole pageblock if this condition met,
	 * but, below check doesn't guarantee it and that is just heuristic
	 * so could be changed anytime.
	 */
	if (order >= pageblock_order)
		return true;

	if (order >= pageblock_order / 2 ||
		start_mt == MIGRATE_RECLAIMABLE ||
		start_mt == MIGRATE_UNMOVABLE ||
		page_group_by_mobility_disabled)
		return true;

	return false;
}

/*
 * This function implements actual steal behaviour. If order is large enough,
 * we can steal whole pageblock. If not, we first move freepages in this
 * pageblock and check whether half of pages are moved or not. If half of
 * pages are moved, we can change migratetype of pageblock and permanently
 * use it's pages as requested migratetype in the future.
 */
static void steal_suitable_fallback(struct zone *zone, struct page *page,
							  int start_type)
{
	unsigned int current_order = page_order(page);
	int pages;

	/* Take ownership for orders >= pageblock_order */
	if (current_order >= pageblock_order) {
		change_pageblock_range(page, current_order, start_type);
		return;
	}

	pages = move_freepages_block(zone, page, start_type);

	/* Claim the whole block if over half of it is free */
	if (pages >= (1 << (pageblock_order-1)) ||
			page_group_by_mobility_disabled)
		set_pageblock_migratetype(page, start_type);
}

/*
 * Check whether there is a suitable fallback freepage with requested order.
 * If only_stealable is true, this function returns fallback_mt only if
 * we can steal other freepages all together. This would help to reduce
 * fragmentation due to mixed migratetype pages in one pageblock.
 */
int find_suitable_fallback(struct free_area *area, unsigned int order,
			int migratetype, bool only_stealable, bool *can_steal)
{
	int i;
	int fallback_mt;

	if (area->nr_free == 0)
		return -1;

	*can_steal = false;
	for (i = 0;; i++) {
		fallback_mt = fallbacks[migratetype][i];
		if (fallback_mt == MIGRATE_TYPES)
			break;

		if (list_empty(&area->free_list[fallback_mt]))
			continue;

		if (can_steal_fallback(order, migratetype))
			*can_steal = true;

		if (!only_stealable)
			return fallback_mt;

		if (*can_steal)
			return fallback_mt;
	}

	return -1;
}

/*
 * Reserve a pageblock for exclusive use of high-order atomic allocations if
 * there are no empty page blocks that contain a page with a suitable order
 */
static void reserve_highatomic_pageblock(struct page *page, struct zone *zone,
				unsigned int alloc_order)
{
	int mt;
	unsigned long max_managed, flags;

	/*
	 * Limit the number reserved to 1 pageblock or roughly 1% of a zone.
	 * Check is race-prone but harmless.
	 */
	max_managed = (zone->managed_pages / 100) + pageblock_nr_pages;
	if (zone->nr_reserved_highatomic >= max_managed)
		return;

	spin_lock_irqsave(&zone->lock, flags);

	/* Recheck the nr_reserved_highatomic limit under the lock */
	if (zone->nr_reserved_highatomic >= max_managed)
		goto out_unlock;

	/* Yoink! */
	mt = get_pageblock_migratetype(page);
	if (mt != MIGRATE_HIGHATOMIC &&
			!is_migrate_isolate(mt) && !is_migrate_cma(mt)) {
		zone->nr_reserved_highatomic += pageblock_nr_pages;
		set_pageblock_migratetype(page, MIGRATE_HIGHATOMIC);
		move_freepages_block(zone, page, MIGRATE_HIGHATOMIC);
	}

out_unlock:
	spin_unlock_irqrestore(&zone->lock, flags);
}

/*
 * Used when an allocation is about to fail under memory pressure. This
 * potentially hurts the reliability of high-order allocations when under
 * intense memory pressure but failed atomic allocations should be easier
 * to recover from than an OOM.
 */
static void unreserve_highatomic_pageblock(const struct alloc_context *ac)
{
	struct zonelist *zonelist = ac->zonelist;
	unsigned long flags;
	struct zoneref *z;
	struct zone *zone;
	struct page *page;
	int order;

	for_each_zone_zonelist_nodemask(zone, z, zonelist, ac->high_zoneidx,
								ac->nodemask) {
		/* Preserve at least one pageblock */
		if (zone->nr_reserved_highatomic <= pageblock_nr_pages)
			continue;

		spin_lock_irqsave(&zone->lock, flags);
		for (order = 0; order < MAX_ORDER; order++) {
			struct free_area *area = &(zone->free_area[order]);

			page = list_first_entry_or_null(
					&area->free_list[MIGRATE_HIGHATOMIC],
					struct page, lru);
			if (!page)
				continue;

			/*
			 * It should never happen but changes to locking could
			 * inadvertently allow a per-cpu drain to add pages
			 * to MIGRATE_HIGHATOMIC while unreserving so be safe
			 * and watch for underflows.
			 */
			zone->nr_reserved_highatomic -= min(pageblock_nr_pages,
				zone->nr_reserved_highatomic);

			/*
			 * Convert to ac->migratetype and avoid the normal
			 * pageblock stealing heuristics. Minimally, the caller
			 * is doing the work and needs the pages. More
			 * importantly, if the block was always converted to
			 * MIGRATE_UNMOVABLE or another type then the number
			 * of pageblocks that cannot be completely freed
			 * may increase.
			 */
			set_pageblock_migratetype(page, ac->migratetype);
			move_freepages_block(zone, page, ac->migratetype);
			spin_unlock_irqrestore(&zone->lock, flags);
			return;
		}
		spin_unlock_irqrestore(&zone->lock, flags);
	}
}

/* Remove an element from the buddy allocator from the fallback list */
static inline struct page *
__rmqueue_fallback(struct zone *zone, unsigned int order, int start_migratetype)
{
	struct free_area *area;
	unsigned int current_order;
	struct page *page;
	int fallback_mt;
	bool can_steal;

	/* Find the largest possible block of pages in the other list */
	for (current_order = MAX_ORDER-1;
				current_order >= order && current_order <= MAX_ORDER-1;
				--current_order) {
		area = &(zone->free_area[current_order]);
		fallback_mt = find_suitable_fallback(area, current_order,
				start_migratetype, false, &can_steal);
		if (fallback_mt == -1)
			continue;

		page = list_first_entry(&area->free_list[fallback_mt],
						struct page, lru);
		if (can_steal)
			steal_suitable_fallback(zone, page, start_migratetype);

		/* Remove the page from the freelists */
		area->nr_free--;
		list_del(&page->lru);
		rmv_page_order(page);

		expand(zone, page, order, current_order, area,
					start_migratetype);
		/*
		 * The pcppage_migratetype may differ from pageblock's
		 * migratetype depending on the decisions in
		 * find_suitable_fallback(). This is OK as long as it does not
		 * differ for MIGRATE_CMA pageblocks. Those can be used as
		 * fallback only via special __rmqueue_cma_fallback() function
		 */
		set_pcppage_migratetype(page, start_migratetype);

		trace_mm_page_alloc_extfrag(page, order, current_order,
			start_migratetype, fallback_mt);

		return page;
	}

	return NULL;
}

/*
 * Do the hard work of removing an element from the buddy allocator.
 * Call me with the zone->lock already held.
 */
static struct page *__rmqueue(struct zone *zone, unsigned int order,
				int migratetype)
{
	struct page *page;

	page = __rmqueue_smallest(zone, order, migratetype);
	if (unlikely(!page)) {
		if (migratetype == MIGRATE_MOVABLE)
			page = __rmqueue_cma_fallback(zone, order);

		if (!page)
			page = __rmqueue_fallback(zone, order, migratetype);
	}

	trace_mm_page_alloc_zone_locked(page, order, migratetype);
	return page;
}

/*
 * Obtain a specified number of elements from the buddy allocator, all under
 * a single hold of the lock, for efficiency.  Add them to the supplied list.
 * Returns the number of new pages which were placed at *list.
 */
static int rmqueue_bulk(struct zone *zone, unsigned int order,
			unsigned long count, struct list_head *list,
			int migratetype, bool cold)
{
	int i;

	spin_lock(&zone->lock);
	for (i = 0; i < count; ++i) {
		struct page *page = __rmqueue(zone, order, migratetype);
		if (unlikely(page == NULL))
			break;

		if (unlikely(check_pcp_refill(page)))
			continue;

		/*
		 * Split buddy pages returned by expand() are received here
		 * in physical page order. The page is added to the callers and
		 * list and the list head then moves forward. From the callers
		 * perspective, the linked list is ordered by page number in
		 * some conditions. This is useful for IO devices that can
		 * merge IO requests if the physical pages are ordered
		 * properly.
		 */
		if (likely(!cold))
			list_add(&page->lru, list);
		else
			list_add_tail(&page->lru, list);
		list = &page->lru;
		if (is_migrate_cma(get_pcppage_migratetype(page)))
			__mod_zone_page_state(zone, NR_FREE_CMA_PAGES,
					      -(1 << order));
	}
	__mod_zone_page_state(zone, NR_FREE_PAGES, -(i << order));
	spin_unlock(&zone->lock);
	return i;
}

#ifdef CONFIG_NUMA
/*
 * Called from the vmstat counter updater to drain pagesets of this
 * currently executing processor on remote nodes after they have
 * expired.
 *
 * Note that this function must be called with the thread pinned to
 * a single processor.
 */
void drain_zone_pages(struct zone *zone, struct per_cpu_pages *pcp)
{
	unsigned long flags;
	int to_drain, batch;

	local_irq_save(flags);
	batch = READ_ONCE(pcp->batch);
	to_drain = min(pcp->count, batch);
	if (to_drain > 0) {
		free_pcppages_bulk(zone, to_drain, pcp);
		pcp->count -= to_drain;
	}
	local_irq_restore(flags);
}
#endif

/*
 * Drain pcplists of the indicated processor and zone.
 *
 * The processor must either be the current processor and the
 * thread pinned to the current processor or a processor that
 * is not online.
 */
static void drain_pages_zone(unsigned int cpu, struct zone *zone)
{
	unsigned long flags;
	struct per_cpu_pageset *pset;
	struct per_cpu_pages *pcp;

	local_irq_save(flags);
	pset = per_cpu_ptr(zone->pageset, cpu);

	pcp = &pset->pcp;
	if (pcp->count) {
		free_pcppages_bulk(zone, pcp->count, pcp);
		pcp->count = 0;
	}
	local_irq_restore(flags);
}

/*
 * Drain pcplists of all zones on the indicated processor.
 *
 * The processor must either be the current processor and the
 * thread pinned to the current processor or a processor that
 * is not online.
 */
static void drain_pages(unsigned int cpu)
{
	struct zone *zone;

	for_each_populated_zone(zone) {
		drain_pages_zone(cpu, zone);
	}
}

/*
 * Spill all of this CPU's per-cpu pages back into the buddy allocator.
 *
 * The CPU has to be pinned. When zone parameter is non-NULL, spill just
 * the single zone's pages.
 */
void drain_local_pages(struct zone *zone)
{
	int cpu = smp_processor_id();

	if (zone)
		drain_pages_zone(cpu, zone);
	else
		drain_pages(cpu);
}

/*
 * Spill all the per-cpu pages from all CPUs back into the buddy allocator.
 *
 * When zone parameter is non-NULL, spill just the single zone's pages.
 *
 * Note that this code is protected against sending an IPI to an offline
 * CPU but does not guarantee sending an IPI to newly hotplugged CPUs:
 * on_each_cpu_mask() blocks hotplug and won't talk to offlined CPUs but
 * nothing keeps CPUs from showing up after we populated the cpumask and
 * before the call to on_each_cpu_mask().
 */
void drain_all_pages(struct zone *zone)
{
	int cpu;

	/*
	 * Allocate in the BSS so we wont require allocation in
	 * direct reclaim path for CONFIG_CPUMASK_OFFSTACK=y
	 */
	static cpumask_t cpus_with_pcps;

	/*
	 * We don't care about racing with CPU hotplug event
	 * as offline notification will cause the notified
	 * cpu to drain that CPU pcps and on_each_cpu_mask
	 * disables preemption as part of its processing
	 */
	for_each_online_cpu(cpu) {
		struct per_cpu_pageset *pcp;
		struct zone *z;
		bool has_pcps = false;

		if (zone) {
			pcp = per_cpu_ptr(zone->pageset, cpu);
			if (pcp->pcp.count)
				has_pcps = true;
		} else {
			for_each_populated_zone(z) {
				pcp = per_cpu_ptr(z->pageset, cpu);
				if (pcp->pcp.count) {
					has_pcps = true;
					break;
				}
			}
		}

		if (has_pcps)
			cpumask_set_cpu(cpu, &cpus_with_pcps);
		else
			cpumask_clear_cpu(cpu, &cpus_with_pcps);
	}
	on_each_cpu_mask(&cpus_with_pcps, (smp_call_func_t) drain_local_pages,
								zone, 1);
}

#ifdef CONFIG_HIBERNATION

void mark_free_pages(struct zone *zone)
{
	unsigned long pfn, max_zone_pfn;
	unsigned long flags;
	unsigned int order, t;
	struct page *page;

	if (zone_is_empty(zone))
		return;

	spin_lock_irqsave(&zone->lock, flags);

	max_zone_pfn = zone_end_pfn(zone);
	for (pfn = zone->zone_start_pfn; pfn < max_zone_pfn; pfn++)
		if (pfn_valid(pfn)) {
			page = pfn_to_page(pfn);

			if (page_zone(page) != zone)
				continue;

			if (!swsusp_page_is_forbidden(page))
				swsusp_unset_page_free(page);
		}

	for_each_migratetype_order(order, t) {
		list_for_each_entry(page,
				&zone->free_area[order].free_list[t], lru) {
			unsigned long i;

			pfn = page_to_pfn(page);
			for (i = 0; i < (1UL << order); i++)
				swsusp_set_page_free(pfn_to_page(pfn + i));
		}
	}
	spin_unlock_irqrestore(&zone->lock, flags);
}
#endif /* CONFIG_PM */

/*
 * Free a 0-order page
 * cold == true ? free a cold page : free a hot page
 */
void free_hot_cold_page(struct page *page, bool cold)
{
	struct zone *zone = page_zone(page);
	struct per_cpu_pages *pcp;
	unsigned long flags;
	unsigned long pfn = page_to_pfn(page);
	int migratetype;

	if (!free_pcp_prepare(page))
		return;

	migratetype = get_pfnblock_migratetype(page, pfn);
	set_pcppage_migratetype(page, migratetype);
	local_irq_save(flags);
	__count_vm_event(PGFREE);

	/*
	 * We only track unmovable, reclaimable and movable on pcp lists.
	 * Free ISOLATE pages back to the allocator because they are being
	 * offlined but treat RESERVE as movable pages so we can get those
	 * areas back if necessary. Otherwise, we may have to free
	 * excessively into the page allocator
	 */
	if (migratetype >= MIGRATE_PCPTYPES) {
		if (unlikely(is_migrate_isolate(migratetype))) {
			free_one_page(zone, page, pfn, 0, migratetype);
			goto out;
		}
		migratetype = MIGRATE_MOVABLE;
	}

	pcp = &this_cpu_ptr(zone->pageset)->pcp;
	if (!cold)
		list_add(&page->lru, &pcp->lists[migratetype]);
	else
		list_add_tail(&page->lru, &pcp->lists[migratetype]);
	pcp->count++;
	if (pcp->count >= pcp->high) {
		unsigned long batch = READ_ONCE(pcp->batch);
		free_pcppages_bulk(zone, batch, pcp);
		pcp->count -= batch;
	}

out:
	local_irq_restore(flags);
}

/*
 * Free a list of 0-order pages
 */
void free_hot_cold_page_list(struct list_head *list, bool cold)
{
	struct page *page, *next;

	list_for_each_entry_safe(page, next, list, lru) {
		trace_mm_page_free_batched(page, cold);
		free_hot_cold_page(page, cold);
	}
}

/*
 * split_page takes a non-compound higher-order page, and splits it into
 * n (1<<order) sub-pages: page[0..n]
 * Each sub-page must be freed individually.
 *
 * Note: this is probably too low level an operation for use in drivers.
 * Please consult with lkml before using this in your driver.
 */
void split_page(struct page *page, unsigned int order)
{
	int i;

	VM_BUG_ON_PAGE(PageCompound(page), page);
	VM_BUG_ON_PAGE(!page_count(page), page);

#ifdef CONFIG_KMEMCHECK
	/*
	 * Split shadow pages too, because free(page[0]) would
	 * otherwise free the whole shadow.
	 */
	if (kmemcheck_page_is_tracked(page))
		split_page(virt_to_page(page[0].shadow), order);
#endif

	for (i = 1; i < (1 << order); i++)
		set_page_refcounted(page + i);
	split_page_owner(page, order);
}
EXPORT_SYMBOL_GPL(split_page);

int __isolate_free_page(struct page *page, unsigned int order)
{
	unsigned long watermark;
	struct zone *zone;
	int mt;

	BUG_ON(!PageBuddy(page));

	zone = page_zone(page);
	mt = get_pageblock_migratetype(page);

	if (!is_migrate_isolate(mt)) {
		/* Obey watermarks as if the page was being allocated */
		watermark = low_wmark_pages(zone) + (1 << order);
		if (!zone_watermark_ok(zone, 0, watermark, 0, 0))
			return 0;

		__mod_zone_freepage_state(zone, -(1UL << order), mt);
	}

	/* Remove page from free list */
	list_del(&page->lru);
	zone->free_area[order].nr_free--;
	rmv_page_order(page);

	/*
	 * Set the pageblock if the isolated page is at least half of a
	 * pageblock
	 */
	if (order >= pageblock_order - 1) {
		struct page *endpage = page + (1 << order) - 1;
		for (; page < endpage; page += pageblock_nr_pages) {
			int mt = get_pageblock_migratetype(page);
			if (!is_migrate_isolate(mt) && !is_migrate_cma(mt))
				set_pageblock_migratetype(page,
							  MIGRATE_MOVABLE);
		}
	}


	return 1UL << order;
}

/*
 * Update NUMA hit/miss statistics
 *
 * Must be called with interrupts disabled.
 *
 * When __GFP_OTHER_NODE is set assume the node of the preferred
 * zone is the local node. This is useful for daemons who allocate
 * memory on behalf of other processes.
 */
static inline void zone_statistics(struct zone *preferred_zone, struct zone *z,
								gfp_t flags)
{
#ifdef CONFIG_NUMA
	int local_nid = numa_node_id();
	enum zone_stat_item local_stat = NUMA_LOCAL;

	if (unlikely(flags & __GFP_OTHER_NODE)) {
		local_stat = NUMA_OTHER;
		local_nid = preferred_zone->node;
	}

	if (z->node == local_nid) {
		__inc_zone_state(z, NUMA_HIT);
		__inc_zone_state(z, local_stat);
	} else {
		__inc_zone_state(z, NUMA_MISS);
		__inc_zone_state(preferred_zone, NUMA_FOREIGN);
	}
#endif
}

/*
 * Allocate a page from the given zone. Use pcplists for order-0 allocations.
 */
static inline
struct page *buffered_rmqueue(struct zone *preferred_zone,
			struct zone *zone, unsigned int order,
			gfp_t gfp_flags, unsigned int alloc_flags,
			int migratetype)
{
	unsigned long flags;
	struct page *page;
	bool cold = ((gfp_flags & __GFP_COLD) != 0);

	if (likely(order == 0)) {
		struct per_cpu_pages *pcp;
		struct list_head *list;

		local_irq_save(flags);
		do {
			pcp = &this_cpu_ptr(zone->pageset)->pcp;
			list = &pcp->lists[migratetype];
			if (list_empty(list)) {
				pcp->count += rmqueue_bulk(zone, 0,
						pcp->batch, list,
						migratetype, cold);
				if (unlikely(list_empty(list)))
					goto failed;
			}

			if (cold)
				page = list_last_entry(list, struct page, lru);
			else
				page = list_first_entry(list, struct page, lru);

			list_del(&page->lru);
			pcp->count--;

		} while (check_new_pcp(page));
	} else {
		/*
		 * We most definitely don't want callers attempting to
		 * allocate greater than order-1 page units with __GFP_NOFAIL.
		 */
		WARN_ON_ONCE((gfp_flags & __GFP_NOFAIL) && (order > 1));
		spin_lock_irqsave(&zone->lock, flags);

		do {
			page = NULL;
			if (alloc_flags & ALLOC_HARDER) {
				page = __rmqueue_smallest(zone, order, MIGRATE_HIGHATOMIC);
				if (page)
					trace_mm_page_alloc_zone_locked(page, order, migratetype);
			}
			if (!page)
				page = __rmqueue(zone, order, migratetype);
		} while (page && check_new_pages(page, order));
		spin_unlock(&zone->lock);
		if (!page)
			goto failed;
		__mod_zone_freepage_state(zone, -(1 << order),
					  get_pcppage_migratetype(page));
	}

	__count_zid_vm_events(PGALLOC, page_zonenum(page), 1 << order);
	zone_statistics(preferred_zone, zone, gfp_flags);
	local_irq_restore(flags);

	VM_BUG_ON_PAGE(bad_range(zone, page), page);
	return page;

failed:
	local_irq_restore(flags);
	return NULL;
}

#ifdef CONFIG_FAIL_PAGE_ALLOC

static struct {
	struct fault_attr attr;

	bool ignore_gfp_highmem;
	bool ignore_gfp_reclaim;
	u32 min_order;
} fail_page_alloc = {
	.attr = FAULT_ATTR_INITIALIZER,
	.ignore_gfp_reclaim = true,
	.ignore_gfp_highmem = true,
	.min_order = 1,
};

static int __init setup_fail_page_alloc(char *str)
{
	return setup_fault_attr(&fail_page_alloc.attr, str);
}
__setup("fail_page_alloc=", setup_fail_page_alloc);

static bool should_fail_alloc_page(gfp_t gfp_mask, unsigned int order)
{
	if (order < fail_page_alloc.min_order)
		return false;
	if (gfp_mask & __GFP_NOFAIL)
		return false;
	if (fail_page_alloc.ignore_gfp_highmem && (gfp_mask & __GFP_HIGHMEM))
		return false;
	if (fail_page_alloc.ignore_gfp_reclaim &&
			(gfp_mask & __GFP_DIRECT_RECLAIM))
		return false;

	return should_fail(&fail_page_alloc.attr, 1 << order);
}

#ifdef CONFIG_FAULT_INJECTION_DEBUG_FS

static int __init fail_page_alloc_debugfs(void)
{
	umode_t mode = S_IFREG | S_IRUSR | S_IWUSR;
	struct dentry *dir;

	dir = fault_create_debugfs_attr("fail_page_alloc", NULL,
					&fail_page_alloc.attr);
	if (IS_ERR(dir))
		return PTR_ERR(dir);

	if (!debugfs_create_bool("ignore-gfp-wait", mode, dir,
				&fail_page_alloc.ignore_gfp_reclaim))
		goto fail;
	if (!debugfs_create_bool("ignore-gfp-highmem", mode, dir,
				&fail_page_alloc.ignore_gfp_highmem))
		goto fail;
	if (!debugfs_create_u32("min-order", mode, dir,
				&fail_page_alloc.min_order))
		goto fail;

	return 0;
fail:
	debugfs_remove_recursive(dir);

	return -ENOMEM;
}

late_initcall(fail_page_alloc_debugfs);

#endif /* CONFIG_FAULT_INJECTION_DEBUG_FS */

#else /* CONFIG_FAIL_PAGE_ALLOC */

static inline bool should_fail_alloc_page(gfp_t gfp_mask, unsigned int order)
{
	return false;
}

#endif /* CONFIG_FAIL_PAGE_ALLOC */

/*
 * Return true if free base pages are above 'mark'. For high-order checks it
 * will return true of the order-0 watermark is reached and there is at least
 * one free page of a suitable size. Checking now avoids taking the zone lock
 * to check in the allocation paths if no pages are free.
 */
bool __zone_watermark_ok(struct zone *z, unsigned int order, unsigned long mark,
			 int classzone_idx, unsigned int alloc_flags,
			 long free_pages)
{
	long min = mark;
	int o;
	const bool alloc_harder = (alloc_flags & ALLOC_HARDER);

	/* free_pages may go negative - that's OK */
	free_pages -= (1 << order) - 1;

	if (alloc_flags & ALLOC_HIGH)
		min -= min / 2;

	/*
	 * If the caller does not have rights to ALLOC_HARDER then subtract
	 * the high-atomic reserves. This will over-estimate the size of the
	 * atomic reserve but it avoids a search.
	 */
	if (likely(!alloc_harder))
		free_pages -= z->nr_reserved_highatomic;
	else
		min -= min / 4;

#ifdef CONFIG_CMA
	/* If allocation can't use CMA areas don't use free CMA pages */
	if (!(alloc_flags & ALLOC_CMA))
		free_pages -= zone_page_state(z, NR_FREE_CMA_PAGES);
#endif

	/*
	 * Check watermarks for an order-0 allocation request. If these
	 * are not met, then a high-order request also cannot go ahead
	 * even if a suitable page happened to be free.
	 */
	if (free_pages <= min + z->lowmem_reserve[classzone_idx])
		return false;

	/* If this is an order-0 request then the watermark is fine */
	if (!order)
		return true;

	/* For a high-order request, check at least one suitable page is free */
	for (o = order; o < MAX_ORDER; o++) {
		struct free_area *area = &z->free_area[o];
		int mt;

		if (!area->nr_free)
			continue;

		if (alloc_harder)
			return true;

		for (mt = 0; mt < MIGRATE_PCPTYPES; mt++) {
			if (!list_empty(&area->free_list[mt]))
				return true;
		}

#ifdef CONFIG_CMA
		if ((alloc_flags & ALLOC_CMA) &&
		    !list_empty(&area->free_list[MIGRATE_CMA])) {
			return true;
		}
#endif
	}
	return false;
}

bool zone_watermark_ok(struct zone *z, unsigned int order, unsigned long mark,
		      int classzone_idx, unsigned int alloc_flags)
{
	return __zone_watermark_ok(z, order, mark, classzone_idx, alloc_flags,
					zone_page_state(z, NR_FREE_PAGES));
}

static inline bool zone_watermark_fast(struct zone *z, unsigned int order,
		unsigned long mark, int classzone_idx, unsigned int alloc_flags)
{
	long free_pages = zone_page_state(z, NR_FREE_PAGES);
	long cma_pages = 0;

#ifdef CONFIG_CMA
	/* If allocation can't use CMA areas don't use free CMA pages */
	if (!(alloc_flags & ALLOC_CMA))
		cma_pages = zone_page_state(z, NR_FREE_CMA_PAGES);
#endif

	/*
	 * Fast check for order-0 only. If this fails then the reserves
	 * need to be calculated. There is a corner case where the check
	 * passes but only the high-order atomic reserve are free. If
	 * the caller is !atomic then it'll uselessly search the free
	 * list. That corner case is then slower but it is harmless.
	 */
	if (!order && (free_pages - cma_pages) > mark + z->lowmem_reserve[classzone_idx])
		return true;

	return __zone_watermark_ok(z, order, mark, classzone_idx, alloc_flags,
					free_pages);
}

bool zone_watermark_ok_safe(struct zone *z, unsigned int order,
			unsigned long mark, int classzone_idx)
{
	long free_pages = zone_page_state(z, NR_FREE_PAGES);

	if (z->percpu_drift_mark && free_pages < z->percpu_drift_mark)
		free_pages = zone_page_state_snapshot(z, NR_FREE_PAGES);

	return __zone_watermark_ok(z, order, mark, classzone_idx, 0,
								free_pages);
}

#ifdef CONFIG_NUMA
static bool zone_allows_reclaim(struct zone *local_zone, struct zone *zone)
{
	return node_distance(zone_to_nid(local_zone), zone_to_nid(zone)) <
				RECLAIM_DISTANCE;
}
#else	/* CONFIG_NUMA */
static bool zone_allows_reclaim(struct zone *local_zone, struct zone *zone)
{
	return true;
}
#endif	/* CONFIG_NUMA */

/*
 * get_page_from_freelist goes through the zonelist trying to allocate
 * a page.
 */
static struct page *
get_page_from_freelist(gfp_t gfp_mask, unsigned int order, int alloc_flags,
						const struct alloc_context *ac)
{
	struct zoneref *z = ac->preferred_zoneref;
	struct zone *zone;
	struct pglist_data *last_pgdat_dirty_limit = NULL;

	/*
	 * Scan zonelist, looking for a zone with enough free.
	 * See also __cpuset_node_allowed() comment in kernel/cpuset.c.
	 */
	for_next_zone_zonelist_nodemask(zone, z, ac->zonelist, ac->high_zoneidx,
								ac->nodemask) {
		struct page *page;
		unsigned long mark;

		if (cpusets_enabled() &&
			(alloc_flags & ALLOC_CPUSET) &&
			!__cpuset_zone_allowed(zone, gfp_mask))
				continue;
		/*
		 * When allocating a page cache page for writing, we
		 * want to get it from a node that is within its dirty
		 * limit, such that no single node holds more than its
		 * proportional share of globally allowed dirty pages.
		 * The dirty limits take into account the node's
		 * lowmem reserves and high watermark so that kswapd
		 * should be able to balance it without having to
		 * write pages from its LRU list.
		 *
		 * XXX: For now, allow allocations to potentially
		 * exceed the per-node dirty limit in the slowpath
		 * (spread_dirty_pages unset) before going into reclaim,
		 * which is important when on a NUMA setup the allowed
		 * nodes are together not big enough to reach the
		 * global limit.  The proper fix for these situations
		 * will require awareness of nodes in the
		 * dirty-throttling and the flusher threads.
		 */
		if (ac->spread_dirty_pages) {
			if (last_pgdat_dirty_limit == zone->zone_pgdat)
				continue;

			if (!node_dirty_ok(zone->zone_pgdat)) {
				last_pgdat_dirty_limit = zone->zone_pgdat;
				continue;
			}
		}

		mark = zone->watermark[alloc_flags & ALLOC_WMARK_MASK];
		if (!zone_watermark_fast(zone, order, mark,
				       ac_classzone_idx(ac), alloc_flags)) {
			int ret;

			/* Checked here to keep the fast path fast */
			BUILD_BUG_ON(ALLOC_NO_WATERMARKS < NR_WMARK);
			if (alloc_flags & ALLOC_NO_WATERMARKS)
				goto try_this_zone;

			if (node_reclaim_mode == 0 ||
			    !zone_allows_reclaim(ac->preferred_zoneref->zone, zone))
				continue;

			ret = node_reclaim(zone->zone_pgdat, gfp_mask, order);
			switch (ret) {
			case NODE_RECLAIM_NOSCAN:
				/* did not scan */
				continue;
			case NODE_RECLAIM_FULL:
				/* scanned but unreclaimable */
				continue;
			default:
				/* did we reclaim enough */
				if (zone_watermark_ok(zone, order, mark,
						ac_classzone_idx(ac), alloc_flags))
					goto try_this_zone;

				continue;
			}
		}

try_this_zone:
		page = buffered_rmqueue(ac->preferred_zoneref->zone, zone, order,
				gfp_mask, alloc_flags, ac->migratetype);
		if (page) {
			prep_new_page(page, order, gfp_mask, alloc_flags);

			/*
			 * If this is a high-order atomic allocation then check
			 * if the pageblock should be reserved for the future
			 */
			if (unlikely(order && (alloc_flags & ALLOC_HARDER)))
				reserve_highatomic_pageblock(page, zone, order);

			return page;
		}
	}

	return NULL;
}

/*
 * Large machines with many possible nodes should not always dump per-node
 * meminfo in irq context.
 */
static inline bool should_suppress_show_mem(void)
{
	bool ret = false;

#if NODES_SHIFT > 8
	ret = in_interrupt();
#endif
	return ret;
}

static DEFINE_RATELIMIT_STATE(nopage_rs,
		DEFAULT_RATELIMIT_INTERVAL,
		DEFAULT_RATELIMIT_BURST);

void warn_alloc_failed(gfp_t gfp_mask, unsigned int order, const char *fmt, ...)
{
	unsigned int filter = SHOW_MEM_FILTER_NODES;

	if ((gfp_mask & __GFP_NOWARN) || !__ratelimit(&nopage_rs) ||
	    debug_guardpage_minorder() > 0)
		return;

	/*
	 * This documents exceptions given to allocations in certain
	 * contexts that are allowed to allocate outside current's set
	 * of allowed nodes.
	 */
	if (!(gfp_mask & __GFP_NOMEMALLOC))
		if (test_thread_flag(TIF_MEMDIE) ||
		    (current->flags & (PF_MEMALLOC | PF_EXITING)))
			filter &= ~SHOW_MEM_FILTER_NODES;
	if (in_interrupt() || !(gfp_mask & __GFP_DIRECT_RECLAIM))
		filter &= ~SHOW_MEM_FILTER_NODES;

	if (fmt) {
		struct va_format vaf;
		va_list args;

		va_start(args, fmt);

		vaf.fmt = fmt;
		vaf.va = &args;

		pr_warn("%pV", &vaf);

		va_end(args);
	}

	pr_warn("%s: page allocation failure: order:%u, mode:%#x(%pGg)\n",
		current->comm, order, gfp_mask, &gfp_mask);
	dump_stack();
	if (!should_suppress_show_mem())
		show_mem(filter);
}

static inline struct page *
__alloc_pages_may_oom(gfp_t gfp_mask, unsigned int order,
	const struct alloc_context *ac, unsigned long *did_some_progress)
{
	struct oom_control oc = {
		.zonelist = ac->zonelist,
		.nodemask = ac->nodemask,
		.memcg = NULL,
		.gfp_mask = gfp_mask,
		.order = order,
	};
	struct page *page;

	*did_some_progress = 0;

	/*
	 * Acquire the oom lock.  If that fails, somebody else is
	 * making progress for us.
	 */
	if (!mutex_trylock(&oom_lock)) {
		*did_some_progress = 1;
		schedule_timeout_uninterruptible(1);
		return NULL;
	}

	/*
	 * Go through the zonelist yet one more time, keep very high watermark
	 * here, this is only to catch a parallel oom killing, we must fail if
	 * we're still under heavy pressure.
	 */
	page = get_page_from_freelist(gfp_mask | __GFP_HARDWALL, order,
					ALLOC_WMARK_HIGH|ALLOC_CPUSET, ac);
	if (page)
		goto out;

	if (!(gfp_mask & __GFP_NOFAIL)) {
		/* Coredumps can quickly deplete all memory reserves */
		if (current->flags & PF_DUMPCORE)
			goto out;
		/* The OOM killer will not help higher order allocs */
		if (order > PAGE_ALLOC_COSTLY_ORDER)
			goto out;
		/* The OOM killer does not needlessly kill tasks for lowmem */
		if (ac->high_zoneidx < ZONE_NORMAL)
			goto out;
		if (pm_suspended_storage())
			goto out;
		/*
		 * XXX: GFP_NOFS allocations should rather fail than rely on
		 * other request to make a forward progress.
		 * We are in an unfortunate situation where out_of_memory cannot
		 * do much for this context but let's try it to at least get
		 * access to memory reserved if the current task is killed (see
		 * out_of_memory). Once filesystems are ready to handle allocation
		 * failures more gracefully we should just bail out here.
		 */

		/* The OOM killer may not free memory on a specific node */
		if (gfp_mask & __GFP_THISNODE)
			goto out;
	}
	/* Exhausted what can be done so it's blamo time */
	if (out_of_memory(&oc) || WARN_ON_ONCE(gfp_mask & __GFP_NOFAIL)) {
		*did_some_progress = 1;

		if (gfp_mask & __GFP_NOFAIL) {
			page = get_page_from_freelist(gfp_mask, order,
					ALLOC_NO_WATERMARKS|ALLOC_CPUSET, ac);
			/*
			 * fallback to ignore cpuset restriction if our nodes
			 * are depleted
			 */
			if (!page)
				page = get_page_from_freelist(gfp_mask, order,
					ALLOC_NO_WATERMARKS, ac);
		}
	}
out:
	mutex_unlock(&oom_lock);
	return page;
}

/*
 * Maximum number of compaction retries wit a progress before OOM
 * killer is consider as the only way to move forward.
 */
#define MAX_COMPACT_RETRIES 16

#ifdef CONFIG_COMPACTION
/* Try memory compaction for high-order allocations before reclaim */
static struct page *
__alloc_pages_direct_compact(gfp_t gfp_mask, unsigned int order,
		unsigned int alloc_flags, const struct alloc_context *ac,
		enum compact_priority prio, enum compact_result *compact_result)
{
	struct page *page;

	if (!order)
		return NULL;

	current->flags |= PF_MEMALLOC;
	*compact_result = try_to_compact_pages(gfp_mask, order, alloc_flags, ac,
									prio);
	current->flags &= ~PF_MEMALLOC;

	if (*compact_result <= COMPACT_INACTIVE)
		return NULL;

	/*
	 * At least in one zone compaction wasn't deferred or skipped, so let's
	 * count a compaction stall
	 */
	count_vm_event(COMPACTSTALL);

	page = get_page_from_freelist(gfp_mask, order, alloc_flags, ac);

	if (page) {
		struct zone *zone = page_zone(page);

		zone->compact_blockskip_flush = false;
		compaction_defer_reset(zone, order, true);
		count_vm_event(COMPACTSUCCESS);
		return page;
	}

	/*
	 * It's bad if compaction run occurs and fails. The most likely reason
	 * is that pages exist, but not enough to satisfy watermarks.
	 */
	count_vm_event(COMPACTFAIL);

	cond_resched();

	return NULL;
}

static inline bool
should_compact_retry(struct alloc_context *ac, int order, int alloc_flags,
		     enum compact_result compact_result,
		     enum compact_priority *compact_priority,
		     int compaction_retries)
{
	int max_retries = MAX_COMPACT_RETRIES;

	if (!order)
		return false;

	/*
	 * compaction considers all the zone as desperately out of memory
	 * so it doesn't really make much sense to retry except when the
	 * failure could be caused by insufficient priority
	 */
	if (compaction_failed(compact_result)) {
		if (*compact_priority > MIN_COMPACT_PRIORITY) {
			(*compact_priority)--;
			return true;
		}
		return false;
	}

	/*
	 * make sure the compaction wasn't deferred or didn't bail out early
	 * due to locks contention before we declare that we should give up.
	 * But do not retry if the given zonelist is not suitable for
	 * compaction.
	 */
	if (compaction_withdrawn(compact_result))
		return compaction_zonelist_suitable(ac, order, alloc_flags);

	/*
	 * !costly requests are much more important than __GFP_REPEAT
	 * costly ones because they are de facto nofail and invoke OOM
	 * killer to move on while costly can fail and users are ready
	 * to cope with that. 1/4 retries is rather arbitrary but we
	 * would need much more detailed feedback from compaction to
	 * make a better decision.
	 */
	if (order > PAGE_ALLOC_COSTLY_ORDER)
		max_retries /= 4;
	if (compaction_retries <= max_retries)
		return true;

	return false;
}
#else
static inline struct page *
__alloc_pages_direct_compact(gfp_t gfp_mask, unsigned int order,
		unsigned int alloc_flags, const struct alloc_context *ac,
		enum compact_priority prio, enum compact_result *compact_result)
{
	*compact_result = COMPACT_SKIPPED;
	return NULL;
}

static inline bool
should_compact_retry(struct alloc_context *ac, unsigned int order, int alloc_flags,
		     enum compact_result compact_result,
		     enum compact_priority *compact_priority,
		     int compaction_retries)
{
	struct zone *zone;
	struct zoneref *z;

	if (!order || order > PAGE_ALLOC_COSTLY_ORDER)
		return false;

	/*
	 * There are setups with compaction disabled which would prefer to loop
	 * inside the allocator rather than hit the oom killer prematurely.
	 * Let's give them a good hope and keep retrying while the order-0
	 * watermarks are OK.
	 */
	for_each_zone_zonelist_nodemask(zone, z, ac->zonelist, ac->high_zoneidx,
					ac->nodemask) {
		if (zone_watermark_ok(zone, 0, min_wmark_pages(zone),
					ac_classzone_idx(ac), alloc_flags))
			return true;
	}
	return false;
}
#endif /* CONFIG_COMPACTION */

/* Perform direct synchronous page reclaim */
static int
__perform_reclaim(gfp_t gfp_mask, unsigned int order,
					const struct alloc_context *ac)
{
	struct reclaim_state reclaim_state;
	int progress;

	cond_resched();

	/* We now go into synchronous reclaim */
	cpuset_memory_pressure_bump();
	current->flags |= PF_MEMALLOC;
	lockdep_set_current_reclaim_state(gfp_mask);
	reclaim_state.reclaimed_slab = 0;
	current->reclaim_state = &reclaim_state;

	progress = try_to_free_pages(ac->zonelist, order, gfp_mask,
								ac->nodemask);

	current->reclaim_state = NULL;
	lockdep_clear_current_reclaim_state();
	current->flags &= ~PF_MEMALLOC;

	cond_resched();

	return progress;
}

/* The really slow allocator path where we enter direct reclaim */
static inline struct page *
__alloc_pages_direct_reclaim(gfp_t gfp_mask, unsigned int order,
		unsigned int alloc_flags, const struct alloc_context *ac,
		unsigned long *did_some_progress)
{
	struct page *page = NULL;
	bool drained = false;

	*did_some_progress = __perform_reclaim(gfp_mask, order, ac);
	if (unlikely(!(*did_some_progress)))
		return NULL;

retry:
	page = get_page_from_freelist(gfp_mask, order, alloc_flags, ac);

	/*
	 * If an allocation failed after direct reclaim, it could be because
	 * pages are pinned on the per-cpu lists or in high alloc reserves.
	 * Shrink them them and try again
	 */
	if (!page && !drained) {
		unreserve_highatomic_pageblock(ac);
		drain_all_pages(NULL);
		drained = true;
		goto retry;
	}

	return page;
}

static void wake_all_kswapds(unsigned int order, const struct alloc_context *ac)
{
	struct zoneref *z;
	struct zone *zone;
	pg_data_t *last_pgdat = NULL;

	for_each_zone_zonelist_nodemask(zone, z, ac->zonelist,
					ac->high_zoneidx, ac->nodemask) {
		if (last_pgdat != zone->zone_pgdat)
			wakeup_kswapd(zone, order, ac->high_zoneidx);
		last_pgdat = zone->zone_pgdat;
	}
}

static inline unsigned int
gfp_to_alloc_flags(gfp_t gfp_mask)
{
	unsigned int alloc_flags = ALLOC_WMARK_MIN | ALLOC_CPUSET;

	/* __GFP_HIGH is assumed to be the same as ALLOC_HIGH to save a branch. */
	BUILD_BUG_ON(__GFP_HIGH != (__force gfp_t) ALLOC_HIGH);

	/*
	 * The caller may dip into page reserves a bit more if the caller
	 * cannot run direct reclaim, or if the caller has realtime scheduling
	 * policy or is asking for __GFP_HIGH memory.  GFP_ATOMIC requests will
	 * set both ALLOC_HARDER (__GFP_ATOMIC) and ALLOC_HIGH (__GFP_HIGH).
	 */
	alloc_flags |= (__force int) (gfp_mask & __GFP_HIGH);

	if (gfp_mask & __GFP_ATOMIC) {
		/*
		 * Not worth trying to allocate harder for __GFP_NOMEMALLOC even
		 * if it can't schedule.
		 */
		if (!(gfp_mask & __GFP_NOMEMALLOC))
			alloc_flags |= ALLOC_HARDER;
		/*
		 * Ignore cpuset mems for GFP_ATOMIC rather than fail, see the
		 * comment for __cpuset_node_allowed().
		 */
		alloc_flags &= ~ALLOC_CPUSET;
	} else if (unlikely(rt_task(current)) && !in_interrupt())
		alloc_flags |= ALLOC_HARDER;

#ifdef CONFIG_CMA
	if (gfpflags_to_migratetype(gfp_mask) == MIGRATE_MOVABLE)
		alloc_flags |= ALLOC_CMA;
#endif
	return alloc_flags;
}

bool gfp_pfmemalloc_allowed(gfp_t gfp_mask)
{
	if (unlikely(gfp_mask & __GFP_NOMEMALLOC))
		return false;

	if (gfp_mask & __GFP_MEMALLOC)
		return true;
	if (in_serving_softirq() && (current->flags & PF_MEMALLOC))
		return true;
	if (!in_interrupt() &&
			((current->flags & PF_MEMALLOC) ||
			 unlikely(test_thread_flag(TIF_MEMDIE))))
		return true;

	return false;
}

/*
 * Maximum number of reclaim retries without any progress before OOM killer
 * is consider as the only way to move forward.
 */
#define MAX_RECLAIM_RETRIES 16

/*
 * Checks whether it makes sense to retry the reclaim to make a forward progress
 * for the given allocation request.
 * The reclaim feedback represented by did_some_progress (any progress during
 * the last reclaim round) and no_progress_loops (number of reclaim rounds without
 * any progress in a row) is considered as well as the reclaimable pages on the
 * applicable zone list (with a backoff mechanism which is a function of
 * no_progress_loops).
 *
 * Returns true if a retry is viable or false to enter the oom path.
 */
static inline bool
should_reclaim_retry(gfp_t gfp_mask, unsigned order,
		     struct alloc_context *ac, int alloc_flags,
		     bool did_some_progress, int no_progress_loops)
{
	struct zone *zone;
	struct zoneref *z;

	/*
	 * Make sure we converge to OOM if we cannot make any progress
	 * several times in the row.
	 */
	if (no_progress_loops > MAX_RECLAIM_RETRIES)
		return false;

	/*
	 * Keep reclaiming pages while there is a chance this will lead
	 * somewhere.  If none of the target zones can satisfy our allocation
	 * request even if all reclaimable pages are considered then we are
	 * screwed and have to go OOM.
	 */
	for_each_zone_zonelist_nodemask(zone, z, ac->zonelist, ac->high_zoneidx,
					ac->nodemask) {
		unsigned long available;
		unsigned long reclaimable;

		available = reclaimable = zone_reclaimable_pages(zone);
		available -= DIV_ROUND_UP(no_progress_loops * available,
					  MAX_RECLAIM_RETRIES);
		available += zone_page_state_snapshot(zone, NR_FREE_PAGES);

		/*
		 * Would the allocation succeed if we reclaimed the whole
		 * available?
		 */
		if (__zone_watermark_ok(zone, order, min_wmark_pages(zone),
				ac_classzone_idx(ac), alloc_flags, available)) {
			/*
			 * If we didn't make any progress and have a lot of
			 * dirty + writeback pages then we should wait for
			 * an IO to complete to slow down the reclaim and
			 * prevent from pre mature OOM
			 */
			if (!did_some_progress) {
				unsigned long write_pending;

				write_pending = zone_page_state_snapshot(zone,
							NR_ZONE_WRITE_PENDING);

				if (2 * write_pending > reclaimable) {
					congestion_wait(BLK_RW_ASYNC, HZ/10);
					return true;
				}
			}

			/*
			 * Memory allocation/reclaim might be called from a WQ
			 * context and the current implementation of the WQ
			 * concurrency control doesn't recognize that
			 * a particular WQ is congested if the worker thread is
			 * looping without ever sleeping. Therefore we have to
			 * do a short sleep here rather than calling
			 * cond_resched().
			 */
			if (current->flags & PF_WQ_WORKER)
				schedule_timeout_uninterruptible(1);
			else
				cond_resched();

			return true;
		}
	}

	return false;
}

static inline struct page *
__alloc_pages_slowpath(gfp_t gfp_mask, unsigned int order,
						struct alloc_context *ac)
{
	bool can_direct_reclaim = gfp_mask & __GFP_DIRECT_RECLAIM;
	struct page *page = NULL;
	unsigned int alloc_flags;
	unsigned long did_some_progress;
	enum compact_priority compact_priority = DEF_COMPACT_PRIORITY;
	enum compact_result compact_result;
	int compaction_retries = 0;
	int no_progress_loops = 0;

	/*
	 * In the slowpath, we sanity check order to avoid ever trying to
	 * reclaim >= MAX_ORDER areas which will never succeed. Callers may
	 * be using allocators in order of preference for an area that is
	 * too large.
	 */
	if (order >= MAX_ORDER) {
		WARN_ON_ONCE(!(gfp_mask & __GFP_NOWARN));
		return NULL;
	}

	/*
	 * We also sanity check to catch abuse of atomic reserves being used by
	 * callers that are not in atomic context.
	 */
	if (WARN_ON_ONCE((gfp_mask & (__GFP_ATOMIC|__GFP_DIRECT_RECLAIM)) ==
				(__GFP_ATOMIC|__GFP_DIRECT_RECLAIM)))
		gfp_mask &= ~__GFP_ATOMIC;

	/*
	 * The fast path uses conservative alloc_flags to succeed only until
	 * kswapd needs to be woken up, and to avoid the cost of setting up
	 * alloc_flags precisely. So we do that now.
	 */
	alloc_flags = gfp_to_alloc_flags(gfp_mask);

	if (gfp_mask & __GFP_KSWAPD_RECLAIM)
		wake_all_kswapds(order, ac);

	/*
	 * The adjusted alloc_flags might result in immediate success, so try
	 * that first
	 */
	page = get_page_from_freelist(gfp_mask, order, alloc_flags, ac);
	if (page)
		goto got_pg;

	/*
	 * For costly allocations, try direct compaction first, as it's likely
	 * that we have enough base pages and don't need to reclaim. Don't try
	 * that for allocations that are allowed to ignore watermarks, as the
	 * ALLOC_NO_WATERMARKS attempt didn't yet happen.
	 */
	if (can_direct_reclaim && order > PAGE_ALLOC_COSTLY_ORDER &&
		!gfp_pfmemalloc_allowed(gfp_mask)) {
		page = __alloc_pages_direct_compact(gfp_mask, order,
						alloc_flags, ac,
						INIT_COMPACT_PRIORITY,
						&compact_result);
		if (page)
			goto got_pg;

		/*
		 * Checks for costly allocations with __GFP_NORETRY, which
		 * includes THP page fault allocations
		 */
		if (gfp_mask & __GFP_NORETRY) {
			/*
			 * If compaction is deferred for high-order allocations,
			 * it is because sync compaction recently failed. If
			 * this is the case and the caller requested a THP
			 * allocation, we do not want to heavily disrupt the
			 * system, so we fail the allocation instead of entering
			 * direct reclaim.
			 */
			if (compact_result == COMPACT_DEFERRED)
				goto nopage;

			/*
			 * Looks like reclaim/compaction is worth trying, but
			 * sync compaction could be very expensive, so keep
			 * using async compaction.
			 */
			compact_priority = INIT_COMPACT_PRIORITY;
		}
	}

retry:
	/* Ensure kswapd doesn't accidentally go to sleep as long as we loop */
	if (gfp_mask & __GFP_KSWAPD_RECLAIM)
		wake_all_kswapds(order, ac);

	if (gfp_pfmemalloc_allowed(gfp_mask))
		alloc_flags = ALLOC_NO_WATERMARKS;

	/*
	 * Reset the zonelist iterators if memory policies can be ignored.
	 * These allocations are high priority and system rather than user
	 * orientated.
	 */
	if (!(alloc_flags & ALLOC_CPUSET) || (alloc_flags & ALLOC_NO_WATERMARKS)) {
		ac->zonelist = node_zonelist(numa_node_id(), gfp_mask);
		ac->preferred_zoneref = first_zones_zonelist(ac->zonelist,
					ac->high_zoneidx, ac->nodemask);
	}

	/* Attempt with potentially adjusted zonelist and alloc_flags */
	page = get_page_from_freelist(gfp_mask, order, alloc_flags, ac);
	if (page)
		goto got_pg;

	/* Caller is not willing to reclaim, we can't balance anything */
	if (!can_direct_reclaim) {
		/*
		 * All existing users of the __GFP_NOFAIL are blockable, so warn
		 * of any new users that actually allow this type of allocation
		 * to fail.
		 */
		WARN_ON_ONCE(gfp_mask & __GFP_NOFAIL);
		goto nopage;
	}

	/* Avoid recursion of direct reclaim */
	if (current->flags & PF_MEMALLOC) {
		/*
		 * __GFP_NOFAIL request from this context is rather bizarre
		 * because we cannot reclaim anything and only can loop waiting
		 * for somebody to do a work for us.
		 */
		if (WARN_ON_ONCE(gfp_mask & __GFP_NOFAIL)) {
			cond_resched();
			goto retry;
		}
		goto nopage;
	}

	/* Avoid allocations with no watermarks from looping endlessly */
	if (test_thread_flag(TIF_MEMDIE) && !(gfp_mask & __GFP_NOFAIL))
		goto nopage;


	/* Try direct reclaim and then allocating */
	page = __alloc_pages_direct_reclaim(gfp_mask, order, alloc_flags, ac,
							&did_some_progress);
	if (page)
		goto got_pg;

	/* Try direct compaction and then allocating */
	page = __alloc_pages_direct_compact(gfp_mask, order, alloc_flags, ac,
					compact_priority, &compact_result);
	if (page)
		goto got_pg;

	if (order && compaction_made_progress(compact_result))
		compaction_retries++;

	/* Do not loop if specifically requested */
	if (gfp_mask & __GFP_NORETRY)
		goto nopage;

	/*
	 * Do not retry costly high order allocations unless they are
	 * __GFP_REPEAT
	 */
	if (order > PAGE_ALLOC_COSTLY_ORDER && !(gfp_mask & __GFP_REPEAT))
		goto nopage;

	/*
	 * Costly allocations might have made a progress but this doesn't mean
	 * their order will become available due to high fragmentation so
	 * always increment the no progress counter for them
	 */
	if (did_some_progress && order <= PAGE_ALLOC_COSTLY_ORDER)
		no_progress_loops = 0;
	else
		no_progress_loops++;

	if (should_reclaim_retry(gfp_mask, order, ac, alloc_flags,
				 did_some_progress > 0, no_progress_loops))
		goto retry;

	/*
	 * It doesn't make any sense to retry for the compaction if the order-0
	 * reclaim is not able to make any progress because the current
	 * implementation of the compaction depends on the sufficient amount
	 * of free memory (see __compaction_suitable)
	 */
	if (did_some_progress > 0 &&
			should_compact_retry(ac, order, alloc_flags,
				compact_result, &compact_priority,
				compaction_retries))
		goto retry;

	/* Reclaim has failed us, start killing things */
	page = __alloc_pages_may_oom(gfp_mask, order, ac, &did_some_progress);
	if (page)
		goto got_pg;

	/* Retry as long as the OOM killer is making progress */
	if (did_some_progress) {
		no_progress_loops = 0;
		goto retry;
	}

nopage:
	warn_alloc_failed(gfp_mask, order, NULL);
got_pg:
	return page;
}

/*
 * This is the 'heart' of the zoned buddy allocator.
 */
struct page *
__alloc_pages_nodemask(gfp_t gfp_mask, unsigned int order,
			struct zonelist *zonelist, nodemask_t *nodemask)
{
	struct page *page;
	unsigned int cpuset_mems_cookie;
	unsigned int alloc_flags = ALLOC_WMARK_LOW;
	gfp_t alloc_mask = gfp_mask; /* The gfp_t that was actually used for allocation */
	struct alloc_context ac = {
		.high_zoneidx = gfp_zone(gfp_mask),
		.zonelist = zonelist,
		.nodemask = nodemask,
		.migratetype = gfpflags_to_migratetype(gfp_mask),
	};

	if (cpusets_enabled()) {
		alloc_mask |= __GFP_HARDWALL;
		alloc_flags |= ALLOC_CPUSET;
		if (!ac.nodemask)
			ac.nodemask = &cpuset_current_mems_allowed;
	}

	gfp_mask &= gfp_allowed_mask;

	lockdep_trace_alloc(gfp_mask);

	might_sleep_if(gfp_mask & __GFP_DIRECT_RECLAIM);

	if (should_fail_alloc_page(gfp_mask, order))
		return NULL;

	/*
	 * Check the zones suitable for the gfp_mask contain at least one
	 * valid zone. It's possible to have an empty zonelist as a result
	 * of __GFP_THISNODE and a memoryless node
	 */
	if (unlikely(!zonelist->_zonerefs->zone))
		return NULL;

	if (IS_ENABLED(CONFIG_CMA) && ac.migratetype == MIGRATE_MOVABLE)
		alloc_flags |= ALLOC_CMA;

retry_cpuset:
	cpuset_mems_cookie = read_mems_allowed_begin();

	/* Dirty zone balancing only done in the fast path */
	ac.spread_dirty_pages = (gfp_mask & __GFP_WRITE);

	/*
	 * The preferred zone is used for statistics but crucially it is
	 * also used as the starting point for the zonelist iterator. It
	 * may get reset for allocations that ignore memory policies.
	 */
	ac.preferred_zoneref = first_zones_zonelist(ac.zonelist,
					ac.high_zoneidx, ac.nodemask);
	if (!ac.preferred_zoneref) {
		page = NULL;
		goto no_zone;
	}

	/* First allocation attempt */
	page = get_page_from_freelist(alloc_mask, order, alloc_flags, &ac);
	if (likely(page))
		goto out;

	/*
	 * Runtime PM, block IO and its error handling path can deadlock
	 * because I/O on the device might not complete.
	 */
	alloc_mask = memalloc_noio_flags(gfp_mask);
	ac.spread_dirty_pages = false;

	/*
	 * Restore the original nodemask if it was potentially replaced with
	 * &cpuset_current_mems_allowed to optimize the fast-path attempt.
	 */
	if (cpusets_enabled())
		ac.nodemask = nodemask;
	page = __alloc_pages_slowpath(alloc_mask, order, &ac);

no_zone:
	/*
	 * When updating a task's mems_allowed, it is possible to race with
	 * parallel threads in such a way that an allocation can fail while
	 * the mask is being updated. If a page allocation is about to fail,
	 * check if the cpuset changed during allocation and if so, retry.
	 */
	if (unlikely(!page && read_mems_allowed_retry(cpuset_mems_cookie))) {
		alloc_mask = gfp_mask;
		goto retry_cpuset;
	}

out:
	if (memcg_kmem_enabled() && (gfp_mask & __GFP_ACCOUNT) && page) {
		if (unlikely(memcg_kmem_charge(page, gfp_mask, order))) {
			__free_pages(page, order);
			page = NULL;
		} else
			__SetPageKmemcg(page);
	}

	if (kmemcheck_enabled && page)
		kmemcheck_pagealloc_alloc(page, order, gfp_mask);

	trace_mm_page_alloc(page, order, alloc_mask, ac.migratetype);

	return page;
}
EXPORT_SYMBOL(__alloc_pages_nodemask);

/*
 * Common helper functions.
 */
unsigned long __get_free_pages(gfp_t gfp_mask, unsigned int order)
{
	struct page *page;

	/*
	 * __get_free_pages() returns a 32-bit address, which cannot represent
	 * a highmem page
	 */
	VM_BUG_ON((gfp_mask & __GFP_HIGHMEM) != 0);

	page = alloc_pages(gfp_mask, order);
	if (!page)
		return 0;
	return (unsigned long) page_address(page);
}
EXPORT_SYMBOL(__get_free_pages);

unsigned long get_zeroed_page(gfp_t gfp_mask)
{
	return __get_free_pages(gfp_mask | __GFP_ZERO, 0);
}
EXPORT_SYMBOL(get_zeroed_page);

void __free_pages(struct page *page, unsigned int order)
{
	if (put_page_testzero(page)) {
		if (order == 0)
			free_hot_cold_page(page, false);
		else
			__free_pages_ok(page, order);
	}
}

EXPORT_SYMBOL(__free_pages);

void free_pages(unsigned long addr, unsigned int order)
{
	if (addr != 0) {
		VM_BUG_ON(!virt_addr_valid((void *)addr));
		__free_pages(virt_to_page((void *)addr), order);
	}
}

EXPORT_SYMBOL(free_pages);

/*
 * Page Fragment:
 *  An arbitrary-length arbitrary-offset area of memory which resides
 *  within a 0 or higher order page.  Multiple fragments within that page
 *  are individually refcounted, in the page's reference counter.
 *
 * The page_frag functions below provide a simple allocation framework for
 * page fragments.  This is used by the network stack and network device
 * drivers to provide a backing region of memory for use as either an
 * sk_buff->head, or to be used in the "frags" portion of skb_shared_info.
 */
static struct page *__page_frag_refill(struct page_frag_cache *nc,
				       gfp_t gfp_mask)
{
	struct page *page = NULL;
	gfp_t gfp = gfp_mask;

#if (PAGE_SIZE < PAGE_FRAG_CACHE_MAX_SIZE)
	gfp_mask |= __GFP_COMP | __GFP_NOWARN | __GFP_NORETRY |
		    __GFP_NOMEMALLOC;
	page = alloc_pages_node(NUMA_NO_NODE, gfp_mask,
				PAGE_FRAG_CACHE_MAX_ORDER);
	nc->size = page ? PAGE_FRAG_CACHE_MAX_SIZE : PAGE_SIZE;
#endif
	if (unlikely(!page))
		page = alloc_pages_node(NUMA_NO_NODE, gfp, 0);

	nc->va = page ? page_address(page) : NULL;

	return page;
}

void *__alloc_page_frag(struct page_frag_cache *nc,
			unsigned int fragsz, gfp_t gfp_mask)
{
	unsigned int size = PAGE_SIZE;
	struct page *page;
	int offset;

	if (unlikely(!nc->va)) {
refill:
		page = __page_frag_refill(nc, gfp_mask);
		if (!page)
			return NULL;

#if (PAGE_SIZE < PAGE_FRAG_CACHE_MAX_SIZE)
		/* if size can vary use size else just use PAGE_SIZE */
		size = nc->size;
#endif
		/* Even if we own the page, we do not use atomic_set().
		 * This would break get_page_unless_zero() users.
		 */
		page_ref_add(page, size - 1);

		/* reset page count bias and offset to start of new frag */
		nc->pfmemalloc = page_is_pfmemalloc(page);
		nc->pagecnt_bias = size;
		nc->offset = size;
	}

	offset = nc->offset - fragsz;
	if (unlikely(offset < 0)) {
		page = virt_to_page(nc->va);

		if (!page_ref_sub_and_test(page, nc->pagecnt_bias))
			goto refill;

#if (PAGE_SIZE < PAGE_FRAG_CACHE_MAX_SIZE)
		/* if size can vary use size else just use PAGE_SIZE */
		size = nc->size;
#endif
		/* OK, page count is 0, we can safely set it */
		set_page_count(page, size);

		/* reset page count bias and offset to start of new frag */
		nc->pagecnt_bias = size;
		offset = size - fragsz;
	}

	nc->pagecnt_bias--;
	nc->offset = offset;

	return nc->va + offset;
}
EXPORT_SYMBOL(__alloc_page_frag);

/*
 * Frees a page fragment allocated out of either a compound or order 0 page.
 */
void __free_page_frag(void *addr)
{
	struct page *page = virt_to_head_page(addr);

	if (unlikely(put_page_testzero(page)))
		__free_pages_ok(page, compound_order(page));
}
EXPORT_SYMBOL(__free_page_frag);

static void *make_alloc_exact(unsigned long addr, unsigned int order,
		size_t size)
{
	if (addr) {
		unsigned long alloc_end = addr + (PAGE_SIZE << order);
		unsigned long used = addr + PAGE_ALIGN(size);

		split_page(virt_to_page((void *)addr), order);
		while (used < alloc_end) {
			free_page(used);
			used += PAGE_SIZE;
		}
	}
	return (void *)addr;
}

/**
 * alloc_pages_exact - allocate an exact number physically-contiguous pages.
 * @size: the number of bytes to allocate
 * @gfp_mask: GFP flags for the allocation
 *
 * This function is similar to alloc_pages(), except that it allocates the
 * minimum number of pages to satisfy the request.  alloc_pages() can only
 * allocate memory in power-of-two pages.
 *
 * This function is also limited by MAX_ORDER.
 *
 * Memory allocated by this function must be released by free_pages_exact().
 */
void *alloc_pages_exact(size_t size, gfp_t gfp_mask)
{
	unsigned int order = get_order(size);
	unsigned long addr;

	addr = __get_free_pages(gfp_mask, order);
	return make_alloc_exact(addr, order, size);
}
EXPORT_SYMBOL(alloc_pages_exact);

/**
 * alloc_pages_exact_nid - allocate an exact number of physically-contiguous
 *			   pages on a node.
 * @nid: the preferred node ID where memory should be allocated
 * @size: the number of bytes to allocate
 * @gfp_mask: GFP flags for the allocation
 *
 * Like alloc_pages_exact(), but try to allocate on node nid first before falling
 * back.
 */
void * __meminit alloc_pages_exact_nid(int nid, size_t size, gfp_t gfp_mask)
{
	unsigned int order = get_order(size);
	struct page *p = alloc_pages_node(nid, gfp_mask, order);
	if (!p)
		return NULL;
	return make_alloc_exact((unsigned long)page_address(p), order, size);
}

/**
 * free_pages_exact - release memory allocated via alloc_pages_exact()
 * @virt: the value returned by alloc_pages_exact.
 * @size: size of allocation, same value as passed to alloc_pages_exact().
 *
 * Release the memory allocated by a previous call to alloc_pages_exact.
 */
void free_pages_exact(void *virt, size_t size)
{
	unsigned long addr = (unsigned long)virt;
	unsigned long end = addr + PAGE_ALIGN(size);

	while (addr < end) {
		free_page(addr);
		addr += PAGE_SIZE;
	}
}
EXPORT_SYMBOL(free_pages_exact);

/**
 * nr_free_zone_pages - count number of pages beyond high watermark
 * @offset: The zone index of the highest zone
 *
 * nr_free_zone_pages() counts the number of counts pages which are beyond the
 * high watermark within all zones at or below a given zone index.  For each
 * zone, the number of pages is calculated as:
 *     managed_pages - high_pages
 */
static unsigned long nr_free_zone_pages(int offset)
{
	struct zoneref *z;
	struct zone *zone;

	/* Just pick one node, since fallback list is circular */
	unsigned long sum = 0;

	struct zonelist *zonelist = node_zonelist(numa_node_id(), GFP_KERNEL);

	for_each_zone_zonelist(zone, z, zonelist, offset) {
		unsigned long size = zone->managed_pages;
		unsigned long high = high_wmark_pages(zone);
		if (size > high)
			sum += size - high;
	}

	return sum;
}

/**
 * nr_free_buffer_pages - count number of pages beyond high watermark
 *
 * nr_free_buffer_pages() counts the number of pages which are beyond the high
 * watermark within ZONE_DMA and ZONE_NORMAL.
 */
unsigned long nr_free_buffer_pages(void)
{
	return nr_free_zone_pages(gfp_zone(GFP_USER));
}
EXPORT_SYMBOL_GPL(nr_free_buffer_pages);

/**
 * nr_free_pagecache_pages - count number of pages beyond high watermark
 *
 * nr_free_pagecache_pages() counts the number of pages which are beyond the
 * high watermark within all zones.
 */
unsigned long nr_free_pagecache_pages(void)
{
	return nr_free_zone_pages(gfp_zone(GFP_HIGHUSER_MOVABLE));
}

static inline void show_node(struct zone *zone)
{
	if (IS_ENABLED(CONFIG_NUMA))
		printk("Node %d ", zone_to_nid(zone));
}

long si_mem_available(void)
{
	long available;
	unsigned long pagecache;
	unsigned long wmark_low = 0;
	unsigned long pages[NR_LRU_LISTS];
	struct zone *zone;
	int lru;

	for (lru = LRU_BASE; lru < NR_LRU_LISTS; lru++)
		pages[lru] = global_page_state(NR_LRU_BASE + lru);

	for_each_zone(zone)
		wmark_low += zone->watermark[WMARK_LOW];

	/*
	 * Estimate the amount of memory available for userspace allocations,
	 * without causing swapping.
	 */
	available = global_page_state(NR_FREE_PAGES) - totalreserve_pages;

	/*
	 * Not all the page cache can be freed, otherwise the system will
	 * start swapping. Assume at least half of the page cache, or the
	 * low watermark worth of cache, needs to stay.
	 */
	pagecache = pages[LRU_ACTIVE_FILE] + pages[LRU_INACTIVE_FILE];
	pagecache -= min(pagecache / 2, wmark_low);
	available += pagecache;

	/*
	 * Part of the reclaimable slab consists of items that are in use,
	 * and cannot be freed. Cap this estimate at the low watermark.
	 */
	available += global_page_state(NR_SLAB_RECLAIMABLE) -
		     min(global_page_state(NR_SLAB_RECLAIMABLE) / 2, wmark_low);

	if (available < 0)
		available = 0;
	return available;
}
EXPORT_SYMBOL_GPL(si_mem_available);

void si_meminfo(struct sysinfo *val)
{
	val->totalram = totalram_pages;
	val->sharedram = global_node_page_state(NR_SHMEM);
	val->freeram = global_page_state(NR_FREE_PAGES);
	val->bufferram = nr_blockdev_pages();
	val->totalhigh = totalhigh_pages;
	val->freehigh = nr_free_highpages();
	val->mem_unit = PAGE_SIZE;
}

EXPORT_SYMBOL(si_meminfo);

#ifdef CONFIG_NUMA
void si_meminfo_node(struct sysinfo *val, int nid)
{
	int zone_type;		/* needs to be signed */
	unsigned long managed_pages = 0;
	unsigned long managed_highpages = 0;
	unsigned long free_highpages = 0;
	pg_data_t *pgdat = NODE_DATA(nid);

	for (zone_type = 0; zone_type < MAX_NR_ZONES; zone_type++)
		managed_pages += pgdat->node_zones[zone_type].managed_pages;
	val->totalram = managed_pages;
	val->sharedram = node_page_state(pgdat, NR_SHMEM);
	val->freeram = sum_zone_node_page_state(nid, NR_FREE_PAGES);
#ifdef CONFIG_HIGHMEM
	for (zone_type = 0; zone_type < MAX_NR_ZONES; zone_type++) {
		struct zone *zone = &pgdat->node_zones[zone_type];

		if (is_highmem(zone)) {
			managed_highpages += zone->managed_pages;
			free_highpages += zone_page_state(zone, NR_FREE_PAGES);
		}
	}
	val->totalhigh = managed_highpages;
	val->freehigh = free_highpages;
#else
	val->totalhigh = managed_highpages;
	val->freehigh = free_highpages;
#endif
	val->mem_unit = PAGE_SIZE;
}
#endif

/*
 * Determine whether the node should be displayed or not, depending on whether
 * SHOW_MEM_FILTER_NODES was passed to show_free_areas().
 */
bool skip_free_areas_node(unsigned int flags, int nid)
{
	bool ret = false;
	unsigned int cpuset_mems_cookie;

	if (!(flags & SHOW_MEM_FILTER_NODES))
		goto out;

	do {
		cpuset_mems_cookie = read_mems_allowed_begin();
		ret = !node_isset(nid, cpuset_current_mems_allowed);
	} while (read_mems_allowed_retry(cpuset_mems_cookie));
out:
	return ret;
}

#define K(x) ((x) << (PAGE_SHIFT-10))

static void show_migration_types(unsigned char type)
{
	static const char types[MIGRATE_TYPES] = {
		[MIGRATE_UNMOVABLE]	= 'U',
		[MIGRATE_MOVABLE]	= 'M',
		[MIGRATE_RECLAIMABLE]	= 'E',
		[MIGRATE_HIGHATOMIC]	= 'H',
#ifdef CONFIG_CMA
		[MIGRATE_CMA]		= 'C',
#endif
#ifdef CONFIG_MEMORY_ISOLATION
		[MIGRATE_ISOLATE]	= 'I',
#endif
	};
	char tmp[MIGRATE_TYPES + 1];
	char *p = tmp;
	int i;

	for (i = 0; i < MIGRATE_TYPES; i++) {
		if (type & (1 << i))
			*p++ = types[i];
	}

	*p = '\0';
	printk("(%s) ", tmp);
}

/*
 * Show free area list (used inside shift_scroll-lock stuff)
 * We also calculate the percentage fragmentation. We do this by counting the
 * memory on each free list with the exception of the first item on the list.
 *
 * Bits in @filter:
 * SHOW_MEM_FILTER_NODES: suppress nodes that are not allowed by current's
 *   cpuset.
 */
void show_free_areas(unsigned int filter)
{
	unsigned long free_pcp = 0;
	int cpu;
	struct zone *zone;
	pg_data_t *pgdat;

	for_each_populated_zone(zone) {
		if (skip_free_areas_node(filter, zone_to_nid(zone)))
			continue;

		for_each_online_cpu(cpu)
			free_pcp += per_cpu_ptr(zone->pageset, cpu)->pcp.count;
	}

	printk("active_anon:%lu inactive_anon:%lu isolated_anon:%lu\n"
		" active_file:%lu inactive_file:%lu isolated_file:%lu\n"
		" unevictable:%lu dirty:%lu writeback:%lu unstable:%lu\n"
		" slab_reclaimable:%lu slab_unreclaimable:%lu\n"
		" mapped:%lu shmem:%lu pagetables:%lu bounce:%lu\n"
		" free:%lu free_pcp:%lu free_cma:%lu\n",
		global_node_page_state(NR_ACTIVE_ANON),
		global_node_page_state(NR_INACTIVE_ANON),
		global_node_page_state(NR_ISOLATED_ANON),
		global_node_page_state(NR_ACTIVE_FILE),
		global_node_page_state(NR_INACTIVE_FILE),
		global_node_page_state(NR_ISOLATED_FILE),
		global_node_page_state(NR_UNEVICTABLE),
		global_node_page_state(NR_FILE_DIRTY),
		global_node_page_state(NR_WRITEBACK),
		global_node_page_state(NR_UNSTABLE_NFS),
		global_page_state(NR_SLAB_RECLAIMABLE),
		global_page_state(NR_SLAB_UNRECLAIMABLE),
		global_node_page_state(NR_FILE_MAPPED),
		global_node_page_state(NR_SHMEM),
		global_page_state(NR_PAGETABLE),
		global_page_state(NR_BOUNCE),
		global_page_state(NR_FREE_PAGES),
		free_pcp,
		global_page_state(NR_FREE_CMA_PAGES));

	for_each_online_pgdat(pgdat) {
		printk("Node %d"
			" active_anon:%lukB"
			" inactive_anon:%lukB"
			" active_file:%lukB"
			" inactive_file:%lukB"
			" unevictable:%lukB"
			" isolated(anon):%lukB"
			" isolated(file):%lukB"
			" mapped:%lukB"
			" dirty:%lukB"
			" writeback:%lukB"
			" shmem:%lukB"
#ifdef CONFIG_TRANSPARENT_HUGEPAGE
			" shmem_thp: %lukB"
			" shmem_pmdmapped: %lukB"
			" anon_thp: %lukB"
#endif
			" writeback_tmp:%lukB"
			" unstable:%lukB"
			" pages_scanned:%lu"
			" all_unreclaimable? %s"
			"\n",
			pgdat->node_id,
			K(node_page_state(pgdat, NR_ACTIVE_ANON)),
			K(node_page_state(pgdat, NR_INACTIVE_ANON)),
			K(node_page_state(pgdat, NR_ACTIVE_FILE)),
			K(node_page_state(pgdat, NR_INACTIVE_FILE)),
			K(node_page_state(pgdat, NR_UNEVICTABLE)),
			K(node_page_state(pgdat, NR_ISOLATED_ANON)),
			K(node_page_state(pgdat, NR_ISOLATED_FILE)),
			K(node_page_state(pgdat, NR_FILE_MAPPED)),
			K(node_page_state(pgdat, NR_FILE_DIRTY)),
			K(node_page_state(pgdat, NR_WRITEBACK)),
#ifdef CONFIG_TRANSPARENT_HUGEPAGE
			K(node_page_state(pgdat, NR_SHMEM_THPS) * HPAGE_PMD_NR),
			K(node_page_state(pgdat, NR_SHMEM_PMDMAPPED)
					* HPAGE_PMD_NR),
			K(node_page_state(pgdat, NR_ANON_THPS) * HPAGE_PMD_NR),
#endif
			K(node_page_state(pgdat, NR_SHMEM)),
			K(node_page_state(pgdat, NR_WRITEBACK_TEMP)),
			K(node_page_state(pgdat, NR_UNSTABLE_NFS)),
			node_page_state(pgdat, NR_PAGES_SCANNED),
			!pgdat_reclaimable(pgdat) ? "yes" : "no");
	}

	for_each_populated_zone(zone) {
		int i;

		if (skip_free_areas_node(filter, zone_to_nid(zone)))
			continue;

		free_pcp = 0;
		for_each_online_cpu(cpu)
			free_pcp += per_cpu_ptr(zone->pageset, cpu)->pcp.count;

		show_node(zone);
		printk("%s"
			" free:%lukB"
			" min:%lukB"
			" low:%lukB"
			" high:%lukB"
			" active_anon:%lukB"
			" inactive_anon:%lukB"
			" active_file:%lukB"
			" inactive_file:%lukB"
			" unevictable:%lukB"
			" writepending:%lukB"
			" present:%lukB"
			" managed:%lukB"
			" mlocked:%lukB"
			" slab_reclaimable:%lukB"
			" slab_unreclaimable:%lukB"
			" kernel_stack:%lukB"
			" pagetables:%lukB"
			" bounce:%lukB"
			" free_pcp:%lukB"
			" local_pcp:%ukB"
			" free_cma:%lukB"
			"\n",
			zone->name,
			K(zone_page_state(zone, NR_FREE_PAGES)),
			K(min_wmark_pages(zone)),
			K(low_wmark_pages(zone)),
			K(high_wmark_pages(zone)),
			K(zone_page_state(zone, NR_ZONE_ACTIVE_ANON)),
			K(zone_page_state(zone, NR_ZONE_INACTIVE_ANON)),
			K(zone_page_state(zone, NR_ZONE_ACTIVE_FILE)),
			K(zone_page_state(zone, NR_ZONE_INACTIVE_FILE)),
			K(zone_page_state(zone, NR_ZONE_UNEVICTABLE)),
			K(zone_page_state(zone, NR_ZONE_WRITE_PENDING)),
			K(zone->present_pages),
			K(zone->managed_pages),
			K(zone_page_state(zone, NR_MLOCK)),
			K(zone_page_state(zone, NR_SLAB_RECLAIMABLE)),
			K(zone_page_state(zone, NR_SLAB_UNRECLAIMABLE)),
			zone_page_state(zone, NR_KERNEL_STACK_KB),
			K(zone_page_state(zone, NR_PAGETABLE)),
			K(zone_page_state(zone, NR_BOUNCE)),
			K(free_pcp),
			K(this_cpu_read(zone->pageset->pcp.count)),
			K(zone_page_state(zone, NR_FREE_CMA_PAGES)));
		printk("lowmem_reserve[]:");
		for (i = 0; i < MAX_NR_ZONES; i++)
			printk(" %ld", zone->lowmem_reserve[i]);
		printk("\n");
	}

	for_each_populated_zone(zone) {
		unsigned int order;
		unsigned long nr[MAX_ORDER], flags, total = 0;
		unsigned char types[MAX_ORDER];

		if (skip_free_areas_node(filter, zone_to_nid(zone)))
			continue;
		show_node(zone);
		printk("%s: ", zone->name);

		spin_lock_irqsave(&zone->lock, flags);
		for (order = 0; order < MAX_ORDER; order++) {
			struct free_area *area = &zone->free_area[order];
			int type;

			nr[order] = area->nr_free;
			total += nr[order] << order;

			types[order] = 0;
			for (type = 0; type < MIGRATE_TYPES; type++) {
				if (!list_empty(&area->free_list[type]))
					types[order] |= 1 << type;
			}
		}
		spin_unlock_irqrestore(&zone->lock, flags);
		for (order = 0; order < MAX_ORDER; order++) {
			printk("%lu*%lukB ", nr[order], K(1UL) << order);
			if (nr[order])
				show_migration_types(types[order]);
		}
		printk("= %lukB\n", K(total));
	}

	hugetlb_show_meminfo();

	printk("%ld total pagecache pages\n", global_node_page_state(NR_FILE_PAGES));

	show_swap_cache_info();
}

static void zoneref_set_zone(struct zone *zone, struct zoneref *zoneref)
{
	zoneref->zone = zone;
	zoneref->zone_idx = zone_idx(zone);
}

/*
 * Builds allocation fallback zone lists.
 *
 * Add all populated zones of a node to the zonelist.
 */
static int build_zonelists_node(pg_data_t *pgdat, struct zonelist *zonelist,
				int nr_zones)
{
	struct zone *zone;
	enum zone_type zone_type = MAX_NR_ZONES;

	do {
		zone_type--;
		zone = pgdat->node_zones + zone_type;
		if (populated_zone(zone)) {
			zoneref_set_zone(zone,
				&zonelist->_zonerefs[nr_zones++]);
			check_highest_zone(zone_type);
		}
	} while (zone_type);

	return nr_zones;
}


/*
 *  zonelist_order:
 *  0 = automatic detection of better ordering.
 *  1 = order by ([node] distance, -zonetype)
 *  2 = order by (-zonetype, [node] distance)
 *
 *  If not NUMA, ZONELIST_ORDER_ZONE and ZONELIST_ORDER_NODE will create
 *  the same zonelist. So only NUMA can configure this param.
 */
#define ZONELIST_ORDER_DEFAULT  0
#define ZONELIST_ORDER_NODE     1
#define ZONELIST_ORDER_ZONE     2

/* zonelist order in the kernel.
 * set_zonelist_order() will set this to NODE or ZONE.
 */
static int current_zonelist_order = ZONELIST_ORDER_DEFAULT;
static char zonelist_order_name[3][8] = {"Default", "Node", "Zone"};


#ifdef CONFIG_NUMA
/* The value user specified ....changed by config */
static int user_zonelist_order = ZONELIST_ORDER_DEFAULT;
/* string for sysctl */
#define NUMA_ZONELIST_ORDER_LEN	16
char numa_zonelist_order[16] = "default";

/*
 * interface for configure zonelist ordering.
 * command line option "numa_zonelist_order"
 *	= "[dD]efault	- default, automatic configuration.
 *	= "[nN]ode 	- order by node locality, then by zone within node
 *	= "[zZ]one      - order by zone, then by locality within zone
 */

static int __parse_numa_zonelist_order(char *s)
{
	if (*s == 'd' || *s == 'D') {
		user_zonelist_order = ZONELIST_ORDER_DEFAULT;
	} else if (*s == 'n' || *s == 'N') {
		user_zonelist_order = ZONELIST_ORDER_NODE;
	} else if (*s == 'z' || *s == 'Z') {
		user_zonelist_order = ZONELIST_ORDER_ZONE;
	} else {
		pr_warn("Ignoring invalid numa_zonelist_order value:  %s\n", s);
		return -EINVAL;
	}
	return 0;
}

static __init int setup_numa_zonelist_order(char *s)
{
	int ret;

	if (!s)
		return 0;

	ret = __parse_numa_zonelist_order(s);
	if (ret == 0)
		strlcpy(numa_zonelist_order, s, NUMA_ZONELIST_ORDER_LEN);

	return ret;
}
early_param("numa_zonelist_order", setup_numa_zonelist_order);

/*
 * sysctl handler for numa_zonelist_order
 */
int numa_zonelist_order_handler(struct ctl_table *table, int write,
		void __user *buffer, size_t *length,
		loff_t *ppos)
{
	char saved_string[NUMA_ZONELIST_ORDER_LEN];
	int ret;
	static DEFINE_MUTEX(zl_order_mutex);

	mutex_lock(&zl_order_mutex);
	if (write) {
		if (strlen((char *)table->data) >= NUMA_ZONELIST_ORDER_LEN) {
			ret = -EINVAL;
			goto out;
		}
		strcpy(saved_string, (char *)table->data);
	}
	ret = proc_dostring(table, write, buffer, length, ppos);
	if (ret)
		goto out;
	if (write) {
		int oldval = user_zonelist_order;

		ret = __parse_numa_zonelist_order((char *)table->data);
		if (ret) {
			/*
			 * bogus value.  restore saved string
			 */
			strncpy((char *)table->data, saved_string,
				NUMA_ZONELIST_ORDER_LEN);
			user_zonelist_order = oldval;
		} else if (oldval != user_zonelist_order) {
			mutex_lock(&zonelists_mutex);
			build_all_zonelists(NULL, NULL);
			mutex_unlock(&zonelists_mutex);
		}
	}
out:
	mutex_unlock(&zl_order_mutex);
	return ret;
}


#define MAX_NODE_LOAD (nr_online_nodes)
static int node_load[MAX_NUMNODES];

/**
 * find_next_best_node - find the next node that should appear in a given node's fallback list
 * @node: node whose fallback list we're appending
 * @used_node_mask: nodemask_t of already used nodes
 *
 * We use a number of factors to determine which is the next node that should
 * appear on a given node's fallback list.  The node should not have appeared
 * already in @node's fallback list, and it should be the next closest node
 * according to the distance array (which contains arbitrary distance values
 * from each node to each node in the system), and should also prefer nodes
 * with no CPUs, since presumably they'll have very little allocation pressure
 * on them otherwise.
 * It returns -1 if no node is found.
 */
static int find_next_best_node(int node, nodemask_t *used_node_mask)
{
	int n, val;
	int min_val = INT_MAX;
	int best_node = NUMA_NO_NODE;
	const struct cpumask *tmp = cpumask_of_node(0);

	/* Use the local node if we haven't already */
	if (!node_isset(node, *used_node_mask)) {
		node_set(node, *used_node_mask);
		return node;
	}

	for_each_node_state(n, N_MEMORY) {

		/* Don't want a node to appear more than once */
		if (node_isset(n, *used_node_mask))
			continue;

		/* Use the distance array to find the distance */
		val = node_distance(node, n);

		/* Penalize nodes under us ("prefer the next node") */
		val += (n < node);

		/* Give preference to headless and unused nodes */
		tmp = cpumask_of_node(n);
		if (!cpumask_empty(tmp))
			val += PENALTY_FOR_NODE_WITH_CPUS;

		/* Slight preference for less loaded node */
		val *= (MAX_NODE_LOAD*MAX_NUMNODES);
		val += node_load[n];

		if (val < min_val) {
			min_val = val;
			best_node = n;
		}
	}

	if (best_node >= 0)
		node_set(best_node, *used_node_mask);

	return best_node;
}


/*
 * Build zonelists ordered by node and zones within node.
 * This results in maximum locality--normal zone overflows into local
 * DMA zone, if any--but risks exhausting DMA zone.
 */
static void build_zonelists_in_node_order(pg_data_t *pgdat, int node)
{
	int j;
	struct zonelist *zonelist;

	zonelist = &pgdat->node_zonelists[0];
	for (j = 0; zonelist->_zonerefs[j].zone != NULL; j++)
		;
	j = build_zonelists_node(NODE_DATA(node), zonelist, j);
	zonelist->_zonerefs[j].zone = NULL;
	zonelist->_zonerefs[j].zone_idx = 0;
}

/*
 * Build gfp_thisnode zonelists
 */
static void build_thisnode_zonelists(pg_data_t *pgdat)
{
	int j;
	struct zonelist *zonelist;

	zonelist = &pgdat->node_zonelists[1];
	j = build_zonelists_node(pgdat, zonelist, 0);
	zonelist->_zonerefs[j].zone = NULL;
	zonelist->_zonerefs[j].zone_idx = 0;
}

/*
 * Build zonelists ordered by zone and nodes within zones.
 * This results in conserving DMA zone[s] until all Normal memory is
 * exhausted, but results in overflowing to remote node while memory
 * may still exist in local DMA zone.
 */
static int node_order[MAX_NUMNODES];

static void build_zonelists_in_zone_order(pg_data_t *pgdat, int nr_nodes)
{
	int pos, j, node;
	int zone_type;		/* needs to be signed */
	struct zone *z;
	struct zonelist *zonelist;

	zonelist = &pgdat->node_zonelists[0];
	pos = 0;
	for (zone_type = MAX_NR_ZONES - 1; zone_type >= 0; zone_type--) {
		for (j = 0; j < nr_nodes; j++) {
			node = node_order[j];
			z = &NODE_DATA(node)->node_zones[zone_type];
			if (populated_zone(z)) {
				zoneref_set_zone(z,
					&zonelist->_zonerefs[pos++]);
				check_highest_zone(zone_type);
			}
		}
	}
	zonelist->_zonerefs[pos].zone = NULL;
	zonelist->_zonerefs[pos].zone_idx = 0;
}

#if defined(CONFIG_64BIT)
/*
 * Devices that require DMA32/DMA are relatively rare and do not justify a
 * penalty to every machine in case the specialised case applies. Default
 * to Node-ordering on 64-bit NUMA machines
 */
static int default_zonelist_order(void)
{
	return ZONELIST_ORDER_NODE;
}
#else
/*
 * On 32-bit, the Normal zone needs to be preserved for allocations accessible
 * by the kernel. If processes running on node 0 deplete the low memory zone
 * then reclaim will occur more frequency increasing stalls and potentially
 * be easier to OOM if a large percentage of the zone is under writeback or
 * dirty. The problem is significantly worse if CONFIG_HIGHPTE is not set.
 * Hence, default to zone ordering on 32-bit.
 */
static int default_zonelist_order(void)
{
	return ZONELIST_ORDER_ZONE;
}
#endif /* CONFIG_64BIT */

static void set_zonelist_order(void)
{
	if (user_zonelist_order == ZONELIST_ORDER_DEFAULT)
		current_zonelist_order = default_zonelist_order();
	else
		current_zonelist_order = user_zonelist_order;
}

static void build_zonelists(pg_data_t *pgdat)
{
	int i, node, load;
	nodemask_t used_mask;
	int local_node, prev_node;
	struct zonelist *zonelist;
	unsigned int order = current_zonelist_order;

	/* initialize zonelists */
	for (i = 0; i < MAX_ZONELISTS; i++) {
		zonelist = pgdat->node_zonelists + i;
		zonelist->_zonerefs[0].zone = NULL;
		zonelist->_zonerefs[0].zone_idx = 0;
	}

	/* NUMA-aware ordering of nodes */
	local_node = pgdat->node_id;
	load = nr_online_nodes;
	prev_node = local_node;
	nodes_clear(used_mask);

	memset(node_order, 0, sizeof(node_order));
	i = 0;

	while ((node = find_next_best_node(local_node, &used_mask)) >= 0) {
		/*
		 * We don't want to pressure a particular node.
		 * So adding penalty to the first node in same
		 * distance group to make it round-robin.
		 */
		if (node_distance(local_node, node) !=
		    node_distance(local_node, prev_node))
			node_load[node] = load;

		prev_node = node;
		load--;
		if (order == ZONELIST_ORDER_NODE)
			build_zonelists_in_node_order(pgdat, node);
		else
			node_order[i++] = node;	/* remember order */
	}

	if (order == ZONELIST_ORDER_ZONE) {
		/* calculate node order -- i.e., DMA last! */
		build_zonelists_in_zone_order(pgdat, i);
	}

	build_thisnode_zonelists(pgdat);
}

#ifdef CONFIG_HAVE_MEMORYLESS_NODES
/*
 * Return node id of node used for "local" allocations.
 * I.e., first node id of first zone in arg node's generic zonelist.
 * Used for initializing percpu 'numa_mem', which is used primarily
 * for kernel allocations, so use GFP_KERNEL flags to locate zonelist.
 */
int local_memory_node(int node)
{
	struct zoneref *z;

	z = first_zones_zonelist(node_zonelist(node, GFP_KERNEL),
				   gfp_zone(GFP_KERNEL),
				   NULL);
	return z->zone->node;
}
#endif

#else	/* CONFIG_NUMA */

static void set_zonelist_order(void)
{
	current_zonelist_order = ZONELIST_ORDER_ZONE;
}

static void build_zonelists(pg_data_t *pgdat)
{
	int node, local_node;
	enum zone_type j;
	struct zonelist *zonelist;

	local_node = pgdat->node_id;

	zonelist = &pgdat->node_zonelists[0];
	j = build_zonelists_node(pgdat, zonelist, 0);

	/*
	 * Now we build the zonelist so that it contains the zones
	 * of all the other nodes.
	 * We don't want to pressure a particular node, so when
	 * building the zones for node N, we make sure that the
	 * zones coming right after the local ones are those from
	 * node N+1 (modulo N)
	 */
	for (node = local_node + 1; node < MAX_NUMNODES; node++) {
		if (!node_online(node))
			continue;
		j = build_zonelists_node(NODE_DATA(node), zonelist, j);
	}
	for (node = 0; node < local_node; node++) {
		if (!node_online(node))
			continue;
		j = build_zonelists_node(NODE_DATA(node), zonelist, j);
	}

	zonelist->_zonerefs[j].zone = NULL;
	zonelist->_zonerefs[j].zone_idx = 0;
}

#endif	/* CONFIG_NUMA */

/*
 * Boot pageset table. One per cpu which is going to be used for all
 * zones and all nodes. The parameters will be set in such a way
 * that an item put on a list will immediately be handed over to
 * the buddy list. This is safe since pageset manipulation is done
 * with interrupts disabled.
 *
 * The boot_pagesets must be kept even after bootup is complete for
 * unused processors and/or zones. They do play a role for bootstrapping
 * hotplugged processors.
 *
 * zoneinfo_show() and maybe other functions do
 * not check if the processor is online before following the pageset pointer.
 * Other parts of the kernel may not check if the zone is available.
 */
static void setup_pageset(struct per_cpu_pageset *p, unsigned long batch);
static DEFINE_PER_CPU(struct per_cpu_pageset, boot_pageset);
static void setup_zone_pageset(struct zone *zone);

/*
 * Global mutex to protect against size modification of zonelists
 * as well as to serialize pageset setup for the new populated zone.
 */
DEFINE_MUTEX(zonelists_mutex);

/* return values int ....just for stop_machine() */
static int __build_all_zonelists(void *data)
{
	int nid;
	int cpu;
	pg_data_t *self = data;

#ifdef CONFIG_NUMA
	memset(node_load, 0, sizeof(node_load));
#endif

	if (self && !node_online(self->node_id)) {
		build_zonelists(self);
	}

	for_each_online_node(nid) {
		pg_data_t *pgdat = NODE_DATA(nid);

		build_zonelists(pgdat);
	}

	/*
	 * Initialize the boot_pagesets that are going to be used
	 * for bootstrapping processors. The real pagesets for
	 * each zone will be allocated later when the per cpu
	 * allocator is available.
	 *
	 * boot_pagesets are used also for bootstrapping offline
	 * cpus if the system is already booted because the pagesets
	 * are needed to initialize allocators on a specific cpu too.
	 * F.e. the percpu allocator needs the page allocator which
	 * needs the percpu allocator in order to allocate its pagesets
	 * (a chicken-egg dilemma).
	 */
	for_each_possible_cpu(cpu) {
		setup_pageset(&per_cpu(boot_pageset, cpu), 0);

#ifdef CONFIG_HAVE_MEMORYLESS_NODES
		/*
		 * We now know the "local memory node" for each node--
		 * i.e., the node of the first zone in the generic zonelist.
		 * Set up numa_mem percpu variable for on-line cpus.  During
		 * boot, only the boot cpu should be on-line;  we'll init the
		 * secondary cpus' numa_mem as they come on-line.  During
		 * node/memory hotplug, we'll fixup all on-line cpus.
		 */
		if (cpu_online(cpu))
			set_cpu_numa_mem(cpu, local_memory_node(cpu_to_node(cpu)));
#endif
	}

	return 0;
}

static noinline void __init
build_all_zonelists_init(void)
{
	__build_all_zonelists(NULL);
	mminit_verify_zonelist();
	cpuset_init_current_mems_allowed();
}

/*
 * Called with zonelists_mutex held always
 * unless system_state == SYSTEM_BOOTING.
 *
 * __ref due to (1) call of __meminit annotated setup_zone_pageset
 * [we're only called with non-NULL zone through __meminit paths] and
 * (2) call of __init annotated helper build_all_zonelists_init
 * [protected by SYSTEM_BOOTING].
 */
void __ref build_all_zonelists(pg_data_t *pgdat, struct zone *zone)
{
	set_zonelist_order();

	if (system_state == SYSTEM_BOOTING) {
		build_all_zonelists_init();
	} else {
#ifdef CONFIG_MEMORY_HOTPLUG
		if (zone)
			setup_zone_pageset(zone);
#endif
		/* we have to stop all cpus to guarantee there is no user
		   of zonelist */
		stop_machine(__build_all_zonelists, pgdat, NULL);
		/* cpuset refresh routine should be here */
	}
	vm_total_pages = nr_free_pagecache_pages();
	/*
	 * Disable grouping by mobility if the number of pages in the
	 * system is too low to allow the mechanism to work. It would be
	 * more accurate, but expensive to check per-zone. This check is
	 * made on memory-hotadd so a system can start with mobility
	 * disabled and enable it later
	 */
	if (vm_total_pages < (pageblock_nr_pages * MIGRATE_TYPES))
		page_group_by_mobility_disabled = 1;
	else
		page_group_by_mobility_disabled = 0;

	pr_info("Built %i zonelists in %s order, mobility grouping %s.  Total pages: %ld\n",
		nr_online_nodes,
		zonelist_order_name[current_zonelist_order],
		page_group_by_mobility_disabled ? "off" : "on",
		vm_total_pages);
#ifdef CONFIG_NUMA
	pr_info("Policy zone: %s\n", zone_names[policy_zone]);
#endif
}

/*
 * Helper functions to size the waitqueue hash table.
 * Essentially these want to choose hash table sizes sufficiently
 * large so that collisions trying to wait on pages are rare.
 * But in fact, the number of active page waitqueues on typical
 * systems is ridiculously low, less than 200. So this is even
 * conservative, even though it seems large.
 *
 * The constant PAGES_PER_WAITQUEUE specifies the ratio of pages to
 * waitqueues, i.e. the size of the waitq table given the number of pages.
 */
#define PAGES_PER_WAITQUEUE	256

#ifndef CONFIG_MEMORY_HOTPLUG
static inline unsigned long wait_table_hash_nr_entries(unsigned long pages)
{
	unsigned long size = 1;

	pages /= PAGES_PER_WAITQUEUE;

	while (size < pages)
		size <<= 1;

	/*
	 * Once we have dozens or even hundreds of threads sleeping
	 * on IO we've got bigger problems than wait queue collision.
	 * Limit the size of the wait table to a reasonable size.
	 */
	size = min(size, 4096UL);

	return max(size, 4UL);
}
#else
/*
 * A zone's size might be changed by hot-add, so it is not possible to determine
 * a suitable size for its wait_table.  So we use the maximum size now.
 *
 * The max wait table size = 4096 x sizeof(wait_queue_head_t).   ie:
 *
 *    i386 (preemption config)    : 4096 x 16 = 64Kbyte.
 *    ia64, x86-64 (no preemption): 4096 x 20 = 80Kbyte.
 *    ia64, x86-64 (preemption)   : 4096 x 24 = 96Kbyte.
 *
 * The maximum entries are prepared when a zone's memory is (512K + 256) pages
 * or more by the traditional way. (See above).  It equals:
 *
 *    i386, x86-64, powerpc(4K page size) : =  ( 2G + 1M)byte.
 *    ia64(16K page size)                 : =  ( 8G + 4M)byte.
 *    powerpc (64K page size)             : =  (32G +16M)byte.
 */
static inline unsigned long wait_table_hash_nr_entries(unsigned long pages)
{
	return 4096UL;
}
#endif

/*
 * This is an integer logarithm so that shifts can be used later
 * to extract the more random high bits from the multiplicative
 * hash function before the remainder is taken.
 */
static inline unsigned long wait_table_bits(unsigned long size)
{
	return ffz(~size);
}

/*
 * Initially all pages are reserved - free ones are freed
 * up by free_all_bootmem() once the early boot process is
 * done. Non-atomic initialization, single-pass.
 */
void __meminit memmap_init_zone(unsigned long size, int nid, unsigned long zone,
		unsigned long start_pfn, enum memmap_context context)
{
	struct vmem_altmap *altmap = to_vmem_altmap(__pfn_to_phys(start_pfn));
	unsigned long end_pfn = start_pfn + size;
	pg_data_t *pgdat = NODE_DATA(nid);
	unsigned long pfn;
	unsigned long nr_initialised = 0;
#ifdef CONFIG_HAVE_MEMBLOCK_NODE_MAP
	struct memblock_region *r = NULL, *tmp;
#endif

	if (highest_memmap_pfn < end_pfn - 1)
		highest_memmap_pfn = end_pfn - 1;

	/*
	 * Honor reservation requested by the driver for this ZONE_DEVICE
	 * memory
	 */
	if (altmap && start_pfn == altmap->base_pfn)
		start_pfn += altmap->reserve;

	for (pfn = start_pfn; pfn < end_pfn; pfn++) {
		/*
		 * There can be holes in boot-time mem_map[]s handed to this
		 * function.  They do not exist on hotplugged memory.
		 */
		if (context != MEMMAP_EARLY)
			goto not_early;

		if (!early_pfn_valid(pfn))
			continue;
		if (!early_pfn_in_nid(pfn, nid))
			continue;
		if (!update_defer_init(pgdat, pfn, end_pfn, &nr_initialised))
			break;

#ifdef CONFIG_HAVE_MEMBLOCK_NODE_MAP
		/*
		 * If not mirrored_kernelcore and ZONE_MOVABLE exists, range
		 * from zone_movable_pfn[nid] to end of each node should be
		 * ZONE_MOVABLE not ZONE_NORMAL. skip it.
		 */
		if (!mirrored_kernelcore && zone_movable_pfn[nid])
			if (zone == ZONE_NORMAL && pfn >= zone_movable_pfn[nid])
				continue;

		/*
		 * Check given memblock attribute by firmware which can affect
		 * kernel memory layout.  If zone==ZONE_MOVABLE but memory is
		 * mirrored, it's an overlapped memmap init. skip it.
		 */
		if (mirrored_kernelcore && zone == ZONE_MOVABLE) {
			if (!r || pfn >= memblock_region_memory_end_pfn(r)) {
				for_each_memblock(memory, tmp)
					if (pfn < memblock_region_memory_end_pfn(tmp))
						break;
				r = tmp;
			}
			if (pfn >= memblock_region_memory_base_pfn(r) &&
			    memblock_is_mirror(r)) {
				/* already initialized as NORMAL */
				pfn = memblock_region_memory_end_pfn(r);
				continue;
			}
		}
#endif

not_early:
		/*
		 * Mark the block movable so that blocks are reserved for
		 * movable at startup. This will force kernel allocations
		 * to reserve their blocks rather than leaking throughout
		 * the address space during boot when many long-lived
		 * kernel allocations are made.
		 *
		 * bitmap is created for zone's valid pfn range. but memmap
		 * can be created for invalid pages (for alignment)
		 * check here not to call set_pageblock_migratetype() against
		 * pfn out of zone.
		 */
		if (!(pfn & (pageblock_nr_pages - 1))) {
			struct page *page = pfn_to_page(pfn);

			__init_single_page(page, pfn, zone, nid);
			set_pageblock_migratetype(page, MIGRATE_MOVABLE);
		} else {
			__init_single_pfn(pfn, zone, nid);
		}
	}
}

static void __meminit zone_init_free_lists(struct zone *zone)
{
	unsigned int order, t;
	for_each_migratetype_order(order, t) {
		INIT_LIST_HEAD(&zone->free_area[order].free_list[t]);
		zone->free_area[order].nr_free = 0;
	}
}

#ifndef __HAVE_ARCH_MEMMAP_INIT
#define memmap_init(size, nid, zone, start_pfn) \
	memmap_init_zone((size), (nid), (zone), (start_pfn), MEMMAP_EARLY)
#endif

static int zone_batchsize(struct zone *zone)
{
#ifdef CONFIG_MMU
	int batch;

	/*
	 * The per-cpu-pages pools are set to around 1000th of the
	 * size of the zone.  But no more than 1/2 of a meg.
	 *
	 * OK, so we don't know how big the cache is.  So guess.
	 */
	batch = zone->managed_pages / 1024;
	if (batch * PAGE_SIZE > 512 * 1024)
		batch = (512 * 1024) / PAGE_SIZE;
	batch /= 4;		/* We effectively *= 4 below */
	if (batch < 1)
		batch = 1;

	/*
	 * Clamp the batch to a 2^n - 1 value. Having a power
	 * of 2 value was found to be more likely to have
	 * suboptimal cache aliasing properties in some cases.
	 *
	 * For example if 2 tasks are alternately allocating
	 * batches of pages, one task can end up with a lot
	 * of pages of one half of the possible page colors
	 * and the other with pages of the other colors.
	 */
	batch = rounddown_pow_of_two(batch + batch/2) - 1;

	return batch;

#else
	/* The deferral and batching of frees should be suppressed under NOMMU
	 * conditions.
	 *
	 * The problem is that NOMMU needs to be able to allocate large chunks
	 * of contiguous memory as there's no hardware page translation to
	 * assemble apparent contiguous memory from discontiguous pages.
	 *
	 * Queueing large contiguous runs of pages for batching, however,
	 * causes the pages to actually be freed in smaller chunks.  As there
	 * can be a significant delay between the individual batches being
	 * recycled, this leads to the once large chunks of space being
	 * fragmented and becoming unavailable for high-order allocations.
	 */
	return 0;
#endif
}

/*
 * pcp->high and pcp->batch values are related and dependent on one another:
 * ->batch must never be higher then ->high.
 * The following function updates them in a safe manner without read side
 * locking.
 *
 * Any new users of pcp->batch and pcp->high should ensure they can cope with
 * those fields changing asynchronously (acording the the above rule).
 *
 * mutex_is_locked(&pcp_batch_high_lock) required when calling this function
 * outside of boot time (or some other assurance that no concurrent updaters
 * exist).
 */
static void pageset_update(struct per_cpu_pages *pcp, unsigned long high,
		unsigned long batch)
{
       /* start with a fail safe value for batch */
	pcp->batch = 1;
	smp_wmb();

       /* Update high, then batch, in order */
	pcp->high = high;
	smp_wmb();

	pcp->batch = batch;
}

/* a companion to pageset_set_high() */
static void pageset_set_batch(struct per_cpu_pageset *p, unsigned long batch)
{
	pageset_update(&p->pcp, 6 * batch, max(1UL, 1 * batch));
}

static void pageset_init(struct per_cpu_pageset *p)
{
	struct per_cpu_pages *pcp;
	int migratetype;

	memset(p, 0, sizeof(*p));

	pcp = &p->pcp;
	pcp->count = 0;
	for (migratetype = 0; migratetype < MIGRATE_PCPTYPES; migratetype++)
		INIT_LIST_HEAD(&pcp->lists[migratetype]);
}

static void setup_pageset(struct per_cpu_pageset *p, unsigned long batch)
{
	pageset_init(p);
	pageset_set_batch(p, batch);
}

/*
 * pageset_set_high() sets the high water mark for hot per_cpu_pagelist
 * to the value high for the pageset p.
 */
static void pageset_set_high(struct per_cpu_pageset *p,
				unsigned long high)
{
	unsigned long batch = max(1UL, high / 4);
	if ((high / 4) > (PAGE_SHIFT * 8))
		batch = PAGE_SHIFT * 8;

	pageset_update(&p->pcp, high, batch);
}

static void pageset_set_high_and_batch(struct zone *zone,
				       struct per_cpu_pageset *pcp)
{
	if (percpu_pagelist_fraction)
		pageset_set_high(pcp,
			(zone->managed_pages /
				percpu_pagelist_fraction));
	else
		pageset_set_batch(pcp, zone_batchsize(zone));
}

static void __meminit zone_pageset_init(struct zone *zone, int cpu)
{
	struct per_cpu_pageset *pcp = per_cpu_ptr(zone->pageset, cpu);

	pageset_init(pcp);
	pageset_set_high_and_batch(zone, pcp);
}

static void __meminit setup_zone_pageset(struct zone *zone)
{
	int cpu;
	zone->pageset = alloc_percpu(struct per_cpu_pageset);
	for_each_possible_cpu(cpu)
		zone_pageset_init(zone, cpu);

	if (!zone->zone_pgdat->per_cpu_nodestats) {
		zone->zone_pgdat->per_cpu_nodestats =
			alloc_percpu(struct per_cpu_nodestat);
	}
}

/*
 * Allocate per cpu pagesets and initialize them.
 * Before this call only boot pagesets were available.
 */
void __init setup_per_cpu_pageset(void)
{
	struct zone *zone;

	for_each_populated_zone(zone)
		setup_zone_pageset(zone);
}

static noinline __init_refok
int zone_wait_table_init(struct zone *zone, unsigned long zone_size_pages)
{
	int i;
	size_t alloc_size;

	/*
	 * The per-page waitqueue mechanism uses hashed waitqueues
	 * per zone.
	 */
	zone->wait_table_hash_nr_entries =
		 wait_table_hash_nr_entries(zone_size_pages);
	zone->wait_table_bits =
		wait_table_bits(zone->wait_table_hash_nr_entries);
	alloc_size = zone->wait_table_hash_nr_entries
					* sizeof(wait_queue_head_t);

	if (!slab_is_available()) {
		zone->wait_table = (wait_queue_head_t *)
			memblock_virt_alloc_node_nopanic(
				alloc_size, zone->zone_pgdat->node_id);
	} else {
		/*
		 * This case means that a zone whose size was 0 gets new memory
		 * via memory hot-add.
		 * But it may be the case that a new node was hot-added.  In
		 * this case vmalloc() will not be able to use this new node's
		 * memory - this wait_table must be initialized to use this new
		 * node itself as well.
		 * To use this new node's memory, further consideration will be
		 * necessary.
		 */
		zone->wait_table = vmalloc(alloc_size);
	}
	if (!zone->wait_table)
		return -ENOMEM;

	for (i = 0; i < zone->wait_table_hash_nr_entries; ++i)
		init_waitqueue_head(zone->wait_table + i);

	return 0;
}

static __meminit void zone_pcp_init(struct zone *zone)
{
	/*
	 * per cpu subsystem is not up at this point. The following code
	 * relies on the ability of the linker to provide the
	 * offset of a (static) per cpu variable into the per cpu area.
	 */
	zone->pageset = &boot_pageset;

	if (populated_zone(zone))
		printk(KERN_DEBUG "  %s zone: %lu pages, LIFO batch:%u\n",
			zone->name, zone->present_pages,
					 zone_batchsize(zone));
}

int __meminit init_currently_empty_zone(struct zone *zone,
					unsigned long zone_start_pfn,
					unsigned long size)
{
	struct pglist_data *pgdat = zone->zone_pgdat;
	int ret;
	ret = zone_wait_table_init(zone, size);
	if (ret)
		return ret;
	pgdat->nr_zones = zone_idx(zone) + 1;

	zone->zone_start_pfn = zone_start_pfn;

	mminit_dprintk(MMINIT_TRACE, "memmap_init",
			"Initialising map node %d zone %lu pfns %lu -> %lu\n",
			pgdat->node_id,
			(unsigned long)zone_idx(zone),
			zone_start_pfn, (zone_start_pfn + size));

	zone_init_free_lists(zone);

	return 0;
}

#ifdef CONFIG_HAVE_MEMBLOCK_NODE_MAP
#ifndef CONFIG_HAVE_ARCH_EARLY_PFN_TO_NID

/*
 * Required by SPARSEMEM. Given a PFN, return what node the PFN is on.
 */
int __meminit __early_pfn_to_nid(unsigned long pfn,
					struct mminit_pfnnid_cache *state)
{
	unsigned long start_pfn, end_pfn;
	int nid;

	if (state->last_start <= pfn && pfn < state->last_end)
		return state->last_nid;

	nid = memblock_search_pfn_nid(pfn, &start_pfn, &end_pfn);
	if (nid != -1) {
		state->last_start = start_pfn;
		state->last_end = end_pfn;
		state->last_nid = nid;
	}

	return nid;
}
#endif /* CONFIG_HAVE_ARCH_EARLY_PFN_TO_NID */

/**
 * free_bootmem_with_active_regions - Call memblock_free_early_nid for each active range
 * @nid: The node to free memory on. If MAX_NUMNODES, all nodes are freed.
 * @max_low_pfn: The highest PFN that will be passed to memblock_free_early_nid
 *
 * If an architecture guarantees that all ranges registered contain no holes
 * and may be freed, this this function may be used instead of calling
 * memblock_free_early_nid() manually.
 */
void __init free_bootmem_with_active_regions(int nid, unsigned long max_low_pfn)
{
	unsigned long start_pfn, end_pfn;
	int i, this_nid;

	for_each_mem_pfn_range(i, nid, &start_pfn, &end_pfn, &this_nid) {
		start_pfn = min(start_pfn, max_low_pfn);
		end_pfn = min(end_pfn, max_low_pfn);

		if (start_pfn < end_pfn)
			memblock_free_early_nid(PFN_PHYS(start_pfn),
					(end_pfn - start_pfn) << PAGE_SHIFT,
					this_nid);
	}
}

/**
 * sparse_memory_present_with_active_regions - Call memory_present for each active range
 * @nid: The node to call memory_present for. If MAX_NUMNODES, all nodes will be used.
 *
 * If an architecture guarantees that all ranges registered contain no holes and may
 * be freed, this function may be used instead of calling memory_present() manually.
 */
void __init sparse_memory_present_with_active_regions(int nid)
{
	unsigned long start_pfn, end_pfn;
	int i, this_nid;

	for_each_mem_pfn_range(i, nid, &start_pfn, &end_pfn, &this_nid)
		memory_present(this_nid, start_pfn, end_pfn);
}

/**
 * get_pfn_range_for_nid - Return the start and end page frames for a node
 * @nid: The nid to return the range for. If MAX_NUMNODES, the min and max PFN are returned.
 * @start_pfn: Passed by reference. On return, it will have the node start_pfn.
 * @end_pfn: Passed by reference. On return, it will have the node end_pfn.
 *
 * It returns the start and end page frame of a node based on information
 * provided by memblock_set_node(). If called for a node
 * with no available memory, a warning is printed and the start and end
 * PFNs will be 0.
 */
void __meminit get_pfn_range_for_nid(unsigned int nid,
			unsigned long *start_pfn, unsigned long *end_pfn)
{
	unsigned long this_start_pfn, this_end_pfn;
	int i;

	*start_pfn = -1UL;
	*end_pfn = 0;

	for_each_mem_pfn_range(i, nid, &this_start_pfn, &this_end_pfn, NULL) {
		*start_pfn = min(*start_pfn, this_start_pfn);
		*end_pfn = max(*end_pfn, this_end_pfn);
	}

	if (*start_pfn == -1UL)
		*start_pfn = 0;
}

/*
 * This finds a zone that can be used for ZONE_MOVABLE pages. The
 * assumption is made that zones within a node are ordered in monotonic
 * increasing memory addresses so that the "highest" populated zone is used
 */
static void __init find_usable_zone_for_movable(void)
{
	int zone_index;
	for (zone_index = MAX_NR_ZONES - 1; zone_index >= 0; zone_index--) {
		if (zone_index == ZONE_MOVABLE)
			continue;

		if (arch_zone_highest_possible_pfn[zone_index] >
				arch_zone_lowest_possible_pfn[zone_index])
			break;
	}

	VM_BUG_ON(zone_index == -1);
	movable_zone = zone_index;
}

/*
 * The zone ranges provided by the architecture do not include ZONE_MOVABLE
 * because it is sized independent of architecture. Unlike the other zones,
 * the starting point for ZONE_MOVABLE is not fixed. It may be different
 * in each node depending on the size of each node and how evenly kernelcore
 * is distributed. This helper function adjusts the zone ranges
 * provided by the architecture for a given node by using the end of the
 * highest usable zone for ZONE_MOVABLE. This preserves the assumption that
 * zones within a node are in order of monotonic increases memory addresses
 */
static void __meminit adjust_zone_range_for_zone_movable(int nid,
					unsigned long zone_type,
					unsigned long node_start_pfn,
					unsigned long node_end_pfn,
					unsigned long *zone_start_pfn,
					unsigned long *zone_end_pfn)
{
	/* Only adjust if ZONE_MOVABLE is on this node */
	if (zone_movable_pfn[nid]) {
		/* Size ZONE_MOVABLE */
		if (zone_type == ZONE_MOVABLE) {
			*zone_start_pfn = zone_movable_pfn[nid];
			*zone_end_pfn = min(node_end_pfn,
				arch_zone_highest_possible_pfn[movable_zone]);

		/* Check if this whole range is within ZONE_MOVABLE */
		} else if (*zone_start_pfn >= zone_movable_pfn[nid])
			*zone_start_pfn = *zone_end_pfn;
	}
}

/*
 * Return the number of pages a zone spans in a node, including holes
 * present_pages = zone_spanned_pages_in_node() - zone_absent_pages_in_node()
 */
static unsigned long __meminit zone_spanned_pages_in_node(int nid,
					unsigned long zone_type,
					unsigned long node_start_pfn,
					unsigned long node_end_pfn,
					unsigned long *zone_start_pfn,
					unsigned long *zone_end_pfn,
					unsigned long *ignored)
{
	/* When hotadd a new node from cpu_up(), the node should be empty */
	if (!node_start_pfn && !node_end_pfn)
		return 0;

	/* Get the start and end of the zone */
	*zone_start_pfn = arch_zone_lowest_possible_pfn[zone_type];
	*zone_end_pfn = arch_zone_highest_possible_pfn[zone_type];
	adjust_zone_range_for_zone_movable(nid, zone_type,
				node_start_pfn, node_end_pfn,
				zone_start_pfn, zone_end_pfn);

	/* Check that this node has pages within the zone's required range */
	if (*zone_end_pfn < node_start_pfn || *zone_start_pfn > node_end_pfn)
		return 0;

	/* Move the zone boundaries inside the node if necessary */
	*zone_end_pfn = min(*zone_end_pfn, node_end_pfn);
	*zone_start_pfn = max(*zone_start_pfn, node_start_pfn);

	/* Return the spanned pages */
	return *zone_end_pfn - *zone_start_pfn;
}

/*
 * Return the number of holes in a range on a node. If nid is MAX_NUMNODES,
 * then all holes in the requested range will be accounted for.
 */
unsigned long __meminit __absent_pages_in_range(int nid,
				unsigned long range_start_pfn,
				unsigned long range_end_pfn)
{
	unsigned long nr_absent = range_end_pfn - range_start_pfn;
	unsigned long start_pfn, end_pfn;
	int i;

	for_each_mem_pfn_range(i, nid, &start_pfn, &end_pfn, NULL) {
		start_pfn = clamp(start_pfn, range_start_pfn, range_end_pfn);
		end_pfn = clamp(end_pfn, range_start_pfn, range_end_pfn);
		nr_absent -= end_pfn - start_pfn;
	}
	return nr_absent;
}

/**
 * absent_pages_in_range - Return number of page frames in holes within a range
 * @start_pfn: The start PFN to start searching for holes
 * @end_pfn: The end PFN to stop searching for holes
 *
 * It returns the number of pages frames in memory holes within a range.
 */
unsigned long __init absent_pages_in_range(unsigned long start_pfn,
							unsigned long end_pfn)
{
	return __absent_pages_in_range(MAX_NUMNODES, start_pfn, end_pfn);
}

/* Return the number of page frames in holes in a zone on a node */
static unsigned long __meminit zone_absent_pages_in_node(int nid,
					unsigned long zone_type,
					unsigned long node_start_pfn,
					unsigned long node_end_pfn,
					unsigned long *ignored)
{
	unsigned long zone_low = arch_zone_lowest_possible_pfn[zone_type];
	unsigned long zone_high = arch_zone_highest_possible_pfn[zone_type];
	unsigned long zone_start_pfn, zone_end_pfn;
	unsigned long nr_absent;

	/* When hotadd a new node from cpu_up(), the node should be empty */
	if (!node_start_pfn && !node_end_pfn)
		return 0;

	zone_start_pfn = clamp(node_start_pfn, zone_low, zone_high);
	zone_end_pfn = clamp(node_end_pfn, zone_low, zone_high);

	adjust_zone_range_for_zone_movable(nid, zone_type,
			node_start_pfn, node_end_pfn,
			&zone_start_pfn, &zone_end_pfn);
	nr_absent = __absent_pages_in_range(nid, zone_start_pfn, zone_end_pfn);

	/*
	 * ZONE_MOVABLE handling.
	 * Treat pages to be ZONE_MOVABLE in ZONE_NORMAL as absent pages
	 * and vice versa.
	 */
	if (zone_movable_pfn[nid]) {
		if (mirrored_kernelcore) {
			unsigned long start_pfn, end_pfn;
			struct memblock_region *r;

			for_each_memblock(memory, r) {
				start_pfn = clamp(memblock_region_memory_base_pfn(r),
						  zone_start_pfn, zone_end_pfn);
				end_pfn = clamp(memblock_region_memory_end_pfn(r),
						zone_start_pfn, zone_end_pfn);

				if (zone_type == ZONE_MOVABLE &&
				    memblock_is_mirror(r))
					nr_absent += end_pfn - start_pfn;

				if (zone_type == ZONE_NORMAL &&
				    !memblock_is_mirror(r))
					nr_absent += end_pfn - start_pfn;
			}
		} else {
			if (zone_type == ZONE_NORMAL)
				nr_absent += node_end_pfn - zone_movable_pfn[nid];
		}
	}

	return nr_absent;
}

#else /* CONFIG_HAVE_MEMBLOCK_NODE_MAP */
static inline unsigned long __meminit zone_spanned_pages_in_node(int nid,
					unsigned long zone_type,
					unsigned long node_start_pfn,
					unsigned long node_end_pfn,
					unsigned long *zone_start_pfn,
					unsigned long *zone_end_pfn,
					unsigned long *zones_size)
{
	unsigned int zone;

	*zone_start_pfn = node_start_pfn;
	for (zone = 0; zone < zone_type; zone++)
		*zone_start_pfn += zones_size[zone];

	*zone_end_pfn = *zone_start_pfn + zones_size[zone_type];

	return zones_size[zone_type];
}

static inline unsigned long __meminit zone_absent_pages_in_node(int nid,
						unsigned long zone_type,
						unsigned long node_start_pfn,
						unsigned long node_end_pfn,
						unsigned long *zholes_size)
{
	if (!zholes_size)
		return 0;

	return zholes_size[zone_type];
}

#endif /* CONFIG_HAVE_MEMBLOCK_NODE_MAP */

static void __meminit calculate_node_totalpages(struct pglist_data *pgdat,
						unsigned long node_start_pfn,
						unsigned long node_end_pfn,
						unsigned long *zones_size,
						unsigned long *zholes_size)
{
	unsigned long realtotalpages = 0, totalpages = 0;
	enum zone_type i;

	for (i = 0; i < MAX_NR_ZONES; i++) {
		struct zone *zone = pgdat->node_zones + i;
		unsigned long zone_start_pfn, zone_end_pfn;
		unsigned long size, real_size;

		size = zone_spanned_pages_in_node(pgdat->node_id, i,
						  node_start_pfn,
						  node_end_pfn,
						  &zone_start_pfn,
						  &zone_end_pfn,
						  zones_size);
		real_size = size - zone_absent_pages_in_node(pgdat->node_id, i,
						  node_start_pfn, node_end_pfn,
						  zholes_size);
		if (size)
			zone->zone_start_pfn = zone_start_pfn;
		else
			zone->zone_start_pfn = 0;
		zone->spanned_pages = size;
		zone->present_pages = real_size;

		totalpages += size;
		realtotalpages += real_size;
	}

	pgdat->node_spanned_pages = totalpages;
	pgdat->node_present_pages = realtotalpages;
	printk(KERN_DEBUG "On node %d totalpages: %lu\n", pgdat->node_id,
							realtotalpages);
}

#ifndef CONFIG_SPARSEMEM
/*
 * Calculate the size of the zone->blockflags rounded to an unsigned long
 * Start by making sure zonesize is a multiple of pageblock_order by rounding
 * up. Then use 1 NR_PAGEBLOCK_BITS worth of bits per pageblock, finally
 * round what is now in bits to nearest long in bits, then return it in
 * bytes.
 */
static unsigned long __init usemap_size(unsigned long zone_start_pfn, unsigned long zonesize)
{
	unsigned long usemapsize;

	zonesize += zone_start_pfn & (pageblock_nr_pages-1);
	usemapsize = roundup(zonesize, pageblock_nr_pages);
	usemapsize = usemapsize >> pageblock_order;
	usemapsize *= NR_PAGEBLOCK_BITS;
	usemapsize = roundup(usemapsize, 8 * sizeof(unsigned long));

	return usemapsize / 8;
}

static void __init setup_usemap(struct pglist_data *pgdat,
				struct zone *zone,
				unsigned long zone_start_pfn,
				unsigned long zonesize)
{
	unsigned long usemapsize = usemap_size(zone_start_pfn, zonesize);
	zone->pageblock_flags = NULL;
	if (usemapsize)
		zone->pageblock_flags =
			memblock_virt_alloc_node_nopanic(usemapsize,
							 pgdat->node_id);
}
#else
static inline void setup_usemap(struct pglist_data *pgdat, struct zone *zone,
				unsigned long zone_start_pfn, unsigned long zonesize) {}
#endif /* CONFIG_SPARSEMEM */

#ifdef CONFIG_HUGETLB_PAGE_SIZE_VARIABLE

/* Initialise the number of pages represented by NR_PAGEBLOCK_BITS */
void __paginginit set_pageblock_order(void)
{
	unsigned int order;

	/* Check that pageblock_nr_pages has not already been setup */
	if (pageblock_order)
		return;

	if (HPAGE_SHIFT > PAGE_SHIFT)
		order = HUGETLB_PAGE_ORDER;
	else
		order = MAX_ORDER - 1;

	/*
	 * Assume the largest contiguous order of interest is a huge page.
	 * This value may be variable depending on boot parameters on IA64 and
	 * powerpc.
	 */
	pageblock_order = order;
}
#else /* CONFIG_HUGETLB_PAGE_SIZE_VARIABLE */

/*
 * When CONFIG_HUGETLB_PAGE_SIZE_VARIABLE is not set, set_pageblock_order()
 * is unused as pageblock_order is set at compile-time. See
 * include/linux/pageblock-flags.h for the values of pageblock_order based on
 * the kernel config
 */
void __paginginit set_pageblock_order(void)
{
}

#endif /* CONFIG_HUGETLB_PAGE_SIZE_VARIABLE */

static unsigned long __paginginit calc_memmap_size(unsigned long spanned_pages,
						   unsigned long present_pages)
{
	unsigned long pages = spanned_pages;

	/*
	 * Provide a more accurate estimation if there are holes within
	 * the zone and SPARSEMEM is in use. If there are holes within the
	 * zone, each populated memory region may cost us one or two extra
	 * memmap pages due to alignment because memmap pages for each
	 * populated regions may not naturally algined on page boundary.
	 * So the (present_pages >> 4) heuristic is a tradeoff for that.
	 */
	if (spanned_pages > present_pages + (present_pages >> 4) &&
	    IS_ENABLED(CONFIG_SPARSEMEM))
		pages = present_pages;

	return PAGE_ALIGN(pages * sizeof(struct page)) >> PAGE_SHIFT;
}

/*
 * Set up the zone data structures:
 *   - mark all pages reserved
 *   - mark all memory queues empty
 *   - clear the memory bitmaps
 *
 * NOTE: pgdat should get zeroed by caller.
 */
static void __paginginit free_area_init_core(struct pglist_data *pgdat)
{
	enum zone_type j;
	int nid = pgdat->node_id;
	int ret;

	pgdat_resize_init(pgdat);
#ifdef CONFIG_NUMA_BALANCING
	spin_lock_init(&pgdat->numabalancing_migrate_lock);
	pgdat->numabalancing_migrate_nr_pages = 0;
	pgdat->numabalancing_migrate_next_window = jiffies;
#endif
#ifdef CONFIG_TRANSPARENT_HUGEPAGE
	spin_lock_init(&pgdat->split_queue_lock);
	INIT_LIST_HEAD(&pgdat->split_queue);
	pgdat->split_queue_len = 0;
#endif
	init_waitqueue_head(&pgdat->kswapd_wait);
	init_waitqueue_head(&pgdat->pfmemalloc_wait);
#ifdef CONFIG_COMPACTION
	init_waitqueue_head(&pgdat->kcompactd_wait);
#endif
	pgdat_page_ext_init(pgdat);
	spin_lock_init(&pgdat->lru_lock);
	lruvec_init(node_lruvec(pgdat));

	for (j = 0; j < MAX_NR_ZONES; j++) {
		struct zone *zone = pgdat->node_zones + j;
		unsigned long size, realsize, freesize, memmap_pages;
		unsigned long zone_start_pfn = zone->zone_start_pfn;

		size = zone->spanned_pages;
		realsize = freesize = zone->present_pages;

		/*
		 * Adjust freesize so that it accounts for how much memory
		 * is used by this zone for memmap. This affects the watermark
		 * and per-cpu initialisations
		 */
		memmap_pages = calc_memmap_size(size, realsize);
		if (!is_highmem_idx(j)) {
			if (freesize >= memmap_pages) {
				freesize -= memmap_pages;
				if (memmap_pages)
					printk(KERN_DEBUG
					       "  %s zone: %lu pages used for memmap\n",
					       zone_names[j], memmap_pages);
			} else
				pr_warn("  %s zone: %lu pages exceeds freesize %lu\n",
					zone_names[j], memmap_pages, freesize);
		}

		/* Account for reserved pages */
		if (j == 0 && freesize > dma_reserve) {
			freesize -= dma_reserve;
			printk(KERN_DEBUG "  %s zone: %lu pages reserved\n",
					zone_names[0], dma_reserve);
		}

		if (!is_highmem_idx(j))
			nr_kernel_pages += freesize;
		/* Charge for highmem memmap if there are enough kernel pages */
		else if (nr_kernel_pages > memmap_pages * 2)
			nr_kernel_pages -= memmap_pages;
		nr_all_pages += freesize;

		/*
		 * Set an approximate value for lowmem here, it will be adjusted
		 * when the bootmem allocator frees pages into the buddy system.
		 * And all highmem pages will be managed by the buddy system.
		 */
		zone->managed_pages = is_highmem_idx(j) ? realsize : freesize;
#ifdef CONFIG_NUMA
		zone->node = nid;
		pgdat->min_unmapped_pages += (freesize*sysctl_min_unmapped_ratio)
						/ 100;
		pgdat->min_slab_pages += (freesize * sysctl_min_slab_ratio) / 100;
#endif
		zone->name = zone_names[j];
		zone->zone_pgdat = pgdat;
		spin_lock_init(&zone->lock);
		zone_seqlock_init(zone);
		zone_pcp_init(zone);

		if (!size)
			continue;

		set_pageblock_order();
		setup_usemap(pgdat, zone, zone_start_pfn, size);
		ret = init_currently_empty_zone(zone, zone_start_pfn, size);
		BUG_ON(ret);
		memmap_init(size, nid, j, zone_start_pfn);
	}
}

static void __init_refok alloc_node_mem_map(struct pglist_data *pgdat)
{
	unsigned long __maybe_unused start = 0;
	unsigned long __maybe_unused offset = 0;

	/* Skip empty nodes */
	if (!pgdat->node_spanned_pages)
		return;

#ifdef CONFIG_FLAT_NODE_MEM_MAP
	start = pgdat->node_start_pfn & ~(MAX_ORDER_NR_PAGES - 1);
	offset = pgdat->node_start_pfn - start;
	/* ia64 gets its own node_mem_map, before this, without bootmem */
	if (!pgdat->node_mem_map) {
		unsigned long size, end;
		struct page *map;

		/*
		 * The zone's endpoints aren't required to be MAX_ORDER
		 * aligned but the node_mem_map endpoints must be in order
		 * for the buddy allocator to function correctly.
		 */
		end = pgdat_end_pfn(pgdat);
		end = ALIGN(end, MAX_ORDER_NR_PAGES);
		size =  (end - start) * sizeof(struct page);
		map = alloc_remap(pgdat->node_id, size);
		if (!map)
			map = memblock_virt_alloc_node_nopanic(size,
							       pgdat->node_id);
		pgdat->node_mem_map = map + offset;
	}
#ifndef CONFIG_NEED_MULTIPLE_NODES
	/*
	 * With no DISCONTIG, the global mem_map is just set as node 0's
	 */
	if (pgdat == NODE_DATA(0)) {
		mem_map = NODE_DATA(0)->node_mem_map;
#if defined(CONFIG_HAVE_MEMBLOCK_NODE_MAP) || defined(CONFIG_FLATMEM)
		if (page_to_pfn(mem_map) != pgdat->node_start_pfn)
			mem_map -= offset;
#endif /* CONFIG_HAVE_MEMBLOCK_NODE_MAP */
	}
#endif
#endif /* CONFIG_FLAT_NODE_MEM_MAP */
}

void __paginginit free_area_init_node(int nid, unsigned long *zones_size,
		unsigned long node_start_pfn, unsigned long *zholes_size)
{
	pg_data_t *pgdat = NODE_DATA(nid);
	unsigned long start_pfn = 0;
	unsigned long end_pfn = 0;

	/* pg_data_t should be reset to zero when it's allocated */
	WARN_ON(pgdat->nr_zones || pgdat->kswapd_classzone_idx);

	reset_deferred_meminit(pgdat);
	pgdat->node_id = nid;
	pgdat->node_start_pfn = node_start_pfn;
	pgdat->per_cpu_nodestats = NULL;
#ifdef CONFIG_HAVE_MEMBLOCK_NODE_MAP
	get_pfn_range_for_nid(nid, &start_pfn, &end_pfn);
	pr_info("Initmem setup node %d [mem %#018Lx-%#018Lx]\n", nid,
		(u64)start_pfn << PAGE_SHIFT,
		end_pfn ? ((u64)end_pfn << PAGE_SHIFT) - 1 : 0);
#else
	start_pfn = node_start_pfn;
#endif
	calculate_node_totalpages(pgdat, start_pfn, end_pfn,
				  zones_size, zholes_size);

	alloc_node_mem_map(pgdat);
#ifdef CONFIG_FLAT_NODE_MEM_MAP
	printk(KERN_DEBUG "free_area_init_node: node %d, pgdat %08lx, node_mem_map %08lx\n",
		nid, (unsigned long)pgdat,
		(unsigned long)pgdat->node_mem_map);
#endif

	free_area_init_core(pgdat);
}

#ifdef CONFIG_HAVE_MEMBLOCK_NODE_MAP

#if MAX_NUMNODES > 1
/*
 * Figure out the number of possible node ids.
 */
void __init setup_nr_node_ids(void)
{
	unsigned int highest;

	highest = find_last_bit(node_possible_map.bits, MAX_NUMNODES);
	nr_node_ids = highest + 1;
}
#endif

/**
 * node_map_pfn_alignment - determine the maximum internode alignment
 *
 * This function should be called after node map is populated and sorted.
 * It calculates the maximum power of two alignment which can distinguish
 * all the nodes.
 *
 * For example, if all nodes are 1GiB and aligned to 1GiB, the return value
 * would indicate 1GiB alignment with (1 << (30 - PAGE_SHIFT)).  If the
 * nodes are shifted by 256MiB, 256MiB.  Note that if only the last node is
 * shifted, 1GiB is enough and this function will indicate so.
 *
 * This is used to test whether pfn -> nid mapping of the chosen memory
 * model has fine enough granularity to avoid incorrect mapping for the
 * populated node map.
 *
 * Returns the determined alignment in pfn's.  0 if there is no alignment
 * requirement (single node).
 */
unsigned long __init node_map_pfn_alignment(void)
{
	unsigned long accl_mask = 0, last_end = 0;
	unsigned long start, end, mask;
	int last_nid = -1;
	int i, nid;

	for_each_mem_pfn_range(i, MAX_NUMNODES, &start, &end, &nid) {
		if (!start || last_nid < 0 || last_nid == nid) {
			last_nid = nid;
			last_end = end;
			continue;
		}

		/*
		 * Start with a mask granular enough to pin-point to the
		 * start pfn and tick off bits one-by-one until it becomes
		 * too coarse to separate the current node from the last.
		 */
		mask = ~((1 << __ffs(start)) - 1);
		while (mask && last_end <= (start & (mask << 1)))
			mask <<= 1;

		/* accumulate all internode masks */
		accl_mask |= mask;
	}

	/* convert mask to number of pages */
	return ~accl_mask + 1;
}

/* Find the lowest pfn for a node */
static unsigned long __init find_min_pfn_for_node(int nid)
{
	unsigned long min_pfn = ULONG_MAX;
	unsigned long start_pfn;
	int i;

	for_each_mem_pfn_range(i, nid, &start_pfn, NULL, NULL)
		min_pfn = min(min_pfn, start_pfn);

	if (min_pfn == ULONG_MAX) {
		pr_warn("Could not find start_pfn for node %d\n", nid);
		return 0;
	}

	return min_pfn;
}

/**
 * find_min_pfn_with_active_regions - Find the minimum PFN registered
 *
 * It returns the minimum PFN based on information provided via
 * memblock_set_node().
 */
unsigned long __init find_min_pfn_with_active_regions(void)
{
	return find_min_pfn_for_node(MAX_NUMNODES);
}

/*
 * early_calculate_totalpages()
 * Sum pages in active regions for movable zone.
 * Populate N_MEMORY for calculating usable_nodes.
 */
static unsigned long __init early_calculate_totalpages(void)
{
	unsigned long totalpages = 0;
	unsigned long start_pfn, end_pfn;
	int i, nid;

	for_each_mem_pfn_range(i, MAX_NUMNODES, &start_pfn, &end_pfn, &nid) {
		unsigned long pages = end_pfn - start_pfn;

		totalpages += pages;
		if (pages)
			node_set_state(nid, N_MEMORY);
	}
	return totalpages;
}

/*
 * Find the PFN the Movable zone begins in each node. Kernel memory
 * is spread evenly between nodes as long as the nodes have enough
 * memory. When they don't, some nodes will have more kernelcore than
 * others
 */
static void __init find_zone_movable_pfns_for_nodes(void)
{
	int i, nid;
	unsigned long usable_startpfn;
	unsigned long kernelcore_node, kernelcore_remaining;
	/* save the state before borrow the nodemask */
	nodemask_t saved_node_state = node_states[N_MEMORY];
	unsigned long totalpages = early_calculate_totalpages();
	int usable_nodes = nodes_weight(node_states[N_MEMORY]);
	struct memblock_region *r;

	/* Need to find movable_zone earlier when movable_node is specified. */
	find_usable_zone_for_movable();

	/*
	 * If movable_node is specified, ignore kernelcore and movablecore
	 * options.
	 */
	if (movable_node_is_enabled()) {
		for_each_memblock(memory, r) {
			if (!memblock_is_hotpluggable(r))
				continue;

			nid = r->nid;

			usable_startpfn = PFN_DOWN(r->base);
			zone_movable_pfn[nid] = zone_movable_pfn[nid] ?
				min(usable_startpfn, zone_movable_pfn[nid]) :
				usable_startpfn;
		}

		goto out2;
	}

	/*
	 * If kernelcore=mirror is specified, ignore movablecore option
	 */
	if (mirrored_kernelcore) {
		bool mem_below_4gb_not_mirrored = false;

		for_each_memblock(memory, r) {
			if (memblock_is_mirror(r))
				continue;

			nid = r->nid;

			usable_startpfn = memblock_region_memory_base_pfn(r);

			if (usable_startpfn < 0x100000) {
				mem_below_4gb_not_mirrored = true;
				continue;
			}

			zone_movable_pfn[nid] = zone_movable_pfn[nid] ?
				min(usable_startpfn, zone_movable_pfn[nid]) :
				usable_startpfn;
		}

		if (mem_below_4gb_not_mirrored)
			pr_warn("This configuration results in unmirrored kernel memory.");

		goto out2;
	}

	/*
	 * If movablecore=nn[KMG] was specified, calculate what size of
	 * kernelcore that corresponds so that memory usable for
	 * any allocation type is evenly spread. If both kernelcore
	 * and movablecore are specified, then the value of kernelcore
	 * will be used for required_kernelcore if it's greater than
	 * what movablecore would have allowed.
	 */
	if (required_movablecore) {
		unsigned long corepages;

		/*
		 * Round-up so that ZONE_MOVABLE is at least as large as what
		 * was requested by the user
		 */
		required_movablecore =
			roundup(required_movablecore, MAX_ORDER_NR_PAGES);
		required_movablecore = min(totalpages, required_movablecore);
		corepages = totalpages - required_movablecore;

		required_kernelcore = max(required_kernelcore, corepages);
	}

	/*
	 * If kernelcore was not specified or kernelcore size is larger
	 * than totalpages, there is no ZONE_MOVABLE.
	 */
	if (!required_kernelcore || required_kernelcore >= totalpages)
		goto out;

	/* usable_startpfn is the lowest possible pfn ZONE_MOVABLE can be at */
	usable_startpfn = arch_zone_lowest_possible_pfn[movable_zone];

restart:
	/* Spread kernelcore memory as evenly as possible throughout nodes */
	kernelcore_node = required_kernelcore / usable_nodes;
	for_each_node_state(nid, N_MEMORY) {
		unsigned long start_pfn, end_pfn;

		/*
		 * Recalculate kernelcore_node if the division per node
		 * now exceeds what is necessary to satisfy the requested
		 * amount of memory for the kernel
		 */
		if (required_kernelcore < kernelcore_node)
			kernelcore_node = required_kernelcore / usable_nodes;

		/*
		 * As the map is walked, we track how much memory is usable
		 * by the kernel using kernelcore_remaining. When it is
		 * 0, the rest of the node is usable by ZONE_MOVABLE
		 */
		kernelcore_remaining = kernelcore_node;

		/* Go through each range of PFNs within this node */
		for_each_mem_pfn_range(i, nid, &start_pfn, &end_pfn, NULL) {
			unsigned long size_pages;

			start_pfn = max(start_pfn, zone_movable_pfn[nid]);
			if (start_pfn >= end_pfn)
				continue;

			/* Account for what is only usable for kernelcore */
			if (start_pfn < usable_startpfn) {
				unsigned long kernel_pages;
				kernel_pages = min(end_pfn, usable_startpfn)
								- start_pfn;

				kernelcore_remaining -= min(kernel_pages,
							kernelcore_remaining);
				required_kernelcore -= min(kernel_pages,
							required_kernelcore);

				/* Continue if range is now fully accounted */
				if (end_pfn <= usable_startpfn) {

					/*
					 * Push zone_movable_pfn to the end so
					 * that if we have to rebalance
					 * kernelcore across nodes, we will
					 * not double account here
					 */
					zone_movable_pfn[nid] = end_pfn;
					continue;
				}
				start_pfn = usable_startpfn;
			}

			/*
			 * The usable PFN range for ZONE_MOVABLE is from
			 * start_pfn->end_pfn. Calculate size_pages as the
			 * number of pages used as kernelcore
			 */
			size_pages = end_pfn - start_pfn;
			if (size_pages > kernelcore_remaining)
				size_pages = kernelcore_remaining;
			zone_movable_pfn[nid] = start_pfn + size_pages;

			/*
			 * Some kernelcore has been met, update counts and
			 * break if the kernelcore for this node has been
			 * satisfied
			 */
			required_kernelcore -= min(required_kernelcore,
								size_pages);
			kernelcore_remaining -= size_pages;
			if (!kernelcore_remaining)
				break;
		}
	}

	/*
	 * If there is still required_kernelcore, we do another pass with one
	 * less node in the count. This will push zone_movable_pfn[nid] further
	 * along on the nodes that still have memory until kernelcore is
	 * satisfied
	 */
	usable_nodes--;
	if (usable_nodes && required_kernelcore > usable_nodes)
		goto restart;

out2:
	/* Align start of ZONE_MOVABLE on all nids to MAX_ORDER_NR_PAGES */
	for (nid = 0; nid < MAX_NUMNODES; nid++)
		zone_movable_pfn[nid] =
			roundup(zone_movable_pfn[nid], MAX_ORDER_NR_PAGES);

out:
	/* restore the node_state */
	node_states[N_MEMORY] = saved_node_state;
}

/* Any regular or high memory on that node ? */
static void check_for_memory(pg_data_t *pgdat, int nid)
{
	enum zone_type zone_type;

	if (N_MEMORY == N_NORMAL_MEMORY)
		return;

	for (zone_type = 0; zone_type <= ZONE_MOVABLE - 1; zone_type++) {
		struct zone *zone = &pgdat->node_zones[zone_type];
		if (populated_zone(zone)) {
			node_set_state(nid, N_HIGH_MEMORY);
			if (N_NORMAL_MEMORY != N_HIGH_MEMORY &&
			    zone_type <= ZONE_NORMAL)
				node_set_state(nid, N_NORMAL_MEMORY);
			break;
		}
	}
}

/**
 * free_area_init_nodes - Initialise all pg_data_t and zone data
 * @max_zone_pfn: an array of max PFNs for each zone
 *
 * This will call free_area_init_node() for each active node in the system.
 * Using the page ranges provided by memblock_set_node(), the size of each
 * zone in each node and their holes is calculated. If the maximum PFN
 * between two adjacent zones match, it is assumed that the zone is empty.
 * For example, if arch_max_dma_pfn == arch_max_dma32_pfn, it is assumed
 * that arch_max_dma32_pfn has no pages. It is also assumed that a zone
 * starts where the previous one ended. For example, ZONE_DMA32 starts
 * at arch_max_dma_pfn.
 */
void __init free_area_init_nodes(unsigned long *max_zone_pfn)
{
	unsigned long start_pfn, end_pfn;
	int i, nid;

	/* Record where the zone boundaries are */
	memset(arch_zone_lowest_possible_pfn, 0,
				sizeof(arch_zone_lowest_possible_pfn));
	memset(arch_zone_highest_possible_pfn, 0,
				sizeof(arch_zone_highest_possible_pfn));

	start_pfn = find_min_pfn_with_active_regions();

	for (i = 0; i < MAX_NR_ZONES; i++) {
		if (i == ZONE_MOVABLE)
			continue;

		end_pfn = max(max_zone_pfn[i], start_pfn);
		arch_zone_lowest_possible_pfn[i] = start_pfn;
		arch_zone_highest_possible_pfn[i] = end_pfn;

		start_pfn = end_pfn;
	}
	arch_zone_lowest_possible_pfn[ZONE_MOVABLE] = 0;
	arch_zone_highest_possible_pfn[ZONE_MOVABLE] = 0;

	/* Find the PFNs that ZONE_MOVABLE begins at in each node */
	memset(zone_movable_pfn, 0, sizeof(zone_movable_pfn));
	find_zone_movable_pfns_for_nodes();

	/* Print out the zone ranges */
	pr_info("Zone ranges:\n");
	for (i = 0; i < MAX_NR_ZONES; i++) {
		if (i == ZONE_MOVABLE)
			continue;
		pr_info("  %-8s ", zone_names[i]);
		if (arch_zone_lowest_possible_pfn[i] ==
				arch_zone_highest_possible_pfn[i])
			pr_cont("empty\n");
		else
			pr_cont("[mem %#018Lx-%#018Lx]\n",
				(u64)arch_zone_lowest_possible_pfn[i]
					<< PAGE_SHIFT,
				((u64)arch_zone_highest_possible_pfn[i]
					<< PAGE_SHIFT) - 1);
	}

	/* Print out the PFNs ZONE_MOVABLE begins at in each node */
	pr_info("Movable zone start for each node\n");
	for (i = 0; i < MAX_NUMNODES; i++) {
		if (zone_movable_pfn[i])
			pr_info("  Node %d: %#018Lx\n", i,
			       (u64)zone_movable_pfn[i] << PAGE_SHIFT);
	}

	/* Print out the early node map */
	pr_info("Early memory node ranges\n");
	for_each_mem_pfn_range(i, MAX_NUMNODES, &start_pfn, &end_pfn, &nid)
		pr_info("  node %3d: [mem %#018Lx-%#018Lx]\n", nid,
			(u64)start_pfn << PAGE_SHIFT,
			((u64)end_pfn << PAGE_SHIFT) - 1);

	/* Initialise every node */
	mminit_verify_pageflags_layout();
	setup_nr_node_ids();
	for_each_online_node(nid) {
		pg_data_t *pgdat = NODE_DATA(nid);
		free_area_init_node(nid, NULL,
				find_min_pfn_for_node(nid), NULL);

		/* Any memory on that node */
		if (pgdat->node_present_pages)
			node_set_state(nid, N_MEMORY);
		check_for_memory(pgdat, nid);
	}
}

static int __init cmdline_parse_core(char *p, unsigned long *core)
{
	unsigned long long coremem;
	if (!p)
		return -EINVAL;

	coremem = memparse(p, &p);
	*core = coremem >> PAGE_SHIFT;

	/* Paranoid check that UL is enough for the coremem value */
	WARN_ON((coremem >> PAGE_SHIFT) > ULONG_MAX);

	return 0;
}

/*
 * kernelcore=size sets the amount of memory for use for allocations that
 * cannot be reclaimed or migrated.
 */
static int __init cmdline_parse_kernelcore(char *p)
{
	/* parse kernelcore=mirror */
	if (parse_option_str(p, "mirror")) {
		mirrored_kernelcore = true;
		return 0;
	}

	return cmdline_parse_core(p, &required_kernelcore);
}

/*
 * movablecore=size sets the amount of memory for use for allocations that
 * can be reclaimed or migrated.
 */
static int __init cmdline_parse_movablecore(char *p)
{
	return cmdline_parse_core(p, &required_movablecore);
}

early_param("kernelcore", cmdline_parse_kernelcore);
early_param("movablecore", cmdline_parse_movablecore);

#endif /* CONFIG_HAVE_MEMBLOCK_NODE_MAP */

void adjust_managed_page_count(struct page *page, long count)
{
	spin_lock(&managed_page_count_lock);
	page_zone(page)->managed_pages += count;
	totalram_pages += count;
#ifdef CONFIG_HIGHMEM
	if (PageHighMem(page))
		totalhigh_pages += count;
#endif
	spin_unlock(&managed_page_count_lock);
}
EXPORT_SYMBOL(adjust_managed_page_count);

unsigned long free_reserved_area(void *start, void *end, int poison, char *s)
{
	void *pos;
	unsigned long pages = 0;

	start = (void *)PAGE_ALIGN((unsigned long)start);
	end = (void *)((unsigned long)end & PAGE_MASK);
	for (pos = start; pos < end; pos += PAGE_SIZE, pages++) {
		if ((unsigned int)poison <= 0xFF)
			memset(pos, poison, PAGE_SIZE);
		free_reserved_page(virt_to_page(pos));
	}

	if (pages && s)
		pr_info("Freeing %s memory: %ldK (%p - %p)\n",
			s, pages << (PAGE_SHIFT - 10), start, end);

	return pages;
}
EXPORT_SYMBOL(free_reserved_area);

#ifdef	CONFIG_HIGHMEM
void free_highmem_page(struct page *page)
{
	__free_reserved_page(page);
	totalram_pages++;
	page_zone(page)->managed_pages++;
	totalhigh_pages++;
}
#endif


void __init mem_init_print_info(const char *str)
{
	unsigned long physpages, codesize, datasize, rosize, bss_size;
	unsigned long init_code_size, init_data_size;

	physpages = get_num_physpages();
	codesize = _etext - _stext;
	datasize = _edata - _sdata;
	rosize = __end_rodata - __start_rodata;
	bss_size = __bss_stop - __bss_start;
	init_data_size = __init_end - __init_begin;
	init_code_size = _einittext - _sinittext;

	/*
	 * Detect special cases and adjust section sizes accordingly:
	 * 1) .init.* may be embedded into .data sections
	 * 2) .init.text.* may be out of [__init_begin, __init_end],
	 *    please refer to arch/tile/kernel/vmlinux.lds.S.
	 * 3) .rodata.* may be embedded into .text or .data sections.
	 */
#define adj_init_size(start, end, size, pos, adj) \
	do { \
		if (start <= pos && pos < end && size > adj) \
			size -= adj; \
	} while (0)

	adj_init_size(__init_begin, __init_end, init_data_size,
		     _sinittext, init_code_size);
	adj_init_size(_stext, _etext, codesize, _sinittext, init_code_size);
	adj_init_size(_sdata, _edata, datasize, __init_begin, init_data_size);
	adj_init_size(_stext, _etext, codesize, __start_rodata, rosize);
	adj_init_size(_sdata, _edata, datasize, __start_rodata, rosize);

#undef	adj_init_size

	pr_info("Memory: %luK/%luK available (%luK kernel code, %luK rwdata, %luK rodata, %luK init, %luK bss, %luK reserved, %luK cma-reserved"
#ifdef	CONFIG_HIGHMEM
		", %luK highmem"
#endif
		"%s%s)\n",
		nr_free_pages() << (PAGE_SHIFT - 10),
		physpages << (PAGE_SHIFT - 10),
		codesize >> 10, datasize >> 10, rosize >> 10,
		(init_data_size + init_code_size) >> 10, bss_size >> 10,
		(physpages - totalram_pages - totalcma_pages) << (PAGE_SHIFT - 10),
		totalcma_pages << (PAGE_SHIFT - 10),
#ifdef	CONFIG_HIGHMEM
		totalhigh_pages << (PAGE_SHIFT - 10),
#endif
		str ? ", " : "", str ? str : "");
}

/**
 * set_dma_reserve - set the specified number of pages reserved in the first zone
 * @new_dma_reserve: The number of pages to mark reserved
 *
 * The per-cpu batchsize and zone watermarks are determined by managed_pages.
 * In the DMA zone, a significant percentage may be consumed by kernel image
 * and other unfreeable allocations which can skew the watermarks badly. This
 * function may optionally be used to account for unfreeable pages in the
 * first zone (e.g., ZONE_DMA). The effect will be lower watermarks and
 * smaller per-cpu batchsize.
 */
void __init set_dma_reserve(unsigned long new_dma_reserve)
{
	dma_reserve = new_dma_reserve;
}

void __init free_area_init(unsigned long *zones_size)
{
	free_area_init_node(0, zones_size,
			__pa(PAGE_OFFSET) >> PAGE_SHIFT, NULL);
}

static int page_alloc_cpu_notify(struct notifier_block *self,
				 unsigned long action, void *hcpu)
{
	int cpu = (unsigned long)hcpu;

	if (action == CPU_DEAD || action == CPU_DEAD_FROZEN) {
		lru_add_drain_cpu(cpu);
		drain_pages(cpu);

		/*
		 * Spill the event counters of the dead processor
		 * into the current processors event counters.
		 * This artificially elevates the count of the current
		 * processor.
		 */
		vm_events_fold_cpu(cpu);

		/*
		 * Zero the differential counters of the dead processor
		 * so that the vm statistics are consistent.
		 *
		 * This is only okay since the processor is dead and cannot
		 * race with what we are doing.
		 */
		cpu_vm_stats_fold(cpu);
	}
	return NOTIFY_OK;
}

void __init page_alloc_init(void)
{
	hotcpu_notifier(page_alloc_cpu_notify, 0);
}

/*
 * calculate_totalreserve_pages - called when sysctl_lowmem_reserve_ratio
 *	or min_free_kbytes changes.
 */
static void calculate_totalreserve_pages(void)
{
	struct pglist_data *pgdat;
	unsigned long reserve_pages = 0;
	enum zone_type i, j;

	for_each_online_pgdat(pgdat) {

		pgdat->totalreserve_pages = 0;

		for (i = 0; i < MAX_NR_ZONES; i++) {
			struct zone *zone = pgdat->node_zones + i;
			long max = 0;

			/* Find valid and maximum lowmem_reserve in the zone */
			for (j = i; j < MAX_NR_ZONES; j++) {
				if (zone->lowmem_reserve[j] > max)
					max = zone->lowmem_reserve[j];
			}

			/* we treat the high watermark as reserved pages. */
			max += high_wmark_pages(zone);

			if (max > zone->managed_pages)
				max = zone->managed_pages;

			pgdat->totalreserve_pages += max;

			reserve_pages += max;
		}
	}
	totalreserve_pages = reserve_pages;
}

/*
 * setup_per_zone_lowmem_reserve - called whenever
 *	sysctl_lowmem_reserve_ratio changes.  Ensures that each zone
 *	has a correct pages reserved value, so an adequate number of
 *	pages are left in the zone after a successful __alloc_pages().
 */
static void setup_per_zone_lowmem_reserve(void)
{
	struct pglist_data *pgdat;
	enum zone_type j, idx;

	for_each_online_pgdat(pgdat) {
		for (j = 0; j < MAX_NR_ZONES; j++) {
			struct zone *zone = pgdat->node_zones + j;
			unsigned long managed_pages = zone->managed_pages;

			zone->lowmem_reserve[j] = 0;

			idx = j;
			while (idx) {
				struct zone *lower_zone;

				idx--;

				if (sysctl_lowmem_reserve_ratio[idx] < 1)
					sysctl_lowmem_reserve_ratio[idx] = 1;

				lower_zone = pgdat->node_zones + idx;
				lower_zone->lowmem_reserve[j] = managed_pages /
					sysctl_lowmem_reserve_ratio[idx];
				managed_pages += lower_zone->managed_pages;
			}
		}
	}

	/* update totalreserve_pages */
	calculate_totalreserve_pages();
}

static void __setup_per_zone_wmarks(void)
{
	unsigned long pages_min = min_free_kbytes >> (PAGE_SHIFT - 10);
	unsigned long lowmem_pages = 0;
	struct zone *zone;
	unsigned long flags;

	/* Calculate total number of !ZONE_HIGHMEM pages */
	for_each_zone(zone) {
		if (!is_highmem(zone))
			lowmem_pages += zone->managed_pages;
	}

	for_each_zone(zone) {
		u64 tmp;

		spin_lock_irqsave(&zone->lock, flags);
		tmp = (u64)pages_min * zone->managed_pages;
		do_div(tmp, lowmem_pages);
		if (is_highmem(zone)) {
			/*
			 * __GFP_HIGH and PF_MEMALLOC allocations usually don't
			 * need highmem pages, so cap pages_min to a small
			 * value here.
			 *
			 * The WMARK_HIGH-WMARK_LOW and (WMARK_LOW-WMARK_MIN)
			 * deltas control asynch page reclaim, and so should
			 * not be capped for highmem.
			 */
			unsigned long min_pages;

			min_pages = zone->managed_pages / 1024;
			min_pages = clamp(min_pages, SWAP_CLUSTER_MAX, 128UL);
			zone->watermark[WMARK_MIN] = min_pages;
		} else {
			/*
			 * If it's a lowmem zone, reserve a number of pages
			 * proportionate to the zone's size.
			 */
			zone->watermark[WMARK_MIN] = tmp;
		}

		/*
		 * Set the kswapd watermarks distance according to the
		 * scale factor in proportion to available memory, but
		 * ensure a minimum size on small systems.
		 */
		tmp = max_t(u64, tmp >> 2,
			    mult_frac(zone->managed_pages,
				      watermark_scale_factor, 10000));

		zone->watermark[WMARK_LOW]  = min_wmark_pages(zone) + tmp;
		zone->watermark[WMARK_HIGH] = min_wmark_pages(zone) + tmp * 2;

		spin_unlock_irqrestore(&zone->lock, flags);
	}

	/* update totalreserve_pages */
	calculate_totalreserve_pages();
}

/**
 * setup_per_zone_wmarks - called when min_free_kbytes changes
 * or when memory is hot-{added|removed}
 *
 * Ensures that the watermark[min,low,high] values for each zone are set
 * correctly with respect to min_free_kbytes.
 */
void setup_per_zone_wmarks(void)
{
	mutex_lock(&zonelists_mutex);
	__setup_per_zone_wmarks();
	mutex_unlock(&zonelists_mutex);
}

/*
 * Initialise min_free_kbytes.
 *
 * For small machines we want it small (128k min).  For large machines
 * we want it large (64MB max).  But it is not linear, because network
 * bandwidth does not increase linearly with machine size.  We use
 *
 *	min_free_kbytes = 4 * sqrt(lowmem_kbytes), for better accuracy:
 *	min_free_kbytes = sqrt(lowmem_kbytes * 16)
 *
 * which yields
 *
 * 16MB:	512k
 * 32MB:	724k
 * 64MB:	1024k
 * 128MB:	1448k
 * 256MB:	2048k
 * 512MB:	2896k
 * 1024MB:	4096k
 * 2048MB:	5792k
 * 4096MB:	8192k
 * 8192MB:	11584k
 * 16384MB:	16384k
 */
int __meminit init_per_zone_wmark_min(void)
{
	unsigned long lowmem_kbytes;
	int new_min_free_kbytes;

	lowmem_kbytes = nr_free_buffer_pages() * (PAGE_SIZE >> 10);
	new_min_free_kbytes = int_sqrt(lowmem_kbytes * 16);

	if (new_min_free_kbytes > user_min_free_kbytes) {
		min_free_kbytes = new_min_free_kbytes;
		if (min_free_kbytes < 128)
			min_free_kbytes = 128;
		if (min_free_kbytes > 65536)
			min_free_kbytes = 65536;
	} else {
		pr_warn("min_free_kbytes is not updated to %d because user defined value %d is preferred\n",
				new_min_free_kbytes, user_min_free_kbytes);
	}
	setup_per_zone_wmarks();
	refresh_zone_stat_thresholds();
	setup_per_zone_lowmem_reserve();
	return 0;
}
core_initcall(init_per_zone_wmark_min)

/*
 * min_free_kbytes_sysctl_handler - just a wrapper around proc_dointvec() so
 *	that we can call two helper functions whenever min_free_kbytes
 *	changes.
 */
int min_free_kbytes_sysctl_handler(struct ctl_table *table, int write,
	void __user *buffer, size_t *length, loff_t *ppos)
{
	int rc;

	rc = proc_dointvec_minmax(table, write, buffer, length, ppos);
	if (rc)
		return rc;

	if (write) {
		user_min_free_kbytes = min_free_kbytes;
		setup_per_zone_wmarks();
	}
	return 0;
}

int watermark_scale_factor_sysctl_handler(struct ctl_table *table, int write,
	void __user *buffer, size_t *length, loff_t *ppos)
{
	int rc;

	rc = proc_dointvec_minmax(table, write, buffer, length, ppos);
	if (rc)
		return rc;

	if (write)
		setup_per_zone_wmarks();

	return 0;
}

#ifdef CONFIG_NUMA
int sysctl_min_unmapped_ratio_sysctl_handler(struct ctl_table *table, int write,
	void __user *buffer, size_t *length, loff_t *ppos)
{
	struct pglist_data *pgdat;
	struct zone *zone;
	int rc;

	rc = proc_dointvec_minmax(table, write, buffer, length, ppos);
	if (rc)
		return rc;

	for_each_online_pgdat(pgdat)
		pgdat->min_slab_pages = 0;

	for_each_zone(zone)
		zone->zone_pgdat->min_unmapped_pages += (zone->managed_pages *
				sysctl_min_unmapped_ratio) / 100;
	return 0;
}

int sysctl_min_slab_ratio_sysctl_handler(struct ctl_table *table, int write,
	void __user *buffer, size_t *length, loff_t *ppos)
{
	struct pglist_data *pgdat;
	struct zone *zone;
	int rc;

	rc = proc_dointvec_minmax(table, write, buffer, length, ppos);
	if (rc)
		return rc;

	for_each_online_pgdat(pgdat)
		pgdat->min_slab_pages = 0;

	for_each_zone(zone)
		zone->zone_pgdat->min_slab_pages += (zone->managed_pages *
				sysctl_min_slab_ratio) / 100;
	return 0;
}
#endif

/*
 * lowmem_reserve_ratio_sysctl_handler - just a wrapper around
 *	proc_dointvec() so that we can call setup_per_zone_lowmem_reserve()
 *	whenever sysctl_lowmem_reserve_ratio changes.
 *
 * The reserve ratio obviously has absolutely no relation with the
 * minimum watermarks. The lowmem reserve ratio can only make sense
 * if in function of the boot time zone sizes.
 */
int lowmem_reserve_ratio_sysctl_handler(struct ctl_table *table, int write,
	void __user *buffer, size_t *length, loff_t *ppos)
{
	proc_dointvec_minmax(table, write, buffer, length, ppos);
	setup_per_zone_lowmem_reserve();
	return 0;
}

/*
 * percpu_pagelist_fraction - changes the pcp->high for each zone on each
 * cpu.  It is the fraction of total pages in each zone that a hot per cpu
 * pagelist can have before it gets flushed back to buddy allocator.
 */
int percpu_pagelist_fraction_sysctl_handler(struct ctl_table *table, int write,
	void __user *buffer, size_t *length, loff_t *ppos)
{
	struct zone *zone;
	int old_percpu_pagelist_fraction;
	int ret;

	mutex_lock(&pcp_batch_high_lock);
	old_percpu_pagelist_fraction = percpu_pagelist_fraction;

	ret = proc_dointvec_minmax(table, write, buffer, length, ppos);
	if (!write || ret < 0)
		goto out;

	/* Sanity checking to avoid pcp imbalance */
	if (percpu_pagelist_fraction &&
	    percpu_pagelist_fraction < MIN_PERCPU_PAGELIST_FRACTION) {
		percpu_pagelist_fraction = old_percpu_pagelist_fraction;
		ret = -EINVAL;
		goto out;
	}

	/* No change? */
	if (percpu_pagelist_fraction == old_percpu_pagelist_fraction)
		goto out;

	for_each_populated_zone(zone) {
		unsigned int cpu;

		for_each_possible_cpu(cpu)
			pageset_set_high_and_batch(zone,
					per_cpu_ptr(zone->pageset, cpu));
	}
out:
	mutex_unlock(&pcp_batch_high_lock);
	return ret;
}

#ifdef CONFIG_NUMA
int hashdist = HASHDIST_DEFAULT;

static int __init set_hashdist(char *str)
{
	if (!str)
		return 0;
	hashdist = simple_strtoul(str, &str, 0);
	return 1;
}
__setup("hashdist=", set_hashdist);
#endif

/*
 * allocate a large system hash table from bootmem
 * - it is assumed that the hash table must contain an exact power-of-2
 *   quantity of entries
 * - limit is the number of hash buckets, not the total allocation size
 */
void *__init alloc_large_system_hash(const char *tablename,
				     unsigned long bucketsize,
				     unsigned long numentries,
				     int scale,
				     int flags,
				     unsigned int *_hash_shift,
				     unsigned int *_hash_mask,
				     unsigned long low_limit,
				     unsigned long high_limit)
{
	unsigned long long max = high_limit;
	unsigned long log2qty, size;
	void *table = NULL;

	/* allow the kernel cmdline to have a say */
	if (!numentries) {
		/* round applicable memory size up to nearest megabyte */
		numentries = nr_kernel_pages;

		/* It isn't necessary when PAGE_SIZE >= 1MB */
		if (PAGE_SHIFT < 20)
			numentries = round_up(numentries, (1<<20)/PAGE_SIZE);

		/* limit to 1 bucket per 2^scale bytes of low memory */
		if (scale > PAGE_SHIFT)
			numentries >>= (scale - PAGE_SHIFT);
		else
			numentries <<= (PAGE_SHIFT - scale);

		/* Make sure we've got at least a 0-order allocation.. */
		if (unlikely(flags & HASH_SMALL)) {
			/* Makes no sense without HASH_EARLY */
			WARN_ON(!(flags & HASH_EARLY));
			if (!(numentries >> *_hash_shift)) {
				numentries = 1UL << *_hash_shift;
				BUG_ON(!numentries);
			}
		} else if (unlikely((numentries * bucketsize) < PAGE_SIZE))
			numentries = PAGE_SIZE / bucketsize;
	}
	numentries = roundup_pow_of_two(numentries);

	/* limit allocation size to 1/16 total memory by default */
	if (max == 0) {
		max = ((unsigned long long)nr_all_pages << PAGE_SHIFT) >> 4;
		do_div(max, bucketsize);
	}
	max = min(max, 0x80000000ULL);

	if (numentries < low_limit)
		numentries = low_limit;
	if (numentries > max)
		numentries = max;

	log2qty = ilog2(numentries);

	do {
		size = bucketsize << log2qty;
		if (flags & HASH_EARLY)
			table = memblock_virt_alloc_nopanic(size, 0);
		else if (hashdist)
			table = __vmalloc(size, GFP_ATOMIC, PAGE_KERNEL);
		else {
			/*
			 * If bucketsize is not a power-of-two, we may free
			 * some pages at the end of hash table which
			 * alloc_pages_exact() automatically does
			 */
			if (get_order(size) < MAX_ORDER) {
				table = alloc_pages_exact(size, GFP_ATOMIC);
				kmemleak_alloc(table, size, 1, GFP_ATOMIC);
			}
		}
	} while (!table && size > PAGE_SIZE && --log2qty);

	if (!table)
		panic("Failed to allocate %s hash table\n", tablename);

	pr_info("%s hash table entries: %ld (order: %d, %lu bytes)\n",
		tablename, 1UL << log2qty, ilog2(size) - PAGE_SHIFT, size);

	if (_hash_shift)
		*_hash_shift = log2qty;
	if (_hash_mask)
		*_hash_mask = (1 << log2qty) - 1;

	return table;
}

/*
 * This function checks whether pageblock includes unmovable pages or not.
 * If @count is not zero, it is okay to include less @count unmovable pages
 *
 * PageLRU check without isolation or lru_lock could race so that
 * MIGRATE_MOVABLE block might include unmovable pages. It means you can't
 * expect this function should be exact.
 */
bool has_unmovable_pages(struct zone *zone, struct page *page, int count,
			 bool skip_hwpoisoned_pages)
{
	unsigned long pfn, iter, found;
	int mt;

	/*
	 * For avoiding noise data, lru_add_drain_all() should be called
	 * If ZONE_MOVABLE, the zone never contains unmovable pages
	 */
	if (zone_idx(zone) == ZONE_MOVABLE)
		return false;
	mt = get_pageblock_migratetype(page);
	if (mt == MIGRATE_MOVABLE || is_migrate_cma(mt))
		return false;

	pfn = page_to_pfn(page);
	for (found = 0, iter = 0; iter < pageblock_nr_pages; iter++) {
		unsigned long check = pfn + iter;

		if (!pfn_valid_within(check))
			continue;

		page = pfn_to_page(check);

		/*
		 * Hugepages are not in LRU lists, but they're movable.
		 * We need not scan over tail pages bacause we don't
		 * handle each tail page individually in migration.
		 */
		if (PageHuge(page)) {
			iter = round_up(iter + 1, 1<<compound_order(page)) - 1;
			continue;
		}

		/*
		 * We can't use page_count without pin a page
		 * because another CPU can free compound page.
		 * This check already skips compound tails of THP
		 * because their page->_refcount is zero at all time.
		 */
		if (!page_ref_count(page)) {
			if (PageBuddy(page))
				iter += (1 << page_order(page)) - 1;
			continue;
		}

		/*
		 * The HWPoisoned page may be not in buddy system, and
		 * page_count() is not 0.
		 */
		if (skip_hwpoisoned_pages && PageHWPoison(page))
			continue;

		if (!PageLRU(page))
			found++;
		/*
		 * If there are RECLAIMABLE pages, we need to check
		 * it.  But now, memory offline itself doesn't call
		 * shrink_node_slabs() and it still to be fixed.
		 */
		/*
		 * If the page is not RAM, page_count()should be 0.
		 * we don't need more check. This is an _used_ not-movable page.
		 *
		 * The problematic thing here is PG_reserved pages. PG_reserved
		 * is set to both of a memory hole page and a _used_ kernel
		 * page at boot.
		 */
		if (found > count)
			return true;
	}
	return false;
}

bool is_pageblock_removable_nolock(struct page *page)
{
	struct zone *zone;
	unsigned long pfn;

	/*
	 * We have to be careful here because we are iterating over memory
	 * sections which are not zone aware so we might end up outside of
	 * the zone but still within the section.
	 * We have to take care about the node as well. If the node is offline
	 * its NODE_DATA will be NULL - see page_zone.
	 */
	if (!node_online(page_to_nid(page)))
		return false;

	zone = page_zone(page);
	pfn = page_to_pfn(page);
	if (!zone_spans_pfn(zone, pfn))
		return false;

	return !has_unmovable_pages(zone, page, 0, true);
}

#if (defined(CONFIG_MEMORY_ISOLATION) && defined(CONFIG_COMPACTION)) || defined(CONFIG_CMA)

static unsigned long pfn_max_align_down(unsigned long pfn)
{
	return pfn & ~(max_t(unsigned long, MAX_ORDER_NR_PAGES,
			     pageblock_nr_pages) - 1);
}

static unsigned long pfn_max_align_up(unsigned long pfn)
{
	return ALIGN(pfn, max_t(unsigned long, MAX_ORDER_NR_PAGES,
				pageblock_nr_pages));
}

/* [start, end) must belong to a single zone. */
static int __alloc_contig_migrate_range(struct compact_control *cc,
					unsigned long start, unsigned long end)
{
	/* This function is based on compact_zone() from compaction.c. */
	unsigned long nr_reclaimed;
	unsigned long pfn = start;
	unsigned int tries = 0;
	int ret = 0;

	migrate_prep();

	while (pfn < end || !list_empty(&cc->migratepages)) {
		if (fatal_signal_pending(current)) {
			ret = -EINTR;
			break;
		}

		if (list_empty(&cc->migratepages)) {
			cc->nr_migratepages = 0;
			pfn = isolate_migratepages_range(cc, pfn, end);
			if (!pfn) {
				ret = -EINTR;
				break;
			}
			tries = 0;
		} else if (++tries == 5) {
			ret = ret < 0 ? ret : -EBUSY;
			break;
		}

		nr_reclaimed = reclaim_clean_pages_from_list(cc->zone,
							&cc->migratepages);
		cc->nr_migratepages -= nr_reclaimed;

		ret = migrate_pages(&cc->migratepages, alloc_migrate_target,
				    NULL, 0, cc->mode, MR_CMA);
	}
	if (ret < 0) {
		putback_movable_pages(&cc->migratepages);
		return ret;
	}
	return 0;
}

/**
 * alloc_contig_range() -- tries to allocate given range of pages
 * @start:	start PFN to allocate
 * @end:	one-past-the-last PFN to allocate
 * @migratetype:	migratetype of the underlaying pageblocks (either
 *			#MIGRATE_MOVABLE or #MIGRATE_CMA).  All pageblocks
 *			in range must have the same migratetype and it must
 *			be either of the two.
 *
 * The PFN range does not have to be pageblock or MAX_ORDER_NR_PAGES
 * aligned, however it's the caller's responsibility to guarantee that
 * we are the only thread that changes migrate type of pageblocks the
 * pages fall in.
 *
 * The PFN range must belong to a single zone.
 *
 * Returns zero on success or negative error code.  On success all
 * pages which PFN is in [start, end) are allocated for the caller and
 * need to be freed with free_contig_range().
 */
int alloc_contig_range(unsigned long start, unsigned long end,
		       unsigned migratetype)
{
	unsigned long outer_start, outer_end;
	unsigned int order;
	int ret = 0;

	struct compact_control cc = {
		.nr_migratepages = 0,
		.order = -1,
		.zone = page_zone(pfn_to_page(start)),
		.mode = MIGRATE_SYNC,
		.ignore_skip_hint = true,
	};
	INIT_LIST_HEAD(&cc.migratepages);

	/*
	 * What we do here is we mark all pageblocks in range as
	 * MIGRATE_ISOLATE.  Because pageblock and max order pages may
	 * have different sizes, and due to the way page allocator
	 * work, we align the range to biggest of the two pages so
	 * that page allocator won't try to merge buddies from
	 * different pageblocks and change MIGRATE_ISOLATE to some
	 * other migration type.
	 *
	 * Once the pageblocks are marked as MIGRATE_ISOLATE, we
	 * migrate the pages from an unaligned range (ie. pages that
	 * we are interested in).  This will put all the pages in
	 * range back to page allocator as MIGRATE_ISOLATE.
	 *
	 * When this is done, we take the pages in range from page
	 * allocator removing them from the buddy system.  This way
	 * page allocator will never consider using them.
	 *
	 * This lets us mark the pageblocks back as
	 * MIGRATE_CMA/MIGRATE_MOVABLE so that free pages in the
	 * aligned range but not in the unaligned, original range are
	 * put back to page allocator so that buddy can use them.
	 */

	ret = start_isolate_page_range(pfn_max_align_down(start),
				       pfn_max_align_up(end), migratetype,
				       false);
	if (ret)
		return ret;

	/*
	 * In case of -EBUSY, we'd like to know which page causes problem.
	 * So, just fall through. We will check it in test_pages_isolated().
	 */
	ret = __alloc_contig_migrate_range(&cc, start, end);
	if (ret && ret != -EBUSY)
		goto done;

	/*
	 * Pages from [start, end) are within a MAX_ORDER_NR_PAGES
	 * aligned blocks that are marked as MIGRATE_ISOLATE.  What's
	 * more, all pages in [start, end) are free in page allocator.
	 * What we are going to do is to allocate all pages from
	 * [start, end) (that is remove them from page allocator).
	 *
	 * The only problem is that pages at the beginning and at the
	 * end of interesting range may be not aligned with pages that
	 * page allocator holds, ie. they can be part of higher order
	 * pages.  Because of this, we reserve the bigger range and
	 * once this is done free the pages we are not interested in.
	 *
	 * We don't have to hold zone->lock here because the pages are
	 * isolated thus they won't get removed from buddy.
	 */

	lru_add_drain_all();
	drain_all_pages(cc.zone);

	order = 0;
	outer_start = start;
	while (!PageBuddy(pfn_to_page(outer_start))) {
		if (++order >= MAX_ORDER) {
			outer_start = start;
			break;
		}
		outer_start &= ~0UL << order;
	}

	if (outer_start != start) {
		order = page_order(pfn_to_page(outer_start));

		/*
		 * outer_start page could be small order buddy page and
		 * it doesn't include start page. Adjust outer_start
		 * in this case to report failed page properly
		 * on tracepoint in test_pages_isolated()
		 */
		if (outer_start + (1UL << order) <= start)
			outer_start = start;
	}

	/* Make sure the range is really isolated. */
	if (test_pages_isolated(outer_start, end, false)) {
		pr_info("%s: [%lx, %lx) PFNs busy\n",
			__func__, outer_start, end);
		ret = -EBUSY;
		goto done;
	}

	/* Grab isolated pages from freelists. */
	outer_end = isolate_freepages_range(&cc, outer_start, end);
	if (!outer_end) {
		ret = -EBUSY;
		goto done;
	}

	/* Free head and tail (if any) */
	if (start != outer_start)
		free_contig_range(outer_start, start - outer_start);
	if (end != outer_end)
		free_contig_range(end, outer_end - end);

done:
	undo_isolate_page_range(pfn_max_align_down(start),
				pfn_max_align_up(end), migratetype);
	return ret;
}

void free_contig_range(unsigned long pfn, unsigned nr_pages)
{
	unsigned int count = 0;

	for (; nr_pages--; pfn++) {
		struct page *page = pfn_to_page(pfn);

		count += page_count(page) != 1;
		__free_page(page);
	}
	WARN(count != 0, "%d pages are still in use!\n", count);
}
#endif

#ifdef CONFIG_MEMORY_HOTPLUG
/*
 * The zone indicated has a new number of managed_pages; batch sizes and percpu
 * page high values need to be recalulated.
 */
void __meminit zone_pcp_update(struct zone *zone)
{
	unsigned cpu;
	mutex_lock(&pcp_batch_high_lock);
	for_each_possible_cpu(cpu)
		pageset_set_high_and_batch(zone,
				per_cpu_ptr(zone->pageset, cpu));
	mutex_unlock(&pcp_batch_high_lock);
}
#endif

void zone_pcp_reset(struct zone *zone)
{
	unsigned long flags;
	int cpu;
	struct per_cpu_pageset *pset;

	/* avoid races with drain_pages()  */
	local_irq_save(flags);
	if (zone->pageset != &boot_pageset) {
		for_each_online_cpu(cpu) {
			pset = per_cpu_ptr(zone->pageset, cpu);
			drain_zonestat(zone, pset);
		}
		free_percpu(zone->pageset);
		zone->pageset = &boot_pageset;
	}
	local_irq_restore(flags);
}

#ifdef CONFIG_MEMORY_HOTREMOVE
/*
 * All pages in the range must be in a single zone and isolated
 * before calling this.
 */
void
__offline_isolated_pages(unsigned long start_pfn, unsigned long end_pfn)
{
	struct page *page;
	struct zone *zone;
	unsigned int order, i;
	unsigned long pfn;
	unsigned long flags;
	/* find the first valid pfn */
	for (pfn = start_pfn; pfn < end_pfn; pfn++)
		if (pfn_valid(pfn))
			break;
	if (pfn == end_pfn)
		return;
	zone = page_zone(pfn_to_page(pfn));
	spin_lock_irqsave(&zone->lock, flags);
	pfn = start_pfn;
	while (pfn < end_pfn) {
		if (!pfn_valid(pfn)) {
			pfn++;
			continue;
		}
		page = pfn_to_page(pfn);
		/*
		 * The HWPoisoned page may be not in buddy system, and
		 * page_count() is not 0.
		 */
		if (unlikely(!PageBuddy(page) && PageHWPoison(page))) {
			pfn++;
			SetPageReserved(page);
			continue;
		}

		BUG_ON(page_count(page));
		BUG_ON(!PageBuddy(page));
		order = page_order(page);
#ifdef CONFIG_DEBUG_VM
		pr_info("remove from free list %lx %d %lx\n",
			pfn, 1 << order, end_pfn);
#endif
		list_del(&page->lru);
		rmv_page_order(page);
		zone->free_area[order].nr_free--;
		for (i = 0; i < (1 << order); i++)
			SetPageReserved((page+i));
		pfn += (1 << order);
	}
	spin_unlock_irqrestore(&zone->lock, flags);
}
#endif

bool is_free_buddy_page(struct page *page)
{
	struct zone *zone = page_zone(page);
	unsigned long pfn = page_to_pfn(page);
	unsigned long flags;
	unsigned int order;

	spin_lock_irqsave(&zone->lock, flags);
	for (order = 0; order < MAX_ORDER; order++) {
		struct page *page_head = page - (pfn & ((1 << order) - 1));

		if (PageBuddy(page_head) && page_order(page_head) >= order)
			break;
	}
	spin_unlock_irqrestore(&zone->lock, flags);

	return order < MAX_ORDER;
}<|MERGE_RESOLUTION|>--- conflicted
+++ resolved
@@ -288,15 +288,6 @@
 static inline bool __meminit early_page_uninitialised(unsigned long pfn)
 {
 	int nid = early_pfn_to_nid(pfn);
-<<<<<<< HEAD
-
-	if (node_online(nid) && pfn >= NODE_DATA(nid)->first_deferred_pfn)
-		return true;
-
-	return false;
-}
-=======
->>>>>>> dfd2e9ab
 
 	if (node_online(nid) && pfn >= NODE_DATA(nid)->first_deferred_pfn)
 		return true;

// SPDX-License-Identifier: GPL-2.0-or-later
/*
 *  hdac_i915.c - routines for sync between HD-A core and i915 display driver
 */

#include <linux/init.h>
#include <linux/module.h>
#include <linux/pci.h>
#include <sound/core.h>
#include <sound/hdaudio.h>
#include <sound/hda_i915.h>
#include <sound/hda_register.h>

#define IS_HSW_CONTROLLER(pci) (((pci)->device == 0x0a0c) || \
				((pci)->device == 0x0c0c) || \
				((pci)->device == 0x0d0c) || \
				((pci)->device == 0x160c))

/**
 * snd_hdac_i915_set_bclk - Reprogram BCLK for HSW/BDW
 * @bus: HDA core bus
 *
 * Intel HSW/BDW display HDA controller is in GPU. Both its power and link BCLK
 * depends on GPU. Two Extended Mode registers EM4 (M value) and EM5 (N Value)
 * are used to convert CDClk (Core Display Clock) to 24MHz BCLK:
 * BCLK = CDCLK * M / N
 * The values will be lost when the display power well is disabled and need to
 * be restored to avoid abnormal playback speed.
 *
 * Call this function at initializing and changing power well, as well as
 * at ELD notifier for the hotplug.
 */
void snd_hdac_i915_set_bclk(struct hdac_bus *bus)
{
	struct drm_audio_component *acomp = bus->audio_component;
	struct pci_dev *pci = to_pci_dev(bus->dev);
	int cdclk_freq;
	unsigned int bclk_m, bclk_n;

	if (!acomp || !acomp->ops || !acomp->ops->get_cdclk_freq)
		return; /* only for i915 binding */
	if (!IS_HSW_CONTROLLER(pci))
		return; /* only HSW/BDW */

	cdclk_freq = acomp->ops->get_cdclk_freq(acomp->dev);
	switch (cdclk_freq) {
	case 337500:
		bclk_m = 16;
		bclk_n = 225;
		break;

	case 450000:
	default: /* default CDCLK 450MHz */
		bclk_m = 4;
		bclk_n = 75;
		break;

	case 540000:
		bclk_m = 4;
		bclk_n = 90;
		break;

	case 675000:
		bclk_m = 8;
		bclk_n = 225;
		break;
	}

	snd_hdac_chip_writew(bus, HSW_EM4, bclk_m);
	snd_hdac_chip_writew(bus, HSW_EM5, bclk_n);
}
EXPORT_SYMBOL_GPL(snd_hdac_i915_set_bclk);

/* returns true if the devices can be connected for audio */
static bool connectivity_check(struct pci_dev *i915, struct pci_dev *hdac)
{
	struct pci_bus *bus_a = i915->bus, *bus_b = hdac->bus;

	/* directly connected on the same bus */
	if (bus_a == bus_b)
		return true;

	/*
	 * on i915 discrete GPUs with embedded HDA audio, the two
	 * devices are connected via 2nd level PCI bridge
	 */
	bus_a = bus_a->parent;
	bus_b = bus_b->parent;
	if (!bus_a || !bus_b)
		return false;
	bus_a = bus_a->parent;
	bus_b = bus_b->parent;
	if (bus_a && bus_a == bus_b)
		return true;

	return false;
}

static int i915_component_master_match(struct device *dev, int subcomponent,
				       void *data)
{
	struct pci_dev *hdac_pci, *i915_pci;
	struct hdac_bus *bus = data;

	if (!dev_is_pci(dev))
		return 0;

	hdac_pci = to_pci_dev(bus->dev);
	i915_pci = to_pci_dev(dev);

	if (!strcmp(dev->driver->name, "i915") &&
	    subcomponent == I915_COMPONENT_AUDIO &&
	    connectivity_check(i915_pci, hdac_pci))
		return 1;

	return 0;
}

/* check whether intel graphics is present */
static bool i915_gfx_present(void)
{
	static const struct pci_device_id ids[] = {
		{ PCI_DEVICE(PCI_VENDOR_ID_INTEL, PCI_ANY_ID),
		  .class = PCI_BASE_CLASS_DISPLAY << 16,
		  .class_mask = 0xff << 16 },
		{}
	};
	return pci_dev_present(ids);
}

static bool dg1_gfx_present(void)
{
	static const struct pci_device_id ids[] = {
		{ PCI_DEVICE(PCI_VENDOR_ID_INTEL, 0x4905),
		  .class = PCI_BASE_CLASS_DISPLAY << 16,
		  .class_mask = 0xff << 16 },
		{ PCI_DEVICE(PCI_VENDOR_ID_INTEL, 0x4906),
		  .class = PCI_BASE_CLASS_DISPLAY << 16,
		  .class_mask = 0xff << 16 },
		{ PCI_DEVICE(PCI_VENDOR_ID_INTEL, 0x4907),
		  .class = PCI_BASE_CLASS_DISPLAY << 16,
		  .class_mask = 0xff << 16 },
		{ PCI_DEVICE(PCI_VENDOR_ID_INTEL, 0x4908),
		  .class = PCI_BASE_CLASS_DISPLAY << 16,
		  .class_mask = 0xff << 16 },
		{}
	};
	return pci_dev_present(ids);
}

/**
 * snd_hdac_i915_init - Initialize i915 audio component
 * @bus: HDA core bus
 *
 * This function is supposed to be used only by a HD-audio controller
 * driver that needs the interaction with i915 graphics.
 *
 * This function initializes and sets up the audio component to communicate
 * with i915 graphics driver.
 *
 * Returns zero for success or a negative error code.
 */
int snd_hdac_i915_init(struct hdac_bus *bus)
{
	struct drm_audio_component *acomp;
	int err;

	if (!i915_gfx_present())
		return -ENODEV;

	if (dg1_gfx_present())
		return -ENODEV;

	err = snd_hdac_acomp_init(bus, NULL,
				  i915_component_master_match,
				  sizeof(struct i915_audio_component) - sizeof(*acomp));
	if (err < 0)
		return err;
	acomp = bus->audio_component;
	if (!acomp)
		return -ENODEV;
	if (!acomp->ops) {
		if (!IS_ENABLED(CONFIG_MODULES) ||
		    !request_module("i915")) {
			/* 60s timeout */
<<<<<<< HEAD
			wait_for_completion_killable_timeout(&acomp->master_bind_complete,
							     msecs_to_jiffies(60 * 1000));
=======
			wait_for_completion_timeout(&acomp->master_bind_complete,
						    msecs_to_jiffies(30 * 1000));
>>>>>>> 02e675d6
		}
	}
	if (!acomp->ops) {
		dev_info(bus->dev, "couldn't bind with audio component\n");
		snd_hdac_acomp_exit(bus);
		return -ENODEV;
	}
	return 0;
}
EXPORT_SYMBOL_GPL(snd_hdac_i915_init);<|MERGE_RESOLUTION|>--- conflicted
+++ resolved
@@ -183,13 +183,8 @@
 		if (!IS_ENABLED(CONFIG_MODULES) ||
 		    !request_module("i915")) {
 			/* 60s timeout */
-<<<<<<< HEAD
 			wait_for_completion_killable_timeout(&acomp->master_bind_complete,
 							     msecs_to_jiffies(60 * 1000));
-=======
-			wait_for_completion_timeout(&acomp->master_bind_complete,
-						    msecs_to_jiffies(30 * 1000));
->>>>>>> 02e675d6
 		}
 	}
 	if (!acomp->ops) {
